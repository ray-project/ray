--- conflicted
+++ resolved
@@ -12,12 +12,9 @@
 fi
 cd $TP_DIR/arrow
 git fetch origin master
+git checkout e26f3dad3675288564ef0c0330a5c9afcac652f1
 
-<<<<<<< HEAD
 cd $TP_DIR
 if [ ! -d $TP_DIR/parquet-cpp ]; then
   git clone https://github.com/apache/parquet-cpp.git "$TP_DIR/parquet-cpp"
 fi
-=======
-git checkout e26f3dad3675288564ef0c0330a5c9afcac652f1
->>>>>>> 81a4be8f
