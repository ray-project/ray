/* PLASMA MANAGER: Local to a node, connects to other managers to send and
 * receive objects from them
 *
 * The storage manager listens on its main listening port, and if a request for
 * transfering an object to another object store comes in, it ships the data
 * using a new connection to the target object manager. */

#include <fcntl.h>
#include <stdio.h>
#include <stdlib.h>
#include <unistd.h>
#include <signal.h>
#include <stdlib.h>
#include <sys/mman.h>
#include <sys/types.h>
#include <sys/socket.h>
#include <sys/un.h>
#include <strings.h>
#include <poll.h>
#include <assert.h>
#include <netinet/in.h>

/* C++ includes. */
#include <unordered_map>
<<<<<<< HEAD
#include <unordered_set>
=======
#include <vector>
>>>>>>> 1eb8c833

#include "uthash.h"
#include "utlist.h"
#include "utstring.h"
#include "common_protocol.h"
#include "io.h"
#include "net.h"
#include "event_loop.h"
#include "common.h"
#include "plasma/plasma.h"
#include "plasma/events.h"
#include "plasma/protocol.h"
#include "plasma/client.h"
#include "plasma_manager.h"
#include "state/db.h"
#include "state/object_table.h"
#include "state/error_table.h"
#include "state/task_table.h"
#include "state/db_client_table.h"

int handle_sigpipe(Status s, int fd) {
  if (s.ok()) {
    return 0;
  }

  switch (errno) {
  case EPIPE: {
    ARROW_LOG(WARNING)
        << "Received EPIPE when sending a message to client on fd " << fd
        << ". The client on the other end may have hung up.";
  } break;
  case EBADF: {
    ARROW_LOG(WARNING)
        << "Received EBADF when sending a message to client on fd " << fd
        << ". The client on the other end may have hung up.";
  } break;
  case ECONNRESET: {
    ARROW_LOG(WARNING)
        << "Received ECONNRESET when sending a message to client on fd " << fd
        << ". The client on the other end may have hung up.";
  } break;
  case EPROTOTYPE: {
    /* TODO(rkn): What triggers this case? */
    ARROW_LOG(WARNING)
        << "Received EPROTOTYPE when sending a message to client on fd " << fd
        << ". The client on the other end may have hung up.";
  } break;
  default:
    /* This code should be unreachable. */
    CHECK(0);
    LOG_FATAL("Failed to write message to client on fd %d", fd);
  }
}

/**
 * Process either the fetch or the status request.
 *
 * @param client_conn Client connection.
 * @param object_id ID of the object for which we process this request.
 * @return Void.
 */
void process_status_request(ClientConnection *client_conn, ObjectID object_id);

/**
 * Request the transfer from a remote node or get the status of
 * a given object. This is called for an object that is stored at
 * a remote Plasma Store.
 *
 * @param object_id ID of the object to transfer or to get its status.
 * @param manager_cont Number of remote nodes object_id is stored at.
 * @param manager_vector Array containing the Plasma Managers
 *                       running at the nodes where object_id is stored.
 * @param context Client connection.
 * @return Status of object_id as defined in plasma.h
 */
int request_status(ObjectID object_id,
                   int manager_count,
                   const char *manager_vector[],
                   void *context);

/**
 * Send requested object_id back to the Plasma Manager identified
 * by (addr, port) which requested it. This is done via a
 * data Request message.
 *
 * @param loop
 * @param object_id The ID of the object being transferred to (addr, port).
 * @param addr The address of the Plasma Manager object_id is sent to.
 * @param port The port number of the Plasma Manager object_id is sent to.
 * @param conn The client connection object.
 */
void process_transfer_request(event_loop *loop,
                              ObjectID object_id,
                              const char *addr,
                              int port,
                              ClientConnection *conn);

/**
 * Receive object_id requested by this Plamsa Manager from the remote Plasma
 * Manager identified by client_sock. The object_id is sent via the data request
 * message.
 *
 * @param loop The event data structure.
 * @param client_sock The sender's socket.
 * @param object_id ID of the object being received.
 * @param data_size Size of the data of object_id.
 * @param metadata_size Size of the metadata of object_id.
 * @param conn The connection object.
 */
void process_data_request(event_loop *loop,
                          int client_sock,
                          ObjectID object_id,
                          int64_t data_size,
                          int64_t metadata_size,
                          ClientConnection *conn);

typedef struct {
  /** The ID of the object we are fetching or waiting for. */
  ObjectID object_id;
  /** Pointer to the array containing the manager locations of this object. This
   *  struct owns and must free each entry. */
  char **manager_vector;
  /** The number of manager locations in the array manager_vector. */
  int manager_count;
  /** The next manager we should try to contact. This is set to an index in
   *  manager_vector in the retry handler, in case the current attempt fails to
   *  contact a manager. */
  int next_manager;
} FetchRequest;

/**
 * There are fundamentally two data structures used for handling wait requests.
 * There is the "wait_request" struct and the "ObjectWaitRequests" struct. A
 * WaitRequest keeps track of all of the object IDs that a WaitRequest is
 * waiting for. An ObjectWaitRequests struct keeps track of all of the
 * WaitRequest structs that are waiting for a particular object iD. The
 * PlasmaManagerState contains a hash table mapping object IDs to their
 * coresponding ObjectWaitRequests structs.
 *
 * These data structures are updated by several methods:
 *   - add_wait_request_for_object adds a WaitRequest to the
 *     ObjectWaitRequests struct corresponding to a particular object ID. This
 *     is called when a client calls plasma_wait.
 *   - remove_wait_request_for_object removes a WaitRequest from an
 *     ObjectWaitRequests struct. When a wait request returns, this method is
 *     called for all of the object IDs involved in that WaitRequest.
 *   - update_object_wait_requests removes an ObjectWaitRequests struct and
 *     does some processing for each WaitRequest involved in that
 *     ObjectWaitRequests struct.
 */
struct WaitRequest {
  WaitRequest(ClientConnection *client_conn,
              int64_t timer,
              int64_t num_object_requests,
              plasma::ObjectRequestMap &&object_requests,
              int64_t num_objects_to_wait_for,
              int64_t num_satisfied)
      : client_conn(client_conn),
        timer(timer),
        num_object_requests(num_object_requests),
        object_requests(object_requests),
        num_objects_to_wait_for(num_objects_to_wait_for),
        num_satisfied(num_satisfied) {}

  /** The client connection that called wait. */
  ClientConnection *client_conn;
  /** The ID of the timer that will time out and cause this wait to return to
   *  the client if it hasn't already returned. */
  int64_t timer;
  /** The number of objects in this wait request. */
  int64_t num_object_requests;
  /** The object requests for this wait request. Each object request has a
   *  status field which is either PLASMA_QUERY_LOCAL or PLASMA_QUERY_ANYWHERE.
   */
  plasma::ObjectRequestMap object_requests;
  /** The minimum number of objects to wait for in this request. */
  int64_t num_objects_to_wait_for;
  /** The number of object requests in this wait request that are already
   *  satisfied. */
  int64_t num_satisfied;
};

typedef struct {
  /** The ID of the object. This is used as a key in a hash table. */
  ObjectID object_id;
  /** An array of the wait requests involving this object ID. */
  std::vector<WaitRequest *> wait_requests;
  /** Handle for the uthash table in the manager state that keeps track of the
   *  wait requests involving this object ID. */
  UT_hash_handle hh;
} ObjectWaitRequests;

struct PlasmaManagerState {
  /** Event loop. */
  event_loop *loop;
  /** Connection to the local plasma store for reading or writing data. */
  plasma::PlasmaClient *plasma_conn;
  /** Hash table of all contexts for active connections to
   *  other plasma managers. These are used for writing data to
   *  other plasma stores. */
  ClientConnection *manager_connections;
  DBHandle *db;
  /** Our address. */
  const char *addr;
  /** Our port. */
  int port;
  /** Unordered map of outstanding fetch requests. The key is the object ID. The
   *  value is the data needed to perform the fetch. */
  std::unordered_map<ObjectID, FetchRequest *, UniqueIDHasher> *fetch_requests;
  /** A hash table mapping object IDs to a vector of the wait requests that
   *  are waiting for the object to arrive locally. */
  ObjectWaitRequests *object_wait_requests_local;
  /** A hash table mapping object IDs to a vector of the wait requests that
   *  are waiting for the object to be available somewhere in the system. */
  ObjectWaitRequests *object_wait_requests_remote;
  /** Initialize an empty unordered set for the cache of local available object.
   */
  std::unordered_set<ObjectID, UniqueIDHasher> *local_available_objects;
  /** The time (in milliseconds since the Unix epoch) when the most recent
   *  heartbeat was sent. */
  int64_t previous_heartbeat_time;
};

PlasmaManagerState *g_manager_state = NULL;

/* The context for fetch and wait requests. These are per client, per object. */
struct ClientObjectRequest {
  /** The ID of the object we are fetching or waiting for. */
  ObjectID object_id;
  /** The client connection context, shared between other ClientObjectRequest
   *  structs for the same client. */
  ClientConnection *client_conn;
  /** The ID for the timer that will time out the current request to the state
   *  database or another plasma manager. */
  int64_t timer;
  /** How many retries we have left for the request. Decremented on every
   *  timeout. */
  int num_retries;
  /** Handle for a linked list. */
  ClientObjectRequest *next;
  /** Pointer to the array containing the manager locations of
   *  this object. */
  char **manager_vector;
  /** The number of manager locations in the array manager_vector. */
  int manager_count;
  /** The next manager we should try to contact. This is set to an index in
   * manager_vector in the retry handler, in case the current attempt fails to
   * contact a manager. */
  int next_manager;
  /** Handle for the uthash table in the client connection
   *  context that keeps track of active object connection
   *  contexts. */
  UT_hash_handle active_hh;
  /** Handle for the uthash table in the manager state that
   *  keeps track of outstanding fetch requests. */
  UT_hash_handle fetch_hh;
};

/* Context for a client connection to another plasma manager. */
struct ClientConnection {
  /** Current state for this plasma manager. This is shared
   *  between all client connections to the plasma manager. */
  PlasmaManagerState *manager_state;
  /** Current position in the buffer. */
  int64_t cursor;
  /** Buffer that this connection is reading from. If this is a connection to
   *  write data to another plasma store, then it is a linked
   *  list of buffers to write. */
  /* TODO(swang): Split into two queues, data transfers and data requests. */
  PlasmaRequestBuffer *transfer_queue;
  /* A set of object IDs which are queued in the transfer_queue and waiting to
   * be sent. This is used to avoid sending the same object ID to the same
   * manager multiple times. */
  PlasmaRequestBuffer *pending_object_transfers;
  /** Buffer used to receive transfers (data fetches) we want to ignore */
  PlasmaRequestBuffer *ignore_buffer;
  /** File descriptor for the socket connected to the other
   *  plasma manager. */
  int fd;
  /** Timer id for timing out wait (or fetch). */
  int64_t timer_id;
  /** The number of objects that we have left to return for
   *  this fetch or wait operation. */
  int num_return_objects;
  /** Fields specific to connections to plasma managers.  Key that uniquely
   * identifies the plasma manager that we're connected to. We will use the
   * string <address>:<port> as an identifier. */
  char *ip_addr_port;
  /** Handle for the uthash table. */
  UT_hash_handle manager_hh;
};

/**
 * Initializes the state for a plasma client connection.
 *
 * @param state The plasma manager state.
 * @param client_sock The socket that we use to communicate with the client.
 * @param client_key A string uniquely identifying the client. If the client is
 *        another plasma manager, this is the manager's IP address and port.
 *        Else, the client is the string of the client's socket.
 * @return A pointer to the initialized client state.
 */
ClientConnection *ClientConnection_init(PlasmaManagerState *state,
                                        int client_sock,
                                        char *client_key);

/**
 * Destroys a plasma client and its connection.
 *
 * @param client_conn The client's state.
 * @return Void.
 */
void ClientConnection_free(ClientConnection *client_conn);

void object_table_subscribe_callback(ObjectID object_id,
                                     int64_t data_size,
                                     int manager_count,
                                     const char *manager_vector[],
                                     void *context);

ObjectWaitRequests **object_wait_requests_table_ptr_from_type(
    PlasmaManagerState *manager_state,
    int type) {
  /* We use different types of hash tables for different requests. */
  if (type == plasma::PLASMA_QUERY_LOCAL) {
    return &manager_state->object_wait_requests_local;
  } else if (type == plasma::PLASMA_QUERY_ANYWHERE) {
    return &manager_state->object_wait_requests_remote;
  } else {
    LOG_FATAL("This code should be unreachable.");
  }
}

void add_wait_request_for_object(PlasmaManagerState *manager_state,
                                 ObjectID object_id,
                                 int type,
                                 WaitRequest *wait_req) {
  ObjectWaitRequests **object_wait_requests_table_ptr =
      object_wait_requests_table_ptr_from_type(manager_state, type);
  ObjectWaitRequests *object_wait_reqs;
  HASH_FIND(hh, *object_wait_requests_table_ptr, &object_id, sizeof(object_id),
            object_wait_reqs);
  /* If there are currently no wait requests involving this object ID, create a
   * new ObjectWaitRequests struct for this object ID and add it to the hash
   * table. */
  if (object_wait_reqs == NULL) {
    object_wait_reqs = new ObjectWaitRequests();
    object_wait_reqs->object_id = object_id;
    HASH_ADD(hh, *object_wait_requests_table_ptr, object_id,
             sizeof(object_wait_reqs->object_id), object_wait_reqs);
  }
  /* Add this wait request to the vector of wait requests involving this object
   * ID. */
  object_wait_reqs->wait_requests.push_back(wait_req);
}

void remove_wait_request_for_object(PlasmaManagerState *manager_state,
                                    ObjectID object_id,
                                    int type,
                                    WaitRequest *wait_req) {
  ObjectWaitRequests **object_wait_requests_table_ptr =
      object_wait_requests_table_ptr_from_type(manager_state, type);
  ObjectWaitRequests *object_wait_reqs;
  HASH_FIND(hh, *object_wait_requests_table_ptr, &object_id, sizeof(object_id),
            object_wait_reqs);
  /* If there is a vector of wait requests for this object ID, and if this
   * vector contains the wait request, then remove the wait request from the
   * vector. */
  if (object_wait_reqs != NULL) {
    for (int i = 0; i < object_wait_reqs->wait_requests.size(); ++i) {
      if (object_wait_reqs->wait_requests[i] == wait_req) {
        /* Remove the wait request from the array. */
        object_wait_reqs->wait_requests.erase(
            object_wait_reqs->wait_requests.begin() + i);
        break;
      }
    }
    /* In principle, if there are no more wait requests involving this object
     * ID, then we could remove the object_wait_reqs struct. However, the
     * object_wait_reqs struct gets removed in update_object_wait_requests. */
  }
}

void remove_wait_request(PlasmaManagerState *manager_state,
                         WaitRequest *wait_req) {
  if (wait_req->timer != -1) {
    CHECK(event_loop_remove_timer(manager_state->loop, wait_req->timer) ==
          AE_OK);
  }
  delete wait_req;
}

void return_from_wait(PlasmaManagerState *manager_state,
                      WaitRequest *wait_req) {
  /* Send the reply to the client. */
  handle_sigpipe(plasma::SendWaitReply(wait_req->client_conn->fd,
                                       wait_req->object_requests,
                                       wait_req->num_object_requests),
                 wait_req->client_conn->fd);
  /* Iterate over all object IDs requested as part of this wait request.
   * Remove the wait request from each of the relevant object_wait_requests hash
   * tables if it is present there. */
  for (const auto &entry : wait_req->object_requests) {
    remove_wait_request_for_object(manager_state, entry.second.object_id,
                                   entry.second.type, wait_req);
  }
  /* Remove the wait request. */
  remove_wait_request(manager_state, wait_req);
}

void update_object_wait_requests(PlasmaManagerState *manager_state,
                                 ObjectID obj_id,
                                 int type,
                                 int status) {
  ObjectWaitRequests **object_wait_requests_table_ptr =
      object_wait_requests_table_ptr_from_type(manager_state, type);
  /* Update the in-progress wait requests in the specified table. */
  ObjectWaitRequests *object_wait_reqs;
  HASH_FIND(hh, *object_wait_requests_table_ptr, &obj_id, sizeof(obj_id),
            object_wait_reqs);
  if (object_wait_reqs != NULL) {
    /* We compute the number of requests first because the length of the vector
     * will change as we iterate over it (because each call to return_from_wait
     * will remove one element). */
    int num_requests = object_wait_reqs->wait_requests.size();
    /* The argument index is the index of the current element of the vector
     * that we are processing. It may differ from the counter i when elements
     * are removed from the array. */
    int index = 0;
    for (int i = 0; i < num_requests; ++i) {
      WaitRequest *wait_req = object_wait_reqs->wait_requests[index];
      wait_req->num_satisfied += 1;
      /* Mark the object as present in the wait request. */
      auto object_request =
          wait_req->object_requests.find(obj_id.to_plasma_id());
      /* Check that we found the object. */
      CHECK(object_request != wait_req->object_requests.end());
      /* Check that the object found was not previously known to us. */
      CHECK(object_request->second.status == ObjectStatus_Nonexistent);
      /* Update the found object's status to a known status. */
      object_request->second.status = status;

      /* If this wait request is done, reply to the client. */
      if (wait_req->num_satisfied == wait_req->num_objects_to_wait_for) {
        return_from_wait(manager_state, wait_req);
      } else {
        /* The call to return_from_wait will remove the current element in the
         * array, so we only increment the counter in the else branch. */
        index += 1;
      }
    }
    DCHECK(index == object_wait_reqs->wait_requests.size());
    /* Remove the array of wait requests for this object, since no one should be
     * waiting for this object anymore. */
    HASH_DELETE(hh, *object_wait_requests_table_ptr, object_wait_reqs);
    delete object_wait_reqs;
  }
}

FetchRequest *create_fetch_request(PlasmaManagerState *manager_state,

                                   ObjectID object_id) {
  FetchRequest *fetch_req = (FetchRequest *) malloc(sizeof(FetchRequest));
  fetch_req->object_id = object_id;
  fetch_req->manager_count = 0;
  fetch_req->manager_vector = NULL;
  return fetch_req;
}

void remove_fetch_request(PlasmaManagerState *manager_state,
                          FetchRequest *fetch_req) {
  /* Remove the fetch request from the table of fetch requests. */
  manager_state->fetch_requests->erase(fetch_req->object_id);
  /* Free the fetch request and everything in it. */
  for (int i = 0; i < fetch_req->manager_count; ++i) {
    free(fetch_req->manager_vector[i]);
  }
  if (fetch_req->manager_vector != NULL) {
    free(fetch_req->manager_vector);
  }
  free(fetch_req);
}

PlasmaManagerState *PlasmaManagerState_init(const char *store_socket_name,
                                            const char *manager_socket_name,
                                            const char *manager_addr,
                                            int manager_port,
                                            const char *redis_primary_addr,
                                            int redis_primary_port) {
  PlasmaManagerState *state =
      (PlasmaManagerState *) malloc(sizeof(PlasmaManagerState));
  state->loop = event_loop_create();
  state->plasma_conn = new plasma::PlasmaClient();
  ARROW_CHECK_OK(state->plasma_conn->Connect(store_socket_name, "",
                                             PLASMA_DEFAULT_RELEASE_DELAY));
  state->manager_connections = NULL;
  state->fetch_requests =
      new std::unordered_map<ObjectID, FetchRequest *, UniqueIDHasher>;
  state->object_wait_requests_local = NULL;
  state->object_wait_requests_remote = NULL;
  if (redis_primary_addr) {
    /* Get the manager port as a string. */
    UT_string *manager_address_str;
    utstring_new(manager_address_str);
    utstring_printf(manager_address_str, "%s:%d", manager_addr, manager_port);

    int num_args = 6;
    const char **db_connect_args =
        (const char **) malloc(sizeof(char *) * num_args);
    db_connect_args[0] = "store_socket_name";
    db_connect_args[1] = store_socket_name;
    db_connect_args[2] = "manager_socket_name";
    db_connect_args[3] = manager_socket_name;
    db_connect_args[4] = "address";
    db_connect_args[5] = utstring_body(manager_address_str);
    state->db =
        db_connect(std::string(redis_primary_addr), redis_primary_port,
                   "plasma_manager", manager_addr, num_args, db_connect_args);
    utstring_free(manager_address_str);
    free(db_connect_args);
    db_attach(state->db, state->loop, false);
  } else {
    state->db = NULL;
    LOG_DEBUG("No db connection specified");
  }
  state->addr = manager_addr;
  state->port = manager_port;
  /* Initialize an empty hash map for the cache of local available objects. */
  state->local_available_objects =
      new std::unordered_set<ObjectID, UniqueIDHasher>;
  /* Subscribe to notifications about sealed objects. */
  int plasma_fd;
  ARROW_CHECK_OK(state->plasma_conn->Subscribe(&plasma_fd));
  /* Add the callback that processes the notification to the event loop. */
  event_loop_add_file(state->loop, plasma_fd, EVENT_LOOP_READ,
                      process_object_notification, state);
  /* Initialize the time at which the previous heartbeat was sent. */
  state->previous_heartbeat_time = current_time_ms();
  return state;
}

void PlasmaManagerState_free(PlasmaManagerState *state) {
  /* Reset the SIGTERM handler to default behavior, so we try to clean up the
   * plasma manager at most once. */
  signal(SIGTERM, SIG_DFL);
  if (state->db != NULL) {
    db_disconnect(state->db);
    state->db = NULL;
  }

  ClientConnection *manager_conn, *tmp_manager_conn;
  HASH_ITER(manager_hh, state->manager_connections, manager_conn,
            tmp_manager_conn) {
    ClientConnection_free(manager_conn);
  }

  std::unordered_map<ObjectID, FetchRequest *, UniqueIDHasher>::iterator it;
  while ((it = state->fetch_requests->begin()) !=
         state->fetch_requests->end()) {
    remove_fetch_request(state, it->second);
  }
  delete state->fetch_requests;

  delete state->local_available_objects;

  ObjectWaitRequests *wait_reqs, *tmp_wait_reqs;
  HASH_ITER(hh, state->object_wait_requests_local, wait_reqs, tmp_wait_reqs) {
    HASH_DELETE(hh, state->object_wait_requests_local, wait_reqs);
    delete wait_reqs;
  }
  HASH_ITER(hh, state->object_wait_requests_remote, wait_reqs, tmp_wait_reqs) {
    HASH_DELETE(hh, state->object_wait_requests_remote, wait_reqs);
    delete wait_reqs;
  }

  ARROW_CHECK_OK(state->plasma_conn->Disconnect());
  delete state->plasma_conn;
  event_loop_destroy(state->loop);
  free(state);
}

event_loop *get_event_loop(PlasmaManagerState *state) {
  return state->loop;
}

/* Handle a command request that came in through a socket (transfering data,
 * or accepting incoming data). */
void process_message(event_loop *loop,
                     int client_sock,
                     void *context,
                     int events);

int write_object_chunk(ClientConnection *conn, PlasmaRequestBuffer *buf) {
  LOG_DEBUG("Writing data to fd %d", conn->fd);
  ssize_t r, s;
  /* Try to write one BUFSIZE at a time. */
  s = buf->data_size + buf->metadata_size - conn->cursor;
  if (s > BUFSIZE)
    s = BUFSIZE;
  r = write(conn->fd, buf->data + conn->cursor, s);

  if (r != s) {
    LOG_ERROR("write failed, errno was %d", errno);
    if (r > 0) {
      LOG_ERROR("partial write on fd %d", conn->fd);
    } else {
      return errno;
    }
  } else {
    conn->cursor += r;
  }
  if (r == 0) {
    /* If we've finished writing this buffer, reset the cursor to zero. */
    LOG_DEBUG("writing on channel %d finished", conn->fd);
    conn->cursor = 0;
    /* We are done sending the object, so release it. The corresponding call to
     * plasma_get occurred in process_transfer_request. */
    ARROW_CHECK_OK(conn->manager_state->plasma_conn->Release(
        buf->object_id.to_plasma_id()));
  }

  return 0;
}

void send_queued_request(event_loop *loop,
                         int data_sock,
                         void *context,
                         int events) {
  ClientConnection *conn = (ClientConnection *) context;
  PlasmaManagerState *state = conn->manager_state;

  if (conn->transfer_queue == NULL) {
    /* If there are no objects to transfer, temporarily remove this connection
     * from the event loop. It will be reawoken when we receive another
     * data request. */
    event_loop_remove_file(loop, conn->fd);
    return;
  }

  PlasmaRequestBuffer *buf = conn->transfer_queue;
  int err = 0;
  switch (buf->type) {
  case MessageType_PlasmaDataRequest:
    err = handle_sigpipe(
        plasma::SendDataRequest(conn->fd, buf->object_id.to_plasma_id(),
                                state->addr, state->port),
        conn->fd);
    break;
  case MessageType_PlasmaDataReply:
    LOG_DEBUG("Transferring object to manager");
    if (conn->cursor == 0) {
      /* If the cursor is zero, we haven't sent any requests for this object
       * yet, so send the initial data request. */
      err = handle_sigpipe(
          plasma::SendDataReply(conn->fd, buf->object_id.to_plasma_id(),
                                buf->data_size, buf->metadata_size),
          conn->fd);
    }
    if (err == 0) {
      err = write_object_chunk(conn, buf);
    }
    break;
  default:
    LOG_FATAL("Buffered request has unknown type.");
  }

  /* If there was a SIGPIPE, stop sending to this manager. */
  if (err != 0) {
    /* If there was an ECONNRESET, this means that we haven't finished
     * connecting to this manager yet. Resend the request when the socket is
     * ready for a write again. */
    if (err == ECONNRESET) {
      return;
    }
    event_loop_remove_file(loop, conn->fd);
    ClientConnection_free(conn);
    return;
  }

  /* If we are done sending this request, remove it from the transfer queue. */
  if (conn->cursor == 0) {
    if (buf->type == MessageType_PlasmaDataReply) {
      /* If we just finished sending an object to a remote manager, then remove
       * the object from the hash table of pending transfer requests. */
      HASH_DELETE(hh, conn->pending_object_transfers, buf);
    }
    DL_DELETE(conn->transfer_queue, buf);
    free(buf);
  }
}

int read_object_chunk(ClientConnection *conn, PlasmaRequestBuffer *buf) {
  LOG_DEBUG("Reading data from fd %d to %p", conn->fd,
            buf->data + conn->cursor);
  ssize_t r, s;
  CHECK(buf != NULL);
  /* Try to read one BUFSIZE at a time. */
  s = buf->data_size + buf->metadata_size - conn->cursor;
  if (s > BUFSIZE) {
    s = BUFSIZE;
  }
  r = read(conn->fd, buf->data + conn->cursor, s);

  if (r == -1) {
    LOG_ERROR("read error");
  } else if (r == 0) {
    LOG_DEBUG("end of file");
  } else {
    conn->cursor += r;
  }
  /* If the cursor is equal to the full object size, reset the cursor and we're
   * done. */
  if (conn->cursor == buf->data_size + buf->metadata_size) {
    conn->cursor = 0;
    return 1;
  } else {
    return 0;
  }
}

void process_data_chunk(event_loop *loop,
                        int data_sock,
                        void *context,
                        int events) {
  /* Read the object chunk. */
  ClientConnection *conn = (ClientConnection *) context;
  PlasmaRequestBuffer *buf = conn->transfer_queue;
  int done = read_object_chunk(conn, buf);
  if (!done) {
    return;
  }

  /* Seal the object and release it. The release corresponds to the call to
   * plasma_create that occurred in process_data_request. */
  LOG_DEBUG("reading on channel %d finished", data_sock);
  /* The following seal also triggers notification of clients for fetch or
   * wait requests, see process_object_notification. */
  ARROW_CHECK_OK(
      conn->manager_state->plasma_conn->Seal(buf->object_id.to_plasma_id()));
  ARROW_CHECK_OK(
      conn->manager_state->plasma_conn->Release(buf->object_id.to_plasma_id()));
  /* Remove the request buffer used for reading this object's data. */
  DL_DELETE(conn->transfer_queue, buf);
  free(buf);
  /* Switch to listening for requests from this socket, instead of reading
   * object data. */
  event_loop_remove_file(loop, data_sock);
  event_loop_add_file(loop, data_sock, EVENT_LOOP_READ, process_message, conn);
}

void ignore_data_chunk(event_loop *loop,
                       int data_sock,
                       void *context,
                       int events) {
  /* Read the object chunk. */
  ClientConnection *conn = (ClientConnection *) context;
  PlasmaRequestBuffer *buf = conn->ignore_buffer;

  /* Just read the transferred data into ignore_buf and then drop (free) it. */
  int done = read_object_chunk(conn, buf);
  if (!done) {
    return;
  }

  free(buf->data);
  free(buf);
  /* Switch to listening for requests from this socket, instead of reading
   * object data. */
  event_loop_remove_file(loop, data_sock);
  event_loop_add_file(loop, data_sock, EVENT_LOOP_READ, process_message, conn);
}

ClientConnection *get_manager_connection(PlasmaManagerState *state,
                                         const char *ip_addr,
                                         int port) {
  /* TODO(swang): Should probably check whether ip_addr and port belong to us.
   */
  UT_string *ip_addr_port;
  utstring_new(ip_addr_port);
  utstring_printf(ip_addr_port, "%s:%d", ip_addr, port);
  ClientConnection *manager_conn;
  HASH_FIND(manager_hh, state->manager_connections, utstring_body(ip_addr_port),
            utstring_len(ip_addr_port), manager_conn);
  if (!manager_conn) {
    /* If we don't already have a connection to this manager, start one. */
    int fd = connect_inet_sock(ip_addr, port);
    if (fd < 0) {
      return NULL;
    }

    manager_conn =
        ClientConnection_init(state, fd, utstring_body(ip_addr_port));
  }
  utstring_free(ip_addr_port);
  return manager_conn;
}

void process_transfer_request(event_loop *loop,
                              ObjectID obj_id,
                              const char *addr,
                              int port,
                              ClientConnection *conn) {
  ClientConnection *manager_conn =
      get_manager_connection(conn->manager_state, addr, port);
  if (manager_conn == NULL) {
    return;
  }

  /* If there is already a request in the transfer queue with the same object
   * ID, do not add the transfer request. */
  PlasmaRequestBuffer *pending;
  HASH_FIND(hh, manager_conn->pending_object_transfers, &obj_id, sizeof(obj_id),
            pending);
  if (pending != NULL) {
    return;
  }

  /* Allocate and append the request to the transfer queue. */
  plasma::ObjectBuffer object_buffer;
  plasma::ObjectID object_id = obj_id.to_plasma_id();
  /* We pass in 0 to indicate that the command should return immediately. */
  ARROW_CHECK_OK(
      conn->manager_state->plasma_conn->Get(&object_id, 1, 0, &object_buffer));
  if (object_buffer.data_size == -1) {
    /* If the object wasn't locally available, exit immediately. If the object
     * later appears locally, the requesting plasma manager should request the
     * transfer again. */
    LOG_WARN(
        "Unable to transfer object to requesting plasma manager, object not "
        "local.");
    return;
  }

  /* If we already have a connection to this manager and its inactive,
   * (re)register it with the event loop again. */
  if (manager_conn->transfer_queue == NULL) {
    bool success = event_loop_add_file(loop, manager_conn->fd, EVENT_LOOP_WRITE,
                                       send_queued_request, manager_conn);
    if (!success) {
      ClientConnection_free(manager_conn);
      return;
    }
  }

  DCHECK(object_buffer.metadata ==
         object_buffer.data + object_buffer.data_size);
  PlasmaRequestBuffer *buf =
      (PlasmaRequestBuffer *) malloc(sizeof(PlasmaRequestBuffer));
  buf->type = MessageType_PlasmaDataReply;
  buf->object_id = obj_id;
  /* We treat buf->data as a pointer to the concatenated data and metadata, so
   * we don't actually use buf->metadata. */
  buf->data = object_buffer.data;
  buf->data_size = object_buffer.data_size;
  buf->metadata_size = object_buffer.metadata_size;

  DL_APPEND(manager_conn->transfer_queue, buf);
  HASH_ADD(hh, manager_conn->pending_object_transfers, object_id,
           sizeof(buf->object_id), buf);
}

/**
 * Receive object_id requested by this Plamsa Manager from the remote Plasma
 * Manager identified by client_sock. The object_id is sent via the data requst
 * message.
 *
 * @param loop The event data structure.
 * @param client_sock The sender's socket.
 * @param object_id ID of the object being received.
 * @param data_size Size of the data of object_id.
 * @param metadata_size Size of the metadata of object_id.
 * @param conn The connection object.
 * @return Void.
 */
void process_data_request(event_loop *loop,
                          int client_sock,
                          ObjectID object_id,
                          int64_t data_size,
                          int64_t metadata_size,
                          ClientConnection *conn) {
  PlasmaRequestBuffer *buf =
      (PlasmaRequestBuffer *) malloc(sizeof(PlasmaRequestBuffer));
  buf->object_id = object_id;
  buf->data_size = data_size;
  buf->metadata_size = metadata_size;

  /* The corresponding call to plasma_release should happen in
   * process_data_chunk. */
  Status s = conn->manager_state->plasma_conn->Create(
      object_id.to_plasma_id(), data_size, NULL, metadata_size, &(buf->data));
  /* If success_create == true, a new object has been created.
   * If success_create == false the object creation has failed, possibly
   * due to an object with the same ID already existing in the Plasma Store. */
  if (s.ok()) {
    /* Add buffer where the fetched data is to be stored to
     * conn->transfer_queue. */
    DL_APPEND(conn->transfer_queue, buf);
  }
  CHECK(conn->cursor == 0);

  /* Switch to reading the data from this socket, instead of listening for
   * other requests. */
  event_loop_remove_file(loop, client_sock);
  if (s.ok()) {
    bool success = event_loop_add_file(loop, client_sock, EVENT_LOOP_READ,
                                       process_data_chunk, conn);
    if (!success) {
      ClientConnection_free(conn);
    }
  } else {
    /* Since plasma_create() has failed, we ignore the data transfer. We will
     * receive this transfer in g_ignore_buf and then drop it. Allocate memory
     * for data and metadata, if needed. All memory associated with
     * buf/g_ignore_buf will be freed in ignore_data_chunkc(). */
    conn->ignore_buffer = buf;
    buf->data = (uint8_t *) malloc(buf->data_size + buf->metadata_size);
    bool success = event_loop_add_file(loop, client_sock, EVENT_LOOP_READ,
                                       ignore_data_chunk, conn);
    if (!success) {
      ClientConnection_free(conn);
    }
  }
}

void request_transfer_from(PlasmaManagerState *manager_state,
                           FetchRequest *fetch_req) {
  CHECK(fetch_req->manager_count > 0);
  CHECK(fetch_req->next_manager >= 0 &&
        fetch_req->next_manager < fetch_req->manager_count);
  char addr[16];
  int port;
  parse_ip_addr_port(fetch_req->manager_vector[fetch_req->next_manager], addr,
                     &port);

  ClientConnection *manager_conn =
      get_manager_connection(manager_state, addr, port);
  if (manager_conn != NULL) {
    /* Check that this manager isn't trying to request an object from itself.
     * TODO(rkn): Later this should not be fatal. */
    uint8_t temp_addr[4];
    sscanf(addr, "%hhu.%hhu.%hhu.%hhu", &temp_addr[0], &temp_addr[1],
           &temp_addr[2], &temp_addr[3]);
    if (memcmp(temp_addr, manager_state->addr, 4) == 0 &&
        port == manager_state->port) {
      LOG_FATAL(
          "This manager is attempting to request a transfer from itself.");
    }

    PlasmaRequestBuffer *transfer_request =
        (PlasmaRequestBuffer *) malloc(sizeof(PlasmaRequestBuffer));
    transfer_request->type = MessageType_PlasmaDataRequest;
    transfer_request->object_id = fetch_req->object_id;

    if (manager_conn->transfer_queue == NULL) {
      /* If we already have a connection to this manager and it's inactive,
       * (re)register it with the event loop. */
      event_loop_add_file(manager_state->loop, manager_conn->fd,
                          EVENT_LOOP_WRITE, send_queued_request, manager_conn);
    }
    /* Add this transfer request to this connection's transfer queue. */
    DL_APPEND(manager_conn->transfer_queue, transfer_request);
  }

  /* On the next attempt, try the next manager in manager_vector. */
  fetch_req->next_manager += 1;
  fetch_req->next_manager %= fetch_req->manager_count;
}

int fetch_timeout_handler(event_loop *loop, timer_id id, void *context) {
  PlasmaManagerState *manager_state = (PlasmaManagerState *) context;

  /* Allocate a vector of object IDs to resend requests for location
   * notifications. */
  int num_object_ids_to_request = 0;
  int num_object_ids = manager_state->fetch_requests->size();
  /* This is allocating more space than necessary, but we do not know the exact
   * number of object IDs to request notifications for yet. */
  ObjectID *object_ids_to_request =
      (ObjectID *) malloc(num_object_ids * sizeof(ObjectID));

  /* Loop over the fetch requests and reissue requests for objects whose
   * locations we know. */
  for (auto it = manager_state->fetch_requests->begin();
       it != manager_state->fetch_requests->end(); it++) {
    FetchRequest *fetch_req = it->second;
    if (fetch_req->manager_count > 0) {
      request_transfer_from(manager_state, fetch_req);
      /* If we've tried all of the managers that we know about for this object,
       * add this object to the list to resend requests for. */
      if (fetch_req->next_manager == 0) {
        object_ids_to_request[num_object_ids_to_request] = fetch_req->object_id;
        ++num_object_ids_to_request;
      }
    }
  }

  /* Resend requests for notifications on these objects' locations. */
  if (num_object_ids_to_request > 0 && manager_state->db != NULL) {
    object_table_request_notifications(manager_state->db,
                                       num_object_ids_to_request,
                                       object_ids_to_request, NULL);
  }
  free(object_ids_to_request);

  /* Wait at least MANAGER_TIMEOUT before running this timeout handler again.
   * But if we're waiting for a large number of objects, wait longer (e.g., 10
   * seconds for one million objects) so that we don't overwhelm other
   * components like Redis with too many requests (and so that we don't
   * overwhelm this manager with responses). */
  return std::max(MANAGER_TIMEOUT, int(0.01 * num_object_ids));
}

bool is_object_local(PlasmaManagerState *state, ObjectID object_id) {
  return state->local_available_objects->count(object_id) > 0;
}

void request_transfer(ObjectID object_id,
                      int manager_count,
                      const char *manager_vector[],
                      void *context) {
  PlasmaManagerState *manager_state = (PlasmaManagerState *) context;
  /* This callback is called from object_table_subscribe, which guarantees that
   * the manager vector contains at least one element. */
  CHECK(manager_count >= 1);
  auto it = manager_state->fetch_requests->find(object_id);

  if (is_object_local(manager_state, object_id)) {
    /* If the object is already here, then the fetch request should have been
     * removed. */
    CHECK(it == manager_state->fetch_requests->end());
    return;
  }
  FetchRequest *fetch_req = it->second;

  /* If the object is not present, then the fetch request should still be here.
   * TODO(rkn): We actually have to remove this check to handle the rare
   * scenario where the object is transferred here and then evicted before this
   * callback gets called. */
  CHECK(fetch_req != NULL);

  /* This method may be run multiple times, so if we are updating the manager
   * vector, we need to free the previous manager vector. */
  if (fetch_req->manager_count != 0) {
    for (int i = 0; i < fetch_req->manager_count; ++i) {
      free(fetch_req->manager_vector[i]);
    }
    free(fetch_req->manager_vector);
  }
  /* Update the manager vector. */
  fetch_req->manager_count = manager_count;
  fetch_req->manager_vector = (char **) malloc(manager_count * sizeof(char *));
  fetch_req->next_manager = 0;
  memset(fetch_req->manager_vector, 0, manager_count * sizeof(char *));
  for (int i = 0; i < manager_count; ++i) {
    int len = strlen(manager_vector[i]);
    fetch_req->manager_vector[i] = (char *) malloc(len + 1);
    strncpy(fetch_req->manager_vector[i], manager_vector[i], len);
    fetch_req->manager_vector[i][len] = '\0';
  }
  /* Wait for the object data for the default number of retries, which timeout
   * after a default interval. */
  request_transfer_from(manager_state, fetch_req);
}

/* This method is only called from the tests. */
void call_request_transfer(ObjectID object_id,
                           int manager_count,
                           const char *manager_vector[],
                           void *context) {
  PlasmaManagerState *manager_state = (PlasmaManagerState *) context;
  /* Check that there isn't already a fetch request for this object. */
  auto it = manager_state->fetch_requests->find(object_id);
  CHECK(it == manager_state->fetch_requests->end());
  /* Create a fetch request. */
  FetchRequest *fetch_req = create_fetch_request(manager_state, object_id);
  (*manager_state->fetch_requests)[object_id] = fetch_req;
  request_transfer(object_id, manager_count, manager_vector, context);
}

void fatal_table_callback(ObjectID id, void *user_context, void *user_data) {
  CHECK(0);
}

void object_present_callback(ObjectID object_id,
                             int manager_count,
                             const char *manager_vector[],
                             void *context) {
  PlasmaManagerState *manager_state = (PlasmaManagerState *) context;
  /* This callback is called from object_table_subscribe, which guarantees that
   * the manager vector contains at least one element. */
  CHECK(manager_count >= 1);

  /* Update the in-progress remote wait requests. */
  update_object_wait_requests(manager_state, object_id,
                              plasma::PLASMA_QUERY_ANYWHERE,
                              ObjectStatus_Remote);
}

/* This callback is used by both fetch and wait. Therefore, it may have to
 * handle outstanding fetch and wait requests. */
void object_table_subscribe_callback(ObjectID object_id,
                                     int64_t data_size,
                                     int manager_count,
                                     const char *manager_vector[],
                                     void *context) {
  PlasmaManagerState *manager_state = (PlasmaManagerState *) context;
  /* Run the callback for fetch requests if there is a fetch request. */
  auto it = manager_state->fetch_requests->find(object_id);
  if (it != manager_state->fetch_requests->end()) {
    request_transfer(object_id, manager_count, manager_vector, context);
  }
  /* Run the callback for wait requests. */
  object_present_callback(object_id, manager_count, manager_vector, context);
}

void process_fetch_requests(ClientConnection *client_conn,
                            int num_object_ids,
                            plasma::ObjectID object_ids[]) {
  PlasmaManagerState *manager_state = client_conn->manager_state;

  int num_object_ids_to_request = 0;
  /* This is allocating more space than necessary, but we do not know the exact
   * number of object IDs to request notifications for yet. */
  ObjectID *object_ids_to_request =
      (ObjectID *) malloc(num_object_ids * sizeof(ObjectID));

  for (int i = 0; i < num_object_ids; ++i) {
    ObjectID obj_id = object_ids[i];

    /* Check if this object is already present locally. If so, do nothing. */
    if (is_object_local(manager_state, obj_id)) {
      continue;
    }

    /* Check if this object is already being fetched. If so, do nothing. */
    auto it = manager_state->fetch_requests->find(obj_id);
    if (it != manager_state->fetch_requests->end()) {
      continue;
    }

    /* Add an entry to the fetch requests data structure to indidate that the
     * object is being fetched. */
    FetchRequest *entry = create_fetch_request(manager_state, obj_id);
    (*manager_state->fetch_requests)[obj_id] = entry;
    /* Add this object ID to the list of object IDs to request notifications for
     * from the object table. */
    object_ids_to_request[num_object_ids_to_request] = obj_id;
    num_object_ids_to_request += 1;
  }
  if (num_object_ids_to_request > 0) {
    /* Request notifications from the object table when these object IDs become
     * available. The notifications will call the callback that was passed to
     * object_table_subscribe_to_notifications, which will initiate a transfer
     * of the object to this plasma manager. */
    object_table_request_notifications(manager_state->db,
                                       num_object_ids_to_request,
                                       object_ids_to_request, NULL);
  }
  free(object_ids_to_request);
}

int wait_timeout_handler(event_loop *loop, timer_id id, void *context) {
  WaitRequest *wait_req = (WaitRequest *) context;
  return_from_wait(wait_req->client_conn->manager_state, wait_req);
  return EVENT_LOOP_TIMER_DONE;
}

void process_wait_request(ClientConnection *client_conn,
                          plasma::ObjectRequestMap &&object_requests,
                          uint64_t timeout_ms,
                          int num_ready_objects) {
  CHECK(client_conn != NULL);
  PlasmaManagerState *manager_state = client_conn->manager_state;
  int num_object_requests = object_requests.size();

  /* Create a wait request for this object. */
  WaitRequest *wait_req =
      new WaitRequest(client_conn, -1, num_object_requests,
                      std::move(object_requests), num_ready_objects, 0);

  int num_object_ids_to_request = 0;
  /* This is allocating more space than necessary, but we do not know the exact
   * number of object IDs to request notifications for yet. */
  ObjectID *object_ids_to_request =
      (ObjectID *) malloc(num_object_requests * sizeof(ObjectID));

  for (auto &entry : wait_req->object_requests) {
    auto &object_request = entry.second;
    ObjectID obj_id = object_request.object_id;

    /* Check if this object is already present locally. If so, mark the object
     * as present. */
    if (is_object_local(manager_state, obj_id)) {
      object_request.status = ObjectStatus_Local;
      wait_req->num_satisfied += 1;
      continue;
    }

    /* Add the wait request to the relevant data structures. */
    add_wait_request_for_object(manager_state, obj_id, object_request.type,
                                wait_req);

    if (object_request.type == plasma::PLASMA_QUERY_LOCAL) {
      /* TODO(rkn): If desired, we could issue a fetch command here to retrieve
       * the object. */
    } else if (object_request.type == plasma::PLASMA_QUERY_ANYWHERE) {
      /* Add this object ID to the list of object IDs to request notifications
       * for from the object table. */
      object_ids_to_request[num_object_ids_to_request] = obj_id;
      num_object_ids_to_request += 1;
    } else {
      /* This code should be unreachable. */
      CHECK(0);
    }
  }

  /* If enough of the wait requests have already been satisfied, return to the
   * client. */
  if (wait_req->num_satisfied >= wait_req->num_objects_to_wait_for) {
    return_from_wait(manager_state, wait_req);
  } else {
    if (num_object_ids_to_request > 0) {
      /* Request notifications from the object table when these object IDs
       * become available. The notifications will call the callback that was
       * passed to object_table_subscribe_to_notifications, which will update
       * the wait request. */
      object_table_request_notifications(manager_state->db,
                                         num_object_ids_to_request,
                                         object_ids_to_request, NULL);
    }

    /* Set a timer that will cause the wait request to return to the client. */
    wait_req->timer = event_loop_add_timer(manager_state->loop, timeout_ms,
                                           wait_timeout_handler, wait_req);
  }
  free(object_ids_to_request);
}

/**
 * Check whether a non-local object is stored on any remot enote or not.
 *
 * @param object_id ID of the object whose status we require.
 * @param manager_cont Number of remote nodes object_id is stored at. If
 *        manager_count > 0, then object_id exists on a remote node an its
 *        status is ObjectStatus_Remote. Otherwise, if manager_count == 0, the
 *        object doesn't exist in the system and its status is
 *        ObjectStatus_Nonexistent.
 * @param manager_vector Array containing the Plasma Managers running at the
 *        nodes where object_id is stored. Not used; it will be eventually
 *        deallocated.
 * @param context Client connection.
 * @return Void.
 */
void request_status_done(ObjectID object_id,
                         int manager_count,
                         const char *manager_vector[],
                         void *context) {
  ClientConnection *client_conn = (ClientConnection *) context;
  int status =
      request_status(object_id, manager_count, manager_vector, context);
  plasma::ObjectID object_id_copy = object_id.to_plasma_id();
  handle_sigpipe(
      plasma::SendStatusReply(client_conn->fd, &object_id_copy, &status, 1),
      client_conn->fd);
}

int request_status(ObjectID object_id,
                   int manager_count,
                   const char *manager_vector[],
                   void *context) {
  ClientConnection *client_conn = (ClientConnection *) context;

  /* Return success immediately if we already have this object. */
  if (is_object_local(client_conn->manager_state, object_id)) {
    return ObjectStatus_Local;
  }

  /* Since object is not stored at the local locally, manager_count > 0 means
   * that the object is stored at another remote object. Otherwise, if
   * manager_count == 0, the object is not stored anywhere. */
  return (manager_count > 0 ? ObjectStatus_Remote : ObjectStatus_Nonexistent);
}

void object_table_lookup_fail_callback(ObjectID object_id,
                                       void *user_context,
                                       void *user_data) {
  /* Fail for now. Later, we may want to send a ObjectStatus_Nonexistent to the
   * client. */
  CHECK(0);
}

void process_status_request(ClientConnection *client_conn,
                            plasma::ObjectID object_id) {
  /* Return success immediately if we already have this object. */
  if (is_object_local(client_conn->manager_state, object_id)) {
    int status = ObjectStatus_Local;
    handle_sigpipe(
        plasma::SendStatusReply(client_conn->fd, &object_id, &status, 1),
        client_conn->fd);
    return;
  }

  if (client_conn->manager_state->db == NULL) {
    int status = ObjectStatus_Nonexistent;
    handle_sigpipe(
        plasma::SendStatusReply(client_conn->fd, &object_id, &status, 1),
        client_conn->fd);
    return;
  }

  /* The object is not local, so check whether it is stored remotely. */
  object_table_lookup(client_conn->manager_state->db, object_id, NULL,
                      request_status_done, client_conn);
}

void process_delete_object_notification(PlasmaManagerState *state,
                                        ObjectID object_id) {
  state->local_available_objects->erase(object_id);

  /* Remove this object from the (redis) object table. */
  if (state->db) {
    object_table_remove(state->db, object_id, NULL, NULL, NULL, NULL);
  }

  /* NOTE: There could be pending wait requests for this object that will now
   * return when the object is not actually available. For simplicity, we allow
   * this scenario rather than try to keep the wait request statuses exactly
   * up-to-date. */
}

void log_object_hash_mismatch_error_task_callback(Task *task,
                                                  void *user_context) {
  CHECK(task != NULL);
  PlasmaManagerState *state = (PlasmaManagerState *) user_context;
  TaskSpec *spec = Task_task_spec(task);
  FunctionID function = TaskSpec_function(spec);
  /* Push the error to the Python driver that caused the nondeterministic task
   * to be submitted. */
  push_error(state->db, TaskSpec_driver_id(spec),
             OBJECT_HASH_MISMATCH_ERROR_INDEX, sizeof(function), function.id);
}

void log_object_hash_mismatch_error_result_callback(ObjectID object_id,
                                                    TaskID task_id,
                                                    bool is_put,
                                                    void *user_context) {
  CHECK(!IS_NIL_ID(task_id));
  PlasmaManagerState *state = (PlasmaManagerState *) user_context;
  /* Get the specification for the nondeterministic task. */
  task_table_get_task(state->db, task_id, NULL,
                      log_object_hash_mismatch_error_task_callback, state);
}

void log_object_hash_mismatch_error_object_callback(ObjectID object_id,
                                                    bool success,
                                                    void *user_context) {
  if (success) {
    /* The object was added successfully. */
    return;
  }

  /* The object was added, but there was an object hash mismatch. In this case,
   * look up the task that created the object so we can notify the Python
   * driver that the task is nondeterministic. */
  PlasmaManagerState *state = (PlasmaManagerState *) user_context;
  result_table_lookup(state->db, object_id, NULL,
                      log_object_hash_mismatch_error_result_callback, state);
}

void process_add_object_notification(PlasmaManagerState *state,
                                     ObjectID object_id,
                                     int64_t data_size,
                                     int64_t metadata_size,
                                     unsigned char *digest) {
  state->local_available_objects->insert(object_id);

  /* Add this object to the (redis) object table. */
  if (state->db) {
    object_table_add(state->db, object_id, data_size + metadata_size, digest,
                     NULL, log_object_hash_mismatch_error_object_callback,
                     (void *) state);
  }

  /* If we were trying to fetch this object, finish up the fetch request. */
  auto it = state->fetch_requests->find(object_id);
  if (it != state->fetch_requests->end()) {
    remove_fetch_request(state, it->second);
    /* TODO(rkn): We also really should unsubscribe from the object table. */
  }

  /* Update the in-progress local and remote wait requests. */
  update_object_wait_requests(state, object_id, plasma::PLASMA_QUERY_LOCAL,
                              ObjectStatus_Local);
  update_object_wait_requests(state, object_id, plasma::PLASMA_QUERY_ANYWHERE,
                              ObjectStatus_Local);
}

void process_object_notification(event_loop *loop,
                                 int client_sock,
                                 void *context,
                                 int events) {
  PlasmaManagerState *state = (PlasmaManagerState *) context;
  uint8_t *notification = read_message_async(loop, client_sock);
  if (notification == NULL) {
    PlasmaManagerState_free(state);
    LOG_FATAL(
        "Lost connection to the plasma store, plasma manager is exiting!");
  }
  auto object_info = flatbuffers::GetRoot<ObjectInfo>(notification);
  /* Add object to locally available object. */
  ObjectID object_id = from_flatbuf(object_info->object_id());
  if (object_info->is_deletion()) {
    process_delete_object_notification(state, object_id);
  } else {
    process_add_object_notification(
        state, object_id, object_info->data_size(),
        object_info->metadata_size(),
        (unsigned char *) object_info->digest()->data());
  }
  free(notification);
}

/* TODO(pcm): Split this into two methods: new_worker_connection
 * and new_manager_connection and also split ClientConnection
 * into two structs, one for workers and one for other plasma managers. */
ClientConnection *ClientConnection_init(PlasmaManagerState *state,
                                        int client_sock,
                                        char *client_key) {
  /* Create a new data connection context per client. */
  ClientConnection *conn =
      (ClientConnection *) malloc(sizeof(ClientConnection));
  conn->manager_state = state;
  conn->cursor = 0;
  conn->transfer_queue = NULL;
  conn->pending_object_transfers = NULL;
  conn->fd = client_sock;
  conn->num_return_objects = 0;

  conn->ip_addr_port = strdup(client_key);
  HASH_ADD_KEYPTR(manager_hh, conn->manager_state->manager_connections,
                  conn->ip_addr_port, strlen(conn->ip_addr_port), conn);
  return conn;
}

ClientConnection *ClientConnection_listen(event_loop *loop,
                                          int listener_sock,
                                          void *context,
                                          int events) {
  PlasmaManagerState *state = (PlasmaManagerState *) context;
  int new_socket = accept_client(listener_sock);
  char client_key[8];
  snprintf(client_key, sizeof(client_key), "%d", new_socket);
  ClientConnection *conn = ClientConnection_init(state, new_socket, client_key);

  event_loop_add_file(loop, new_socket, EVENT_LOOP_READ, process_message, conn);
  LOG_DEBUG("New client connection with fd %d", new_socket);
  return conn;
}

void ClientConnection_free(ClientConnection *client_conn) {
  PlasmaManagerState *state = client_conn->manager_state;
  HASH_DELETE(manager_hh, state->manager_connections, client_conn);
  /* Free the hash table of object IDs that are waiting to be transferred. */
  PlasmaRequestBuffer *request_buffer, *tmp_buffer;
  HASH_ITER(hh, client_conn->pending_object_transfers, request_buffer,
            tmp_buffer) {
    /* We do not free the PlasmaRequestBuffer here because it is also in the
     * transfer queue and will be freed below. */
    HASH_DELETE(hh, client_conn->pending_object_transfers, request_buffer);
  }

  /* Free the transfer queue. */
  PlasmaRequestBuffer *head = client_conn->transfer_queue;
  while (head) {
    DL_DELETE(client_conn->transfer_queue, head);
    free(head);
    head = client_conn->transfer_queue;
  }
  /* Close the manager connection and free the remaining state. */
  close(client_conn->fd);
  free(client_conn->ip_addr_port);
  free(client_conn);
}

void handle_new_client(event_loop *loop,
                       int listener_sock,
                       void *context,
                       int events) {
  (void) ClientConnection_listen(loop, listener_sock, context, events);
}

int get_client_sock(ClientConnection *conn) {
  return conn->fd;
}

void process_message(event_loop *loop,
                     int client_sock,
                     void *context,
                     int events) {
  int64_t start_time = current_time_ms();

  ClientConnection *conn = (ClientConnection *) context;

  int64_t length;
  int64_t type;
  uint8_t *data;
  read_message(client_sock, &type, &length, &data);

  switch (type) {
  case MessageType_PlasmaDataRequest: {
    LOG_DEBUG("Processing data request");
    plasma::ObjectID object_id;
    char *address;
    int port;
    ARROW_CHECK_OK(
        plasma::ReadDataRequest(data, length, &object_id, &address, &port));
    process_transfer_request(loop, object_id, address, port, conn);
    free(address);
  } break;
  case MessageType_PlasmaDataReply: {
    LOG_DEBUG("Processing data reply");
    plasma::ObjectID object_id;
    int64_t object_size;
    int64_t metadata_size;
    ARROW_CHECK_OK(plasma::ReadDataReply(data, length, &object_id, &object_size,
                                         &metadata_size));
    process_data_request(loop, client_sock, object_id, object_size,
                         metadata_size, conn);
  } break;
  case MessageType_PlasmaFetchRequest: {
    LOG_DEBUG("Processing fetch remote");
    std::vector<plasma::ObjectID> object_ids_to_fetch;
    /* TODO(pcm): process_fetch_requests allocates an array of num_objects
     * object_ids too so these should be shared in the future. */
    ARROW_CHECK_OK(plasma::ReadFetchRequest(data, length, object_ids_to_fetch));
    process_fetch_requests(conn, object_ids_to_fetch.size(),
                           object_ids_to_fetch.data());
  } break;
  case MessageType_PlasmaWaitRequest: {
    LOG_DEBUG("Processing wait");
    plasma::ObjectRequestMap object_requests;
    int64_t timeout_ms;
    int num_ready_objects;
    ARROW_CHECK_OK(plasma::ReadWaitRequest(data, length, object_requests,
                                           &timeout_ms, &num_ready_objects));
    process_wait_request(conn, std::move(object_requests), timeout_ms,
                         num_ready_objects);
  } break;
  case MessageType_PlasmaStatusRequest: {
    LOG_DEBUG("Processing status");
    plasma::ObjectID object_id;
    ARROW_CHECK_OK(plasma::ReadStatusRequest(data, length, &object_id, 1));
    process_status_request(conn, object_id);
  } break;
  case DISCONNECT_CLIENT: {
    LOG_INFO("Disconnecting client on fd %d", client_sock);
    event_loop_remove_file(loop, client_sock);
    ClientConnection_free(conn);
  } break;
  default:
    LOG_FATAL("invalid request %" PRId64, type);
  }
  free(data);

  /* Print a warning if this method took too long. */
  int64_t end_time = current_time_ms();
  int64_t max_time_for_handler = 1000;
  if (end_time - start_time > max_time_for_handler) {
    LOG_WARN("process_message of type %" PRId64 " took %" PRId64
             " milliseconds.",
             type, end_time - start_time);
  }
}

int heartbeat_handler(event_loop *loop, timer_id id, void *context) {
  PlasmaManagerState *state = (PlasmaManagerState *) context;

  /* Check that the last heartbeat was not sent too long ago. */
  int64_t current_time = current_time_ms();
  CHECK(current_time >= state->previous_heartbeat_time);
  if (current_time - state->previous_heartbeat_time >
      NUM_HEARTBEATS_TIMEOUT * HEARTBEAT_TIMEOUT_MILLISECONDS) {
    LOG_FATAL("The last heartbeat was sent %" PRId64 " milliseconds ago.",
              current_time - state->previous_heartbeat_time);
  }
  state->previous_heartbeat_time = current_time;

  plasma_manager_send_heartbeat(state->db);
  return HEARTBEAT_TIMEOUT_MILLISECONDS;
}

void start_server(const char *store_socket_name,
                  const char *manager_socket_name,
                  const char *master_addr,
                  int port,
                  const char *redis_primary_addr,
                  int redis_primary_port) {
  /* Ignore SIGPIPE signals. If we don't do this, then when we attempt to write
   * to a client that has already died, the manager could die. */
  signal(SIGPIPE, SIG_IGN);
  /* Bind the sockets before we try to connect to the plasma store.
   * In case the bind does not succeed, we want to be able to exit
   * without breaking the pipe to the store. */
  int remote_sock = bind_inet_sock(port, false);
  if (remote_sock < 0) {
    exit(EXIT_COULD_NOT_BIND_PORT);
  }

  int local_sock = bind_ipc_sock(manager_socket_name, false);
  CHECKM(local_sock >= 0, "Unable to bind local manager socket");

  g_manager_state = PlasmaManagerState_init(
      store_socket_name, manager_socket_name, master_addr, port,
      redis_primary_addr, redis_primary_port);
  CHECK(g_manager_state);

  CHECK(listen(remote_sock, 128) != -1);
  CHECK(listen(local_sock, 128) != -1);

  LOG_DEBUG("Started server connected to store %s, listening on port %d",
            store_socket_name, port);
  event_loop_add_file(g_manager_state->loop, local_sock, EVENT_LOOP_READ,
                      handle_new_client, g_manager_state);
  event_loop_add_file(g_manager_state->loop, remote_sock, EVENT_LOOP_READ,
                      handle_new_client, g_manager_state);
  /* Set up a client-specific channel to receive notifications from the object
   * table. */
  object_table_subscribe_to_notifications(g_manager_state->db, false,
                                          object_table_subscribe_callback,
                                          g_manager_state, NULL, NULL, NULL);
  /* Set up a recurring timer that will loop through the outstanding fetch
   * requests and reissue requests for transfers of those objects. */
  event_loop_add_timer(g_manager_state->loop, MANAGER_TIMEOUT,
                       fetch_timeout_handler, g_manager_state);
  /* Publish the heartbeats to all subscribers of the plasma manager table. */
  event_loop_add_timer(g_manager_state->loop, HEARTBEAT_TIMEOUT_MILLISECONDS,
                       heartbeat_handler, g_manager_state);
  /* Run the event loop. */
  event_loop_run(g_manager_state->loop);
}

/* Report "success" to valgrind. */
void signal_handler(int signal) {
  LOG_DEBUG("Signal was %d", signal);
  if (signal == SIGTERM) {
    if (g_manager_state) {
      PlasmaManagerState_free(g_manager_state);
    }
    exit(0);
  }
}

/* Only declare the main function if we are not in testing mode, since the test
 * suite has its own declaration of main. */
#ifndef PLASMA_TEST
int main(int argc, char *argv[]) {
  signal(SIGTERM, signal_handler);
  /* Socket name of the plasma store this manager is connected to. */
  char *store_socket_name = NULL;
  /* Socket name this manager will bind to. */
  char *manager_socket_name = NULL;
  /* IP address of this node. */
  char *master_addr = NULL;
  /* Port number the manager should use. */
  int port = -1;
  /* IP address and port of the primary redis instance. */
  char *redis_primary_addr_port = NULL;
  int c;
  while ((c = getopt(argc, argv, "s:m:h:p:r:")) != -1) {
    switch (c) {
    case 's':
      store_socket_name = optarg;
      break;
    case 'm':
      manager_socket_name = optarg;
      break;
    case 'h':
      master_addr = optarg;
      break;
    case 'p':
      port = atoi(optarg);
      break;
    case 'r':
      redis_primary_addr_port = optarg;
      break;
    default:
      LOG_FATAL("unknown option %c", c);
    }
  }
  if (!store_socket_name) {
    LOG_FATAL(
        "please specify socket for connecting to the plasma store with -s "
        "switch");
  }
  if (!manager_socket_name) {
    LOG_FATAL(
        "please specify socket name of the manager's local socket with -m "
        "switch");
  }
  if (!master_addr) {
    LOG_FATAL(
        "please specify ip address of the current host in the format "
        "123.456.789.10 with -h switch");
  }
  if (port == -1) {
    LOG_FATAL(
        "please specify port the plasma manager shall listen to in the"
        "format 12345 with -p switch");
  }
  char redis_primary_addr[16];
  int redis_primary_port;
  if (!redis_primary_addr_port ||
      parse_ip_addr_port(redis_primary_addr_port, redis_primary_addr,
                         &redis_primary_port) == -1) {
    LOG_FATAL(
        "specify the primary redis address like 127.0.0.1:6379 with the -r "
        "switch");
  }
  start_server(store_socket_name, manager_socket_name, master_addr, port,
               redis_primary_addr, redis_primary_port);
}
#endif<|MERGE_RESOLUTION|>--- conflicted
+++ resolved
@@ -22,11 +22,8 @@
 
 /* C++ includes. */
 #include <unordered_map>
-<<<<<<< HEAD
 #include <unordered_set>
-=======
 #include <vector>
->>>>>>> 1eb8c833
 
 #include "uthash.h"
 #include "utlist.h"
