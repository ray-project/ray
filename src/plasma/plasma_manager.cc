--- conflicted
+++ resolved
@@ -238,16 +238,6 @@
   /** The time (in milliseconds since the Unix epoch) when the most recent
    *  heartbeat was sent. */
   int64_t previous_heartbeat_time;
-<<<<<<< HEAD
-  /**
-   * An object's object_id is added to this set immediately after
-   * it is received and sealed. The object is removed in
-   * process_add_object_notification, which is triggered by
-   * the corresponding notification from the plasma store.
-   */
-  //TODO (hme): change semantics to "received some bytes of object"
-  std::unordered_set<ObjectID, UniqueIDHasher> received_objects;
-=======
   /** This is the set of ObjectIDs currently being transferred to this manager.
    *  An ObjectID is added to this set if a shared buffer is
    *  successfully created for the corresponding object.
@@ -258,7 +248,6 @@
    *  then all objects being received from a remote manager will need to be
    *  removed if the connection to the remote manager fails. */
   std::unordered_set<ObjectID, UniqueIDHasher> receives_in_progress;
->>>>>>> d8850eac
 };
 
 PlasmaManagerState *g_manager_state = NULL;
@@ -544,16 +533,10 @@
   delete state;
 }
 
-<<<<<<< HEAD
-bool is_object_received(PlasmaManagerState *state, ObjectID object_id){
-  return state->local_available_objects.count(object_id) > 0
-         || state->received_objects.count(object_id) > 0;
-=======
 bool is_receiving_or_received(const PlasmaManagerState *state,
                               const ObjectID &object_id) {
   return state->local_available_objects.count(object_id) > 0 ||
          state->receives_in_progress.count(object_id) > 0;
->>>>>>> d8850eac
 }
 
 event_loop *get_event_loop(PlasmaManagerState *state) {
@@ -751,15 +734,12 @@
   int err = read_object_chunk(conn, buf);
   auto plasma_conn = conn->manager_state->plasma_conn;
   if (err != 0) {
-<<<<<<< HEAD
     LOG_ERROR("receive_queued_transfer %d %s", data_sock, buf->object_id.hex().c_str());
-=======
     // Remove the object from the receives_in_progress set so that
     // retries are processed.
     // TODO(hme): Remove all ObjectIDs associated with this manager if we
     // allow parallel object transfers.
     conn->manager_state->receives_in_progress.erase(buf->object_id);
->>>>>>> d8850eac
     /* Abort the object that we were trying to read from the remote plasma
      * manager. */
     ARROW_CHECK_OK(plasma_conn->Release(buf->object_id.to_plasma_id()));
@@ -778,7 +758,6 @@
     ARROW_CHECK_OK(plasma_conn->Release(buf->object_id.to_plasma_id()));
     /* Remove the request buffer used for reading this object's data. */
     conn->data_transfer_queue.pop_front();
-    conn->manager_state->received_objects.insert(buf->object_id);
     delete buf;
     if(conn->data_transfer_queue.empty()){
       LOG_DEBUG("receive_queued_transfer_REMLOOP %d %s", data_sock, buf->object_id.hex().c_str());
@@ -1024,14 +1003,6 @@
        it != manager_state->fetch_requests.end(); it++) {
     FetchRequest *fetch_req = it->second;
     if (fetch_req->manager_vector.size() > 0) {
-<<<<<<< HEAD
-      if(is_object_received(manager_state, fetch_req->object_id)){
-        // do nothing if the object has already been received.
-        LOG_DEBUG("fetch_timeout_handler_EXISTS %s", fetch_req->object_id.hex().c_str());
-        continue;
-      }
-      LOG_DEBUG("fetch_timeout_handler_MISSNG %s", fetch_req->object_id.hex().c_str());
-=======
       if (is_receiving_or_received(manager_state, fetch_req->object_id)) {
         // Do nothing if the object transfer is in progress or if the object
         // has already been received.
@@ -1041,7 +1012,6 @@
       }
       LOG_DEBUG("fetch_timeout_handler: Object missing. %s",
                 fetch_req->object_id.hex().c_str());
->>>>>>> d8850eac
       request_transfer_from(manager_state, fetch_req);
       /* If we've tried all of the managers that we know about for this object,
        * add this object to the list to resend requests for. */
@@ -1417,15 +1387,10 @@
                                      int64_t metadata_size,
                                      unsigned char *digest) {
   state->local_available_objects.insert(object_id);
-<<<<<<< HEAD
-  if(state->received_objects.count(object_id) > 0){
-    state->received_objects.erase(object_id);
-=======
   if (state->receives_in_progress.count(object_id) > 0) {
     // This object is now locally available, so remove it from the
     // receives_in_progress set.
     state->receives_in_progress.erase(object_id);
->>>>>>> d8850eac
   }
 
   /* Add this object to the (redis) object table. */
