/* PLASMA MANAGER: Local to a node, connects to other managers to send and
 * receive objects from them
 *
 * The storage manager listens on its main listening port, and if a request for
 * transfering an object to another object store comes in, it ships the data
 * using a new connection to the target object manager. */

#include <fcntl.h>
#include <stdio.h>
#include <stdlib.h>
#include <unistd.h>
#include <signal.h>
#include <stdlib.h>
#include <sys/mman.h>
#include <sys/types.h>
#include <sys/socket.h>
#include <sys/un.h>
#include <strings.h>
#include <poll.h>
#include <assert.h>
#include <netinet/in.h>

/* C++ includes. */
#include <list>
#include <unordered_map>
#include <unordered_set>
#include <vector>

#include "common_protocol.h"
#include "io.h"
#include "net.h"
#include "event_loop.h"
#include "common.h"
#include "plasma/plasma.h"
#include "plasma/events.h"
#include "plasma/protocol.h"
#include "plasma/client.h"
#include "plasma_manager.h"
#include "state/db.h"
#include "state/object_table.h"
#include "state/error_table.h"
#include "state/task_table.h"
#include "state/db_client_table.h"

int handle_sigpipe(Status s, int fd) {
  if (s.ok()) {
    return 0;
  }

  int err = errno;

  switch (err) {
  case EPIPE: {
    ARROW_LOG(WARNING)
        << "Received EPIPE when sending a message to client on fd " << fd
        << ". The client on the other end may have hung up.";
  } break;
  case EBADF: {
    ARROW_LOG(WARNING)
        << "Received EBADF when sending a message to client on fd " << fd
        << ". The client on the other end may have hung up.";
  } break;
  case ECONNRESET: {
    ARROW_LOG(WARNING)
        << "Received ECONNRESET when sending a message to client on fd " << fd
        << ". The client on the other end may have hung up.";
  } break;
  case EPROTOTYPE: {
    /* TODO(rkn): What triggers this case? */
    ARROW_LOG(WARNING)
        << "Received EPROTOTYPE when sending a message to client on fd " << fd
        << ". The client on the other end may have hung up.";
  } break;
  default:
    /* This code should be unreachable. */
    CHECK(0);
    LOG_FATAL("Failed to write message to client on fd %d", fd);
  }

  return err;
}

/**
 * Process either the fetch or the status request.
 *
 * @param client_conn Client connection.
 * @param object_id ID of the object for which we process this request.
 * @return Void.
 */
void process_status_request(ClientConnection *client_conn, ObjectID object_id);

/**
 * Request the transfer from a remote node or get the status of
 * a given object. This is called for an object that is stored at
 * a remote Plasma Store.
 *
 * @param object_id ID of the object to transfer or to get its status.
 * @param manager_vector Array containing the Plasma Managers running at the
 *        nodes where object_id is stored.
 * @param context Client connection.
 * @return Status of object_id as defined in plasma.h
 */
int request_status(ObjectID object_id,
                   const std::vector<DBClientID> &manager_vector,
                   void *context);

/**
 * Send requested object_id back to the Plasma Manager identified
 * by (addr, port) which requested it. This is done via a
 * data Request message.
 *
 * @param loop
 * @param object_id The ID of the object being transferred to (addr, port).
 * @param addr The address of the Plasma Manager object_id is sent to.
 * @param port The port number of the Plasma Manager object_id is sent to.
 * @param conn The client connection object.
 */
void process_data_request(event_loop *loop,
                              ObjectID object_id,
                              const char *addr,
                              int port,
                              ClientConnection *conn);

/**
 * Receive object_id requested by this Plasma Manager from the remote Plasma
 * Manager identified by client_sock. The object_id is sent via the data request
 * message.
 *
 * @param loop The event data structure.
 * @param client_sock The sender's socket.
 * @param object_id ID of the object being received.
 * @param data_size Size of the data of object_id.
 * @param metadata_size Size of the metadata of object_id.
 * @param conn The connection object.
 */
void process_data_reply(event_loop *loop,
                        int client_sock,
                        ObjectID object_id,
                        int64_t data_size,
                        int64_t metadata_size,
                        ClientConnection *conn);

typedef struct {
  /** The ID of the object we are fetching or waiting for. */
  ObjectID object_id;
  /** Vector of the addresses of the managers containing this object. */
  std::vector<std::string> manager_vector;
  /** The next manager we should try to contact. This is set to an index in
   *  manager_vector in the retry handler, in case the current attempt fails to
   *  contact a manager. */
  int next_manager;
} FetchRequest;

/**
 * There are fundamentally two data structures used for handling wait requests.
 * There is the "wait_request" struct and an unordered map.
 * WaitRequest keeps track of all of the object IDs that a WaitRequest is
 * waiting for. The unordered map keeps track of all of the
 * WaitRequest structs that are waiting for a particular object ID. The
 * PlasmaManagerState owns and manages the unordered maps.
 *
 * These data structures are updated by several methods:
 *   - add_wait_request_for_object adds a WaitRequest to the unordered map
 *     corresponding to a particular object ID. This is called when a client
 *     calls plasma_wait.
 *   - remove_wait_request_for_object removes a WaitRequest from an unordered
 *     map. When a wait request returns, this method is called for all of the
 *     object IDs involved in that WaitRequest.
 *   - update_object_wait_requests removes a vector of wait requests from the
 *     unordered map and does some processing for each WaitRequest involved in
 *     the vector.
 */
struct WaitRequest {
  WaitRequest(ClientConnection *client_conn,
              int64_t timer,
              int64_t num_object_requests,
              plasma::ObjectRequestMap &&object_requests,
              int64_t num_objects_to_wait_for,
              int64_t num_satisfied)
      : client_conn(client_conn),
        timer(timer),
        num_object_requests(num_object_requests),
        object_requests(object_requests),
        num_objects_to_wait_for(num_objects_to_wait_for),
        num_satisfied(num_satisfied) {}

  /** The client connection that called wait. */
  ClientConnection *client_conn;
  /** The ID of the timer that will time out and cause this wait to return to
   *  the client if it hasn't already returned. */
  int64_t timer;
  /** The number of objects in this wait request. */
  int64_t num_object_requests;
  /** The object requests for this wait request. Each object request has a
   *  status field which is either PLASMA_QUERY_LOCAL or PLASMA_QUERY_ANYWHERE.
   */
  plasma::ObjectRequestMap object_requests;
  /** The minimum number of objects to wait for in this request. */
  int64_t num_objects_to_wait_for;
  /** The number of object requests in this wait request that are already
   *  satisfied. */
  int64_t num_satisfied;
};

struct PlasmaManagerState {
  /** Event loop. */
  event_loop *loop;
  /** Connection to the local plasma store for reading or writing data. */
  plasma::PlasmaClient *plasma_conn;
  /** Hash table of all contexts for active connections to
   *  other plasma managers. These are used for writing data to
   *  other plasma stores. */
  std::unordered_map<std::string, ClientConnection *> manager_connections;
  DBHandle *db;
  /** Our address. */
  const char *addr;
  /** Our port. */
  int port;
  /** Unordered map of outstanding fetch requests. The key is the object ID. The
   *  value is the data needed to perform the fetch. */
  std::unordered_map<ObjectID, FetchRequest *, UniqueIDHasher> fetch_requests;
  /** Unordered map of outstanding wait requests. The key is the object ID. The
   *  value is the vector of wait requests that are waiting for the object to
   *  arrive locally. */
  std::unordered_map<ObjectID, std::vector<WaitRequest *>, UniqueIDHasher>
      object_wait_requests_local;
  /** Unordered map of outstanding wait requests. The key is the object ID. The
   *  value is the vector of wait requests that are waiting for the object to
   *  be available somewhere in the system. */
  std::unordered_map<ObjectID, std::vector<WaitRequest *>, UniqueIDHasher>
      object_wait_requests_remote;
  /** Initialize an empty unordered set for the cache of local available object.
   */
  std::unordered_set<ObjectID, UniqueIDHasher> local_available_objects;
  /** The time (in milliseconds since the Unix epoch) when the most recent
   *  heartbeat was sent. */
  int64_t previous_heartbeat_time;
  /**
   * Objects that have already been received.
   * Objects are removed from this set when they become
   * available in local_available_objects.
   */
  std::unordered_map<ObjectID, int64_t, UniqueIDHasher> received_objects;
};

PlasmaManagerState *g_manager_state = NULL;

/* Context for a client connection to another plasma manager. */
struct ClientConnection {
  /** Current state for this plasma manager. This is shared
   *  between all client connections to the plasma manager. */
  PlasmaManagerState *manager_state;
  /** Linked list of buffers to read or write. */
  /* queue for data requests. */
  std::list<PlasmaRequestBuffer *> data_request_queue;
  /* queue for data transfers. */
  std::list<PlasmaRequestBuffer *> data_transfer_queue;
  /* A set of object IDs which are queued in the transfer_queue and waiting to
   * be sent. This is used to avoid sending the same object ID to the same
   * manager multiple times. */
  std::unordered_map<ObjectID, PlasmaRequestBuffer *, UniqueIDHasher>
      pending_object_transfers;
  /** Message file descriptor for the socket connected to the other
   *  plasma manager. */
  int fd;
  /** Transfer file descriptor for the socket connected to the other
   *  plasma manager. */
  int tfd;
  /** Timer id for timing out wait (or fetch). */
  int64_t timer_id;
  /** The number of objects that we have left to return for
   *  this fetch or wait operation. */
  int num_return_objects;
  /** Fields specific to connections to plasma managers.  Key that uniquely
   * identifies the plasma manager that we're connected to. We will use the
   * string <address>:<port> as an identifier. */
  std::string ip_addr_port;
};

/**
 * Initializes the state for a plasma client connection.
 *
 * @param state The plasma manager state.
 * @param client_sock The socket that we use to communicate with the client.
 * @param client_key A string uniquely identifying the client. If the client is
 *        another plasma manager, this is the manager's IP address and port.
 *        Else, the client is the string of the client's socket.
 * @return A pointer to the initialized client state.
 */
ClientConnection *ClientConnection_init(PlasmaManagerState *state,
                                        int client_sock,
                                        std::string const &client_key);

/**
 * Destroys a plasma client and its connection.
 *
 * @param client_conn The client's state.
 * @return Void.
 */
void ClientConnection_free(ClientConnection *client_conn);

std::unordered_map<ObjectID, std::vector<WaitRequest *>, UniqueIDHasher> &
object_wait_requests_from_type(PlasmaManagerState *manager_state, int type) {
  /* We use different types of hash tables for different requests. */
  if (type == plasma::PLASMA_QUERY_LOCAL) {
    return manager_state->object_wait_requests_local;
  } else if (type == plasma::PLASMA_QUERY_ANYWHERE) {
    return manager_state->object_wait_requests_remote;
  } else {
    LOG_FATAL("This code should be unreachable.");
  }
}

void add_wait_request_for_object(PlasmaManagerState *manager_state,
                                 ObjectID object_id,
                                 int type,
                                 WaitRequest *wait_req) {
  auto &object_wait_requests =
      object_wait_requests_from_type(manager_state, type);

  /* Add this wait request to the vector of wait requests involving this object
   * ID. Creates a vector of wait requests if none exist involving the object
   * ID. */
  object_wait_requests[object_id].push_back(wait_req);
}

void remove_wait_request_for_object(PlasmaManagerState *manager_state,
                                    ObjectID object_id,
                                    int type,
                                    WaitRequest *wait_req) {
  auto &object_wait_requests =
      object_wait_requests_from_type(manager_state, type);
  auto object_wait_requests_it = object_wait_requests.find(object_id);
  /* If there is a vector of wait requests for this object ID, and if this
   * vector contains the wait request, then remove the wait request from the
   * vector. */
  if (object_wait_requests_it != object_wait_requests.end()) {
    std::vector<WaitRequest *> &wait_requests = object_wait_requests_it->second;
    for (size_t i = 0; i < wait_requests.size(); ++i) {
      if (wait_requests[i] == wait_req) {
        /* Remove the wait request from the array. */
        wait_requests.erase(wait_requests.begin() + i);
        break;
      }
    }
  }
}

void remove_wait_request(PlasmaManagerState *manager_state,
                         WaitRequest *wait_req) {
  if (wait_req->timer != -1) {
    CHECK(event_loop_remove_timer(manager_state->loop, wait_req->timer) ==
          AE_OK);
  }
  delete wait_req;
}

void return_from_wait(PlasmaManagerState *manager_state,
                      WaitRequest *wait_req) {
  /* Send the reply to the client. */
  handle_sigpipe(plasma::SendWaitReply(wait_req->client_conn->fd,
                                       wait_req->object_requests,
                                       wait_req->num_object_requests),
                 wait_req->client_conn->fd);
  /* Iterate over all object IDs requested as part of this wait request.
   * Remove the wait request from each of the relevant object_wait_requests maps
   * if it is present there. */
  for (const auto &entry : wait_req->object_requests) {
    remove_wait_request_for_object(manager_state, entry.second.object_id,
                                   entry.second.type, wait_req);
  }
  /* Remove the wait request. */
  remove_wait_request(manager_state, wait_req);
}

void update_object_wait_requests(PlasmaManagerState *manager_state,
                                 ObjectID obj_id,
                                 int type,
                                 int status) {
  auto &object_wait_requests =
      object_wait_requests_from_type(manager_state, type);
  /* Update the in-progress wait requests in the specified table. */
  auto object_wait_requests_it = object_wait_requests.find(obj_id);
  if (object_wait_requests_it != object_wait_requests.end()) {
    /* We compute the number of requests first because the length of the vector
     * will change as we iterate over it (because each call to return_from_wait
     * will remove one element). */
    std::vector<WaitRequest *> &wait_requests = object_wait_requests_it->second;
    int num_requests = wait_requests.size();
    /* The argument index is the index of the current element of the vector
     * that we are processing. It may differ from the counter i when elements
     * are removed from the array. */
    int index = 0;
    for (int i = 0; i < num_requests; ++i) {
      WaitRequest *wait_req = wait_requests[index];
      wait_req->num_satisfied += 1;
      /* Mark the object as present in the wait request. */
      auto object_request =
          wait_req->object_requests.find(obj_id.to_plasma_id());
      /* Check that we found the object. */
      CHECK(object_request != wait_req->object_requests.end());
      /* Check that the object found was not previously known to us. */
      CHECK(object_request->second.status == ObjectStatus_Nonexistent);
      /* Update the found object's status to a known status. */
      object_request->second.status = status;

      /* If this wait request is done, reply to the client. */
      if (wait_req->num_satisfied == wait_req->num_objects_to_wait_for) {
        return_from_wait(manager_state, wait_req);
      } else {
        /* The call to return_from_wait will remove the current element in the
         * array, so we only increment the counter in the else branch. */
        index += 1;
      }
    }
    DCHECK(static_cast<size_t>(index) == wait_requests.size());
    /* Remove the array of wait requests for this object, since no one should be
     * waiting for this object anymore. */
    object_wait_requests.erase(object_wait_requests_it);
  }
}

FetchRequest *create_fetch_request(PlasmaManagerState *manager_state,
                                   ObjectID object_id) {
  FetchRequest *fetch_req = new FetchRequest();
  fetch_req->object_id = object_id;
  return fetch_req;
}

/**
 * Remove a fetch request from the table of fetch requests.
 *
 * @param manager_state The state of the manager.
 * @param fetch_req The fetch request to remove.
 * @return Void.
 */
void remove_fetch_request(PlasmaManagerState *manager_state,
                          FetchRequest *fetch_req) {
  /* Remove the fetch request from the table of fetch requests. */
  manager_state->fetch_requests.erase(fetch_req->object_id);
  /* Free the fetch request. */
  delete fetch_req;
}

PlasmaManagerState *PlasmaManagerState_init(const char *store_socket_name,
                                            const char *manager_socket_name,
                                            const char *manager_addr,
                                            int manager_port,
                                            const char *redis_primary_addr,
                                            int redis_primary_port) {
  PlasmaManagerState *state = new PlasmaManagerState();
  state->loop = event_loop_create();
  state->plasma_conn = new plasma::PlasmaClient();
  ARROW_CHECK_OK(state->plasma_conn->Connect(store_socket_name, "",
                                             PLASMA_DEFAULT_RELEASE_DELAY));
  if (redis_primary_addr) {
    /* Get the manager port as a string. */
    std::string manager_address_str =
        std::string(manager_addr) + ":" + std::to_string(manager_port);

    std::vector<std::string> db_connect_args;
    db_connect_args.push_back("store_socket_name");
    db_connect_args.push_back(store_socket_name);
    db_connect_args.push_back("manager_socket_name");
    db_connect_args.push_back(manager_socket_name);
    db_connect_args.push_back("manager_address");
    db_connect_args.push_back(manager_address_str);
    state->db = db_connect(std::string(redis_primary_addr), redis_primary_port,
                           "plasma_manager", manager_addr, db_connect_args);
    db_attach(state->db, state->loop, false);
  } else {
    state->db = NULL;
    LOG_DEBUG("No db connection specified");
  }
  state->addr = manager_addr;
  state->port = manager_port;
  /* Subscribe to notifications about sealed objects. */
  int plasma_fd;
  ARROW_CHECK_OK(state->plasma_conn->Subscribe(&plasma_fd));
  /* Add the callback that processes the notification to the event loop. */
  event_loop_add_file(state->loop, plasma_fd, EVENT_LOOP_READ,
                      process_object_notification, state);
  /* Initialize the time at which the previous heartbeat was sent. */
  state->previous_heartbeat_time = current_time_ms();
  return state;
}

void PlasmaManagerState_free(PlasmaManagerState *state) {
  /* Reset the SIGTERM handler to default behavior, so we try to clean up the
   * plasma manager at most once. */
  signal(SIGTERM, SIG_DFL);
  if (state->db != NULL) {
    db_disconnect(state->db);
    state->db = NULL;
  }

  /* We have to be careful here because ClientConnection_free modifies
   * state->manager_connections in place. */
  auto cc_it = state->manager_connections.begin();
  while (cc_it != state->manager_connections.end()) {
    auto next_it = std::next(cc_it, 1);
    ClientConnection_free(cc_it->second);
    cc_it = next_it;
  }

  /* We have to be careful here because remove_fetch_request modifies
   * state->fetch_requests in place. */
  auto it = state->fetch_requests.begin();
  while (it != state->fetch_requests.end()) {
    auto next_it = std::next(it, 1);
    remove_fetch_request(state, it->second);
    it = next_it;
  }

  ARROW_CHECK_OK(state->plasma_conn->Disconnect());
  delete state->plasma_conn;

  /* Destroy the event loop. */
  destroy_outstanding_callbacks(state->loop);
  event_loop_destroy(state->loop);
  state->loop = NULL;

  delete state;
}

bool is_object_local(PlasmaManagerState *state, ObjectID object_id) {
  return state->local_available_objects.count(object_id) > 0;
}

bool is_object_received(PlasmaManagerState *state, ObjectID object_id){
  return state->local_available_objects.count(object_id) > 0
         || state->received_objects.count(object_id) > 0;
}

event_loop *get_event_loop(PlasmaManagerState *state) {
  return state->loop;
}

/* Handle a command request that came in through a socket (transfering data,
 * or accepting incoming data). */
void process_message(event_loop *loop,
                     int client_sock,
                     void *context,
                     int events);

void send_queued_request(event_loop *loop,
                         int data_sock,
                         void *context,
                         int events){
  ClientConnection *conn = (ClientConnection *) context;
  PlasmaManagerState *state = conn->manager_state;
  PlasmaRequestBuffer *buf = conn->data_request_queue.front();
  int err = handle_sigpipe(
          plasma::SendDataRequest(conn->fd, buf->object_id.to_plasma_id(),
                                  state->addr, state->port),
          conn->fd);
  if(err == 0) {
    assert(buf == conn->data_request_queue.front());
    conn->data_request_queue.pop_front();
    delete buf;
    if (conn->data_request_queue.empty()) {
      /* If there are no objects to transfer, temporarily remove this connection
       * from the event loop. It will be reawoken when we receive another
       * data request. */
      LOG_INFO("send_queued_request_REMLOOP %d %s", data_sock, buf->object_id.hex().c_str());
      event_loop_remove_file(loop, conn->fd);
    }
  } else {
    LOG_ERROR("send_queued_request_ERROR %d %s", data_sock, buf->object_id.hex().c_str());
    event_loop_remove_file(loop, conn->fd);
    ClientConnection_free(conn);
  }
}

int write_object_chunk(ClientConnection *conn, PlasmaRequestBuffer *buf) {
  LOG_DEBUG("Writing data to fd %d", conn->tfd);
  ssize_t r, s;
  /* Try to write one buf_size at a time. */
  s = buf->data_size + buf->metadata_size - buf->cursor;
  if (s > RayConfig::instance().buf_size()) {
    s = RayConfig::instance().buf_size();
  }
  r = write(conn->tfd, buf->data + buf->cursor, s);

  int err;
  if (r <= 0) {
    LOG_ERROR("write_object_chunk_ERROR %d %s", conn->tfd, buf->object_id.hex().c_str());
    err = errno;
  } else {
    buf->cursor += r;
    CHECK(buf->cursor <= buf->data_size + buf->metadata_size);
    /* If we've finished writing this buffer, reset the cursor. */
    if (buf->cursor == buf->data_size + buf->metadata_size) {
      LOG_DEBUG("writing on channel %d finished", conn->tfd);
      buf->complete = true;
    }
    err = 0;
  }
  return err;
}

void send_queued_transfer(event_loop *loop,
                          int data_sock,
                          void *context,
                          int events) {
  ClientConnection *conn = (ClientConnection *) context;

  PlasmaRequestBuffer *buf = conn->data_transfer_queue.front();
  int err = 0;
  if (!buf->started) {
    LOG_INFO("send_queued_transfer_START %d %s", data_sock, buf->object_id.hex().c_str());
    /* If the cursor is not set, we haven't sent any requests for this object
     * yet, so send the initial data request. */
    err = handle_sigpipe(
        plasma::SendDataReply(conn->fd, buf->object_id.to_plasma_id(),
                              buf->data_size, buf->metadata_size),
        conn->tfd);
    buf->started = true;
  }
  if (err == 0) {
    err = write_object_chunk(conn, buf);
  }
  if(err == 0 && buf->complete) {
    LOG_INFO("send_queued_transfer_END %d %s", data_sock, buf->object_id.hex().c_str());
    /* If we are done with this request, remove it from the transfer queue. */
    /* We are done sending the object, so release it. The corresponding call
     * to plasma_get occurred in process_data_request. */
    ARROW_CHECK_OK(conn->manager_state->plasma_conn->Release(
            buf->object_id.to_plasma_id()));
    /* Remove the object from the hash table of pending transfer requests. */
    conn->pending_object_transfers.erase(buf->object_id);
    assert(buf == conn->data_transfer_queue.front());
    conn->data_transfer_queue.pop_front();
    delete buf;
    if (conn->data_transfer_queue.empty()) {
      /* If there are no objects to transfer, temporarily remove this connection
       * from the event loop. It will be reawoken when we receive another
       * data request. */
      LOG_INFO("send_queued_transfer_REMLOOP %d %s", data_sock, buf->object_id.hex().c_str());
      event_loop_remove_file(loop, conn->tfd);
    }
  }
  /* If the other side hung up, stop sending to this manager. */
  if (err != 0) {
    LOG_ERROR("send_queued_transfer_ERROR %d %s", data_sock, buf->object_id.hex().c_str());
    /* We errored while sending the object, so release it before removing the
     * connection. The corresponding call to plasma_get occurred in
     * process_data_request. */
    ARROW_CHECK_OK(conn->manager_state->plasma_conn->Release(
            buf->object_id.to_plasma_id()));
    event_loop_remove_file(loop, conn->tfd);
    ClientConnection_free(conn);
  }
}

int read_object_chunk(ClientConnection *conn, PlasmaRequestBuffer *buf) {
  LOG_DEBUG("Reading data from fd %d to %p", conn->tfd,
            buf->data + conn->cursor);
  ssize_t r, s;
  CHECK(buf != NULL);
  /* Try to read one buf_size at a time. */
  s = buf->data_size + buf->metadata_size - buf->cursor;
  if (s > RayConfig::instance().buf_size()) {
    s = RayConfig::instance().buf_size();
  }
  r = read(conn->tfd, buf->data + buf->cursor, s);

  int err;
  if (r <= 0) {
    LOG_ERROR("read_object_chunk_ERROR %d %s", conn->tfd, buf->object_id.hex().c_str());
    err = errno;
  } else {
    buf->cursor += r;
    CHECK(buf->cursor <= buf->data_size + buf->metadata_size);
    /* If the cursor is equal to the full object size, reset the cursor and
     * we're done. */
    if (buf->cursor == buf->data_size + buf->metadata_size) {
      buf->complete = true;
    }
    err = 0;
  }
  return err;
}

void ignore_read_chunk(event_loop *loop,
                       int data_sock,
                       void *context,
                       int events) {
  /* Read the object chunk. */
  ClientConnection *conn = (ClientConnection *) context;
  PlasmaRequestBuffer *buf = conn->data_transfer_queue.front();
  /* Just read the transferred data into ignore_buf and then drop (free) it. */
  if(!buf->started){
    LOG_INFO("ignore_read_chunk_START %s", buf->object_id.hex().c_str());
    buf->started = true;
  }
  int err = read_object_chunk(conn, buf);
  if (err != 0) {
    LOG_ERROR("ignore_read_chunk_ERROR %s", buf->object_id.hex().c_str());
    event_loop_remove_file(loop, data_sock);
    ClientConnection_free(conn);
  } else if (buf->complete) {
    LOG_INFO("ignore_read_chunk_END %s", buf->object_id.hex().c_str());
    free(buf->data);
    conn->data_transfer_queue.pop_front();
    delete buf;
    if(conn->data_transfer_queue.empty()) {
      event_loop_remove_file(loop, data_sock);
    }
  }
}

void receive_queued_transfer(event_loop *loop,
                        int data_sock,
                        void *context,
                        int events) {
  /* Read the object chunk. */
  ClientConnection *conn = (ClientConnection *) context;
  PlasmaRequestBuffer *buf = conn->data_transfer_queue.front();
  if(buf->ignore){
    ignore_read_chunk(loop, data_sock, context, events);
    return;
  }
  if (!buf->started) {
    // nothing to do on receiving end.
    buf->started = true;
    LOG_INFO("receive_queued_transfer_START %d %s", data_sock, buf->object_id.hex().c_str());
  }
  assert(buf != NULL);
  assert(buf->type == MessageType_PlasmaDataReply);
  int err = read_object_chunk(conn, buf);
  auto plasma_conn = conn->manager_state->plasma_conn;
  if (err != 0) {
    LOG_ERROR("receive_queued_transfer_ERROR %d %s", data_sock, buf->object_id.hex().c_str());
    /* Abort the object that we were trying to read from the remote plasma
     * manager. */
    ARROW_CHECK_OK(plasma_conn->Release(buf->object_id.to_plasma_id()));
    ARROW_CHECK_OK(plasma_conn->Abort(buf->object_id.to_plasma_id()));
    /* Remove the bad connection. */
    event_loop_remove_file(loop, data_sock);
    ClientConnection_free(conn);
  } else if (buf->complete) {
    LOG_INFO("receive_queued_transfer_END %d %s", data_sock, buf->object_id.hex().c_str());
    /* If we're done receiving the object, seal the object and release it. The
     * release corresponds to the call to plasma_create that occurred in
     * process_data_reply. */
    /* The following seal also triggers notification of clients for fetch or
     * wait requests, see process_object_notification. */
    ARROW_CHECK_OK(plasma_conn->Seal(buf->object_id.to_plasma_id()));
    ARROW_CHECK_OK(plasma_conn->Release(buf->object_id.to_plasma_id()));
    /* Remove the request buffer used for reading this object's data. */

    conn->manager_state->received_objects[buf->object_id] = current_time_ms();
    conn->data_transfer_queue.pop_front();
    delete buf;
    if(conn->data_transfer_queue.empty()){
      LOG_INFO("receive_queued_transfer_REMLOOP %d %s", data_sock, buf->object_id.hex().c_str());
      event_loop_remove_file(loop, data_sock);
    }
  }
}


ClientConnection *get_manager_connection(PlasmaManagerState *state,
                                         const char *ip_addr,
                                         int port) {
  // CLIENT
  /* TODO(swang): Should probably check whether ip_addr and port belong to us.
   */
  std::string ip_addr_port = std::string(ip_addr) + ":" + std::to_string(port);
  ClientConnection *manager_conn;
  auto cc_it = state->manager_connections.find(ip_addr_port);
  if (cc_it == state->manager_connections.end()) {
    /* If we don't already have a connection to this manager, start one. */
    int fd = connect_inet_sock(ip_addr, port);
    if (fd < 0) {
      return NULL;
    }

    int transfer_port = -1;
    int r = read(fd, &transfer_port, sizeof(int));
    CHECK(r == sizeof(int));
    int tfd = connect_inet_sock(ip_addr, transfer_port);
    LOG_INFO("TransferSock (client) %d %d", transfer_port, tfd);
    if (tfd < 0) {
      LOG_FATAL("Transfer Client Connect Failed");
      return NULL;
    }

    manager_conn = ClientConnection_init(state, fd, ip_addr_port);
    manager_conn->tfd = tfd;
  } else {
    manager_conn = cc_it->second;
  }
  return manager_conn;
}

void process_data_request(event_loop *loop,
                              ObjectID obj_id,
                              const char *addr,
                              int port,
                              ClientConnection *conn) {
  ClientConnection *manager_conn =
      get_manager_connection(conn->manager_state, addr, port);
  if (manager_conn == NULL) {
    return;
  }

  /* If there is already a request in the transfer queue with the same object
   * ID, do not add the transfer request. */
  auto pending_it = manager_conn->pending_object_transfers.find(obj_id);
  if (pending_it != manager_conn->pending_object_transfers.end()) {
    LOG_INFO("process_data_request_PENDING %d %s", manager_conn->tfd, obj_id.hex().c_str());
    return;
  }

  /* Allocate and append the request to the transfer queue. */
  plasma::ObjectBuffer object_buffer;
  plasma::ObjectID object_id = obj_id.to_plasma_id();
  /* We pass in 0 to indicate that the command should return immediately. */
  ARROW_CHECK_OK(
      conn->manager_state->plasma_conn->Get(&object_id, 1, 0, &object_buffer));
  if (object_buffer.data_size == -1) {
    /* If the object wasn't locally available, exit immediately. If the object
     * later appears locally, the requesting plasma manager should request the
     * transfer again. */
    LOG_WARN(
        "Unable to transfer object to requesting plasma manager, object not "
        "local.");
    return;
  }

  /* If we already have a connection to this manager and its inactive,
   * (re)register it with the event loop again. */
  bool was_empty = manager_conn->data_transfer_queue.empty();

  DCHECK(object_buffer.metadata ==
         object_buffer.data + object_buffer.data_size);
  PlasmaRequestBuffer *buf = new PlasmaRequestBuffer();
  buf->type = MessageType_PlasmaDataReply;
  buf->object_id = obj_id;
  /* We treat buf->data as a pointer to the concatenated data and metadata, so
   * we don't actually use buf->metadata. */
  buf->data = object_buffer.data;
  buf->data_size = object_buffer.data_size;
  buf->metadata_size = object_buffer.metadata_size;

  manager_conn->data_transfer_queue.push_back(buf);
  manager_conn->pending_object_transfers[object_id] = buf;

  if (was_empty) {
    LOG_INFO("send_queued_transfer_ADDLOOP %d %s", manager_conn->tfd, buf->object_id.hex().c_str());
    bool success = event_loop_add_file(loop, manager_conn->tfd, EVENT_LOOP_WRITE,
                                       send_queued_transfer, manager_conn);
    if (!success) {
      ClientConnection_free(manager_conn);
      return;
    }
  } else {
    LOG_INFO("send_queued_transfer_NOPLOOP %d %s", manager_conn->tfd, buf->object_id.hex().c_str());
  }
}

/**
 * Receive object_id requested by this Plasma Manager from the remote Plasma
 * Manager identified by client_sock. The object_id is sent via the data request
 * message.
 *
 * @param loop The event data structure.
 * @param client_sock The sender's socket.
 * @param object_id ID of the object being received.
 * @param data_size Size of the data of object_id.
 * @param metadata_size Size of the metadata of object_id.
 * @param conn The connection object.
 * @return Void.
 */
void process_data_reply(event_loop *loop,
                        int client_sock,
                        ObjectID object_id,
                        int64_t data_size,
                        int64_t metadata_size,
                        ClientConnection *conn) {
  PlasmaRequestBuffer *buf = new PlasmaRequestBuffer();
  buf->type = MessageType_PlasmaDataReply;
  buf->object_id = object_id;
  buf->data_size = data_size;
  buf->metadata_size = metadata_size;

  /* The corresponding call to plasma_release should happen in
   * receive_queued_transfer. */
  Status s = conn->manager_state->plasma_conn->Create(
      object_id.to_plasma_id(), data_size, NULL, metadata_size, &(buf->data));
  /* If success_create == true, a new object has been created.
   * If success_create == false the object creation has failed, possibly
   * due to an object with the same ID already existing in the Plasma Store. */
  bool was_empty = conn->data_transfer_queue.empty();
  /* Add buffer where the fetched data is to be stored to
   * conn->transfer_queue. */
  conn->data_transfer_queue.push_back(buf);

  if (!s.ok()) {
    /* Since plasma_create() has failed, we ignore the data transfer. We will
     * receive this transfer in g_ignore_buf and then drop it. Allocate memory
     * for data and metadata, if needed. All memory associated with
     * buf/g_ignore_buf will be freed in ignore_read_chunk(). */
    buf->ignore = true;
    buf->data = (uint8_t *) malloc(buf->data_size + buf->metadata_size);
    LOG_INFO("process_data_reply_IGNORE %s", buf->object_id.hex().c_str());
  }

  if(was_empty){
    LOG_INFO("receive_queued_transfer_ADDLOOP %d %s", conn->tfd, buf->object_id.hex().c_str());
    bool success = event_loop_add_file(loop, conn->tfd, EVENT_LOOP_READ,
                                       receive_queued_transfer, conn);
    if (!success) {
      ClientConnection_free(conn);
    }
  } else {
    LOG_INFO("receive_queued_transfer_NOPLOOP %d %s", conn->tfd, buf->object_id.hex().c_str());
  }
}

void request_transfer_from(PlasmaManagerState *manager_state,
                           FetchRequest *fetch_req) {
  CHECK(fetch_req->manager_vector.size() > 0);
  CHECK(fetch_req->next_manager >= 0 &&
        static_cast<size_t>(fetch_req->next_manager) <
            fetch_req->manager_vector.size());
  char addr[16];
  int port;
  parse_ip_addr_port(fetch_req->manager_vector[fetch_req->next_manager].c_str(),
                     addr, &port);

  ClientConnection *manager_conn =
      get_manager_connection(manager_state, addr, port);
  if (manager_conn != NULL) {
    /* Check that this manager isn't trying to request an object from itself.
     * TODO(rkn): Later this should not be fatal. */
    uint8_t temp_addr[4];
    sscanf(addr, "%hhu.%hhu.%hhu.%hhu", &temp_addr[0], &temp_addr[1],
           &temp_addr[2], &temp_addr[3]);
    if (memcmp(temp_addr, manager_state->addr, 4) == 0 &&
        port == manager_state->port) {
      LOG_FATAL(
          "This manager is attempting to request a transfer from itself.");
    }

    PlasmaRequestBuffer *transfer_request = new PlasmaRequestBuffer();
    transfer_request->type = MessageType_PlasmaDataRequest;
    transfer_request->object_id = fetch_req->object_id;

    if (manager_conn->data_request_queue.empty()) {
      /* If we already have a connection to this manager and it's inactive,
       * (re)register it with the event loop. */
      event_loop_add_file(manager_state->loop, manager_conn->fd,
                          EVENT_LOOP_WRITE, send_queued_request, manager_conn);
      LOG_INFO("send_queued_request_ADDLOOP %d %s", manager_conn->fd, transfer_request->object_id.hex().c_str());
    } else {
      LOG_INFO("send_queued_request_NOPLOOP %d %s", manager_conn->fd, transfer_request->object_id.hex().c_str());
    }
    /* Add this transfer request to this connection's transfer queue. */
    manager_conn->data_request_queue.push_back(transfer_request);
  }

  /* On the next attempt, try the next manager in manager_vector. */
  fetch_req->next_manager += 1;
  fetch_req->next_manager %= fetch_req->manager_vector.size();
}

int fetch_timeout_handler(event_loop *loop, timer_id id, void *context) {
  PlasmaManagerState *manager_state = (PlasmaManagerState *) context;

  /* Allocate a vector of object IDs to resend requests for location
   * notifications. */
  int num_object_ids_to_request = 0;
  int num_object_ids = manager_state->fetch_requests.size();
  /* This is allocating more space than necessary, but we do not know the exact
   * number of object IDs to request notifications for yet. */
  ObjectID *object_ids_to_request =
      (ObjectID *) malloc(num_object_ids * sizeof(ObjectID));

  /* Loop over the fetch requests and reissue requests for objects whose
   * locations we know. */
  for (auto it = manager_state->fetch_requests.begin();
       it != manager_state->fetch_requests.end(); it++) {
    FetchRequest *fetch_req = it->second;
    if (fetch_req->manager_vector.size() > 0) {
      if(is_object_received(manager_state, fetch_req->object_id)){
        int64_t duration = current_time_ms() - manager_state->received_objects[fetch_req->object_id];
        if(duration > 10 * RayConfig::instance().manager_timeout_milliseconds()){
          /* Give enough time for process_add_object_notification to be called.
           * If it's not called by now, remove the object to force a retry on
<<<<<<< HEAD
	         * the next invocation of this function. */
=======
           * the next invocation of this function. */
>>>>>>> 30583e6a
          manager_state->received_objects.erase(fetch_req->object_id);
        }
        // do nothing if the object has already been received.
        LOG_INFO("fetch_timeout_handler_EXISTS %s", fetch_req->object_id.hex().c_str());
        continue;
      }
      LOG_INFO("fetch_timeout_handler_MISSNG %s", fetch_req->object_id.hex().c_str());
      request_transfer_from(manager_state, fetch_req);
      /* If we've tried all of the managers that we know about for this object,
       * add this object to the list to resend requests for. */
      if (fetch_req->next_manager == 0) {
        object_ids_to_request[num_object_ids_to_request] = fetch_req->object_id;
        ++num_object_ids_to_request;
      }
    }
  }

  /* Resend requests for notifications on these objects' locations. */
  if (num_object_ids_to_request > 0 && manager_state->db != NULL) {
    object_table_request_notifications(manager_state->db,
                                       num_object_ids_to_request,
                                       object_ids_to_request, NULL);
  }
  free(object_ids_to_request);

  /* Wait at least manager_timeout_milliseconds before running this timeout
   * handler again. But if we're waiting for a large number of objects, wait
   * longer (e.g., 10 seconds for one million objects) so that we don't
   * overwhelm other components like Redis with too many requests (and so that
   * we don't overwhelm this manager with responses). */
  return std::max(RayConfig::instance().manager_timeout_milliseconds(),
                  int64_t(0.01 * num_object_ids));
}

void request_transfer(ObjectID object_id,
                      const std::vector<std::string> &manager_vector,
                      void *context) {
  PlasmaManagerState *manager_state = (PlasmaManagerState *) context;
  /* This callback is called from object_table_subscribe, which guarantees that
   * the manager vector contains at least one element. */
  CHECK(manager_vector.size() >= 1);
  auto it = manager_state->fetch_requests.find(object_id);

  if (is_object_local(manager_state, object_id)) {
    /* If the object is already here, then the fetch request should have been
     * removed. */
    CHECK(it == manager_state->fetch_requests.end());
    return;
  }
  FetchRequest *fetch_req = it->second;

  /* If the object is not present, then the fetch request should still be here.
   * TODO(rkn): We actually have to remove this check to handle the rare
   * scenario where the object is transferred here and then evicted before this
   * callback gets called. */
  CHECK(fetch_req != NULL);

  /* Update the manager vector. */
  fetch_req->manager_vector = manager_vector;
  fetch_req->next_manager = 0;
  /* Wait for the object data for the default number of retries, which timeout
   * after a default interval. */
  request_transfer_from(manager_state, fetch_req);
}

/* This method is only called from the tests. */
void call_request_transfer(ObjectID object_id,
                           const std::vector<std::string> &manager_vector,
                           void *context) {
  PlasmaManagerState *manager_state = (PlasmaManagerState *) context;
  /* Check that there isn't already a fetch request for this object. */
  auto it = manager_state->fetch_requests.find(object_id);
  CHECK(it == manager_state->fetch_requests.end());
  /* Create a fetch request. */
  FetchRequest *fetch_req = create_fetch_request(manager_state, object_id);
  manager_state->fetch_requests[object_id] = fetch_req;
  request_transfer(object_id, manager_vector, context);
}

void fatal_table_callback(ObjectID id, void *user_context, void *user_data) {
  CHECK(0);
}

/* This callback is used by both fetch and wait. Therefore, it may have to
 * handle outstanding fetch and wait requests. */
void object_table_subscribe_callback(ObjectID object_id,
                                     int64_t data_size,
                                     const std::vector<DBClientID> &manager_ids,
                                     void *context) {
  PlasmaManagerState *manager_state = (PlasmaManagerState *) context;
  const std::vector<std::string> managers =
      db_client_table_get_ip_addresses(manager_state->db, manager_ids);
  /* Run the callback for fetch requests if there is a fetch request. */
  auto it = manager_state->fetch_requests.find(object_id);
  if (it != manager_state->fetch_requests.end()) {
    request_transfer(object_id, managers, context);
  }
  /* Run the callback for wait requests. */
  update_object_wait_requests(manager_state, object_id,
                              plasma::PLASMA_QUERY_ANYWHERE,
                              ObjectStatus_Remote);
}

void process_fetch_requests(ClientConnection *client_conn,
                            int num_object_ids,
                            plasma::ObjectID object_ids[]) {
  PlasmaManagerState *manager_state = client_conn->manager_state;

  int num_object_ids_to_request = 0;
  /* This is allocating more space than necessary, but we do not know the exact
   * number of object IDs to request notifications for yet. */
  ObjectID *object_ids_to_request =
      (ObjectID *) malloc(num_object_ids * sizeof(ObjectID));

  for (int i = 0; i < num_object_ids; ++i) {
    ObjectID obj_id = object_ids[i];

    /* Check if this object is already present locally. If so, do nothing. */
    if (is_object_local(manager_state, obj_id)) {
      continue;
    }

    /* Check if this object is already being fetched. If so, do nothing. */
    auto it = manager_state->fetch_requests.find(obj_id);
    if (it != manager_state->fetch_requests.end()) {
      continue;
    }

    /* Add an entry to the fetch requests data structure to indidate that the
     * object is being fetched. */
    FetchRequest *entry = create_fetch_request(manager_state, obj_id);
    manager_state->fetch_requests[obj_id] = entry;
    /* Add this object ID to the list of object IDs to request notifications for
     * from the object table. */
    object_ids_to_request[num_object_ids_to_request] = obj_id;
    num_object_ids_to_request += 1;
  }
  if (num_object_ids_to_request > 0) {
    /* Request notifications from the object table when these object IDs become
     * available. The notifications will call the callback that was passed to
     * object_table_subscribe_to_notifications, which will initiate a transfer
     * of the object to this plasma manager. */
    object_table_request_notifications(manager_state->db,
                                       num_object_ids_to_request,
                                       object_ids_to_request, NULL);
  }
  free(object_ids_to_request);
}

int wait_timeout_handler(event_loop *loop, timer_id id, void *context) {
  WaitRequest *wait_req = (WaitRequest *) context;
  return_from_wait(wait_req->client_conn->manager_state, wait_req);
  return EVENT_LOOP_TIMER_DONE;
}

void process_wait_request(ClientConnection *client_conn,
                          plasma::ObjectRequestMap &&object_requests,
                          uint64_t timeout_ms,
                          int num_ready_objects) {
  CHECK(client_conn != NULL);
  PlasmaManagerState *manager_state = client_conn->manager_state;
  int num_object_requests = object_requests.size();

  /* Create a wait request for this object. */
  WaitRequest *wait_req =
      new WaitRequest(client_conn, -1, num_object_requests,
                      std::move(object_requests), num_ready_objects, 0);

  int num_object_ids_to_request = 0;
  /* This is allocating more space than necessary, but we do not know the exact
   * number of object IDs to request notifications for yet. */
  ObjectID *object_ids_to_request =
      (ObjectID *) malloc(num_object_requests * sizeof(ObjectID));

  for (auto &entry : wait_req->object_requests) {
    auto &object_request = entry.second;
    ObjectID obj_id = object_request.object_id;

    /* Check if this object is already present locally. If so, mark the object
     * as present. */
    if (is_object_local(manager_state, obj_id)) {
      object_request.status = ObjectStatus_Local;
      wait_req->num_satisfied += 1;
      continue;
    }

    /* Add the wait request to the relevant data structures. */
    add_wait_request_for_object(manager_state, obj_id, object_request.type,
                                wait_req);

    if (object_request.type == plasma::PLASMA_QUERY_LOCAL) {
      /* TODO(rkn): If desired, we could issue a fetch command here to retrieve
       * the object. */
    } else if (object_request.type == plasma::PLASMA_QUERY_ANYWHERE) {
      /* Add this object ID to the list of object IDs to request notifications
       * for from the object table. */
      object_ids_to_request[num_object_ids_to_request] = obj_id;
      num_object_ids_to_request += 1;
    } else {
      /* This code should be unreachable. */
      CHECK(0);
    }
  }

  /* If enough of the wait requests have already been satisfied, return to the
   * client. */
  if (wait_req->num_satisfied >= wait_req->num_objects_to_wait_for) {
    return_from_wait(manager_state, wait_req);
  } else {
    if (num_object_ids_to_request > 0) {
      /* Request notifications from the object table when these object IDs
       * become available. The notifications will call the callback that was
       * passed to object_table_subscribe_to_notifications, which will update
       * the wait request. */
      object_table_request_notifications(manager_state->db,
                                         num_object_ids_to_request,
                                         object_ids_to_request, NULL);
    }

    /* Set a timer that will cause the wait request to return to the client. */
    wait_req->timer = event_loop_add_timer(manager_state->loop, timeout_ms,
                                           wait_timeout_handler, wait_req);
  }
  free(object_ids_to_request);
}

/**
 * Check whether a non-local object is stored on any remot enote or not.
 *
 * @param object_id ID of the object whose status we require.
 * @param never_created True if the object has not been created yet and false
 *        otherwise.
 * @param manager_vector Vector containing the addresses of the Plasma Managers
 *        that have the object.
 * @param context Client connection.
 * @return Void.
 */
void request_status_done(ObjectID object_id,
                         bool never_created,
                         const std::vector<DBClientID> &manager_vector,
                         void *context) {
  ClientConnection *client_conn = (ClientConnection *) context;
  int status = request_status(object_id, manager_vector, context);
  plasma::ObjectID object_id_copy = object_id.to_plasma_id();
  handle_sigpipe(
      plasma::SendStatusReply(client_conn->fd, &object_id_copy, &status, 1),
      client_conn->fd);
}

int request_status(ObjectID object_id,
                   const std::vector<DBClientID> &manager_vector,
                   void *context) {
  ClientConnection *client_conn = (ClientConnection *) context;

  /* Return success immediately if we already have this object. */
  if (is_object_local(client_conn->manager_state, object_id)) {
    return ObjectStatus_Local;
  }

  /* Since object is not stored at the local locally, manager_vector.size() > 0
   * means that the object is stored at another remote object. Otherwise, if
   * manager_vector.size() == 0, the object is not stored anywhere. */
  return (manager_vector.size() > 0 ? ObjectStatus_Remote
                                    : ObjectStatus_Nonexistent);
}

void object_table_lookup_fail_callback(ObjectID object_id,
                                       void *user_context,
                                       void *user_data) {
  /* Fail for now. Later, we may want to send a ObjectStatus_Nonexistent to the
   * client. */
  CHECK(0);
}

void process_status_request(ClientConnection *client_conn,
                            plasma::ObjectID object_id) {
  /* Return success immediately if we already have this object. */
  if (is_object_local(client_conn->manager_state, object_id)) {
    int status = ObjectStatus_Local;
    handle_sigpipe(
        plasma::SendStatusReply(client_conn->fd, &object_id, &status, 1),
        client_conn->fd);
    return;
  }

  if (client_conn->manager_state->db == NULL) {
    int status = ObjectStatus_Nonexistent;
    handle_sigpipe(
        plasma::SendStatusReply(client_conn->fd, &object_id, &status, 1),
        client_conn->fd);
    return;
  }

  /* The object is not local, so check whether it is stored remotely. */
  object_table_lookup(client_conn->manager_state->db, object_id, NULL,
                      request_status_done, client_conn);
}

void process_delete_object_notification(PlasmaManagerState *state,
                                        ObjectID object_id) {
  state->local_available_objects.erase(object_id);

  /* Remove this object from the (redis) object table. */
  if (state->db) {
    object_table_remove(state->db, object_id, NULL, NULL, NULL, NULL);
  }

  /* NOTE: There could be pending wait requests for this object that will now
   * return when the object is not actually available. For simplicity, we allow
   * this scenario rather than try to keep the wait request statuses exactly
   * up-to-date. */
}

void log_object_hash_mismatch_error_task_callback(Task *task,
                                                  void *user_context) {
  CHECK(task != NULL);
  PlasmaManagerState *state = (PlasmaManagerState *) user_context;
  TaskSpec *spec = Task_task_execution_spec(task)->Spec();
  FunctionID function = TaskSpec_function(spec);
  /* Push the error to the Python driver that caused the nondeterministic task
   * to be submitted. */
  push_error(state->db, TaskSpec_driver_id(spec),
             OBJECT_HASH_MISMATCH_ERROR_INDEX, sizeof(function),
             function.data());
}

void log_object_hash_mismatch_error_result_callback(ObjectID object_id,
                                                    TaskID task_id,
                                                    bool is_put,
                                                    void *user_context) {
  CHECK(!task_id.is_nil());
  PlasmaManagerState *state = (PlasmaManagerState *) user_context;
  /* Get the specification for the nondeterministic task. */
  task_table_get_task(state->db, task_id, NULL,
                      log_object_hash_mismatch_error_task_callback, state);
}

void log_object_hash_mismatch_error_object_callback(ObjectID object_id,
                                                    bool success,
                                                    void *user_context) {
  if (success) {
    /* The object was added successfully. */
    return;
  }

  /* The object was added, but there was an object hash mismatch. In this case,
   * look up the task that created the object so we can notify the Python
   * driver that the task is nondeterministic. */
  PlasmaManagerState *state = (PlasmaManagerState *) user_context;
  result_table_lookup(state->db, object_id, NULL,
                      log_object_hash_mismatch_error_result_callback, state);
}

void process_add_object_notification(PlasmaManagerState *state,
                                     ObjectID object_id,
                                     int64_t data_size,
                                     int64_t metadata_size,
                                     unsigned char *digest) {
  state->local_available_objects.insert(object_id);
  if(state->received_objects.count(object_id) > 0){
    state->received_objects.erase(object_id);
  }

  /* Add this object to the (redis) object table. */
  if (state->db) {
    object_table_add(state->db, object_id, data_size + metadata_size, digest,
                     NULL, log_object_hash_mismatch_error_object_callback,
                     (void *) state);
  }

  /* If we were trying to fetch this object, finish up the fetch request. */
  auto it = state->fetch_requests.find(object_id);
  if (it != state->fetch_requests.end()) {
    remove_fetch_request(state, it->second);
    /* TODO(rkn): We also really should unsubscribe from the object table. */
  }

  /* Update the in-progress local and remote wait requests. */
  update_object_wait_requests(state, object_id, plasma::PLASMA_QUERY_LOCAL,
                              ObjectStatus_Local);
  update_object_wait_requests(state, object_id, plasma::PLASMA_QUERY_ANYWHERE,
                              ObjectStatus_Local);
}

void process_object_notification(event_loop *loop,
                                 int client_sock,
                                 void *context,
                                 int events) {
  PlasmaManagerState *state = (PlasmaManagerState *) context;
  uint8_t *notification = read_message_async(loop, client_sock);
  if (notification == NULL) {
    PlasmaManagerState_free(state);
    LOG_FATAL(
        "Lost connection to the plasma store, plasma manager is exiting!");
  }
  auto object_info = flatbuffers::GetRoot<ObjectInfo>(notification);
  /* Add object to locally available object. */
  ObjectID object_id = from_flatbuf(*object_info->object_id());
  if (object_info->is_deletion()) {
    process_delete_object_notification(state, object_id);
  } else {
    process_add_object_notification(
        state, object_id, object_info->data_size(),
        object_info->metadata_size(),
        (unsigned char *) object_info->digest()->data());
  }
  free(notification);
}

/* TODO(pcm): Split this into two methods: new_worker_connection
 * and new_manager_connection and also split ClientConnection
 * into two structs, one for workers and one for other plasma managers. */
ClientConnection *ClientConnection_init(PlasmaManagerState *state,
                                        int client_sock,
                                        std::string const &client_key) {
  /* Create a new data connection context per client. */
  ClientConnection *conn = new ClientConnection();
  conn->manager_state = state;
  conn->fd = client_sock;
  conn->num_return_objects = 0;
  conn->ip_addr_port = client_key;
  state->manager_connections[client_key] = conn;
  return conn;
}

struct TransferSock {

  static TransferSock get_sock(){
    int sock;
    sock = bind_inet_sock(0, false);

    struct sockaddr address;
    socklen_t addrlen = sizeof(address);
    getsockname(sock, &address, &addrlen);
    struct sockaddr_in *address_in = (struct sockaddr_in *) &address;
    int port = htons(address_in->sin_port);

    CHECK(listen(sock, 128) != -1);
    return TransferSock(sock, port, address_in);
  };

  int sock;
  int port;
  struct sockaddr_in *address_in;

  TransferSock(int sock, int port, sockaddr_in *address_in){
    this->sock = sock;
    this->port = port;
    this->address_in = address_in;
  }

};

ClientConnection *ClientConnection_listen(event_loop *loop,
                                          int listener_sock,
                                          void *context,
                                          int events,
                                          char conn_type) {
  // SERVER
  PlasmaManagerState *state = (PlasmaManagerState *) context;
  int new_socket = accept_client(listener_sock);
  char client_key[8];
  snprintf(client_key, sizeof(client_key), "%d", new_socket);
  ClientConnection *conn = ClientConnection_init(state, new_socket, client_key);

  if(conn_type == 'r'){
    TransferSock transfer_server = TransferSock::get_sock();
    int r = write(new_socket, &transfer_server.port, sizeof(int));
    CHECK(r == sizeof(int));
    usleep(1000);
    int transfer_socket = accept_client(transfer_server.sock);
    LOG_INFO("TransferSock (server) %d %d", transfer_server.port, transfer_socket);
    if(transfer_socket < 0){
      LOG_FATAL("Transfer Server Connect Failed");
    } else {
      conn->tfd = transfer_socket;
    }
  }

  event_loop_add_file(loop, new_socket, EVENT_LOOP_READ, process_message, conn);
  LOG_DEBUG("New client connection with fd %d", new_socket);
  return conn;
}

void ClientConnection_free(ClientConnection *client_conn) {
  PlasmaManagerState *state = client_conn->manager_state;
  state->manager_connections.erase(client_conn->ip_addr_port);

  client_conn->pending_object_transfers.clear();

  /* Free the request and transfer queue. */
  while (client_conn->data_transfer_queue.size()) {
    delete client_conn->data_transfer_queue.front();
    client_conn->data_transfer_queue.pop_front();
  }
  while (client_conn->data_request_queue.size()) {
    delete client_conn->data_request_queue.front();
    client_conn->data_request_queue.pop_front();
  }
  /* Close the manager connection and free the remaining state. */
  close(client_conn->fd);
  delete client_conn;
}

void handle_new_local_client(event_loop *loop,
                             int listener_sock,
                             void *context,
                             int events) {
  (void) ClientConnection_listen(loop, listener_sock, context, events, 'l');
}

void handle_new_remote_client(event_loop *loop,
                              int listener_sock,
                              void *context,
                              int events) {
  (void) ClientConnection_listen(loop, listener_sock, context, events, 'r');
}

int get_client_sock(ClientConnection *conn) {
  return conn->fd;
}

void process_message(event_loop *loop,
                     int client_sock,
                     void *context,
                     int events) {
  int64_t start_time = current_time_ms();

  ClientConnection *conn = (ClientConnection *) context;

  int64_t length;
  int64_t type;
  uint8_t *data;
  read_message(client_sock, &type, &length, &data);

  switch (type) {
  case MessageType_PlasmaDataRequest: {
    LOG_DEBUG("Processing data request");
    plasma::ObjectID object_id;
    char *address;
    int port;
    ARROW_CHECK_OK(
        plasma::ReadDataRequest(data, length, &object_id, &address, &port));
    LOG_INFO("process_message_PlasmaDataRequest %d %s", client_sock, object_id.hex().c_str());
    process_data_request(loop, object_id, address, port, conn);
    free(address);
  } break;
  case MessageType_PlasmaDataReply: {
    LOG_DEBUG("Processing data reply");
    plasma::ObjectID object_id;
    int64_t object_size;
    int64_t metadata_size;
    ARROW_CHECK_OK(plasma::ReadDataReply(data, length, &object_id, &object_size,
                                         &metadata_size));
    LOG_INFO("process_message_PlasmaDataReply %d %s", client_sock, object_id.hex().c_str());
    process_data_reply(loop, client_sock, object_id, object_size,
                       metadata_size, conn);
  } break;
  case MessageType_PlasmaFetchRequest: {
    LOG_DEBUG("Processing fetch remote");
    std::vector<plasma::ObjectID> object_ids_to_fetch;
    /* TODO(pcm): process_fetch_requests allocates an array of num_objects
     * object_ids too so these should be shared in the future. */
    ARROW_CHECK_OK(plasma::ReadFetchRequest(data, length, object_ids_to_fetch));
    for (uint i=0; i < object_ids_to_fetch.size(); i++) {
      LOG_INFO("process_message_PlasmaFetchRequest %d %s", client_sock, object_ids_to_fetch[i].hex().c_str());
    }
    process_fetch_requests(conn, object_ids_to_fetch.size(),
                           object_ids_to_fetch.data());
  } break;
  case MessageType_PlasmaWaitRequest: {
    LOG_DEBUG("Processing wait");
    plasma::ObjectRequestMap object_requests;
    int64_t timeout_ms;
    int num_ready_objects;
    ARROW_CHECK_OK(plasma::ReadWaitRequest(data, length, object_requests,
                                           &timeout_ms, &num_ready_objects));
    process_wait_request(conn, std::move(object_requests), timeout_ms,
                         num_ready_objects);
  } break;
  case MessageType_PlasmaStatusRequest: {
    LOG_DEBUG("Processing status");
    plasma::ObjectID object_id;
    ARROW_CHECK_OK(plasma::ReadStatusRequest(data, length, &object_id, 1));
    process_status_request(conn, object_id);
  } break;
  case DISCONNECT_CLIENT: {
    LOG_DEBUG("Disconnecting client on fd %d", client_sock);
    event_loop_remove_file(loop, client_sock);
    ClientConnection_free(conn);
  } break;
  default:
    LOG_FATAL("invalid request %" PRId64, type);
  }
  free(data);

  /* Print a warning if this method took too long. */
  int64_t end_time = current_time_ms();
  if (end_time - start_time >
      RayConfig::instance().max_time_for_handler_milliseconds()) {
    LOG_WARN("process_message of type %" PRId64 " took %" PRId64
             " milliseconds.",
             type, end_time - start_time);
  }
}

int heartbeat_handler(event_loop *loop, timer_id id, void *context) {
  PlasmaManagerState *state = (PlasmaManagerState *) context;

  /* Check that the last heartbeat was not sent too long ago. */
  int64_t current_time = current_time_ms();
  CHECK(current_time >= state->previous_heartbeat_time);
  if (current_time - state->previous_heartbeat_time >
      RayConfig::instance().num_heartbeats_timeout() *
          RayConfig::instance().heartbeat_timeout_milliseconds()) {
    LOG_FATAL("The last heartbeat was sent %" PRId64 " milliseconds ago.",
              current_time - state->previous_heartbeat_time);
  }
  state->previous_heartbeat_time = current_time;

  plasma_manager_send_heartbeat(state->db);
  return RayConfig::instance().heartbeat_timeout_milliseconds();
}

void start_server(const char *store_socket_name,
                  const char *manager_socket_name,
                  const char *master_addr,
                  int port,
                  const char *redis_primary_addr,
                  int redis_primary_port) {
  /* Ignore SIGPIPE signals. If we don't do this, then when we attempt to write
   * to a client that has already died, the manager could die. */
  signal(SIGPIPE, SIG_IGN);
  /* Bind the sockets before we try to connect to the plasma store.
   * In case the bind does not succeed, we want to be able to exit
   * without breaking the pipe to the store. */
  int remote_sock = bind_inet_sock(port, false);
  if (remote_sock < 0) {
    exit(EXIT_COULD_NOT_BIND_PORT);
  }

  int local_sock = bind_ipc_sock(manager_socket_name, false);
  CHECKM(local_sock >= 0, "Unable to bind local manager socket");

  g_manager_state = PlasmaManagerState_init(
      store_socket_name, manager_socket_name, master_addr, port,
      redis_primary_addr, redis_primary_port);
  CHECK(g_manager_state);

  CHECK(listen(remote_sock, 128) != -1);
  CHECK(listen(local_sock, 128) != -1);

  LOG_DEBUG("Started server connected to store %s, listening on port %d",
            store_socket_name, port);
  event_loop_add_file(g_manager_state->loop, local_sock, EVENT_LOOP_READ,
                      handle_new_local_client, g_manager_state);
  event_loop_add_file(g_manager_state->loop, remote_sock, EVENT_LOOP_READ,
                      handle_new_remote_client, g_manager_state);
  /* Set up a client-specific channel to receive notifications from the object
   * table. */
  object_table_subscribe_to_notifications(g_manager_state->db, false,
                                          object_table_subscribe_callback,
                                          g_manager_state, NULL, NULL, NULL);
  /* Set up a recurring timer that will loop through the outstanding fetch
   * requests and reissue requests for transfers of those objects. */
  event_loop_add_timer(g_manager_state->loop,
                       RayConfig::instance().manager_timeout_milliseconds(),
                       fetch_timeout_handler, g_manager_state);
  /* Publish the heartbeats to all subscribers of the plasma manager table. */
  event_loop_add_timer(g_manager_state->loop,
                       RayConfig::instance().heartbeat_timeout_milliseconds(),
                       heartbeat_handler, g_manager_state);
  /* Run the event loop. */
  event_loop_run(g_manager_state->loop);
}

/* Report "success" to valgrind. */
void signal_handler(int signal) {
  LOG_DEBUG("Signal was %d", signal);
  if (signal == SIGTERM) {
    if (g_manager_state) {
      PlasmaManagerState_free(g_manager_state);
    }
    exit(0);
  }
}

/* Only declare the main function if we are not in testing mode, since the test
 * suite has its own declaration of main. */
#ifndef PLASMA_TEST
int main(int argc, char *argv[]) {
  signal(SIGTERM, signal_handler);
  /* Socket name of the plasma store this manager is connected to. */
  char *store_socket_name = NULL;
  /* Socket name this manager will bind to. */
  char *manager_socket_name = NULL;
  /* IP address of this node. */
  char *master_addr = NULL;
  /* Port number the manager should use. */
  int port = -1;
  /* IP address and port of the primary redis instance. */
  char *redis_primary_addr_port = NULL;
  int c;
  while ((c = getopt(argc, argv, "s:m:h:p:r:")) != -1) {
    switch (c) {
    case 's':
      store_socket_name = optarg;
      break;
    case 'm':
      manager_socket_name = optarg;
      break;
    case 'h':
      master_addr = optarg;
      break;
    case 'p':
      port = atoi(optarg);
      break;
    case 'r':
      redis_primary_addr_port = optarg;
      break;
    default:
      LOG_FATAL("unknown option %c", c);
    }
  }
  if (!store_socket_name) {
    LOG_FATAL(
        "please specify socket for connecting to the plasma store with -s "
        "switch");
  }
  if (!manager_socket_name) {
    LOG_FATAL(
        "please specify socket name of the manager's local socket with -m "
        "switch");
  }
  if (!master_addr) {
    LOG_FATAL(
        "please specify ip address of the current host in the format "
        "123.456.789.10 with -h switch");
  }
  if (port == -1) {
    LOG_FATAL(
        "please specify port the plasma manager shall listen to in the"
        "format 12345 with -p switch");
  }
  char redis_primary_addr[16];
  int redis_primary_port;
  if (!redis_primary_addr_port ||
      parse_ip_addr_port(redis_primary_addr_port, redis_primary_addr,
                         &redis_primary_port) == -1) {
    LOG_FATAL(
        "specify the primary redis address like 127.0.0.1:6379 with the -r "
        "switch");
  }
  start_server(store_socket_name, manager_socket_name, master_addr, port,
               redis_primary_addr, redis_primary_port);
}
#endif<|MERGE_RESOLUTION|>--- conflicted
+++ resolved
@@ -990,11 +990,7 @@
         if(duration > 10 * RayConfig::instance().manager_timeout_milliseconds()){
           /* Give enough time for process_add_object_notification to be called.
            * If it's not called by now, remove the object to force a retry on
-<<<<<<< HEAD
-	         * the next invocation of this function. */
-=======
            * the next invocation of this function. */
->>>>>>> 30583e6a
           manager_state->received_objects.erase(fetch_req->object_id);
         }
         // do nothing if the object has already been received.
