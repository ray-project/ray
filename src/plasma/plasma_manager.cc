--- conflicted
+++ resolved
@@ -893,13 +893,8 @@
   buf->metadata_size = metadata_size;
 
   /* The corresponding call to plasma_release should happen in
-<<<<<<< HEAD
    * receive_queued_transfer. */
-  std::shared_ptr<MutableBuffer> data;
-=======
-   * process_data_chunk. */
   std::shared_ptr<Buffer> data;
->>>>>>> 844a6afc
   plasma::Status s = conn->manager_state->plasma_conn->Create(
       object_id.to_plasma_id(), data_size, NULL, metadata_size, &data);
 
