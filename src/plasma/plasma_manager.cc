/* PLASMA MANAGER: Local to a node, connects to other managers to send and
 * receive objects from them
 *
 * The storage manager listens on its main listening port, and if a request for
 * transfering an object to another object store comes in, it ships the data
 * using a new connection to the target object manager. */

#include <fcntl.h>
#include <stdio.h>
#include <stdlib.h>
#include <unistd.h>
#include <signal.h>
#include <stdlib.h>
#include <sys/mman.h>
#include <sys/types.h>
#include <sys/socket.h>
#include <sys/un.h>
#include <strings.h>
#include <poll.h>
#include <assert.h>
#include <netinet/in.h>

/* C++ includes. */
#include <list>
#include <unordered_map>
#include <unordered_set>
#include <vector>

#include "common_protocol.h"
#include "io.h"
#include "net.h"
#include "event_loop.h"
#include "common.h"
#include "plasma/plasma.h"
#include "plasma/events.h"
#include "plasma/protocol.h"
#include "plasma/client.h"
#include "plasma_manager.h"
#include "state/db.h"
#include "state/object_table.h"
#include "state/error_table.h"
#include "state/task_table.h"
#include "state/db_client_table.h"

int handle_sigpipe(Status s, int fd) {
  if (s.ok()) {
    return 0;
  }

  int err = errno;

  switch (err) {
  case EPIPE: {
    ARROW_LOG(WARNING)
        << "Received EPIPE when sending a message to client on fd " << fd
        << ". The client on the other end may have hung up.";
  } break;
  case EBADF: {
    ARROW_LOG(WARNING)
        << "Received EBADF when sending a message to client on fd " << fd
        << ". The client on the other end may have hung up.";
  } break;
  case ECONNRESET: {
    ARROW_LOG(WARNING)
        << "Received ECONNRESET when sending a message to client on fd " << fd
        << ". The client on the other end may have hung up.";
  } break;
  case EPROTOTYPE: {
    /* TODO(rkn): What triggers this case? */
    ARROW_LOG(WARNING)
        << "Received EPROTOTYPE when sending a message to client on fd " << fd
        << ". The client on the other end may have hung up.";
  } break;
  default:
    /* This code should be unreachable. */
    CHECK(0);
    LOG_FATAL("Failed to write message to client on fd %d", fd);
  }

  return err;
}

/**
 * Process either the fetch or the status request.
 *
 * @param client_conn Client connection.
 * @param object_id ID of the object for which we process this request.
 * @return Void.
 */
void process_status_request(ClientConnection *client_conn, ObjectID object_id);

/**
 * Request the transfer from a remote node or get the status of
 * a given object. This is called for an object that is stored at
 * a remote Plasma Store.
 *
 * @param object_id ID of the object to transfer or to get its status.
 * @param manager_vector Array containing the Plasma Managers running at the
 *        nodes where object_id is stored.
 * @param context Client connection.
 * @return Status of object_id as defined in plasma.h
 */
int request_status(ObjectID object_id,
                   const std::vector<DBClientID> &manager_vector,
                   void *context);

/**
 * Send requested object_id back to the Plasma Manager identified
 * by (addr, port) which requested it. This is done via a
 * data Request message.
 *
 * @param loop
 * @param object_id The ID of the object being transferred to (addr, port).
 * @param addr The address of the Plasma Manager object_id is sent to.
 * @param port The port number of the Plasma Manager object_id is sent to.
 * @param conn The client connection object.
 */
void process_data_request(event_loop *loop,
                              ObjectID object_id,
                              const char *addr,
                              int port,
                              ClientConnection *conn);

/**
 * Receive object_id requested by this Plasma Manager from the remote Plasma
 * Manager identified by client_sock. The object_id is sent via the data request
 * message.
 *
 * @param loop The event data structure.
 * @param client_sock The sender's socket.
 * @param object_id ID of the object being received.
 * @param data_size Size of the data of object_id.
 * @param metadata_size Size of the metadata of object_id.
 * @param conn The connection object.
 */
void process_data_reply(event_loop *loop,
                        int client_sock,
                        ObjectID object_id,
                        int64_t data_size,
                        int64_t metadata_size,
                        ClientConnection *conn);

typedef struct {
  /** The ID of the object we are fetching or waiting for. */
  ObjectID object_id;
  /** Vector of the addresses of the managers containing this object. */
  std::vector<std::string> manager_vector;
  /** The next manager we should try to contact. This is set to an index in
   *  manager_vector in the retry handler, in case the current attempt fails to
   *  contact a manager. */
  int next_manager;
} FetchRequest;

/**
 * There are fundamentally two data structures used for handling wait requests.
 * There is the "wait_request" struct and an unordered map.
 * WaitRequest keeps track of all of the object IDs that a WaitRequest is
 * waiting for. The unordered map keeps track of all of the
 * WaitRequest structs that are waiting for a particular object ID. The
 * PlasmaManagerState owns and manages the unordered maps.
 *
 * These data structures are updated by several methods:
 *   - add_wait_request_for_object adds a WaitRequest to the unordered map
 *     corresponding to a particular object ID. This is called when a client
 *     calls plasma_wait.
 *   - remove_wait_request_for_object removes a WaitRequest from an unordered
 *     map. When a wait request returns, this method is called for all of the
 *     object IDs involved in that WaitRequest.
 *   - update_object_wait_requests removes a vector of wait requests from the
 *     unordered map and does some processing for each WaitRequest involved in
 *     the vector.
 */
struct WaitRequest {
  WaitRequest(ClientConnection *client_conn,
              int64_t timer,
              int64_t num_object_requests,
              plasma::ObjectRequestMap &&object_requests,
              int64_t num_objects_to_wait_for,
              int64_t num_satisfied)
      : client_conn(client_conn),
        timer(timer),
        num_object_requests(num_object_requests),
        object_requests(object_requests),
        num_objects_to_wait_for(num_objects_to_wait_for),
        num_satisfied(num_satisfied) {}

  /** The client connection that called wait. */
  ClientConnection *client_conn;
  /** The ID of the timer that will time out and cause this wait to return to
   *  the client if it hasn't already returned. */
  int64_t timer;
  /** The number of objects in this wait request. */
  int64_t num_object_requests;
  /** The object requests for this wait request. Each object request has a
   *  status field which is either PLASMA_QUERY_LOCAL or PLASMA_QUERY_ANYWHERE.
   */
  plasma::ObjectRequestMap object_requests;
  /** The minimum number of objects to wait for in this request. */
  int64_t num_objects_to_wait_for;
  /** The number of object requests in this wait request that are already
   *  satisfied. */
  int64_t num_satisfied;
};

struct PlasmaManagerState {
  /** Event loop. */
  event_loop *loop;
  /** Connection to the local plasma store for reading or writing data. */
  plasma::PlasmaClient *plasma_conn;
  /** Hash table of all contexts for active connections to
   *  other plasma managers. These are used for writing data to
   *  other plasma stores. */
  std::unordered_map<std::string, ClientConnection *> manager_connections;
  DBHandle *db;
  /** Our address. */
  const char *addr;
  /** Our port. */
  int port;
  /** Unordered map of outstanding fetch requests. The key is the object ID. The
   *  value is the data needed to perform the fetch. */
  std::unordered_map<ObjectID, FetchRequest *, UniqueIDHasher> fetch_requests;
  /** Unordered map of outstanding wait requests. The key is the object ID. The
   *  value is the vector of wait requests that are waiting for the object to
   *  arrive locally. */
  std::unordered_map<ObjectID, std::vector<WaitRequest *>, UniqueIDHasher>
      object_wait_requests_local;
  /** Unordered map of outstanding wait requests. The key is the object ID. The
   *  value is the vector of wait requests that are waiting for the object to
   *  be available somewhere in the system. */
  std::unordered_map<ObjectID, std::vector<WaitRequest *>, UniqueIDHasher>
      object_wait_requests_remote;
  /** Initialize an empty unordered set for the cache of local available object.
   */
  std::unordered_set<ObjectID, UniqueIDHasher> local_available_objects;
  /** The time (in milliseconds since the Unix epoch) when the most recent
   *  heartbeat was sent. */
  int64_t previous_heartbeat_time;
  /**
   * Objects that have already been received.
   * Objects are removed from this set when they become
   * available in local_available_objects.
   */
  std::unordered_map<ObjectID, int64_t, UniqueIDHasher> received_objects;
};

PlasmaManagerState *g_manager_state = NULL;

/* Context for a client connection to another plasma manager. */
struct ClientConnection {
  /** Current state for this plasma manager. This is shared
   *  between all client connections to the plasma manager. */
  PlasmaManagerState *manager_state;
  /** Linked list of buffers to read or write. */
  /* queue for data requests. */
  std::list<PlasmaRequestBuffer *> data_request_queue;
  /* queue for data transfers. */
  std::list<PlasmaRequestBuffer *> data_transfer_queue;
  /* A set of object IDs which are queued in the transfer_queue and waiting to
   * be sent. This is used to avoid sending the same object ID to the same
   * manager multiple times. */
  std::unordered_map<ObjectID, PlasmaRequestBuffer *, UniqueIDHasher>
      pending_object_transfers;
  /** Message file descriptor for the socket connected to the other
   *  plasma manager. */
  int fd;
  /** Transfer file descriptor for the socket connected to the other
   *  plasma manager. */
  int tfd = -1;
  /** Timer id for timing out wait (or fetch). */
  int64_t timer_id;
  /** The number of objects that we have left to return for
   *  this fetch or wait operation. */
  int num_return_objects;
  /** Fields specific to connections to plasma managers.  Key that uniquely
   * identifies the plasma manager that we're connected to. We will use the
   * string <address>:<port> as an identifier. */
  std::string ip_addr_port;
};

/**
 * Initializes the state for a plasma client connection.
 *
 * @param state The plasma manager state.
 * @param client_sock The socket that we use to communicate with the client.
 * @param client_key A string uniquely identifying the client. If the client is
 *        another plasma manager, this is the manager's IP address and port.
 *        Else, the client is the string of the client's socket.
 * @return A pointer to the initialized client state.
 */
ClientConnection *ClientConnection_init(PlasmaManagerState *state,
                                        int client_sock,
                                        std::string const &client_key);

/**
 * Destroys a plasma client and its connection.
 *
 * @param client_conn The client's state.
 * @return Void.
 */
void ClientConnection_free(ClientConnection *client_conn);

std::unordered_map<ObjectID, std::vector<WaitRequest *>, UniqueIDHasher> &
object_wait_requests_from_type(PlasmaManagerState *manager_state, int type) {
  /* We use different types of hash tables for different requests. */
  if (type == plasma::PLASMA_QUERY_LOCAL) {
    return manager_state->object_wait_requests_local;
  } else if (type == plasma::PLASMA_QUERY_ANYWHERE) {
    return manager_state->object_wait_requests_remote;
  } else {
    LOG_FATAL("This code should be unreachable.");
  }
}

void add_wait_request_for_object(PlasmaManagerState *manager_state,
                                 ObjectID object_id,
                                 int type,
                                 WaitRequest *wait_req) {
  auto &object_wait_requests =
      object_wait_requests_from_type(manager_state, type);

  /* Add this wait request to the vector of wait requests involving this object
   * ID. Creates a vector of wait requests if none exist involving the object
   * ID. */
  object_wait_requests[object_id].push_back(wait_req);
}

void remove_wait_request_for_object(PlasmaManagerState *manager_state,
                                    ObjectID object_id,
                                    int type,
                                    WaitRequest *wait_req) {
  auto &object_wait_requests =
      object_wait_requests_from_type(manager_state, type);
  auto object_wait_requests_it = object_wait_requests.find(object_id);
  /* If there is a vector of wait requests for this object ID, and if this
   * vector contains the wait request, then remove the wait request from the
   * vector. */
  if (object_wait_requests_it != object_wait_requests.end()) {
    std::vector<WaitRequest *> &wait_requests = object_wait_requests_it->second;
    for (size_t i = 0; i < wait_requests.size(); ++i) {
      if (wait_requests[i] == wait_req) {
        /* Remove the wait request from the array. */
        wait_requests.erase(wait_requests.begin() + i);
        break;
      }
    }
  }
}

void remove_wait_request(PlasmaManagerState *manager_state,
                         WaitRequest *wait_req) {
  if (wait_req->timer != -1) {
    CHECK(event_loop_remove_timer(manager_state->loop, wait_req->timer) ==
          AE_OK);
  }
  delete wait_req;
}

void return_from_wait(PlasmaManagerState *manager_state,
                      WaitRequest *wait_req) {
  /* Send the reply to the client. */
  handle_sigpipe(plasma::SendWaitReply(wait_req->client_conn->fd,
                                       wait_req->object_requests,
                                       wait_req->num_object_requests),
                 wait_req->client_conn->fd);
  /* Iterate over all object IDs requested as part of this wait request.
   * Remove the wait request from each of the relevant object_wait_requests maps
   * if it is present there. */
  for (const auto &entry : wait_req->object_requests) {
    remove_wait_request_for_object(manager_state, entry.second.object_id,
                                   entry.second.type, wait_req);
  }
  /* Remove the wait request. */
  remove_wait_request(manager_state, wait_req);
}

void update_object_wait_requests(PlasmaManagerState *manager_state,
                                 ObjectID obj_id,
                                 int type,
                                 int status) {
  auto &object_wait_requests =
      object_wait_requests_from_type(manager_state, type);
  /* Update the in-progress wait requests in the specified table. */
  auto object_wait_requests_it = object_wait_requests.find(obj_id);
  if (object_wait_requests_it != object_wait_requests.end()) {
    /* We compute the number of requests first because the length of the vector
     * will change as we iterate over it (because each call to return_from_wait
     * will remove one element). */
    std::vector<WaitRequest *> &wait_requests = object_wait_requests_it->second;
    int num_requests = wait_requests.size();
    /* The argument index is the index of the current element of the vector
     * that we are processing. It may differ from the counter i when elements
     * are removed from the array. */
    int index = 0;
    for (int i = 0; i < num_requests; ++i) {
      WaitRequest *wait_req = wait_requests[index];
      wait_req->num_satisfied += 1;
      /* Mark the object as present in the wait request. */
      auto object_request =
          wait_req->object_requests.find(obj_id.to_plasma_id());
      /* Check that we found the object. */
      CHECK(object_request != wait_req->object_requests.end());
      /* Check that the object found was not previously known to us. */
      CHECK(object_request->second.status == ObjectStatus_Nonexistent);
      /* Update the found object's status to a known status. */
      object_request->second.status = status;

      /* If this wait request is done, reply to the client. */
      if (wait_req->num_satisfied == wait_req->num_objects_to_wait_for) {
        return_from_wait(manager_state, wait_req);
      } else {
        /* The call to return_from_wait will remove the current element in the
         * array, so we only increment the counter in the else branch. */
        index += 1;
      }
    }
    DCHECK(static_cast<size_t>(index) == wait_requests.size());
    /* Remove the array of wait requests for this object, since no one should be
     * waiting for this object anymore. */
    object_wait_requests.erase(object_wait_requests_it);
  }
}

FetchRequest *create_fetch_request(PlasmaManagerState *manager_state,
                                   ObjectID object_id) {
  FetchRequest *fetch_req = new FetchRequest();
  fetch_req->object_id = object_id;
  return fetch_req;
}

/**
 * Remove a fetch request from the table of fetch requests.
 *
 * @param manager_state The state of the manager.
 * @param fetch_req The fetch request to remove.
 * @return Void.
 */
void remove_fetch_request(PlasmaManagerState *manager_state,
                          FetchRequest *fetch_req) {
  /* Remove the fetch request from the table of fetch requests. */
  manager_state->fetch_requests.erase(fetch_req->object_id);
  /* Free the fetch request. */
  delete fetch_req;
}

PlasmaManagerState *PlasmaManagerState_init(const char *store_socket_name,
                                            const char *manager_socket_name,
                                            const char *manager_addr,
                                            int manager_port,
                                            const char *redis_primary_addr,
                                            int redis_primary_port) {
  PlasmaManagerState *state = new PlasmaManagerState();
  state->loop = event_loop_create();
  state->plasma_conn = new plasma::PlasmaClient();
  ARROW_CHECK_OK(state->plasma_conn->Connect(store_socket_name, "",
                                             PLASMA_DEFAULT_RELEASE_DELAY));
  if (redis_primary_addr) {
    /* Get the manager port as a string. */
    std::string manager_address_str =
        std::string(manager_addr) + ":" + std::to_string(manager_port);

    std::vector<std::string> db_connect_args;
    db_connect_args.push_back("store_socket_name");
    db_connect_args.push_back(store_socket_name);
    db_connect_args.push_back("manager_socket_name");
    db_connect_args.push_back(manager_socket_name);
    db_connect_args.push_back("manager_address");
    db_connect_args.push_back(manager_address_str);
    state->db = db_connect(std::string(redis_primary_addr), redis_primary_port,
                           "plasma_manager", manager_addr, db_connect_args);
    db_attach(state->db, state->loop, false);
  } else {
    state->db = NULL;
    LOG_DEBUG("No db connection specified");
  }
  state->addr = manager_addr;
  state->port = manager_port;
  /* Subscribe to notifications about sealed objects. */
  int plasma_fd;
  ARROW_CHECK_OK(state->plasma_conn->Subscribe(&plasma_fd));
  /* Add the callback that processes the notification to the event loop. */
  event_loop_add_file(state->loop, plasma_fd, EVENT_LOOP_READ,
                      process_object_notification, state);
  /* Initialize the time at which the previous heartbeat was sent. */
  state->previous_heartbeat_time = current_time_ms();
  return state;
}

void PlasmaManagerState_free(PlasmaManagerState *state) {
  /* Reset the SIGTERM handler to default behavior, so we try to clean up the
   * plasma manager at most once. */
  signal(SIGTERM, SIG_DFL);
  if (state->db != NULL) {
    db_disconnect(state->db);
    state->db = NULL;
  }

  /* We have to be careful here because ClientConnection_free modifies
   * state->manager_connections in place. */
  auto cc_it = state->manager_connections.begin();
  while (cc_it != state->manager_connections.end()) {
    auto next_it = std::next(cc_it, 1);
    ClientConnection_free(cc_it->second);
    cc_it = next_it;
  }

  /* We have to be careful here because remove_fetch_request modifies
   * state->fetch_requests in place. */
  auto it = state->fetch_requests.begin();
  while (it != state->fetch_requests.end()) {
    auto next_it = std::next(it, 1);
    remove_fetch_request(state, it->second);
    it = next_it;
  }

  ARROW_CHECK_OK(state->plasma_conn->Disconnect());
  delete state->plasma_conn;

  /* Destroy the event loop. */
  destroy_outstanding_callbacks(state->loop);
  event_loop_destroy(state->loop);
  state->loop = NULL;

  delete state;
}

bool is_object_local(PlasmaManagerState *state, ObjectID object_id) {
  return state->local_available_objects.count(object_id) > 0;
}

bool is_object_received(PlasmaManagerState *state, ObjectID object_id){
  return state->local_available_objects.count(object_id) > 0
         || state->received_objects.count(object_id) > 0;
}

event_loop *get_event_loop(PlasmaManagerState *state) {
  return state->loop;
}

/* Handle a command request that came in through a socket (transfering data,
 * or accepting incoming data). */
void process_message(event_loop *loop,
                     int client_sock,
                     void *context,
                     int events);

void send_queued_request(event_loop *loop,
                         int data_sock,
                         void *context,
                         int events){
  ClientConnection *conn = (ClientConnection *) context;
  PlasmaManagerState *state = conn->manager_state;
  PlasmaRequestBuffer *buf = conn->data_request_queue.front();
  int err = handle_sigpipe(
          plasma::SendDataRequest(conn->fd, buf->object_id.to_plasma_id(),
                                  state->addr, state->port),
          conn->fd);
  if(err == 0) {
    assert(buf == conn->data_request_queue.front());
    conn->data_request_queue.pop_front();
    delete buf;
    if (conn->data_request_queue.empty()) {
      /* If there are no objects to transfer, temporarily remove this connection
       * from the event loop. It will be reawoken when we receive another
       * data request. */
      LOG_DEBUG("send_queued_request_REMLOOP %d %s", data_sock, buf->object_id.hex().c_str());
      event_loop_remove_file(loop, conn->fd);
    }
  } else {
    LOG_ERROR("send_queued_request_ERROR %d %s", data_sock, buf->object_id.hex().c_str());
    event_loop_remove_file(loop, conn->fd);
    ClientConnection_free(conn);
  }
}

int write_object_chunk(ClientConnection *conn, PlasmaRequestBuffer *buf) {
  ssize_t r, s;
  /* Try to write one buf_size at a time. */
  s = buf->data_size + buf->metadata_size - buf->cursor;
  if (s > RayConfig::instance().buf_size()) {
    s = RayConfig::instance().buf_size();
  }
  r = write(conn->tfd, buf->data + buf->cursor, s);

  int err;
  if (r <= 0) {
    LOG_ERROR("write_object_chunk_ERROR %d %s", conn->tfd, buf->object_id.hex().c_str());
    err = errno;
  } else {
    buf->cursor += r;
    CHECK(buf->cursor <= buf->data_size + buf->metadata_size);
    /* If we've finished writing this buffer, reset the cursor. */
    if (buf->cursor == buf->data_size + buf->metadata_size) {
      buf->complete = true;
    }
    err = 0;
  }
  return err;
}

void send_queued_transfer(event_loop *loop,
                          int data_sock,
                          void *context,
                          int events) {
  ClientConnection *conn = (ClientConnection *) context;

  PlasmaRequestBuffer *buf = conn->data_transfer_queue.front();
  int err = 0;
  if (!buf->started) {
    LOG_DEBUG("send_queued_transfer_START %d %s", data_sock, buf->object_id.hex().c_str());
    /* If the cursor is not set, we haven't sent any requests for this object
     * yet, so send the initial data request. */
    err = handle_sigpipe(
        plasma::SendDataReply(conn->fd, buf->object_id.to_plasma_id(),
                              buf->data_size, buf->metadata_size),
        conn->tfd);
    buf->started = true;
  }
  if (err == 0) {
    err = write_object_chunk(conn, buf);
  }
  if(err == 0 && buf->complete) {
    LOG_DEBUG("send_queued_transfer_END %d %s", data_sock, buf->object_id.hex().c_str());
    /* If we are done with this request, remove it from the transfer queue. */
    /* We are done sending the object, so release it. The corresponding call
     * to plasma_get occurred in process_data_request. */
    ARROW_CHECK_OK(conn->manager_state->plasma_conn->Release(
            buf->object_id.to_plasma_id()));
    /* Remove the object from the hash table of pending transfer requests. */
    conn->pending_object_transfers.erase(buf->object_id);
    assert(buf == conn->data_transfer_queue.front());
    conn->data_transfer_queue.pop_front();
    delete buf;
    if (conn->data_transfer_queue.empty()) {
      /* If there are no objects to transfer, temporarily remove this connection
       * from the event loop. It will be reawoken when we receive another
       * data request. */
      LOG_DEBUG("send_queued_transfer_REMLOOP %d %s", data_sock, buf->object_id.hex().c_str());
      event_loop_remove_file(loop, conn->tfd);
    }
  }
  /* If the other side hung up, stop sending to this manager. */
  if (err != 0) {
    LOG_ERROR("send_queued_transfer_ERROR %d %s", data_sock, buf->object_id.hex().c_str());
    /* We errored while sending the object, so release it before removing the
     * connection. The corresponding call to plasma_get occurred in
     * process_data_request. */
    ARROW_CHECK_OK(conn->manager_state->plasma_conn->Release(
            buf->object_id.to_plasma_id()));
    event_loop_remove_file(loop, conn->tfd);
    ClientConnection_free(conn);
  }
}

int read_object_chunk(ClientConnection *conn, PlasmaRequestBuffer *buf) {
  ssize_t r, s;
  CHECK(buf != NULL);
  /* Try to read one buf_size at a time. */
  s = buf->data_size + buf->metadata_size - buf->cursor;
  if (s > RayConfig::instance().buf_size()) {
    s = RayConfig::instance().buf_size();
  }
  r = read(conn->tfd, buf->data + buf->cursor, s);

  int err;
  if (r <= 0) {
    LOG_ERROR("read_object_chunk %d %s", conn->tfd, buf->object_id.hex().c_str());
    err = errno;
  } else {
    buf->cursor += r;
    CHECK(buf->cursor <= buf->data_size + buf->metadata_size);
    /* If the cursor is equal to the full object size, reset the cursor and
     * we're done. */
    if (buf->cursor == buf->data_size + buf->metadata_size) {
      buf->complete = true;
    }
    err = 0;
  }
  return err;
}

void ignore_read_chunk(event_loop *loop,
                       int data_sock,
                       void *context,
                       int events) {
  /* Read the object chunk. */
  ClientConnection *conn = (ClientConnection *) context;
  PlasmaRequestBuffer *buf = conn->data_transfer_queue.front();
  /* Just read the transferred data into ignore_buf and then drop (free) it. */
  if(!buf->started){
    LOG_DEBUG("ignore_read_chunk_START %s", buf->object_id.hex().c_str());
    buf->started = true;
  }
  int err = read_object_chunk(conn, buf);
  if (err != 0) {
    LOG_ERROR("ignore_read_chunk %s", buf->object_id.hex().c_str());
    event_loop_remove_file(loop, data_sock);
    ClientConnection_free(conn);
  } else if (buf->complete) {
    LOG_DEBUG("ignore_read_chunk_END %s", buf->object_id.hex().c_str());
    free(buf->data);
    conn->data_transfer_queue.pop_front();
    delete buf;
    if(conn->data_transfer_queue.empty()) {
      event_loop_remove_file(loop, data_sock);
    }
  }
}

void receive_queued_transfer(event_loop *loop,
                        int data_sock,
                        void *context,
                        int events) {
  /* Read the object chunk. */
  ClientConnection *conn = (ClientConnection *) context;
  PlasmaRequestBuffer *buf = conn->data_transfer_queue.front();
  if(buf->ignore){
    ignore_read_chunk(loop, data_sock, context, events);
    return;
  }
  if (!buf->started) {
    // nothing to do on receiving end.
    buf->started = true;
    LOG_DEBUG("receive_queued_transfer_START %d %s", data_sock, buf->object_id.hex().c_str());
  }
  assert(buf != NULL);
  assert(buf->type == MessageType_PlasmaDataReply);
  int err = read_object_chunk(conn, buf);
  auto plasma_conn = conn->manager_state->plasma_conn;
  if (err != 0) {
    LOG_ERROR("receive_queued_transfer %d %s", data_sock, buf->object_id.hex().c_str());
    /* Abort the object that we were trying to read from the remote plasma
     * manager. */
    ARROW_CHECK_OK(plasma_conn->Release(buf->object_id.to_plasma_id()));
    ARROW_CHECK_OK(plasma_conn->Abort(buf->object_id.to_plasma_id()));
    /* Remove the bad connection. */
    event_loop_remove_file(loop, data_sock);
    ClientConnection_free(conn);
  } else if (buf->complete) {
    LOG_DEBUG("receive_queued_transfer_END %d %s", data_sock, buf->object_id.hex().c_str());
    /* If we're done receiving the object, seal the object and release it. The
     * release corresponds to the call to plasma_create that occurred in
     * process_data_reply. */
    /* The following seal also triggers notification of clients for fetch or
     * wait requests, see process_object_notification. */
    ARROW_CHECK_OK(plasma_conn->Seal(buf->object_id.to_plasma_id()));
    ARROW_CHECK_OK(plasma_conn->Release(buf->object_id.to_plasma_id()));
    /* Remove the request buffer used for reading this object's data. */

    conn->manager_state->received_objects[buf->object_id] = current_time_ms();
    conn->data_transfer_queue.pop_front();
    delete buf;
    if(conn->data_transfer_queue.empty()){
      LOG_DEBUG("receive_queued_transfer_REMLOOP %d %s", data_sock, buf->object_id.hex().c_str());
      event_loop_remove_file(loop, data_sock);
    }
  }
}


ClientConnection *get_manager_connection(PlasmaManagerState *state,
                                         const char *ip_addr,
                                         int port) {
  // CLIENT
  /* TODO(swang): Should probably check whether ip_addr and port belong to us.
   */
  std::string ip_addr_port = std::string(ip_addr) + ":" + std::to_string(port);
  ClientConnection *manager_conn;
  auto cc_it = state->manager_connections.find(ip_addr_port);
  if (cc_it == state->manager_connections.end()) {
    /* If we don't already have a connection to this manager, start one. */
    int fd = connect_inet_sock(ip_addr, port);
    if (fd < 0) {
      return NULL;
    }

    int transfer_port = -1;
    int r = read(fd, &transfer_port, sizeof(int));
    CHECK(r == sizeof(int));
    int tfd = connect_inet_sock(ip_addr, transfer_port);
    LOG_DEBUG("TransferSock (client) %d %d", transfer_port, tfd);
    if (tfd < 0) {
      LOG_FATAL("Transfer Client Connect Failed");
      return NULL;
    }

    manager_conn = ClientConnection_init(state, fd, ip_addr_port);
    manager_conn->tfd = tfd;
  } else {
    manager_conn = cc_it->second;
  }
  return manager_conn;
}

void process_data_request(event_loop *loop,
                              ObjectID obj_id,
                              const char *addr,
                              int port,
                              ClientConnection *conn) {
  ClientConnection *manager_conn =
      get_manager_connection(conn->manager_state, addr, port);
  if (manager_conn == NULL) {
    return;
  }

  /* If there is already a request in the transfer queue with the same object
   * ID, do not add the transfer request. */
  auto pending_it = manager_conn->pending_object_transfers.find(obj_id);
  if (pending_it != manager_conn->pending_object_transfers.end()) {
    LOG_DEBUG("process_data_request_PENDING %d %s", manager_conn->tfd, obj_id.hex().c_str());
    return;
  }

  /* Allocate and append the request to the transfer queue. */
  plasma::ObjectBuffer object_buffer;
  plasma::ObjectID object_id = obj_id.to_plasma_id();
  /* We pass in 0 to indicate that the command should return immediately. */
  ARROW_CHECK_OK(
      conn->manager_state->plasma_conn->Get(&object_id, 1, 0, &object_buffer));
  if (object_buffer.data_size == -1) {
    /* If the object wasn't locally available, exit immediately. If the object
     * later appears locally, the requesting plasma manager should request the
     * transfer again. */
    LOG_WARN(
        "Unable to transfer object to requesting plasma manager, object not "
        "local.");
    return;
  }

  /* If we already have a connection to this manager and its inactive,
   * (re)register it with the event loop again. */
  bool was_empty = manager_conn->data_transfer_queue.empty();

  CHECK(object_buffer.metadata->data() ==
        object_buffer.data->data() + object_buffer.data_size);
  PlasmaRequestBuffer *buf = new PlasmaRequestBuffer();
  buf->type = MessageType_PlasmaDataReply;
  buf->object_id = obj_id;
  /* We treat buf->data as a pointer to the concatenated data and metadata, so
   * we don't actually use buf->metadata. */
  buf->data = const_cast<uint8_t *>(object_buffer.data->data());
  buf->data_size = object_buffer.data_size;
  buf->metadata_size = object_buffer.metadata_size;

  manager_conn->data_transfer_queue.push_back(buf);
  manager_conn->pending_object_transfers[object_id] = buf;

  if (was_empty) {
    LOG_DEBUG("send_queued_transfer_ADDLOOP %d %s", manager_conn->tfd, buf->object_id.hex().c_str());
    bool success = event_loop_add_file(loop, manager_conn->tfd, EVENT_LOOP_WRITE,
                                       send_queued_transfer, manager_conn);
    if (!success) {
      ClientConnection_free(manager_conn);
      return;
    }
  } else {
    LOG_DEBUG("send_queued_transfer_NOPLOOP %d %s", manager_conn->tfd, buf->object_id.hex().c_str());
  }
}

/**
 * Receive object_id requested by this Plasma Manager from the remote Plasma
 * Manager identified by client_sock. The object_id is sent via the data request
 * message.
 *
 * @param loop The event data structure.
 * @param client_sock The sender's socket.
 * @param object_id ID of the object being received.
 * @param data_size Size of the data of object_id.
 * @param metadata_size Size of the metadata of object_id.
 * @param conn The connection object.
 * @return Void.
 */
void process_data_reply(event_loop *loop,
                        int client_sock,
                        ObjectID object_id,
                        int64_t data_size,
                        int64_t metadata_size,
                        ClientConnection *conn) {
  PlasmaRequestBuffer *buf = new PlasmaRequestBuffer();
  buf->type = MessageType_PlasmaDataReply;
  buf->object_id = object_id;
  buf->data_size = data_size;
  buf->metadata_size = metadata_size;

  /* The corresponding call to plasma_release should happen in
<<<<<<< HEAD
   * receive_queued_transfer. */
=======
   * process_data_chunk. */
  std::shared_ptr<MutableBuffer> data;
>>>>>>> 0a01d3c7
  Status s = conn->manager_state->plasma_conn->Create(
      object_id.to_plasma_id(), data_size, NULL, metadata_size, &data);

  /* If success_create == true, a new object has been created.
   * If success_create == false the object creation has failed, possibly
   * due to an object with the same ID already existing in the Plasma Store. */
  bool was_empty = conn->data_transfer_queue.empty();
  /* Add buffer where the fetched data is to be stored to
   * conn->transfer_queue. */
  conn->data_transfer_queue.push_back(buf);

<<<<<<< HEAD
  if (!s.ok()) {
=======
  /* Switch to reading the data from this socket, instead of listening for
   * other requests. */
  event_loop_remove_file(loop, client_sock);
  event_loop_file_handler data_chunk_handler;
  if (s.ok()) {
    buf->data = data->mutable_data();
    data_chunk_handler = process_data_chunk;
  } else {
>>>>>>> 0a01d3c7
    /* Since plasma_create() has failed, we ignore the data transfer. We will
     * receive this transfer in g_ignore_buf and then drop it. Allocate memory
     * for data and metadata, if needed. All memory associated with
     * buf/g_ignore_buf will be freed in ignore_read_chunk(). */
    buf->ignore = true;
    buf->data = (uint8_t *) malloc(buf->data_size + buf->metadata_size);
    LOG_DEBUG("process_data_reply_IGNORE %s", buf->object_id.hex().c_str());
  }

  if(was_empty){
    LOG_DEBUG("receive_queued_transfer_ADDLOOP %d %s", conn->tfd, buf->object_id.hex().c_str());
    bool success = event_loop_add_file(loop, conn->tfd, EVENT_LOOP_READ,
                                       receive_queued_transfer, conn);
    if (!success) {
      ClientConnection_free(conn);
    }
  } else {
    LOG_DEBUG("receive_queued_transfer_NOPLOOP %d %s", conn->tfd, buf->object_id.hex().c_str());
  }
}

void request_transfer_from(PlasmaManagerState *manager_state,
                           FetchRequest *fetch_req) {
  CHECK(fetch_req->manager_vector.size() > 0);
  CHECK(fetch_req->next_manager >= 0 &&
        static_cast<size_t>(fetch_req->next_manager) <
            fetch_req->manager_vector.size());
  char addr[16];
  int port;
  parse_ip_addr_port(fetch_req->manager_vector[fetch_req->next_manager].c_str(),
                     addr, &port);

  ClientConnection *manager_conn =
      get_manager_connection(manager_state, addr, port);
  if (manager_conn != NULL) {
    /* Check that this manager isn't trying to request an object from itself.
     * TODO(rkn): Later this should not be fatal. */
    uint8_t temp_addr[4];
    sscanf(addr, "%hhu.%hhu.%hhu.%hhu", &temp_addr[0], &temp_addr[1],
           &temp_addr[2], &temp_addr[3]);
    if (memcmp(temp_addr, manager_state->addr, 4) == 0 &&
        port == manager_state->port) {
      LOG_FATAL(
          "This manager is attempting to request a transfer from itself.");
    }

    PlasmaRequestBuffer *transfer_request = new PlasmaRequestBuffer();
    transfer_request->type = MessageType_PlasmaDataRequest;
    transfer_request->object_id = fetch_req->object_id;

    if (manager_conn->data_request_queue.empty()) {
      /* If we already have a connection to this manager and it's inactive,
       * (re)register it with the event loop. */
      event_loop_add_file(manager_state->loop, manager_conn->fd,
                          EVENT_LOOP_WRITE, send_queued_request, manager_conn);
      LOG_DEBUG("send_queued_request_ADDLOOP %d %s", manager_conn->fd, transfer_request->object_id.hex().c_str());
    } else {
      LOG_DEBUG("send_queued_request_NOPLOOP %d %s", manager_conn->fd, transfer_request->object_id.hex().c_str());
    }
    /* Add this transfer request to this connection's transfer queue. */
    manager_conn->data_request_queue.push_back(transfer_request);
  }

  /* On the next attempt, try the next manager in manager_vector. */
  fetch_req->next_manager += 1;
  fetch_req->next_manager %= fetch_req->manager_vector.size();
}

int fetch_timeout_handler(event_loop *loop, timer_id id, void *context) {
  PlasmaManagerState *manager_state = (PlasmaManagerState *) context;

  /* Allocate a vector of object IDs to resend requests for location
   * notifications. */
  int num_object_ids_to_request = 0;
  int num_object_ids = manager_state->fetch_requests.size();
  /* This is allocating more space than necessary, but we do not know the exact
   * number of object IDs to request notifications for yet. */
  ObjectID *object_ids_to_request =
      (ObjectID *) malloc(num_object_ids * sizeof(ObjectID));

  /* Loop over the fetch requests and reissue requests for objects whose
   * locations we know. */
  for (auto it = manager_state->fetch_requests.begin();
       it != manager_state->fetch_requests.end(); it++) {
    FetchRequest *fetch_req = it->second;
    if (fetch_req->manager_vector.size() > 0) {
      if(is_object_received(manager_state, fetch_req->object_id)){
        int64_t duration = current_time_ms() - manager_state->received_objects[fetch_req->object_id];
        if(duration > 10 * RayConfig::instance().manager_timeout_milliseconds()){
          /* Give enough time for process_add_object_notification to be called.
           * If it's not called by now, remove the object to force a retry on
           * the next invocation of this function. */
          manager_state->received_objects.erase(fetch_req->object_id);
        }
        // do nothing if the object has already been received.
        LOG_DEBUG("fetch_timeout_handler_EXISTS %s", fetch_req->object_id.hex().c_str());
        continue;
      }
      LOG_DEBUG("fetch_timeout_handler_MISSNG %s", fetch_req->object_id.hex().c_str());
      request_transfer_from(manager_state, fetch_req);
      /* If we've tried all of the managers that we know about for this object,
       * add this object to the list to resend requests for. */
      if (fetch_req->next_manager == 0) {
        object_ids_to_request[num_object_ids_to_request] = fetch_req->object_id;
        ++num_object_ids_to_request;
      }
    }
  }

  /* Resend requests for notifications on these objects' locations. */
  if (num_object_ids_to_request > 0 && manager_state->db != NULL) {
    object_table_request_notifications(manager_state->db,
                                       num_object_ids_to_request,
                                       object_ids_to_request, NULL);
  }
  free(object_ids_to_request);

  /* Wait at least manager_timeout_milliseconds before running this timeout
   * handler again. But if we're waiting for a large number of objects, wait
   * longer (e.g., 10 seconds for one million objects) so that we don't
   * overwhelm other components like Redis with too many requests (and so that
   * we don't overwhelm this manager with responses). */
  return std::max(RayConfig::instance().manager_timeout_milliseconds(),
                  int64_t(0.01 * num_object_ids));
}

void request_transfer(ObjectID object_id,
                      const std::vector<std::string> &manager_vector,
                      void *context) {
  PlasmaManagerState *manager_state = (PlasmaManagerState *) context;
  /* This callback is called from object_table_subscribe, which guarantees that
   * the manager vector contains at least one element. */
  CHECK(manager_vector.size() >= 1);
  auto it = manager_state->fetch_requests.find(object_id);

  if (is_object_local(manager_state, object_id)) {
    /* If the object is already here, then the fetch request should have been
     * removed. */
    CHECK(it == manager_state->fetch_requests.end());
    return;
  }
  FetchRequest *fetch_req = it->second;

  /* If the object is not present, then the fetch request should still be here.
   * TODO(rkn): We actually have to remove this check to handle the rare
   * scenario where the object is transferred here and then evicted before this
   * callback gets called. */
  CHECK(fetch_req != NULL);

  /* Update the manager vector. */
  fetch_req->manager_vector = manager_vector;
  fetch_req->next_manager = 0;
  /* Wait for the object data for the default number of retries, which timeout
   * after a default interval. */
  request_transfer_from(manager_state, fetch_req);
}

/* This method is only called from the tests. */
void call_request_transfer(ObjectID object_id,
                           const std::vector<std::string> &manager_vector,
                           void *context) {
  PlasmaManagerState *manager_state = (PlasmaManagerState *) context;
  /* Check that there isn't already a fetch request for this object. */
  auto it = manager_state->fetch_requests.find(object_id);
  CHECK(it == manager_state->fetch_requests.end());
  /* Create a fetch request. */
  FetchRequest *fetch_req = create_fetch_request(manager_state, object_id);
  manager_state->fetch_requests[object_id] = fetch_req;
  request_transfer(object_id, manager_vector, context);
}

void fatal_table_callback(ObjectID id, void *user_context, void *user_data) {
  CHECK(0);
}

/* This callback is used by both fetch and wait. Therefore, it may have to
 * handle outstanding fetch and wait requests. */
void object_table_subscribe_callback(ObjectID object_id,
                                     int64_t data_size,
                                     const std::vector<DBClientID> &manager_ids,
                                     void *context) {
  PlasmaManagerState *manager_state = (PlasmaManagerState *) context;
  const std::vector<std::string> managers =
      db_client_table_get_ip_addresses(manager_state->db, manager_ids);
  /* Run the callback for fetch requests if there is a fetch request. */
  auto it = manager_state->fetch_requests.find(object_id);
  if (it != manager_state->fetch_requests.end()) {
    request_transfer(object_id, managers, context);
  }
  /* Run the callback for wait requests. */
  update_object_wait_requests(manager_state, object_id,
                              plasma::PLASMA_QUERY_ANYWHERE,
                              ObjectStatus_Remote);
}

void process_fetch_requests(ClientConnection *client_conn,
                            int num_object_ids,
                            plasma::ObjectID object_ids[]) {
  PlasmaManagerState *manager_state = client_conn->manager_state;

  int num_object_ids_to_request = 0;
  /* This is allocating more space than necessary, but we do not know the exact
   * number of object IDs to request notifications for yet. */
  ObjectID *object_ids_to_request =
      (ObjectID *) malloc(num_object_ids * sizeof(ObjectID));

  for (int i = 0; i < num_object_ids; ++i) {
    ObjectID obj_id = object_ids[i];

    /* Check if this object is already present locally. If so, do nothing. */
    if (is_object_local(manager_state, obj_id)) {
      continue;
    }

    /* Check if this object is already being fetched. If so, do nothing. */
    auto it = manager_state->fetch_requests.find(obj_id);
    if (it != manager_state->fetch_requests.end()) {
      continue;
    }

    /* Add an entry to the fetch requests data structure to indidate that the
     * object is being fetched. */
    FetchRequest *entry = create_fetch_request(manager_state, obj_id);
    manager_state->fetch_requests[obj_id] = entry;
    /* Add this object ID to the list of object IDs to request notifications for
     * from the object table. */
    object_ids_to_request[num_object_ids_to_request] = obj_id;
    num_object_ids_to_request += 1;
  }
  if (num_object_ids_to_request > 0) {
    /* Request notifications from the object table when these object IDs become
     * available. The notifications will call the callback that was passed to
     * object_table_subscribe_to_notifications, which will initiate a transfer
     * of the object to this plasma manager. */
    object_table_request_notifications(manager_state->db,
                                       num_object_ids_to_request,
                                       object_ids_to_request, NULL);
  }
  free(object_ids_to_request);
}

int wait_timeout_handler(event_loop *loop, timer_id id, void *context) {
  WaitRequest *wait_req = (WaitRequest *) context;
  return_from_wait(wait_req->client_conn->manager_state, wait_req);
  return EVENT_LOOP_TIMER_DONE;
}

void process_wait_request(ClientConnection *client_conn,
                          plasma::ObjectRequestMap &&object_requests,
                          uint64_t timeout_ms,
                          int num_ready_objects) {
  CHECK(client_conn != NULL);
  PlasmaManagerState *manager_state = client_conn->manager_state;
  int num_object_requests = object_requests.size();

  /* Create a wait request for this object. */
  WaitRequest *wait_req =
      new WaitRequest(client_conn, -1, num_object_requests,
                      std::move(object_requests), num_ready_objects, 0);

  int num_object_ids_to_request = 0;
  /* This is allocating more space than necessary, but we do not know the exact
   * number of object IDs to request notifications for yet. */
  ObjectID *object_ids_to_request =
      (ObjectID *) malloc(num_object_requests * sizeof(ObjectID));

  for (auto &entry : wait_req->object_requests) {
    auto &object_request = entry.second;
    ObjectID obj_id = object_request.object_id;

    /* Check if this object is already present locally. If so, mark the object
     * as present. */
    if (is_object_local(manager_state, obj_id)) {
      object_request.status = ObjectStatus_Local;
      wait_req->num_satisfied += 1;
      continue;
    }

    /* Add the wait request to the relevant data structures. */
    add_wait_request_for_object(manager_state, obj_id, object_request.type,
                                wait_req);

    if (object_request.type == plasma::PLASMA_QUERY_LOCAL) {
      /* TODO(rkn): If desired, we could issue a fetch command here to retrieve
       * the object. */
    } else if (object_request.type == plasma::PLASMA_QUERY_ANYWHERE) {
      /* Add this object ID to the list of object IDs to request notifications
       * for from the object table. */
      object_ids_to_request[num_object_ids_to_request] = obj_id;
      num_object_ids_to_request += 1;
    } else {
      /* This code should be unreachable. */
      CHECK(0);
    }
  }

  /* If enough of the wait requests have already been satisfied, return to the
   * client. */
  if (wait_req->num_satisfied >= wait_req->num_objects_to_wait_for) {
    return_from_wait(manager_state, wait_req);
  } else {
    if (num_object_ids_to_request > 0) {
      /* Request notifications from the object table when these object IDs
       * become available. The notifications will call the callback that was
       * passed to object_table_subscribe_to_notifications, which will update
       * the wait request. */
      object_table_request_notifications(manager_state->db,
                                         num_object_ids_to_request,
                                         object_ids_to_request, NULL);
    }

    /* Set a timer that will cause the wait request to return to the client. */
    wait_req->timer = event_loop_add_timer(manager_state->loop, timeout_ms,
                                           wait_timeout_handler, wait_req);
  }
  free(object_ids_to_request);
}

/**
 * Check whether a non-local object is stored on any remot enote or not.
 *
 * @param object_id ID of the object whose status we require.
 * @param never_created True if the object has not been created yet and false
 *        otherwise.
 * @param manager_vector Vector containing the addresses of the Plasma Managers
 *        that have the object.
 * @param context Client connection.
 * @return Void.
 */
void request_status_done(ObjectID object_id,
                         bool never_created,
                         const std::vector<DBClientID> &manager_vector,
                         void *context) {
  ClientConnection *client_conn = (ClientConnection *) context;
  int status = request_status(object_id, manager_vector, context);
  plasma::ObjectID object_id_copy = object_id.to_plasma_id();
  handle_sigpipe(
      plasma::SendStatusReply(client_conn->fd, &object_id_copy, &status, 1),
      client_conn->fd);
}

int request_status(ObjectID object_id,
                   const std::vector<DBClientID> &manager_vector,
                   void *context) {
  ClientConnection *client_conn = (ClientConnection *) context;

  /* Return success immediately if we already have this object. */
  if (is_object_local(client_conn->manager_state, object_id)) {
    return ObjectStatus_Local;
  }

  /* Since object is not stored at the local locally, manager_vector.size() > 0
   * means that the object is stored at another remote object. Otherwise, if
   * manager_vector.size() == 0, the object is not stored anywhere. */
  return (manager_vector.size() > 0 ? ObjectStatus_Remote
                                    : ObjectStatus_Nonexistent);
}

void object_table_lookup_fail_callback(ObjectID object_id,
                                       void *user_context,
                                       void *user_data) {
  /* Fail for now. Later, we may want to send a ObjectStatus_Nonexistent to the
   * client. */
  CHECK(0);
}

void process_status_request(ClientConnection *client_conn,
                            plasma::ObjectID object_id) {
  /* Return success immediately if we already have this object. */
  if (is_object_local(client_conn->manager_state, object_id)) {
    int status = ObjectStatus_Local;
    handle_sigpipe(
        plasma::SendStatusReply(client_conn->fd, &object_id, &status, 1),
        client_conn->fd);
    return;
  }

  if (client_conn->manager_state->db == NULL) {
    int status = ObjectStatus_Nonexistent;
    handle_sigpipe(
        plasma::SendStatusReply(client_conn->fd, &object_id, &status, 1),
        client_conn->fd);
    return;
  }

  /* The object is not local, so check whether it is stored remotely. */
  object_table_lookup(client_conn->manager_state->db, object_id, NULL,
                      request_status_done, client_conn);
}

void process_delete_object_notification(PlasmaManagerState *state,
                                        ObjectID object_id) {
  state->local_available_objects.erase(object_id);

  /* Remove this object from the (redis) object table. */
  if (state->db) {
    object_table_remove(state->db, object_id, NULL, NULL, NULL, NULL);
  }

  /* NOTE: There could be pending wait requests for this object that will now
   * return when the object is not actually available. For simplicity, we allow
   * this scenario rather than try to keep the wait request statuses exactly
   * up-to-date. */
}

void log_object_hash_mismatch_error_task_callback(Task *task,
                                                  void *user_context) {
  CHECK(task != NULL);
  PlasmaManagerState *state = (PlasmaManagerState *) user_context;
  TaskSpec *spec = Task_task_execution_spec(task)->Spec();
  FunctionID function = TaskSpec_function(spec);
  /* Push the error to the Python driver that caused the nondeterministic task
   * to be submitted. */
  push_error(state->db, TaskSpec_driver_id(spec),
             OBJECT_HASH_MISMATCH_ERROR_INDEX, sizeof(function),
             function.data());
}

void log_object_hash_mismatch_error_result_callback(ObjectID object_id,
                                                    TaskID task_id,
                                                    bool is_put,
                                                    void *user_context) {
  CHECK(!task_id.is_nil());
  PlasmaManagerState *state = (PlasmaManagerState *) user_context;
  /* Get the specification for the nondeterministic task. */
  task_table_get_task(state->db, task_id, NULL,
                      log_object_hash_mismatch_error_task_callback, state);
}

void log_object_hash_mismatch_error_object_callback(ObjectID object_id,
                                                    bool success,
                                                    void *user_context) {
  if (success) {
    /* The object was added successfully. */
    return;
  }

  /* The object was added, but there was an object hash mismatch. In this case,
   * look up the task that created the object so we can notify the Python
   * driver that the task is nondeterministic. */
  PlasmaManagerState *state = (PlasmaManagerState *) user_context;
  result_table_lookup(state->db, object_id, NULL,
                      log_object_hash_mismatch_error_result_callback, state);
}

void process_add_object_notification(PlasmaManagerState *state,
                                     ObjectID object_id,
                                     int64_t data_size,
                                     int64_t metadata_size,
                                     unsigned char *digest) {
  state->local_available_objects.insert(object_id);
  if(state->received_objects.count(object_id) > 0){
    state->received_objects.erase(object_id);
  }

  /* Add this object to the (redis) object table. */
  if (state->db) {
    object_table_add(state->db, object_id, data_size + metadata_size, digest,
                     NULL, log_object_hash_mismatch_error_object_callback,
                     (void *) state);
  }

  /* If we were trying to fetch this object, finish up the fetch request. */
  auto it = state->fetch_requests.find(object_id);
  if (it != state->fetch_requests.end()) {
    remove_fetch_request(state, it->second);
    /* TODO(rkn): We also really should unsubscribe from the object table. */
  }

  /* Update the in-progress local and remote wait requests. */
  update_object_wait_requests(state, object_id, plasma::PLASMA_QUERY_LOCAL,
                              ObjectStatus_Local);
  update_object_wait_requests(state, object_id, plasma::PLASMA_QUERY_ANYWHERE,
                              ObjectStatus_Local);
}

void process_object_notification(event_loop *loop,
                                 int client_sock,
                                 void *context,
                                 int events) {
  PlasmaManagerState *state = (PlasmaManagerState *) context;
  uint8_t *notification = read_message_async(loop, client_sock);
  if (notification == NULL) {
    PlasmaManagerState_free(state);
    LOG_FATAL(
        "Lost connection to the plasma store, plasma manager is exiting!");
  }
  auto object_info = flatbuffers::GetRoot<ObjectInfo>(notification);
  /* Add object to locally available object. */
  ObjectID object_id = from_flatbuf(*object_info->object_id());
  if (object_info->is_deletion()) {
    process_delete_object_notification(state, object_id);
  } else {
    process_add_object_notification(
        state, object_id, object_info->data_size(),
        object_info->metadata_size(),
        (unsigned char *) object_info->digest()->data());
  }
  free(notification);
}

/* TODO(pcm): Split this into two methods: new_worker_connection
 * and new_manager_connection and also split ClientConnection
 * into two structs, one for workers and one for other plasma managers. */
ClientConnection *ClientConnection_init(PlasmaManagerState *state,
                                        int client_sock,
                                        std::string const &client_key) {
  /* Create a new data connection context per client. */
  ClientConnection *conn = new ClientConnection();
  conn->manager_state = state;
  conn->fd = client_sock;
  conn->num_return_objects = 0;
  conn->ip_addr_port = client_key;
  state->manager_connections[client_key] = conn;
  return conn;
}

struct TransferSock {

  static TransferSock get_sock(){
    int sock;
    sock = bind_inet_sock(0, false);

    struct sockaddr address;
    socklen_t addrlen = sizeof(address);
    getsockname(sock, &address, &addrlen);
    struct sockaddr_in *address_in = (struct sockaddr_in *) &address;
    int port = htons(address_in->sin_port);

    CHECK(listen(sock, 128) != -1);
    return TransferSock(sock, port, address_in);
  };

  int sock;
  int port;
  struct sockaddr_in *address_in;

  TransferSock(int sock, int port, sockaddr_in *address_in){
    this->sock = sock;
    this->port = port;
    this->address_in = address_in;
  }

};

ClientConnection *ClientConnection_listen(event_loop *loop,
                                          int listener_sock,
                                          void *context,
                                          int events,
                                          char conn_type) {
  // SERVER
  PlasmaManagerState *state = (PlasmaManagerState *) context;
  int new_socket = accept_client(listener_sock);
  LOG_DEBUG("New client connection with fd %d", new_socket);
  char client_key[8];
  snprintf(client_key, sizeof(client_key), "%d", new_socket);
  ClientConnection *conn = ClientConnection_init(state, new_socket, client_key);

  if(conn_type == 'r'){
    TransferSock transfer_server = TransferSock::get_sock();
    int r = write(new_socket, &transfer_server.port, sizeof(int));
    CHECK(r == sizeof(int));
    usleep(1000);
    int transfer_socket = accept_client(transfer_server.sock);
    LOG_DEBUG("TransferSock (server) %d %d", transfer_server.port, transfer_socket);
    if(transfer_socket < 0){
      LOG_FATAL("Transfer Server Connect Failed");
    } else {
      conn->tfd = transfer_socket;
    }
  }

  event_loop_add_file(loop, new_socket, EVENT_LOOP_READ, process_message, conn);
  return conn;
}

void ClientConnection_free(ClientConnection *client_conn) {
  PlasmaManagerState *state = client_conn->manager_state;
  state->manager_connections.erase(client_conn->ip_addr_port);

  client_conn->pending_object_transfers.clear();

  /* Free the request and transfer queue. */
  while (client_conn->data_transfer_queue.size()) {
    delete client_conn->data_transfer_queue.front();
    client_conn->data_transfer_queue.pop_front();
  }
  while (client_conn->data_request_queue.size()) {
    delete client_conn->data_request_queue.front();
    client_conn->data_request_queue.pop_front();
  }
  /* Close the manager connection and free the remaining state. */
  close(client_conn->fd);
  if(client_conn->tfd != -1){
    close(client_conn->tfd);
  }
  delete client_conn;
}

void handle_new_local_client(event_loop *loop,
                             int listener_sock,
                             void *context,
                             int events) {
  (void) ClientConnection_listen(loop, listener_sock, context, events, 'l');
}

void handle_new_remote_client(event_loop *loop,
                              int listener_sock,
                              void *context,
                              int events) {
  (void) ClientConnection_listen(loop, listener_sock, context, events, 'r');
}

int get_client_sock(ClientConnection *conn) {
  return conn->fd;
}

void process_message(event_loop *loop,
                     int client_sock,
                     void *context,
                     int events) {
  int64_t start_time = current_time_ms();

  ClientConnection *conn = (ClientConnection *) context;

  int64_t length;
  int64_t type;
  uint8_t *data;
  read_message(client_sock, &type, &length, &data);

  switch (type) {
  case MessageType_PlasmaDataRequest: {
    plasma::ObjectID object_id;
    char *address;
    int port;
    ARROW_CHECK_OK(
        plasma::ReadDataRequest(data, length, &object_id, &address, &port));
    LOG_DEBUG("process_message_PlasmaDataRequest %d %s", client_sock, object_id.hex().c_str());
    process_data_request(loop, object_id, address, port, conn);
    free(address);
  } break;
  case MessageType_PlasmaDataReply: {
    plasma::ObjectID object_id;
    int64_t object_size;
    int64_t metadata_size;
    ARROW_CHECK_OK(plasma::ReadDataReply(data, length, &object_id, &object_size,
                                         &metadata_size));
    LOG_DEBUG("process_message_PlasmaDataReply %d %s", client_sock, object_id.hex().c_str());
    process_data_reply(loop, client_sock, object_id, object_size,
                       metadata_size, conn);
  } break;
  case MessageType_PlasmaFetchRequest: {
    std::vector<plasma::ObjectID> object_ids_to_fetch;
    /* TODO(pcm): process_fetch_requests allocates an array of num_objects
     * object_ids too so these should be shared in the future. */
    ARROW_CHECK_OK(plasma::ReadFetchRequest(data, length, object_ids_to_fetch));
    for (uint i=0; i < object_ids_to_fetch.size(); i++) {
      LOG_DEBUG("process_message_PlasmaFetchRequest %d %s", client_sock, object_ids_to_fetch[i].hex().c_str());
    }
    process_fetch_requests(conn, object_ids_to_fetch.size(),
                           object_ids_to_fetch.data());
  } break;
  case MessageType_PlasmaWaitRequest: {
    LOG_DEBUG("process_message_PlasmaWaitRequest");
    plasma::ObjectRequestMap object_requests;
    int64_t timeout_ms;
    int num_ready_objects;
    ARROW_CHECK_OK(plasma::ReadWaitRequest(data, length, object_requests,
                                           &timeout_ms, &num_ready_objects));
    process_wait_request(conn, std::move(object_requests), timeout_ms,
                         num_ready_objects);
  } break;
  case MessageType_PlasmaStatusRequest: {
    plasma::ObjectID object_id;
    ARROW_CHECK_OK(plasma::ReadStatusRequest(data, length, &object_id, 1));
    LOG_DEBUG("process_message_PlasmaStatusRequest %d %s", client_sock, object_id.hex().c_str());
    process_status_request(conn, object_id);
  } break;
  case DISCONNECT_CLIENT: {
    LOG_DEBUG("process_message_DISCONNECT_CLIENT %d", client_sock);
    event_loop_remove_file(loop, client_sock);
    ClientConnection_free(conn);
  } break;
  default:
    LOG_FATAL("invalid request %" PRId64, type);
  }
  free(data);

  /* Print a warning if this method took too long. */
  int64_t end_time = current_time_ms();
  if (end_time - start_time >
      RayConfig::instance().max_time_for_handler_milliseconds()) {
    LOG_WARN("process_message of type %" PRId64 " took %" PRId64
             " milliseconds.",
             type, end_time - start_time);
  }
}

int heartbeat_handler(event_loop *loop, timer_id id, void *context) {
  PlasmaManagerState *state = (PlasmaManagerState *) context;

  /* Check that the last heartbeat was not sent too long ago. */
  int64_t current_time = current_time_ms();
  CHECK(current_time >= state->previous_heartbeat_time);
  if (current_time - state->previous_heartbeat_time >
      RayConfig::instance().num_heartbeats_timeout() *
          RayConfig::instance().heartbeat_timeout_milliseconds()) {
    LOG_FATAL("The last heartbeat was sent %" PRId64 " milliseconds ago.",
              current_time - state->previous_heartbeat_time);
  }
  state->previous_heartbeat_time = current_time;

  plasma_manager_send_heartbeat(state->db);
  return RayConfig::instance().heartbeat_timeout_milliseconds();
}

void start_server(const char *store_socket_name,
                  const char *manager_socket_name,
                  const char *master_addr,
                  int port,
                  const char *redis_primary_addr,
                  int redis_primary_port) {
  /* Ignore SIGPIPE signals. If we don't do this, then when we attempt to write
   * to a client that has already died, the manager could die. */
  signal(SIGPIPE, SIG_IGN);
  /* Bind the sockets before we try to connect to the plasma store.
   * In case the bind does not succeed, we want to be able to exit
   * without breaking the pipe to the store. */
  int remote_sock = bind_inet_sock(port, false);
  if (remote_sock < 0) {
    exit(EXIT_COULD_NOT_BIND_PORT);
  }

  int local_sock = bind_ipc_sock(manager_socket_name, false);
  CHECKM(local_sock >= 0, "Unable to bind local manager socket");

  g_manager_state = PlasmaManagerState_init(
      store_socket_name, manager_socket_name, master_addr, port,
      redis_primary_addr, redis_primary_port);
  CHECK(g_manager_state);

  CHECK(listen(remote_sock, 128) != -1);
  CHECK(listen(local_sock, 128) != -1);

  LOG_DEBUG("Started server connected to store %s, listening on port %d",
            store_socket_name, port);
  event_loop_add_file(g_manager_state->loop, local_sock, EVENT_LOOP_READ,
                      handle_new_local_client, g_manager_state);
  event_loop_add_file(g_manager_state->loop, remote_sock, EVENT_LOOP_READ,
                      handle_new_remote_client, g_manager_state);
  /* Set up a client-specific channel to receive notifications from the object
   * table. */
  object_table_subscribe_to_notifications(g_manager_state->db, false,
                                          object_table_subscribe_callback,
                                          g_manager_state, NULL, NULL, NULL);
  /* Set up a recurring timer that will loop through the outstanding fetch
   * requests and reissue requests for transfers of those objects. */
  event_loop_add_timer(g_manager_state->loop,
                       RayConfig::instance().manager_timeout_milliseconds(),
                       fetch_timeout_handler, g_manager_state);
  /* Publish the heartbeats to all subscribers of the plasma manager table. */
  event_loop_add_timer(g_manager_state->loop,
                       RayConfig::instance().heartbeat_timeout_milliseconds(),
                       heartbeat_handler, g_manager_state);
  /* Run the event loop. */
  event_loop_run(g_manager_state->loop);
}

/* Report "success" to valgrind. */
void signal_handler(int signal) {
  LOG_DEBUG("Signal was %d", signal);
  if (signal == SIGTERM) {
    if (g_manager_state) {
      PlasmaManagerState_free(g_manager_state);
    }
    exit(0);
  }
}

/* Only declare the main function if we are not in testing mode, since the test
 * suite has its own declaration of main. */
#ifndef PLASMA_TEST
int main(int argc, char *argv[]) {
  signal(SIGTERM, signal_handler);
  /* Socket name of the plasma store this manager is connected to. */
  char *store_socket_name = NULL;
  /* Socket name this manager will bind to. */
  char *manager_socket_name = NULL;
  /* IP address of this node. */
  char *master_addr = NULL;
  /* Port number the manager should use. */
  int port = -1;
  /* IP address and port of the primary redis instance. */
  char *redis_primary_addr_port = NULL;
  int c;
  while ((c = getopt(argc, argv, "s:m:h:p:r:")) != -1) {
    switch (c) {
    case 's':
      store_socket_name = optarg;
      break;
    case 'm':
      manager_socket_name = optarg;
      break;
    case 'h':
      master_addr = optarg;
      break;
    case 'p':
      port = atoi(optarg);
      break;
    case 'r':
      redis_primary_addr_port = optarg;
      break;
    default:
      LOG_FATAL("unknown option %c", c);
    }
  }
  if (!store_socket_name) {
    LOG_FATAL(
        "please specify socket for connecting to the plasma store with -s "
        "switch");
  }
  if (!manager_socket_name) {
    LOG_FATAL(
        "please specify socket name of the manager's local socket with -m "
        "switch");
  }
  if (!master_addr) {
    LOG_FATAL(
        "please specify ip address of the current host in the format "
        "123.456.789.10 with -h switch");
  }
  if (port == -1) {
    LOG_FATAL(
        "please specify port the plasma manager shall listen to in the"
        "format 12345 with -p switch");
  }
  char redis_primary_addr[16];
  int redis_primary_port;
  if (!redis_primary_addr_port ||
      parse_ip_addr_port(redis_primary_addr_port, redis_primary_addr,
                         &redis_primary_port) == -1) {
    LOG_FATAL(
        "specify the primary redis address like 127.0.0.1:6379 with the -r "
        "switch");
  }
  start_server(store_socket_name, manager_socket_name, master_addr, port,
               redis_primary_addr, redis_primary_port);
}
#endif<|MERGE_RESOLUTION|>--- conflicted
+++ resolved
@@ -883,12 +883,8 @@
   buf->metadata_size = metadata_size;
 
   /* The corresponding call to plasma_release should happen in
-<<<<<<< HEAD
    * receive_queued_transfer. */
-=======
-   * process_data_chunk. */
   std::shared_ptr<MutableBuffer> data;
->>>>>>> 0a01d3c7
   Status s = conn->manager_state->plasma_conn->Create(
       object_id.to_plasma_id(), data_size, NULL, metadata_size, &data);
 
@@ -900,18 +896,9 @@
    * conn->transfer_queue. */
   conn->data_transfer_queue.push_back(buf);
 
-<<<<<<< HEAD
-  if (!s.ok()) {
-=======
-  /* Switch to reading the data from this socket, instead of listening for
-   * other requests. */
-  event_loop_remove_file(loop, client_sock);
-  event_loop_file_handler data_chunk_handler;
   if (s.ok()) {
     buf->data = data->mutable_data();
-    data_chunk_handler = process_data_chunk;
   } else {
->>>>>>> 0a01d3c7
     /* Since plasma_create() has failed, we ignore the data transfer. We will
      * receive this transfer in g_ignore_buf and then drop it. Allocate memory
      * for data and metadata, if needed. All memory associated with
