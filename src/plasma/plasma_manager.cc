--- conflicted
+++ resolved
@@ -573,10 +573,6 @@
 }
 
 int write_object_chunk(ClientConnection *conn, PlasmaRequestBuffer *buf) {
-<<<<<<< HEAD
-  LOG_DEBUG("Writing data to fd %d", conn->tfd);
-=======
->>>>>>> 52993b97
   ssize_t r, s;
   /* Try to write one buf_size at a time. */
   s = buf->data_size + buf->metadata_size - buf->cursor;
@@ -657,11 +653,6 @@
 }
 
 int read_object_chunk(ClientConnection *conn, PlasmaRequestBuffer *buf) {
-<<<<<<< HEAD
-  LOG_DEBUG("Reading data from fd %d to %p", conn->tfd,
-            buf->data + conn->cursor);
-=======
->>>>>>> 52993b97
   ssize_t r, s;
   CHECK(buf != NULL);
   /* Try to read one buf_size at a time. */
