--- conflicted
+++ resolved
@@ -75,18 +75,6 @@
 
 class PlasmaPullResult(ctypes.Structure):
   _fields_ = [
-<<<<<<< HEAD
-<<<<<<< HEAD
-      ("shards_handle", ctypes.POINTER(ctypes.c_void_p)),
-      ("num_shards", ctypes.c_uint64),
-      ("shape", ctypes.POINTER(ctypes.c_uint64)),
-      ("ndim", ctypes.c_uint64),
-      ("shard_sizes", ctypes.POINTER(ctypes.c_uint64)),
-      ("start_axis_idx", ctypes.c_uint64),
-      ("shard_axis", ctypes.c_uint64),
-=======
-=======
->>>>>>> 863b7c64
     ("shards_handle", ctypes.POINTER(ctypes.c_void_p)),
     ("total_num_shards", ctypes.c_uint64),
     ("result_num_shards", ctypes.c_uint64),
@@ -95,10 +83,6 @@
     ("shard_sizes", ctypes.POINTER(ctypes.c_uint64)),
     ("start_axis_idx", ctypes.c_uint64),
     ("shard_order", ctypes.c_char),
-<<<<<<< HEAD
->>>>>>> C- and F-style sharding
-=======
->>>>>>> 863b7c64
   ]
 
 
@@ -365,19 +349,6 @@
     axis_len = np_data.shape[shard_axis]
     num_shards = axis_len / shard_size
 
-<<<<<<< HEAD
-    # TODO: think about storing numpy array shape and handle n-dimension
-    # matrices
-    partitions = np.split(np_data, num_shards, axis=shard_axis)
-    partition_lengths = np.array([p.size for p in partitions], dtype=np.uint64)
-    void_p_partitions = np.array(
-        [p.ctypes.data_as(ctypes.c_void_p).value for p in partitions])
-    shape = np_data.ctypes.shape
-
-    void_handle_arr = void_p_partitions.ctypes.data_as(ctypes.c_void_p)
-    shard_sizes_ptr = partition_lengths.ctypes.data_as(
-        ctypes.POINTER(ctypes.c_uint64))
-=======
     # TODO: think about storing numpy array shape and handle n-dimension matrices
     partitions = np.split(np_data, num_shards, axis=shard_axis)
     partition_lengths = np.array([p.size for p in partitions], dtype=np.uint64)
@@ -386,7 +357,6 @@
 
     void_handle_arr = void_p_partitions.ctypes.data_as(ctypes.c_void_p)
     shard_sizes_ptr = partition_lengths.ctypes.data_as(ctypes.POINTER(ctypes.c_uint64))
->>>>>>> 863b7c64
 
     self.client.plasma_init_kvstore(
       self.plasma_conn,
@@ -405,19 +375,11 @@
     pull_result = PlasmaPullResult()
 
     self.client.plasma_pull(
-<<<<<<< HEAD
-        self.plasma_conn,
-        make_plasma_id(kv_store_id),
-        interval[0],
-        interval[1],
-        ctypes.byref(pull_result)
-=======
       self.plasma_conn,
       make_plasma_id(kv_store_id),
       interval[0],
       interval[1],
       ctypes.byref(pull_result)
->>>>>>> 863b7c64
     )
 
     # TODO: do this slicing in C
@@ -429,20 +391,6 @@
     void_ptr_size = ctypes.sizeof(ctypes.c_void_p)
 
     shard_ptr_buf_size = ctypes.c_int64(num_shards * void_ptr_size)
-<<<<<<< HEAD
-    # will always use uint64_t for sizes
-    shape_buf_size = ctypes.c_int64(ndim * 8)
-
-    shards_handle_buf = self.buffer_from_memory(
-        pull_result.shards_handle, shard_ptr_buf_size)
-    shards_handle = np.frombuffer(
-        shards_handle_buf, dtype=np.uint64, count=num_shards)
-
-    shard_bytes_sizes_buf = self.buffer_from_memory(
-        pull_result.shard_sizes, shard_ptr_buf_size)
-    shard_sizes = np.frombuffer(
-        shard_bytes_sizes_buf, dtype=np.uint64, count=num_shards)
-=======
     shape_buf_size = ctypes.c_int64(ndim * 8) # will always use uint64_t for sizes
 
     shards_handle_buf = self.buffer_from_memory(pull_result.shards_handle, shard_ptr_buf_size)
@@ -450,27 +398,16 @@
 
     shard_bytes_sizes_buf = self.buffer_from_memory(pull_result.shard_sizes, shard_ptr_buf_size)
     shard_sizes = np.frombuffer(shard_bytes_sizes_buf, dtype=np.uint64, count=num_shards)
->>>>>>> 863b7c64
 
     shape_buf = self.buffer_from_memory(pull_result.shape, shape_buf_size)
     shape = np.frombuffer(shape_buf, dtype=np.uint64, count=ndim)
 
-<<<<<<< HEAD
-    shard_shape = np.array(shape)  # make a copy
-    shards = []
-    for i in range(num_shards):
-      shard_data_buf = self.buffer_from_read_write_memory(
-          ctypes.cast(int(shards_handle[i]), ctypes.POINTER(
-              ctypes.c_double)),  # TODO: generic datatype
-          ctypes.c_int64(int(shard_sizes[i]) * 8),
-=======
     shard_shape = np.array(shape) # make a copy
     shards = []
     for i in range(num_shards):
       shard_data_buf = self.buffer_from_read_write_memory(
         ctypes.cast(int(shards_handle[i]), ctypes.POINTER(ctypes.c_double)), # TODO: generic datatype
         ctypes.c_int64(int(shard_sizes[i]) * 8),
->>>>>>> 863b7c64
       )
       shard_shape[shard_axis] = int(shard_sizes[i] / shape[shard_axis])
       shards.append(np.frombuffer(
