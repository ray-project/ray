import os
import random
import socket
import subprocess
import time
<<<<<<< HEAD
import numpy as np

Addr = ctypes.c_ubyte * 4

PLASMA_ID_SIZE = 20
ID = ctypes.c_ubyte * PLASMA_ID_SIZE


class PlasmaID(ctypes.Structure):
  _fields_ = [("plasma_id", ID)]


def make_plasma_id(string):
  if len(string) != PLASMA_ID_SIZE:
    raise Exception(
        "PlasmaIDs must be {} characters long".format(PLASMA_ID_SIZE))
  return PlasmaID(plasma_id=ID.from_buffer_copy(string))


def plasma_id_to_str(plasma_id):
  return str(bytearray(plasma_id.plasma_id))
=======
import libplasma

PLASMA_ID_SIZE = 20
PLASMA_WAIT_TIMEOUT = 2 ** 36
>>>>>>> 986ed5c9


class PlasmaBuffer(object):
  """This is the type of objects returned by calls to get with a PlasmaClient.

  We define our own class instead of directly returning a buffer object so that
  we can add a custom destructor which notifies Plasma that the object is no
  longer being used, so the memory in the Plasma store backing the object can
  potentially be freed.

  Attributes:
    buffer (buffer): A buffer containing an object in the Plasma store.
    plasma_id (PlasmaID): The ID of the object in the buffer.
    plasma_client (PlasmaClient): The PlasmaClient that we use to communicate
      with the store and manager.
  """

  def __init__(self, buff, plasma_id, plasma_client):
    """Initialize a PlasmaBuffer."""
    self.buffer = buff
    self.plasma_id = plasma_id
    self.plasma_client = plasma_client

  def __del__(self):
    """Notify Plasma that the object is no longer needed.

    If the plasma client has been shut down, then don't do anything.
    """
    if self.plasma_client.alive:
<<<<<<< HEAD
      self.plasma_client.client.plasma_release(
          self.plasma_client.plasma_conn, self.plasma_id)
=======
      libplasma.release(self.plasma_client.conn, self.plasma_id)
>>>>>>> 986ed5c9

  def __getitem__(self, index):
    """Read from the PlasmaBuffer as if it were just a regular buffer."""
    return self.buffer[index]

  def __setitem__(self, index, value):
    """Write to the PlasmaBuffer as if it were just a regular buffer.

    This should fail because the buffer should be read only.
    """
    self.buffer[index] = value

  def __len__(self):
    """Return the length of the buffer."""
    return len(self.buffer)


class PlasmaPullResult(ctypes.Structure):
  _fields_ = [
    ("shards_handle", ctypes.POINTER(ctypes.c_void_p)),
    ("total_num_shards", ctypes.c_uint64),
    ("result_num_shards", ctypes.c_uint64),
    ("shape", ctypes.POINTER(ctypes.c_uint64)),
    ("ndim", ctypes.c_uint64),
    ("shard_sizes", ctypes.POINTER(ctypes.c_uint64)),
    ("start_axis_idx", ctypes.c_uint64),
    ("shard_order", ctypes.c_char),
  ]


class PlasmaClient(object):
  """The PlasmaClient is used to interface with a plasma store and a plasma manager.

  The PlasmaClient can ask the PlasmaStore to allocate a new buffer, seal a
  buffer, and get a buffer. Buffers are referred to by object IDs, which are
  strings.
  """

  def __init__(self, store_socket_name, manager_socket_name=None, release_delay=64):
    """Initialize the PlasmaClient.

    Args:
      store_socket_name (str): Name of the socket the plasma store is listening at.
      manager_socket_name (str): Name of the socket the plasma manager is listening at.
    """
    self.alive = True
<<<<<<< HEAD
    plasma_client_library = os.path.join(os.path.abspath(
        os.path.dirname(__file__)), "../../build/plasma_client.so")
    self.client = ctypes.cdll.LoadLibrary(plasma_client_library)

    self.client.plasma_connect.restype = ctypes.c_void_p
    self.client.plasma_create.restype = None
    self.client.plasma_get.restype = None
    self.client.plasma_release.restype = None
    self.client.plasma_contains.restype = None
    self.client.plasma_seal.restype = None
    self.client.plasma_delete.restype = None
    self.client.plasma_subscribe.restype = ctypes.c_int
    self.client.plasma_wait.restype = ctypes.c_int

    self.buffer_from_memory = ctypes.pythonapi.PyBuffer_FromMemory
    self.buffer_from_memory.argtypes = [ctypes.c_void_p, ctypes.c_int64]
    self.buffer_from_memory.restype = ctypes.py_object

    self.buffer_from_read_write_memory = ctypes.pythonapi.PyBuffer_FromReadWriteMemory
    self.buffer_from_read_write_memory.argtypes = [
        ctypes.c_void_p, ctypes.c_int64]
    self.buffer_from_read_write_memory.restype = ctypes.py_object

    if manager_socket_name is not None:
      self.has_manager_conn = True
      self.plasma_conn = ctypes.c_void_p(self.client.plasma_connect(
          store_socket_name, manager_socket_name, release_delay))
    else:
      self.has_manager_conn = False
      self.plasma_conn = ctypes.c_void_p(
          self.client.plasma_connect(store_socket_name, None, release_delay))
=======

    if manager_socket_name is not None:
      self.conn = libplasma.connect(store_socket_name, manager_socket_name, release_delay)
    else:
      self.conn = libplasma.connect(store_socket_name, "", release_delay)
>>>>>>> 986ed5c9

  def shutdown(self):
    """Shutdown the client so that it does not send messages.

    If we kill the Plasma store and Plasma manager that this client is connected
    to, then we can use this method to prevent the client from trying to send
    messages to the killed processes.
    """
    if self.alive:
      libplasma.disconnect(self.conn)
    self.alive = False

  def create(self, object_id, size, metadata=None):
    """Create a new buffer in the PlasmaStore for a particular object ID.

    The returned buffer is mutable until seal is called.

    Args:
      object_id (str): A string used to identify an object.
      size (int): The size in bytes of the created buffer.
      metadata (buffer): An optional buffer encoding whatever metadata the user
        wishes to encode.
    """
    # Turn the metadata into the right type.
<<<<<<< HEAD
    metadata = buffer("") if metadata is None else metadata
    metadata = (ctypes.c_ubyte * len(metadata)).from_buffer_copy(metadata)
    self.client.plasma_create(self.plasma_conn, make_plasma_id(object_id), size, ctypes.cast(
        metadata, ctypes.POINTER(ctypes.c_ubyte * len(metadata))), len(metadata), ctypes.byref(data))
    return PlasmaBuffer(self.buffer_from_read_write_memory(data, size), make_plasma_id(object_id), self)
=======
    metadata = bytearray("") if metadata is None else metadata
    buff = libplasma.create(self.conn, object_id, size, metadata)
    return PlasmaBuffer(buff, object_id, self)
>>>>>>> 986ed5c9

  def get(self, object_id):
    """Create a buffer from the PlasmaStore based on object ID.

    If the object has not been sealed yet, this call will block. The retrieved
    buffer is immutable.

    Args:
      object_id (str): A string used to identify an object.
    """
<<<<<<< HEAD
    size = ctypes.c_int64()
    data = ctypes.c_void_p()
    metadata_size = ctypes.c_int64()
    metadata = ctypes.c_void_p()
    self.client.plasma_get(self.plasma_conn, make_plasma_id(object_id), ctypes.byref(
        size), ctypes.byref(data), ctypes.byref(metadata_size), ctypes.byref(metadata))
    return PlasmaBuffer(self.buffer_from_memory(data, size), make_plasma_id(object_id), self)
=======
    buff = libplasma.get(self.conn, object_id)[0]
    return PlasmaBuffer(buff, object_id, self)
>>>>>>> 986ed5c9

  def get_metadata(self, object_id):
    """Create a buffer from the PlasmaStore based on object ID.

    If the object has not been sealed yet, this call will block until the object
    has been sealed. The retrieved buffer is immutable.

    Args:
      object_id (str): A string used to identify an object.
    """
<<<<<<< HEAD
    size = ctypes.c_int64()
    data = ctypes.c_void_p()
    metadata_size = ctypes.c_int64()
    metadata = ctypes.c_void_p()
    self.client.plasma_get(self.plasma_conn, make_plasma_id(object_id), ctypes.byref(
        size), ctypes.byref(data), ctypes.byref(metadata_size), ctypes.byref(metadata))
    return PlasmaBuffer(self.buffer_from_memory(metadata, metadata_size), make_plasma_id(object_id), self)
=======
    buff = libplasma.get(self.conn, object_id)[1]
    return PlasmaBuffer(buff, object_id, self)
>>>>>>> 986ed5c9

  def contains(self, object_id):
    """Check if the object is present and has been sealed in the PlasmaStore.

    Args:
      object_id (str): A string used to identify an object.
    """
<<<<<<< HEAD
    has_object = ctypes.c_int()
    self.client.plasma_contains(self.plasma_conn, make_plasma_id(
        object_id), ctypes.byref(has_object))
    has_object = has_object.value
    if has_object == 1:
      return True
    elif has_object == 0:
      return False
    else:
      raise Exception("This code should be unreachable.")
=======
    return libplasma.contains(self.conn, object_id)
>>>>>>> 986ed5c9

  def seal(self, object_id):
    """Seal the buffer in the PlasmaStore for a particular object ID.

    Once a buffer has been sealed, the buffer is immutable and can only be
    accessed through get.

    Args:
      object_id (str): A string used to identify an object.
    """
    libplasma.seal(self.conn, object_id)

  def delete(self, object_id):
    """Delete the buffer in the PlasmaStore for a particular object ID.

    Once a buffer has been deleted, the buffer is no longer accessible.

    Args:
      object_id (str): A string used to identify an object.
    """
    libplasma.delete(self.conn, object_id)

  def evict(self, num_bytes):
    """Evict some objects until to recover some bytes.

    Recover at least num_bytes bytes if possible.

    Args:
      num_bytes (int): The number of bytes to attempt to recover.
    """
    return libplasma.evict(self.conn, num_bytes)

  def transfer(self, addr, port, object_id):
    """Transfer local object with id object_id to another plasma instance

    Args:
      addr (str): IPv4 address of the plasma instance the object is sent to.
      port (int): Port number of the plasma instance the object is sent to.
      object_id (str): A string used to identify an object.
    """
<<<<<<< HEAD
    if not self.has_manager_conn:
      raise Exception("Not connected to the plasma manager socket")
    self.client.plasma_transfer(
        self.plasma_conn, addr, port, make_plasma_id(object_id))
=======
    return libplasma.transfer(self.conn, object_id, addr, port)
>>>>>>> 986ed5c9

  def fetch(self, object_ids):
    """Fetch the object with id object_id from another plasma manager instance.

    Args:
      object_id (str): A string used to identify an object.
    """
<<<<<<< HEAD
    object_id_array = (len(object_ids) * PlasmaID)()
    for i, object_id in enumerate(object_ids):
      object_id_array[i] = make_plasma_id(object_id)
    success_array = (len(object_ids) * ctypes.c_int)()
    if not self.has_manager_conn:
      raise Exception("Not connected to the plasma manager socket")
    self.client.plasma_fetch(self.plasma_conn,
                             object_id_array._length_,
                             object_id_array,
                             success_array)
    return [bool(success) for success in success_array]

  def wait(self, object_ids, timeout, num_returns):
=======
    return libplasma.fetch(self.conn, object_ids)

  def wait(self, object_ids, timeout=PLASMA_WAIT_TIMEOUT, num_returns=1):
>>>>>>> 986ed5c9
    """Wait until num_returns objects in object_ids are ready.

    Args:
      object_ids (List[str]): List of object IDs to wait for.
      timeout (int): Return to the caller after timeout milliseconds.
      num_returns (int): We are waiting for this number of objects to be ready.

    Returns:
      ready_ids, waiting_ids (List[str], List[str]): List of object IDs that
        are ready and list of object IDs we might still wait on respectively.
    """
<<<<<<< HEAD
    if not self.has_manager_conn:
      raise Exception("Not connected to the plasma manager socket")
    if num_returns < 0:
      raise Exception("The argument num_returns cannot be less than one.")
    if num_returns > len(object_ids):
      raise Exception("The argument num_returns cannot be greater than len(object_ids): num_returns is {}, len(object_ids) is {}.".format(
          num_returns, len(object_ids)))
    if timeout > 2 ** 36:
      raise Exception(
          "The method wait currently cannot be used with a timeout greater than 2 ** 36.")
    object_id_array = (len(object_ids) * PlasmaID)()
    for i, object_id in enumerate(object_ids):
      object_id_array[i] = make_plasma_id(object_id)
    return_id_array = (num_returns * PlasmaID)()
    num_return_objects = self.client.plasma_wait(self.plasma_conn,
                                                 object_id_array._length_,
                                                 object_id_array,
                                                 ctypes.c_int64(timeout),
                                                 num_returns,
                                                 return_id_array)
    ready_ids = map(plasma_id_to_str, return_id_array[
                    num_returns - num_return_objects:])
    return ready_ids, list(set(object_ids) - set(ready_ids))

  def subscribe(self):
    """Subscribe to notifications about sealed objects."""
    fd = self.client.plasma_subscribe(self.plasma_conn)
    self.notification_sock = socket.fromfd(
        fd, socket.AF_UNIX, socket.SOCK_STREAM)
=======
    ready_ids, waiting_ids = libplasma.wait(self.conn, object_ids, timeout, num_returns)
    return ready_ids, list(waiting_ids)

  def subscribe(self):
    """Subscribe to notifications about sealed objects."""
    fd = libplasma.subscribe(self.conn)
    self.notification_sock = socket.fromfd(fd, socket.AF_UNIX, socket.SOCK_STREAM)
>>>>>>> 986ed5c9
    # Make the socket non-blocking.
    self.notification_sock.setblocking(0)

  def get_next_notification(self):
    """Get the next notification from the notification socket."""
    if not self.notification_sock:
      raise Exception("To get notifications, first call subscribe.")
    # Loop until we've read PLASMA_ID_SIZE bytes from the socket.
    while True:
      try:
        message_data = self.notification_sock.recv(PLASMA_ID_SIZE)
      except socket.error:
        time.sleep(0.001)
      else:
        assert len(message_data) == PLASMA_ID_SIZE
        break
    return message_data

  def init_kvstore(self, kv_store_id, np_data, shard_order='C', shard_size=10):
    assert type(np_data) is np.ndarray
    assert shard_order in ['C', 'F']

    if shard_order == 'C' and not np_data.flags.c_contiguous:
      np_data = np.ascontiguousarray(np_data)
    elif shard_order == 'F' and not np_data.flags.f_contiguous:
      np_data = np.asfortranarray(np_data)

    shard_axis = 0 if shard_order == 'C' else -1
    axis_len = np_data.shape[shard_axis]
    num_shards = axis_len / shard_size

    # TODO: think about storing numpy array shape and handle n-dimension matrices
    partitions = np.split(np_data, num_shards, axis=shard_axis)
    partition_lengths = np.array([p.size for p in partitions], dtype=np.uint64)
    void_p_partitions = np.array([p.ctypes.data_as(ctypes.c_void_p).value for p in partitions])
    shape = np_data.ctypes.shape

    void_handle_arr = void_p_partitions.ctypes.data_as(ctypes.c_void_p)
    shard_sizes_ptr = partition_lengths.ctypes.data_as(ctypes.POINTER(ctypes.c_uint64))

    self.client.plasma_init_kvstore(
      self.plasma_conn,
      make_plasma_id(kv_store_id),
      void_handle_arr,
      shard_sizes_ptr,
      len(partitions),
      ctypes.c_char(shard_order),
      shape,
      np_data.ndim
    )

  def pull(self, kv_store_id, interval):
    assert type(interval) is tuple and len(interval) == 2

    pull_result = PlasmaPullResult()

    self.client.plasma_pull(
      self.plasma_conn,
      make_plasma_id(kv_store_id),
      interval[0],
      interval[1],
      ctypes.byref(pull_result)
    )

    # TODO: do this slicing in C

    num_shards = pull_result.result_num_shards
    ndim = pull_result.ndim
    shard_order = str(pull_result.shard_order)
    shard_axis = 0 if shard_order == 'C' else -1
    void_ptr_size = ctypes.sizeof(ctypes.c_void_p)

    shard_ptr_buf_size = ctypes.c_int64(num_shards * void_ptr_size)
    shape_buf_size = ctypes.c_int64(ndim * 8) # will always use uint64_t for sizes

    shards_handle_buf = self.buffer_from_memory(pull_result.shards_handle, shard_ptr_buf_size)
    shards_handle = np.frombuffer(shards_handle_buf, dtype=np.uint64, count=num_shards)

    shard_bytes_sizes_buf = self.buffer_from_memory(pull_result.shard_sizes, shard_ptr_buf_size)
    shard_sizes = np.frombuffer(shard_bytes_sizes_buf, dtype=np.uint64, count=num_shards)

    shape_buf = self.buffer_from_memory(pull_result.shape, shape_buf_size)
    shape = np.frombuffer(shape_buf, dtype=np.uint64, count=ndim)

    shard_shape = np.array(shape) # make a copy
    shards = []
    for i in range(num_shards):
      shard_data_buf = self.buffer_from_read_write_memory(
        ctypes.cast(int(shards_handle[i]), ctypes.POINTER(ctypes.c_double)), # TODO: generic datatype
        ctypes.c_int64(int(shard_sizes[i]) * 8),
      )
      shard_shape[shard_axis] = int(shard_sizes[i] / shape[shard_axis])
      shards.append(np.frombuffer(
        shard_data_buf,
        dtype=np.float64,
        count=shard_sizes[i],
      ).reshape(shard_shape, order=shard_order))

    merged = np.concatenate(shards, axis=shard_axis)
    shard_length = shape[shard_axis] / pull_result.total_num_shards
    start = int(interval[0] - (pull_result.start_axis_idx * shard_length))
    end = int(start + (interval[1] - interval[0]))
    return np.take(merged, range(start, end), axis=shard_axis)

  # TODO: shard order should be implicit
  def push(self, kv_store_id, interval, np_data, shard_order='C', version=0):
    assert type(interval) is tuple and len(interval) == 2
    assert shard_order in ['C', 'F']

    # TODO: Trying to figure out how to write to memory
    if shard_order == 'C' and not np_data.flags.c_contiguous:
      np_data = np.ascontiguousarray(np_data)
    elif shard_order == 'F' and not np_data.flags.f_contiguous:
      np_data = np.asfortranarray(np_data)

    self.client.plasma_push(
      self.plasma_conn,
      make_plasma_id(kv_store_id),
      interval[0],
      interval[1],
      np_data.size,
      np_data.ctypes.data_as(ctypes.c_void_p)
    )

def start_plasma_manager(store_name, manager_name, redis_address, num_retries=5, use_valgrind=False, run_profiler=False):
  """Start a plasma manager and return the ports it listens on.

  Args:
    store_name (str): The name of the plasma store socket.
    manager_name (str): The name of the plasma manager socket.
    redis_address (str): The address of the Redis server.
    use_valgrind (bool): True if the Plasma manager should be started inside of
      valgrind and False otherwise.

  Returns:
    The process ID of the Plasma manager and the port that the manager is
      listening on.

  Raises:
    Exception: An exception is raised if the manager could not be started.
  """
  plasma_manager_executable = os.path.join(os.path.abspath(
      os.path.dirname(__file__)), "../../build/plasma_manager")
  port = None
  process = None
  counter = 0
  while counter < num_retries:
    if counter > 0:
      print("Plasma manager failed to start, retrying now.")
    port = random.randint(10000, 65535)
    command = [plasma_manager_executable,
               "-s", store_name,
               "-m", manager_name,
               "-h", "127.0.0.1",
               "-p", str(port),
               "-r", redis_address]
    if use_valgrind:
      process = subprocess.Popen(["valgrind", "--track-origins=yes", "--leak-check=full",
                                  "--show-leak-kinds=all", "--error-exitcode=1"] + command)
    elif run_profiler:
      process = subprocess.Popen(["valgrind", "--tool=callgrind"] + command)
    else:
      process = subprocess.Popen(command)
    # This sleep is critical. If the plasma_manager fails to start because the
    # port is already in use, then we need it to fail within 0.1 seconds.
    time.sleep(0.1)
    # See if the process has terminated
    if process.poll() == None:
      return process, port
    counter += 1
  raise Exception("Couldn't start plasma manager.")

# XXX: remove
if __name__ == '__main__':
  x = PlasmaClient('/tmp/plasma_socket')

  def slice_test():
    foo = np.arange(1000000).reshape((1000, 1000)).astype(np.float64)

    id_c = "c" * 20
    x.init_kvstore(id_c, foo)
    assert (x.pull(id_c, (5, 15)) == foo[5:15]).all()
    assert (x.pull(id_c, (63, 73)) == foo[63:73]).all()
    print 'C-style slicing works!'

    id_f = "f" * 20
    x.init_kvstore(id_f, foo, shard_order='F')
    assert (x.pull(id_f, (5, 15)) == foo[:, 5:15]).all()
    assert (x.pull(id_f, (63, 73)) == foo[:, 63:73]).all()
    print 'F-style slicing works!'

  def push_test():
    foo = np.arange(1000000).reshape((1000, 1000)).astype(np.float64)

    id_a = "a" * 20
    x.init_kvstore(id_a, foo)
    update = foo[10:20]

    x.push(id_a, (0, 10), update)

    assert (x.pull(id_a, (0, 10)) == update).all()
    print 'Update 1st shard success.'

    x.push(id_a, (63, 73), update)
    assert (x.pull(id_a, (63, 73)) == update).all()
    print 'Update across multiple shards success.'

    x.push(id_a, (0, 1000), foo)
    assert (x.pull(id_a, (0, 1000)) == foo).all()
    print 'Reset back to foo success.'

  slice_test()
  push_test()<|MERGE_RESOLUTION|>--- conflicted
+++ resolved
@@ -3,35 +3,11 @@
 import socket
 import subprocess
 import time
-<<<<<<< HEAD
+import libplasma
 import numpy as np
-
-Addr = ctypes.c_ubyte * 4
-
-PLASMA_ID_SIZE = 20
-ID = ctypes.c_ubyte * PLASMA_ID_SIZE
-
-
-class PlasmaID(ctypes.Structure):
-  _fields_ = [("plasma_id", ID)]
-
-
-def make_plasma_id(string):
-  if len(string) != PLASMA_ID_SIZE:
-    raise Exception(
-        "PlasmaIDs must be {} characters long".format(PLASMA_ID_SIZE))
-  return PlasmaID(plasma_id=ID.from_buffer_copy(string))
-
-
-def plasma_id_to_str(plasma_id):
-  return str(bytearray(plasma_id.plasma_id))
-=======
-import libplasma
 
 PLASMA_ID_SIZE = 20
 PLASMA_WAIT_TIMEOUT = 2 ** 36
->>>>>>> 986ed5c9
-
 
 class PlasmaBuffer(object):
   """This is the type of objects returned by calls to get with a PlasmaClient.
@@ -60,12 +36,7 @@
     If the plasma client has been shut down, then don't do anything.
     """
     if self.plasma_client.alive:
-<<<<<<< HEAD
-      self.plasma_client.client.plasma_release(
-          self.plasma_client.plasma_conn, self.plasma_id)
-=======
       libplasma.release(self.plasma_client.conn, self.plasma_id)
->>>>>>> 986ed5c9
 
   def __getitem__(self, index):
     """Read from the PlasmaBuffer as if it were just a regular buffer."""
@@ -112,45 +83,11 @@
       manager_socket_name (str): Name of the socket the plasma manager is listening at.
     """
     self.alive = True
-<<<<<<< HEAD
-    plasma_client_library = os.path.join(os.path.abspath(
-        os.path.dirname(__file__)), "../../build/plasma_client.so")
-    self.client = ctypes.cdll.LoadLibrary(plasma_client_library)
-
-    self.client.plasma_connect.restype = ctypes.c_void_p
-    self.client.plasma_create.restype = None
-    self.client.plasma_get.restype = None
-    self.client.plasma_release.restype = None
-    self.client.plasma_contains.restype = None
-    self.client.plasma_seal.restype = None
-    self.client.plasma_delete.restype = None
-    self.client.plasma_subscribe.restype = ctypes.c_int
-    self.client.plasma_wait.restype = ctypes.c_int
-
-    self.buffer_from_memory = ctypes.pythonapi.PyBuffer_FromMemory
-    self.buffer_from_memory.argtypes = [ctypes.c_void_p, ctypes.c_int64]
-    self.buffer_from_memory.restype = ctypes.py_object
-
-    self.buffer_from_read_write_memory = ctypes.pythonapi.PyBuffer_FromReadWriteMemory
-    self.buffer_from_read_write_memory.argtypes = [
-        ctypes.c_void_p, ctypes.c_int64]
-    self.buffer_from_read_write_memory.restype = ctypes.py_object
-
-    if manager_socket_name is not None:
-      self.has_manager_conn = True
-      self.plasma_conn = ctypes.c_void_p(self.client.plasma_connect(
-          store_socket_name, manager_socket_name, release_delay))
-    else:
-      self.has_manager_conn = False
-      self.plasma_conn = ctypes.c_void_p(
-          self.client.plasma_connect(store_socket_name, None, release_delay))
-=======
 
     if manager_socket_name is not None:
       self.conn = libplasma.connect(store_socket_name, manager_socket_name, release_delay)
     else:
       self.conn = libplasma.connect(store_socket_name, "", release_delay)
->>>>>>> 986ed5c9
 
   def shutdown(self):
     """Shutdown the client so that it does not send messages.
@@ -175,17 +112,9 @@
         wishes to encode.
     """
     # Turn the metadata into the right type.
-<<<<<<< HEAD
-    metadata = buffer("") if metadata is None else metadata
-    metadata = (ctypes.c_ubyte * len(metadata)).from_buffer_copy(metadata)
-    self.client.plasma_create(self.plasma_conn, make_plasma_id(object_id), size, ctypes.cast(
-        metadata, ctypes.POINTER(ctypes.c_ubyte * len(metadata))), len(metadata), ctypes.byref(data))
-    return PlasmaBuffer(self.buffer_from_read_write_memory(data, size), make_plasma_id(object_id), self)
-=======
     metadata = bytearray("") if metadata is None else metadata
     buff = libplasma.create(self.conn, object_id, size, metadata)
     return PlasmaBuffer(buff, object_id, self)
->>>>>>> 986ed5c9
 
   def get(self, object_id):
     """Create a buffer from the PlasmaStore based on object ID.
@@ -196,18 +125,8 @@
     Args:
       object_id (str): A string used to identify an object.
     """
-<<<<<<< HEAD
-    size = ctypes.c_int64()
-    data = ctypes.c_void_p()
-    metadata_size = ctypes.c_int64()
-    metadata = ctypes.c_void_p()
-    self.client.plasma_get(self.plasma_conn, make_plasma_id(object_id), ctypes.byref(
-        size), ctypes.byref(data), ctypes.byref(metadata_size), ctypes.byref(metadata))
-    return PlasmaBuffer(self.buffer_from_memory(data, size), make_plasma_id(object_id), self)
-=======
     buff = libplasma.get(self.conn, object_id)[0]
     return PlasmaBuffer(buff, object_id, self)
->>>>>>> 986ed5c9
 
   def get_metadata(self, object_id):
     """Create a buffer from the PlasmaStore based on object ID.
@@ -218,18 +137,8 @@
     Args:
       object_id (str): A string used to identify an object.
     """
-<<<<<<< HEAD
-    size = ctypes.c_int64()
-    data = ctypes.c_void_p()
-    metadata_size = ctypes.c_int64()
-    metadata = ctypes.c_void_p()
-    self.client.plasma_get(self.plasma_conn, make_plasma_id(object_id), ctypes.byref(
-        size), ctypes.byref(data), ctypes.byref(metadata_size), ctypes.byref(metadata))
-    return PlasmaBuffer(self.buffer_from_memory(metadata, metadata_size), make_plasma_id(object_id), self)
-=======
     buff = libplasma.get(self.conn, object_id)[1]
     return PlasmaBuffer(buff, object_id, self)
->>>>>>> 986ed5c9
 
   def contains(self, object_id):
     """Check if the object is present and has been sealed in the PlasmaStore.
@@ -237,20 +146,7 @@
     Args:
       object_id (str): A string used to identify an object.
     """
-<<<<<<< HEAD
-    has_object = ctypes.c_int()
-    self.client.plasma_contains(self.plasma_conn, make_plasma_id(
-        object_id), ctypes.byref(has_object))
-    has_object = has_object.value
-    if has_object == 1:
-      return True
-    elif has_object == 0:
-      return False
-    else:
-      raise Exception("This code should be unreachable.")
-=======
     return libplasma.contains(self.conn, object_id)
->>>>>>> 986ed5c9
 
   def seal(self, object_id):
     """Seal the buffer in the PlasmaStore for a particular object ID.
@@ -291,14 +187,7 @@
       port (int): Port number of the plasma instance the object is sent to.
       object_id (str): A string used to identify an object.
     """
-<<<<<<< HEAD
-    if not self.has_manager_conn:
-      raise Exception("Not connected to the plasma manager socket")
-    self.client.plasma_transfer(
-        self.plasma_conn, addr, port, make_plasma_id(object_id))
-=======
     return libplasma.transfer(self.conn, object_id, addr, port)
->>>>>>> 986ed5c9
 
   def fetch(self, object_ids):
     """Fetch the object with id object_id from another plasma manager instance.
@@ -306,25 +195,9 @@
     Args:
       object_id (str): A string used to identify an object.
     """
-<<<<<<< HEAD
-    object_id_array = (len(object_ids) * PlasmaID)()
-    for i, object_id in enumerate(object_ids):
-      object_id_array[i] = make_plasma_id(object_id)
-    success_array = (len(object_ids) * ctypes.c_int)()
-    if not self.has_manager_conn:
-      raise Exception("Not connected to the plasma manager socket")
-    self.client.plasma_fetch(self.plasma_conn,
-                             object_id_array._length_,
-                             object_id_array,
-                             success_array)
-    return [bool(success) for success in success_array]
-
-  def wait(self, object_ids, timeout, num_returns):
-=======
     return libplasma.fetch(self.conn, object_ids)
 
   def wait(self, object_ids, timeout=PLASMA_WAIT_TIMEOUT, num_returns=1):
->>>>>>> 986ed5c9
     """Wait until num_returns objects in object_ids are ready.
 
     Args:
@@ -336,37 +209,6 @@
       ready_ids, waiting_ids (List[str], List[str]): List of object IDs that
         are ready and list of object IDs we might still wait on respectively.
     """
-<<<<<<< HEAD
-    if not self.has_manager_conn:
-      raise Exception("Not connected to the plasma manager socket")
-    if num_returns < 0:
-      raise Exception("The argument num_returns cannot be less than one.")
-    if num_returns > len(object_ids):
-      raise Exception("The argument num_returns cannot be greater than len(object_ids): num_returns is {}, len(object_ids) is {}.".format(
-          num_returns, len(object_ids)))
-    if timeout > 2 ** 36:
-      raise Exception(
-          "The method wait currently cannot be used with a timeout greater than 2 ** 36.")
-    object_id_array = (len(object_ids) * PlasmaID)()
-    for i, object_id in enumerate(object_ids):
-      object_id_array[i] = make_plasma_id(object_id)
-    return_id_array = (num_returns * PlasmaID)()
-    num_return_objects = self.client.plasma_wait(self.plasma_conn,
-                                                 object_id_array._length_,
-                                                 object_id_array,
-                                                 ctypes.c_int64(timeout),
-                                                 num_returns,
-                                                 return_id_array)
-    ready_ids = map(plasma_id_to_str, return_id_array[
-                    num_returns - num_return_objects:])
-    return ready_ids, list(set(object_ids) - set(ready_ids))
-
-  def subscribe(self):
-    """Subscribe to notifications about sealed objects."""
-    fd = self.client.plasma_subscribe(self.plasma_conn)
-    self.notification_sock = socket.fromfd(
-        fd, socket.AF_UNIX, socket.SOCK_STREAM)
-=======
     ready_ids, waiting_ids = libplasma.wait(self.conn, object_ids, timeout, num_returns)
     return ready_ids, list(waiting_ids)
 
@@ -374,7 +216,6 @@
     """Subscribe to notifications about sealed objects."""
     fd = libplasma.subscribe(self.conn)
     self.notification_sock = socket.fromfd(fd, socket.AF_UNIX, socket.SOCK_STREAM)
->>>>>>> 986ed5c9
     # Make the socket non-blocking.
     self.notification_sock.setblocking(0)
 
