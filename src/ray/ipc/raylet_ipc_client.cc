--- conflicted
+++ resolved
@@ -288,8 +288,6 @@
   RAY_CHECK_OK(WriteMessage(MessageType::SubscribePlasmaReady, &fbb));
 }
 
-<<<<<<< HEAD
-=======
 void ShutdownIfLocalRayletDisconnected(const Status &status) {
   // Check if the Raylet process is still alive.
   // If we know the Raylet PID, check using that.
@@ -312,7 +310,6 @@
   }
 }
 
->>>>>>> 073536c7
 Status RayletIpcClient::WriteMessage(MessageType type,
                                      flatbuffers::FlatBufferBuilder *fbb) {
   std::unique_lock<std::mutex> guard(write_mutex_);
