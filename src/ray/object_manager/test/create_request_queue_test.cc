// Copyright 2017 The Ray Authors.
//
// Licensed under the Apache License, Version 2.0 (the "License");
// you may not use this file except in compliance with the License.
// You may obtain a copy of the License at
//
//  http://www.apache.org/licenses/LICENSE-2.0
//
// Unless required by applicable law or agreed to in writing, software
// distributed under the License is distributed on an "AS IS" BASIS,
// WITHOUT WARRANTIES OR CONDITIONS OF ANY KIND, either express or implied.
// See the License for the specific language governing permissions and
// limitations under the License.

#include "ray/object_manager/plasma/create_request_queue.h"

#include "gtest/gtest.h"
#include "ray/common/status.h"

namespace plasma {

class MockClient : public ClientInterface {
 public:
  MockClient() {}
};

#define ASSERT_REQUEST_UNFINISHED(queue, req_id)                    \
  {                                                                 \
    PlasmaObject result = {};                                       \
    PlasmaError status;                                             \
    ASSERT_FALSE(queue.GetRequestResult(req_id, &result, &status)); \
  }

#define ASSERT_REQUEST_FINISHED(queue, req_id, expected_status)    \
  {                                                                \
    PlasmaObject result = {};                                      \
    PlasmaError status;                                            \
                                                                   \
    ASSERT_TRUE(queue.GetRequestResult(req_id, &result, &status)); \
    if (expected_status == PlasmaError::OK) {                      \
      ASSERT_EQ(result.data_size, 1234);                           \
    }                                                              \
    ASSERT_EQ(status, expected_status);                            \
  }

class CreateRequestQueueTest : public ::testing::Test {
 public:
  CreateRequestQueueTest(bool plasma_unlimited = false)
      : oom_grace_period_s_(1),
        current_time_ns_(0),
        queue_(
            /*oom_grace_period_s=*/oom_grace_period_s_,
            /*spill_object_callback=*/[&]() { return false; },
            /*on_global_gc=*/[&]() { num_global_gc_++; },
            /*get_time=*/[&]() { return current_time_ns_; },
            /*plasma_unlimited=*/plasma_unlimited) {}

  void AssertNoLeaks() {
    ASSERT_TRUE(queue_.queue_.empty());
    ASSERT_TRUE(queue_.fulfilled_requests_.empty());
  }

  void TearDown() { current_time_ns_ = 0; }

  int64_t oom_grace_period_s_;
  int64_t current_time_ns_;
  CreateRequestQueue queue_;
  int num_global_gc_ = 0;
};

class PlasmaUnlimitedCreateRequestQueueTest : public CreateRequestQueueTest {
 public:
  PlasmaUnlimitedCreateRequestQueueTest() : CreateRequestQueueTest(true) {}
};

TEST_F(CreateRequestQueueTest, TestSimple) {
  auto request = [&](PlasmaObject *result, bool fallback) {
    result->data_size = 1234;
    return PlasmaError::OK;
  };
  // Advance the clock without processing objects. This shouldn't have an impact.
  current_time_ns_ += 10e9;
  auto client = std::make_shared<MockClient>();
  auto req_id = queue_.AddRequest(ObjectID::Nil(), client, request, 1234);
  ASSERT_REQUEST_UNFINISHED(queue_, req_id);

  ASSERT_TRUE(queue_.ProcessRequests().ok());
  ASSERT_REQUEST_FINISHED(queue_, req_id, PlasmaError::OK);
  ASSERT_EQ(num_global_gc_, 0);
  // Request gets cleaned up after we get it.
  ASSERT_REQUEST_FINISHED(queue_, req_id, PlasmaError::UnexpectedError);

  auto req_id1 = queue_.AddRequest(ObjectID::Nil(), client, request, 1234);
  auto req_id2 = queue_.AddRequest(ObjectID::Nil(), client, request, 1234);
  auto req_id3 = queue_.AddRequest(ObjectID::Nil(), client, request, 1234);
  ASSERT_REQUEST_UNFINISHED(queue_, req_id1);
  ASSERT_REQUEST_UNFINISHED(queue_, req_id2);
  ASSERT_REQUEST_UNFINISHED(queue_, req_id3);

  ASSERT_TRUE(queue_.ProcessRequests().ok());
  ASSERT_REQUEST_FINISHED(queue_, req_id1, PlasmaError::OK);
  ASSERT_REQUEST_FINISHED(queue_, req_id2, PlasmaError::OK);
  ASSERT_REQUEST_FINISHED(queue_, req_id3, PlasmaError::OK);
  ASSERT_EQ(num_global_gc_, 0);
  // Request gets cleaned up after we get it.
  ASSERT_REQUEST_FINISHED(queue_, req_id1, PlasmaError::UnexpectedError);
  ASSERT_REQUEST_FINISHED(queue_, req_id2, PlasmaError::UnexpectedError);
  ASSERT_REQUEST_FINISHED(queue_, req_id3, PlasmaError::UnexpectedError);
  AssertNoLeaks();
}

TEST_F(CreateRequestQueueTest, TestOom) {
  auto oom_request = [&](PlasmaObject *result, bool fallback) {
    return PlasmaError::OutOfMemory;
  };
  auto blocked_request = [&](PlasmaObject *result, bool fallback) {
    result->data_size = 1234;
    return PlasmaError::OK;
  };

  auto client = std::make_shared<MockClient>();
  auto req_id1 = queue_.AddRequest(ObjectID::Nil(), client, oom_request, 1234);
  auto req_id2 = queue_.AddRequest(ObjectID::Nil(), client, blocked_request, 1234);

  // Neither request was fulfilled.
  ASSERT_TRUE(queue_.ProcessRequests().IsObjectStoreFull());
  ASSERT_TRUE(queue_.ProcessRequests().IsObjectStoreFull());
  ASSERT_REQUEST_UNFINISHED(queue_, req_id1);
  ASSERT_REQUEST_UNFINISHED(queue_, req_id2);
  ASSERT_EQ(num_global_gc_, 2);

  // Grace period is done. The first request should reply with OOM and the second
  // request should also be served.
  current_time_ns_ += oom_grace_period_s_ * 2e9;
  ASSERT_TRUE(queue_.ProcessRequests().ok());
  ASSERT_EQ(num_global_gc_, 3);

  // Both requests fulfilled.
  ASSERT_REQUEST_FINISHED(queue_, req_id1, PlasmaError::OutOfMemory);
  ASSERT_REQUEST_FINISHED(queue_, req_id2, PlasmaError::OK);

  AssertNoLeaks();
}

TEST_F(PlasmaUnlimitedCreateRequestQueueTest, TestFallbackAllocator) {
  int num_fallbacks = 0;
  auto oom_request = [&](PlasmaObject *result, bool fallback) {
    if (fallback) {
      result->data_size = 1234;
      num_fallbacks += 1;
      return PlasmaError::OK;
    } else {
      return PlasmaError::OutOfMemory;
    }
  };

  auto client = std::make_shared<MockClient>();
  auto req_id1 = queue_.AddRequest(ObjectID::Nil(), client, oom_request);
  auto req_id2 = queue_.AddRequest(ObjectID::Nil(), client, oom_request);

  // Neither request was fulfilled.
  ASSERT_TRUE(queue_.ProcessRequests().IsObjectStoreFull());
  ASSERT_TRUE(queue_.ProcessRequests().IsObjectStoreFull());
  ASSERT_REQUEST_UNFINISHED(queue_, req_id1);
  ASSERT_REQUEST_UNFINISHED(queue_, req_id2);
  ASSERT_EQ(num_fallbacks, 0);

  // Grace period is done. The first request should reply with OOM and the second
  // request should also be served.
  current_time_ns_ += oom_grace_period_s_ * 2e9;
  ASSERT_TRUE(queue_.ProcessRequests().ok());
  ASSERT_EQ(num_fallbacks, 2);

  // Both requests fulfilled.
  ASSERT_REQUEST_FINISHED(queue_, req_id1, PlasmaError::OK);
  ASSERT_REQUEST_FINISHED(queue_, req_id2, PlasmaError::OK);

  AssertNoLeaks();
}

TEST(CreateRequestQueueParameterTest, TestOomInfiniteRetry) {
  int num_global_gc_ = 0;
  int64_t current_time_ns;
  CreateRequestQueue queue(
      /*oom_grace_period_s=*/100,
      // Spilling is failing.
      /*spill_object_callback=*/[&]() { return false; },
      /*on_global_gc=*/[&]() { num_global_gc_++; },
      /*get_time=*/[&]() { return current_time_ns; });

  auto oom_request = [&](PlasmaObject *result, bool fallback) {
    return PlasmaError::OutOfMemory;
  };
  auto blocked_request = [&](PlasmaObject *result, bool fallback) {
    result->data_size = 1234;
    return PlasmaError::OK;
  };

  auto client = std::make_shared<MockClient>();
  auto req_id1 = queue.AddRequest(ObjectID::Nil(), client, oom_request, 1234);
  auto req_id2 = queue.AddRequest(ObjectID::Nil(), client, blocked_request, 1234);

  for (int i = 0; i < 10; i++) {
    // Advance 1 second.
    current_time_ns += 1e9;
    ASSERT_TRUE(queue.ProcessRequests().IsObjectStoreFull());
    ASSERT_EQ(num_global_gc_, i + 1);
  }

  // Neither request was fulfilled.
  ASSERT_REQUEST_UNFINISHED(queue, req_id1);
  ASSERT_REQUEST_UNFINISHED(queue, req_id2);
}

TEST_F(CreateRequestQueueTest, TestTransientOom) {
  CreateRequestQueue queue(
      /*oom_grace_period_s=*/oom_grace_period_s_,
      /*spill_object_callback=*/[&]() { return true; },
      /*on_global_gc=*/[&]() { num_global_gc_++; },
      /*get_time=*/[&]() { return current_time_ns_; });

  auto return_status = PlasmaError::OutOfMemory;
  auto oom_request = [&](PlasmaObject *result, bool fallback) {
    if (return_status == PlasmaError::OK) {
      result->data_size = 1234;
    }
    return return_status;
  };
  auto blocked_request = [&](PlasmaObject *result, bool fallback) {
    result->data_size = 1234;
    return PlasmaError::OK;
  };

  auto client = std::make_shared<MockClient>();
  auto req_id1 = queue.AddRequest(ObjectID::Nil(), client, oom_request, 1234);
  auto req_id2 = queue.AddRequest(ObjectID::Nil(), client, blocked_request, 1234);

  // Transient OOM should happen until the grace period.
  for (int i = 0; i < 9; i++) {
    // Advance 0.1 seconds. OOM grace period is 1 second, so it should return transient
    // error.
    current_time_ns_ += 1e8;
    ASSERT_TRUE(queue.ProcessRequests().IsTransientObjectStoreFull());
    ASSERT_REQUEST_UNFINISHED(queue, req_id1);
    ASSERT_REQUEST_UNFINISHED(queue, req_id2);
    ASSERT_EQ(num_global_gc_, i + 1);
  }

  current_time_ns_ += oom_grace_period_s_ * 2e9;
  // Return OK for the first request. The second request should also be served.
  return_status = PlasmaError::OK;
  ASSERT_TRUE(queue.ProcessRequests().ok());
  ASSERT_REQUEST_FINISHED(queue, req_id1, PlasmaError::OK);
  ASSERT_REQUEST_FINISHED(queue, req_id2, PlasmaError::OK);

  AssertNoLeaks();
}

TEST_F(CreateRequestQueueTest, TestTransientOomFromCreateCallback) {
  CreateRequestQueue queue(
      /*oom_grace_period_s=*/oom_grace_period_s_,
      /*spill_object_callback=*/[&]() { return true; },
      /*on_global_gc=*/[&]() { num_global_gc_++; },
      /*get_time=*/[&]() { return current_time_ns_; });

  auto return_status = PlasmaError::TransientOutOfMemory;
  auto oom_request = [&](PlasmaObject *result, bool fallback) {
    if (return_status == PlasmaError::OK) {
      result->data_size = 1234;
    }
    return return_status;
  };
  auto blocked_request = [&](PlasmaObject *result, bool fallback) {
    result->data_size = 1234;
    return PlasmaError::OK;
  };

  auto client = std::make_shared<MockClient>();
  auto req_id1 = queue.AddRequest(ObjectID::Nil(), client, oom_request, 1234);
  auto req_id2 = queue.AddRequest(ObjectID::Nil(), client, blocked_request, 1234);

  // Transient OOM should happen until the grace period.
  for (int i = 0; i < 9; i++) {
    // Advance 0.1 seconds. OOM grace period is 1 second, so it should return transient
    // error.
    current_time_ns_ += 1e8;
    ASSERT_TRUE(queue.ProcessRequests().IsTransientObjectStoreFull());
    ASSERT_REQUEST_UNFINISHED(queue, req_id1);
    ASSERT_REQUEST_UNFINISHED(queue, req_id2);
    ASSERT_EQ(num_global_gc_, i + 1);
  }

  current_time_ns_ += oom_grace_period_s_ * 2e9;
  // Return OK for the first request. The second request should also be served.
  return_status = PlasmaError::OK;
  ASSERT_TRUE(queue.ProcessRequests().ok());
  ASSERT_REQUEST_FINISHED(queue, req_id1, PlasmaError::OK);
  ASSERT_REQUEST_FINISHED(queue, req_id2, PlasmaError::OK);

  AssertNoLeaks();
}

TEST_F(CreateRequestQueueTest, TestOomTimerWithSpilling) {
  int spill_object_callback_ret = true;
  CreateRequestQueue queue(
      /*oom_grace_period_s=*/oom_grace_period_s_,
      /*spill_object_callback=*/
      [&]() { return spill_object_callback_ret; },
      /*on_global_gc=*/[&]() { num_global_gc_++; },
      /*get_time=*/[&]() { return current_time_ns_; });

  auto return_status = PlasmaError::OutOfMemory;
  auto oom_request = [&](PlasmaObject *result, bool fallback) {
    if (return_status == PlasmaError::OK) {
      result->data_size = 1234;
    }
    return return_status;
  };
  auto blocked_request = [&](PlasmaObject *result, bool fallback) {
    result->data_size = 1234;
    return PlasmaError::OK;
  };

  auto client = std::make_shared<MockClient>();
  auto req_id1 = queue.AddRequest(ObjectID::Nil(), client, oom_request, 1234);
  auto req_id2 = queue.AddRequest(ObjectID::Nil(), client, blocked_request, 1234);

  // Transient OOM should happen while spilling is in progress.
  for (int i = 0; i < 10; i++) {
    // Advance 0.1 seconds. OOM grace period is 1 second.
    current_time_ns_ += 1e8;
    ASSERT_TRUE(queue.ProcessRequests().IsTransientObjectStoreFull());
    ASSERT_REQUEST_UNFINISHED(queue, req_id1);
    ASSERT_REQUEST_UNFINISHED(queue, req_id2);
    ASSERT_EQ(num_global_gc_, i + 1);
  }

  // Now spilling is done.
  spill_object_callback_ret = false;

  // ObjectStoreFull errors should happen until the grace period.
  for (int i = 0; i < 10; i++) {
    // Advance 0.1 seconds. OOM grace period is 1 second.
    current_time_ns_ += 1e8;
    ASSERT_TRUE(queue.ProcessRequests().IsObjectStoreFull());
    ASSERT_REQUEST_UNFINISHED(queue, req_id1);
    ASSERT_REQUEST_UNFINISHED(queue, req_id2);
  }

  // Grace period is done. The first request should reply with OOM and the second
  // request should also be served.
  current_time_ns_ += oom_grace_period_s_ * 2e9;

  ASSERT_TRUE(queue.ProcessRequests().ok());
  ASSERT_REQUEST_FINISHED(queue, req_id1, PlasmaError::OutOfMemory);
  ASSERT_REQUEST_FINISHED(queue, req_id2, PlasmaError::OK);

  AssertNoLeaks();
}

TEST_F(CreateRequestQueueTest, TestTransientOomThenOom) {
  bool is_spilling_possible = true;
  CreateRequestQueue queue(
      /*oom_grace_period_s=*/oom_grace_period_s_,
      /*spill_object_callback=*/[&]() { return is_spilling_possible; },
      /*on_global_gc=*/[&]() { num_global_gc_++; },
      /*get_time=*/[&]() { return current_time_ns_; });

  auto return_status = PlasmaError::OutOfMemory;
  auto oom_request = [&](PlasmaObject *result, bool fallback) {
    if (return_status == PlasmaError::OK) {
      result->data_size = 1234;
    }
    return return_status;
  };
  auto blocked_request = [&](PlasmaObject *result, bool fallback) {
    result->data_size = 1234;
    return PlasmaError::OK;
  };

  auto client = std::make_shared<MockClient>();
  auto req_id1 = queue.AddRequest(ObjectID::Nil(), client, oom_request, 1234);
  auto req_id2 = queue.AddRequest(ObjectID::Nil(), client, blocked_request, 1234);

  // Transient OOM should not use up any until grace period is done.
  for (int i = 0; i < 3; i++) {
    // Advance 0.1 seconds. OOM grace period is 1 second.
    current_time_ns_ += 1e8;
    ASSERT_TRUE(queue.ProcessRequests().IsTransientObjectStoreFull());
    ASSERT_REQUEST_UNFINISHED(queue, req_id1);
    ASSERT_REQUEST_UNFINISHED(queue, req_id2);
    ASSERT_EQ(num_global_gc_, i + 1);
  }

  // Now spilling is not possible. We should start raising OOM with retry.
  is_spilling_possible = false;
  ASSERT_TRUE(queue.ProcessRequests().IsObjectStoreFull());
  ASSERT_TRUE(queue.ProcessRequests().IsObjectStoreFull());
  ASSERT_REQUEST_UNFINISHED(queue, req_id1);
  ASSERT_REQUEST_UNFINISHED(queue, req_id2);
  ASSERT_EQ(num_global_gc_, 5);

  // Grace period is done. The first request should reply with OOM and the second
  // request should also be served.
  current_time_ns_ += oom_grace_period_s_ * 2e9;
  ASSERT_TRUE(queue.ProcessRequests().ok());
  ASSERT_REQUEST_FINISHED(queue, req_id1, PlasmaError::OutOfMemory);
  ASSERT_REQUEST_FINISHED(queue, req_id2, PlasmaError::OK);
  ASSERT_EQ(num_global_gc_, 6);

  AssertNoLeaks();
}

TEST(CreateRequestQueueParameterTest, TestNoEvictIfFull) {
  int64_t current_time_ns = 0;
  CreateRequestQueue queue(
      /*oom_grace_period_s=*/1,
      /*spill_object_callback=*/[&]() { return false; },
      /*on_global_gc=*/[&]() {},
      /*get_time=*/[&]() { return current_time_ns; });

  auto oom_request = [&](PlasmaObject *result, bool fallback) {
    return PlasmaError::OutOfMemory;
  };

  auto client = std::make_shared<MockClient>();
  static_cast<void>(queue.AddRequest(ObjectID::Nil(), client, oom_request, 1234));
  ASSERT_TRUE(queue.ProcessRequests().IsObjectStoreFull());
  current_time_ns += 1e8;
  ASSERT_TRUE(queue.ProcessRequests().IsObjectStoreFull());
}

TEST_F(CreateRequestQueueTest, TestClientDisconnected) {
  auto request = [&](PlasmaObject *result, bool fallback) {
    result->data_size = 1234;
    return PlasmaError::OK;
  };

  // Client makes two requests. One is processed, the other is still in the
  // queue.
  auto client = std::make_shared<MockClient>();
  auto req_id1 = queue_.AddRequest(ObjectID::Nil(), client, request, 1234);
  ASSERT_TRUE(queue_.ProcessRequests().ok());
  auto req_id2 = queue_.AddRequest(ObjectID::Nil(), client, request, 1234);

  // Another client makes a concurrent request.
  auto client2 = std::make_shared<MockClient>();
  auto req_id3 = queue_.AddRequest(ObjectID::Nil(), client2, request, 1234);

  // Client disconnects.
  queue_.RemoveDisconnectedClientRequests(client);

  // Both requests should be cleaned up.
  ASSERT_REQUEST_FINISHED(queue_, req_id1, PlasmaError::UnexpectedError);
  ASSERT_REQUEST_FINISHED(queue_, req_id2, PlasmaError::UnexpectedError);
  // Other client's request was fulfilled.
  ASSERT_TRUE(queue_.ProcessRequests().ok());
  ASSERT_REQUEST_FINISHED(queue_, req_id3, PlasmaError::OK);
  AssertNoLeaks();
}

TEST_F(CreateRequestQueueTest, TestTryRequestImmediately) {
  auto request = [&](PlasmaObject *result, bool fallback) {
    result->data_size = 1234;
    return PlasmaError::OK;
  };
  auto client = std::make_shared<MockClient>();

  // Queue is empty, request can be fulfilled.
  auto result = queue_.TryRequestImmediately(ObjectID::Nil(), client, request, 1234);
  ASSERT_EQ(result.first.data_size, 1234);
  ASSERT_EQ(result.second, PlasmaError::OK);

  // Request would block.
  auto req_id = queue_.AddRequest(ObjectID::Nil(), client, request, 1234);
  result = queue_.TryRequestImmediately(ObjectID::Nil(), client, request, 1234);
  ASSERT_EQ(result.first.data_size, 0);
  ASSERT_EQ(result.second, PlasmaError::OutOfMemory);
  ASSERT_TRUE(queue_.ProcessRequests().ok());

  // Queue is empty again, request can be fulfilled.
  result = queue_.TryRequestImmediately(ObjectID::Nil(), client, request, 1234);
  ASSERT_EQ(result.first.data_size, 1234);
  ASSERT_EQ(result.second, PlasmaError::OK);

  // Queue is empty, but request would block. Check that we do not attempt to
  // retry the request.
<<<<<<< HEAD
  auto oom_request = [&](PlasmaObject *result, bool fallback) {
    return PlasmaError::OutOfMemory;
  };
  result = queue_.TryRequestImmediately(ObjectID::Nil(), client, oom_request);
=======
  auto oom_request = [&](PlasmaObject *result) { return PlasmaError::OutOfMemory; };
  result = queue_.TryRequestImmediately(ObjectID::Nil(), client, oom_request, 1234);
>>>>>>> 611da627
  ASSERT_EQ(result.first.data_size, 0);
  ASSERT_EQ(result.second, PlasmaError::OutOfMemory);

  ASSERT_REQUEST_FINISHED(queue_, req_id, PlasmaError::OK);
  AssertNoLeaks();
}

}  // namespace plasma

int main(int argc, char **argv) {
  ::testing::InitGoogleTest(&argc, argv);
  return RUN_ALL_TESTS();
}<|MERGE_RESOLUTION|>--- conflicted
+++ resolved
@@ -485,15 +485,8 @@
 
   // Queue is empty, but request would block. Check that we do not attempt to
   // retry the request.
-<<<<<<< HEAD
-  auto oom_request = [&](PlasmaObject *result, bool fallback) {
-    return PlasmaError::OutOfMemory;
-  };
-  result = queue_.TryRequestImmediately(ObjectID::Nil(), client, oom_request);
-=======
-  auto oom_request = [&](PlasmaObject *result) { return PlasmaError::OutOfMemory; };
+  auto oom_request = [&](PlasmaObject *result, bool fallback) { return PlasmaError::OutOfMemory; };
   result = queue_.TryRequestImmediately(ObjectID::Nil(), client, oom_request, 1234);
->>>>>>> 611da627
   ASSERT_EQ(result.first.data_size, 0);
   ASSERT_EQ(result.second, PlasmaError::OutOfMemory);
 
