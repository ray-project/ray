#include <unistd.h>

#include <iostream>
#include <thread>

#include "gtest/gtest.h"

#include "ray/common/status.h"

#include "ray/object_manager/object_manager.h"

namespace {
std::string store_executable;
int64_t wait_timeout_ms;
}  // namespace

namespace ray {

using rpc::GcsNodeInfo;

static inline void flushall_redis(void) {
  redisContext *context = redisConnect("127.0.0.1", 6379);
  freeReplyObject(redisCommand(context, "FLUSHALL"));
  redisFree(context);
}

class MockServer {
 public:
  MockServer(boost::asio::io_service &main_service,
             const ObjectManagerConfig &object_manager_config,
             std::shared_ptr<gcs::RedisGcsClient> gcs_client)
      : node_id_(ClientID::FromRandom()),
        config_(object_manager_config),
        gcs_client_(gcs_client),
        object_manager_(main_service, node_id_, object_manager_config,
                        std::make_shared<ObjectDirectory>(main_service, gcs_client_)) {
    RAY_CHECK_OK(RegisterGcs(main_service));
  }

  ~MockServer() { RAY_CHECK_OK(gcs_client_->Nodes().UnregisterSelf()); }

 private:
  ray::Status RegisterGcs(boost::asio::io_service &io_service) {
    auto object_manager_port = object_manager_.GetServerPort();
    GcsNodeInfo node_info;
    node_info.set_node_id(node_id_.Binary());
    node_info.set_node_manager_address("127.0.0.1");
    node_info.set_node_manager_port(object_manager_port);
    node_info.set_object_manager_port(object_manager_port);

<<<<<<< HEAD
    ray::Status status = gcs_client_->client_table().Connect(node_info);
=======
    ray::Status status = gcs_client_->Nodes().RegisterSelf(node_info);
    object_manager_.RegisterGcs();
>>>>>>> cfb5934c
    return status;
  }

  friend class TestObjectManager;

  ClientID node_id_;
  ObjectManagerConfig config_;
  std::shared_ptr<gcs::RedisGcsClient> gcs_client_;
  ObjectManager object_manager_;
};

class TestObjectManagerBase : public ::testing::Test {
 public:
  TestObjectManagerBase() {}

  std::string StartStore(const std::string &id) {
    std::string store_id = "/tmp/store";
    store_id = store_id + id;
    std::string store_pid = store_id + ".pid";
    std::string plasma_command = store_executable + " -m 1000000000 -s " + store_id +
                                 " 1> /dev/null 2> /dev/null &" + " echo $! > " +
                                 store_pid;

    RAY_LOG(DEBUG) << plasma_command;
    int ec = system(plasma_command.c_str());
    RAY_CHECK(ec == 0);
    sleep(1);
    return store_id;
  }

  void StopStore(std::string store_id) {
    std::string store_pid = store_id + ".pid";
    std::string kill_1 = "kill -9 `cat " + store_pid + "`";
    ASSERT_TRUE(!system(kill_1.c_str()));
  }

  void SetUp() {
    flushall_redis();

    // start store
    store_id_1 = StartStore(UniqueID::FromRandom().Hex());
    store_id_2 = StartStore(UniqueID::FromRandom().Hex());

    unsigned int pull_timeout_ms = 1;
    push_timeout_ms = 1000;

    // start first server
    gcs::GcsClientOptions client_options("127.0.0.1", 6379, /*password*/ "",
                                         /*is_test_client=*/true);
    gcs_client_1 =
        std::shared_ptr<gcs::RedisGcsClient>(new gcs::RedisGcsClient(client_options));
    RAY_CHECK_OK(gcs_client_1->Connect(main_service));
    ObjectManagerConfig om_config_1;
    om_config_1.store_socket_name = store_id_1;
    om_config_1.pull_timeout_ms = pull_timeout_ms;
    om_config_1.object_chunk_size = object_chunk_size;
    om_config_1.push_timeout_ms = push_timeout_ms;
    om_config_1.object_manager_port = 0;
    om_config_1.rpc_service_threads_number = 3;
    server1.reset(new MockServer(main_service, om_config_1, gcs_client_1));

    // start second server
    gcs_client_2 =
        std::shared_ptr<gcs::RedisGcsClient>(new gcs::RedisGcsClient(client_options));
    RAY_CHECK_OK(gcs_client_2->Connect(main_service));
    ObjectManagerConfig om_config_2;
    om_config_2.store_socket_name = store_id_2;
    om_config_2.pull_timeout_ms = pull_timeout_ms;
    om_config_2.object_chunk_size = object_chunk_size;
    om_config_2.push_timeout_ms = push_timeout_ms;
    om_config_2.object_manager_port = 0;
    om_config_2.rpc_service_threads_number = 3;
    server2.reset(new MockServer(main_service, om_config_2, gcs_client_2));

    // connect to stores.
    RAY_ARROW_CHECK_OK(client1.Connect(store_id_1));
    RAY_ARROW_CHECK_OK(client2.Connect(store_id_2));
  }

  void TearDown() {
    arrow::Status client1_status = client1.Disconnect();
    arrow::Status client2_status = client2.Disconnect();
    ASSERT_TRUE(client1_status.ok() && client2_status.ok());

    gcs_client_1->Disconnect();
    gcs_client_2->Disconnect();

    this->server1.reset();
    this->server2.reset();

    StopStore(store_id_1);
    StopStore(store_id_2);
  }

  ObjectID WriteDataToClient(plasma::PlasmaClient &client, int64_t data_size) {
    return WriteDataToClient(client, data_size, ObjectID::FromRandom());
  }

  ObjectID WriteDataToClient(plasma::PlasmaClient &client, int64_t data_size,
                             ObjectID object_id) {
    RAY_LOG(DEBUG) << "ObjectID Created: " << object_id;
    uint8_t metadata[] = {5};
    int64_t metadata_size = sizeof(metadata);
    std::shared_ptr<Buffer> data;
    RAY_ARROW_CHECK_OK(
        client.Create(object_id.ToPlasmaId(), data_size, metadata, metadata_size, &data));
    RAY_ARROW_CHECK_OK(client.Seal(object_id.ToPlasmaId()));
    return object_id;
  }

  void object_added_handler_1(ObjectID object_id) { v1.push_back(object_id); };

  void object_added_handler_2(ObjectID object_id) { v2.push_back(object_id); };

 protected:
  std::thread p;
  boost::asio::io_service main_service;
  std::shared_ptr<gcs::RedisGcsClient> gcs_client_1;
  std::shared_ptr<gcs::RedisGcsClient> gcs_client_2;
  std::unique_ptr<MockServer> server1;
  std::unique_ptr<MockServer> server2;

  plasma::PlasmaClient client1;
  plasma::PlasmaClient client2;
  std::vector<ObjectID> v1;
  std::vector<ObjectID> v2;

  std::string store_id_1;
  std::string store_id_2;

  unsigned int push_timeout_ms;

  uint64_t object_chunk_size = static_cast<uint64_t>(std::pow(10, 3));
};

class TestObjectManager : public TestObjectManagerBase {
 public:
  int current_wait_test = -1;
  int num_connected_clients = 0;
  ClientID node_id_1;
  ClientID node_id_2;

  ObjectID created_object_id1;
  ObjectID created_object_id2;

  std::unique_ptr<boost::asio::deadline_timer> timer;

  void WaitConnections() {
    node_id_1 = gcs_client_1->Nodes().GetSelfId();
    node_id_2 = gcs_client_2->Nodes().GetSelfId();
    RAY_CHECK_OK(gcs_client_1->Nodes().AsyncSubscribeToNodeChange(
        [this](const ClientID &node_id, const GcsNodeInfo &data) {
          if (node_id == node_id_1 || node_id == node_id_2) {
            num_connected_clients += 1;
          }
          if (num_connected_clients == 2) {
            StartTests();
          }
        },
        nullptr));
  }

  void StartTests() {
    TestConnections();
    TestNotifications();
  }

  void TestNotifications() {
    ray::Status status = ray::Status::OK();
    status = server1->object_manager_.SubscribeObjAdded(
        [this](const object_manager::protocol::ObjectInfoT &object_info) {
          object_added_handler_1(ObjectID::FromBinary(object_info.object_id));
          NotificationTestCompleteIfSatisfied();
        });
    RAY_CHECK_OK(status);
    status = server2->object_manager_.SubscribeObjAdded(
        [this](const object_manager::protocol::ObjectInfoT &object_info) {
          object_added_handler_2(ObjectID::FromBinary(object_info.object_id));
          NotificationTestCompleteIfSatisfied();
        });
    RAY_CHECK_OK(status);

    size_t data_size = 1000000;

    // dummy_id is not local. The push function will timeout.
    ObjectID dummy_id = ObjectID::FromRandom();
    server1->object_manager_.Push(dummy_id, gcs_client_2->Nodes().GetSelfId());

    created_object_id1 = ObjectID::FromRandom();
    WriteDataToClient(client1, data_size, created_object_id1);
    // Server1 holds Object1 so this Push call will success.
    server1->object_manager_.Push(created_object_id1, gcs_client_2->Nodes().GetSelfId());

    // This timer is used to guarantee that the Push function for dummy_id will timeout.
    timer.reset(new boost::asio::deadline_timer(main_service));
    auto period = boost::posix_time::milliseconds(push_timeout_ms + 10);
    timer->expires_from_now(period);
    created_object_id2 = ObjectID::FromRandom();
    timer->async_wait([this, data_size](const boost::system::error_code &error) {
      WriteDataToClient(client2, data_size, created_object_id2);
    });
  }

  void NotificationTestCompleteIfSatisfied() {
    size_t num_expected_objects1 = 1;
    size_t num_expected_objects2 = 2;
    if (v1.size() == num_expected_objects1 && v2.size() == num_expected_objects2) {
      SubscribeObjectThenWait();
    }
  }

  void SubscribeObjectThenWait() {
    int data_size = 100;
    // Test to ensure Wait works properly during an active subscription to the same
    // object.
    ObjectID object_1 = WriteDataToClient(client2, data_size);
    ObjectID object_2 = WriteDataToClient(client2, data_size);
    UniqueID sub_id = ray::UniqueID::FromRandom();

    RAY_CHECK_OK(server1->object_manager_.object_directory_->SubscribeObjectLocations(
        sub_id, object_1,
        [this, sub_id, object_1, object_2](
            const ray::ObjectID &object_id,
            const std::unordered_set<ray::ClientID> &clients) {
          if (!clients.empty()) {
            TestWaitWhileSubscribed(sub_id, object_1, object_2);
          }
        }));
  }

  void TestWaitWhileSubscribed(UniqueID sub_id, ObjectID object_1, ObjectID object_2) {
    int required_objects = 1;
    int timeout_ms = 1000;

    std::vector<ObjectID> object_ids = {object_1, object_2};
    boost::posix_time::ptime start_time = boost::posix_time::second_clock::local_time();

    UniqueID wait_id = UniqueID::FromRandom();

    RAY_CHECK_OK(server1->object_manager_.AddWaitRequest(
        wait_id, object_ids, timeout_ms, required_objects, false,
        [this, sub_id, object_1, object_ids, start_time](
            const std::vector<ray::ObjectID> &found,
            const std::vector<ray::ObjectID> &remaining) {
          int64_t elapsed = (boost::posix_time::second_clock::local_time() - start_time)
                                .total_milliseconds();
          RAY_LOG(DEBUG) << "elapsed " << elapsed;
          RAY_LOG(DEBUG) << "found " << found.size();
          RAY_LOG(DEBUG) << "remaining " << remaining.size();
          RAY_CHECK(found.size() == 1);
          // There's nothing more to test. A check will fail if unexpected behavior is
          // triggered.
          RAY_CHECK_OK(
              server1->object_manager_.object_directory_->UnsubscribeObjectLocations(
                  sub_id, object_1));
          NextWaitTest();
        }));

    // Skip lookups and rely on Subscribe only to test subscribe interaction.
    server1->object_manager_.SubscribeRemainingWaitObjects(wait_id);
  }

  void NextWaitTest() {
    int data_size = 600;
    current_wait_test += 1;
    switch (current_wait_test) {
    case 0: {
      // Ensure timeout_ms = 0 is handled correctly.
      // Out of 5 objects, we expect 3 ready objects and 2 remaining objects.
      TestWait(data_size, 5, 3, /*timeout_ms=*/0, false, false);
    } break;
    case 1: {
      // Ensure timeout_ms = 1000 is handled correctly.
      // Out of 5 objects, we expect 3 ready objects and 2 remaining objects.
      TestWait(data_size, 5, 3, wait_timeout_ms, false, false);
    } break;
    case 2: {
      // Generate objects locally to ensure local object code-path works properly.
      // Out of 5 objects, we expect 3 ready objects and 2 remaining objects.
      TestWait(data_size, 5, 3, wait_timeout_ms, false, /*test_local=*/true);
    } break;
    case 3: {
      // Wait on an object that's never registered with GCS to ensure timeout works
      // properly.
      TestWait(data_size, /*num_objects=*/5, /*required_objects=*/6, wait_timeout_ms,
               /*include_nonexistent=*/true, false);
    } break;
    case 4: {
      // Ensure infinite time code-path works properly.
      TestWait(data_size, 5, 5, /*timeout_ms=*/-1, false, false);
    } break;
    }
  }

  void TestWait(int data_size, int num_objects, uint64_t required_objects, int timeout_ms,
                bool include_nonexistent, bool test_local) {
    std::vector<ObjectID> object_ids;
    for (int i = -1; ++i < num_objects;) {
      ObjectID oid;
      if (test_local) {
        oid = WriteDataToClient(client1, data_size);
      } else {
        oid = WriteDataToClient(client2, data_size);
      }
      object_ids.push_back(oid);
    }
    if (include_nonexistent) {
      num_objects += 1;
      object_ids.push_back(ObjectID::FromRandom());
    }

    boost::posix_time::ptime start_time = boost::posix_time::second_clock::local_time();
    RAY_CHECK_OK(server1->object_manager_.Wait(
        object_ids, timeout_ms, required_objects, false,
        [this, object_ids, num_objects, timeout_ms, required_objects, start_time](
            const std::vector<ray::ObjectID> &found,
            const std::vector<ray::ObjectID> &remaining) {
          int64_t elapsed = (boost::posix_time::second_clock::local_time() - start_time)
                                .total_milliseconds();
          RAY_LOG(DEBUG) << "elapsed " << elapsed;
          RAY_LOG(DEBUG) << "found " << found.size();
          RAY_LOG(DEBUG) << "remaining " << remaining.size();

          // Ensure object order is preserved for all invocations.
          size_t j = 0;
          size_t k = 0;
          for (size_t i = 0; i < object_ids.size(); ++i) {
            ObjectID oid = object_ids[i];
            // Make sure the object is in either the found vector or the remaining vector.
            if (j < found.size() && found[j] == oid) {
              j += 1;
            }
            if (k < remaining.size() && remaining[k] == oid) {
              k += 1;
            }
          }
          if (!found.empty()) {
            ASSERT_EQ(j, found.size());
          }
          if (!remaining.empty()) {
            ASSERT_EQ(k, remaining.size());
          }

          switch (current_wait_test) {
          case 0: {
            // Ensure timeout_ms = 0 returns expected number of found and remaining
            // objects.
            ASSERT_TRUE(found.size() <= required_objects);
            ASSERT_TRUE(static_cast<int>(found.size() + remaining.size()) == num_objects);
            NextWaitTest();
          } break;
          case 1: {
            // Ensure lookup succeeds as expected when timeout_ms = 1000.
            ASSERT_TRUE(found.size() >= required_objects);
            ASSERT_TRUE(static_cast<int>(found.size() + remaining.size()) == num_objects);
            NextWaitTest();
          } break;
          case 2: {
            // Ensure lookup succeeds as expected when objects are local.
            ASSERT_TRUE(found.size() >= required_objects);
            ASSERT_TRUE(static_cast<int>(found.size() + remaining.size()) == num_objects);
            NextWaitTest();
          } break;
          case 3: {
            // Ensure lookup returns after timeout_ms elapses when one object doesn't
            // exist.
            ASSERT_TRUE(elapsed >= timeout_ms);
            ASSERT_TRUE(static_cast<int>(found.size() + remaining.size()) == num_objects);
            NextWaitTest();
          } break;
          case 4: {
            // Ensure timeout_ms = -1 works properly.
            ASSERT_TRUE(static_cast<int>(found.size()) == num_objects);
            ASSERT_TRUE(remaining.size() == 0);
            TestWaitComplete();
          } break;
          }
        }));
  }

  void TestWaitComplete() { main_service.stop(); }

  void TestConnections() {
    RAY_LOG(DEBUG) << "\n"
                   << "Server node ids:"
                   << "\n";
    auto data = gcs_client_1->Nodes().Get(node_id_1);
    RAY_LOG(DEBUG) << (ClientID::FromBinary(data->node_id()).IsNil());
    RAY_LOG(DEBUG) << "Server 1 NodeID=" << ClientID::FromBinary(data->node_id());
    RAY_LOG(DEBUG) << "Server 1 NodeIp=" << data->node_manager_address();
    RAY_LOG(DEBUG) << "Server 1 NodePort=" << data->node_manager_port();
    ASSERT_EQ(node_id_1, ClientID::FromBinary(data->node_id()));
    auto data2 = gcs_client_1->Nodes().Get(node_id_2);
    RAY_LOG(DEBUG) << "Server 2 NodeID=" << ClientID::FromBinary(data2->node_id());
    RAY_LOG(DEBUG) << "Server 2 NodeIp=" << data2->node_manager_address();
    RAY_LOG(DEBUG) << "Server 2 NodePort=" << data2->node_manager_port();
    ASSERT_EQ(node_id_2, ClientID::FromBinary(data2->node_id()));
  }
};

TEST_F(TestObjectManager, StartTestObjectManager) {
  // TODO: Break this test suite into unit tests.
  auto AsyncStartTests = main_service.wrap([this]() { WaitConnections(); });
  AsyncStartTests();
  main_service.run();
}

}  // namespace ray

int main(int argc, char **argv) {
  ::testing::InitGoogleTest(&argc, argv);
  store_executable = std::string(argv[1]);
  wait_timeout_ms = std::stoi(std::string(argv[2]));
  return RUN_ALL_TESTS();
}<|MERGE_RESOLUTION|>--- conflicted
+++ resolved
@@ -48,12 +48,7 @@
     node_info.set_node_manager_port(object_manager_port);
     node_info.set_object_manager_port(object_manager_port);
 
-<<<<<<< HEAD
-    ray::Status status = gcs_client_->client_table().Connect(node_info);
-=======
     ray::Status status = gcs_client_->Nodes().RegisterSelf(node_info);
-    object_manager_.RegisterGcs();
->>>>>>> cfb5934c
     return status;
   }
 
