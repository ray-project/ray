#include <chrono>
#include <iostream>
#include <random>
#include <thread>

#include "gtest/gtest.h"

#include "ray/object_manager/object_manager.h"

namespace ray {

std::string store_executable;

static inline void flushall_redis(void) {
  redisContext *context = redisConnect("127.0.0.1", 6379);
  freeReplyObject(redisCommand(context, "FLUSHALL"));
  redisFree(context);
}

int64_t current_time_ms() {
  std::chrono::milliseconds ms_since_epoch =
      std::chrono::duration_cast<std::chrono::milliseconds>(
          std::chrono::steady_clock::now().time_since_epoch());
  return ms_since_epoch.count();
}

class MockServer {
 public:
  MockServer(boost::asio::io_service &main_service,
             std::unique_ptr<boost::asio::io_service> object_manager_service,
             const ObjectManagerConfig &object_manager_config,
             std::shared_ptr<gcs::AsyncGcsClient> gcs_client)
      : object_manager_acceptor_(
            main_service, boost::asio::ip::tcp::endpoint(boost::asio::ip::tcp::v4(), 0)),
        object_manager_socket_(main_service),
        gcs_client_(gcs_client),
        object_manager_(main_service, std::move(object_manager_service),
                        object_manager_config, gcs_client) {
    RAY_CHECK_OK(RegisterGcs(main_service));
    // Start listening for clients.
    DoAcceptObjectManager();
  }

  ~MockServer() { RAY_CHECK_OK(gcs_client_->client_table().Disconnect()); }

 private:
  ray::Status RegisterGcs(boost::asio::io_service &io_service) {
    RAY_RETURN_NOT_OK(gcs_client_->Connect("127.0.0.1", 6379));
    RAY_RETURN_NOT_OK(gcs_client_->Attach(io_service));

    boost::asio::ip::tcp::endpoint endpoint = object_manager_acceptor_.local_endpoint();
    std::string ip = endpoint.address().to_string();
    unsigned short object_manager_port = endpoint.port();

    ClientTableDataT client_info = gcs_client_->client_table().GetLocalClient();
    client_info.node_manager_address = ip;
    client_info.node_manager_port = object_manager_port;
    client_info.object_manager_port = object_manager_port;
    return gcs_client_->client_table().Connect(client_info);
  }

  void DoAcceptObjectManager() {
    object_manager_acceptor_.async_accept(
        object_manager_socket_, boost::bind(&MockServer::HandleAcceptObjectManager, this,
                                            boost::asio::placeholders::error));
  }

  void HandleAcceptObjectManager(const boost::system::error_code &error) {
    ClientHandler<boost::asio::ip::tcp> client_handler =
        [this](std::shared_ptr<TcpClientConnection> client) {
          object_manager_.ProcessNewClient(client);
        };
    MessageHandler<boost::asio::ip::tcp> message_handler = [this](
        std::shared_ptr<TcpClientConnection> client, int64_t message_type,
        const uint8_t *message) {
      object_manager_.ProcessClientMessage(client, message_type, message);
    };
    // Accept a new local client and dispatch it to the node manager.
    auto new_connection = TcpClientConnection::Create(client_handler, message_handler,
                                                      std::move(object_manager_socket_));
    DoAcceptObjectManager();
  }

  friend class StressTestObjectManager;

  boost::asio::ip::tcp::acceptor object_manager_acceptor_;
  boost::asio::ip::tcp::socket object_manager_socket_;
  std::shared_ptr<gcs::AsyncGcsClient> gcs_client_;
  ObjectManager object_manager_;
};

class TestObjectManagerBase : public ::testing::Test {
 public:
  TestObjectManagerBase() {}

  std::string StartStore(const std::string &id) {
    std::string store_id = "/tmp/store";
    store_id = store_id + id;
    std::string store_pid = store_id + ".pid";
    std::string plasma_command = store_executable + " -m 1000000000 -s " + store_id +
                                 " 1> /dev/null 2> /dev/null &" + " echo $! > " +
                                 store_pid;

    RAY_LOG(DEBUG) << plasma_command;
    int ec = system(plasma_command.c_str());
    RAY_CHECK(ec == 0);
    sleep(1);
    return store_id;
  }

  void StopStore(std::string store_id) {
    std::string store_pid = store_id + ".pid";
    std::string kill_1 = "kill -9 `cat " + store_pid + "`";
    int s = system(kill_1.c_str());
    ASSERT_TRUE(!s);
  }

  void SetUp() {
    flushall_redis();

    object_manager_service_1.reset(new boost::asio::io_service());
    object_manager_service_2.reset(new boost::asio::io_service());

    // start store
    store_id_1 = StartStore(UniqueID::from_random().hex());
    store_id_2 = StartStore(UniqueID::from_random().hex());

    // start first server
    gcs_client_1 = std::shared_ptr<gcs::AsyncGcsClient>(new gcs::AsyncGcsClient());
    ObjectManagerConfig om_config_1;
<<<<<<< HEAD
    om_config_1.store_socket_name = store_id_1;
    om_config_1.num_threads = 4;
    om_config_1.max_sends = 2;
    om_config_1.max_receives = 2;
    om_config_1.object_chunk_size = static_cast<uint64_t>(std::pow(10, 9));
=======
    om_config_1.store_socket_name = store_sock_1;
    om_config_1.max_sends = 2;
    om_config_1.max_receives = 2;
>>>>>>> 6a84b1f2
    server1.reset(new MockServer(main_service, std::move(object_manager_service_1),
                                 om_config_1, gcs_client_1));

    // start second server
    gcs_client_2 = std::shared_ptr<gcs::AsyncGcsClient>(new gcs::AsyncGcsClient());
    ObjectManagerConfig om_config_2;
<<<<<<< HEAD
    om_config_2.store_socket_name = store_id_2;
    om_config_2.num_threads = 4;
    om_config_2.max_sends = 2;
    om_config_2.max_receives = 2;
    om_config_2.object_chunk_size = static_cast<uint64_t>(std::pow(10, 9));
=======
    om_config_2.store_socket_name = store_sock_2;
    om_config_2.max_sends = 2;
    om_config_2.max_receives = 2;
>>>>>>> 6a84b1f2
    server2.reset(new MockServer(main_service, std::move(object_manager_service_2),
                                 om_config_2, gcs_client_2));

    // connect to stores.
    ARROW_CHECK_OK(client1.Connect(store_id_1, "", PLASMA_DEFAULT_RELEASE_DELAY));
    ARROW_CHECK_OK(client2.Connect(store_id_2, "", PLASMA_DEFAULT_RELEASE_DELAY));
  }

  void TearDown() {
    arrow::Status client1_status = client1.Disconnect();
    arrow::Status client2_status = client2.Disconnect();
    ASSERT_TRUE(client1_status.ok() && client2_status.ok());

    this->server1.reset();
    this->server2.reset();

    StopStore(store_id_1);
    StopStore(store_id_2);
  }

  ObjectID WriteDataToClient(plasma::PlasmaClient &client, int64_t data_size) {
    ObjectID object_id = ObjectID::from_random();
    RAY_LOG(DEBUG) << "ObjectID Created: " << object_id;
    uint8_t metadata[] = {5};
    int64_t metadata_size = sizeof(metadata);
    std::shared_ptr<Buffer> data;
    ARROW_CHECK_OK(client.Create(object_id.to_plasma_id(), data_size, metadata,
                                 metadata_size, &data));
    ARROW_CHECK_OK(client.Seal(object_id.to_plasma_id()));
    return object_id;
  }

  void object_added_handler_1(ObjectID object_id) { v1.push_back(object_id); };

  void object_added_handler_2(ObjectID object_id) { v2.push_back(object_id); };

 protected:
  std::thread p;
  boost::asio::io_service main_service;
  std::unique_ptr<boost::asio::io_service> object_manager_service_1;
  std::unique_ptr<boost::asio::io_service> object_manager_service_2;
  std::shared_ptr<gcs::AsyncGcsClient> gcs_client_1;
  std::shared_ptr<gcs::AsyncGcsClient> gcs_client_2;
  std::unique_ptr<MockServer> server1;
  std::unique_ptr<MockServer> server2;

  plasma::PlasmaClient client1;
  plasma::PlasmaClient client2;
  std::vector<ObjectID> v1;
  std::vector<ObjectID> v2;

  std::string store_id_1;
  std::string store_id_2;
};

class StressTestObjectManager : public TestObjectManagerBase {
 public:
  enum TransferPattern {
    PUSH_A_B,
    PUSH_B_A,
    BIDIRECTIONAL_PUSH,
    PULL_A_B,
    PULL_B_A,
    BIDIRECTIONAL_PULL,
    BIDIRECTIONAL_PULL_VARIABLE_DATA_SIZE,
  };

  int async_loop_index = -1;
  uint num_expected_objects;

  std::vector<TransferPattern> async_loop_patterns = {
      PUSH_A_B,
      PUSH_B_A,
      BIDIRECTIONAL_PUSH,
      PULL_A_B,
      PULL_B_A,
      BIDIRECTIONAL_PULL,
      BIDIRECTIONAL_PULL_VARIABLE_DATA_SIZE};

  int num_connected_clients = 0;

  ClientID client_id_1;
  ClientID client_id_2;

  int64_t start_time;

  void WaitConnections() {
    client_id_1 = gcs_client_1->client_table().GetLocalClientId();
    client_id_2 = gcs_client_2->client_table().GetLocalClientId();
    gcs_client_1->client_table().RegisterClientAddedCallback([this](
        gcs::AsyncGcsClient *client, const ClientID &id, const ClientTableDataT &data) {
      ClientID parsed_id = ClientID::from_binary(data.client_id);
      if (parsed_id == client_id_1 || parsed_id == client_id_2) {
        num_connected_clients += 1;
      }
      if (num_connected_clients == 2) {
        StartTests();
      }
    });
  }

  void StartTests() {
    TestConnections();
    AddTransferTestHandlers();
    TransferTestNext();
  }

  void AddTransferTestHandlers() {
    ray::Status status = ray::Status::OK();
    status = server1->object_manager_.SubscribeObjAdded(
        [this](const ObjectInfoT &object_info) {
          object_added_handler_1(ObjectID::from_binary(object_info.object_id));
          if (v1.size() == num_expected_objects && v1.size() == v2.size()) {
            TransferTestComplete();
          }
        });
    RAY_CHECK_OK(status);
    status = server2->object_manager_.SubscribeObjAdded(
        [this](const ObjectInfoT &object_info) {
          object_added_handler_2(ObjectID::from_binary(object_info.object_id));
          if (v2.size() == num_expected_objects && v1.size() == v2.size()) {
            TransferTestComplete();
          }
        });
    RAY_CHECK_OK(status);
  }

  void TransferTestNext() {
    async_loop_index += 1;
    if ((uint)async_loop_index < async_loop_patterns.size()) {
      TransferPattern pattern = async_loop_patterns[async_loop_index];
<<<<<<< HEAD
      TransferTestExecute(100, 3 * std::pow(10, 4) - 1, pattern);
=======
      TransferTestExecute(100, 100, pattern);
>>>>>>> 6a84b1f2
    } else {
      main_service.stop();
    }
  }

  plasma::ObjectBuffer GetObject(plasma::PlasmaClient &client, ObjectID &object_id) {
    plasma::ObjectBuffer object_buffer;
    plasma::ObjectID plasma_id = object_id.to_plasma_id();
    ARROW_CHECK_OK(client.Get(&plasma_id, 1, 0, &object_buffer));
    return object_buffer;
  }

  static unsigned char *GetDigest(plasma::PlasmaClient &client, ObjectID &object_id) {
    const int64_t size = sizeof(uint64_t);
    static unsigned char digest_1[size];
    ARROW_CHECK_OK(client.Hash(object_id.to_plasma_id(), &digest_1[0]));
    return digest_1;
  }

  void CompareObjects(ObjectID &object_id_1, ObjectID &object_id_2) {
    plasma::ObjectBuffer object_buffer_1 = GetObject(client1, object_id_1);
    plasma::ObjectBuffer object_buffer_2 = GetObject(client2, object_id_2);
    uint8_t *data_1 = const_cast<uint8_t *>(object_buffer_1.data->data());
    uint8_t *data_2 = const_cast<uint8_t *>(object_buffer_2.data->data());
    ASSERT_EQ(object_buffer_1.data->size(), object_buffer_2.data_size);
    ASSERT_EQ(object_buffer_1.metadata_size, object_buffer_2.metadata_size);
    int64_t total_size = object_buffer_1.data->size() + object_buffer_1.metadata_size;
    RAY_LOG(DEBUG) << "total_size " << total_size;
    for (int i = -1; ++i < total_size;) {
      ASSERT_TRUE(data_1[i] == data_2[i]);
    }
  }

  void CompareHashes(ObjectID &object_id_1, ObjectID &object_id_2) {
    const int64_t size = sizeof(uint64_t);
    static unsigned char *digest_1 = GetDigest(client1, object_id_1);
    static unsigned char *digest_2 = GetDigest(client2, object_id_2);
    for (int i = -1; ++i < size;) {
      ASSERT_TRUE(digest_1[i] == digest_2[i]);
    }
  }

  void TransferTestComplete() {
    int64_t elapsed = current_time_ms() - start_time;
    RAY_LOG(INFO) << "TransferTestComplete: " << async_loop_patterns[async_loop_index]
                  << " " << v1.size() << " " << elapsed;
    ASSERT_TRUE(v1.size() == v2.size());
    for (uint i = 0; i < v1.size(); ++i) {
      ASSERT_TRUE(std::find(v1.begin(), v1.end(), v2[i]) != v1.end());
    }

    // Compare objects and their hashes.
    for (uint i = 0; i < v1.size(); ++i) {
      ObjectID object_id_2 = v2[i];
      ObjectID object_id_1 =
          v1[std::distance(v1.begin(), std::find(v1.begin(), v1.end(), v2[i]))];
      CompareHashes(object_id_1, object_id_2);
      CompareObjects(object_id_1, object_id_2);
    }

    v1.clear();
    v2.clear();
    TransferTestNext();
  }

  void TransferTestExecute(int num_trials, int64_t data_size,
                           TransferPattern transfer_pattern) {
    ClientID client_id_1 = gcs_client_1->client_table().GetLocalClientId();
    ClientID client_id_2 = gcs_client_2->client_table().GetLocalClientId();

    ray::Status status = ray::Status::OK();

    if (transfer_pattern == BIDIRECTIONAL_PULL ||
        transfer_pattern == BIDIRECTIONAL_PUSH ||
        transfer_pattern == BIDIRECTIONAL_PULL_VARIABLE_DATA_SIZE) {
      num_expected_objects = (uint)2 * num_trials;
    } else {
      num_expected_objects = (uint)num_trials;
    }

    start_time = current_time_ms();

    switch (transfer_pattern) {
    case PUSH_A_B: {
      for (int i = -1; ++i < num_trials;) {
        ObjectID oid1 = WriteDataToClient(client1, data_size);
        status = server1->object_manager_.Push(oid1, client_id_2);
      }
    } break;
    case PUSH_B_A: {
      for (int i = -1; ++i < num_trials;) {
        ObjectID oid2 = WriteDataToClient(client2, data_size);
        status = server2->object_manager_.Push(oid2, client_id_1);
      }
    } break;
    case BIDIRECTIONAL_PUSH: {
      for (int i = -1; ++i < num_trials;) {
        ObjectID oid1 = WriteDataToClient(client1, data_size);
        status = server1->object_manager_.Push(oid1, client_id_2);
        ObjectID oid2 = WriteDataToClient(client2, data_size);
        status = server2->object_manager_.Push(oid2, client_id_1);
      }
    } break;
    case PULL_A_B: {
      for (int i = -1; ++i < num_trials;) {
        ObjectID oid1 = WriteDataToClient(client1, data_size);
        status = server2->object_manager_.Pull(oid1);
      }
    } break;
    case PULL_B_A: {
      for (int i = -1; ++i < num_trials;) {
        ObjectID oid2 = WriteDataToClient(client2, data_size);
        status = server1->object_manager_.Pull(oid2);
      }
    } break;
    case BIDIRECTIONAL_PULL: {
      for (int i = -1; ++i < num_trials;) {
        ObjectID oid1 = WriteDataToClient(client1, data_size);
        status = server2->object_manager_.Pull(oid1);
        ObjectID oid2 = WriteDataToClient(client2, data_size);
        status = server1->object_manager_.Pull(oid2);
      }
    } break;
    case BIDIRECTIONAL_PULL_VARIABLE_DATA_SIZE: {
      std::random_device rd;
      std::mt19937 gen(rd());
      std::uniform_int_distribution<> dis(1, 50);
      for (int i = -1; ++i < num_trials;) {
        ObjectID oid1 = WriteDataToClient(client1, data_size + dis(gen));
        status = server2->object_manager_.Pull(oid1);
        ObjectID oid2 = WriteDataToClient(client2, data_size + dis(gen));
        status = server1->object_manager_.Pull(oid2);
      }
    } break;
    default: {
      RAY_LOG(FATAL) << "No case for transfer_pattern " << transfer_pattern;
    } break;
    }
  }

  void TestConnections() {
    RAY_LOG(DEBUG) << "\n"
                   << "Server client ids:"
                   << "\n";
    ClientID client_id_1 = gcs_client_1->client_table().GetLocalClientId();
    ClientID client_id_2 = gcs_client_2->client_table().GetLocalClientId();
    RAY_LOG(DEBUG) << "Server 1: " << client_id_1 << "\n"
                   << "Server 2: " << client_id_2;

    RAY_LOG(DEBUG) << "\n"
                   << "All connected clients:"
                   << "\n";
    const ClientTableDataT &data = gcs_client_1->client_table().GetClient(client_id_1);
    RAY_LOG(DEBUG) << "ClientID=" << ClientID::from_binary(data.client_id) << "\n"
                   << "ClientIp=" << data.node_manager_address << "\n"
                   << "ClientPort=" << data.node_manager_port;
    const ClientTableDataT &data2 = gcs_client_1->client_table().GetClient(client_id_2);
    RAY_LOG(DEBUG) << "ClientID=" << ClientID::from_binary(data2.client_id) << "\n"
                   << "ClientIp=" << data2.node_manager_address << "\n"
                   << "ClientPort=" << data2.node_manager_port;
  }
};

TEST_F(StressTestObjectManager, StartStressTestObjectManager) {
  auto AsyncStartTests = main_service.wrap([this]() { WaitConnections(); });
  AsyncStartTests();
  main_service.run();
}

}  // namespace ray

int main(int argc, char **argv) {
  ::testing::InitGoogleTest(&argc, argv);
  ray::store_executable = std::string(argv[1]);
  return RUN_ALL_TESTS();
}<|MERGE_RESOLUTION|>--- conflicted
+++ resolved
@@ -128,34 +128,20 @@
     // start first server
     gcs_client_1 = std::shared_ptr<gcs::AsyncGcsClient>(new gcs::AsyncGcsClient());
     ObjectManagerConfig om_config_1;
-<<<<<<< HEAD
     om_config_1.store_socket_name = store_id_1;
-    om_config_1.num_threads = 4;
     om_config_1.max_sends = 2;
     om_config_1.max_receives = 2;
-    om_config_1.object_chunk_size = static_cast<uint64_t>(std::pow(10, 9));
-=======
-    om_config_1.store_socket_name = store_sock_1;
-    om_config_1.max_sends = 2;
-    om_config_1.max_receives = 2;
->>>>>>> 6a84b1f2
+    om_config_1.object_chunk_size = static_cast<uint64_t>(std::pow(10, 3));
     server1.reset(new MockServer(main_service, std::move(object_manager_service_1),
                                  om_config_1, gcs_client_1));
 
     // start second server
     gcs_client_2 = std::shared_ptr<gcs::AsyncGcsClient>(new gcs::AsyncGcsClient());
     ObjectManagerConfig om_config_2;
-<<<<<<< HEAD
     om_config_2.store_socket_name = store_id_2;
-    om_config_2.num_threads = 4;
     om_config_2.max_sends = 2;
     om_config_2.max_receives = 2;
-    om_config_2.object_chunk_size = static_cast<uint64_t>(std::pow(10, 9));
-=======
-    om_config_2.store_socket_name = store_sock_2;
-    om_config_2.max_sends = 2;
-    om_config_2.max_receives = 2;
->>>>>>> 6a84b1f2
+    om_config_2.object_chunk_size = static_cast<uint64_t>(std::pow(10, 3));
     server2.reset(new MockServer(main_service, std::move(object_manager_service_2),
                                  om_config_2, gcs_client_2));
 
@@ -287,11 +273,7 @@
     async_loop_index += 1;
     if ((uint)async_loop_index < async_loop_patterns.size()) {
       TransferPattern pattern = async_loop_patterns[async_loop_index];
-<<<<<<< HEAD
-      TransferTestExecute(100, 3 * std::pow(10, 4) - 1, pattern);
-=======
-      TransferTestExecute(100, 100, pattern);
->>>>>>> 6a84b1f2
+      TransferTestExecute(100, 3 * std::pow(10, 3) - 1, pattern);
     } else {
       main_service.stop();
     }
