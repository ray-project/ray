#include <chrono>
#include <iostream>
#include <random>
#include <thread>

#include "gtest/gtest.h"

#include "ray/object_manager/object_manager.h"

namespace ray {

std::string store_executable;

static inline void flushall_redis(void) {
  redisContext *context = redisConnect("127.0.0.1", 6379);
  freeReplyObject(redisCommand(context, "FLUSHALL"));
  redisFree(context);
}

int64_t current_time_ms() {
  std::chrono::milliseconds ms_since_epoch =
      std::chrono::duration_cast<std::chrono::milliseconds>(
          std::chrono::steady_clock::now().time_since_epoch());
  return ms_since_epoch.count();
}

class MockServer {
 public:
  MockServer(boost::asio::io_service &main_service,
             std::unique_ptr<boost::asio::io_service> object_manager_service,
             const ObjectManagerConfig &object_manager_config,
             std::shared_ptr<gcs::AsyncGcsClient> gcs_client)
      : object_manager_acceptor_(
            main_service, boost::asio::ip::tcp::endpoint(boost::asio::ip::tcp::v4(), 0)),
        object_manager_socket_(main_service),
        gcs_client_(gcs_client),
        object_manager_(main_service, std::move(object_manager_service),
                        object_manager_config, gcs_client) {
    RAY_CHECK_OK(RegisterGcs(main_service));
    // Start listening for clients.
    DoAcceptObjectManager();
  }

  ~MockServer() { RAY_CHECK_OK(gcs_client_->client_table().Disconnect()); }

 private:
  ray::Status RegisterGcs(boost::asio::io_service &io_service) {
    RAY_RETURN_NOT_OK(gcs_client_->Connect("127.0.0.1", 6379));
    RAY_RETURN_NOT_OK(gcs_client_->Attach(io_service));

    boost::asio::ip::tcp::endpoint endpoint = object_manager_acceptor_.local_endpoint();
    std::string ip = endpoint.address().to_string();
    unsigned short object_manager_port = endpoint.port();

    ClientTableDataT client_info = gcs_client_->client_table().GetLocalClient();
    client_info.node_manager_address = ip;
    client_info.node_manager_port = object_manager_port;
    client_info.object_manager_port = object_manager_port;
    return gcs_client_->client_table().Connect(client_info);
  }

  void DoAcceptObjectManager() {
    object_manager_acceptor_.async_accept(
        object_manager_socket_, boost::bind(&MockServer::HandleAcceptObjectManager, this,
                                            boost::asio::placeholders::error));
  }

  void HandleAcceptObjectManager(const boost::system::error_code &error) {
    ClientHandler<boost::asio::ip::tcp> client_handler =
        [this](std::shared_ptr<TcpClientConnection> client) {
          object_manager_.ProcessNewClient(client);
        };
    MessageHandler<boost::asio::ip::tcp> message_handler = [this](
        std::shared_ptr<TcpClientConnection> client, int64_t message_type,
        const uint8_t *message) {
      object_manager_.ProcessClientMessage(client, message_type, message);
    };
    // Accept a new local client and dispatch it to the node manager.
    auto new_connection = TcpClientConnection::Create(client_handler, message_handler,
                                                      std::move(object_manager_socket_));
    DoAcceptObjectManager();
  }

  friend class StressTestObjectManager;

  boost::asio::ip::tcp::acceptor object_manager_acceptor_;
  boost::asio::ip::tcp::socket object_manager_socket_;
  std::shared_ptr<gcs::AsyncGcsClient> gcs_client_;
  ObjectManager object_manager_;
};

class TestObjectManagerBase : public ::testing::Test {
 public:
  TestObjectManagerBase() {}

  std::string StartStore(const std::string &id) {
    std::string store_id = "/tmp/store";
    store_id = store_id + id;
    std::string store_pid = store_id + ".pid";
    std::string plasma_command = store_executable + " -m 1000000000 -s " + store_id +
                                 " 1> /dev/null 2> /dev/null &" + " echo $! > " +
                                 store_pid;

    RAY_LOG(DEBUG) << plasma_command;
    int ec = system(plasma_command.c_str());
    RAY_CHECK(ec == 0);
    sleep(1);
    return store_id;
  }

  void StopStore(std::string store_id) {
    std::string store_pid = store_id + ".pid";
    std::string kill_1 = "kill -9 `cat " + store_pid + "`";
    int s = system(kill_1.c_str());
    ASSERT_TRUE(!s);
  }

  void SetUp() {
    flushall_redis();

    object_manager_service_1.reset(new boost::asio::io_service());
    object_manager_service_2.reset(new boost::asio::io_service());

    // start store
    store_id_1 = StartStore(UniqueID::from_random().hex());
    store_id_2 = StartStore(UniqueID::from_random().hex());

    // start first server
    gcs_client_1 = std::shared_ptr<gcs::AsyncGcsClient>(new gcs::AsyncGcsClient());
    ObjectManagerConfig om_config_1;
    om_config_1.store_socket_name = store_id_1;
    om_config_1.num_threads = 4;
    om_config_1.max_sends = 2;
    om_config_1.max_receives = 2;
    om_config_1.object_chunk_size = static_cast<uint64_t>(std::pow(10, 9));
    server1.reset(new MockServer(main_service, std::move(object_manager_service_1),
                                 om_config_1, gcs_client_1));

    // start second server
    gcs_client_2 = std::shared_ptr<gcs::AsyncGcsClient>(new gcs::AsyncGcsClient());
    ObjectManagerConfig om_config_2;
    om_config_2.store_socket_name = store_id_2;
    om_config_2.num_threads = 4;
    om_config_2.max_sends = 2;
    om_config_2.max_receives = 2;
    om_config_2.object_chunk_size = static_cast<uint64_t>(std::pow(10, 9));
    server2.reset(new MockServer(main_service, std::move(object_manager_service_2),
                                 om_config_2, gcs_client_2));

    // connect to stores.
    ARROW_CHECK_OK(client1.Connect(store_id_1, "", PLASMA_DEFAULT_RELEASE_DELAY));
    ARROW_CHECK_OK(client2.Connect(store_id_2, "", PLASMA_DEFAULT_RELEASE_DELAY));
  }

  void TearDown() {
    arrow::Status client1_status = client1.Disconnect();
    arrow::Status client2_status = client2.Disconnect();
    ASSERT_TRUE(client1_status.ok() && client2_status.ok());

    this->server1.reset();
    this->server2.reset();

    StopStore(store_id_1);
    StopStore(store_id_2);
  }

  ObjectID WriteDataToClient(plasma::PlasmaClient &client, int64_t data_size) {
    ObjectID object_id = ObjectID::from_random();
    RAY_LOG(DEBUG) << "ObjectID Created: " << object_id;
    uint8_t metadata[] = {5};
    int64_t metadata_size = sizeof(metadata);
    std::shared_ptr<Buffer> data;
    ARROW_CHECK_OK(client.Create(object_id.to_plasma_id(), data_size, metadata,
                                 metadata_size, &data));
    ARROW_CHECK_OK(client.Seal(object_id.to_plasma_id()));
    return object_id;
  }

  void object_added_handler_1(ObjectID object_id) { v1.push_back(object_id); };

  void object_added_handler_2(ObjectID object_id) { v2.push_back(object_id); };

 protected:
  std::thread p;
  boost::asio::io_service main_service;
  std::unique_ptr<boost::asio::io_service> object_manager_service_1;
  std::unique_ptr<boost::asio::io_service> object_manager_service_2;
  std::shared_ptr<gcs::AsyncGcsClient> gcs_client_1;
  std::shared_ptr<gcs::AsyncGcsClient> gcs_client_2;
  std::unique_ptr<MockServer> server1;
  std::unique_ptr<MockServer> server2;

  plasma::PlasmaClient client1;
  plasma::PlasmaClient client2;
  std::vector<ObjectID> v1;
  std::vector<ObjectID> v2;

  std::string store_id_1;
  std::string store_id_2;
};

class StressTestObjectManager : public TestObjectManagerBase {
 public:
  enum TransferPattern {
    PUSH_A_B,
    PUSH_B_A,
    BIDIRECTIONAL_PUSH,
    PULL_A_B,
    PULL_B_A,
    BIDIRECTIONAL_PULL,
    BIDIRECTIONAL_PULL_VARIABLE_DATA_SIZE,
  };

  int async_loop_index = -1;
  uint num_expected_objects;

  std::vector<TransferPattern> async_loop_patterns = {
      PUSH_A_B,
      PUSH_B_A,
      BIDIRECTIONAL_PUSH,
      PULL_A_B,
      PULL_B_A,
      BIDIRECTIONAL_PULL,
      BIDIRECTIONAL_PULL_VARIABLE_DATA_SIZE};

  int num_connected_clients = 0;

  ClientID client_id_1;
  ClientID client_id_2;

  int64_t start_time;

  void WaitConnections() {
    client_id_1 = gcs_client_1->client_table().GetLocalClientId();
    client_id_2 = gcs_client_2->client_table().GetLocalClientId();
    gcs_client_1->client_table().RegisterClientAddedCallback([this](
        gcs::AsyncGcsClient *client, const ClientID &id, const ClientTableDataT &data) {
      ClientID parsed_id = ClientID::from_binary(data.client_id);
      if (parsed_id == client_id_1 || parsed_id == client_id_2) {
        num_connected_clients += 1;
      }
      if (num_connected_clients == 2) {
        StartTests();
      }
    });
  }

  void StartTests() {
    TestConnections();
    AddTransferTestHandlers();
    TransferTestNext();
  }

  void AddTransferTestHandlers() {
    ray::Status status = ray::Status::OK();
    status = server1->object_manager_.SubscribeObjAdded(
        [this](const ObjectInfoT &object_info) {
          object_added_handler_1(ObjectID::from_binary(object_info.object_id));
          if (v1.size() == num_expected_objects && v1.size() == v2.size()) {
            TransferTestComplete();
          }
        });
    RAY_CHECK_OK(status);
    status = server2->object_manager_.SubscribeObjAdded(
        [this](const ObjectInfoT &object_info) {
          object_added_handler_2(ObjectID::from_binary(object_info.object_id));
          if (v2.size() == num_expected_objects && v1.size() == v2.size()) {
            TransferTestComplete();
          }
        });
    RAY_CHECK_OK(status);
  }

  void TransferTestNext() {
    async_loop_index += 1;
    if ((uint)async_loop_index < async_loop_patterns.size()) {
      TransferPattern pattern = async_loop_patterns[async_loop_index];
      TransferTestExecute(100, 3 * std::pow(10, 4) - 1, pattern);
    } else {
      main_service.stop();
    }
  }

  plasma::ObjectBuffer GetObject(plasma::PlasmaClient &client, ObjectID &object_id) {
    plasma::ObjectBuffer object_buffer;
    plasma::ObjectID plasma_id = object_id.to_plasma_id();
    ARROW_CHECK_OK(client.Get(&plasma_id, 1, 0, &object_buffer));
    return object_buffer;
  }

  static unsigned char *GetDigest(plasma::PlasmaClient &client, ObjectID &object_id) {
    const int64_t size = sizeof(uint64_t);
    static unsigned char digest_1[size];
    ARROW_CHECK_OK(client.Hash(object_id.to_plasma_id(), &digest_1[0]));
    return digest_1;
  }

  void CompareObjects(ObjectID &object_id_1, ObjectID &object_id_2) {
    plasma::ObjectBuffer object_buffer_1 = GetObject(client1, object_id_1);
    plasma::ObjectBuffer object_buffer_2 = GetObject(client2, object_id_2);
    uint8_t *data_1 = const_cast<uint8_t *>(object_buffer_1.data->data());
    uint8_t *data_2 = const_cast<uint8_t *>(object_buffer_2.data->data());
<<<<<<< HEAD
    ASSERT_EQ(object_buffer_1.data_size, object_buffer_2.data_size);
    ASSERT_EQ(object_buffer_1.metadata_size, object_buffer_2.metadata_size);
    int64_t total_size = object_buffer_1.data_size + object_buffer_1.metadata_size;
    RAY_LOG(DEBUG) << "total_size " << total_size;
    for (int i = -1; ++i < total_size;) {
=======
    ASSERT_EQ(object_buffer_1.data->size(), object_buffer_2.data->size());
    for (int i = -1; ++i < object_buffer_1.data->size();) {
>>>>>>> 24c944e4
      ASSERT_TRUE(data_1[i] == data_2[i]);
    }
  }

  void CompareHashes(ObjectID &object_id_1, ObjectID &object_id_2) {
    const int64_t size = sizeof(uint64_t);
    static unsigned char *digest_1 = GetDigest(client1, object_id_1);
    static unsigned char *digest_2 = GetDigest(client2, object_id_2);
    for (int i = -1; ++i < size;) {
      ASSERT_TRUE(digest_1[i] == digest_2[i]);
    }
  }

  void TransferTestComplete() {
    int64_t elapsed = current_time_ms() - start_time;
    RAY_LOG(INFO) << "TransferTestComplete: " << async_loop_patterns[async_loop_index]
                  << " " << v1.size() << " " << elapsed;
    ASSERT_TRUE(v1.size() == v2.size());
    for (uint i = 0; i < v1.size(); ++i) {
      ASSERT_TRUE(std::find(v1.begin(), v1.end(), v2[i]) != v1.end());
    }

    // Compare objects and their hashes.
    for (uint i = 0; i < v1.size(); ++i) {
      ObjectID object_id_2 = v2[i];
      ObjectID object_id_1 =
          v1[std::distance(v1.begin(), std::find(v1.begin(), v1.end(), v2[i]))];
      CompareHashes(object_id_1, object_id_2);
      CompareObjects(object_id_1, object_id_2);
    }

    v1.clear();
    v2.clear();
    TransferTestNext();
  }

  void TransferTestExecute(int num_trials, int64_t data_size,
                           TransferPattern transfer_pattern) {
    ClientID client_id_1 = gcs_client_1->client_table().GetLocalClientId();
    ClientID client_id_2 = gcs_client_2->client_table().GetLocalClientId();

    ray::Status status = ray::Status::OK();

    if (transfer_pattern == BIDIRECTIONAL_PULL ||
        transfer_pattern == BIDIRECTIONAL_PUSH ||
        transfer_pattern == BIDIRECTIONAL_PULL_VARIABLE_DATA_SIZE) {
      num_expected_objects = (uint)2 * num_trials;
    } else {
      num_expected_objects = (uint)num_trials;
    }

    start_time = current_time_ms();

    switch (transfer_pattern) {
    case PUSH_A_B: {
      for (int i = -1; ++i < num_trials;) {
        ObjectID oid1 = WriteDataToClient(client1, data_size);
        status = server1->object_manager_.Push(oid1, client_id_2);
      }
    } break;
    case PUSH_B_A: {
      for (int i = -1; ++i < num_trials;) {
        ObjectID oid2 = WriteDataToClient(client2, data_size);
        status = server2->object_manager_.Push(oid2, client_id_1);
      }
    } break;
    case BIDIRECTIONAL_PUSH: {
      for (int i = -1; ++i < num_trials;) {
        ObjectID oid1 = WriteDataToClient(client1, data_size);
        status = server1->object_manager_.Push(oid1, client_id_2);
        ObjectID oid2 = WriteDataToClient(client2, data_size);
        status = server2->object_manager_.Push(oid2, client_id_1);
      }
    } break;
    case PULL_A_B: {
      for (int i = -1; ++i < num_trials;) {
        ObjectID oid1 = WriteDataToClient(client1, data_size);
        status = server2->object_manager_.Pull(oid1);
      }
    } break;
    case PULL_B_A: {
      for (int i = -1; ++i < num_trials;) {
        ObjectID oid2 = WriteDataToClient(client2, data_size);
        status = server1->object_manager_.Pull(oid2);
      }
    } break;
    case BIDIRECTIONAL_PULL: {
      for (int i = -1; ++i < num_trials;) {
        ObjectID oid1 = WriteDataToClient(client1, data_size);
        status = server2->object_manager_.Pull(oid1);
        ObjectID oid2 = WriteDataToClient(client2, data_size);
        status = server1->object_manager_.Pull(oid2);
      }
    } break;
    case BIDIRECTIONAL_PULL_VARIABLE_DATA_SIZE: {
      std::random_device rd;
      std::mt19937 gen(rd());
      std::uniform_int_distribution<> dis(1, 50);
      for (int i = -1; ++i < num_trials;) {
        ObjectID oid1 = WriteDataToClient(client1, data_size + dis(gen));
        status = server2->object_manager_.Pull(oid1);
        ObjectID oid2 = WriteDataToClient(client2, data_size + dis(gen));
        status = server1->object_manager_.Pull(oid2);
      }
    } break;
    default: {
      RAY_LOG(FATAL) << "No case for transfer_pattern " << transfer_pattern;
    } break;
    }
  }

  void TestConnections() {
    RAY_LOG(DEBUG) << "\n"
                   << "Server client ids:"
                   << "\n";
    ClientID client_id_1 = gcs_client_1->client_table().GetLocalClientId();
    ClientID client_id_2 = gcs_client_2->client_table().GetLocalClientId();
    RAY_LOG(DEBUG) << "Server 1: " << client_id_1 << "\n"
                   << "Server 2: " << client_id_2;

    RAY_LOG(DEBUG) << "\n"
                   << "All connected clients:"
                   << "\n";
    const ClientTableDataT &data = gcs_client_1->client_table().GetClient(client_id_1);
    RAY_LOG(DEBUG) << "ClientID=" << ClientID::from_binary(data.client_id) << "\n"
                   << "ClientIp=" << data.node_manager_address << "\n"
                   << "ClientPort=" << data.node_manager_port;
    const ClientTableDataT &data2 = gcs_client_1->client_table().GetClient(client_id_2);
    RAY_LOG(DEBUG) << "ClientID=" << ClientID::from_binary(data2.client_id) << "\n"
                   << "ClientIp=" << data2.node_manager_address << "\n"
                   << "ClientPort=" << data2.node_manager_port;
  }
};

TEST_F(StressTestObjectManager, StartStressTestObjectManager) {
  auto AsyncStartTests = main_service.wrap([this]() { WaitConnections(); });
  AsyncStartTests();
  main_service.run();
}

}  // namespace ray

int main(int argc, char **argv) {
  ::testing::InitGoogleTest(&argc, argv);
  ray::store_executable = std::string(argv[1]);
  return RUN_ALL_TESTS();
}<|MERGE_RESOLUTION|>--- conflicted
+++ resolved
@@ -300,16 +300,11 @@
     plasma::ObjectBuffer object_buffer_2 = GetObject(client2, object_id_2);
     uint8_t *data_1 = const_cast<uint8_t *>(object_buffer_1.data->data());
     uint8_t *data_2 = const_cast<uint8_t *>(object_buffer_2.data->data());
-<<<<<<< HEAD
-    ASSERT_EQ(object_buffer_1.data_size, object_buffer_2.data_size);
+    ASSERT_EQ(object_buffer_1.data->size(), object_buffer_2.data_size);
     ASSERT_EQ(object_buffer_1.metadata_size, object_buffer_2.metadata_size);
-    int64_t total_size = object_buffer_1.data_size + object_buffer_1.metadata_size;
+    int64_t total_size = object_buffer_1.data->size() + object_buffer_1.metadata_size;
     RAY_LOG(DEBUG) << "total_size " << total_size;
     for (int i = -1; ++i < total_size;) {
-=======
-    ASSERT_EQ(object_buffer_1.data->size(), object_buffer_2.data->size());
-    for (int i = -1; ++i < object_buffer_1.data->size();) {
->>>>>>> 24c944e4
       ASSERT_TRUE(data_1[i] == data_2[i]);
     }
   }
