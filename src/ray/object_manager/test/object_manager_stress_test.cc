#include <chrono>
#include <iostream>
#include <random>
#include <thread>

#include "gtest/gtest.h"

#include "ray/common/status.h"

#include "ray/object_manager/object_manager.h"

namespace ray {

using rpc::ClientTableData;

std::string store_executable;

static inline void flushall_redis(void) {
  redisContext *context = redisConnect("127.0.0.1", 6379);
  freeReplyObject(redisCommand(context, "FLUSHALL"));
  redisFree(context);
}

int64_t current_time_ms() {
  std::chrono::milliseconds ms_since_epoch =
      std::chrono::duration_cast<std::chrono::milliseconds>(
          std::chrono::steady_clock::now().time_since_epoch());
  return ms_since_epoch.count();
}

class MockServer {
 public:
  MockServer(boost::asio::io_service &main_service,
             const ObjectManagerConfig &object_manager_config,
             std::shared_ptr<gcs::AsyncGcsClient> gcs_client)
      : config_(object_manager_config),
        gcs_client_(gcs_client),
        object_manager_(main_service, object_manager_config,
                        std::make_shared<ObjectDirectory>(main_service, gcs_client_)) {
    RAY_CHECK_OK(RegisterGcs(main_service));
  }

  ~MockServer() { RAY_CHECK_OK(gcs_client_->client_table().Disconnect()); }

 private:
  ray::Status RegisterGcs(boost::asio::io_service &io_service) {
    RAY_RETURN_NOT_OK(gcs_client_->Attach(io_service));

<<<<<<< HEAD
    auto object_manager_port = config_.object_manager_port;
    ClientTableDataT client_info = gcs_client_->client_table().GetLocalClient();
    client_info.node_manager_address = "0.0.0.0";
    client_info.node_manager_port = object_manager_port;
    client_info.object_manager_port = object_manager_port;
=======
    boost::asio::ip::tcp::endpoint endpoint = object_manager_acceptor_.local_endpoint();
    std::string ip = endpoint.address().to_string();
    unsigned short object_manager_port = endpoint.port();

    ClientTableData client_info = gcs_client_->client_table().GetLocalClient();
    client_info.set_node_manager_address(ip);
    client_info.set_node_manager_port(object_manager_port);
    client_info.set_object_manager_port(object_manager_port);
>>>>>>> bb8e75b5
    ray::Status status = gcs_client_->client_table().Connect(client_info);
    object_manager_.RegisterGcs();
    return status;
  }

  friend class StressTestObjectManager;

  ObjectManagerConfig config_;
  std::shared_ptr<gcs::AsyncGcsClient> gcs_client_;
  ObjectManager object_manager_;
};

class TestObjectManagerBase : public ::testing::Test {
 public:
  TestObjectManagerBase() {}

  std::string StartStore(const std::string &id) {
    std::string store_id = "/tmp/store";
    store_id = store_id + id;
    std::string store_pid = store_id + ".pid";
    std::string plasma_command = store_executable + " -m 1000000000 -s " + store_id +
                                 " 1> /dev/null 2> /dev/null &" + " echo $! > " +
                                 store_pid;

    RAY_LOG(DEBUG) << plasma_command;
    int ec = system(plasma_command.c_str());
    RAY_CHECK(ec == 0);
    sleep(1);
    return store_id;
  }

  void StopStore(const std::string &store_id) {
    std::string store_pid = store_id + ".pid";
    std::string kill_1 = "kill -9 `cat " + store_pid + "`";
    int s = system(kill_1.c_str());
    ASSERT_TRUE(!s);
  }

  void SetUp() {
    flushall_redis();

    // start store
    store_id_1 = StartStore(UniqueID::FromRandom().Hex());
    store_id_2 = StartStore(UniqueID::FromRandom().Hex());

    uint pull_timeout_ms = 1000;
    uint64_t object_chunk_size = static_cast<uint64_t>(std::pow(10, 3));
    int push_timeout_ms = 10000;

    // start first server
    gcs_client_1 = std::shared_ptr<gcs::AsyncGcsClient>(
        new gcs::AsyncGcsClient("127.0.0.1", 6379, /*is_test_client=*/true));
    ObjectManagerConfig om_config_1;
    om_config_1.store_socket_name = store_id_1;
    om_config_1.pull_timeout_ms = pull_timeout_ms;
    om_config_1.object_chunk_size = object_chunk_size;
    om_config_1.push_timeout_ms = push_timeout_ms;
    om_config_1.object_manager_port = 12345;
    om_config_1.rpc_service_threads_number = 3;
    server1.reset(new MockServer(main_service, om_config_1, gcs_client_1));

    // start second server
    gcs_client_2 = std::shared_ptr<gcs::AsyncGcsClient>(
        new gcs::AsyncGcsClient("127.0.0.1", 6379, /*is_test_client=*/true));
    ObjectManagerConfig om_config_2;
    om_config_2.store_socket_name = store_id_2;
    om_config_2.pull_timeout_ms = pull_timeout_ms;
    om_config_2.object_chunk_size = object_chunk_size;
    om_config_2.push_timeout_ms = push_timeout_ms;
    om_config_2.object_manager_port = 23456;
    om_config_2.rpc_service_threads_number = 3;
    server2.reset(new MockServer(main_service, om_config_2, gcs_client_2));

    // connect to stores.
    RAY_ARROW_CHECK_OK(client1.Connect(store_id_1));
    RAY_ARROW_CHECK_OK(client2.Connect(store_id_2));
  }

  void TearDown() {
    arrow::Status client1_status = client1.Disconnect();
    arrow::Status client2_status = client2.Disconnect();
    ASSERT_TRUE(client1_status.ok() && client2_status.ok());

    this->server1.reset();
    this->server2.reset();

    StopStore(store_id_1);
    StopStore(store_id_2);
  }

  ObjectID WriteDataToClient(plasma::PlasmaClient &client, int64_t data_size) {
    ObjectID object_id = ObjectID::FromRandom();
    RAY_LOG(DEBUG) << "ObjectID Created: " << object_id;
    uint8_t metadata[] = {5};
    int64_t metadata_size = sizeof(metadata);
    std::shared_ptr<Buffer> data;
    RAY_ARROW_CHECK_OK(
        client.Create(object_id.ToPlasmaId(), data_size, metadata, metadata_size, &data));
    RAY_ARROW_CHECK_OK(client.Seal(object_id.ToPlasmaId()));
    return object_id;
  }

  void object_added_handler_1(ObjectID object_id) { v1.push_back(object_id); };

  void object_added_handler_2(ObjectID object_id) { v2.push_back(object_id); };

 protected:
  std::thread p;
  boost::asio::io_service main_service;
  std::shared_ptr<gcs::AsyncGcsClient> gcs_client_1;
  std::shared_ptr<gcs::AsyncGcsClient> gcs_client_2;
  std::unique_ptr<MockServer> server1;
  std::unique_ptr<MockServer> server2;

  plasma::PlasmaClient client1;
  plasma::PlasmaClient client2;
  std::vector<ObjectID> v1;
  std::vector<ObjectID> v2;

  std::string store_id_1;
  std::string store_id_2;
};

class StressTestObjectManager : public TestObjectManagerBase {
 public:
  enum class TransferPattern {
    PUSH_A_B,
    PUSH_B_A,
    BIDIRECTIONAL_PUSH,
    PULL_A_B,
    PULL_B_A,
    BIDIRECTIONAL_PULL,
    BIDIRECTIONAL_PULL_VARIABLE_DATA_SIZE,
  };

  int async_loop_index = -1;
  uint num_expected_objects;

  std::vector<TransferPattern> async_loop_patterns = {
      TransferPattern::PUSH_A_B,
      TransferPattern::PUSH_B_A,
      TransferPattern::BIDIRECTIONAL_PUSH,
      TransferPattern::PULL_A_B,
      TransferPattern::PULL_B_A,
      TransferPattern::BIDIRECTIONAL_PULL,
      TransferPattern::BIDIRECTIONAL_PULL_VARIABLE_DATA_SIZE};

  int num_connected_clients = 0;

  ClientID client_id_1;
  ClientID client_id_2;

  int64_t start_time;

  void WaitConnections() {
    client_id_1 = gcs_client_1->client_table().GetLocalClientId();
    client_id_2 = gcs_client_2->client_table().GetLocalClientId();
    gcs_client_1->client_table().RegisterClientAddedCallback(
        [this](gcs::AsyncGcsClient *client, const ClientID &id,
               const ClientTableData &data) {
          ClientID parsed_id = ClientID::FromBinary(data.client_id());
          if (parsed_id == client_id_1 || parsed_id == client_id_2) {
            num_connected_clients += 1;
          }
          if (num_connected_clients == 2) {
            StartTests();
          }
        });
  }

  void StartTests() {
    TestConnections();
    AddTransferTestHandlers();
    TransferTestNext();
  }

  void AddTransferTestHandlers() {
    ray::Status status = ray::Status::OK();
    status = server1->object_manager_.SubscribeObjAdded(
        [this](const object_manager::protocol::ObjectInfoT &object_info) {
          object_added_handler_1(ObjectID::FromBinary(object_info.object_id));
          if (v1.size() == num_expected_objects && v1.size() == v2.size()) {
            TransferTestComplete();
          }
        });
    RAY_CHECK_OK(status);
    status = server2->object_manager_.SubscribeObjAdded(
        [this](const object_manager::protocol::ObjectInfoT &object_info) {
          object_added_handler_2(ObjectID::FromBinary(object_info.object_id));
          if (v2.size() == num_expected_objects && v1.size() == v2.size()) {
            TransferTestComplete();
          }
        });
    RAY_CHECK_OK(status);
  }

  void TransferTestNext() {
    async_loop_index += 1;
    if ((uint)async_loop_index < async_loop_patterns.size()) {
      TransferPattern pattern = async_loop_patterns[async_loop_index];
      TransferTestExecute(100, 3 * std::pow(10, 3) - 1, pattern);
    } else {
      main_service.stop();
    }
  }

  plasma::ObjectBuffer GetObject(plasma::PlasmaClient &client, ObjectID &object_id) {
    plasma::ObjectBuffer object_buffer;
    plasma::ObjectID plasma_id = object_id.ToPlasmaId();
    RAY_ARROW_CHECK_OK(client.Get(&plasma_id, 1, 0, &object_buffer));
    return object_buffer;
  }

  static unsigned char *GetDigest(plasma::PlasmaClient &client, ObjectID &object_id) {
    const int64_t size = sizeof(uint64_t);
    static unsigned char digest_1[size];
    RAY_ARROW_CHECK_OK(client.Hash(object_id.ToPlasmaId(), &digest_1[0]));
    return digest_1;
  }

  void CompareObjects(ObjectID &object_id_1, ObjectID &object_id_2) {
    plasma::ObjectBuffer object_buffer_1 = GetObject(client1, object_id_1);
    plasma::ObjectBuffer object_buffer_2 = GetObject(client2, object_id_2);
    uint8_t *data_1 = const_cast<uint8_t *>(object_buffer_1.data->data());
    uint8_t *data_2 = const_cast<uint8_t *>(object_buffer_2.data->data());
    ASSERT_EQ(object_buffer_1.data->size(), object_buffer_2.data->size());
    ASSERT_EQ(object_buffer_1.metadata->size(), object_buffer_2.metadata->size());
    int64_t total_size = object_buffer_1.data->size() + object_buffer_1.metadata->size();
    RAY_LOG(DEBUG) << "total_size " << total_size;
    for (int i = -1; ++i < total_size;) {
      ASSERT_TRUE(data_1[i] == data_2[i]);
    }
  }

  void CompareHashes(ObjectID &object_id_1, ObjectID &object_id_2) {
    const int64_t size = sizeof(uint64_t);
    static unsigned char *digest_1 = GetDigest(client1, object_id_1);
    static unsigned char *digest_2 = GetDigest(client2, object_id_2);
    for (int i = -1; ++i < size;) {
      ASSERT_TRUE(digest_1[i] == digest_2[i]);
    }
  }

  void TransferTestComplete() {
    int64_t elapsed = current_time_ms() - start_time;
    RAY_LOG(INFO) << "TransferTestComplete: "
                  << static_cast<int>(async_loop_patterns[async_loop_index]) << " "
                  << v1.size() << " " << elapsed;
    ASSERT_TRUE(v1.size() == v2.size());
    for (uint i = 0; i < v1.size(); ++i) {
      ASSERT_TRUE(std::find(v1.begin(), v1.end(), v2[i]) != v1.end());
    }

    // Compare objects and their hashes.
    for (uint i = 0; i < v1.size(); ++i) {
      ObjectID object_id_2 = v2[i];
      ObjectID object_id_1 =
          v1[std::distance(v1.begin(), std::find(v1.begin(), v1.end(), v2[i]))];
      CompareHashes(object_id_1, object_id_2);
      CompareObjects(object_id_1, object_id_2);
    }

    v1.clear();
    v2.clear();
    TransferTestNext();
  }

  void TransferTestExecute(int num_trials, int64_t data_size,
                           TransferPattern transfer_pattern) {
    ClientID client_id_1 = gcs_client_1->client_table().GetLocalClientId();
    ClientID client_id_2 = gcs_client_2->client_table().GetLocalClientId();

    ray::Status status = ray::Status::OK();

    if (transfer_pattern == TransferPattern::BIDIRECTIONAL_PULL ||
        transfer_pattern == TransferPattern::BIDIRECTIONAL_PUSH ||
        transfer_pattern == TransferPattern::BIDIRECTIONAL_PULL_VARIABLE_DATA_SIZE) {
      num_expected_objects = (uint)2 * num_trials;
    } else {
      num_expected_objects = (uint)num_trials;
    }

    start_time = current_time_ms();

    switch (transfer_pattern) {
    case TransferPattern::PUSH_A_B: {
      for (int i = -1; ++i < num_trials;) {
        ObjectID oid1 = WriteDataToClient(client1, data_size);
        server1->object_manager_.Push(oid1, client_id_2);
      }
    } break;
    case TransferPattern::PUSH_B_A: {
      for (int i = -1; ++i < num_trials;) {
        ObjectID oid2 = WriteDataToClient(client2, data_size);
        server2->object_manager_.Push(oid2, client_id_1);
      }
    } break;
    case TransferPattern::BIDIRECTIONAL_PUSH: {
      for (int i = -1; ++i < num_trials;) {
        ObjectID oid1 = WriteDataToClient(client1, data_size);
        server1->object_manager_.Push(oid1, client_id_2);
        ObjectID oid2 = WriteDataToClient(client2, data_size);
        server2->object_manager_.Push(oid2, client_id_1);
      }
    } break;
    case TransferPattern::PULL_A_B: {
      for (int i = -1; ++i < num_trials;) {
        ObjectID oid1 = WriteDataToClient(client1, data_size);
        status = server2->object_manager_.Pull(oid1);
      }
    } break;
    case TransferPattern::PULL_B_A: {
      for (int i = -1; ++i < num_trials;) {
        ObjectID oid2 = WriteDataToClient(client2, data_size);
        status = server1->object_manager_.Pull(oid2);
      }
    } break;
    case TransferPattern::BIDIRECTIONAL_PULL: {
      for (int i = -1; ++i < num_trials;) {
        ObjectID oid1 = WriteDataToClient(client1, data_size);
        status = server2->object_manager_.Pull(oid1);
        ObjectID oid2 = WriteDataToClient(client2, data_size);
        status = server1->object_manager_.Pull(oid2);
      }
    } break;
    case TransferPattern::BIDIRECTIONAL_PULL_VARIABLE_DATA_SIZE: {
      std::random_device rd;
      std::mt19937 gen(rd());
      std::uniform_int_distribution<> dis(1, 50);
      for (int i = -1; ++i < num_trials;) {
        ObjectID oid1 = WriteDataToClient(client1, data_size + dis(gen));
        status = server2->object_manager_.Pull(oid1);
        ObjectID oid2 = WriteDataToClient(client2, data_size + dis(gen));
        status = server1->object_manager_.Pull(oid2);
      }
    } break;
    default: {
      RAY_LOG(FATAL) << "No case for transfer_pattern "
                     << static_cast<int>(transfer_pattern);
    } break;
    }
  }

  void TestConnections() {
    RAY_LOG(DEBUG) << "\n"
                   << "Server client ids:"
                   << "\n";
    ClientID client_id_1 = gcs_client_1->client_table().GetLocalClientId();
    ClientID client_id_2 = gcs_client_2->client_table().GetLocalClientId();
    RAY_LOG(DEBUG) << "Server 1: " << client_id_1 << "\n"
                   << "Server 2: " << client_id_2;

    RAY_LOG(DEBUG) << "\n"
                   << "All connected clients:"
                   << "\n";
    ClientTableData data;
    gcs_client_1->client_table().GetClient(client_id_1, data);
    RAY_LOG(DEBUG) << "ClientID=" << ClientID::FromBinary(data.client_id()) << "\n"
                   << "ClientIp=" << data.node_manager_address() << "\n"
                   << "ClientPort=" << data.node_manager_port();
    ClientTableData data2;
    gcs_client_1->client_table().GetClient(client_id_2, data2);
    RAY_LOG(DEBUG) << "ClientID=" << ClientID::FromBinary(data2.client_id()) << "\n"
                   << "ClientIp=" << data2.node_manager_address() << "\n"
                   << "ClientPort=" << data2.node_manager_port();
  }
};

TEST_F(StressTestObjectManager, StartStressTestObjectManager) {
  auto AsyncStartTests = main_service.wrap([this]() { WaitConnections(); });
  AsyncStartTests();
  main_service.run();
}

}  // namespace ray

int main(int argc, char **argv) {
  ::testing::InitGoogleTest(&argc, argv);
  ray::store_executable = std::string(argv[1]);
  return RUN_ALL_TESTS();
}<|MERGE_RESOLUTION|>--- conflicted
+++ resolved
@@ -46,22 +46,12 @@
   ray::Status RegisterGcs(boost::asio::io_service &io_service) {
     RAY_RETURN_NOT_OK(gcs_client_->Attach(io_service));
 
-<<<<<<< HEAD
     auto object_manager_port = config_.object_manager_port;
-    ClientTableDataT client_info = gcs_client_->client_table().GetLocalClient();
-    client_info.node_manager_address = "0.0.0.0";
-    client_info.node_manager_port = object_manager_port;
-    client_info.object_manager_port = object_manager_port;
-=======
-    boost::asio::ip::tcp::endpoint endpoint = object_manager_acceptor_.local_endpoint();
-    std::string ip = endpoint.address().to_string();
-    unsigned short object_manager_port = endpoint.port();
-
     ClientTableData client_info = gcs_client_->client_table().GetLocalClient();
-    client_info.set_node_manager_address(ip);
+    client_info.set_node_manager_address("0.0.0.0");
     client_info.set_node_manager_port(object_manager_port);
     client_info.set_object_manager_port(object_manager_port);
->>>>>>> bb8e75b5
+
     ray::Status status = gcs_client_->client_table().Connect(client_info);
     object_manager_.RegisterGcs();
     return status;
