// Copyright 2017 The Ray Authors.
//
// Licensed under the Apache License, Version 2.0 (the "License");
// you may not use this file except in compliance with the License.
// You may obtain a copy of the License at
//
//  http://www.apache.org/licenses/LICENSE-2.0
//
// Unless required by applicable law or agreed to in writing, software
// distributed under the License is distributed on an "AS IS" BASIS,
// WITHOUT WARRANTIES OR CONDITIONS OF ANY KIND, either express or implied.
// See the License for the specific language governing permissions and
// limitations under the License.

#include "ray/object_manager/ownership_based_object_directory.h"

namespace ray {

OwnershipBasedObjectDirectory::OwnershipBasedObjectDirectory(
    boost::asio::io_service &io_service, std::shared_ptr<gcs::GcsClient> &gcs_client)
    : ObjectDirectory(io_service, gcs_client), client_call_manager_(io_service) {}

namespace {

/// Filter out the removed clients from the object locations.
void FilterRemovedClients(std::shared_ptr<gcs::GcsClient> gcs_client,
                          std::unordered_set<NodeID> *node_ids) {
  for (auto it = node_ids->begin(); it != node_ids->end();) {
    if (gcs_client->Nodes().IsRemoved(*it)) {
      it = node_ids->erase(it);
    } else {
      it++;
    }
  }
}

rpc::Address GetOwnerAddressFromObjectInfo(
    const object_manager::protocol::ObjectInfoT &object_info) {
  rpc::Address owner_address;
  owner_address.set_raylet_id(object_info.owner_raylet_id);
  owner_address.set_ip_address(object_info.owner_ip_address);
  owner_address.set_port(object_info.owner_port);
  owner_address.set_worker_id(object_info.owner_worker_id);
  return owner_address;
}

}  // namespace

std::shared_ptr<rpc::CoreWorkerClient> OwnershipBasedObjectDirectory::GetClient(
    const rpc::Address &owner_address) {
  WorkerID worker_id = WorkerID::FromBinary(owner_address.worker_id());
  if (worker_id.IsNil()) {
    // If an object does not have owner, return nullptr.
    return nullptr;
  }
  auto it = worker_rpc_clients_.find(worker_id);
  if (it == worker_rpc_clients_.end()) {
    it = worker_rpc_clients_
             .emplace(worker_id, std::make_shared<rpc::CoreWorkerClient>(
                                     owner_address, client_call_manager_))
             .first;
  }
  return it->second;
}

ray::Status OwnershipBasedObjectDirectory::ReportObjectAdded(
    const ObjectID &object_id, const NodeID &client_id,
    const object_manager::protocol::ObjectInfoT &object_info) {
  WorkerID worker_id = WorkerID::FromBinary(object_info.owner_worker_id);
  rpc::Address owner_address = GetOwnerAddressFromObjectInfo(object_info);
  std::shared_ptr<rpc::CoreWorkerClient> rpc_client = GetClient(owner_address);
  if (rpc_client == nullptr) {
    RAY_LOG(WARNING) << "Object " << object_id << " does not have owner. "
                     << "ReportObjectAdded becomes a no-op.";
    return Status::OK();
  }
  rpc::AddObjectLocationOwnerRequest request;
  request.set_intended_worker_id(object_info.owner_worker_id);
  request.set_object_id(object_id.Binary());
  request.set_client_id(client_id.Binary());

  rpc_client->AddObjectLocationOwner(
      request, [worker_id, object_id](Status status,
                                      const rpc::AddObjectLocationOwnerReply &reply) {
        if (!status.ok()) {
          RAY_LOG(ERROR) << "Worker " << worker_id << " failed to add the location for "
                         << object_id;
        }
      });
  return Status::OK();
}

ray::Status OwnershipBasedObjectDirectory::ReportObjectRemoved(
    const ObjectID &object_id, const NodeID &client_id,
    const object_manager::protocol::ObjectInfoT &object_info) {
  WorkerID worker_id = WorkerID::FromBinary(object_info.owner_worker_id);
  rpc::Address owner_address = GetOwnerAddressFromObjectInfo(object_info);
  std::shared_ptr<rpc::CoreWorkerClient> rpc_client = GetClient(owner_address);
  if (rpc_client == nullptr) {
    RAY_LOG(WARNING) << "Object " << object_id << " does not have owner. "
                     << "ReportObjectRemoved becomes a no-op.";
    return Status::OK();
  }

  rpc::RemoveObjectLocationOwnerRequest request;
  request.set_intended_worker_id(object_info.owner_worker_id);
  request.set_object_id(object_id.Binary());
  request.set_client_id(client_id.Binary());

  rpc_client->RemoveObjectLocationOwner(
      request, [worker_id, object_id](Status status,
                                      const rpc::RemoveObjectLocationOwnerReply &reply) {
        if (!status.ok()) {
          RAY_LOG(ERROR) << "Worker " << worker_id
                         << " failed to remove the location for " << object_id;
        }
      });
  return Status::OK();
};

void OwnershipBasedObjectDirectory::SubscriptionCallback(
    ObjectID object_id, WorkerID worker_id, Status status,
    const rpc::GetObjectLocationsOwnerReply &reply) {
  auto it = listeners_.find(object_id);
  if (it == listeners_.end()) {
    return;
  }

  std::unordered_set<NodeID> client_ids;
  for (auto const &client_id : reply.client_ids()) {
    client_ids.emplace(NodeID::FromBinary(client_id));
  }
  FilterRemovedClients(gcs_client_, &client_ids);
  if (client_ids != it->second.current_object_locations) {
    it->second.current_object_locations = std::move(client_ids);
    auto callbacks = it->second.callbacks;
    // Call all callbacks associated with the object id locations we have
    // received.  This notifies the client even if the list of locations is
    // empty, since this may indicate that the objects have been evicted from
    // all nodes.
    for (const auto &callback_pair : callbacks) {
      // It is safe to call the callback directly since this is already running
      // in the subscription callback stack.
      callback_pair.second(object_id, it->second.current_object_locations, "");
    }
  }

  auto worker_it = worker_rpc_clients_.find(worker_id);
  rpc::GetObjectLocationsOwnerRequest request;
  request.set_intended_worker_id(worker_id.Binary());
  request.set_object_id(object_id.Binary());
  // TODO(zhuohan): Fix this infinite loop.
  worker_it->second->GetObjectLocationsOwner(
      request,
      std::bind(&OwnershipBasedObjectDirectory::SubscriptionCallback, this, object_id,
                worker_id, std::placeholders::_1, std::placeholders::_2));
}

ray::Status OwnershipBasedObjectDirectory::SubscribeObjectLocations(
    const UniqueID &callback_id, const ObjectID &object_id,
    const rpc::Address &owner_address, const OnLocationsFound &callback) {
  auto it = listeners_.find(object_id);
  if (it == listeners_.end()) {
    WorkerID worker_id = WorkerID::FromBinary(owner_address.worker_id());
    std::shared_ptr<rpc::CoreWorkerClient> rpc_client = GetClient(owner_address);
    if (rpc_client == nullptr) {
      RAY_LOG(WARNING) << "Object " << object_id << " does not have owner. "
                       << "SubscribeObjectLocations becomes a no-op.";
      return Status::OK();
    }
    rpc::GetObjectLocationsOwnerRequest request;
    request.set_intended_worker_id(owner_address.worker_id());
    request.set_object_id(object_id.Binary());
    rpc_client->GetObjectLocationsOwner(
        request,
        std::bind(&OwnershipBasedObjectDirectory::SubscriptionCallback, this, object_id,
                  worker_id, std::placeholders::_1, std::placeholders::_2));
    it = listeners_.emplace(object_id, LocationListenerState()).first;
  }
  auto &listener_state = it->second;

  if (listener_state.callbacks.count(callback_id) > 0) {
    return Status::OK();
  }
  listener_state.callbacks.emplace(callback_id, callback);
  return Status::OK();
}

ray::Status OwnershipBasedObjectDirectory::UnsubscribeObjectLocations(
    const UniqueID &callback_id, const ObjectID &object_id) {
  auto entry = listeners_.find(object_id);
  if (entry == listeners_.end()) {
    return Status::OK();
  }
  entry->second.callbacks.erase(callback_id);
  if (entry->second.callbacks.empty()) {
    listeners_.erase(entry);
  }
  return Status::OK();
}

ray::Status OwnershipBasedObjectDirectory::LookupLocations(
    const ObjectID &object_id, const rpc::Address &owner_address,
    const OnLocationsFound &callback) {
  WorkerID worker_id = WorkerID::FromBinary(owner_address.worker_id());
  std::shared_ptr<rpc::CoreWorkerClient> rpc_client = GetClient(owner_address);
  if (rpc_client == nullptr) {
    RAY_LOG(WARNING) << "Object " << object_id << " does not have owner. "
                     << "LookupLocations returns an empty list of locations.";
<<<<<<< HEAD
    io_service_.post([callback, object_id]() {
      callback(object_id, std::unordered_set<ClientID>(), "");
    });
=======
    io_service_.post(
        [callback, object_id]() { callback(object_id, std::unordered_set<NodeID>()); });
>>>>>>> 10015e60
    return Status::OK();
  }

  rpc::GetObjectLocationsOwnerRequest request;
  request.set_intended_worker_id(owner_address.worker_id());
  request.set_object_id(object_id.Binary());

  rpc_client->GetObjectLocationsOwner(
      request, [this, worker_id, object_id, callback](
                   Status status, const rpc::GetObjectLocationsOwnerReply &reply) {
        if (!status.ok()) {
          RAY_LOG(ERROR) << "Worker " << worker_id << " failed to get the location for "
                         << object_id;
        }
        std::unordered_set<NodeID> client_ids;
        for (auto const &client_id : reply.client_ids()) {
          client_ids.emplace(NodeID::FromBinary(client_id));
        }
        FilterRemovedClients(gcs_client_, &client_ids);
        callback(object_id, client_ids, "");
      });
  return Status::OK();
}

std::string OwnershipBasedObjectDirectory::DebugString() const {
  std::stringstream result;
  result << "OwnershipBasedObjectDirectory:";
  result << "\n- num listeners: " << listeners_.size();
  return result.str();
}

}  // namespace ray<|MERGE_RESOLUTION|>--- conflicted
+++ resolved
@@ -207,14 +207,9 @@
   if (rpc_client == nullptr) {
     RAY_LOG(WARNING) << "Object " << object_id << " does not have owner. "
                      << "LookupLocations returns an empty list of locations.";
-<<<<<<< HEAD
     io_service_.post([callback, object_id]() {
-      callback(object_id, std::unordered_set<ClientID>(), "");
+      callback(object_id, std::unordered_set<NodeID>(), "");
     });
-=======
-    io_service_.post(
-        [callback, object_id]() { callback(object_id, std::unordered_set<NodeID>()); });
->>>>>>> 10015e60
     return Status::OK();
   }
 
