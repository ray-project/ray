--- conflicted
+++ resolved
@@ -27,9 +27,6 @@
 
   sem_init(&rw_semaphore, PTHREAD_PROCESS_SHARED, 1);
 
-<<<<<<< HEAD
-  has_error = false;
-=======
   version = 0;
   is_sealed = false;
   has_error = false;
@@ -38,7 +35,6 @@
   num_read_releases_remaining = 0;
   data_size = 0;
   metadata_size = 0;
->>>>>>> 1d37fe76
 #endif
 }
 
