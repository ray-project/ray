// Licensed to the Apache Software Foundation (ASF) under one
// or more contributor license agreements.  See the NOTICE file
// distributed with this work for additional information
// regarding copyright ownership.  The ASF licenses this file
// to you under the Apache License, Version 2.0 (the
// "License"); you may not use this file except in compliance
// with the License.  You may obtain a copy of the License at
//
//   http://www.apache.org/licenses/LICENSE-2.0
//
// Unless required by applicable law or agreed to in writing,
// software distributed under the License is distributed on an
// "AS IS" BASIS, WITHOUT WARRANTIES OR CONDITIONS OF ANY
// KIND, either express or implied.  See the License for the
// specific language governing permissions and limitations
// under the License.

// PLASMA STORE: This is a simple object store server process
//
// It accepts incoming client connections on a unix domain socket
// (name passed in via the -s option of the executable) and uses a
// single thread to serve the clients. Each client establishes a
// connection and can create objects, wait for objects and seal
// objects through that connection.
//
// It keeps a hash table that maps object_ids (which are 20 byte long,
// just enough to store and SHA1 hash) to memory mapped files.

#include "ray/object_manager/plasma/store.h"

#include <limits.h>
#include <stdlib.h>
#include <string.h>

#include <chrono>
#include <ctime>
#include <deque>
#include <memory>
#include <string>
#include <unordered_map>
#include <unordered_set>
#include <utility>
#include <vector>

#include <boost/bind.hpp>

#include "ray/object_manager/format/object_manager_generated.h"
#include "ray/object_manager/plasma/common.h"
#include "ray/object_manager/plasma/malloc.h"
#include "ray/object_manager/plasma/plasma_allocator.h"
#include "ray/object_manager/plasma/protocol.h"
#include "ray/util/util.h"

#ifdef PLASMA_CUDA
#include "arrow/gpu/cuda_api.h"

using arrow::cuda::CudaBuffer;
using arrow::cuda::CudaContext;
using arrow::cuda::CudaDeviceManager;
#endif

namespace fb = plasma::flatbuf;

namespace plasma {

struct GetRequest {
  GetRequest(boost::asio::io_service& io_context, const std::shared_ptr<Client> &client, const std::vector<ObjectID>& object_ids);
  /// The client that called get.
  std::shared_ptr<Client> client;
  /// The object IDs involved in this request. This is used in the reply.
  std::vector<ObjectID> object_ids;
  /// The object information for the objects in this request. This is used in
  /// the reply.
  std::unordered_map<ObjectID, PlasmaObject> objects;
  /// The minimum number of objects to wait for in this request.
  int64_t num_objects_to_wait_for;
  /// The number of object requests in this wait request that are already
  /// satisfied.
  int64_t num_satisfied;

  void AsyncWait(int64_t timeout_ms,
                 std::function<void(const boost::system::error_code&)> on_timeout) {
    // Set an expiry time relative to now.
    timer_.expires_from_now(std::chrono::milliseconds(timeout_ms));
    timer_.async_wait(on_timeout);
  }

  void CancelTimer() { timer_.cancel(); }

 private:
  /// The timer that will time out and cause this wait to return to
  /// the client if it hasn't already returned.
  boost::asio::steady_timer timer_;
};

GetRequest::GetRequest(boost::asio::io_service& io_context, const std::shared_ptr<Client> &client, const std::vector<ObjectID>& object_ids)
    : client(client),
      object_ids(object_ids.begin(), object_ids.end()),
      objects(object_ids.size()),
      num_satisfied(0),
      timer_(io_context) {
  std::unordered_set<ObjectID> unique_ids(object_ids.begin(), object_ids.end());
  num_objects_to_wait_for = unique_ids.size();
}

PlasmaStore::PlasmaStore(boost::asio::io_service &main_service, std::string directory, bool hugepages_enabled,
                         const std::string& socket_name,
                         std::shared_ptr<ExternalStore> external_store)
    : io_context_(main_service),
      socket_name_(socket_name),
      acceptor_(main_service, ParseUrlEndpoint(socket_name)),
      socket_(main_service),
      eviction_policy_(&store_info_, PlasmaAllocator::GetFootprintLimit()),
      external_store_(external_store) {
  store_info_.directory = directory;
  store_info_.hugepages_enabled = hugepages_enabled;
#ifdef PLASMA_CUDA
  auto maybe_manager = CudaDeviceManager::Instance();
  DCHECK_OK(maybe_manager.status());
  manager_ = *maybe_manager;
#endif
}

// TODO(pcm): Get rid of this destructor by using RAII to clean up data.
PlasmaStore::~PlasmaStore() {}

void PlasmaStore::Start() {
  // Start listening for clients.
  DoAccept();
}

void PlasmaStore::Stop() {
  acceptor_.close();
}

const PlasmaStoreInfo* PlasmaStore::GetPlasmaStoreInfo() { return &store_info_; }

// If this client is not already using the object, add the client to the
// object's list of clients, otherwise do nothing.
void PlasmaStore::AddToClientObjectIds(const ObjectID& object_id, ObjectTableEntry* entry,
                                       const std::shared_ptr<Client> &client) {
  // Check if this client is already using the object.
  if (client->object_ids.find(object_id) != client->object_ids.end()) {
    return;
  }
  // If there are no other clients using this object, notify the eviction policy
  // that the object is being used.
  if (entry->ref_count == 0) {
    // Tell the eviction policy that this object is being used.
    eviction_policy_.BeginObjectAccess(object_id);
  }
  // Increase reference count.
  entry->ref_count++;

  // Add object id to the list of object ids that this client is using.
  client->object_ids.insert(object_id);
}

// Allocate memory
uint8_t* PlasmaStore::AllocateMemory(size_t size, bool evict_if_full, MEMFD_TYPE* fd,
                                     int64_t* map_size, ptrdiff_t* offset, const std::shared_ptr<Client> &client,
                                     bool is_create) {
  // First free up space from the client's LRU queue if quota enforcement is on.
  if (evict_if_full) {
    std::vector<ObjectID> client_objects_to_evict;
    bool quota_ok = eviction_policy_.EnforcePerClientQuota(client.get(), size, is_create,
                                                           &client_objects_to_evict);
    if (!quota_ok) {
      return nullptr;
    }
    EvictObjects(client_objects_to_evict);
  }

  // Try to evict objects until there is enough space.
  uint8_t* pointer = nullptr;
  while (true) {
    // Allocate space for the new object. We use memalign instead of malloc
    // in order to align the allocated region to a 64-byte boundary. This is not
    // strictly necessary, but it is an optimization that could speed up the
    // computation of a hash of the data (see compute_object_hash_parallel in
    // plasma_client.cc). Note that even though this pointer is 64-byte aligned,
    // it is not guaranteed that the corresponding pointer in the client will be
    // 64-byte aligned, but in practice it often will be.
    pointer = reinterpret_cast<uint8_t*>(PlasmaAllocator::Memalign(kBlockSize, size));
    if (pointer || !evict_if_full) {
      // If we manage to allocate the memory, return the pointer. If we cannot
      // allocate the space, but we are also not allowed to evict anything to
      // make more space, return an error to the client.
      break;
    }
    // Tell the eviction policy how much space we need to create this object.
    std::vector<ObjectID> objects_to_evict;
    bool success = eviction_policy_.RequireSpace(size, &objects_to_evict);
    EvictObjects(objects_to_evict);
    // Return an error to the client if not enough space could be freed to
    // create the object.
    if (!success) {
      break;
    }
  }

  if (pointer != nullptr) {
    GetMallocMapinfo(pointer, fd, map_size, offset);
    RAY_CHECK(*fd != INVALID_FD);
  }
  return pointer;
}

#ifdef PLASMA_CUDA
Status PlasmaStore::AllocateCudaMemory(
    int device_num, int64_t size, uint8_t** out_pointer,
    std::shared_ptr<CudaIpcMemHandle>* out_ipc_handle) {
  DCHECK_NE(device_num, 0);
  ARROW_ASSIGN_OR_RAISE(auto context, manager_->GetContext(device_num - 1));
  ARROW_ASSIGN_OR_RAISE(auto cuda_buffer, context->Allocate(static_cast<int64_t>(size)));
  *out_pointer = reinterpret_cast<uint8_t*>(cuda_buffer->address());
  // The IPC handle will keep the buffer memory alive
  return cuda_buffer->ExportForIpc().Value(out_ipc_handle);
}

Status PlasmaStore::FreeCudaMemory(int device_num, int64_t size, uint8_t* pointer) {
  ARROW_ASSIGN_OR_RAISE(auto context, manager_->GetContext(device_num - 1));
  RAY_RETURN_NOT_OK(context->Free(pointer, size));
  return Status::OK();
}
#endif

// Create a new object buffer in the hash table.
PlasmaError PlasmaStore::CreateObject(const ObjectID& object_id,
                                      const ClientID& owner_raylet_id,
                                      const std::string& owner_ip_address,
                                      int owner_port, const WorkerID& owner_worker_id,
                                      bool evict_if_full, int64_t data_size,
                                      int64_t metadata_size, int device_num,
                                      const std::shared_ptr<Client> &client,
                                      PlasmaObject* result) {
  RAY_LOG(DEBUG) << "creating object " << object_id.Hex();

  auto entry = GetObjectTableEntry(&store_info_, object_id);
  if (entry != nullptr) {
    // There is already an object with the same ID in the Plasma Store, so
    // ignore this request.
    return PlasmaError::ObjectExists;
  }

  MEMFD_TYPE fd = INVALID_FD;
  int64_t map_size = 0;
  ptrdiff_t offset = 0;
  uint8_t* pointer = nullptr;
  auto total_size = data_size + metadata_size;

  if (device_num == 0) {
    pointer =
        AllocateMemory(total_size, evict_if_full, &fd, &map_size, &offset, client, true);
    if (!pointer) {
      RAY_LOG(ERROR) << "Not enough memory to create the object " << object_id.Hex()
                       << ", data_size=" << data_size
                       << ", metadata_size=" << metadata_size
                       << ", will send a reply of PlasmaError::OutOfMemory";
      return PlasmaError::OutOfMemory;
    }
  } else {
#ifdef PLASMA_CUDA
    /// IPC GPU handle to share with clients.
    std::shared_ptr<::arrow::cuda::CudaIpcMemHandle> ipc_handle;
    auto st = AllocateCudaMemory(device_num, total_size, &pointer, &ipc_handle);
    if (!st.ok()) {
      RAY_LOG(ERROR) << "Failed to allocate CUDA memory: " << st.ToString();
      return PlasmaError::OutOfMemory;
    }
    result->ipc_handle = ipc_handle;
#else
    RAY_LOG(ERROR) << "device_num != 0 but CUDA not enabled";
    return PlasmaError::OutOfMemory;
#endif
  }

  auto ptr = std::unique_ptr<ObjectTableEntry>(new ObjectTableEntry());
  entry = store_info_.objects.emplace(object_id, std::move(ptr)).first->second.get();
  entry->data_size = data_size;
  entry->metadata_size = metadata_size;
  entry->pointer = pointer;
  // TODO(pcm): Set the other fields.
  entry->fd = fd;
  entry->map_size = map_size;
  entry->offset = offset;
  entry->state = ObjectState::PLASMA_CREATED;
  entry->device_num = device_num;
  entry->owner_raylet_id = owner_raylet_id;
  entry->owner_ip_address = owner_ip_address;
  entry->owner_port = owner_port;
  entry->owner_worker_id = owner_worker_id;
  entry->create_time = std::time(nullptr);
  entry->construct_duration = -1;

#ifdef PLASMA_CUDA
  entry->ipc_handle = result->ipc_handle;
#endif

  result->store_fd = fd;
  result->data_offset = offset;
  result->metadata_offset = offset + data_size;
  result->data_size = data_size;
  result->metadata_size = metadata_size;
  result->device_num = device_num;
  // Notify the eviction policy that this object was created. This must be done
  // immediately before the call to AddToClientObjectIds so that the
  // eviction policy does not have an opportunity to evict the object.
  eviction_policy_.ObjectCreated(object_id, client.get(), true);
  // Record that this client is using this object.
  AddToClientObjectIds(object_id, store_info_.objects[object_id].get(), client);
  return PlasmaError::OK;
}

void PlasmaObject_init(PlasmaObject* object, ObjectTableEntry* entry) {
  RAY_DCHECK(object != nullptr);
  RAY_DCHECK(entry != nullptr);
  RAY_DCHECK(entry->state == ObjectState::PLASMA_SEALED);
#ifdef PLASMA_CUDA
  if (entry->device_num != 0) {
    object->ipc_handle = entry->ipc_handle;
  }
#endif
  object->store_fd = entry->fd;
  object->data_offset = entry->offset;
  object->metadata_offset = entry->offset + entry->data_size;
  object->data_size = entry->data_size;
  object->metadata_size = entry->metadata_size;
  object->device_num = entry->device_num;
}

void PlasmaStore::RemoveGetRequest(GetRequest* get_request) {
  // Remove the get request from each of the relevant object_get_requests hash
  // tables if it is present there. It should only be present there if the get
  // request timed out or if it was issued by a client that has disconnected.
  for (ObjectID& object_id : get_request->object_ids) {
    auto object_request_iter = object_get_requests_.find(object_id);
    if (object_request_iter != object_get_requests_.end()) {
      auto& get_requests = object_request_iter->second;
      // Erase get_req from the vector.
      auto it = std::find(get_requests.begin(), get_requests.end(), get_request);
      if (it != get_requests.end()) {
        get_requests.erase(it);
        // If the vector is empty, remove the object ID from the map.
        if (get_requests.empty()) {
          object_get_requests_.erase(object_request_iter);
        }
      }
    }
  }
  // Remove the get request.
  get_request->CancelTimer();
  delete get_request;
}

void PlasmaStore::RemoveGetRequestsForClient(const std::shared_ptr<Client> &client) {
  std::unordered_set<GetRequest*> get_requests_to_remove;
  for (auto const& pair : object_get_requests_) {
    for (GetRequest* get_request : pair.second) {
      if (get_request->client == client) {
        get_requests_to_remove.insert(get_request);
      }
    }
  }

  // It shouldn't be possible for a given client to be in the middle of multiple get
  // requests.
  RAY_CHECK(get_requests_to_remove.size() <= 1);
  for (GetRequest* get_request : get_requests_to_remove) {
    RemoveGetRequest(get_request);
  }
}

void PlasmaStore::ReturnFromGet(GetRequest* get_req) {
  // Figure out how many file descriptors we need to send.
  std::unordered_set<MEMFD_TYPE> fds_to_send;
  std::vector<MEMFD_TYPE> store_fds;
  std::vector<int64_t> mmap_sizes;
  for (const auto& object_id : get_req->object_ids) {
    PlasmaObject& object = get_req->objects[object_id];
    MEMFD_TYPE fd = object.store_fd;
    if (object.data_size != -1 && fds_to_send.count(fd) == 0 && fd != INVALID_FD) {
      fds_to_send.insert(fd);
      store_fds.push_back(fd);
      mmap_sizes.push_back(GetMmapSize(fd));
    }
  }
  // Send the get reply to the client.
  Status s = SendGetReply(get_req->client, &get_req->object_ids[0], get_req->objects,
                          get_req->object_ids.size(), store_fds, mmap_sizes);
  // If we successfully sent the get reply message to the client, then also send
  // the file descriptors.
  if (s.ok()) {
    // Send all of the file descriptors for the present objects.
    for (MEMFD_TYPE store_fd : store_fds) {
      Status send_fd_status = get_req->client->SendFd(store_fd);
      if (!send_fd_status.ok()) {
        RAY_LOG(ERROR) << "Failed to send mmap results to client on fd " << get_req->client;
      }
    }
  } else {
    RAY_LOG(ERROR) << "Failed to send Get reply to client on fd " << get_req->client;
  }

  // Remove the get request from each of the relevant object_get_requests hash
  // tables if it is present there. It should only be present there if the get
  // request timed out.
  RemoveGetRequest(get_req);
}

void PlasmaStore::UpdateObjectGetRequests(const ObjectID& object_id) {
  auto it = object_get_requests_.find(object_id);
  // If there are no get requests involving this object, then return.
  if (it == object_get_requests_.end()) {
    return;
  }

  auto& get_requests = it->second;

  // After finishing the loop below, get_requests and it will have been
  // invalidated by the removal of object_id from object_get_requests_.
  size_t index = 0;
  size_t num_requests = get_requests.size();
  for (size_t i = 0; i < num_requests; ++i) {
    auto get_req = get_requests[index];
    auto entry = GetObjectTableEntry(&store_info_, object_id);
    RAY_CHECK(entry != nullptr);

    PlasmaObject_init(&get_req->objects[object_id], entry);
    get_req->num_satisfied += 1;
    // Record the fact that this client will be using this object and will
    // be responsible for releasing this object.
    AddToClientObjectIds(object_id, entry, get_req->client);

    // If this get request is done, reply to the client.
    if (get_req->num_satisfied == get_req->num_objects_to_wait_for) {
      ReturnFromGet(get_req);
    } else {
      // The call to ReturnFromGet will remove the current element in the
      // array, so we only increment the counter in the else branch.
      index += 1;
    }
  }

  // No get requests should be waiting for this object anymore. The object ID
  // may have been removed from the object_get_requests_ by ReturnFromGet, but
  // if the get request has not returned yet, then remove the object ID from the
  // map here.
  it = object_get_requests_.find(object_id);
  if (it != object_get_requests_.end()) {
    object_get_requests_.erase(object_id);
  }
}

void PlasmaStore::ProcessGetRequest(const std::shared_ptr<Client> &client,
                                    const std::vector<ObjectID>& object_ids,
                                    int64_t timeout_ms) {
  // Create a get request for this object.
  auto get_req = new GetRequest(io_context_, client, object_ids);
  std::vector<ObjectID> evicted_ids;
  std::vector<ObjectTableEntry*> evicted_entries;
  for (auto object_id : object_ids) {
    // Check if this object is already present locally. If so, record that the
    // object is being used and mark it as accounted for.
    auto entry = GetObjectTableEntry(&store_info_, object_id);
    if (entry && entry->state == ObjectState::PLASMA_SEALED) {
      // Update the get request to take into account the present object.
      PlasmaObject_init(&get_req->objects[object_id], entry);
      get_req->num_satisfied += 1;
      // If necessary, record that this client is using this object. In the case
      // where entry == NULL, this will be called from SealObject.
      AddToClientObjectIds(object_id, entry, client);
    } else if (entry && entry->state == ObjectState::PLASMA_EVICTED) {
      // Make sure the object pointer is not already allocated
      RAY_CHECK(!entry->pointer);

      entry->pointer =
          AllocateMemory(entry->data_size + entry->metadata_size, /*evict=*/true,
                         &entry->fd, &entry->map_size, &entry->offset, client, false);
      if (entry->pointer) {
        entry->state = ObjectState::PLASMA_CREATED;
        entry->create_time = std::time(nullptr);
        eviction_policy_.ObjectCreated(object_id, client.get(), false);
        AddToClientObjectIds(object_id, store_info_.objects[object_id].get(), client);
        evicted_ids.push_back(object_id);
        evicted_entries.push_back(entry);
      } else {
        // We are out of memory and cannot allocate memory for this object.
        // Change the state of the object back to PLASMA_EVICTED so some
        // other request can try again.
        entry->state = ObjectState::PLASMA_EVICTED;
      }
    } else {
      // Add a placeholder plasma object to the get request to indicate that the
      // object is not present. This will be parsed by the client. We set the
      // data size to -1 to indicate that the object is not present.
      get_req->objects[object_id].data_size = -1;
      // Add the get request to the relevant data structures.
      object_get_requests_[object_id].push_back(get_req);
    }
  }

  if (!evicted_ids.empty()) {
    std::vector<std::shared_ptr<Buffer>> buffers;
    for (size_t i = 0; i < evicted_ids.size(); ++i) {
      RAY_CHECK(evicted_entries[i]->pointer != nullptr);
      buffers.emplace_back(new arrow::MutableBuffer(evicted_entries[i]->pointer,
                                                    evicted_entries[i]->data_size));
    }
    if (external_store_->Get(evicted_ids, buffers).ok()) {
      for (size_t i = 0; i < evicted_ids.size(); ++i) {
        evicted_entries[i]->state = ObjectState::PLASMA_SEALED;
        evicted_entries[i]->construct_duration =
            std::time(nullptr) - evicted_entries[i]->create_time;
        PlasmaObject_init(&get_req->objects[evicted_ids[i]], evicted_entries[i]);
        get_req->num_satisfied += 1;
      }
    } else {
      // We tried to get the objects from the external store, but could not get them.
      // Set the state of these objects back to PLASMA_EVICTED so some other request
      // can try again.
      for (size_t i = 0; i < evicted_ids.size(); ++i) {
        evicted_entries[i]->state = ObjectState::PLASMA_EVICTED;
      }
    }
  }

  // If all of the objects are present already or if the timeout is 0, return to
  // the client.
  if (get_req->num_satisfied == get_req->num_objects_to_wait_for || timeout_ms == 0) {
    ReturnFromGet(get_req);
  } else if (timeout_ms != -1) {
    // Set a timer that will cause the get request to return to the client. Note
    // that a timeout of -1 is used to indicate that no timer should be set.
    get_req->AsyncWait(timeout_ms, [this, get_req](const boost::system::error_code& ec) {
      if (ec != boost::asio::error::operation_aborted) {
        // Timer was not cancelled, take necessary action.
        ReturnFromGet(get_req);
      }
    });
  }
}

int PlasmaStore::RemoveFromClientObjectIds(const ObjectID& object_id,
                                           ObjectTableEntry* entry, const std::shared_ptr<Client> &client) {
  auto it = client->object_ids.find(object_id);
  if (it != client->object_ids.end()) {
    client->object_ids.erase(it);
    // Decrease reference count.
    entry->ref_count--;

    // If no more clients are using this object, notify the eviction policy
    // that the object is no longer being used.
    if (entry->ref_count == 0) {
      if (deletion_cache_.count(object_id) == 0) {
        // Tell the eviction policy that this object is no longer being used.
        eviction_policy_.EndObjectAccess(object_id);
      } else {
        // Above code does not really delete an object. Instead, it just put an
        // object to LRU cache which will be cleaned when the memory is not enough.
        deletion_cache_.erase(object_id);
        EvictObjects({object_id});
      }
    }
    // Return 1 to indicate that the client was removed.
    return 1;
  } else {
    // Return 0 to indicate that the client was not removed.
    return 0;
  }
}

void PlasmaStore::EraseFromObjectTable(const ObjectID& object_id) {
  auto& object = store_info_.objects[object_id];
  auto buff_size = object->data_size + object->metadata_size;
  if (object->device_num == 0) {
    PlasmaAllocator::Free(object->pointer, buff_size);
  } else {
#ifdef PLASMA_CUDA
    RAY_CHECK_OK(FreeCudaMemory(object->device_num, buff_size, object->pointer));
#endif
  }
  store_info_.objects.erase(object_id);
}

void PlasmaStore::ReleaseObject(const ObjectID& object_id, const std::shared_ptr<Client> &client) {
  auto entry = GetObjectTableEntry(&store_info_, object_id);
  RAY_CHECK(entry != nullptr);
  // Remove the client from the object's array of clients.
  RAY_CHECK(RemoveFromClientObjectIds(object_id, entry, client) == 1);
}

// Check if an object is present.
ObjectStatus PlasmaStore::ContainsObject(const ObjectID& object_id) {
  auto entry = GetObjectTableEntry(&store_info_, object_id);
  return entry && (entry->state == ObjectState::PLASMA_SEALED ||
                   entry->state == ObjectState::PLASMA_EVICTED)
             ? ObjectStatus::OBJECT_FOUND
             : ObjectStatus::OBJECT_NOT_FOUND;
}

void PlasmaStore::SealObjects(const std::vector<ObjectID>& object_ids) {
  std::vector<ObjectInfoT> infos;

  RAY_LOG(DEBUG) << "sealing " << object_ids.size() << " objects";
  for (size_t i = 0; i < object_ids.size(); ++i) {
    ObjectInfoT object_info;
    auto entry = GetObjectTableEntry(&store_info_, object_ids[i]);
    RAY_CHECK(entry != nullptr);
    RAY_CHECK(entry->state == ObjectState::PLASMA_CREATED);
    // Set the state of object to SEALED.
    entry->state = ObjectState::PLASMA_SEALED;
    // Set object construction duration.
    entry->construct_duration = std::time(nullptr) - entry->create_time;

    object_info.object_id = object_ids[i].Binary();
    object_info.data_size = entry->data_size;
    object_info.owner_raylet_id = entry->owner_raylet_id.Binary();
    object_info.owner_ip_address = entry->owner_ip_address;
    object_info.owner_port = entry->owner_port;
    object_info.owner_worker_id = entry->owner_worker_id.Binary();
    object_info.metadata_size = entry->metadata_size;
    infos.push_back(object_info);
  }

  PushNotifications(infos);

  for (size_t i = 0; i < object_ids.size(); ++i) {
    UpdateObjectGetRequests(object_ids[i]);
  }
}

int PlasmaStore::AbortObject(const ObjectID& object_id, const std::shared_ptr<Client> &client) {
  auto entry = GetObjectTableEntry(&store_info_, object_id);
  RAY_CHECK(entry != nullptr) << "To abort an object it must be in the object table.";
  RAY_CHECK(entry->state != ObjectState::PLASMA_SEALED)
      << "To abort an object it must not have been sealed.";
  auto it = client->object_ids.find(object_id);
  if (it == client->object_ids.end()) {
    // If the client requesting the abort is not the creator, do not
    // perform the abort.
    return 0;
  } else {
    // The client requesting the abort is the creator. Free the object.
    EraseFromObjectTable(object_id);
    client->object_ids.erase(it);
    return 1;
  }
}

PlasmaError PlasmaStore::DeleteObject(ObjectID& object_id) {
  auto entry = GetObjectTableEntry(&store_info_, object_id);
  // TODO(rkn): This should probably not fail, but should instead throw an
  // error. Maybe we should also support deleting objects that have been
  // created but not sealed.
  if (entry == nullptr) {
    // To delete an object it must be in the object table.
    return PlasmaError::ObjectNonexistent;
  }

  if (entry->state != ObjectState::PLASMA_SEALED) {
    // To delete an object it must have been sealed.
    // Put it into deletion cache, it will be deleted later.
    deletion_cache_.emplace(object_id);
    return PlasmaError::ObjectNotSealed;
  }

  if (entry->ref_count != 0) {
    // To delete an object, there must be no clients currently using it.
    // Put it into deletion cache, it will be deleted later.
    deletion_cache_.emplace(object_id);
    return PlasmaError::ObjectInUse;
  }

  eviction_policy_.RemoveObject(object_id);
  EraseFromObjectTable(object_id);
  // Inform all subscribers that the object has been deleted.
  ObjectInfoT notification;
  notification.object_id = object_id.Binary();
  notification.is_deletion = true;
  PushNotification(&notification);

  return PlasmaError::OK;
}

void PlasmaStore::EvictObjects(const std::vector<ObjectID>& object_ids) {
  if (object_ids.size() == 0) {
    return;
  }

  std::vector<std::shared_ptr<arrow::Buffer>> evicted_object_data;
  std::vector<ObjectTableEntry*> evicted_entries;
  for (const auto& object_id : object_ids) {
    RAY_LOG(DEBUG) << "evicting object " << object_id.Hex();
    auto entry = GetObjectTableEntry(&store_info_, object_id);
    // TODO(rkn): This should probably not fail, but should instead throw an
    // error. Maybe we should also support deleting objects that have been
    // created but not sealed.
    RAY_CHECK(entry != nullptr) << "To evict an object it must be in the object table.";
    RAY_CHECK(entry->state == ObjectState::PLASMA_SEALED)
        << "To evict an object it must have been sealed.";
    RAY_CHECK(entry->ref_count == 0)
        << "To evict an object, there must be no clients currently using it.";

    // If there is a backing external store, then mark object for eviction to
    // external store, free the object data pointer and keep a placeholder
    // entry in ObjectTable
    if (external_store_) {
      evicted_object_data.push_back(std::make_shared<arrow::Buffer>(
          entry->pointer, entry->data_size + entry->metadata_size));
      evicted_entries.push_back(entry);
    } else {
      // If there is no backing external store, just erase the object entry
      // and send a deletion notification.
      EraseFromObjectTable(object_id);
      // Inform all subscribers that the object has been deleted.
      ObjectInfoT notification;
      notification.object_id = object_id.Binary();
      notification.is_deletion = true;
      PushNotification(&notification);
    }
  }

  if (external_store_ && !object_ids.empty()) {
    RAY_CHECK_OK(external_store_->Put(object_ids, evicted_object_data));
    for (auto entry : evicted_entries) {
      PlasmaAllocator::Free(entry->pointer, entry->data_size + entry->metadata_size);
      entry->pointer = nullptr;
      entry->state = ObjectState::PLASMA_EVICTED;
    }
  }
}

void PlasmaStore::ConnectClient(const boost::system::error_code &error) {
  if (!error) {
    // Accept a new local client and dispatch it to the node manager.
    auto new_connection = Client::Create(boost::bind(
      &PlasmaStore::ProcessMessage, this, _1, _2, _3
    ), std::move(socket_));
  }
  // We're ready to accept another client.
  DoAccept();
}

void PlasmaStore::DisconnectClient(const std::shared_ptr<Client> &client) {
  client->Close();
  RAY_LOG(DEBUG) << "Disconnecting client on fd " << client;
  // Release all the objects that the client was using.
  eviction_policy_.ClientDisconnected(client.get());
  std::unordered_map<ObjectID, ObjectTableEntry*> sealed_objects;
  for (const auto& object_id : client->object_ids) {
    auto it = store_info_.objects.find(object_id);
    if (it == store_info_.objects.end()) {
      continue;
    }

    if (it->second->state == ObjectState::PLASMA_SEALED) {
      // Add sealed objects to a temporary list of object IDs. Do not perform
      // the remove here, since it potentially modifies the object_ids table.
      sealed_objects[it->first] = it->second.get();
    } else {
      // Abort unsealed object.
      // Don't call AbortObject() because client->object_ids would be modified.
      EraseFromObjectTable(object_id);
    }
  }

  /// Remove all of the client's GetRequests.
  RemoveGetRequestsForClient(client);

  for (const auto& entry : sealed_objects) {
    RemoveFromClientObjectIds(entry.first, entry.second, client);
  }

  if (notification_clients_.find(client) != notification_clients_.end()) {
    // Remove notification for this client from global map.
    notification_clients_.erase(client);
  }
}

/// Send notifications about sealed objects to the subscribers. This is called
/// in SealObject. If the socket's send buffer is full, the notification will
/// be buffered, and this will be called again when the send buffer has room.
///
/// \param client The client to push notifications to.
/// \param object_info The notifications.
void PlasmaStore::SendNotifications(
    const std::shared_ptr<Client> &client, const std::vector<ObjectInfoT> &object_info) {
  namespace protocol = ray::object_manager::protocol;
  flatbuffers::FlatBufferBuilder fbb;
  std::vector<flatbuffers::Offset<protocol::ObjectInfo>> info;
  for (size_t i = 0; i < object_info.size(); ++i) {
    info.push_back(protocol::CreateObjectInfo(fbb, &object_info[i]));
  }
  auto info_array = fbb.CreateVector(info);
  auto message = protocol::CreatePlasmaNotification(fbb, info_array);
  fbb.Finish(message);

  // In C++14, we can use unique_ptr instead.
  auto size = new int64_t;
  *size = fbb.GetSize();
  auto data = new uint8_t[fbb.GetSize()];
  std::memcpy(data, fbb.GetBufferPointer(), fbb.GetSize());

  std::vector<boost::asio::const_buffer> buffers{
    boost::asio::const_buffer(size, sizeof(*size)),
    boost::asio::const_buffer(data, fbb.GetSize()),
  };
  client->WriteBufferAsync(buffers, [this, client, size, data](const Status& s) {
    if (!s.ok()) {
      RAY_LOG(WARNING) << "Failed to send notification to client on fd " << client;
      if (s.IsIOError()) {
        client->Close();
        notification_clients_.erase(client);
      }
    }
    delete size;
    delete[] data;
  });
}

void PlasmaStore::PushNotification(ObjectInfoT* object_info) {
  PushNotifications({*object_info});
}

void PlasmaStore::PushNotifications(const std::vector<ObjectInfoT>& object_info) {
  if (notification_listener_) {
    for (const auto& info : object_info) {
      if (!info.is_deletion) {
        notification_listener_->ProcessStoreAdd(info);
      } else {
        notification_listener_->ProcessStoreRemove(ObjectID::FromBinary(info.object_id));
      }
    }
  }

  for (const auto& client : notification_clients_) {
    SendNotifications(client, object_info);
  }
}

// Subscribe to notifications about sealed objects.
void PlasmaStore::SubscribeToUpdates(const std::shared_ptr<Client> &client) {
  // Add this fd to global map, which is needed for this client to receive notifications.
  notification_clients_.insert(client);

  std::vector<ObjectInfoT> infos;
  // Push notifications to the new subscriber about existing sealed objects.
  for (const auto& entry : store_info_.objects) {
    if (entry.second->state == ObjectState::PLASMA_SEALED) {
      ObjectInfoT info;
      info.object_id = entry.first.Binary();
      info.data_size = entry.second->data_size;
      info.metadata_size = entry.second->metadata_size;
<<<<<<< HEAD
      info.owner_raylet_id = entry.second->owner_raylet_id.Binary();
      info.owner_ip_address = entry.second->owner_ip_address;
      info.owner_port = entry.second->owner_port;
      info.owner_worker_id = entry.second->owner_worker_id.Binary();
      PushNotification(&info, fd);
=======
      infos.push_back(info);
>>>>>>> 9b177225
    }
  }
  SendNotifications(client, infos);
}

Status PlasmaStore::ProcessMessage(const std::shared_ptr<Client> &client,
                                   fb::MessageType type,
                                   const std::vector<uint8_t> &message) {
  // TODO(suquark): We should convert these interfaces to const later.
  uint8_t* input = (uint8_t*)message.data();
  size_t input_size = message.size();
  ObjectID object_id;
  PlasmaObject object = {};

  // Process the different types of requests.
  switch (type) {
    case fb::MessageType::PlasmaCreateRequest: {
      ClientID owner_raylet_id;
      std::string owner_ip_address;
      int owner_port;
      WorkerID owner_worker_id;
      bool evict_if_full;
      int64_t data_size;
      int64_t metadata_size;
      int device_num;
      RAY_RETURN_NOT_OK(ReadCreateRequest(
        input, input_size, &object_id, &owner_raylet_id, &owner_ip_address, &owner_port,
        &owner_worker_id, &evict_if_full, &data_size, &metadata_size, &device_num));
      PlasmaError error_code = CreateObject(object_id, owner_raylet_id, owner_ip_address,
                                            owner_port, owner_worker_id, evict_if_full,
                                            data_size, metadata_size, device_num, client,
                                            &object);
      int64_t mmap_size = 0;
      if (error_code == PlasmaError::OK && device_num == 0) {
        mmap_size = GetMmapSize(object.store_fd);
      }
      RAY_RETURN_NOT_OK(SendCreateReply(client, object_id, &object, error_code, mmap_size));
      if (error_code == PlasmaError::OK && device_num == 0) {
        RAY_RETURN_NOT_OK(client->SendFd(object.store_fd));
      }
    } break;
    case fb::MessageType::PlasmaAbortRequest: {
      RAY_RETURN_NOT_OK(ReadAbortRequest(input, input_size, &object_id));
      RAY_CHECK(AbortObject(object_id, client) == 1) << "To abort an object, the only "
                                                          "client currently using it "
                                                          "must be the creator.";
      RAY_RETURN_NOT_OK(SendAbortReply(client, object_id));
    } break;
    case fb::MessageType::PlasmaGetRequest: {
      std::vector<ObjectID> object_ids_to_get;
      int64_t timeout_ms;
      RAY_RETURN_NOT_OK(ReadGetRequest(input, input_size, object_ids_to_get, &timeout_ms));
      ProcessGetRequest(client, object_ids_to_get, timeout_ms);
    } break;
    case fb::MessageType::PlasmaReleaseRequest: {
      RAY_RETURN_NOT_OK(ReadReleaseRequest(input, input_size, &object_id));
      ReleaseObject(object_id, client);
    } break;
    case fb::MessageType::PlasmaDeleteRequest: {
      std::vector<ObjectID> object_ids;
      std::vector<PlasmaError> error_codes;
      RAY_RETURN_NOT_OK(ReadDeleteRequest(input, input_size, &object_ids));
      error_codes.reserve(object_ids.size());
      for (auto& object_id : object_ids) {
        error_codes.push_back(DeleteObject(object_id));
      }
      RAY_RETURN_NOT_OK(SendDeleteReply(client, object_ids, error_codes));
    } break;
    case fb::MessageType::PlasmaContainsRequest: {
      RAY_RETURN_NOT_OK(ReadContainsRequest(input, input_size, &object_id));
      if (ContainsObject(object_id) == ObjectStatus::OBJECT_FOUND) {
        RAY_RETURN_NOT_OK(SendContainsReply(client, object_id, 1));
      } else {
        RAY_RETURN_NOT_OK(SendContainsReply(client, object_id, 0));
      }
    } break;
    case fb::MessageType::PlasmaSealRequest: {
      RAY_RETURN_NOT_OK(ReadSealRequest(input, input_size, &object_id));
      SealObjects({object_id});
      RAY_RETURN_NOT_OK(SendSealReply(client, object_id, PlasmaError::OK));
    } break;
    case fb::MessageType::PlasmaEvictRequest: {
      // This code path should only be used for testing.
      int64_t num_bytes;
      RAY_RETURN_NOT_OK(ReadEvictRequest(input, input_size, &num_bytes));
      std::vector<ObjectID> objects_to_evict;
      int64_t num_bytes_evicted =
          eviction_policy_.ChooseObjectsToEvict(num_bytes, &objects_to_evict);
      EvictObjects(objects_to_evict);
      RAY_RETURN_NOT_OK(SendEvictReply(client, num_bytes_evicted));
    } break;
    case fb::MessageType::PlasmaRefreshLRURequest: {
      std::vector<ObjectID> object_ids;
      RAY_RETURN_NOT_OK(ReadRefreshLRURequest(input, input_size, &object_ids));
      eviction_policy_.RefreshObjects(object_ids);
      RAY_RETURN_NOT_OK(SendRefreshLRUReply(client));
    } break;
    case fb::MessageType::PlasmaSubscribeRequest:
      SubscribeToUpdates(client);
      break;
    case fb::MessageType::PlasmaConnectRequest: {
      RAY_RETURN_NOT_OK(SendConnectReply(client, PlasmaAllocator::GetFootprintLimit()));
    } break;
    case fb::MessageType::PlasmaDisconnectClient:
      RAY_LOG(DEBUG) << "Disconnecting client on fd " << client;
      DisconnectClient(client);
      return Status::Disconnected("The Plasma Store client is disconnected.");
      break;
    case fb::MessageType::PlasmaSetOptionsRequest: {
      std::string client_name;
      int64_t output_memory_quota;
      RAY_RETURN_NOT_OK(
          ReadSetOptionsRequest(input, input_size, &client_name, &output_memory_quota));
      client->name = client_name;
      bool success = eviction_policy_.SetClientQuota(client.get(), output_memory_quota);
      RAY_RETURN_NOT_OK(SendSetOptionsReply(client, success ? PlasmaError::OK
                                                            : PlasmaError::OutOfMemory));
    } break;
    case fb::MessageType::PlasmaGetDebugStringRequest: {
      RAY_RETURN_NOT_OK(SendGetDebugStringReply(client, eviction_policy_.DebugString()));
    } break;
    default:
      // This code should be unreachable.
      RAY_CHECK(0);
  }
  return Status::OK();
}

void PlasmaStore::DoAccept() {
  acceptor_.async_accept(socket_, boost::bind(&PlasmaStore::ConnectClient, this,
                                              boost::asio::placeholders::error));
}

}  // namespace plasma<|MERGE_RESOLUTION|>--- conflicted
+++ resolved
@@ -852,15 +852,11 @@
       info.object_id = entry.first.Binary();
       info.data_size = entry.second->data_size;
       info.metadata_size = entry.second->metadata_size;
-<<<<<<< HEAD
       info.owner_raylet_id = entry.second->owner_raylet_id.Binary();
       info.owner_ip_address = entry.second->owner_ip_address;
       info.owner_port = entry.second->owner_port;
       info.owner_worker_id = entry.second->owner_worker_id.Binary();
-      PushNotification(&info, fd);
-=======
       infos.push_back(info);
->>>>>>> 9b177225
     }
   }
   SendNotifications(client, infos);
