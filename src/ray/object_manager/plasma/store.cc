// Licensed to the Apache Software Foundation (ASF) under one
// or more contributor license agreements.  See the NOTICE file
// distributed with this work for additional information
// regarding copyright ownership.  The ASF licenses this file
// to you under the Apache License, Version 2.0 (the
// "License"); you may not use this file except in compliance
// with the License.  You may obtain a copy of the License at
//
//   http://www.apache.org/licenses/LICENSE-2.0
//
// Unless required by applicable law or agreed to in writing,
// software distributed under the License is distributed on an
// "AS IS" BASIS, WITHOUT WARRANTIES OR CONDITIONS OF ANY
// KIND, either express or implied.  See the License for the
// specific language governing permissions and limitations
// under the License.

// PLASMA STORE: This is a simple object store server process
//
// It accepts incoming client connections on a unix domain socket
// (name passed in via the -s option of the executable) and uses a
// single thread to serve the clients. Each client establishes a
// connection and can create objects, wait for objects and seal
// objects through that connection.
//
// It keeps a hash table that maps object_ids (which are 20 byte long,
// just enough to store and SHA1 hash) to memory mapped files.

#include "ray/object_manager/plasma/store.h"

#include <limits.h>
#include <stdlib.h>
#include <string.h>

#include <boost/bind.hpp>
#include <chrono>
#include <ctime>
#include <deque>
#include <memory>
#include <string>
#include <unordered_map>
#include <unordered_set>
#include <utility>
#include <vector>

#include "ray/common/asio/asio_util.h"
#include "ray/common/asio/instrumented_io_context.h"
#include "ray/object_manager/plasma/common.h"
#include "ray/object_manager/plasma/malloc.h"
#include "ray/object_manager/plasma/plasma_allocator.h"
#include "ray/object_manager/plasma/protocol.h"
#include "ray/util/util.h"

namespace fb = plasma::flatbuf;

namespace {

ray::ObjectID GetCreateRequestObjectId(const std::vector<uint8_t> &message) {
  uint8_t *input = (uint8_t *)message.data();
  size_t input_size = message.size();
  auto request = flatbuffers::GetRoot<fb::PlasmaCreateRequest>(input);
  RAY_DCHECK(plasma::VerifyFlatbuffer(request, input, input_size));
  return ray::ObjectID::FromBinary(request->object_id()->str());
}

}  // namespace

namespace plasma {

struct GetRequest {
  GetRequest(instrumented_io_context &io_context, const std::shared_ptr<Client> &client,
             const std::vector<ObjectID> &object_ids, bool is_from_worker);
  /// The client that called get.
  std::shared_ptr<Client> client;
  /// The object IDs involved in this request. This is used in the reply.
  std::vector<ObjectID> object_ids;
  /// The object information for the objects in this request. This is used in
  /// the reply.
  std::unordered_map<ObjectID, PlasmaObject> objects;
  /// The minimum number of objects to wait for in this request.
  int64_t num_objects_to_wait_for;
  /// The number of object requests in this wait request that are already
  /// satisfied.
  int64_t num_satisfied;
  /// Whether or not the request comes from the core worker. It is used to track the size
  /// of total objects that are consumed by core worker.
  bool is_from_worker;

  void AsyncWait(int64_t timeout_ms,
                 std::function<void(const boost::system::error_code &)> on_timeout) {
    RAY_CHECK(!is_removed_);
    // Set an expiry time relative to now.
    timer_.expires_from_now(std::chrono::milliseconds(timeout_ms));
    timer_.async_wait(on_timeout);
  }

  void CancelTimer() {
    RAY_CHECK(!is_removed_);
    timer_.cancel();
  }

  /// Mark that the get request is removed.
  void MarkRemoved() {
    RAY_CHECK(!is_removed_);
    is_removed_ = true;
  }

  bool IsRemoved() const { return is_removed_; }

 private:
  /// The timer that will time out and cause this wait to return to
  /// the client if it hasn't already returned.
  boost::asio::steady_timer timer_;
  /// Whether or not if this get request is removed.
  /// Once the get request is removed, any operation on top of the get request shouldn't
  /// happen.
  bool is_removed_ = false;
};

GetRequest::GetRequest(instrumented_io_context &io_context,
                       const std::shared_ptr<Client> &client,
                       const std::vector<ObjectID> &object_ids, bool is_from_worker)
    : client(client),
      object_ids(object_ids.begin(), object_ids.end()),
      objects(object_ids.size()),
      num_satisfied(0),
      is_from_worker(is_from_worker),
      timer_(io_context) {
  std::unordered_set<ObjectID> unique_ids(object_ids.begin(), object_ids.end());
  num_objects_to_wait_for = unique_ids.size();
}

PlasmaStore::PlasmaStore(instrumented_io_context &main_service, std::string directory,
                         bool hugepages_enabled, const std::string &socket_name,
                         uint32_t delay_on_oom_ms,
                         ray::SpillObjectsCallback spill_objects_callback,
                         std::function<void()> object_store_full_callback,
                         ray::AddObjectCallback add_object_callback,
                         ray::DeleteObjectCallback delete_object_callback)
    : io_context_(main_service),
      socket_name_(socket_name),
      acceptor_(main_service, ParseUrlEndpoint(socket_name)),
      socket_(main_service),
      eviction_policy_(&store_info_, PlasmaAllocator::GetFootprintLimit()),
      spill_objects_callback_(spill_objects_callback),
      add_object_callback_(add_object_callback),
      delete_object_callback_(delete_object_callback),
      delay_on_oom_ms_(delay_on_oom_ms),
      usage_log_interval_ns_(RayConfig::instance().object_store_usage_log_interval_s() *
                             1e9),
      create_request_queue_(
          /*oom_grace_period_s=*/RayConfig::instance().oom_grace_period_s(),
          spill_objects_callback, object_store_full_callback,
          /*get_time=*/
          []() { return absl::GetCurrentTimeNanos(); }) {
  store_info_.directory = directory;
  store_info_.hugepages_enabled = hugepages_enabled;
}

// TODO(pcm): Get rid of this destructor by using RAII to clean up data.
PlasmaStore::~PlasmaStore() {}

void PlasmaStore::Start() {
  // Start listening for clients.
  DoAccept();
}

void PlasmaStore::Stop() { acceptor_.close(); }

const PlasmaStoreInfo *PlasmaStore::GetPlasmaStoreInfo() { return &store_info_; }

// If this client is not already using the object, add the client to the
// object's list of clients, otherwise do nothing.
void PlasmaStore::AddToClientObjectIds(const ObjectID &object_id, ObjectTableEntry *entry,
                                       const std::shared_ptr<Client> &client) {
  // Check if this client is already using the object.
  if (client->object_ids.find(object_id) != client->object_ids.end()) {
    return;
  }
  // If there are no other clients using this object, notify the eviction policy
  // that the object is being used.
  if (entry->ref_count == 0) {
    // Tell the eviction policy that this object is being used.
    eviction_policy_.BeginObjectAccess(object_id);
    num_bytes_in_use_ += entry->data_size + entry->metadata_size;
  }
  // Increase reference count.
  entry->ref_count++;
  RAY_LOG(DEBUG) << "Object " << object_id << " in use by client"
                 << ", num bytes in use is now " << num_bytes_in_use_;

  // Add object id to the list of object ids that this client is using.
  client->object_ids.insert(object_id);
}

// Allocate memory
uint8_t *PlasmaStore::AllocateMemory(size_t size, MEMFD_TYPE *fd, int64_t *map_size,
                                     ptrdiff_t *offset,
                                     const std::shared_ptr<Client> &client,
                                     bool is_create, PlasmaError *error) {
  // First free up space from the client's LRU queue if quota enforcement is on.
  std::vector<ObjectID> client_objects_to_evict;
  bool quota_ok = eviction_policy_.EnforcePerClientQuota(client.get(), size, is_create,
                                                         &client_objects_to_evict);
  if (!quota_ok) {
    *error = PlasmaError::OutOfMemory;
    return nullptr;
  }
  EvictObjects(client_objects_to_evict);

  // Try to evict objects until there is enough space.
  uint8_t *pointer = nullptr;
  int num_tries = 0;
  while (true) {
    // Allocate space for the new object. We use memalign instead of malloc
    // in order to align the allocated region to a 64-byte boundary. This is not
    // strictly necessary, but it is an optimization that could speed up the
    // computation of a hash of the data (see compute_object_hash_parallel in
    // plasma_client.cc). Note that even though this pointer is 64-byte aligned,
    // it is not guaranteed that the corresponding pointer in the client will be
    // 64-byte aligned, but in practice it often will be.
    pointer = reinterpret_cast<uint8_t *>(PlasmaAllocator::Memalign(kBlockSize, size));
    if (pointer) {
      // If we manage to allocate the memory, return the pointer. If we cannot
      // allocate the space, but we are also not allowed to evict anything to
      // make more space, return an error to the client.
      *error = PlasmaError::OutOfMemory;
      break;
    }
    // Tell the eviction policy how much space we need to create this object.
    std::vector<ObjectID> objects_to_evict;
    int64_t space_needed = eviction_policy_.RequireSpace(size, &objects_to_evict);
    EvictObjects(objects_to_evict);
<<<<<<< HEAD
    // More space is still needed.
    if (space_needed > 0) {
      RAY_LOG(DEBUG) << "attempt to allocate " << size << " failed, need " << space_needed
                     << " num bytes unsealed: " << num_bytes_unsealed_;
      space_needed -= num_bytes_unsealed_;
      if (space_needed > 0) {
        // Even if all unsealed objects were sealed and spilled, there would
        // not be enough space.
        *error = PlasmaError::OutOfMemory;
      } else {
        // There will be enough space once there are no more unsealed objects.
        *error = PlasmaError::TransientOutOfMemory;
      }
=======
    // More space is still needed. Try to spill objects to external storage to
    // make room. NOTE(ekl) if we can't achieve this after a number of retries,
    // it's because memory fragmentation in dlmalloc prevents us from allocating
    // even if our footprint tracker here still says we have free space.
    if (space_needed > 0 || num_tries++ > 10) {
      *error = PlasmaError::OutOfMemory;
>>>>>>> 113fd6e7
      break;
    }
  }

  if (pointer != nullptr) {
    GetMallocMapinfo(pointer, fd, map_size, offset);
    RAY_CHECK(*fd != INVALID_FD);
    *error = PlasmaError::OK;
  }

  auto now = absl::GetCurrentTimeNanos();
  if (now - last_usage_log_ns_ > usage_log_interval_ns_) {
    RAY_LOG(INFO) << "Object store current usage " << (PlasmaAllocator::Allocated() / 1e9)
                  << " / " << (PlasmaAllocator::GetFootprintLimit() / 1e9) << " GB.";
    last_usage_log_ns_ = now;
  }
  return pointer;
}

PlasmaError PlasmaStore::HandleCreateObjectRequest(const std::shared_ptr<Client> &client,
                                                   const std::vector<uint8_t> &message,
                                                   PlasmaObject *object) {
  uint8_t *input = (uint8_t *)message.data();
  size_t input_size = message.size();
  ObjectID object_id;

  NodeID owner_raylet_id;
  std::string owner_ip_address;
  int owner_port;
  WorkerID owner_worker_id;
  int64_t data_size;
  int64_t metadata_size;
  int device_num;
  ReadCreateRequest(input, input_size, &object_id, &owner_raylet_id, &owner_ip_address,
                    &owner_port, &owner_worker_id, &data_size, &metadata_size,
                    &device_num);
  auto error =
      CreateObject(object_id, owner_raylet_id, owner_ip_address, owner_port,
                   owner_worker_id, data_size, metadata_size, device_num, client, object);
  if (error == PlasmaError::OutOfMemory) {
    RAY_LOG(DEBUG) << "Not enough memory to create the object " << object_id
                   << ", data_size=" << data_size << ", metadata_size=" << metadata_size;
  }
  return error;
}

PlasmaError PlasmaStore::CreateObject(const ObjectID &object_id,
                                      const NodeID &owner_raylet_id,
                                      const std::string &owner_ip_address, int owner_port,
                                      const WorkerID &owner_worker_id, int64_t data_size,
                                      int64_t metadata_size, int device_num,
                                      const std::shared_ptr<Client> &client,
                                      PlasmaObject *result) {
  RAY_LOG(DEBUG) << "attempting to create object " << object_id << " size " << data_size;

  auto entry = GetObjectTableEntry(&store_info_, object_id);
  if (entry != nullptr) {
    // There is already an object with the same ID in the Plasma Store, so
    // ignore this request.
    return PlasmaError::ObjectExists;
  }

  MEMFD_TYPE fd = INVALID_FD;
  int64_t map_size = 0;
  ptrdiff_t offset = 0;
  uint8_t *pointer = nullptr;
  auto total_size = data_size + metadata_size;

  if (device_num == 0) {
    PlasmaError error = PlasmaError::OK;
    pointer = AllocateMemory(total_size, &fd, &map_size, &offset, client, true, &error);
    if (!pointer) {
      return error;
    }
  } else {
    RAY_LOG(ERROR) << "device_num != 0 but CUDA not enabled";
    return PlasmaError::OutOfMemory;
  }

  RAY_LOG(DEBUG) << "create object " << object_id << " succeeded";
  auto ptr = std::make_unique<ObjectTableEntry>();
  entry = store_info_.objects.emplace(object_id, std::move(ptr)).first->second.get();
  entry->data_size = data_size;
  entry->metadata_size = metadata_size;
  entry->pointer = pointer;
  // TODO(pcm): Set the other fields.
  entry->fd = fd;
  entry->map_size = map_size;
  entry->offset = offset;
  entry->state = ObjectState::PLASMA_CREATED;
  entry->device_num = device_num;
  entry->owner_raylet_id = owner_raylet_id;
  entry->owner_ip_address = owner_ip_address;
  entry->owner_port = owner_port;
  entry->owner_worker_id = owner_worker_id;
  entry->create_time = std::time(nullptr);
  entry->construct_duration = -1;

  result->store_fd = fd;
  result->data_offset = offset;
  result->metadata_offset = offset + data_size;
  result->data_size = data_size;
  result->metadata_size = metadata_size;
  result->device_num = device_num;
  if (device_num == 0) {
    result->mmap_size = GetMmapSize(fd);
  }

  // Notify the eviction policy that this object was created. This must be done
  // immediately before the call to AddToClientObjectIds so that the
  // eviction policy does not have an opportunity to evict the object.
  eviction_policy_.ObjectCreated(object_id, client.get(), true);
  // Record that this client is using this object.
  AddToClientObjectIds(object_id, store_info_.objects[object_id].get(), client);
  num_objects_unsealed_++;
  num_bytes_unsealed_ += data_size + metadata_size;
  return PlasmaError::OK;
}

void PlasmaObject_init(PlasmaObject *object, ObjectTableEntry *entry) {
  RAY_DCHECK(object != nullptr);
  RAY_DCHECK(entry != nullptr);
  RAY_DCHECK(entry->state == ObjectState::PLASMA_SEALED);
  object->store_fd = entry->fd;
  object->data_offset = entry->offset;
  object->metadata_offset = entry->offset + entry->data_size;
  object->data_size = entry->data_size;
  object->metadata_size = entry->metadata_size;
  object->device_num = entry->device_num;
}

void PlasmaStore::RemoveGetRequest(const std::shared_ptr<GetRequest> &get_request) {
  // Remove the get request from each of the relevant object_get_requests hash
  // tables if it is present there. It should only be present there if the get
  // request timed out or if it was issued by a client that has disconnected.
  for (ObjectID &object_id : get_request->object_ids) {
    auto object_request_iter = object_get_requests_.find(object_id);
    if (object_request_iter != object_get_requests_.end()) {
      auto &get_requests = object_request_iter->second;
      // Erase get_req from the vector.
      auto it = std::find(get_requests.begin(), get_requests.end(), get_request);
      if (it != get_requests.end()) {
        get_requests.erase(it);
        // If the vector is empty, remove the object ID from the map.
        if (get_requests.empty()) {
          object_get_requests_.erase(object_request_iter);
        }
      }
    }
  }
  // Remove the get request.
  get_request->CancelTimer();
  get_request->MarkRemoved();
}

void PlasmaStore::RemoveGetRequestsForClient(const std::shared_ptr<Client> &client) {
  std::unordered_set<std::shared_ptr<GetRequest>> get_requests_to_remove;
  for (auto const &pair : object_get_requests_) {
    for (const auto &get_request : pair.second) {
      if (get_request->client == client) {
        get_requests_to_remove.insert(get_request);
      }
    }
  }

  // It shouldn't be possible for a given client to be in the middle of multiple get
  // requests.
  RAY_CHECK(get_requests_to_remove.size() <= 1);
  for (const auto &get_request : get_requests_to_remove) {
    RemoveGetRequest(get_request);
  }
}

void PlasmaStore::ReturnFromGet(const std::shared_ptr<GetRequest> &get_req) {
  // If the get request is already removed, do no-op. This can happen because the boost
  // timer is not atomic. See https://github.com/ray-project/ray/pull/15071.
  if (get_req->IsRemoved()) {
    return;
  }

  // Figure out how many file descriptors we need to send.
  std::unordered_set<MEMFD_TYPE> fds_to_send;
  std::vector<MEMFD_TYPE> store_fds;
  std::vector<int64_t> mmap_sizes;
  for (const auto &object_id : get_req->object_ids) {
    PlasmaObject &object = get_req->objects[object_id];
    MEMFD_TYPE fd = object.store_fd;
    if (object.data_size != -1 && fds_to_send.count(fd) == 0 && fd != INVALID_FD) {
      fds_to_send.insert(fd);
      store_fds.push_back(fd);
      mmap_sizes.push_back(GetMmapSize(fd));
      if (get_req->is_from_worker) {
        total_consumed_bytes_ += object.data_size + object.metadata_size;
      }
    }
  }
  // Send the get reply to the client.
  Status s = SendGetReply(get_req->client, &get_req->object_ids[0], get_req->objects,
                          get_req->object_ids.size(), store_fds, mmap_sizes);
  // If we successfully sent the get reply message to the client, then also send
  // the file descriptors.
  if (s.ok()) {
    // Send all of the file descriptors for the present objects.
    for (MEMFD_TYPE store_fd : store_fds) {
      Status send_fd_status = get_req->client->SendFd(store_fd);
      if (!send_fd_status.ok()) {
        RAY_LOG(ERROR) << "Failed to send mmap results to client on fd "
                       << get_req->client;
      }
    }
  } else {
    RAY_LOG(ERROR) << "Failed to send Get reply to client on fd " << get_req->client;
  }

  // Remove the get request from each of the relevant object_get_requests hash
  // tables if it is present there. It should only be present there if the get
  // request timed out.
  RemoveGetRequest(get_req);
}

void PlasmaStore::UpdateObjectGetRequests(const ObjectID &object_id) {
  auto it = object_get_requests_.find(object_id);
  // If there are no get requests involving this object, then return.
  if (it == object_get_requests_.end()) {
    return;
  }

  auto &get_requests = it->second;

  // After finishing the loop below, get_requests and it will have been
  // invalidated by the removal of object_id from object_get_requests_.
  size_t index = 0;
  size_t num_requests = get_requests.size();
  for (size_t i = 0; i < num_requests; ++i) {
    auto get_req = get_requests[index];
    auto entry = GetObjectTableEntry(&store_info_, object_id);
    RAY_CHECK(entry != nullptr);

    PlasmaObject_init(&get_req->objects[object_id], entry);
    get_req->num_satisfied += 1;
    // Record the fact that this client will be using this object and will
    // be responsible for releasing this object.
    AddToClientObjectIds(object_id, entry, get_req->client);

    // If this get request is done, reply to the client.
    if (get_req->num_satisfied == get_req->num_objects_to_wait_for) {
      ReturnFromGet(get_req);
    } else {
      // The call to ReturnFromGet will remove the current element in the
      // array, so we only increment the counter in the else branch.
      index += 1;
    }
  }

  // No get requests should be waiting for this object anymore. The object ID
  // may have been removed from the object_get_requests_ by ReturnFromGet, but
  // if the get request has not returned yet, then remove the object ID from the
  // map here.
  it = object_get_requests_.find(object_id);
  if (it != object_get_requests_.end()) {
    object_get_requests_.erase(object_id);
  }
}

void PlasmaStore::ProcessGetRequest(const std::shared_ptr<Client> &client,
                                    const std::vector<ObjectID> &object_ids,
                                    int64_t timeout_ms, bool is_from_worker) {
  // Create a get request for this object.
  auto get_req = std::make_shared<GetRequest>(
      GetRequest(io_context_, client, object_ids, is_from_worker));
  for (auto object_id : object_ids) {
    // Check if this object is already present
    // locally. If so, record that the object is being used and mark it as accounted for.
    auto entry = GetObjectTableEntry(&store_info_, object_id);
    if (entry && entry->state == ObjectState::PLASMA_SEALED) {
      // Update the get request to take into account the present object.
      PlasmaObject_init(&get_req->objects[object_id], entry);
      get_req->num_satisfied += 1;
      // If necessary, record that this client is using this object. In the case
      // where entry == NULL, this will be called from SealObject.
      AddToClientObjectIds(object_id, entry, client);
    } else if (entry && entry->state == ObjectState::PLASMA_EVICTED) {
      // Make sure the object pointer is not already allocated
      RAY_CHECK(!entry->pointer);

      PlasmaError error = PlasmaError::OK;
      entry->pointer =
          AllocateMemory(entry->data_size + entry->metadata_size, &entry->fd,
                         &entry->map_size, &entry->offset, client, false, &error);
      if (entry->pointer) {
        // TODO(suquark): Not sure if this old behavior is still compatible
        // with our current object spilling mechanics.
        entry->state = ObjectState::PLASMA_CREATED;
        entry->create_time = std::time(nullptr);
        eviction_policy_.ObjectCreated(object_id, client.get(), false);
        AddToClientObjectIds(object_id, store_info_.objects[object_id].get(), client);
      } else {
        // We are out of memory and cannot allocate memory for this object.
        // Change the state of the object back to PLASMA_EVICTED so some
        // other request can try again.
        entry->state = ObjectState::PLASMA_EVICTED;
      }
    } else {
      // Add a placeholder plasma object to the get request to indicate that the
      // object is not present. This will be parsed by the client. We set the
      // data size to -1 to indicate that the object is not present.
      get_req->objects[object_id].data_size = -1;
      // Add the get request to the relevant data structures.
      object_get_requests_[object_id].push_back(get_req);
    }
  }

  // If all of the objects are present already or if the timeout is 0, return to
  // the client.
  if (get_req->num_satisfied == get_req->num_objects_to_wait_for || timeout_ms == 0) {
    ReturnFromGet(get_req);
  } else if (timeout_ms != -1) {
    // Set a timer that will cause the get request to return to the client. Note
    // that a timeout of -1 is used to indicate that no timer should be set.
    get_req->AsyncWait(timeout_ms, [this, get_req](const boost::system::error_code &ec) {
      if (ec != boost::asio::error::operation_aborted) {
        // Timer was not cancelled, take necessary action.
        ReturnFromGet(get_req);
      }
    });
  }
}

int PlasmaStore::RemoveFromClientObjectIds(const ObjectID &object_id,
                                           ObjectTableEntry *entry,
                                           const std::shared_ptr<Client> &client) {
  auto it = client->object_ids.find(object_id);
  if (it != client->object_ids.end()) {
    client->object_ids.erase(it);
    // Decrease reference count.
    entry->ref_count--;
    RAY_LOG(DEBUG) << "Object " << object_id << " no longer in use by client";

    // If no more clients are using this object, notify the eviction policy
    // that the object is no longer being used.
    if (entry->ref_count == 0) {
      num_bytes_in_use_ -= entry->data_size + entry->metadata_size;
      RAY_LOG(DEBUG) << "Releasing object no longer in use " << object_id
                     << ", num bytes in use is now " << num_bytes_in_use_;
      if (deletion_cache_.count(object_id) == 0) {
        // Tell the eviction policy that this object is no longer being used.
        eviction_policy_.EndObjectAccess(object_id);
      } else {
        // Above code does not really delete an object. Instead, it just put an
        // object to LRU cache which will be cleaned when the memory is not enough.
        deletion_cache_.erase(object_id);
        EvictObjects({object_id});
      }
    }
    // Return 1 to indicate that the client was removed.
    return 1;
  } else {
    // Return 0 to indicate that the client was not removed.
    return 0;
  }
}

void PlasmaStore::EraseFromObjectTable(const ObjectID &object_id) {
  auto &object = store_info_.objects[object_id];
  auto buff_size = object->data_size + object->metadata_size;
  if (object->device_num == 0) {
    PlasmaAllocator::Free(object->pointer, buff_size);
  }
  if (object->state == ObjectState::PLASMA_CREATED) {
    num_bytes_unsealed_ -= object->data_size + object->metadata_size;
    num_objects_unsealed_--;
  }
  if (object->ref_count > 0) {
    // A client was using this object.
    num_bytes_in_use_ -= object->data_size + object->metadata_size;
    RAY_LOG(DEBUG) << "Erasing object " << object_id << " with nonzero ref count"
                   << object_id << ", num bytes in use is now " << num_bytes_in_use_;
  }
  store_info_.objects.erase(object_id);
}

void PlasmaStore::ReleaseObject(const ObjectID &object_id,
                                const std::shared_ptr<Client> &client) {
  auto entry = GetObjectTableEntry(&store_info_, object_id);
  RAY_CHECK(entry != nullptr);
  // Remove the client from the object's array of clients.
  RAY_CHECK(RemoveFromClientObjectIds(object_id, entry, client) == 1);
}

// Check if an object is present.
ObjectStatus PlasmaStore::ContainsObject(const ObjectID &object_id) {
  auto entry = GetObjectTableEntry(&store_info_, object_id);
  return entry && (entry->state == ObjectState::PLASMA_SEALED ||
                   entry->state == ObjectState::PLASMA_EVICTED)
             ? ObjectStatus::OBJECT_FOUND
             : ObjectStatus::OBJECT_NOT_FOUND;
}

void PlasmaStore::SealObjects(const std::vector<ObjectID> &object_ids) {
  for (size_t i = 0; i < object_ids.size(); ++i) {
    RAY_LOG(DEBUG) << "sealing object " << object_ids[i];
    auto entry = GetObjectTableEntry(&store_info_, object_ids[i]);
    RAY_CHECK(entry != nullptr);
    RAY_CHECK(entry->state == ObjectState::PLASMA_CREATED);
    // Set the state of object to SEALED.
    entry->state = ObjectState::PLASMA_SEALED;
    // Set object construction duration.
    entry->construct_duration = std::time(nullptr) - entry->create_time;

    num_objects_unsealed_--;
    num_bytes_unsealed_ -= entry->data_size + entry->metadata_size;

    ray::ObjectInfo info;
    info.object_id = object_ids[i];
    info.data_size = entry->data_size;
    info.metadata_size = entry->metadata_size;
    info.owner_raylet_id = entry->owner_raylet_id;
    info.owner_ip_address = entry->owner_ip_address;
    info.owner_port = entry->owner_port;
    info.owner_worker_id = entry->owner_worker_id;
    add_object_callback_(info);
  }

  for (size_t i = 0; i < object_ids.size(); ++i) {
    UpdateObjectGetRequests(object_ids[i]);
  }
}

int PlasmaStore::AbortObject(const ObjectID &object_id,
                             const std::shared_ptr<Client> &client) {
  auto entry = GetObjectTableEntry(&store_info_, object_id);
  RAY_CHECK(entry != nullptr) << "To abort an object it must be in the object table.";
  RAY_CHECK(entry->state != ObjectState::PLASMA_SEALED)
      << "To abort an object it must not have been sealed.";
  auto it = client->object_ids.find(object_id);
  if (it == client->object_ids.end()) {
    // If the client requesting the abort is not the creator, do not
    // perform the abort.
    return 0;
  } else {
    // The client requesting the abort is the creator. Free the object.
    EraseFromObjectTable(object_id);
    client->object_ids.erase(it);
    return 1;
  }
}

PlasmaError PlasmaStore::DeleteObject(ObjectID &object_id) {
  auto entry = GetObjectTableEntry(&store_info_, object_id);
  // TODO(rkn): This should probably not fail, but should instead throw an
  // error. Maybe we should also support deleting objects that have been
  // created but not sealed.
  if (entry == nullptr) {
    // To delete an object it must be in the object table.
    return PlasmaError::ObjectNonexistent;
  }

  if (entry->state != ObjectState::PLASMA_SEALED) {
    // To delete an object it must have been sealed.
    // Put it into deletion cache, it will be deleted later.
    deletion_cache_.emplace(object_id);
    return PlasmaError::ObjectNotSealed;
  }

  if (entry->ref_count != 0) {
    // To delete an object, there must be no clients currently using it.
    // Put it into deletion cache, it will be deleted later.
    deletion_cache_.emplace(object_id);
    return PlasmaError::ObjectInUse;
  }

  eviction_policy_.RemoveObject(object_id);
  EraseFromObjectTable(object_id);
  // Inform all subscribers that the object has been deleted.
  delete_object_callback_(object_id);
  return PlasmaError::OK;
}

void PlasmaStore::EvictObjects(const std::vector<ObjectID> &object_ids) {
  for (const auto &object_id : object_ids) {
    RAY_LOG(DEBUG) << "evicting object " << object_id.Hex();
    auto entry = GetObjectTableEntry(&store_info_, object_id);
    // TODO(rkn): This should probably not fail, but should instead throw an
    // error. Maybe we should also support deleting objects that have been
    // created but not sealed.
    RAY_CHECK(entry != nullptr) << "To evict an object it must be in the object table.";
    RAY_CHECK(entry->state == ObjectState::PLASMA_SEALED)
        << "To evict an object it must have been sealed.";
    RAY_CHECK(entry->ref_count == 0)
        << "To evict an object, there must be no clients currently using it.";
    // Erase the object entry and send a deletion notification.
    EraseFromObjectTable(object_id);
    // Inform all subscribers that the object has been deleted.
    delete_object_callback_(object_id);
  }
}

void PlasmaStore::ConnectClient(const boost::system::error_code &error) {
  if (!error) {
    // Accept a new local client and dispatch it to the node manager.
    auto new_connection = Client::Create(
        boost::bind(&PlasmaStore::ProcessMessage, this, _1, _2, _3), std::move(socket_));
  }
  // We're ready to accept another client.
  DoAccept();
}

void PlasmaStore::DisconnectClient(const std::shared_ptr<Client> &client) {
  client->Close();
  RAY_LOG(DEBUG) << "Disconnecting client on fd " << client;
  // Release all the objects that the client was using.
  eviction_policy_.ClientDisconnected(client.get());
  std::unordered_map<ObjectID, ObjectTableEntry *> sealed_objects;
  for (const auto &object_id : client->object_ids) {
    auto it = store_info_.objects.find(object_id);
    if (it == store_info_.objects.end()) {
      continue;
    }

    if (it->second->state == ObjectState::PLASMA_SEALED) {
      // Add sealed objects to a temporary list of object IDs. Do not perform
      // the remove here, since it potentially modifies the object_ids table.
      sealed_objects[it->first] = it->second.get();
    } else {
      // Abort unsealed object.
      // Don't call AbortObject() because client->object_ids would be modified.
      EraseFromObjectTable(object_id);
    }
  }

  /// Remove all of the client's GetRequests.
  RemoveGetRequestsForClient(client);

  for (const auto &entry : sealed_objects) {
    RemoveFromClientObjectIds(entry.first, entry.second, client);
  }

  create_request_queue_.RemoveDisconnectedClientRequests(client);
}

Status PlasmaStore::ProcessMessage(const std::shared_ptr<Client> &client,
                                   fb::MessageType type,
                                   const std::vector<uint8_t> &message) {
  // Global lock is used here so that we allow raylet to access some of methods
  // that are required for object spilling directly without releasing a lock.
  std::lock_guard<std::recursive_mutex> guard(mutex_);
  // TODO(suquark): We should convert these interfaces to const later.
  uint8_t *input = (uint8_t *)message.data();
  size_t input_size = message.size();
  ObjectID object_id;

  // Process the different types of requests.
  switch (type) {
  case fb::MessageType::PlasmaCreateRequest: {
    const auto &object_id = GetCreateRequestObjectId(message);
    const auto &request = flatbuffers::GetRoot<fb::PlasmaCreateRequest>(input);

    auto handle_create = [this, client, message](PlasmaObject *result) {
      return HandleCreateObjectRequest(client, message, result);
    };

    if (request->try_immediately()) {
      RAY_LOG(DEBUG) << "Received request to create object " << object_id
                     << " immediately";
      auto result_error =
          create_request_queue_.TryRequestImmediately(object_id, client, handle_create);
      const auto &result = result_error.first;
      const auto &error = result_error.second;
      if (SendCreateReply(client, object_id, result, error).ok() &&
          error == PlasmaError::OK && result.device_num == 0) {
        static_cast<void>(client->SendFd(result.store_fd));
      }
    } else {
      auto req_id = create_request_queue_.AddRequest(object_id, client, handle_create);
      RAY_LOG(DEBUG) << "Received create request for object " << object_id
                     << " assigned request ID " << req_id;
      ProcessCreateRequests();
      ReplyToCreateClient(client, object_id, req_id);
    }
  } break;
  case fb::MessageType::PlasmaCreateRetryRequest: {
    auto request = flatbuffers::GetRoot<fb::PlasmaCreateRetryRequest>(input);
    RAY_DCHECK(plasma::VerifyFlatbuffer(request, input, input_size));
    const auto &object_id = ObjectID::FromBinary(request->object_id()->str());
    ReplyToCreateClient(client, object_id, request->request_id());
  } break;
  case fb::MessageType::PlasmaAbortRequest: {
    RAY_RETURN_NOT_OK(ReadAbortRequest(input, input_size, &object_id));
    RAY_CHECK(AbortObject(object_id, client) == 1) << "To abort an object, the only "
                                                      "client currently using it "
                                                      "must be the creator.";
    RAY_RETURN_NOT_OK(SendAbortReply(client, object_id));
  } break;
  case fb::MessageType::PlasmaGetRequest: {
    std::vector<ObjectID> object_ids_to_get;
    int64_t timeout_ms;
    bool is_from_worker;
    RAY_RETURN_NOT_OK(ReadGetRequest(input, input_size, object_ids_to_get, &timeout_ms,
                                     &is_from_worker));
    ProcessGetRequest(client, object_ids_to_get, timeout_ms, is_from_worker);
  } break;
  case fb::MessageType::PlasmaReleaseRequest: {
    RAY_RETURN_NOT_OK(ReadReleaseRequest(input, input_size, &object_id));
    ReleaseObject(object_id, client);
  } break;
  case fb::MessageType::PlasmaDeleteRequest: {
    std::vector<ObjectID> object_ids;
    std::vector<PlasmaError> error_codes;
    RAY_RETURN_NOT_OK(ReadDeleteRequest(input, input_size, &object_ids));
    error_codes.reserve(object_ids.size());
    for (auto &object_id : object_ids) {
      error_codes.push_back(DeleteObject(object_id));
    }
    RAY_RETURN_NOT_OK(SendDeleteReply(client, object_ids, error_codes));
  } break;
  case fb::MessageType::PlasmaContainsRequest: {
    RAY_RETURN_NOT_OK(ReadContainsRequest(input, input_size, &object_id));
    if (ContainsObject(object_id) == ObjectStatus::OBJECT_FOUND) {
      RAY_RETURN_NOT_OK(SendContainsReply(client, object_id, 1));
    } else {
      RAY_RETURN_NOT_OK(SendContainsReply(client, object_id, 0));
    }
  } break;
  case fb::MessageType::PlasmaSealRequest: {
    RAY_RETURN_NOT_OK(ReadSealRequest(input, input_size, &object_id));
    SealObjects({object_id});
    RAY_RETURN_NOT_OK(SendSealReply(client, object_id, PlasmaError::OK));
  } break;
  case fb::MessageType::PlasmaEvictRequest: {
    // This code path should only be used for testing.
    int64_t num_bytes;
    RAY_RETURN_NOT_OK(ReadEvictRequest(input, input_size, &num_bytes));
    std::vector<ObjectID> objects_to_evict;
    int64_t num_bytes_evicted =
        eviction_policy_.ChooseObjectsToEvict(num_bytes, &objects_to_evict);
    EvictObjects(objects_to_evict);
    RAY_RETURN_NOT_OK(SendEvictReply(client, num_bytes_evicted));
  } break;
  case fb::MessageType::PlasmaConnectRequest: {
    RAY_RETURN_NOT_OK(SendConnectReply(client, PlasmaAllocator::GetFootprintLimit()));
  } break;
  case fb::MessageType::PlasmaDisconnectClient:
    RAY_LOG(DEBUG) << "Disconnecting client on fd " << client;
    DisconnectClient(client);
    return Status::Disconnected("The Plasma Store client is disconnected.");
    break;
  case fb::MessageType::PlasmaSetOptionsRequest: {
    std::string client_name;
    int64_t output_memory_quota;
    RAY_RETURN_NOT_OK(
        ReadSetOptionsRequest(input, input_size, &client_name, &output_memory_quota));
    client->name = client_name;
    bool success = eviction_policy_.SetClientQuota(client.get(), output_memory_quota);
    RAY_RETURN_NOT_OK(SendSetOptionsReply(
        client, success ? PlasmaError::OK : PlasmaError::OutOfMemory));
  } break;
  case fb::MessageType::PlasmaGetDebugStringRequest: {
    RAY_RETURN_NOT_OK(SendGetDebugStringReply(client, eviction_policy_.DebugString()));
  } break;
  default:
    // This code should be unreachable.
    RAY_CHECK(0);
  }
  return Status::OK();
}

void PlasmaStore::DoAccept() {
  acceptor_.async_accept(socket_, boost::bind(&PlasmaStore::ConnectClient, this,
                                              boost::asio::placeholders::error));
}

void PlasmaStore::ProcessCreateRequests() {
  // Only try to process requests if the timer is not set. If the timer is set,
  // that means that the first request is currently not serviceable because
  // there is not enough memory. In that case, we should wait for the timer to
  // expire before trying any requests again.
  if (create_timer_) {
    return;
  }

  auto status = create_request_queue_.ProcessRequests();
  uint32_t retry_after_ms = 0;
  if (!status.ok()) {
    retry_after_ms = delay_on_oom_ms_;
  }

  if (retry_after_ms > 0) {
    // Try to process requests later, after space has been made.
    create_timer_ = execute_after(io_context_,
                                  [this]() {
                                    create_timer_ = nullptr;
                                    ProcessCreateRequests();
                                  },
                                  retry_after_ms);
  }
}

void PlasmaStore::ReplyToCreateClient(const std::shared_ptr<Client> &client,
                                      const ObjectID &object_id, uint64_t req_id) {
  PlasmaObject result = {};
  PlasmaError error;
  bool finished = create_request_queue_.GetRequestResult(req_id, &result, &error);
  if (finished) {
    RAY_LOG(DEBUG) << "Finishing create object " << object_id << " request ID " << req_id;
    if (SendCreateReply(client, object_id, result, error).ok() &&
        error == PlasmaError::OK && result.device_num == 0) {
      static_cast<void>(client->SendFd(result.store_fd));
    }
  } else {
    static_cast<void>(SendUnfinishedCreateReply(client, object_id, req_id));
  }
}

int64_t PlasmaStore::GetConsumedBytes() {
  std::lock_guard<std::recursive_mutex> guard(mutex_);
  return total_consumed_bytes_;
}

bool PlasmaStore::IsObjectSpillable(const ObjectID &object_id) {
  // The lock is acquired when a request is received to the plasma store.
  // recursive mutex is used here to allow
  std::lock_guard<std::recursive_mutex> guard(mutex_);
  auto entry = GetObjectTableEntry(&store_info_, object_id);
  return entry->ref_count == 1;
}

}  // namespace plasma<|MERGE_RESOLUTION|>--- conflicted
+++ resolved
@@ -231,7 +231,6 @@
     std::vector<ObjectID> objects_to_evict;
     int64_t space_needed = eviction_policy_.RequireSpace(size, &objects_to_evict);
     EvictObjects(objects_to_evict);
-<<<<<<< HEAD
     // More space is still needed.
     if (space_needed > 0) {
       RAY_LOG(DEBUG) << "attempt to allocate " << size << " failed, need " << space_needed
@@ -245,14 +244,14 @@
         // There will be enough space once there are no more unsealed objects.
         *error = PlasmaError::TransientOutOfMemory;
       }
-=======
-    // More space is still needed. Try to spill objects to external storage to
-    // make room. NOTE(ekl) if we can't achieve this after a number of retries,
-    // it's because memory fragmentation in dlmalloc prevents us from allocating
+      break;
+    }
+
+    // NOTE(ekl) if we can't achieve this after a number of retries, it's
+    // because memory fragmentation in dlmalloc prevents us from allocating
     // even if our footprint tracker here still says we have free space.
-    if (space_needed > 0 || num_tries++ > 10) {
+    if (num_tries++ > 10) {
       *error = PlasmaError::OutOfMemory;
->>>>>>> 113fd6e7
       break;
     }
   }
