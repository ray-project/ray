--- conflicted
+++ resolved
@@ -319,13 +319,9 @@
                                       const WorkerID &owner_worker_id, int64_t data_size,
                                       int64_t metadata_size, int device_num,
                                       const std::shared_ptr<Client> &client,
-<<<<<<< HEAD
-                                      bool fallback_allocator, PlasmaObject *result) {
-  RAY_LOG(DEBUG) << "creating object " << object_id.Hex() << " size " << data_size;
-=======
+                                      bool fallback_allocator,
                                       PlasmaObject *result) {
   RAY_LOG(DEBUG) << "attempting to create object " << object_id << " size " << data_size;
->>>>>>> ea0ee860
 
   auto entry = GetObjectTableEntry(&store_info_, object_id);
   if (entry != nullptr) {
