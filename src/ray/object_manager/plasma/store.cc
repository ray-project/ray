--- conflicted
+++ resolved
@@ -283,12 +283,8 @@
   RemoveGetRequest(get_req);
 }
 
-<<<<<<< HEAD
 /// TODO: MissionToMars Can be move to get_request_queue.h
-void PlasmaStore::UpdateObjectGetRequests(const ObjectID &object_id) {
-=======
 void PlasmaStore::NotifyObjectSealedToGetRequests(const ObjectID &object_id) {
->>>>>>> 13d5d0f9
   auto it = object_get_requests_.find(object_id);
   // If there are no get requests involving this object, then return.
   if (it == object_get_requests_.end()) {
