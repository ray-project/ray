--- conflicted
+++ resolved
@@ -1,1117 +1,560 @@
-<<<<<<< HEAD
-// Licensed to the Apache Software Foundation (ASF) under one
-// or more contributor license agreements.  See the NOTICE file
-// distributed with this work for additional information
-// regarding copyright ownership.  The ASF licenses this file
-// to you under the Apache License, Version 2.0 (the
-// "License"); you may not use this file except in compliance
-// with the License.  You may obtain a copy of the License at
-//
-//   http://www.apache.org/licenses/LICENSE-2.0
-//
-// Unless required by applicable law or agreed to in writing,
-// software distributed under the License is distributed on an
-// "AS IS" BASIS, WITHOUT WARRANTIES OR CONDITIONS OF ANY
-// KIND, either express or implied.  See the License for the
-// specific language governing permissions and limitations
-// under the License.
-
-// PLASMA STORE: This is a simple object store server process
-//
-// It accepts incoming client connections on a unix domain socket
-// (name passed in via the -s option of the executable) and uses a
-// single thread to serve the clients. Each client establishes a
-// connection and can create objects, wait for objects and seal
-// objects through that connection.
-//
-// It keeps a hash table that maps object_ids (which are 20 byte long,
-// just enough to store and SHA1 hash) to memory mapped files.
-
-#include "ray/object_manager/plasma/store.h"
-
-#include <limits.h>
-#include <stdlib.h>
-#include <string.h>
-
-#include <boost/bind/bind.hpp>
-#include <chrono>
-#include <ctime>
-#include <deque>
-#include <memory>
-#include <string>
-#include <unordered_map>
-#include <unordered_set>
-#include <utility>
-#include <vector>
-
-#include "absl/container/flat_hash_set.h"
-#include "ray/common/asio/asio_util.h"
-#include "ray/common/asio/instrumented_io_context.h"
-#include "ray/object_manager/plasma/common.h"
-#include "ray/object_manager/plasma/get_request_queue.h"
-#include "ray/object_manager/plasma/malloc.h"
-#include "ray/object_manager/plasma/plasma_allocator.h"
-#include "ray/object_manager/plasma/protocol.h"
-#include "ray/stats/metric_defs.h"
-#include "ray/util/util.h"
-
-namespace ph = boost::placeholders;
-namespace fb = plasma::flatbuf;
-
-namespace plasma {
-namespace {
-
-ray::ObjectID GetCreateRequestObjectId(const std::vector<uint8_t> &message) {
-  uint8_t *input = (uint8_t *)message.data();
-  size_t input_size = message.size();
-  auto request = flatbuffers::GetRoot<fb::PlasmaCreateRequest>(input);
-  RAY_DCHECK(plasma::VerifyFlatbuffer(request, input, input_size));
-  return ray::ObjectID::FromBinary(request->object_id()->str());
-}
-}  // namespace
-
-PlasmaStore::PlasmaStore(instrumented_io_context &main_service, IAllocator &allocator,
-                         const std::string &socket_name, uint32_t delay_on_oom_ms,
-                         float object_spilling_threshold,
-                         ray::SpillObjectsCallback spill_objects_callback,
-                         std::function<void()> object_store_full_callback,
-                         ray::AddObjectCallback add_object_callback,
-                         ray::DeleteObjectCallback delete_object_callback)
-    : io_context_(main_service),
-      socket_name_(socket_name),
-      acceptor_(main_service, ParseUrlEndpoint(socket_name)),
-      socket_(main_service),
-      allocator_(allocator),
-      add_object_callback_(add_object_callback),
-      delete_object_callback_(delete_object_callback),
-      object_lifecycle_mgr_(allocator_, delete_object_callback_),
-      delay_on_oom_ms_(delay_on_oom_ms),
-      object_spilling_threshold_(object_spilling_threshold),
-      create_request_queue_(
-          /*oom_grace_period_s=*/RayConfig::instance().oom_grace_period_s(),
-          spill_objects_callback, object_store_full_callback,
-          /*get_time=*/
-          []() { return absl::GetCurrentTimeNanos(); },
-          // absl can't check thread safety for lambda
-          [this]() ABSL_NO_THREAD_SAFETY_ANALYSIS {
-            mutex_.AssertHeld();
-            return GetDebugDump();
-          }),
-      total_consumed_bytes_(0),
-      get_request_queue_(
-          io_context_, object_lifecycle_mgr_,
-          // absl failed to check thread safety for lambda
-          [this](const ObjectID &object_id, const auto &request)
-              ABSL_NO_THREAD_SAFETY_ANALYSIS {
-                mutex_.AssertHeld();
-                this->AddToClientObjectIds(object_id, request->client);
-              },
-          [this](const auto &request) { this->ReturnFromGet(request); }) {
-  const auto event_stats_print_interval_ms =
-      RayConfig::instance().event_stats_print_interval_ms();
-  if (event_stats_print_interval_ms > 0 && RayConfig::instance().event_stats()) {
-    PrintDebugDump();
-  }
-}
-
-// TODO(pcm): Get rid of this destructor by using RAII to clean up data.
-PlasmaStore::~PlasmaStore() {}
-
-void PlasmaStore::Start() {
-  // Start listening for clients.
-  DoAccept();
-}
-
-void PlasmaStore::Stop() { acceptor_.close(); }
-
-// If this client is not already using the object, add the client to the
-// object's list of clients, otherwise do nothing.
-void PlasmaStore::AddToClientObjectIds(const ObjectID &object_id,
-                                       const std::shared_ptr<ClientInterface> &client) {
-  // Check if this client is already using the object.
-  auto &object_ids = client->GetObjectIDs();
-  if (object_ids.find(object_id) != object_ids.end()) {
-    return;
-  }
-  RAY_CHECK(object_lifecycle_mgr_.AddReference(object_id));
-  // Add object id to the list of object ids that this client is using.
-  client->MarkObjectAsUsed(object_id);
-}
-
-PlasmaError PlasmaStore::HandleCreateObjectRequest(const std::shared_ptr<Client> &client,
-                                                   const std::vector<uint8_t> &message,
-                                                   bool fallback_allocator,
-                                                   PlasmaObject *object,
-                                                   bool *spilling_required) {
-  uint8_t *input = (uint8_t *)message.data();
-  size_t input_size = message.size();
-  ray::ObjectInfo object_info;
-  fb::ObjectSource source;
-  int device_num;
-  ReadCreateRequest(input, input_size, &object_info, &source, &device_num);
-
-  if (device_num != 0) {
-    RAY_LOG(ERROR) << "device_num != 0 but CUDA not enabled";
-    return PlasmaError::OutOfMemory;
-  }
-
-  auto error = CreateObject(object_info, source, client, fallback_allocator, object);
-  if (error == PlasmaError::OutOfMemory) {
-    RAY_LOG(DEBUG) << "Not enough memory to create the object " << object_info.object_id
-                   << ", data_size=" << object_info.data_size
-                   << ", metadata_size=" << object_info.metadata_size;
-  }
-
-  // Trigger object spilling if current usage is above the specified threshold.
-  if (spilling_required != nullptr) {
-    const int64_t footprint_limit = allocator_.GetFootprintLimit();
-    if (footprint_limit != 0) {
-      const float allocated_percentage =
-          static_cast<float>(allocator_.Allocated()) / footprint_limit;
-      if (allocated_percentage > object_spilling_threshold_) {
-        RAY_LOG(DEBUG) << "Triggering object spilling because current usage "
-                       << allocated_percentage << "% is above threshold "
-                       << object_spilling_threshold_ << "%.";
-        *spilling_required = true;
-      }
-    }
-  }
-  return error;
-}
-
-PlasmaError PlasmaStore::CreateObject(const ray::ObjectInfo &object_info,
-                                      fb::ObjectSource source,
-                                      const std::shared_ptr<Client> &client,
-                                      bool fallback_allocator, PlasmaObject *result) {
-  auto pair = object_lifecycle_mgr_.CreateObject(object_info, source, fallback_allocator);
-  auto entry = pair.first;
-  auto error = pair.second;
-  if (entry == nullptr) {
-    return error;
-  }
-  entry->ToPlasmaObject(result, /* check sealed */ false);
-  // Record that this client is using this object.
-  AddToClientObjectIds(object_info.object_id, client);
-  return PlasmaError::OK;
-}
-
-void PlasmaStore::ReturnFromGet(const std::shared_ptr<GetRequest> &get_request) {
-  // If the get request is already removed, do no-op. This can happen because the boost
-  // timer is not atomic. See https://github.com/ray-project/ray/pull/15071.
-  if (get_request->IsRemoved()) {
-    return;
-  }
-
-  // Figure out how many file descriptors we need to send.
-  absl::flat_hash_set<MEMFD_TYPE> fds_to_send;
-  std::vector<MEMFD_TYPE> store_fds;
-  std::vector<int64_t> mmap_sizes;
-  for (const auto &object_id : get_request->object_ids) {
-    const PlasmaObject &object = get_request->objects[object_id];
-    MEMFD_TYPE fd = object.store_fd;
-    if (object.data_size != -1 && fds_to_send.count(fd) == 0 && fd.first != INVALID_FD) {
-      fds_to_send.insert(fd);
-      store_fds.push_back(fd);
-      mmap_sizes.push_back(object.mmap_size);
-      if (get_request->is_from_worker) {
-        total_consumed_bytes_ += object.data_size + object.metadata_size;
-      }
-    }
-  }
-  // Send the get reply to the client.
-  Status s = SendGetReply(std::dynamic_pointer_cast<Client>(get_request->client),
-                          &get_request->object_ids[0], get_request->objects,
-                          get_request->object_ids.size(), store_fds, mmap_sizes);
-  // If we successfully sent the get reply message to the client, then also send
-  // the file descriptors.
-  if (s.ok()) {
-    // Send all of the file descriptors for the present objects.
-    for (MEMFD_TYPE store_fd : store_fds) {
-      Status send_fd_status = get_request->client->SendFd(store_fd);
-      if (!send_fd_status.ok()) {
-        RAY_LOG(ERROR) << "Failed to send mmap results to client on fd "
-                       << get_request->client;
-      }
-    }
-  } else {
-    RAY_LOG(ERROR) << "Failed to send Get reply to client on fd " << get_request->client;
-  }
-}
-
-void PlasmaStore::ProcessGetRequest(const std::shared_ptr<Client> &client,
-                                    const std::vector<ObjectID> &object_ids,
-                                    int64_t timeout_ms, bool is_from_worker) {
-  get_request_queue_.AddRequest(client, object_ids, timeout_ms, is_from_worker);
-}
-
-int PlasmaStore::RemoveFromClientObjectIds(const ObjectID &object_id,
-                                           const std::shared_ptr<Client> &client) {
-  auto &object_ids = client->GetObjectIDs();
-  auto it = object_ids.find(object_id);
-  if (it != object_ids.end()) {
-    client->MarkObjectAsUnused(*it);
-    RAY_LOG(DEBUG) << "Object " << object_id << " no longer in use by client";
-    // Decrease reference count.
-    object_lifecycle_mgr_.RemoveReference(object_id);
-    // Return 1 to indicate that the client was removed.
-    return 1;
-  } else {
-    // Return 0 to indicate that the client was not removed.
-    return 0;
-  }
-}
-
-void PlasmaStore::ReleaseObject(const ObjectID &object_id,
-                                const std::shared_ptr<Client> &client) {
-  auto entry = object_lifecycle_mgr_.GetObject(object_id);
-  RAY_CHECK(entry != nullptr);
-  // Remove the client from the object's array of clients.
-  RAY_CHECK(RemoveFromClientObjectIds(object_id, client) == 1);
-}
-
-void PlasmaStore::SealObjects(const std::vector<ObjectID> &object_ids) {
-  for (size_t i = 0; i < object_ids.size(); ++i) {
-    RAY_LOG(DEBUG) << "sealing object " << object_ids[i];
-    auto entry = object_lifecycle_mgr_.SealObject(object_ids[i]);
-    RAY_CHECK(entry) << object_ids[i] << " is missing or not sealed.";
-    add_object_callback_(entry->GetObjectInfo());
-  }
-
-  for (size_t i = 0; i < object_ids.size(); ++i) {
-    get_request_queue_.MarkObjectSealed(object_ids[i]);
-  }
-}
-
-int PlasmaStore::AbortObject(const ObjectID &object_id,
-                             const std::shared_ptr<Client> &client) {
-  auto &object_ids = client->GetObjectIDs();
-  auto it = object_ids.find(object_id);
-  if (it == object_ids.end()) {
-    // If the client requesting the abort is not the creator, do not
-    // perform the abort.
-    return 0;
-  }
-  // The client requesting the abort is the creator. Free the object.
-  RAY_CHECK(object_lifecycle_mgr_.AbortObject(object_id) == PlasmaError::OK);
-  client->MarkObjectAsUnused(*it);
-  return 1;
-}
-
-void PlasmaStore::ConnectClient(const boost::system::error_code &error) {
-  if (!error) {
-    // Accept a new local client and dispatch it to the node manager.
-    auto new_connection = Client::Create(
-        // NOLINTNEXTLINE : handler must be of boost::AcceptHandler type.
-        boost::bind(&PlasmaStore::ProcessMessage, this, ph::_1, ph::_2, ph::_3),
-        std::move(socket_));
-  }
-  // We're ready to accept another client.
-  DoAccept();
-}
-
-void PlasmaStore::DisconnectClient(const std::shared_ptr<Client> &client) {
-  client->Close();
-  RAY_LOG(DEBUG) << "Disconnecting client on fd " << client;
-  // Release all the objects that the client was using.
-  std::unordered_map<ObjectID, const LocalObject *> sealed_objects;
-  auto &object_ids = client->GetObjectIDs();
-  for (const auto &object_id : object_ids) {
-    auto entry = object_lifecycle_mgr_.GetObject(object_id);
-    if (entry == nullptr) {
-      continue;
-    }
-
-    if (entry->Sealed()) {
-      // Add sealed objects to a temporary list of object IDs. Do not perform
-      // the remove here, since it potentially modifies the object_ids table.
-      sealed_objects[object_id] = entry;
-    } else {
-      // Abort unsealed object.
-      object_lifecycle_mgr_.AbortObject(object_id);
-    }
-  }
-
-  /// Remove all of the client's GetRequests.
-  get_request_queue_.RemoveGetRequestsForClient(client);
-
-  for (const auto &entry : sealed_objects) {
-    RemoveFromClientObjectIds(entry.first, client);
-  }
-
-  create_request_queue_.RemoveDisconnectedClientRequests(client);
-}
-
-Status PlasmaStore::ProcessMessage(const std::shared_ptr<Client> &client,
-                                   fb::MessageType type,
-                                   const std::vector<uint8_t> &message) {
-  absl::MutexLock lock(&mutex_);
-  // TODO(suquark): We should convert these interfaces to const later.
-  uint8_t *input = (uint8_t *)message.data();
-  size_t input_size = message.size();
-  ObjectID object_id;
-
-  // Process the different types of requests.
-  switch (type) {
-  case fb::MessageType::PlasmaCreateRequest: {
-    const auto &object_id = GetCreateRequestObjectId(message);
-    const auto &request = flatbuffers::GetRoot<fb::PlasmaCreateRequest>(input);
-    const size_t object_size = request->data_size() + request->metadata_size();
-
-    // absl failed analyze mutex safety for lambda
-    auto handle_create = [this, client, message](
-                             bool fallback_allocator, PlasmaObject *result,
-                             bool *spilling_required) ABSL_NO_THREAD_SAFETY_ANALYSIS {
-      mutex_.AssertHeld();
-      return HandleCreateObjectRequest(client, message, fallback_allocator, result,
-                                       spilling_required);
-    };
-
-    if (request->try_immediately()) {
-      RAY_LOG(DEBUG) << "Received request to create object " << object_id
-                     << " immediately";
-      auto result_error = create_request_queue_.TryRequestImmediately(
-          object_id, client, handle_create, object_size);
-      const auto &result = result_error.first;
-      const auto &error = result_error.second;
-      if (SendCreateReply(client, object_id, result, error).ok() &&
-          error == PlasmaError::OK && result.device_num == 0) {
-        static_cast<void>(client->SendFd(result.store_fd));
-      }
-    } else {
-      auto req_id =
-          create_request_queue_.AddRequest(object_id, client, handle_create, object_size);
-      RAY_LOG(DEBUG) << "Received create request for object " << object_id
-                     << " assigned request ID " << req_id << ", " << object_size
-                     << " bytes";
-      ProcessCreateRequests();
-      ReplyToCreateClient(client, object_id, req_id);
-    }
-  } break;
-  case fb::MessageType::PlasmaCreateRetryRequest: {
-    auto request = flatbuffers::GetRoot<fb::PlasmaCreateRetryRequest>(input);
-    RAY_DCHECK(plasma::VerifyFlatbuffer(request, input, input_size));
-    const auto &object_id = ObjectID::FromBinary(request->object_id()->str());
-    ReplyToCreateClient(client, object_id, request->request_id());
-  } break;
-  case fb::MessageType::PlasmaAbortRequest: {
-    RAY_RETURN_NOT_OK(ReadAbortRequest(input, input_size, &object_id));
-    RAY_CHECK(AbortObject(object_id, client) == 1) << "To abort an object, the only "
-                                                      "client currently using it "
-                                                      "must be the creator.";
-    RAY_RETURN_NOT_OK(SendAbortReply(client, object_id));
-  } break;
-  case fb::MessageType::PlasmaGetRequest: {
-    std::vector<ObjectID> object_ids_to_get;
-    int64_t timeout_ms;
-    bool is_from_worker;
-    RAY_RETURN_NOT_OK(ReadGetRequest(input, input_size, object_ids_to_get, &timeout_ms,
-                                     &is_from_worker));
-    ProcessGetRequest(client, object_ids_to_get, timeout_ms, is_from_worker);
-  } break;
-  case fb::MessageType::PlasmaReleaseRequest: {
-    RAY_RETURN_NOT_OK(ReadReleaseRequest(input, input_size, &object_id));
-    ReleaseObject(object_id, client);
-  } break;
-  case fb::MessageType::PlasmaDeleteRequest: {
-    std::vector<ObjectID> object_ids;
-    std::vector<PlasmaError> error_codes;
-    RAY_RETURN_NOT_OK(ReadDeleteRequest(input, input_size, &object_ids));
-    error_codes.reserve(object_ids.size());
-    for (auto &object_id : object_ids) {
-      error_codes.push_back(object_lifecycle_mgr_.DeleteObject(object_id));
-    }
-    RAY_RETURN_NOT_OK(SendDeleteReply(client, object_ids, error_codes));
-  } break;
-  case fb::MessageType::PlasmaContainsRequest: {
-    RAY_RETURN_NOT_OK(ReadContainsRequest(input, input_size, &object_id));
-    if (object_lifecycle_mgr_.IsObjectSealed(object_id)) {
-      RAY_RETURN_NOT_OK(SendContainsReply(client, object_id, 1));
-    } else {
-      RAY_RETURN_NOT_OK(SendContainsReply(client, object_id, 0));
-    }
-  } break;
-  case fb::MessageType::PlasmaSealRequest: {
-    RAY_RETURN_NOT_OK(ReadSealRequest(input, input_size, &object_id));
-    SealObjects({object_id});
-    RAY_RETURN_NOT_OK(SendSealReply(client, object_id, PlasmaError::OK));
-  } break;
-  case fb::MessageType::PlasmaEvictRequest: {
-    // This code path should only be used for testing.
-    int64_t num_bytes;
-    RAY_RETURN_NOT_OK(ReadEvictRequest(input, input_size, &num_bytes));
-    int64_t num_bytes_evicted = object_lifecycle_mgr_.RequireSpace(num_bytes);
-    RAY_RETURN_NOT_OK(SendEvictReply(client, num_bytes_evicted));
-  } break;
-  case fb::MessageType::PlasmaConnectRequest: {
-    RAY_RETURN_NOT_OK(SendConnectReply(client, allocator_.GetFootprintLimit()));
-  } break;
-  case fb::MessageType::PlasmaDisconnectClient:
-    RAY_LOG(DEBUG) << "Disconnecting client on fd " << client;
-    DisconnectClient(client);
-    return Status::Disconnected("The Plasma Store client is disconnected.");
-    break;
-  case fb::MessageType::PlasmaGetDebugStringRequest: {
-    RAY_RETURN_NOT_OK(SendGetDebugStringReply(
-        client, object_lifecycle_mgr_.EvictionPolicyDebugString()));
-  } break;
-  default:
-    // This code should be unreachable.
-    RAY_CHECK(0);
-  }
-  return Status::OK();
-}
-
-void PlasmaStore::DoAccept() {
-  acceptor_.async_accept(socket_, boost::bind(&PlasmaStore::ConnectClient, this,
-                                              boost::asio::placeholders::error));
-}
-
-void PlasmaStore::ProcessCreateRequests() {
-  // Only try to process requests if the timer is not set. If the timer is set,
-  // that means that the first request is currently not serviceable because
-  // there is not enough memory. In that case, we should wait for the timer to
-  // expire before trying any requests again.
-  if (create_timer_) {
-    return;
-  }
-
-  auto status = create_request_queue_.ProcessRequests();
-  uint32_t retry_after_ms = 0;
-  if (!status.ok()) {
-    retry_after_ms = delay_on_oom_ms_;
-
-    if (!dumped_on_oom_) {
-      RAY_LOG(INFO) << "Plasma store at capacity\n" << GetDebugDump();
-      dumped_on_oom_ = true;
-    }
-  } else {
-    dumped_on_oom_ = false;
-  }
-
-  if (retry_after_ms > 0) {
-    // Try to process requests later, after space has been made.
-    create_timer_ = execute_after(
-        io_context_,
-        [this]() {
-          absl::MutexLock lock(&mutex_);
-          create_timer_ = nullptr;
-          ProcessCreateRequests();
-        },
-        retry_after_ms);
-  }
-}
-
-void PlasmaStore::ReplyToCreateClient(const std::shared_ptr<Client> &client,
-                                      const ObjectID &object_id, uint64_t req_id) {
-  PlasmaObject result = {};
-  PlasmaError error;
-  bool finished = create_request_queue_.GetRequestResult(req_id, &result, &error);
-  if (finished) {
-    RAY_LOG(DEBUG) << "Finishing create object " << object_id << " request ID " << req_id;
-    if (SendCreateReply(client, object_id, result, error).ok() &&
-        error == PlasmaError::OK && result.device_num == 0) {
-      static_cast<void>(client->SendFd(result.store_fd));
-    }
-  } else {
-    static_cast<void>(SendUnfinishedCreateReply(client, object_id, req_id));
-  }
-}
-
-int64_t PlasmaStore::GetConsumedBytes() { return total_consumed_bytes_; }
-
-bool PlasmaStore::IsObjectSpillable(const ObjectID &object_id) {
-  absl::MutexLock lock(&mutex_);
-  auto entry = object_lifecycle_mgr_.GetObject(object_id);
-  if (!entry) {
-    // Object already evicted or deleted.
-    return false;
-  }
-  return entry->Sealed() && entry->GetRefCount() == 1;
-}
-
-void PlasmaStore::PrintDebugDump() const {
-  absl::MutexLock lock(&mutex_);
-  RAY_LOG(INFO) << GetDebugDump();
-  stats_timer_ = execute_after(
-      io_context_, [this]() { PrintDebugDump(); },
-      RayConfig::instance().event_stats_print_interval_ms());
-}
-
-std::string PlasmaStore::GetDebugDump() const {
-  std::stringstream buffer;
-  buffer << "========== Plasma store: =================\n";
-  buffer << "Current usage: " << (allocator_.Allocated() / 1e9) << " / "
-         << (allocator_.GetFootprintLimit() / 1e9) << " GB\n";
-  buffer << "- num bytes created total: "
-         << object_lifecycle_mgr_.GetNumBytesCreatedTotal() << "\n";
-  auto num_pending_requests = create_request_queue_.NumPendingRequests();
-  auto num_pending_bytes = create_request_queue_.NumPendingBytes();
-  buffer << num_pending_requests << " pending objects of total size "
-         << num_pending_bytes / 1024 / 1024 << "MB\n";
-  object_lifecycle_mgr_.GetDebugDump(buffer);
-  return buffer.str();
-}
-
-}  // namespace plasma
-=======
-// Licensed to the Apache Software Foundation (ASF) under one
-// or more contributor license agreements.  See the NOTICE file
-// distributed with this work for additional information
-// regarding copyright ownership.  The ASF licenses this file
-// to you under the Apache License, Version 2.0 (the
-// "License"); you may not use this file except in compliance
-// with the License.  You may obtain a copy of the License at
-//
-//   http://www.apache.org/licenses/LICENSE-2.0
-//
-// Unless required by applicable law or agreed to in writing,
-// software distributed under the License is distributed on an
-// "AS IS" BASIS, WITHOUT WARRANTIES OR CONDITIONS OF ANY
-// KIND, either express or implied.  See the License for the
-// specific language governing permissions and limitations
-// under the License.
-
-// PLASMA STORE: This is a simple object store server process
-//
-// It accepts incoming client connections on a unix domain socket
-// (name passed in via the -s option of the executable) and uses a
-// single thread to serve the clients. Each client establishes a
-// connection and can create objects, wait for objects and seal
-// objects through that connection.
-//
-// It keeps a hash table that maps object_ids (which are 20 byte long,
-// just enough to store and SHA1 hash) to memory mapped files.
-
-#include "ray/object_manager/plasma/store.h"
-
-#include <limits.h>
-#include <stdlib.h>
-#include <string.h>
-
-#include <boost/bind/bind.hpp>
-#include <chrono>
-#include <ctime>
-#include <deque>
-#include <memory>
-#include <string>
-#include <unordered_map>
-#include <unordered_set>
-#include <utility>
-#include <vector>
-
-#include "absl/container/flat_hash_set.h"
-#include "ray/common/asio/asio_util.h"
-#include "ray/common/asio/instrumented_io_context.h"
-#include "ray/object_manager/plasma/common.h"
-#include "ray/object_manager/plasma/get_request_queue.h"
-#include "ray/object_manager/plasma/malloc.h"
-#include "ray/object_manager/plasma/plasma_allocator.h"
-#include "ray/object_manager/plasma/protocol.h"
-#include "ray/stats/metric_defs.h"
-#include "ray/util/util.h"
-
-namespace ph = boost::placeholders;
-namespace fb = plasma::flatbuf;
-
-namespace plasma {
-namespace {
-
-ray::ObjectID GetCreateRequestObjectId(const std::vector<uint8_t> &message) {
-  uint8_t *input = (uint8_t *)message.data();
-  size_t input_size = message.size();
-  auto request = flatbuffers::GetRoot<fb::PlasmaCreateRequest>(input);
-  RAY_DCHECK(plasma::VerifyFlatbuffer(request, input, input_size));
-  return ray::ObjectID::FromBinary(request->object_id()->str());
-}
-}  // namespace
-
-PlasmaStore::PlasmaStore(instrumented_io_context &main_service, IAllocator &allocator,
-                         const std::string &socket_name, uint32_t delay_on_oom_ms,
-                         float object_spilling_threshold,
-                         ray::SpillObjectsCallback spill_objects_callback,
-                         std::function<void()> object_store_full_callback,
-                         ray::AddObjectCallback add_object_callback,
-                         ray::DeleteObjectCallback delete_object_callback)
-    : io_context_(main_service),
-      socket_name_(socket_name),
-      acceptor_(main_service, ParseUrlEndpoint(socket_name)),
-      socket_(main_service),
-      allocator_(allocator),
-      add_object_callback_(add_object_callback),
-      delete_object_callback_(delete_object_callback),
-      object_lifecycle_mgr_(allocator_, delete_object_callback_),
-      delay_on_oom_ms_(delay_on_oom_ms),
-      object_spilling_threshold_(object_spilling_threshold),
-      create_request_queue_(
-          /*oom_grace_period_s=*/RayConfig::instance().oom_grace_period_s(),
-          spill_objects_callback, object_store_full_callback,
-          /*get_time=*/
-          []() { return absl::GetCurrentTimeNanos(); },
-          // absl can't check thread safety for lambda
-          [this]() ABSL_NO_THREAD_SAFETY_ANALYSIS {
-            mutex_.AssertHeld();
-            return GetDebugDump();
-          }),
-      total_consumed_bytes_(0),
-      get_request_queue_(
-          io_context_, object_lifecycle_mgr_,
-          // absl failed to check thread safety for lambda
-          [this](const ObjectID &object_id, const auto &request)
-              ABSL_NO_THREAD_SAFETY_ANALYSIS {
-                mutex_.AssertHeld();
-                this->AddToClientObjectIds(object_id, request->client);
-              },
-          [this](const auto &request) { this->ReturnFromGet(request); }) {
-  const auto event_stats_print_interval_ms =
-      RayConfig::instance().event_stats_print_interval_ms();
-  if (event_stats_print_interval_ms > 0 && RayConfig::instance().event_stats()) {
-    PrintAndRecordDebugDump();
-  }
-}
-
-// TODO(pcm): Get rid of this destructor by using RAII to clean up data.
-PlasmaStore::~PlasmaStore() {}
-
-void PlasmaStore::Start() {
-  // Start listening for clients.
-  DoAccept();
-}
-
-void PlasmaStore::Stop() { acceptor_.close(); }
-
-// If this client is not already using the object, add the client to the
-// object's list of clients, otherwise do nothing.
-void PlasmaStore::AddToClientObjectIds(const ObjectID &object_id,
-                                       const std::shared_ptr<ClientInterface> &client) {
-  // Check if this client is already using the object.
-  auto &object_ids = client->GetObjectIDs();
-  if (object_ids.find(object_id) != object_ids.end()) {
-    return;
-  }
-  RAY_CHECK(object_lifecycle_mgr_.AddReference(object_id));
-  // Add object id to the list of object ids that this client is using.
-  client->MarkObjectAsUsed(object_id);
-}
-
-PlasmaError PlasmaStore::HandleCreateObjectRequest(const std::shared_ptr<Client> &client,
-                                                   const std::vector<uint8_t> &message,
-                                                   bool fallback_allocator,
-                                                   PlasmaObject *object,
-                                                   bool *spilling_required) {
-  uint8_t *input = (uint8_t *)message.data();
-  size_t input_size = message.size();
-  ray::ObjectInfo object_info;
-  fb::ObjectSource source;
-  int device_num;
-  ReadCreateRequest(input, input_size, &object_info, &source, &device_num);
-
-  if (device_num != 0) {
-    RAY_LOG(ERROR) << "device_num != 0 but CUDA not enabled";
-    return PlasmaError::OutOfMemory;
-  }
-
-  auto error = CreateObject(object_info, source, client, fallback_allocator, object);
-  if (error == PlasmaError::OutOfMemory) {
-    RAY_LOG(DEBUG) << "Not enough memory to create the object " << object_info.object_id
-                   << ", data_size=" << object_info.data_size
-                   << ", metadata_size=" << object_info.metadata_size;
-  }
-
-  // Trigger object spilling if current usage is above the specified threshold.
-  if (spilling_required != nullptr) {
-    const int64_t footprint_limit = allocator_.GetFootprintLimit();
-    if (footprint_limit != 0) {
-      const float allocated_percentage =
-          static_cast<float>(allocator_.Allocated()) / footprint_limit;
-      if (allocated_percentage > object_spilling_threshold_) {
-        RAY_LOG(DEBUG) << "Triggering object spilling because current usage "
-                       << allocated_percentage << "% is above threshold "
-                       << object_spilling_threshold_ << "%.";
-        *spilling_required = true;
-      }
-    }
-  }
-  return error;
-}
-
-PlasmaError PlasmaStore::CreateObject(const ray::ObjectInfo &object_info,
-                                      fb::ObjectSource source,
-                                      const std::shared_ptr<Client> &client,
-                                      bool fallback_allocator, PlasmaObject *result) {
-  auto pair = object_lifecycle_mgr_.CreateObject(object_info, source, fallback_allocator);
-  auto entry = pair.first;
-  auto error = pair.second;
-  if (entry == nullptr) {
-    return error;
-  }
-  entry->ToPlasmaObject(result, /* check sealed */ false);
-  // Record that this client is using this object.
-  AddToClientObjectIds(object_info.object_id, client);
-  return PlasmaError::OK;
-}
-
-void PlasmaStore::ReturnFromGet(const std::shared_ptr<GetRequest> &get_request) {
-  // If the get request is already removed, do no-op. This can happen because the boost
-  // timer is not atomic. See https://github.com/ray-project/ray/pull/15071.
-  if (get_request->IsRemoved()) {
-    return;
-  }
-
-  // Figure out how many file descriptors we need to send.
-  absl::flat_hash_set<MEMFD_TYPE> fds_to_send;
-  std::vector<MEMFD_TYPE> store_fds;
-  std::vector<int64_t> mmap_sizes;
-  for (const auto &object_id : get_request->object_ids) {
-    const PlasmaObject &object = get_request->objects[object_id];
-    MEMFD_TYPE fd = object.store_fd;
-    if (object.data_size != -1 && fds_to_send.count(fd) == 0 && fd.first != INVALID_FD) {
-      fds_to_send.insert(fd);
-      store_fds.push_back(fd);
-      mmap_sizes.push_back(object.mmap_size);
-      if (get_request->is_from_worker) {
-        total_consumed_bytes_ += object.data_size + object.metadata_size;
-      }
-    }
-  }
-  // Send the get reply to the client.
-  Status s = SendGetReply(std::dynamic_pointer_cast<Client>(get_request->client),
-                          &get_request->object_ids[0], get_request->objects,
-                          get_request->object_ids.size(), store_fds, mmap_sizes);
-  // If we successfully sent the get reply message to the client, then also send
-  // the file descriptors.
-  if (s.ok()) {
-    // Send all of the file descriptors for the present objects.
-    for (MEMFD_TYPE store_fd : store_fds) {
-      Status send_fd_status = get_request->client->SendFd(store_fd);
-      if (!send_fd_status.ok()) {
-        RAY_LOG(ERROR) << "Failed to send mmap results to client on fd "
-                       << get_request->client;
-      }
-    }
-  } else {
-    RAY_LOG(ERROR) << "Failed to send Get reply to client on fd " << get_request->client;
-  }
-}
-
-void PlasmaStore::ProcessGetRequest(const std::shared_ptr<Client> &client,
-                                    const std::vector<ObjectID> &object_ids,
-                                    int64_t timeout_ms, bool is_from_worker) {
-  get_request_queue_.AddRequest(client, object_ids, timeout_ms, is_from_worker);
-}
-
-int PlasmaStore::RemoveFromClientObjectIds(const ObjectID &object_id,
-                                           const std::shared_ptr<Client> &client) {
-  auto &object_ids = client->GetObjectIDs();
-  auto it = object_ids.find(object_id);
-  if (it != object_ids.end()) {
-    client->MarkObjectAsUnused(*it);
-    RAY_LOG(DEBUG) << "Object " << object_id << " no longer in use by client";
-    // Decrease reference count.
-    object_lifecycle_mgr_.RemoveReference(object_id);
-    // Return 1 to indicate that the client was removed.
-    return 1;
-  } else {
-    // Return 0 to indicate that the client was not removed.
-    return 0;
-  }
-}
-
-void PlasmaStore::ReleaseObject(const ObjectID &object_id,
-                                const std::shared_ptr<Client> &client) {
-  auto entry = object_lifecycle_mgr_.GetObject(object_id);
-  RAY_CHECK(entry != nullptr);
-  // Remove the client from the object's array of clients.
-  RAY_CHECK(RemoveFromClientObjectIds(object_id, client) == 1);
-}
-
-void PlasmaStore::SealObjects(const std::vector<ObjectID> &object_ids) {
-  for (size_t i = 0; i < object_ids.size(); ++i) {
-    RAY_LOG(DEBUG) << "sealing object " << object_ids[i];
-    auto entry = object_lifecycle_mgr_.SealObject(object_ids[i]);
-    RAY_CHECK(entry) << object_ids[i] << " is missing or not sealed.";
-    add_object_callback_(entry->GetObjectInfo());
-  }
-
-  for (size_t i = 0; i < object_ids.size(); ++i) {
-    get_request_queue_.MarkObjectSealed(object_ids[i]);
-  }
-}
-
-int PlasmaStore::AbortObject(const ObjectID &object_id,
-                             const std::shared_ptr<Client> &client) {
-  auto &object_ids = client->GetObjectIDs();
-  auto it = object_ids.find(object_id);
-  if (it == object_ids.end()) {
-    // If the client requesting the abort is not the creator, do not
-    // perform the abort.
-    return 0;
-  }
-  // The client requesting the abort is the creator. Free the object.
-  RAY_CHECK(object_lifecycle_mgr_.AbortObject(object_id) == PlasmaError::OK);
-  client->MarkObjectAsUnused(*it);
-  return 1;
-}
-
-void PlasmaStore::ConnectClient(const boost::system::error_code &error) {
-  if (!error) {
-    // Accept a new local client and dispatch it to the node manager.
-    auto new_connection = Client::Create(
-        // NOLINTNEXTLINE : handler must be of boost::AcceptHandler type.
-        boost::bind(&PlasmaStore::ProcessMessage, this, ph::_1, ph::_2, ph::_3),
-        std::move(socket_));
-  }
-  // We're ready to accept another client.
-  DoAccept();
-}
-
-void PlasmaStore::DisconnectClient(const std::shared_ptr<Client> &client) {
-  client->Close();
-  RAY_LOG(DEBUG) << "Disconnecting client on fd " << client;
-  // Release all the objects that the client was using.
-  std::unordered_map<ObjectID, const LocalObject *> sealed_objects;
-  auto &object_ids = client->GetObjectIDs();
-  for (const auto &object_id : object_ids) {
-    auto entry = object_lifecycle_mgr_.GetObject(object_id);
-    if (entry == nullptr) {
-      continue;
-    }
-
-    if (entry->Sealed()) {
-      // Add sealed objects to a temporary list of object IDs. Do not perform
-      // the remove here, since it potentially modifies the object_ids table.
-      sealed_objects[object_id] = entry;
-    } else {
-      // Abort unsealed object.
-      object_lifecycle_mgr_.AbortObject(object_id);
-    }
-  }
-
-  /// Remove all of the client's GetRequests.
-  get_request_queue_.RemoveGetRequestsForClient(client);
-
-  for (const auto &entry : sealed_objects) {
-    RemoveFromClientObjectIds(entry.first, client);
-  }
-
-  create_request_queue_.RemoveDisconnectedClientRequests(client);
-}
-
-Status PlasmaStore::ProcessMessage(const std::shared_ptr<Client> &client,
-                                   fb::MessageType type,
-                                   const std::vector<uint8_t> &message) {
-  absl::MutexLock lock(&mutex_);
-  // TODO(suquark): We should convert these interfaces to const later.
-  uint8_t *input = (uint8_t *)message.data();
-  size_t input_size = message.size();
-  ObjectID object_id;
-
-  // Process the different types of requests.
-  switch (type) {
-  case fb::MessageType::PlasmaCreateRequest: {
-    const auto &object_id = GetCreateRequestObjectId(message);
-    const auto &request = flatbuffers::GetRoot<fb::PlasmaCreateRequest>(input);
-    const size_t object_size = request->data_size() + request->metadata_size();
-
-    // absl failed analyze mutex safety for lambda
-    auto handle_create = [this, client, message](
-                             bool fallback_allocator, PlasmaObject *result,
-                             bool *spilling_required) ABSL_NO_THREAD_SAFETY_ANALYSIS {
-      mutex_.AssertHeld();
-      return HandleCreateObjectRequest(client, message, fallback_allocator, result,
-                                       spilling_required);
-    };
-
-    if (request->try_immediately()) {
-      RAY_LOG(DEBUG) << "Received request to create object " << object_id
-                     << " immediately";
-      auto result_error = create_request_queue_.TryRequestImmediately(
-          object_id, client, handle_create, object_size);
-      const auto &result = result_error.first;
-      const auto &error = result_error.second;
-      if (SendCreateReply(client, object_id, result, error).ok() &&
-          error == PlasmaError::OK && result.device_num == 0) {
-        static_cast<void>(client->SendFd(result.store_fd));
-      }
-    } else {
-      auto req_id =
-          create_request_queue_.AddRequest(object_id, client, handle_create, object_size);
-      RAY_LOG(DEBUG) << "Received create request for object " << object_id
-                     << " assigned request ID " << req_id << ", " << object_size
-                     << " bytes";
-      ProcessCreateRequests();
-      ReplyToCreateClient(client, object_id, req_id);
-    }
-  } break;
-  case fb::MessageType::PlasmaCreateRetryRequest: {
-    auto request = flatbuffers::GetRoot<fb::PlasmaCreateRetryRequest>(input);
-    RAY_DCHECK(plasma::VerifyFlatbuffer(request, input, input_size));
-    const auto &object_id = ObjectID::FromBinary(request->object_id()->str());
-    ReplyToCreateClient(client, object_id, request->request_id());
-  } break;
-  case fb::MessageType::PlasmaAbortRequest: {
-    RAY_RETURN_NOT_OK(ReadAbortRequest(input, input_size, &object_id));
-    RAY_CHECK(AbortObject(object_id, client) == 1) << "To abort an object, the only "
-                                                      "client currently using it "
-                                                      "must be the creator.";
-    RAY_RETURN_NOT_OK(SendAbortReply(client, object_id));
-  } break;
-  case fb::MessageType::PlasmaGetRequest: {
-    std::vector<ObjectID> object_ids_to_get;
-    int64_t timeout_ms;
-    bool is_from_worker;
-    RAY_RETURN_NOT_OK(ReadGetRequest(input, input_size, object_ids_to_get, &timeout_ms,
-                                     &is_from_worker));
-    ProcessGetRequest(client, object_ids_to_get, timeout_ms, is_from_worker);
-  } break;
-  case fb::MessageType::PlasmaReleaseRequest: {
-    RAY_RETURN_NOT_OK(ReadReleaseRequest(input, input_size, &object_id));
-    ReleaseObject(object_id, client);
-  } break;
-  case fb::MessageType::PlasmaDeleteRequest: {
-    std::vector<ObjectID> object_ids;
-    std::vector<PlasmaError> error_codes;
-    RAY_RETURN_NOT_OK(ReadDeleteRequest(input, input_size, &object_ids));
-    error_codes.reserve(object_ids.size());
-    for (auto &object_id : object_ids) {
-      error_codes.push_back(object_lifecycle_mgr_.DeleteObject(object_id));
-    }
-    RAY_RETURN_NOT_OK(SendDeleteReply(client, object_ids, error_codes));
-  } break;
-  case fb::MessageType::PlasmaContainsRequest: {
-    RAY_RETURN_NOT_OK(ReadContainsRequest(input, input_size, &object_id));
-    if (object_lifecycle_mgr_.IsObjectSealed(object_id)) {
-      RAY_RETURN_NOT_OK(SendContainsReply(client, object_id, 1));
-    } else {
-      RAY_RETURN_NOT_OK(SendContainsReply(client, object_id, 0));
-    }
-  } break;
-  case fb::MessageType::PlasmaSealRequest: {
-    RAY_RETURN_NOT_OK(ReadSealRequest(input, input_size, &object_id));
-    SealObjects({object_id});
-    RAY_RETURN_NOT_OK(SendSealReply(client, object_id, PlasmaError::OK));
-  } break;
-  case fb::MessageType::PlasmaEvictRequest: {
-    // This code path should only be used for testing.
-    int64_t num_bytes;
-    RAY_RETURN_NOT_OK(ReadEvictRequest(input, input_size, &num_bytes));
-    int64_t num_bytes_evicted = object_lifecycle_mgr_.RequireSpace(num_bytes);
-    RAY_RETURN_NOT_OK(SendEvictReply(client, num_bytes_evicted));
-  } break;
-  case fb::MessageType::PlasmaConnectRequest: {
-    RAY_RETURN_NOT_OK(SendConnectReply(client, allocator_.GetFootprintLimit()));
-  } break;
-  case fb::MessageType::PlasmaDisconnectClient:
-    RAY_LOG(DEBUG) << "Disconnecting client on fd " << client;
-    DisconnectClient(client);
-    return Status::Disconnected("The Plasma Store client is disconnected.");
-    break;
-  case fb::MessageType::PlasmaGetDebugStringRequest: {
-    RAY_RETURN_NOT_OK(SendGetDebugStringReply(
-        client, object_lifecycle_mgr_.EvictionPolicyDebugString()));
-  } break;
-  default:
-    // This code should be unreachable.
-    RAY_CHECK(0);
-  }
-  return Status::OK();
-}
-
-void PlasmaStore::DoAccept() {
-  acceptor_.async_accept(socket_, boost::bind(&PlasmaStore::ConnectClient, this,
-                                              boost::asio::placeholders::error));
-}
-
-void PlasmaStore::ProcessCreateRequests() {
-  // Only try to process requests if the timer is not set. If the timer is set,
-  // that means that the first request is currently not serviceable because
-  // there is not enough memory. In that case, we should wait for the timer to
-  // expire before trying any requests again.
-  if (create_timer_) {
-    return;
-  }
-
-  auto status = create_request_queue_.ProcessRequests();
-  uint32_t retry_after_ms = 0;
-  if (!status.ok()) {
-    retry_after_ms = delay_on_oom_ms_;
-
-    if (!dumped_on_oom_) {
-      RAY_LOG(INFO) << "Plasma store at capacity\n" << GetDebugDump();
-      dumped_on_oom_ = true;
-    }
-  } else {
-    dumped_on_oom_ = false;
-  }
-
-  if (retry_after_ms > 0) {
-    // Try to process requests later, after space has been made.
-    create_timer_ = execute_after(
-        io_context_,
-        [this]() {
-          absl::MutexLock lock(&mutex_);
-          create_timer_ = nullptr;
-          ProcessCreateRequests();
-        },
-        retry_after_ms);
-  }
-}
-
-void PlasmaStore::ReplyToCreateClient(const std::shared_ptr<Client> &client,
-                                      const ObjectID &object_id, uint64_t req_id) {
-  PlasmaObject result = {};
-  PlasmaError error;
-  bool finished = create_request_queue_.GetRequestResult(req_id, &result, &error);
-  if (finished) {
-    RAY_LOG(DEBUG) << "Finishing create object " << object_id << " request ID " << req_id;
-    if (SendCreateReply(client, object_id, result, error).ok() &&
-        error == PlasmaError::OK && result.device_num == 0) {
-      static_cast<void>(client->SendFd(result.store_fd));
-    }
-  } else {
-    static_cast<void>(SendUnfinishedCreateReply(client, object_id, req_id));
-  }
-}
-
-int64_t PlasmaStore::GetConsumedBytes() { return total_consumed_bytes_; }
-
-bool PlasmaStore::IsObjectSpillable(const ObjectID &object_id) {
-  absl::MutexLock lock(&mutex_);
-  auto entry = object_lifecycle_mgr_.GetObject(object_id);
-  if (!entry) {
-    // Object already evicted or deleted.
-    return false;
-  }
-  return entry->Sealed() && entry->GetRefCount() == 1;
-}
-
-void PlasmaStore::PrintAndRecordDebugDump() const {
-  absl::MutexLock lock(&mutex_);
-  RecordMetrics();
-  RAY_LOG(INFO) << GetDebugDump();
-  stats_timer_ = execute_after(
-      io_context_, [this]() { PrintAndRecordDebugDump(); },
-      RayConfig::instance().event_stats_print_interval_ms());
-}
-
-void PlasmaStore::RecordMetrics() const {
-  // TODO(sang): Add metrics.
-  object_lifecycle_mgr_.RecordMetrics();
-}
-
-std::string PlasmaStore::GetDebugDump() const {
-  std::stringstream buffer;
-  buffer << "========== Plasma store: =================\n";
-  buffer << "Current usage: " << (allocator_.Allocated() / 1e9) << " / "
-         << (allocator_.GetFootprintLimit() / 1e9) << " GB\n";
-  buffer << "- num bytes created total: "
-         << object_lifecycle_mgr_.GetNumBytesCreatedTotal() << "\n";
-  auto num_pending_requests = create_request_queue_.NumPendingRequests();
-  auto num_pending_bytes = create_request_queue_.NumPendingBytes();
-  buffer << num_pending_requests << " pending objects of total size "
-         << num_pending_bytes / 1024 / 1024 << "MB\n";
-  object_lifecycle_mgr_.GetDebugDump(buffer);
-  return buffer.str();
-}
-
-}  // namespace plasma
->>>>>>> 19672688
+// Licensed to the Apache Software Foundation (ASF) under one
+// or more contributor license agreements.  See the NOTICE file
+// distributed with this work for additional information
+// regarding copyright ownership.  The ASF licenses this file
+// to you under the Apache License, Version 2.0 (the
+// "License"); you may not use this file except in compliance
+// with the License.  You may obtain a copy of the License at
+//
+//   http://www.apache.org/licenses/LICENSE-2.0
+//
+// Unless required by applicable law or agreed to in writing,
+// software distributed under the License is distributed on an
+// "AS IS" BASIS, WITHOUT WARRANTIES OR CONDITIONS OF ANY
+// KIND, either express or implied.  See the License for the
+// specific language governing permissions and limitations
+// under the License.
+
+// PLASMA STORE: This is a simple object store server process
+//
+// It accepts incoming client connections on a unix domain socket
+// (name passed in via the -s option of the executable) and uses a
+// single thread to serve the clients. Each client establishes a
+// connection and can create objects, wait for objects and seal
+// objects through that connection.
+//
+// It keeps a hash table that maps object_ids (which are 20 byte long,
+// just enough to store and SHA1 hash) to memory mapped files.
+
+#include "ray/object_manager/plasma/store.h"
+
+#include <limits.h>
+#include <stdlib.h>
+#include <string.h>
+
+#include <boost/bind/bind.hpp>
+#include <chrono>
+#include <ctime>
+#include <deque>
+#include <memory>
+#include <string>
+#include <unordered_map>
+#include <unordered_set>
+#include <utility>
+#include <vector>
+
+#include "absl/container/flat_hash_set.h"
+#include "ray/common/asio/asio_util.h"
+#include "ray/common/asio/instrumented_io_context.h"
+#include "ray/object_manager/plasma/common.h"
+#include "ray/object_manager/plasma/get_request_queue.h"
+#include "ray/object_manager/plasma/malloc.h"
+#include "ray/object_manager/plasma/plasma_allocator.h"
+#include "ray/object_manager/plasma/protocol.h"
+#include "ray/stats/metric_defs.h"
+#include "ray/util/util.h"
+
+namespace ph = boost::placeholders;
+namespace fb = plasma::flatbuf;
+
+namespace plasma {
+namespace {
+
+ray::ObjectID GetCreateRequestObjectId(const std::vector<uint8_t> &message) {
+  uint8_t *input = (uint8_t *)message.data();
+  size_t input_size = message.size();
+  auto request = flatbuffers::GetRoot<fb::PlasmaCreateRequest>(input);
+  RAY_DCHECK(plasma::VerifyFlatbuffer(request, input, input_size));
+  return ray::ObjectID::FromBinary(request->object_id()->str());
+}
+}  // namespace
+
+PlasmaStore::PlasmaStore(instrumented_io_context &main_service, IAllocator &allocator,
+                         const std::string &socket_name, uint32_t delay_on_oom_ms,
+                         float object_spilling_threshold,
+                         ray::SpillObjectsCallback spill_objects_callback,
+                         std::function<void()> object_store_full_callback,
+                         ray::AddObjectCallback add_object_callback,
+                         ray::DeleteObjectCallback delete_object_callback)
+    : io_context_(main_service),
+      socket_name_(socket_name),
+      acceptor_(main_service, ParseUrlEndpoint(socket_name)),
+      socket_(main_service),
+      allocator_(allocator),
+      add_object_callback_(add_object_callback),
+      delete_object_callback_(delete_object_callback),
+      object_lifecycle_mgr_(allocator_, delete_object_callback_),
+      delay_on_oom_ms_(delay_on_oom_ms),
+      object_spilling_threshold_(object_spilling_threshold),
+      create_request_queue_(
+          /*oom_grace_period_s=*/RayConfig::instance().oom_grace_period_s(),
+          spill_objects_callback, object_store_full_callback,
+          /*get_time=*/
+          []() { return absl::GetCurrentTimeNanos(); },
+          // absl can't check thread safety for lambda
+          [this]() ABSL_NO_THREAD_SAFETY_ANALYSIS {
+            mutex_.AssertHeld();
+            return GetDebugDump();
+          }),
+      total_consumed_bytes_(0),
+      get_request_queue_(
+          io_context_, object_lifecycle_mgr_,
+          // absl failed to check thread safety for lambda
+          [this](const ObjectID &object_id, const auto &request)
+              ABSL_NO_THREAD_SAFETY_ANALYSIS {
+                mutex_.AssertHeld();
+                this->AddToClientObjectIds(object_id, request->client);
+              },
+          [this](const auto &request) { this->ReturnFromGet(request); }) {
+  const auto event_stats_print_interval_ms =
+      RayConfig::instance().event_stats_print_interval_ms();
+  if (event_stats_print_interval_ms > 0 && RayConfig::instance().event_stats()) {
+    PrintAndRecordDebugDump();
+  }
+}
+
+// TODO(pcm): Get rid of this destructor by using RAII to clean up data.
+PlasmaStore::~PlasmaStore() {}
+
+void PlasmaStore::Start() {
+  // Start listening for clients.
+  DoAccept();
+}
+
+void PlasmaStore::Stop() { acceptor_.close(); }
+
+// If this client is not already using the object, add the client to the
+// object's list of clients, otherwise do nothing.
+void PlasmaStore::AddToClientObjectIds(const ObjectID &object_id,
+                                       const std::shared_ptr<ClientInterface> &client) {
+  // Check if this client is already using the object.
+  auto &object_ids = client->GetObjectIDs();
+  if (object_ids.find(object_id) != object_ids.end()) {
+    return;
+  }
+  RAY_CHECK(object_lifecycle_mgr_.AddReference(object_id));
+  // Add object id to the list of object ids that this client is using.
+  client->MarkObjectAsUsed(object_id);
+}
+
+PlasmaError PlasmaStore::HandleCreateObjectRequest(const std::shared_ptr<Client> &client,
+                                                   const std::vector<uint8_t> &message,
+                                                   bool fallback_allocator,
+                                                   PlasmaObject *object,
+                                                   bool *spilling_required) {
+  uint8_t *input = (uint8_t *)message.data();
+  size_t input_size = message.size();
+  ray::ObjectInfo object_info;
+  fb::ObjectSource source;
+  int device_num;
+  ReadCreateRequest(input, input_size, &object_info, &source, &device_num);
+
+  if (device_num != 0) {
+    RAY_LOG(ERROR) << "device_num != 0 but CUDA not enabled";
+    return PlasmaError::OutOfMemory;
+  }
+
+  auto error = CreateObject(object_info, source, client, fallback_allocator, object);
+  if (error == PlasmaError::OutOfMemory) {
+    RAY_LOG(DEBUG) << "Not enough memory to create the object " << object_info.object_id
+                   << ", data_size=" << object_info.data_size
+                   << ", metadata_size=" << object_info.metadata_size;
+  }
+
+  // Trigger object spilling if current usage is above the specified threshold.
+  if (spilling_required != nullptr) {
+    const int64_t footprint_limit = allocator_.GetFootprintLimit();
+    if (footprint_limit != 0) {
+      const float allocated_percentage =
+          static_cast<float>(allocator_.Allocated()) / footprint_limit;
+      if (allocated_percentage > object_spilling_threshold_) {
+        RAY_LOG(DEBUG) << "Triggering object spilling because current usage "
+                       << allocated_percentage << "% is above threshold "
+                       << object_spilling_threshold_ << "%.";
+        *spilling_required = true;
+      }
+    }
+  }
+  return error;
+}
+
+PlasmaError PlasmaStore::CreateObject(const ray::ObjectInfo &object_info,
+                                      fb::ObjectSource source,
+                                      const std::shared_ptr<Client> &client,
+                                      bool fallback_allocator, PlasmaObject *result) {
+  auto pair = object_lifecycle_mgr_.CreateObject(object_info, source, fallback_allocator);
+  auto entry = pair.first;
+  auto error = pair.second;
+  if (entry == nullptr) {
+    return error;
+  }
+  entry->ToPlasmaObject(result, /* check sealed */ false);
+  // Record that this client is using this object.
+  AddToClientObjectIds(object_info.object_id, client);
+  return PlasmaError::OK;
+}
+
+void PlasmaStore::ReturnFromGet(const std::shared_ptr<GetRequest> &get_request) {
+  // If the get request is already removed, do no-op. This can happen because the boost
+  // timer is not atomic. See https://github.com/ray-project/ray/pull/15071.
+  if (get_request->IsRemoved()) {
+    return;
+  }
+
+  // Figure out how many file descriptors we need to send.
+  absl::flat_hash_set<MEMFD_TYPE> fds_to_send;
+  std::vector<MEMFD_TYPE> store_fds;
+  std::vector<int64_t> mmap_sizes;
+  for (const auto &object_id : get_request->object_ids) {
+    const PlasmaObject &object = get_request->objects[object_id];
+    MEMFD_TYPE fd = object.store_fd;
+    if (object.data_size != -1 && fds_to_send.count(fd) == 0 && fd.first != INVALID_FD) {
+      fds_to_send.insert(fd);
+      store_fds.push_back(fd);
+      mmap_sizes.push_back(object.mmap_size);
+      if (get_request->is_from_worker) {
+        total_consumed_bytes_ += object.data_size + object.metadata_size;
+      }
+    }
+  }
+  // Send the get reply to the client.
+  Status s = SendGetReply(std::dynamic_pointer_cast<Client>(get_request->client),
+                          &get_request->object_ids[0], get_request->objects,
+                          get_request->object_ids.size(), store_fds, mmap_sizes);
+  // If we successfully sent the get reply message to the client, then also send
+  // the file descriptors.
+  if (s.ok()) {
+    // Send all of the file descriptors for the present objects.
+    for (MEMFD_TYPE store_fd : store_fds) {
+      Status send_fd_status = get_request->client->SendFd(store_fd);
+      if (!send_fd_status.ok()) {
+        RAY_LOG(ERROR) << "Failed to send mmap results to client on fd "
+                       << get_request->client;
+      }
+    }
+  } else {
+    RAY_LOG(ERROR) << "Failed to send Get reply to client on fd " << get_request->client;
+  }
+}
+
+void PlasmaStore::ProcessGetRequest(const std::shared_ptr<Client> &client,
+                                    const std::vector<ObjectID> &object_ids,
+                                    int64_t timeout_ms, bool is_from_worker) {
+  get_request_queue_.AddRequest(client, object_ids, timeout_ms, is_from_worker);
+}
+
+int PlasmaStore::RemoveFromClientObjectIds(const ObjectID &object_id,
+                                           const std::shared_ptr<Client> &client) {
+  auto &object_ids = client->GetObjectIDs();
+  auto it = object_ids.find(object_id);
+  if (it != object_ids.end()) {
+    client->MarkObjectAsUnused(*it);
+    RAY_LOG(DEBUG) << "Object " << object_id << " no longer in use by client";
+    // Decrease reference count.
+    object_lifecycle_mgr_.RemoveReference(object_id);
+    // Return 1 to indicate that the client was removed.
+    return 1;
+  } else {
+    // Return 0 to indicate that the client was not removed.
+    return 0;
+  }
+}
+
+void PlasmaStore::ReleaseObject(const ObjectID &object_id,
+                                const std::shared_ptr<Client> &client) {
+  auto entry = object_lifecycle_mgr_.GetObject(object_id);
+  RAY_CHECK(entry != nullptr);
+  // Remove the client from the object's array of clients.
+  RAY_CHECK(RemoveFromClientObjectIds(object_id, client) == 1);
+}
+
+void PlasmaStore::SealObjects(const std::vector<ObjectID> &object_ids) {
+  for (size_t i = 0; i < object_ids.size(); ++i) {
+    RAY_LOG(DEBUG) << "sealing object " << object_ids[i];
+    auto entry = object_lifecycle_mgr_.SealObject(object_ids[i]);
+    RAY_CHECK(entry) << object_ids[i] << " is missing or not sealed.";
+    add_object_callback_(entry->GetObjectInfo());
+  }
+
+  for (size_t i = 0; i < object_ids.size(); ++i) {
+    get_request_queue_.MarkObjectSealed(object_ids[i]);
+  }
+}
+
+int PlasmaStore::AbortObject(const ObjectID &object_id,
+                             const std::shared_ptr<Client> &client) {
+  auto &object_ids = client->GetObjectIDs();
+  auto it = object_ids.find(object_id);
+  if (it == object_ids.end()) {
+    // If the client requesting the abort is not the creator, do not
+    // perform the abort.
+    return 0;
+  }
+  // The client requesting the abort is the creator. Free the object.
+  RAY_CHECK(object_lifecycle_mgr_.AbortObject(object_id) == PlasmaError::OK);
+  client->MarkObjectAsUnused(*it);
+  return 1;
+}
+
+void PlasmaStore::ConnectClient(const boost::system::error_code &error) {
+  if (!error) {
+    // Accept a new local client and dispatch it to the node manager.
+    auto new_connection = Client::Create(
+        // NOLINTNEXTLINE : handler must be of boost::AcceptHandler type.
+        boost::bind(&PlasmaStore::ProcessMessage, this, ph::_1, ph::_2, ph::_3),
+        std::move(socket_));
+  }
+  // We're ready to accept another client.
+  DoAccept();
+}
+
+void PlasmaStore::DisconnectClient(const std::shared_ptr<Client> &client) {
+  client->Close();
+  RAY_LOG(DEBUG) << "Disconnecting client on fd " << client;
+  // Release all the objects that the client was using.
+  std::unordered_map<ObjectID, const LocalObject *> sealed_objects;
+  auto &object_ids = client->GetObjectIDs();
+  for (const auto &object_id : object_ids) {
+    auto entry = object_lifecycle_mgr_.GetObject(object_id);
+    if (entry == nullptr) {
+      continue;
+    }
+
+    if (entry->Sealed()) {
+      // Add sealed objects to a temporary list of object IDs. Do not perform
+      // the remove here, since it potentially modifies the object_ids table.
+      sealed_objects[object_id] = entry;
+    } else {
+      // Abort unsealed object.
+      object_lifecycle_mgr_.AbortObject(object_id);
+    }
+  }
+
+  /// Remove all of the client's GetRequests.
+  get_request_queue_.RemoveGetRequestsForClient(client);
+
+  for (const auto &entry : sealed_objects) {
+    RemoveFromClientObjectIds(entry.first, client);
+  }
+
+  create_request_queue_.RemoveDisconnectedClientRequests(client);
+}
+
+Status PlasmaStore::ProcessMessage(const std::shared_ptr<Client> &client,
+                                   fb::MessageType type,
+                                   const std::vector<uint8_t> &message) {
+  absl::MutexLock lock(&mutex_);
+  // TODO(suquark): We should convert these interfaces to const later.
+  uint8_t *input = (uint8_t *)message.data();
+  size_t input_size = message.size();
+  ObjectID object_id;
+
+  // Process the different types of requests.
+  switch (type) {
+  case fb::MessageType::PlasmaCreateRequest: {
+    const auto &object_id = GetCreateRequestObjectId(message);
+    const auto &request = flatbuffers::GetRoot<fb::PlasmaCreateRequest>(input);
+    const size_t object_size = request->data_size() + request->metadata_size();
+
+    // absl failed analyze mutex safety for lambda
+    auto handle_create = [this, client, message](
+                             bool fallback_allocator, PlasmaObject *result,
+                             bool *spilling_required) ABSL_NO_THREAD_SAFETY_ANALYSIS {
+      mutex_.AssertHeld();
+      return HandleCreateObjectRequest(client, message, fallback_allocator, result,
+                                       spilling_required);
+    };
+
+    if (request->try_immediately()) {
+      RAY_LOG(DEBUG) << "Received request to create object " << object_id
+                     << " immediately";
+      auto result_error = create_request_queue_.TryRequestImmediately(
+          object_id, client, handle_create, object_size);
+      const auto &result = result_error.first;
+      const auto &error = result_error.second;
+      if (SendCreateReply(client, object_id, result, error).ok() &&
+          error == PlasmaError::OK && result.device_num == 0) {
+        static_cast<void>(client->SendFd(result.store_fd));
+      }
+    } else {
+      auto req_id =
+          create_request_queue_.AddRequest(object_id, client, handle_create, object_size);
+      RAY_LOG(DEBUG) << "Received create request for object " << object_id
+                     << " assigned request ID " << req_id << ", " << object_size
+                     << " bytes";
+      ProcessCreateRequests();
+      ReplyToCreateClient(client, object_id, req_id);
+    }
+  } break;
+  case fb::MessageType::PlasmaCreateRetryRequest: {
+    auto request = flatbuffers::GetRoot<fb::PlasmaCreateRetryRequest>(input);
+    RAY_DCHECK(plasma::VerifyFlatbuffer(request, input, input_size));
+    const auto &object_id = ObjectID::FromBinary(request->object_id()->str());
+    ReplyToCreateClient(client, object_id, request->request_id());
+  } break;
+  case fb::MessageType::PlasmaAbortRequest: {
+    RAY_RETURN_NOT_OK(ReadAbortRequest(input, input_size, &object_id));
+    RAY_CHECK(AbortObject(object_id, client) == 1) << "To abort an object, the only "
+                                                      "client currently using it "
+                                                      "must be the creator.";
+    RAY_RETURN_NOT_OK(SendAbortReply(client, object_id));
+  } break;
+  case fb::MessageType::PlasmaGetRequest: {
+    std::vector<ObjectID> object_ids_to_get;
+    int64_t timeout_ms;
+    bool is_from_worker;
+    RAY_RETURN_NOT_OK(ReadGetRequest(input, input_size, object_ids_to_get, &timeout_ms,
+                                     &is_from_worker));
+    ProcessGetRequest(client, object_ids_to_get, timeout_ms, is_from_worker);
+  } break;
+  case fb::MessageType::PlasmaReleaseRequest: {
+    RAY_RETURN_NOT_OK(ReadReleaseRequest(input, input_size, &object_id));
+    ReleaseObject(object_id, client);
+  } break;
+  case fb::MessageType::PlasmaDeleteRequest: {
+    std::vector<ObjectID> object_ids;
+    std::vector<PlasmaError> error_codes;
+    RAY_RETURN_NOT_OK(ReadDeleteRequest(input, input_size, &object_ids));
+    error_codes.reserve(object_ids.size());
+    for (auto &object_id : object_ids) {
+      error_codes.push_back(object_lifecycle_mgr_.DeleteObject(object_id));
+    }
+    RAY_RETURN_NOT_OK(SendDeleteReply(client, object_ids, error_codes));
+  } break;
+  case fb::MessageType::PlasmaContainsRequest: {
+    RAY_RETURN_NOT_OK(ReadContainsRequest(input, input_size, &object_id));
+    if (object_lifecycle_mgr_.IsObjectSealed(object_id)) {
+      RAY_RETURN_NOT_OK(SendContainsReply(client, object_id, 1));
+    } else {
+      RAY_RETURN_NOT_OK(SendContainsReply(client, object_id, 0));
+    }
+  } break;
+  case fb::MessageType::PlasmaSealRequest: {
+    RAY_RETURN_NOT_OK(ReadSealRequest(input, input_size, &object_id));
+    SealObjects({object_id});
+    RAY_RETURN_NOT_OK(SendSealReply(client, object_id, PlasmaError::OK));
+  } break;
+  case fb::MessageType::PlasmaEvictRequest: {
+    // This code path should only be used for testing.
+    int64_t num_bytes;
+    RAY_RETURN_NOT_OK(ReadEvictRequest(input, input_size, &num_bytes));
+    int64_t num_bytes_evicted = object_lifecycle_mgr_.RequireSpace(num_bytes);
+    RAY_RETURN_NOT_OK(SendEvictReply(client, num_bytes_evicted));
+  } break;
+  case fb::MessageType::PlasmaConnectRequest: {
+    RAY_RETURN_NOT_OK(SendConnectReply(client, allocator_.GetFootprintLimit()));
+  } break;
+  case fb::MessageType::PlasmaDisconnectClient:
+    RAY_LOG(DEBUG) << "Disconnecting client on fd " << client;
+    DisconnectClient(client);
+    return Status::Disconnected("The Plasma Store client is disconnected.");
+    break;
+  case fb::MessageType::PlasmaGetDebugStringRequest: {
+    RAY_RETURN_NOT_OK(SendGetDebugStringReply(
+        client, object_lifecycle_mgr_.EvictionPolicyDebugString()));
+  } break;
+  default:
+    // This code should be unreachable.
+    RAY_CHECK(0);
+  }
+  return Status::OK();
+}
+
+void PlasmaStore::DoAccept() {
+  acceptor_.async_accept(socket_, boost::bind(&PlasmaStore::ConnectClient, this,
+                                              boost::asio::placeholders::error));
+}
+
+void PlasmaStore::ProcessCreateRequests() {
+  // Only try to process requests if the timer is not set. If the timer is set,
+  // that means that the first request is currently not serviceable because
+  // there is not enough memory. In that case, we should wait for the timer to
+  // expire before trying any requests again.
+  if (create_timer_) {
+    return;
+  }
+
+  auto status = create_request_queue_.ProcessRequests();
+  uint32_t retry_after_ms = 0;
+  if (!status.ok()) {
+    retry_after_ms = delay_on_oom_ms_;
+
+    if (!dumped_on_oom_) {
+      RAY_LOG(INFO) << "Plasma store at capacity\n" << GetDebugDump();
+      dumped_on_oom_ = true;
+    }
+  } else {
+    dumped_on_oom_ = false;
+  }
+
+  if (retry_after_ms > 0) {
+    // Try to process requests later, after space has been made.
+    create_timer_ = execute_after(
+        io_context_,
+        [this]() {
+          absl::MutexLock lock(&mutex_);
+          create_timer_ = nullptr;
+          ProcessCreateRequests();
+        },
+        retry_after_ms);
+  }
+}
+
+void PlasmaStore::ReplyToCreateClient(const std::shared_ptr<Client> &client,
+                                      const ObjectID &object_id, uint64_t req_id) {
+  PlasmaObject result = {};
+  PlasmaError error;
+  bool finished = create_request_queue_.GetRequestResult(req_id, &result, &error);
+  if (finished) {
+    RAY_LOG(DEBUG) << "Finishing create object " << object_id << " request ID " << req_id;
+    if (SendCreateReply(client, object_id, result, error).ok() &&
+        error == PlasmaError::OK && result.device_num == 0) {
+      static_cast<void>(client->SendFd(result.store_fd));
+    }
+  } else {
+    static_cast<void>(SendUnfinishedCreateReply(client, object_id, req_id));
+  }
+}
+
+int64_t PlasmaStore::GetConsumedBytes() { return total_consumed_bytes_; }
+
+bool PlasmaStore::IsObjectSpillable(const ObjectID &object_id) {
+  absl::MutexLock lock(&mutex_);
+  auto entry = object_lifecycle_mgr_.GetObject(object_id);
+  if (!entry) {
+    // Object already evicted or deleted.
+    return false;
+  }
+  return entry->Sealed() && entry->GetRefCount() == 1;
+}
+
+void PlasmaStore::PrintAndRecordDebugDump() const {
+  absl::MutexLock lock(&mutex_);
+  RecordMetrics();
+  RAY_LOG(INFO) << GetDebugDump();
+  stats_timer_ = execute_after(
+      io_context_, [this]() { PrintAndRecordDebugDump(); },
+      RayConfig::instance().event_stats_print_interval_ms());
+}
+
+void PlasmaStore::RecordMetrics() const {
+  // TODO(sang): Add metrics.
+  object_lifecycle_mgr_.RecordMetrics();
+}
+
+std::string PlasmaStore::GetDebugDump() const {
+  std::stringstream buffer;
+  buffer << "========== Plasma store: =================\n";
+  buffer << "Current usage: " << (allocator_.Allocated() / 1e9) << " / "
+         << (allocator_.GetFootprintLimit() / 1e9) << " GB\n";
+  buffer << "- num bytes created total: "
+         << object_lifecycle_mgr_.GetNumBytesCreatedTotal() << "\n";
+  auto num_pending_requests = create_request_queue_.NumPendingRequests();
+  auto num_pending_bytes = create_request_queue_.NumPendingBytes();
+  buffer << num_pending_requests << " pending objects of total size "
+         << num_pending_bytes / 1024 / 1024 << "MB\n";
+  object_lifecycle_mgr_.GetDebugDump(buffer);
+  return buffer.str();
+}
+
+}  // namespace plasma