--- conflicted
+++ resolved
@@ -137,11 +137,7 @@
   /// Process a single request. Sets the request's error result to the error
   /// returned by the request handler inside. Returns OK if the request can be
   /// finished.
-<<<<<<< HEAD
-  bool ProcessRequest(std::unique_ptr<CreateRequest> &request, bool fallback_allocator);
-=======
-  Status ProcessRequest(std::unique_ptr<CreateRequest> &request);
->>>>>>> ea0ee860
+  Status ProcessRequest(std::unique_ptr<CreateRequest> &request, bool fallback_allocator);
 
   /// Finish a queued request and remove it from the queue.
   void FinishRequest(std::list<std::unique_ptr<CreateRequest>>::iterator request_it);
