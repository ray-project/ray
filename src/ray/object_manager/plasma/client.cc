// Licensed to the Apache Software Foundation (ASF) under one
// or more contributor license agreements.  See the NOTICE file
// distributed with this work for additional information
// regarding copyright ownership.  The ASF licenses this file
// to you under the Apache License, Version 2.0 (the
// "License"); you may not use this file except in compliance
// with the License.  You may obtain a copy of the License at
//
//   http://www.apache.org/licenses/LICENSE-2.0
//
// Unless required by applicable law or agreed to in writing,
// software distributed under the License is distributed on an
// "AS IS" BASIS, WITHOUT WARRANTIES OR CONDITIONS OF ANY
// KIND, either express or implied.  See the License for the
// specific language governing permissions and limitations
// under the License.

// PLASMA CLIENT: Client library for using the plasma store and manager

#include "ray/object_manager/plasma/client.h"

#include <algorithm>
#include <boost/asio.hpp>
#include <cstring>
#include <deque>
#include <mutex>
#include <tuple>
#include <unordered_map>
#include <unordered_set>
#include <vector>

#include "absl/container/flat_hash_map.h"
#include "ray/common/asio/instrumented_io_context.h"
#include "ray/common/ray_config.h"
#include "ray/object_manager/common.h"
#include "ray/object_manager/plasma/connection.h"
#include "ray/object_manager/plasma/plasma.h"
#include "ray/object_manager/plasma/protocol.h"
#include "ray/object_manager/plasma/shared_memory.h"

namespace fb = plasma::flatbuf;

namespace plasma {

using fb::MessageType;
using fb::PlasmaError;

// ----------------------------------------------------------------------
// PlasmaBuffer

/// A Buffer class that automatically releases the backing plasma object
/// when it goes out of scope. This is returned by Get.
class PlasmaBuffer : public SharedMemoryBuffer {
 public:
  ~PlasmaBuffer();

  PlasmaBuffer(std::shared_ptr<PlasmaClient::Impl> client,
               const ObjectID &object_id,
               const std::shared_ptr<Buffer> &buffer)
      : SharedMemoryBuffer(buffer, 0, buffer->Size()),
        client_(client),
        object_id_(object_id) {}

 private:
  std::shared_ptr<PlasmaClient::Impl> client_;
  ObjectID object_id_;
};

/// A mutable Buffer class that keeps the backing data alive by keeping a
/// PlasmaClient shared pointer. This is returned by Create. Release will
/// be called in the associated Seal call.
class RAY_NO_EXPORT PlasmaMutableBuffer : public SharedMemoryBuffer {
 public:
  PlasmaMutableBuffer(std::shared_ptr<PlasmaClient::Impl> client,
                      uint8_t *mutable_data,
                      int64_t data_size)
      : SharedMemoryBuffer(mutable_data, data_size), client_(client) {}

 private:
  std::shared_ptr<PlasmaClient::Impl> client_;
};

// ----------------------------------------------------------------------
// PlasmaClient::Impl

struct ObjectInUseEntry {
  /// A count of the number of times this client has called PlasmaClient::Create
  /// or
  /// PlasmaClient::Get on this object ID minus the number of calls to
  /// PlasmaClient::Release.
  /// When this count reaches zero, we remove the entry from the ObjectsInUse
  /// and decrement a count in the relevant ClientMmapTableEntry.
  int count;
  /// Cached information to read the object.
  PlasmaObject object;
  /// A flag representing whether the object has been sealed.
  bool is_sealed;

  /// The below fields are experimental and used to implement
  /// ray.experimental.channel.
  /// Whether we are the writer. For now, only the original creator of the
  /// mutable object may write to it.
  bool is_writer = false;
  /// The last version that we read. To read again, we must pass a newer
  /// version than this.
  int64_t next_version_to_read = 1;
  /// Whether we currently have a read lock on the object. If this is true,
  /// then it is safe to read the value of the object. For immutable objects,
  /// this will always be true once the object has been sealed. For mutable
  /// objects, ReadRelease resets this to false, and ReadAcquire resets to
  /// true.
  bool read_acquired = false;
};

class PlasmaClient::Impl : public std::enable_shared_from_this<PlasmaClient::Impl> {
 public:
  Impl();
  ~Impl();

  // PlasmaClient method implementations

  Status Connect(const std::string &store_socket_name,
                 const std::string &manager_socket_name,
                 int release_delay = 0,
                 int num_retries = -1);

  Status SetClientOptions(const std::string &client_name, int64_t output_memory_quota);

  Status CreateAndSpillIfNeeded(const ObjectID &object_id,
                                const ray::rpc::Address &owner_address,
                                bool is_experimental_mutable_object,
                                int64_t data_size,
                                const uint8_t *metadata,
                                int64_t metadata_size,
                                std::shared_ptr<Buffer> *data,
                                fb::ObjectSource source,
                                int device_num = 0);

  Status RetryCreate(const ObjectID &object_id,
                     uint64_t request_id,
                     bool is_experimental_mutable_object,
                     const uint8_t *metadata,
                     uint64_t *retry_with_request_id,
                     std::shared_ptr<Buffer> *data);

  Status TryCreateImmediately(const ObjectID &object_id,
                              const ray::rpc::Address &owner_address,
                              int64_t data_size,
                              const uint8_t *metadata,
                              int64_t metadata_size,
                              std::shared_ptr<Buffer> *data,
                              fb::ObjectSource source,
                              int device_num);

  Status ExperimentalMutableObjectRegisterWriter(const ObjectID &object_id);

  Status ExperimentalMutableObjectWriteAcquire(const ObjectID &object_id,
                                               int64_t data_size,
                                               const uint8_t *metadata,
                                               int64_t metadata_size,
                                               int64_t num_readers,
                                               std::shared_ptr<Buffer> *data);

  Status ExperimentalMutableObjectWriteRelease(const ObjectID &object_id);

  Status ExperimentalMutableObjectSetError(const ObjectID &object_id);

  Status Get(const std::vector<ObjectID> &object_ids,
             int64_t timeout_ms,
             std::vector<ObjectBuffer> *object_buffers,
             bool is_from_worker,
             bool read_acquire_experimental_mutable_object = true);

  Status EnsureGetAcquired(std::shared_ptr<ObjectInUseEntry> &object_entry);

  Status ExperimentalMutableObjectReadRelease(const ObjectID &object_id);

  Status Release(const ObjectID &object_id);

  Status Contains(const ObjectID &object_id, bool *has_object);

  Status Abort(const ObjectID &object_id);

  Status Seal(const ObjectID &object_id);

  Status Delete(const std::vector<ObjectID> &object_ids);

  Status Evict(int64_t num_bytes, int64_t &num_bytes_evicted);

  Status Disconnect();

  std::string DebugString();

  bool IsInUse(const ObjectID &object_id);

  int64_t store_capacity() { return store_capacity_; }

 private:
  /// Helper method to read and process the reply of a create request.
  Status HandleCreateReply(const ObjectID &object_id,
                           bool is_experimental_mutable_object,
                           const uint8_t *metadata,
                           uint64_t *retry_with_request_id,
                           std::shared_ptr<Buffer> *data);

  /// Check if store_fd has already been received from the store. If yes,
  /// return it. Otherwise, receive it from the store (see analogous logic
  /// in store.cc).
  ///
  /// \param store_fd File descriptor to fetch from the store.
  /// \return The pointer corresponding to store_fd.
  uint8_t *GetStoreFdAndMmap(MEMFD_TYPE store_fd, int64_t map_size);

  /// This is a helper method for marking an object as unused by this client.
  ///
  /// \param object_id The object ID we mark unused.
  /// \return The return status.
  Status MarkObjectUnused(const ObjectID &object_id);

  /// Common helper for Get() variants
  Status GetBuffers(const ObjectID *object_ids,
                    int64_t num_objects,
                    int64_t timeout_ms,
                    const std::function<std::shared_ptr<Buffer>(
                        const ObjectID &, const std::shared_ptr<Buffer> &)> &wrap_buffer,
                    ObjectBuffer *object_buffers,
                    bool is_from_worker,
                    bool read_acquire_experimental_mutable_object = true);

  uint8_t *LookupMmappedFile(MEMFD_TYPE store_fd_val) const;

  ray::PlasmaObjectHeader *GetPlasmaObjectHeader(const PlasmaObject &object) const {
    auto base_ptr = LookupMmappedFile(object.store_fd);
    auto header_ptr = base_ptr + object.header_offset;
    return reinterpret_cast<ray::PlasmaObjectHeader *>(header_ptr);
  }

  void InsertObjectInUse(const ObjectID &object_id,
                         std::unique_ptr<PlasmaObject> object,
                         bool is_sealed);

  void IncrementObjectCount(const ObjectID &object_id);

  /// The boost::asio IO context for the client.
  instrumented_io_context main_service_;
  /// The connection to the store service.
  std::shared_ptr<StoreConn> store_conn_;
  /// Table of dlmalloc buffer files that have been memory mapped so far. This
  /// is a hash table mapping a file descriptor to a struct containing the
  /// address of the corresponding memory-mapped file.
  absl::flat_hash_map<MEMFD_TYPE, std::unique_ptr<ClientMmapTableEntry>> mmap_table_;
  /// Used to clean up old fd entries in mmap_table_ that are no longer needed,
  /// since their fd has been reused. TODO(ekl) we should be more proactive about
  /// unmapping unused segments.
  absl::flat_hash_map<MEMFD_TYPE_NON_UNIQUE, MEMFD_TYPE> dedup_fd_table_;
  /// A hash table of the object IDs that are currently being used by this
  /// client.
  absl::flat_hash_map<ObjectID, std::shared_ptr<ObjectInUseEntry>> objects_in_use_;
  /// The amount of memory available to the Plasma store. The client needs this
  /// information to make sure that it does not delay in releasing so much
  /// memory that the store is unable to evict enough objects to free up space.
  int64_t store_capacity_;
  /// A hash set to record the ids that users want to delete but still in use.
  std::unordered_set<ObjectID> deletion_cache_;
  /// A mutex which protects this class.
  std::recursive_mutex client_mutex_;
};

PlasmaBuffer::~PlasmaBuffer() { RAY_UNUSED(client_->Release(object_id_)); }

PlasmaClient::Impl::Impl() : store_capacity_(0) {}

PlasmaClient::Impl::~Impl() {}

// If the file descriptor fd has been mmapped in this client process before,
// return the pointer that was returned by mmap, otherwise mmap it and store the
// pointer in a hash table.
uint8_t *PlasmaClient::Impl::GetStoreFdAndMmap(MEMFD_TYPE store_fd_val,
                                               int64_t map_size) {
  auto entry = mmap_table_.find(store_fd_val);
  if (entry != mmap_table_.end()) {
    return entry->second->pointer();
  } else {
    MEMFD_TYPE fd;
    RAY_CHECK_OK(store_conn_->RecvFd(&fd.first));
    fd.second = store_fd_val.second;
    // Close and erase the old duplicated fd entry that is no longer needed.
    if (dedup_fd_table_.find(store_fd_val.first) != dedup_fd_table_.end()) {
      RAY_LOG(INFO) << "Erasing re-used mmap entry for fd " << store_fd_val.first;
      mmap_table_.erase(dedup_fd_table_[store_fd_val.first]);
    }
    dedup_fd_table_[store_fd_val.first] = store_fd_val;
    mmap_table_[store_fd_val] = std::make_unique<ClientMmapTableEntry>(fd, map_size);
    return mmap_table_[store_fd_val]->pointer();
  }
}

// Get a pointer to a file that we know has been memory mapped in this client
// process before.
uint8_t *PlasmaClient::Impl::LookupMmappedFile(MEMFD_TYPE store_fd_val) const {
  auto entry = mmap_table_.find(store_fd_val);
  RAY_CHECK(entry != mmap_table_.end());
  return entry->second->pointer();
}

bool PlasmaClient::Impl::IsInUse(const ObjectID &object_id) {
  std::lock_guard<std::recursive_mutex> guard(client_mutex_);

  const auto elem = objects_in_use_.find(object_id);
  return (elem != objects_in_use_.end());
}

void PlasmaClient::Impl::InsertObjectInUse(const ObjectID &object_id,
                                           std::unique_ptr<PlasmaObject> object,
                                           bool is_sealed) {
  auto inserted =
      objects_in_use_.insert({object_id, std::make_shared<ObjectInUseEntry>()});
  RAY_CHECK(inserted.second) << "Object already in use";
  auto it = inserted.first;

  // Add this object ID to the hash table of object IDs in use. The
  // corresponding call to free happens in PlasmaClient::Release.
  it->second->object = *object.release();
  // Count starts at 1 to pin the object.
  it->second->is_sealed = is_sealed;
  IncrementObjectCount(object_id);
}

void PlasmaClient::Impl::IncrementObjectCount(const ObjectID &object_id) {
  // Increment the count of the object to track the fact that it is being used.
  // The corresponding decrement should happen in PlasmaClient::Release.
  auto object_entry = objects_in_use_.find(object_id);
  RAY_CHECK(object_entry != objects_in_use_.end());
  object_entry->second->count += 1;
  RAY_LOG(DEBUG) << "PlasmaClient::IncrementObjectCount " << object_id << " count is now "
                 << object_entry->second->count;
}

Status PlasmaClient::Impl::HandleCreateReply(const ObjectID &object_id,
                                             bool is_experimental_mutable_object,
                                             const uint8_t *metadata,
                                             uint64_t *retry_with_request_id,
                                             std::shared_ptr<Buffer> *data) {
  std::vector<uint8_t> buffer;
  RAY_RETURN_NOT_OK(PlasmaReceive(store_conn_, MessageType::PlasmaCreateReply, &buffer));
  ObjectID id;
  auto object = std::make_unique<PlasmaObject>();
  MEMFD_TYPE store_fd;
  int64_t mmap_size;

  if (retry_with_request_id) {
    RAY_RETURN_NOT_OK(ReadCreateReply(buffer.data(),
                                      buffer.size(),
                                      &id,
                                      retry_with_request_id,
                                      object.get(),
                                      &store_fd,
                                      &mmap_size));
    if (*retry_with_request_id > 0) {
      // The client should retry the request.
      return Status::OK();
    }
  } else {
    uint64_t unused = 0;
    RAY_RETURN_NOT_OK(ReadCreateReply(
        buffer.data(), buffer.size(), &id, &unused, object.get(), &store_fd, &mmap_size));
    RAY_CHECK(unused == 0);
  }

  // If the CreateReply included an error, then the store will not send a file
  // descriptor.
  if (object->device_num == 0) {
    // The metadata should come right after the data.
    RAY_CHECK(object->metadata_offset == object->data_offset + object->data_size);
    RAY_LOG(DEBUG) << "GetStoreFdAndMmap " << store_fd.first << ", " << store_fd.second
                   << ", size " << mmap_size << " for object id " << id;
    *data = std::make_shared<PlasmaMutableBuffer>(
        shared_from_this(),
        GetStoreFdAndMmap(store_fd, mmap_size) + object->data_offset,
        object->data_size);
    // If plasma_create is being called from a transfer, then we will not copy the
    // metadata here. The metadata will be written along with the data streamed
    // from the transfer.
    if (metadata != NULL) {
      // Copy the metadata to the buffer.
      memcpy((*data)->Data() + object->data_size, metadata, object->metadata_size);
    }
  } else {
    RAY_LOG(FATAL) << "GPU is not enabled.";
  }

  // Add the object as in use. A call to PlasmaClient::Release is required to
  // decrement the initial ref count of 1. Cache the reference to the object.
  InsertObjectInUse(object_id, std::move(object), /*is_sealed=*/false);
  // We increment the count a second time (and the corresponding decrement will
  // happen in a PlasmaClient::Release call in plasma_seal) so even if the
  // buffer returned by PlasmaClient::Create goes out of scope, the object does
  // not get released before the call to PlasmaClient::Seal happens.
  IncrementObjectCount(object_id);

  // Create IPC was successful.
  auto object_entry = objects_in_use_.find(object_id);
  RAY_CHECK(object_entry != objects_in_use_.end());
  auto &entry = object_entry->second;
  RAY_CHECK(!entry->is_sealed);
  entry->is_writer = true;

  return Status::OK();
}

Status PlasmaClient::Impl::ExperimentalMutableObjectWriteAcquire(
    const ObjectID &object_id,
    int64_t data_size,
    const uint8_t *metadata,
    int64_t metadata_size,
    int64_t num_readers,
    std::shared_ptr<Buffer> *data) {
#ifdef __linux__
  std::unique_lock<std::recursive_mutex> guard(client_mutex_);
  auto object_entry = objects_in_use_.find(object_id);
  if (object_entry == objects_in_use_.end()) {
    return Status::Invalid(
        "Plasma buffer for mutable object not in scope. Are you sure you're the writer?");
  }
  if (!object_entry->second->is_writer) {
    return Status::Invalid(
        "Mutable objects can only be written by the original creator process.");
  }
  RAY_CHECK(object_entry != objects_in_use_.end());

  auto &entry = object_entry->second;
  RAY_CHECK(entry->object.is_experimental_mutable_object);
  RAY_CHECK(entry->is_sealed) << "Must Seal before writing again to a mutable object";

  RAY_LOG(DEBUG) << "Write mutable object " << object_id;

  // Wait for no readers.
  auto plasma_header = GetPlasmaObjectHeader(entry->object);
  // TODO(swang): Support data + metadata size larger than allocated buffer.
  if (data_size + metadata_size > entry->object.allocated_size) {
    return Status::InvalidArgument("Serialized size of mutable data (" +
                                   std::to_string(data_size) + ") + metadata size (" +
                                   std::to_string(metadata_size) +
                                   ") is larger than allocated buffer size " +
                                   std::to_string(entry->object.allocated_size));
  }
<<<<<<< HEAD
  client_mutex_.unlock();
  plasma_header->WriteAcquire(
      entry->next_version_to_write, data_size, metadata_size, num_readers);
  client_mutex_.lock();
=======
  RAY_RETURN_NOT_OK(plasma_header->WriteAcquire(data_size, metadata_size, num_readers));
>>>>>>> c0b069c6

  // Prepare the data buffer and return to the client instead of sending
  // the IPC to object store.
  *data = std::make_shared<PlasmaMutableBuffer>(
      shared_from_this(),
      GetStoreFdAndMmap(entry->object.store_fd, entry->object.mmap_size) +
          entry->object.data_offset,
      data_size);
  if (metadata != NULL) {
    // Copy the metadata to the buffer.
    memcpy((*data)->Data() + data_size, metadata, metadata_size);
  }

  entry->is_sealed = false;
#endif
  return Status::OK();
}

Status PlasmaClient::Impl::ExperimentalMutableObjectWriteRelease(
    const ObjectID &object_id) {
#ifdef __linux__
  std::unique_lock<std::recursive_mutex> guard(client_mutex_);
  auto object_entry = objects_in_use_.find(object_id);
  if (object_entry == objects_in_use_.end()) {
    return Status::Invalid(
        "Plasma buffer for mutable object not in scope. Are you sure you're the writer?");
  }
  RAY_CHECK(object_entry != objects_in_use_.end());

  auto &entry = object_entry->second;
  RAY_CHECK(entry->object.is_experimental_mutable_object);
  RAY_CHECK(!entry->is_sealed)
      << "Must WriteAcquire before WriteRelease on a mutable object";

  entry->is_sealed = true;
  auto plasma_header = GetPlasmaObjectHeader(entry->object);
  RAY_RETURN_NOT_OK(plasma_header->WriteRelease());
#endif
  return Status::OK();
}

Status PlasmaClient::Impl::ExperimentalMutableObjectSetError(const ObjectID &object_id) {
#ifdef __linux__
  std::unique_lock<std::recursive_mutex> guard(client_mutex_);
  auto object_entry = objects_in_use_.find(object_id);
  if (object_entry == objects_in_use_.end()) {
    return Status::Invalid(
        "Plasma buffer for mutable object not in scope. Are you sure you're the writer?");
  }
  RAY_CHECK(object_entry != objects_in_use_.end());

  auto &entry = object_entry->second;
  RAY_CHECK(entry->object.is_experimental_mutable_object);
  auto plasma_header = GetPlasmaObjectHeader(entry->object);
  plasma_header->SetErrorUnlocked();
#endif
  return Status::OK();
}

Status PlasmaClient::Impl::CreateAndSpillIfNeeded(const ObjectID &object_id,
                                                  const ray::rpc::Address &owner_address,
                                                  bool is_experimental_mutable_object,
                                                  int64_t data_size,
                                                  const uint8_t *metadata,
                                                  int64_t metadata_size,
                                                  std::shared_ptr<Buffer> *data,
                                                  fb::ObjectSource source,
                                                  int device_num) {
  std::unique_lock<std::recursive_mutex> guard(client_mutex_);
  uint64_t retry_with_request_id = 0;

  RAY_LOG(DEBUG) << "called plasma_create on conn " << store_conn_ << " with size "
                 << data_size << " and metadata size " << metadata_size;
  RAY_RETURN_NOT_OK(SendCreateRequest(store_conn_,
                                      object_id,
                                      owner_address,
                                      is_experimental_mutable_object,
                                      data_size,
                                      metadata_size,
                                      source,
                                      device_num,
                                      /*try_immediately=*/false));
  Status status = HandleCreateReply(
      object_id, is_experimental_mutable_object, metadata, &retry_with_request_id, data);

  while (retry_with_request_id > 0) {
    guard.unlock();
    // TODO(sang): Consider using exponential backoff here.
    std::this_thread::sleep_for(
        std::chrono::milliseconds(RayConfig::instance().object_store_full_delay_ms()));
    guard.lock();
    RAY_LOG(DEBUG) << "Retrying request for object " << object_id << " with request ID "
                   << retry_with_request_id;
    status = RetryCreate(object_id,
                         retry_with_request_id,
                         is_experimental_mutable_object,
                         metadata,
                         &retry_with_request_id,
                         data);
  }

  return status;
}

Status PlasmaClient::Impl::RetryCreate(const ObjectID &object_id,
                                       uint64_t request_id,
                                       bool is_experimental_mutable_object,
                                       const uint8_t *metadata,
                                       uint64_t *retry_with_request_id,
                                       std::shared_ptr<Buffer> *data) {
  std::lock_guard<std::recursive_mutex> guard(client_mutex_);
  RAY_RETURN_NOT_OK(SendCreateRetryRequest(store_conn_, object_id, request_id));
  return HandleCreateReply(
      object_id, is_experimental_mutable_object, metadata, retry_with_request_id, data);
}

Status PlasmaClient::Impl::TryCreateImmediately(const ObjectID &object_id,
                                                const ray::rpc::Address &owner_address,
                                                int64_t data_size,
                                                const uint8_t *metadata,
                                                int64_t metadata_size,
                                                std::shared_ptr<Buffer> *data,
                                                fb::ObjectSource source,
                                                int device_num) {
  std::lock_guard<std::recursive_mutex> guard(client_mutex_);

  RAY_LOG(DEBUG) << "called plasma_create on conn " << store_conn_ << " with size "
                 << data_size << " and metadata size " << metadata_size;
  RAY_RETURN_NOT_OK(SendCreateRequest(store_conn_,
                                      object_id,
                                      owner_address,
                                      /*is_experimental_mutable_object=*/false,
                                      data_size,
                                      metadata_size,
                                      source,
                                      device_num,
                                      /*try_immediately=*/true));
  return HandleCreateReply(
      object_id, /*is_experimental_mutable_object=*/false, metadata, nullptr, data);
}

Status PlasmaClient::Impl::GetBuffers(
    const ObjectID *object_ids,
    int64_t num_objects,
    int64_t timeout_ms,
    const std::function<std::shared_ptr<Buffer>(
        const ObjectID &, const std::shared_ptr<Buffer> &)> &wrap_buffer,
    ObjectBuffer *object_buffers,
    bool is_from_worker,
    bool read_acquire_experimental_mutable_object) {
  std::lock_guard<std::recursive_mutex> guard(client_mutex_);
  // Fill out the info for the objects that are already in use locally.
  bool all_present = true;
  for (int64_t i = 0; i < num_objects; ++i) {
    auto object_entry = objects_in_use_.find(object_ids[i]);
    if (object_entry == objects_in_use_.end()) {
      // This object is not currently in use by this client, so we need to send
      // a request to the store.
      all_present = false;
    } else if (!object_entry->second->is_sealed && !object_entry->second->object.is_experimental_mutable_object) {
      // This client created the object but hasn't sealed it. If we call Get
      // with no timeout, we will deadlock, because this client won't be able to
      // call Seal.
      RAY_CHECK(timeout_ms != -1)
          << "Plasma client called get on an unsealed object that it created";
      RAY_LOG(WARNING)
          << "Attempting to get an object that this client created but hasn't sealed.";
      all_present = false;
    } else {
      auto object_in_use_entry = object_entry->second;
      if (object_in_use_entry->object.is_experimental_mutable_object &&
          read_acquire_experimental_mutable_object) {
        // Wait for the object to become ready to read.
        RAY_RETURN_NOT_OK(EnsureGetAcquired(object_in_use_entry));
      }

      PlasmaObject *object = &object_in_use_entry->object;

      std::shared_ptr<Buffer> physical_buf;
      RAY_LOG(DEBUG) << "Plasma Get " << object_ids[i]
                     << ", data size: " << object->data_size
                     << ", metadata size: " << object->metadata_size;
      if (object->device_num == 0) {
        uint8_t *data = LookupMmappedFile(object->store_fd);
        physical_buf = std::make_shared<SharedMemoryBuffer>(
            data + object->data_offset, object->data_size + object->metadata_size);
      } else {
        RAY_LOG(FATAL) << "GPU library is not enabled.";
      }
      physical_buf = wrap_buffer(object_ids[i], physical_buf);
      object_buffers[i].data =
          SharedMemoryBuffer::Slice(physical_buf, 0, object->data_size);
      object_buffers[i].metadata = SharedMemoryBuffer::Slice(
          physical_buf, object->data_size, object->metadata_size);
      object_buffers[i].device_num = object->device_num;
      // Increment the count of the number of instances of this object that this
      // client is using. Cache the reference to the object.
      IncrementObjectCount(object_ids[i]);
    }
  }

  if (all_present) {
    return Status::OK();
  }

  // If we get here, then the objects aren't all currently in use by this
  // client, so we need to send a request to the plasma store.
  RAY_RETURN_NOT_OK(SendGetRequest(
      store_conn_, &object_ids[0], num_objects, timeout_ms, is_from_worker));
  std::vector<uint8_t> buffer;
  RAY_RETURN_NOT_OK(PlasmaReceive(store_conn_, MessageType::PlasmaGetReply, &buffer));
  std::vector<ObjectID> received_object_ids(num_objects);
  std::vector<PlasmaObject> object_data(num_objects);
  std::vector<MEMFD_TYPE> store_fds;
  std::vector<int64_t> mmap_sizes;
  RAY_RETURN_NOT_OK(ReadGetReply(buffer.data(),
                                 buffer.size(),
                                 received_object_ids.data(),
                                 object_data.data(),
                                 num_objects,
                                 store_fds,
                                 mmap_sizes));

  // We mmap all of the file descriptors here so that we can avoid look them up
  // in the subsequent loop based on just the store file descriptor and without
  // having to know the relevant file descriptor received from recv_fd.
  for (size_t i = 0; i < store_fds.size(); i++) {
    RAY_LOG(DEBUG) << "GetStoreFdAndMmap " << store_fds[i].first << ", "
                   << store_fds[i].second << ", size " << mmap_sizes[i]
                   << " for object id " << received_object_ids[i];
    GetStoreFdAndMmap(store_fds[i], mmap_sizes[i]);
  }

  std::unique_ptr<PlasmaObject> object;
  for (int64_t i = 0; i < num_objects; ++i) {
    RAY_DCHECK(received_object_ids[i] == object_ids[i]);
    object = std::make_unique<PlasmaObject>(object_data[i]);
    if (object_buffers[i].data) {
      // If the object was already in use by the client, then the store should
      // have returned it.
      RAY_DCHECK(object->data_size != -1);
      // We've already filled out the information for this object, so we can
      // just continue.
      continue;
    }
    // If we are here, the object was not currently in use, so we need to
    // process the reply from the object store.
    if (object->data_size != -1) {
      if (objects_in_use_.find(received_object_ids[i]) == objects_in_use_.end()) {
        // Increment the count of the number of instances of this object that this
        // client is using. Cache the reference to the object.
        InsertObjectInUse(received_object_ids[i], std::move(object), /*is_sealed=*/true);
      } else {
        IncrementObjectCount(received_object_ids[i]);
      }
      auto object_entry = objects_in_use_[received_object_ids[i]];

      // Wait for the object to become ready to read.
      if (object_entry->object.is_experimental_mutable_object &&
          read_acquire_experimental_mutable_object) {
        RAY_RETURN_NOT_OK(EnsureGetAcquired(object_entry));
      }
      std::shared_ptr<Buffer> physical_buf;
      RAY_LOG(DEBUG) << "Plasma Get " << received_object_ids[i]
                     << ", data size: " << object_entry->object.data_size
                     << ", metadata size: " << object_entry->object.metadata_size
                     << ", is mutable: " << object_entry->object.is_experimental_mutable_object;
      if (object_entry->object.device_num == 0) {
        uint8_t *data = LookupMmappedFile(object_entry->object.store_fd);
        physical_buf = std::make_shared<SharedMemoryBuffer>(
            data + object_entry->object.data_offset,
            object_entry->object.data_size + object_entry->object.metadata_size);
      } else {
        RAY_LOG(FATAL) << "Arrow GPU library is not enabled.";
      }
      // Finish filling out the return values.
      physical_buf = wrap_buffer(object_ids[i], physical_buf);
      object_buffers[i].data =
          SharedMemoryBuffer::Slice(physical_buf, 0, object_entry->object.data_size);
      object_buffers[i].metadata =
          SharedMemoryBuffer::Slice(physical_buf,
                                    object_entry->object.data_size,
                                    object_entry->object.metadata_size);
      object_buffers[i].device_num = object_entry->object.device_num;
    } else {
      // The object was not retrieved.  The caller can detect this condition
      // by checking the boolean value of the metadata/data buffers.
      RAY_DCHECK(!object_buffers[i].metadata);
      RAY_DCHECK(!object_buffers[i].data);
    }
  }
  return Status::OK();
}

Status PlasmaClient::Impl::Get(const std::vector<ObjectID> &object_ids,
                               int64_t timeout_ms,
                               std::vector<ObjectBuffer> *out,
                               bool is_from_worker,
                               bool read_acquire_experimental_mutable_object) {
  const auto wrap_buffer = [=](const ObjectID &object_id,
                               const std::shared_ptr<Buffer> &buffer) {
    return std::make_shared<PlasmaBuffer>(shared_from_this(), object_id, buffer);
  };
  const size_t num_objects = object_ids.size();
  *out = std::vector<ObjectBuffer>(num_objects);
  return GetBuffers(
      &object_ids[0], num_objects, timeout_ms, wrap_buffer, &(*out)[0], is_from_worker, read_acquire_experimental_mutable_object);
}

Status PlasmaClient::Impl::EnsureGetAcquired(
    std::shared_ptr<ObjectInUseEntry> &object_entry) {
#ifdef __linux__
  PlasmaObject *object = &object_entry->object;
  RAY_CHECK(object->is_experimental_mutable_object);
  auto plasma_header = GetPlasmaObjectHeader(*object);
  if (object_entry->read_acquired) {
    return Status::OK();
  }

  int64_t version_read = 0;
<<<<<<< HEAD
  client_mutex_.unlock();
  bool success =
      plasma_header->ReadAcquire(object_entry->next_version_to_read, &version_read);
  client_mutex_.lock();
  if (!success) {
    return Status::Invalid(
        "Reader missed a value. Are you sure there are num_readers many readers?");
  }
=======

  // Need to unlock the client mutex since ReadAcquire() is blocking. This is
  // thread-safe since mutable plasma object are never deallocated.
  client_mutex_.unlock();
  Status status =
      plasma_header->ReadAcquire(object_entry->next_version_to_read, &version_read);
  client_mutex_.lock();
  RAY_RETURN_NOT_OK(status);
>>>>>>> c0b069c6

  object_entry->read_acquired = true;
  RAY_CHECK(version_read > 0);
  object_entry->next_version_to_read = version_read;

  // The data and metadata size may have changed, so update here before we
  // create the Get buffer to return.
  object_entry->object.data_size = plasma_header->data_size;
  object_entry->object.metadata_size = plasma_header->metadata_size;
  object_entry->object.metadata_offset =
      object_entry->object.data_offset + object_entry->object.data_size;
  RAY_CHECK(object_entry->object.data_size + object_entry->object.metadata_size <=
            object_entry->object.allocated_size);
#endif
  return Status::OK();
}

Status PlasmaClient::Impl::ExperimentalMutableObjectReadRelease(
    const ObjectID &object_id) {
#ifdef __linux__
  RAY_LOG(DEBUG) << "Try to release Get for object " << object_id;
  std::unique_lock<std::recursive_mutex> guard(client_mutex_);

  auto object_entry = objects_in_use_.find(object_id);
  if (object_entry == objects_in_use_.end()) {
    return Status::ObjectNotFound(
        "ray.release() called on an object that is not in scope");
  }

  auto entry = object_entry->second;
  if (!entry->is_sealed) {
    return Status::ObjectNotFound("ray.release() called on an object that is not sealed");
  }
  if (!entry->object.is_experimental_mutable_object) {
    return Status::ObjectNotFound(
        "ray.release() called on an object that is not mutable");
  }

  RAY_RETURN_NOT_OK(EnsureGetAcquired(entry));
  RAY_LOG(DEBUG) << "Release shared object " << object_id;
  auto plasma_header = GetPlasmaObjectHeader(entry->object);
  RAY_RETURN_NOT_OK(plasma_header->ReadRelease(entry->next_version_to_read));
  // The next read needs to read at least this version.
  entry->next_version_to_read++;
  entry->read_acquired = false;
#endif
  return Status::OK();
}

Status PlasmaClient::Impl::MarkObjectUnused(const ObjectID &object_id) {
  auto object_entry = objects_in_use_.find(object_id);
  RAY_CHECK(object_entry != objects_in_use_.end());
  RAY_CHECK(object_entry->second->count == 0);

  // Remove the entry from the hash table of objects currently in use.
  objects_in_use_.erase(object_id);
  return Status::OK();
}

Status PlasmaClient::Impl::Release(const ObjectID &object_id) {
  std::lock_guard<std::recursive_mutex> guard(client_mutex_);

  // If the client is already disconnected, ignore release requests.
  if (!store_conn_) {
    return Status::OK();
  }
  const auto object_entry = objects_in_use_.find(object_id);
  RAY_CHECK(object_entry != objects_in_use_.end());

  if (!object_entry->second->object.is_experimental_mutable_object) {
    // Release only applies to immutable objects.
    // TODO(swang): Add a delete call to properly clean up mutable objects.
    object_entry->second->count -= 1;
    RAY_CHECK(object_entry->second->count >= 0);
  }
  RAY_LOG(DEBUG) << "PlasmaClient::Release " << object_id << " count is now "
                 << object_entry->second->count;

  if (object_entry->second->count == 0) {
    // object_entry is invalidated in MarkObjectUnused, need to read the fd beforehand.
    // If the fd may be unmapped, we wait for the plasma server to send a ReleaseReply.
    // Otherwise, skip the reply to boost performance.
    // Q: since both server and client knows this fd is fallback allocated, why do we
    //    need to pass it in PlasmaReleaseRequest?
    // A: becuase we wanna be idempotent, and in the 2nd call, the server does not know
    //    about the object.
    const MEMFD_TYPE fd = object_entry->second->object.store_fd;
    bool may_unmap = object_entry->second->object.fallback_allocated;
    // Tell the store that the client no longer needs the object.
    RAY_RETURN_NOT_OK(MarkObjectUnused(object_id));
    RAY_RETURN_NOT_OK(SendReleaseRequest(store_conn_, object_id, may_unmap));
    if (may_unmap) {
      // Now, since the object release may unmap the mmap, we wait for a reply.
      std::vector<uint8_t> buffer;
      RAY_RETURN_NOT_OK(
          PlasmaReceive(store_conn_, MessageType::PlasmaReleaseReply, &buffer));
      ObjectID released_object_id;

      // `should_unmap` is set to true by the plasma server, when the mmap section is
      // fallback-allocated and is no longer used.
      bool should_unmap;
      RAY_RETURN_NOT_OK(ReadReleaseReply(
          buffer.data(), buffer.size(), &released_object_id, &should_unmap));
      if (should_unmap) {
        auto mmap_entry = mmap_table_.find(fd);
        // Release call is idempotent: if we already released, it's ok.
        if (mmap_entry != mmap_table_.end()) {
          mmap_table_.erase(mmap_entry);
        }
      }
    }
    auto iter = deletion_cache_.find(object_id);
    if (iter != deletion_cache_.end()) {
      deletion_cache_.erase(object_id);
      RAY_RETURN_NOT_OK(Delete({object_id}));
    }
  }
  return Status::OK();
}

// This method is used to query whether the plasma store contains an object.
Status PlasmaClient::Impl::Contains(const ObjectID &object_id, bool *has_object) {
  std::lock_guard<std::recursive_mutex> guard(client_mutex_);

  // Check if we already have a reference to the object.
  if (objects_in_use_.count(object_id) > 0) {
    *has_object = 1;
  } else {
    // If we don't already have a reference to the object, check with the store
    // to see if we have the object.
    RAY_RETURN_NOT_OK(SendContainsRequest(store_conn_, object_id));
    std::vector<uint8_t> buffer;
    RAY_RETURN_NOT_OK(
        PlasmaReceive(store_conn_, MessageType::PlasmaContainsReply, &buffer));
    ObjectID object_id2;
    RAY_DCHECK(buffer.size() > 0);
    RAY_RETURN_NOT_OK(
        ReadContainsReply(buffer.data(), buffer.size(), &object_id2, has_object));
  }
  return Status::OK();
}

Status PlasmaClient::Impl::Seal(const ObjectID &object_id) {
  std::lock_guard<std::recursive_mutex> guard(client_mutex_);

  // Make sure this client has a reference to the object before sending the
  // request to Plasma.
  auto object_entry = objects_in_use_.find(object_id);

  if (object_entry == objects_in_use_.end()) {
    return Status::ObjectNotFound("Seal() called on an object without a reference to it");
  }
  if (object_entry->second->is_sealed) {
    return Status::ObjectAlreadySealed("Seal() called on an already sealed object");
  }

  object_entry->second->is_sealed = true;
  // Send the seal request to Plasma. This is the normal Seal path, used for
  // immutable objects and the initial Create call for mutable objects.
  RAY_RETURN_NOT_OK(SendSealRequest(store_conn_, object_id));
  std::vector<uint8_t> buffer;
  RAY_RETURN_NOT_OK(PlasmaReceive(store_conn_, MessageType::PlasmaSealReply, &buffer));
  ObjectID sealed_id;
  RAY_RETURN_NOT_OK(ReadSealReply(buffer.data(), buffer.size(), &sealed_id));
  RAY_CHECK(sealed_id == object_id);
  // We call PlasmaClient::Release to decrement the number of instances of this
  // object
  // that are currently being used by this client. The corresponding increment
  // happened in plasma_create and was used to ensure that the object was not
  // released before the call to PlasmaClient::Seal.
  RAY_RETURN_NOT_OK(Release(object_id));

  return Status::OK();
}

Status PlasmaClient::Impl::Abort(const ObjectID &object_id) {
  std::lock_guard<std::recursive_mutex> guard(client_mutex_);
  auto object_entry = objects_in_use_.find(object_id);
  RAY_CHECK(object_entry != objects_in_use_.end())
      << "Plasma client called abort on an object without a reference to it";
  RAY_CHECK(!object_entry->second->is_sealed)
      << "Plasma client called abort on a sealed object";

  // Make sure that the Plasma client only has one reference to the object. If
  // it has more, then the client needs to release the buffer before calling
  // abort.
  if (object_entry->second->count > 1) {
    return Status::Invalid("Plasma client cannot have a reference to the buffer.");
  }

  // Send the abort request.
  RAY_RETURN_NOT_OK(SendAbortRequest(store_conn_, object_id));
  // Decrease the reference count to zero, then remove the object.
  object_entry->second->count--;
  RAY_RETURN_NOT_OK(MarkObjectUnused(object_id));

  std::vector<uint8_t> buffer;
  ObjectID id;
  RAY_RETURN_NOT_OK(PlasmaReceive(store_conn_, MessageType::PlasmaAbortReply, &buffer));
  return ReadAbortReply(buffer.data(), buffer.size(), &id);
}

Status PlasmaClient::Impl::Delete(const std::vector<ObjectID> &object_ids) {
  std::lock_guard<std::recursive_mutex> guard(client_mutex_);

  std::vector<ObjectID> not_in_use_ids;
  for (auto &object_id : object_ids) {
    // If the object is in used, skip it.
    if (objects_in_use_.count(object_id) == 0) {
      not_in_use_ids.push_back(object_id);
    } else {
      deletion_cache_.emplace(object_id);
    }
  }
  if (not_in_use_ids.size() > 0) {
    RAY_RETURN_NOT_OK(SendDeleteRequest(store_conn_, not_in_use_ids));
    std::vector<uint8_t> buffer;
    RAY_RETURN_NOT_OK(
        PlasmaReceive(store_conn_, MessageType::PlasmaDeleteReply, &buffer));
    RAY_DCHECK(buffer.size() > 0);
    std::vector<PlasmaError> error_codes;
    not_in_use_ids.clear();
    RAY_RETURN_NOT_OK(
        ReadDeleteReply(buffer.data(), buffer.size(), &not_in_use_ids, &error_codes));
  }
  return Status::OK();
}

Status PlasmaClient::Impl::Evict(int64_t num_bytes, int64_t &num_bytes_evicted) {
  std::lock_guard<std::recursive_mutex> guard(client_mutex_);

  // Send a request to the store to evict objects.
  RAY_RETURN_NOT_OK(SendEvictRequest(store_conn_, num_bytes));
  // Wait for a response with the number of bytes actually evicted.
  std::vector<uint8_t> buffer;
  RAY_RETURN_NOT_OK(PlasmaReceive(store_conn_, MessageType::PlasmaEvictReply, &buffer));
  return ReadEvictReply(buffer.data(), buffer.size(), num_bytes_evicted);
}

Status PlasmaClient::Impl::Connect(const std::string &store_socket_name,
                                   const std::string &manager_socket_name,
                                   int release_delay,
                                   int num_retries) {
  std::lock_guard<std::recursive_mutex> guard(client_mutex_);

  /// The local stream socket that connects to store.
  ray::local_stream_socket socket(main_service_);
  RAY_RETURN_NOT_OK(ray::ConnectSocketRetry(socket, store_socket_name));
  store_conn_.reset(new StoreConn(std::move(socket)));
  // Send a ConnectRequest to the store to get its memory capacity.
  RAY_RETURN_NOT_OK(SendConnectRequest(store_conn_));
  std::vector<uint8_t> buffer;
  RAY_RETURN_NOT_OK(PlasmaReceive(store_conn_, MessageType::PlasmaConnectReply, &buffer));
  RAY_RETURN_NOT_OK(ReadConnectReply(buffer.data(), buffer.size(), &store_capacity_));
  return Status::OK();
}

Status PlasmaClient::Impl::Disconnect() {
  std::lock_guard<std::recursive_mutex> guard(client_mutex_);

  // NOTE: We purposefully do not finish sending release calls for objects in
  // use, so that we don't duplicate PlasmaClient::Release calls (when handling
  // a SIGTERM, for example).

  // Close the connections to Plasma. The Plasma store will release the objects
  // that were in use by us when handling the SIGPIPE.
  store_conn_.reset();
  return Status::OK();
}

std::string PlasmaClient::Impl::DebugString() {
  std::lock_guard<std::recursive_mutex> guard(client_mutex_);
  if (!SendGetDebugStringRequest(store_conn_).ok()) {
    return "error sending request";
  }
  std::vector<uint8_t> buffer;
  if (!PlasmaReceive(store_conn_, MessageType::PlasmaGetDebugStringReply, &buffer).ok()) {
    return "error receiving reply";
  }
  std::string debug_string;
  if (!ReadGetDebugStringReply(buffer.data(), buffer.size(), &debug_string).ok()) {
    return "error parsing reply";
  }
  return debug_string;
}

// ----------------------------------------------------------------------
// PlasmaClient

PlasmaClient::PlasmaClient() : impl_(std::make_shared<PlasmaClient::Impl>()) {}

PlasmaClient::~PlasmaClient() {}

Status PlasmaClient::Connect(const std::string &store_socket_name,
                             const std::string &manager_socket_name,
                             int release_delay,
                             int num_retries) {
  return impl_->Connect(
      store_socket_name, manager_socket_name, release_delay, num_retries);
}

Status PlasmaClient::ExperimentalMutableObjectWriteAcquire(
    const ObjectID &object_id,
    int64_t data_size,
    const uint8_t *metadata,
    int64_t metadata_size,
    int64_t num_readers,
    std::shared_ptr<Buffer> *data) {
  return impl_->ExperimentalMutableObjectWriteAcquire(
      object_id, data_size, metadata, metadata_size, num_readers, data);
}

Status PlasmaClient::Impl::ExperimentalMutableObjectRegisterWriter(const ObjectID &object_id) {
  plasma::ObjectBuffer object_buffer;
  const auto wrap_buffer = [=](const ObjectID &object_id,
                               const std::shared_ptr<Buffer> &buffer) {
    return std::make_shared<PlasmaBuffer>(shared_from_this(), object_id, buffer);
  };
  RAY_RETURN_NOT_OK(GetBuffers(&object_id,
                    /*num_objects=*/1,
                    /*timeout_ms=*/-1,
                    wrap_buffer,
                     &object_buffer,
                     /*is_from_worker=*/false,
                     /*read_acquire_experimental_mutable_object=*/false));

  std::lock_guard<std::recursive_mutex> guard(client_mutex_);
  auto object_entry = objects_in_use_.find(object_id);
  if (object_entry == objects_in_use_.end()) {
    return Status::Invalid(
        "Plasma buffer for mutable object is not local.");
  }
  object_entry->second->is_writer = true;
  return Status::OK();
}

Status PlasmaClient::ExperimentalMutableObjectRegisterWriter(const ObjectID &object_id) {
  return impl_->ExperimentalMutableObjectRegisterWriter(object_id);
}

Status PlasmaClient::ExperimentalMutableObjectWriteRelease(const ObjectID &object_id) {
  return impl_->ExperimentalMutableObjectWriteRelease(object_id);
}

Status PlasmaClient::ExperimentalMutableObjectSetError(const ObjectID &object_id) {
  return impl_->ExperimentalMutableObjectSetError(object_id);
}

Status PlasmaClient::CreateAndSpillIfNeeded(const ObjectID &object_id,
                                            const ray::rpc::Address &owner_address,
                                            bool is_experimental_mutable_object,
                                            int64_t data_size,
                                            const uint8_t *metadata,
                                            int64_t metadata_size,
                                            std::shared_ptr<Buffer> *data,
                                            fb::ObjectSource source,
                                            int device_num) {
  return impl_->CreateAndSpillIfNeeded(object_id,
                                       owner_address,
                                       is_experimental_mutable_object,
                                       data_size,
                                       metadata,
                                       metadata_size,
                                       data,
                                       source,
                                       device_num);
}

Status PlasmaClient::TryCreateImmediately(const ObjectID &object_id,
                                          const ray::rpc::Address &owner_address,
                                          int64_t data_size,
                                          const uint8_t *metadata,
                                          int64_t metadata_size,
                                          std::shared_ptr<Buffer> *data,
                                          fb::ObjectSource source,
                                          int device_num) {
  return impl_->TryCreateImmediately(object_id,
                                     owner_address,
                                     data_size,
                                     metadata,
                                     metadata_size,
                                     data,
                                     source,
                                     device_num);
}

Status PlasmaClient::Get(const std::vector<ObjectID> &object_ids,
                         int64_t timeout_ms,
                         std::vector<ObjectBuffer> *object_buffers,
                         bool is_from_worker) {
  return impl_->Get(object_ids, timeout_ms, object_buffers, is_from_worker);
}

Status PlasmaClient::ExperimentalMutableObjectReadRelease(const ObjectID &object_id) {
  return impl_->ExperimentalMutableObjectReadRelease(object_id);
}

Status PlasmaClient::Release(const ObjectID &object_id) {
  return impl_->Release(object_id);
}

Status PlasmaClient::Contains(const ObjectID &object_id, bool *has_object) {
  return impl_->Contains(object_id, has_object);
}

Status PlasmaClient::Abort(const ObjectID &object_id) { return impl_->Abort(object_id); }

Status PlasmaClient::Seal(const ObjectID &object_id) { return impl_->Seal(object_id); }

Status PlasmaClient::Delete(const ObjectID &object_id) {
  return impl_->Delete(std::vector<ObjectID>{object_id});
}

Status PlasmaClient::Delete(const std::vector<ObjectID> &object_ids) {
  return impl_->Delete(object_ids);
}

Status PlasmaClient::Evict(int64_t num_bytes, int64_t &num_bytes_evicted) {
  return impl_->Evict(num_bytes, num_bytes_evicted);
}

Status PlasmaClient::Disconnect() { return impl_->Disconnect(); }

std::string PlasmaClient::DebugString() { return impl_->DebugString(); }

bool PlasmaClient::IsInUse(const ObjectID &object_id) {
  return impl_->IsInUse(object_id);
}

int64_t PlasmaClient::store_capacity() { return impl_->store_capacity(); }

}  // namespace plasma<|MERGE_RESOLUTION|>--- conflicted
+++ resolved
@@ -428,7 +428,7 @@
   }
   RAY_CHECK(object_entry != objects_in_use_.end());
 
-  auto &entry = object_entry->second;
+  auto entry = object_entry->second;
   RAY_CHECK(entry->object.is_experimental_mutable_object);
   RAY_CHECK(entry->is_sealed) << "Must Seal before writing again to a mutable object";
 
@@ -444,14 +444,11 @@
                                    ") is larger than allocated buffer size " +
                                    std::to_string(entry->object.allocated_size));
   }
-<<<<<<< HEAD
   client_mutex_.unlock();
-  plasma_header->WriteAcquire(
+  auto status = plasma_header->WriteAcquire(
       entry->next_version_to_write, data_size, metadata_size, num_readers);
   client_mutex_.lock();
-=======
-  RAY_RETURN_NOT_OK(plasma_header->WriteAcquire(data_size, metadata_size, num_readers));
->>>>>>> c0b069c6
+  RAY_RETURN_NOT_OK(status);
 
   // Prepare the data buffer and return to the client instead of sending
   // the IPC to object store.
@@ -772,16 +769,6 @@
   }
 
   int64_t version_read = 0;
-<<<<<<< HEAD
-  client_mutex_.unlock();
-  bool success =
-      plasma_header->ReadAcquire(object_entry->next_version_to_read, &version_read);
-  client_mutex_.lock();
-  if (!success) {
-    return Status::Invalid(
-        "Reader missed a value. Are you sure there are num_readers many readers?");
-  }
-=======
 
   // Need to unlock the client mutex since ReadAcquire() is blocking. This is
   // thread-safe since mutable plasma object are never deallocated.
@@ -790,7 +777,6 @@
       plasma_header->ReadAcquire(object_entry->next_version_to_read, &version_read);
   client_mutex_.lock();
   RAY_RETURN_NOT_OK(status);
->>>>>>> c0b069c6
 
   object_entry->read_acquired = true;
   RAY_CHECK(version_read > 0);
