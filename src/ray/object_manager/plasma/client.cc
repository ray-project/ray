--- conflicted
+++ resolved
@@ -373,8 +373,6 @@
   // not get released before the call to PlasmaClient::Seal happens.
   IncrementObjectCount(object_id);
 
-<<<<<<< HEAD
-=======
   if (is_experimental_mutable_object) {
     // Pin experimental mutable objects when they are first created so that
     // they are not evicted before the writer has a chance to register the
@@ -386,7 +384,6 @@
     IncrementObjectCount(object_id);
   }
 
->>>>>>> 1d37fe76
   // Create IPC was successful.
   auto object_entry = objects_in_use_.find(object_id);
   RAY_CHECK(object_entry != objects_in_use_.end());
@@ -632,8 +629,6 @@
     return Status::ObjectNotFound("Cannot get normal plasma objects as mutable objects");
   }
 
-<<<<<<< HEAD
-=======
   // Pin experimental mutable object so that it is not evicted before the
   // caller has a chance to register the object.
   // TODO(swang): GC once they are deleted by the
@@ -642,7 +637,6 @@
   // ExperimentalMutableObjectManager.
   IncrementObjectCount(object_id);
 
->>>>>>> 1d37fe76
   const auto &object = object_entry->second->object;
   *mutable_object = std::unique_ptr<MutableObject>(
       new MutableObject(LookupMmappedFile(object.store_fd), object));
@@ -685,14 +679,11 @@
   const auto object_entry = objects_in_use_.find(object_id);
   RAY_CHECK(object_entry != objects_in_use_.end());
 
-<<<<<<< HEAD
-=======
   object_entry->second->count -= 1;
   RAY_LOG(DEBUG) << "Decrement object count " << object_id << " count is now "
                  << object_entry->second->count;
   RAY_CHECK(object_entry->second->count >= 0);
 
->>>>>>> 1d37fe76
   if (object_entry->second->count == 0) {
     RAY_LOG(DEBUG) << "Releasing object no longer in use " << object_id;
     // object_entry is invalidated in MarkObjectUnused, need to read the fd beforehand.
@@ -969,11 +960,6 @@
   // First make sure the object is in scope. The ObjectBuffer will keep the
   // value pinned in the plasma store.
   std::vector<ObjectBuffer> object_buffers;
-<<<<<<< HEAD
-  impl_->Get({object_id}, -1, &object_buffers, /*is_from_worker=*/true);
-  // Now that the value is pinned, get the object as a MutableObject, which is
-  // used to implement channels.
-=======
   RAY_RETURN_NOT_OK(impl_->Get(
       {object_id}, /*timeout_ms=*/0, &object_buffers, /*is_from_worker=*/true));
   if (!object_buffers[0].data) {
@@ -984,7 +970,6 @@
   // Now that the value is pinned, get the object as a MutableObject, which is
   // used to implement channels. The returned MutableObject will pin the
   // object in the local object store.
->>>>>>> 1d37fe76
   return impl_->GetExperimentalMutableObject(object_id, mutable_object);
 }
 
