// Licensed to the Apache Software Foundation (ASF) under one
// or more contributor license agreements.  See the NOTICE file
// distributed with this work for additional information
// regarding copyright ownership.  The ASF licenses this file
// to you under the Apache License, Version 2.0 (the
// "License"); you may not use this file except in compliance
// with the License.  You may obtain a copy of the License at
//
//   http://www.apache.org/licenses/LICENSE-2.0
//
// Unless required by applicable law or agreed to in writing,
// software distributed under the License is distributed on an
// "AS IS" BASIS, WITHOUT WARRANTIES OR CONDITIONS OF ANY
// KIND, either express or implied.  See the License for the
// specific language governing permissions and limitations
// under the License.

// PLASMA CLIENT: Client library for using the plasma store and manager

#include "ray/object_manager/plasma/client.h"

#include <algorithm>
#include <boost/asio.hpp>
#include <cstring>
#include <deque>
#include <mutex>
#include <tuple>
#include <unordered_map>
#include <unordered_set>
#include <vector>

#include "absl/container/flat_hash_map.h"
#include "ray/common/asio/instrumented_io_context.h"
#include "ray/common/ray_config.h"
#include "ray/object_manager/common.h"
#include "ray/object_manager/plasma/connection.h"
#include "ray/object_manager/plasma/plasma.h"
#include "ray/object_manager/plasma/protocol.h"
#include "ray/object_manager/plasma/shared_memory.h"

namespace fb = plasma::flatbuf;

namespace plasma {

using fb::MessageType;
using fb::PlasmaError;

// ----------------------------------------------------------------------
// PlasmaBuffer

/// A Buffer class that automatically releases the backing plasma object
/// when it goes out of scope. This is returned by Get.
class PlasmaBuffer : public SharedMemoryBuffer {
 public:
  ~PlasmaBuffer();

  PlasmaBuffer(std::shared_ptr<PlasmaClient::Impl> client,
               const ObjectID &object_id,
               const std::shared_ptr<Buffer> &buffer)
      : SharedMemoryBuffer(buffer, 0, buffer->Size()),
        client_(client),
        object_id_(object_id) {}

 private:
  std::shared_ptr<PlasmaClient::Impl> client_;
  ObjectID object_id_;
};

/// A mutable Buffer class that keeps the backing data alive by keeping a
/// PlasmaClient shared pointer. This is returned by Create. Release will
/// be called in the associated Seal call.
class RAY_NO_EXPORT PlasmaMutableBuffer : public SharedMemoryBuffer {
 public:
  PlasmaMutableBuffer(std::shared_ptr<PlasmaClient::Impl> client,
                      uint8_t *mutable_data,
                      int64_t data_size)
      : SharedMemoryBuffer(mutable_data, data_size), client_(client) {}

 private:
  std::shared_ptr<PlasmaClient::Impl> client_;
};

// ----------------------------------------------------------------------
// PlasmaClient::Impl

struct ObjectInUseEntry {
  /// A count of the number of times this client has called PlasmaClient::Create
  /// or
  /// PlasmaClient::Get on this object ID minus the number of calls to
  /// PlasmaClient::Release.
  /// When this count reaches zero, we remove the entry from the ObjectsInUse
  /// and decrement a count in the relevant ClientMmapTableEntry.
  int count;
  /// Cached information to read the object.
  PlasmaObject object;
  /// A flag representing whether the object has been sealed.
  bool is_sealed;

  /// The below fields are experimental and used to implement
  /// ray.experimental.channel.
  ///
  /// Whether the object is mutable. Most objects are immutable and cannot be
  /// written to after the initial Create and Seal call. Mutable objects are
  /// used to implement ray.experimental.channel.
  bool is_mutable = false;
  /// Whether we are the writer. For now, only the original creator of the
  /// mutable object may write to it.
  bool is_writer = false;
  /// The last version that we read. To read again, we must pass a newer
  /// version than this.
  int64_t next_version_to_read = 1;
  /// Whether we currently have a read lock on the object. If this is true,
  /// then it is safe to read the value of the object. For immutable objects,
  /// this will always be true once the object has been sealed. For mutable
  /// objects, ReadRelease resets this to false, and ReadAcquire resets to
  /// true.
  bool read_acquired = false;
  /// The last version that we wrote. To write again, we must pass a newer
  /// version than this.
  int64_t next_version_to_write = 1;
};

class PlasmaClient::Impl : public std::enable_shared_from_this<PlasmaClient::Impl> {
 public:
  Impl();
  ~Impl();

  // PlasmaClient method implementations

  Status Connect(const std::string &store_socket_name,
                 const std::string &manager_socket_name,
                 int release_delay = 0,
                 int num_retries = -1);

  Status SetClientOptions(const std::string &client_name, int64_t output_memory_quota);

  Status CreateAndSpillIfNeeded(const ObjectID &object_id,
                                const ray::rpc::Address &owner_address,
                                bool is_mutable,
                                int64_t data_size,
                                const uint8_t *metadata,
                                int64_t metadata_size,
                                std::shared_ptr<Buffer> *data,
                                fb::ObjectSource source,
                                int device_num = 0);

  Status RetryCreate(const ObjectID &object_id,
                     uint64_t request_id,
                     bool is_mutable,
                     const uint8_t *metadata,
                     uint64_t *retry_with_request_id,
                     std::shared_ptr<Buffer> *data);

  Status TryCreateImmediately(const ObjectID &object_id,
                              const ray::rpc::Address &owner_address,
                              int64_t data_size,
                              const uint8_t *metadata,
                              int64_t metadata_size,
                              std::shared_ptr<Buffer> *data,
                              fb::ObjectSource source,
                              int device_num);

  Status ExperimentalMutableObjectWriteAcquire(const ObjectID &object_id,
                                               int64_t data_size,
                                               const uint8_t *metadata,
                                               int64_t metadata_size,
                                               int64_t num_readers,
                                               std::shared_ptr<Buffer> *data);

  Status Get(const std::vector<ObjectID> &object_ids,
             int64_t timeout_ms,
             std::vector<ObjectBuffer> *object_buffers,
             bool is_from_worker);

  Status Get(const ObjectID *object_ids,
             int64_t num_objects,
             int64_t timeout_ms,
             ObjectBuffer *object_buffers,
             bool is_from_worker);

  Status EnsureGetAcquired(std::unique_ptr<ObjectInUseEntry> &object_entry);

  Status ExperimentalMutableObjectReadRelease(const ObjectID &object_id);

  Status Release(const ObjectID &object_id);

  Status Contains(const ObjectID &object_id, bool *has_object);

  Status Abort(const ObjectID &object_id);

  Status Seal(const ObjectID &object_id);

  Status Delete(const std::vector<ObjectID> &object_ids);

  Status Evict(int64_t num_bytes, int64_t &num_bytes_evicted);

  Status Disconnect();

  std::string DebugString();

  bool IsInUse(const ObjectID &object_id);

  int64_t store_capacity() { return store_capacity_; }

 private:
  /// Helper method to read and process the reply of a create request.
  Status HandleCreateReply(const ObjectID &object_id,
                           bool is_mutable,
                           const uint8_t *metadata,
                           uint64_t *retry_with_request_id,
                           std::shared_ptr<Buffer> *data);

  /// Check if store_fd has already been received from the store. If yes,
  /// return it. Otherwise, receive it from the store (see analogous logic
  /// in store.cc).
  ///
  /// \param store_fd File descriptor to fetch from the store.
  /// \return The pointer corresponding to store_fd.
  uint8_t *GetStoreFdAndMmap(MEMFD_TYPE store_fd, int64_t map_size);

  /// This is a helper method for marking an object as unused by this client.
  ///
  /// \param object_id The object ID we mark unused.
  /// \return The return status.
  Status MarkObjectUnused(const ObjectID &object_id);

  /// Common helper for Get() variants
  Status GetBuffers(const ObjectID *object_ids,
                    int64_t num_objects,
                    int64_t timeout_ms,
                    const std::function<std::shared_ptr<Buffer>(
                        const ObjectID &, const std::shared_ptr<Buffer> &)> &wrap_buffer,
                    ObjectBuffer *object_buffers,
                    bool is_from_worker);

  uint8_t *LookupMmappedFile(MEMFD_TYPE store_fd_val) const;

#ifndef _WIN32
  ray::PlasmaObjectHeader *GetPlasmaObjectHeader(const PlasmaObject &object) const {
    auto base_ptr = LookupMmappedFile(object.store_fd);
    auto header_ptr = base_ptr + object.header_offset;
    return reinterpret_cast<ray::PlasmaObjectHeader *>(header_ptr);
  }
#endif

  void InsertObjectInUse(const ObjectID &object_id,
                         std::unique_ptr<PlasmaObject> object,
                         bool is_sealed);

  void IncrementObjectCount(const ObjectID &object_id);

  /// The boost::asio IO context for the client.
  instrumented_io_context main_service_;
  /// The connection to the store service.
  std::shared_ptr<StoreConn> store_conn_;
  /// Table of dlmalloc buffer files that have been memory mapped so far. This
  /// is a hash table mapping a file descriptor to a struct containing the
  /// address of the corresponding memory-mapped file.
  absl::flat_hash_map<MEMFD_TYPE, std::unique_ptr<ClientMmapTableEntry>> mmap_table_;
  /// Used to clean up old fd entries in mmap_table_ that are no longer needed,
  /// since their fd has been reused. TODO(ekl) we should be more proactive about
  /// unmapping unused segments.
  absl::flat_hash_map<MEMFD_TYPE_NON_UNIQUE, MEMFD_TYPE> dedup_fd_table_;
  /// A hash table of the object IDs that are currently being used by this
  /// client.
  absl::flat_hash_map<ObjectID, std::unique_ptr<ObjectInUseEntry>> objects_in_use_;
  /// The amount of memory available to the Plasma store. The client needs this
  /// information to make sure that it does not delay in releasing so much
  /// memory that the store is unable to evict enough objects to free up space.
  int64_t store_capacity_;
  /// A hash set to record the ids that users want to delete but still in use.
  std::unordered_set<ObjectID> deletion_cache_;
  /// A mutex which protects this class.
  std::recursive_mutex client_mutex_;
};

PlasmaBuffer::~PlasmaBuffer() { RAY_UNUSED(client_->Release(object_id_)); }

PlasmaClient::Impl::Impl() : store_capacity_(0) {}

PlasmaClient::Impl::~Impl() {}

// If the file descriptor fd has been mmapped in this client process before,
// return the pointer that was returned by mmap, otherwise mmap it and store the
// pointer in a hash table.
uint8_t *PlasmaClient::Impl::GetStoreFdAndMmap(MEMFD_TYPE store_fd_val,
                                               int64_t map_size) {
  auto entry = mmap_table_.find(store_fd_val);
  if (entry != mmap_table_.end()) {
    return entry->second->pointer();
  } else {
    MEMFD_TYPE fd;
    RAY_CHECK_OK(store_conn_->RecvFd(&fd.first));
    fd.second = store_fd_val.second;
    // Close and erase the old duplicated fd entry that is no longer needed.
    if (dedup_fd_table_.find(store_fd_val.first) != dedup_fd_table_.end()) {
      RAY_LOG(INFO) << "Erasing re-used mmap entry for fd " << store_fd_val.first;
      mmap_table_.erase(dedup_fd_table_[store_fd_val.first]);
    }
    dedup_fd_table_[store_fd_val.first] = store_fd_val;
    mmap_table_[store_fd_val] = std::make_unique<ClientMmapTableEntry>(fd, map_size);
    return mmap_table_[store_fd_val]->pointer();
  }
}

// Get a pointer to a file that we know has been memory mapped in this client
// process before.
uint8_t *PlasmaClient::Impl::LookupMmappedFile(MEMFD_TYPE store_fd_val) const {
  auto entry = mmap_table_.find(store_fd_val);
  RAY_CHECK(entry != mmap_table_.end());
  return entry->second->pointer();
}

bool PlasmaClient::Impl::IsInUse(const ObjectID &object_id) {
  std::lock_guard<std::recursive_mutex> guard(client_mutex_);

  const auto elem = objects_in_use_.find(object_id);
  return (elem != objects_in_use_.end());
}

void PlasmaClient::Impl::InsertObjectInUse(const ObjectID &object_id,
                                           std::unique_ptr<PlasmaObject> object,
                                           bool is_sealed) {
  auto inserted =
      objects_in_use_.insert({object_id, std::make_unique<ObjectInUseEntry>()});
  RAY_CHECK(inserted.second) << "Object already in use";
  auto it = inserted.first;

  // Add this object ID to the hash table of object IDs in use. The
  // corresponding call to free happens in PlasmaClient::Release.
  it->second->object = *object.release();
  // Count starts at 1 to pin the object.
  it->second->count = 1;
  it->second->is_sealed = is_sealed;
}

void PlasmaClient::Impl::IncrementObjectCount(const ObjectID &object_id) {
  // Increment the count of the object to track the fact that it is being used.
  // The corresponding decrement should happen in PlasmaClient::Release.
  auto object_entry = objects_in_use_.find(object_id);
  RAY_CHECK(object_entry != objects_in_use_.end());
  object_entry->second->count += 1;
}

Status PlasmaClient::Impl::HandleCreateReply(const ObjectID &object_id,
                                             bool is_mutable,
                                             const uint8_t *metadata,
                                             uint64_t *retry_with_request_id,
                                             std::shared_ptr<Buffer> *data) {
  std::vector<uint8_t> buffer;
  RAY_RETURN_NOT_OK(PlasmaReceive(store_conn_, MessageType::PlasmaCreateReply, &buffer));
  ObjectID id;
  auto object = std::make_unique<PlasmaObject>();
  MEMFD_TYPE store_fd;
  int64_t mmap_size;

  if (retry_with_request_id) {
    RAY_RETURN_NOT_OK(ReadCreateReply(buffer.data(),
                                      buffer.size(),
                                      &id,
                                      retry_with_request_id,
                                      object.get(),
                                      &store_fd,
                                      &mmap_size));
    if (*retry_with_request_id > 0) {
      // The client should retry the request.
      return Status::OK();
    }
  } else {
    uint64_t unused = 0;
    RAY_RETURN_NOT_OK(ReadCreateReply(
        buffer.data(), buffer.size(), &id, &unused, object.get(), &store_fd, &mmap_size));
    RAY_CHECK(unused == 0);
  }

  // If the CreateReply included an error, then the store will not send a file
  // descriptor.
  if (object->device_num == 0) {
    // The metadata should come right after the data.
    RAY_CHECK(object->metadata_offset == object->data_offset + object->data_size);
    RAY_LOG(DEBUG) << "GetStoreFdAndMmap " << store_fd.first << ", " << store_fd.second
                   << ", size " << mmap_size << " for object id " << id;
    *data = std::make_shared<PlasmaMutableBuffer>(
        shared_from_this(),
        GetStoreFdAndMmap(store_fd, mmap_size) + object->data_offset,
        object->data_size);
    // If plasma_create is being called from a transfer, then we will not copy the
    // metadata here. The metadata will be written along with the data streamed
    // from the transfer.
    if (metadata != NULL) {
      // Copy the metadata to the buffer.
      memcpy((*data)->Data() + object->data_size, metadata, object->metadata_size);
    }
  } else {
    RAY_LOG(FATAL) << "GPU is not enabled.";
  }

  // Add the object as in use. A call to PlasmaClient::Release is required to
  // decrement the initial ref count of 1. Cache the reference to the object.
  InsertObjectInUse(object_id, std::move(object), /*is_sealed=*/false);
  // We increment the count a second time (and the corresponding decrement will
  // happen in a PlasmaClient::Release call in plasma_seal) so even if the
  // buffer returned by PlasmaClient::Create goes out of scope, the object does
  // not get released before the call to PlasmaClient::Seal happens.
  IncrementObjectCount(object_id);

  // Create IPC was successful.
  auto object_entry = objects_in_use_.find(object_id);
  RAY_CHECK(object_entry != objects_in_use_.end());
  auto &entry = object_entry->second;
  RAY_CHECK(!entry->is_sealed);
  entry->is_mutable = is_mutable;

#ifndef _WIN32
  auto plasma_header = GetPlasmaObjectHeader(entry->object);
  if (entry->is_mutable) {
    entry->is_writer = true;
  } else {
    // The first creation's version is always 1.
    RAY_CHECK(entry->next_version_to_write == 1);
    // The corresponding WriteRelease takes place in Seal.
    // When an object is first created, the data size is equivalent to
    // buffer size.
    plasma_header->WriteAcquire(entry->next_version_to_write,
                                entry->object.data_size,
                                entry->object.metadata_size,
                                // Anyone may read an immutable object.
                                /*num_readers=*/-1);
  }
#endif

  return Status::OK();
}

Status PlasmaClient::Impl::ExperimentalMutableObjectWriteAcquire(
    const ObjectID &object_id,
    int64_t data_size,
    const uint8_t *metadata,
    int64_t metadata_size,
    int64_t num_readers,
    std::shared_ptr<Buffer> *data) {
#ifndef _WIN32
  std::unique_lock<std::recursive_mutex> guard(client_mutex_);
  auto object_entry = objects_in_use_.find(object_id);
  if (object_entry == objects_in_use_.end()) {
    return Status::Invalid(
        "Plasma buffer for mutable object not in scope. Are you sure you're the writer?");
  }
  if (!object_entry->second->is_writer) {
    return Status::Invalid(
        "Mutable objects can only be written by the original creator process.");
  }
  RAY_CHECK(object_entry != objects_in_use_.end());

  auto &entry = object_entry->second;
  RAY_CHECK(entry->is_mutable);
  RAY_CHECK(entry->is_sealed) << "Must Seal before writing again to a mutable object";

  RAY_LOG(DEBUG) << "Write mutable object " << object_id;

  // Wait for no readers.
  auto plasma_header = GetPlasmaObjectHeader(entry->object);
  // TODO(swang): Support data + metadata size larger than allocated buffer.
  if (data_size + metadata_size > entry->object.allocated_size) {
    return Status::InvalidArgument("Serialized size of mutable data (" +
                                   std::to_string(data_size) + ") + metadata size (" +
                                   std::to_string(metadata_size) +
                                   ") is larger than allocated buffer size " +
                                   std::to_string(entry->object.allocated_size));
  }
  plasma_header->WriteAcquire(
      entry->next_version_to_write, data_size, metadata_size, num_readers);

  // Prepare the data buffer and return to the client instead of sending
  // the IPC to object store.
  *data = std::make_shared<PlasmaMutableBuffer>(
      shared_from_this(),
      GetStoreFdAndMmap(entry->object.store_fd, entry->object.mmap_size) +
          entry->object.data_offset,
      data_size);
  if (metadata != NULL) {
    // Copy the metadata to the buffer.
    memcpy((*data)->Data() + data_size, metadata, metadata_size);
  }

  entry->is_sealed = false;
#endif
  return Status::OK();
}

Status PlasmaClient::Impl::CreateAndSpillIfNeeded(const ObjectID &object_id,
                                                  const ray::rpc::Address &owner_address,
                                                  bool is_mutable,
                                                  int64_t data_size,
                                                  const uint8_t *metadata,
                                                  int64_t metadata_size,
                                                  std::shared_ptr<Buffer> *data,
                                                  fb::ObjectSource source,
                                                  int device_num) {
  std::unique_lock<std::recursive_mutex> guard(client_mutex_);
  uint64_t retry_with_request_id = 0;

  RAY_LOG(DEBUG) << "called plasma_create on conn " << store_conn_ << " with size "
                 << data_size << " and metadata size " << metadata_size;
  RAY_RETURN_NOT_OK(SendCreateRequest(store_conn_,
                                      object_id,
                                      owner_address,
                                      is_mutable,
                                      data_size,
                                      metadata_size,
                                      source,
                                      device_num,
                                      /*try_immediately=*/false));
  Status status =
      HandleCreateReply(object_id, is_mutable, metadata, &retry_with_request_id, data);

  while (retry_with_request_id > 0) {
    guard.unlock();
    // TODO(sang): Consider using exponential backoff here.
    std::this_thread::sleep_for(
        std::chrono::milliseconds(RayConfig::instance().object_store_full_delay_ms()));
    guard.lock();
    RAY_LOG(DEBUG) << "Retrying request for object " << object_id << " with request ID "
                   << retry_with_request_id;
<<<<<<< HEAD
    status = RetryCreate(
        object_id, retry_with_request_id, metadata, &retry_with_request_id, data);
  }

  if (status.ok()) {
    // Create IPC was successful.
    auto object_entry = objects_in_use_.find(object_id);
    RAY_CHECK(object_entry != objects_in_use_.end());
    auto &entry = object_entry->second;
    RAY_CHECK(!entry->is_sealed);
    entry->is_mutable = is_mutable;

#ifndef _WIN32
    auto plasma_header = GetPlasmaObjectHeader(entry->object);
    if (entry->is_mutable) {
      entry->is_writer = true;
    } else {
      // The first creation's version is always 1.
      RAY_CHECK(entry->next_version_to_write == 1);
      // The corresponding WriteRelease takes place in Seal.
      // When an object is first created, the data size is equivalent to
      // buffer size.
      plasma_header->WriteAcquire(entry->next_version_to_write,
                                  data_size,
                                  metadata_size,
                                  // Anyone may read an immutable object.
                                  /*num_readers=*/-1);
    }
#endif
=======
    status = RetryCreate(object_id,
                         retry_with_request_id,
                         is_mutable,
                         metadata,
                         &retry_with_request_id,
                         data);
>>>>>>> b44ef8ae
  }

  return status;
}

Status PlasmaClient::Impl::RetryCreate(const ObjectID &object_id,
                                       uint64_t request_id,
                                       bool is_mutable,
                                       const uint8_t *metadata,
                                       uint64_t *retry_with_request_id,
                                       std::shared_ptr<Buffer> *data) {
  std::lock_guard<std::recursive_mutex> guard(client_mutex_);
  RAY_RETURN_NOT_OK(SendCreateRetryRequest(store_conn_, object_id, request_id));
  return HandleCreateReply(object_id, is_mutable, metadata, retry_with_request_id, data);
}

Status PlasmaClient::Impl::TryCreateImmediately(const ObjectID &object_id,
                                                const ray::rpc::Address &owner_address,
                                                int64_t data_size,
                                                const uint8_t *metadata,
                                                int64_t metadata_size,
                                                std::shared_ptr<Buffer> *data,
                                                fb::ObjectSource source,
                                                int device_num) {
  std::lock_guard<std::recursive_mutex> guard(client_mutex_);

  RAY_LOG(DEBUG) << "called plasma_create on conn " << store_conn_ << " with size "
                 << data_size << " and metadata size " << metadata_size;
  RAY_RETURN_NOT_OK(SendCreateRequest(store_conn_,
                                      object_id,
                                      owner_address,
                                      /*is_mutable=*/false,
                                      data_size,
                                      metadata_size,
                                      source,
                                      device_num,
                                      /*try_immediately=*/true));
  return HandleCreateReply(object_id, /*is_mutable=*/false, metadata, nullptr, data);
}

Status PlasmaClient::Impl::GetBuffers(
    const ObjectID *object_ids,
    int64_t num_objects,
    int64_t timeout_ms,
    const std::function<std::shared_ptr<Buffer>(
        const ObjectID &, const std::shared_ptr<Buffer> &)> &wrap_buffer,
    ObjectBuffer *object_buffers,
    bool is_from_worker) {
  // Fill out the info for the objects that are already in use locally.
  bool all_present = true;
  for (int64_t i = 0; i < num_objects; ++i) {
    auto object_entry = objects_in_use_.find(object_ids[i]);
    if (object_entry == objects_in_use_.end()) {
      // This object is not currently in use by this client, so we need to send
      // a request to the store.
      all_present = false;
    } else if (!object_entry->second->is_sealed) {
      // This client created the object but hasn't sealed it. If we call Get
      // with no timeout, we will deadlock, because this client won't be able to
      // call Seal.
      RAY_CHECK(timeout_ms != -1)
          << "Plasma client called get on an unsealed object that it created";
      RAY_LOG(WARNING)
          << "Attempting to get an object that this client created but hasn't sealed.";
      all_present = false;
    } else {
      // Wait for the object to become ready to read.
      RAY_RETURN_NOT_OK(EnsureGetAcquired(object_entry->second));

      PlasmaObject *object = &object_entry->second->object;

      std::shared_ptr<Buffer> physical_buf;
      RAY_LOG(DEBUG) << "Plasma Get " << object_ids[i]
                     << ", data size: " << object->data_size
                     << ", metadata size: " << object->metadata_size;
      if (object->device_num == 0) {
        uint8_t *data = LookupMmappedFile(object->store_fd);
        physical_buf = std::make_shared<SharedMemoryBuffer>(
            data + object->data_offset, object->data_size + object->metadata_size);
      } else {
        RAY_LOG(FATAL) << "GPU library is not enabled.";
      }
      physical_buf = wrap_buffer(object_ids[i], physical_buf);
      object_buffers[i].data =
          SharedMemoryBuffer::Slice(physical_buf, 0, object->data_size);
      object_buffers[i].metadata = SharedMemoryBuffer::Slice(
          physical_buf, object->data_size, object->metadata_size);
      object_buffers[i].device_num = object->device_num;
      // Increment the count of the number of instances of this object that this
      // client is using. Cache the reference to the object.
      IncrementObjectCount(object_ids[i]);
    }
  }

  if (all_present) {
    return Status::OK();
  }

  // If we get here, then the objects aren't all currently in use by this
  // client, so we need to send a request to the plasma store.
  RAY_RETURN_NOT_OK(SendGetRequest(
      store_conn_, &object_ids[0], num_objects, timeout_ms, is_from_worker));
  std::vector<uint8_t> buffer;
  RAY_RETURN_NOT_OK(PlasmaReceive(store_conn_, MessageType::PlasmaGetReply, &buffer));
  std::vector<ObjectID> received_object_ids(num_objects);
  std::vector<PlasmaObject> object_data(num_objects);
  std::vector<MEMFD_TYPE> store_fds;
  std::vector<int64_t> mmap_sizes;
  RAY_RETURN_NOT_OK(ReadGetReply(buffer.data(),
                                 buffer.size(),
                                 received_object_ids.data(),
                                 object_data.data(),
                                 num_objects,
                                 store_fds,
                                 mmap_sizes));

  // We mmap all of the file descriptors here so that we can avoid look them up
  // in the subsequent loop based on just the store file descriptor and without
  // having to know the relevant file descriptor received from recv_fd.
  for (size_t i = 0; i < store_fds.size(); i++) {
    RAY_LOG(DEBUG) << "GetStoreFdAndMmap " << store_fds[i].first << ", "
                   << store_fds[i].second << ", size " << mmap_sizes[i]
                   << " for object id " << received_object_ids[i];
    GetStoreFdAndMmap(store_fds[i], mmap_sizes[i]);
  }

  std::unique_ptr<PlasmaObject> object;
  for (int64_t i = 0; i < num_objects; ++i) {
    RAY_DCHECK(received_object_ids[i] == object_ids[i]);
    object = std::make_unique<PlasmaObject>(object_data[i]);
    if (object_buffers[i].data) {
      // If the object was already in use by the client, then the store should
      // have returned it.
      RAY_DCHECK(object->data_size != -1);
      // We've already filled out the information for this object, so we can
      // just continue.
      continue;
    }
    // If we are here, the object was not currently in use, so we need to
    // process the reply from the object store.
    if (object->data_size != -1) {
      if (objects_in_use_.find(received_object_ids[i]) == objects_in_use_.end()) {
        // Increment the count of the number of instances of this object that this
        // client is using. Cache the reference to the object.
        InsertObjectInUse(received_object_ids[i], std::move(object), /*is_sealed=*/true);
      } else {
        IncrementObjectCount(received_object_ids[i]);
      }
      auto &object_entry = objects_in_use_[received_object_ids[i]];

      // Wait for the object to become ready to read.
      if (!object_entry->read_acquired) {
        RAY_RETURN_NOT_OK(EnsureGetAcquired(object_entry));
      }
      std::shared_ptr<Buffer> physical_buf;
      RAY_LOG(DEBUG) << "Plasma Get " << received_object_ids[i]
                     << ", data size: " << object_entry->object.data_size
                     << ", metadata size: " << object_entry->object.metadata_size;
      if (object_entry->object.device_num == 0) {
        uint8_t *data = LookupMmappedFile(object_entry->object.store_fd);
        physical_buf = std::make_shared<SharedMemoryBuffer>(
            data + object_entry->object.data_offset,
            object_entry->object.data_size + object_entry->object.metadata_size);
      } else {
        RAY_LOG(FATAL) << "Arrow GPU library is not enabled.";
      }
      // Finish filling out the return values.
      physical_buf = wrap_buffer(object_ids[i], physical_buf);
      object_buffers[i].data =
          SharedMemoryBuffer::Slice(physical_buf, 0, object_entry->object.data_size);
      object_buffers[i].metadata =
          SharedMemoryBuffer::Slice(physical_buf,
                                    object_entry->object.data_size,
                                    object_entry->object.metadata_size);
      object_buffers[i].device_num = object_entry->object.device_num;
    } else {
      // The object was not retrieved.  The caller can detect this condition
      // by checking the boolean value of the metadata/data buffers.
      RAY_DCHECK(!object_buffers[i].metadata);
      RAY_DCHECK(!object_buffers[i].data);
    }
  }
  return Status::OK();
}

Status PlasmaClient::Impl::Get(const std::vector<ObjectID> &object_ids,
                               int64_t timeout_ms,
                               std::vector<ObjectBuffer> *out,
                               bool is_from_worker) {
  std::lock_guard<std::recursive_mutex> guard(client_mutex_);

  const auto wrap_buffer = [=](const ObjectID &object_id,
                               const std::shared_ptr<Buffer> &buffer) {
    return std::make_shared<PlasmaBuffer>(shared_from_this(), object_id, buffer);
  };
  const size_t num_objects = object_ids.size();
  *out = std::vector<ObjectBuffer>(num_objects);
  return GetBuffers(
      &object_ids[0], num_objects, timeout_ms, wrap_buffer, &(*out)[0], is_from_worker);
}

Status PlasmaClient::Impl::EnsureGetAcquired(
    std::unique_ptr<ObjectInUseEntry> &object_entry) {
#ifndef _WIN32
  PlasmaObject *object = &object_entry->object;
  auto plasma_header = GetPlasmaObjectHeader(*object);
  if (object_entry->read_acquired) {
    return Status::OK();
  }

  int64_t version_read = 0;
  bool success =
      plasma_header->ReadAcquire(object_entry->next_version_to_read, &version_read);
  if (!success) {
    return Status::Invalid(
        "Reader missed a value. Are you sure there are num_readers many readers?");
  }

  object_entry->read_acquired = true;
  if (version_read > 0) {
    object_entry->is_mutable = true;
    object_entry->next_version_to_read = version_read;

    // The data and metadata size may have changed, so update here before we
    // create the Get buffer to return.
    object_entry->object.data_size = plasma_header->data_size;
    object_entry->object.metadata_size = plasma_header->metadata_size;
    object_entry->object.metadata_offset =
        object_entry->object.data_offset + object_entry->object.data_size;
    RAY_CHECK(object_entry->object.data_size + object_entry->object.metadata_size <=
              object_entry->object.allocated_size);
  }
#endif
  return Status::OK();
}

Status PlasmaClient::Impl::ExperimentalMutableObjectReadRelease(
    const ObjectID &object_id) {
#ifndef _WIN32
  RAY_LOG(DEBUG) << "Try to release Get for object " << object_id;
  std::unique_lock<std::recursive_mutex> guard(client_mutex_);

  auto object_entry = objects_in_use_.find(object_id);
  if (object_entry == objects_in_use_.end()) {
    return Status::ObjectNotFound(
        "ray.release() called on an object that is not in scope");
  }

  auto &entry = object_entry->second;
  if (!entry->is_sealed) {
    return Status::ObjectNotFound("ray.release() called on an object that is not sealed");
  }
  if (!entry->is_mutable) {
    return Status::ObjectNotFound(
        "ray.release() called on an object that is not mutable");
  }

  RAY_RETURN_NOT_OK(EnsureGetAcquired(entry));
  RAY_LOG(DEBUG) << "Release shared object " << object_id;
  auto plasma_header = GetPlasmaObjectHeader(entry->object);
  plasma_header->ReadRelease(entry->next_version_to_read);
  // The next read needs to read at least this version.
  entry->next_version_to_read++;
  entry->read_acquired = false;
#endif
  return Status::OK();
}

Status PlasmaClient::Impl::MarkObjectUnused(const ObjectID &object_id) {
  auto object_entry = objects_in_use_.find(object_id);
  RAY_CHECK(object_entry != objects_in_use_.end());
  RAY_CHECK(object_entry->second->count == 0);

  // Remove the entry from the hash table of objects currently in use.
  objects_in_use_.erase(object_id);
  return Status::OK();
}

Status PlasmaClient::Impl::Release(const ObjectID &object_id) {
  std::lock_guard<std::recursive_mutex> guard(client_mutex_);

  // If the client is already disconnected, ignore release requests.
  if (!store_conn_) {
    return Status::OK();
  }
  const auto object_entry = objects_in_use_.find(object_id);
  RAY_CHECK(object_entry != objects_in_use_.end());

  if (!object_entry->second->is_mutable) {
    // Release only applies to immutable objects.
    // TODO(swang): Add a delete call to properly clean up mutable objects.
    object_entry->second->count -= 1;
    RAY_CHECK(object_entry->second->count >= 0);
  }

  if (object_entry->second->count == 0) {
    // object_entry is invalidated in MarkObjectUnused, need to read the fd beforehand.
    MEMFD_TYPE fd = object_entry->second->object.store_fd;
    // Tell the store that the client no longer needs the object.
    RAY_RETURN_NOT_OK(MarkObjectUnused(object_id));
    RAY_RETURN_NOT_OK(SendReleaseRequest(store_conn_, object_id));
    std::vector<uint8_t> buffer;
    RAY_RETURN_NOT_OK(
        PlasmaReceive(store_conn_, MessageType::PlasmaReleaseReply, &buffer));
    ObjectID released_object_id;

    // `should_unmap` is set to true by the plasma server, when the mmap section is
    // fallback-allocated and is no longer used. i.e. if the object ID is in the main
    // memory, this boolean is always false.
    bool should_unmap;
    RAY_RETURN_NOT_OK(ReadReleaseReply(
        buffer.data(), buffer.size(), &released_object_id, &should_unmap));
    if (should_unmap) {
      auto mmap_entry = mmap_table_.find(fd);
      // Release call is idempotent: if we already released, it's ok.
      if (mmap_entry != mmap_table_.end()) {
        mmap_table_.erase(mmap_entry);
      }
    }

    auto iter = deletion_cache_.find(object_id);
    if (iter != deletion_cache_.end()) {
      deletion_cache_.erase(object_id);
      RAY_RETURN_NOT_OK(Delete({object_id}));
    }
  }
  return Status::OK();
}

// This method is used to query whether the plasma store contains an object.
Status PlasmaClient::Impl::Contains(const ObjectID &object_id, bool *has_object) {
  std::lock_guard<std::recursive_mutex> guard(client_mutex_);

  // Check if we already have a reference to the object.
  if (objects_in_use_.count(object_id) > 0) {
    *has_object = 1;
  } else {
    // If we don't already have a reference to the object, check with the store
    // to see if we have the object.
    RAY_RETURN_NOT_OK(SendContainsRequest(store_conn_, object_id));
    std::vector<uint8_t> buffer;
    RAY_RETURN_NOT_OK(
        PlasmaReceive(store_conn_, MessageType::PlasmaContainsReply, &buffer));
    ObjectID object_id2;
    RAY_DCHECK(buffer.size() > 0);
    RAY_RETURN_NOT_OK(
        ReadContainsReply(buffer.data(), buffer.size(), &object_id2, has_object));
  }
  return Status::OK();
}

Status PlasmaClient::Impl::Seal(const ObjectID &object_id) {
  std::lock_guard<std::recursive_mutex> guard(client_mutex_);

  // Make sure this client has a reference to the object before sending the
  // request to Plasma.
  auto object_entry = objects_in_use_.find(object_id);

  if (object_entry == objects_in_use_.end()) {
    return Status::ObjectNotFound("Seal() called on an object without a reference to it");
  }
  if (object_entry->second->is_sealed) {
    return Status::ObjectAlreadySealed("Seal() called on an already sealed object");
  }

  object_entry->second->is_sealed = true;
#ifndef _WIN32
  auto plasma_header = GetPlasmaObjectHeader(object_entry->second->object);
  plasma_header->WriteRelease(
      /*write_version=*/object_entry->second->next_version_to_write);
  // The next Write must pass a higher version.
  object_entry->second->next_version_to_write++;

  if (plasma_header->num_readers <= 0) {
#else
  {
#endif
    // Send the seal request to Plasma. This is the normal Seal path, used for
    // immutable objects and the initial Create call for mutable objects.
    RAY_RETURN_NOT_OK(SendSealRequest(store_conn_, object_id));
    std::vector<uint8_t> buffer;
    RAY_RETURN_NOT_OK(PlasmaReceive(store_conn_, MessageType::PlasmaSealReply, &buffer));
    ObjectID sealed_id;
    RAY_RETURN_NOT_OK(ReadSealReply(buffer.data(), buffer.size(), &sealed_id));
    RAY_CHECK(sealed_id == object_id);
    // We call PlasmaClient::Release to decrement the number of instances of this
    // object
    // that are currently being used by this client. The corresponding increment
    // happened in plasma_create and was used to ensure that the object was not
    // released before the call to PlasmaClient::Seal.
    RAY_RETURN_NOT_OK(Release(object_id));
  }

  return Status::OK();
}

Status PlasmaClient::Impl::Abort(const ObjectID &object_id) {
  std::lock_guard<std::recursive_mutex> guard(client_mutex_);
  auto object_entry = objects_in_use_.find(object_id);
  RAY_CHECK(object_entry != objects_in_use_.end())
      << "Plasma client called abort on an object without a reference to it";
  RAY_CHECK(!object_entry->second->is_sealed)
      << "Plasma client called abort on a sealed object";

  // Make sure that the Plasma client only has one reference to the object. If
  // it has more, then the client needs to release the buffer before calling
  // abort.
  if (object_entry->second->count > 1) {
    return Status::Invalid("Plasma client cannot have a reference to the buffer.");
  }

  // Send the abort request.
  RAY_RETURN_NOT_OK(SendAbortRequest(store_conn_, object_id));
  // Decrease the reference count to zero, then remove the object.
  object_entry->second->count--;
  RAY_RETURN_NOT_OK(MarkObjectUnused(object_id));

  std::vector<uint8_t> buffer;
  ObjectID id;
  RAY_RETURN_NOT_OK(PlasmaReceive(store_conn_, MessageType::PlasmaAbortReply, &buffer));
  return ReadAbortReply(buffer.data(), buffer.size(), &id);
}

Status PlasmaClient::Impl::Delete(const std::vector<ObjectID> &object_ids) {
  std::lock_guard<std::recursive_mutex> guard(client_mutex_);

  std::vector<ObjectID> not_in_use_ids;
  for (auto &object_id : object_ids) {
    // If the object is in used, skip it.
    if (objects_in_use_.count(object_id) == 0) {
      not_in_use_ids.push_back(object_id);
    } else {
      deletion_cache_.emplace(object_id);
    }
  }
  if (not_in_use_ids.size() > 0) {
    RAY_RETURN_NOT_OK(SendDeleteRequest(store_conn_, not_in_use_ids));
    std::vector<uint8_t> buffer;
    RAY_RETURN_NOT_OK(
        PlasmaReceive(store_conn_, MessageType::PlasmaDeleteReply, &buffer));
    RAY_DCHECK(buffer.size() > 0);
    std::vector<PlasmaError> error_codes;
    not_in_use_ids.clear();
    RAY_RETURN_NOT_OK(
        ReadDeleteReply(buffer.data(), buffer.size(), &not_in_use_ids, &error_codes));
  }
  return Status::OK();
}

Status PlasmaClient::Impl::Evict(int64_t num_bytes, int64_t &num_bytes_evicted) {
  std::lock_guard<std::recursive_mutex> guard(client_mutex_);

  // Send a request to the store to evict objects.
  RAY_RETURN_NOT_OK(SendEvictRequest(store_conn_, num_bytes));
  // Wait for a response with the number of bytes actually evicted.
  std::vector<uint8_t> buffer;
  RAY_RETURN_NOT_OK(PlasmaReceive(store_conn_, MessageType::PlasmaEvictReply, &buffer));
  return ReadEvictReply(buffer.data(), buffer.size(), num_bytes_evicted);
}

Status PlasmaClient::Impl::Connect(const std::string &store_socket_name,
                                   const std::string &manager_socket_name,
                                   int release_delay,
                                   int num_retries) {
  std::lock_guard<std::recursive_mutex> guard(client_mutex_);

  /// The local stream socket that connects to store.
  ray::local_stream_socket socket(main_service_);
  RAY_RETURN_NOT_OK(ray::ConnectSocketRetry(socket, store_socket_name));
  store_conn_.reset(new StoreConn(std::move(socket)));
  // Send a ConnectRequest to the store to get its memory capacity.
  RAY_RETURN_NOT_OK(SendConnectRequest(store_conn_));
  std::vector<uint8_t> buffer;
  RAY_RETURN_NOT_OK(PlasmaReceive(store_conn_, MessageType::PlasmaConnectReply, &buffer));
  RAY_RETURN_NOT_OK(ReadConnectReply(buffer.data(), buffer.size(), &store_capacity_));
  return Status::OK();
}

Status PlasmaClient::Impl::Disconnect() {
  std::lock_guard<std::recursive_mutex> guard(client_mutex_);

  // NOTE: We purposefully do not finish sending release calls for objects in
  // use, so that we don't duplicate PlasmaClient::Release calls (when handling
  // a SIGTERM, for example).

  // Close the connections to Plasma. The Plasma store will release the objects
  // that were in use by us when handling the SIGPIPE.
  store_conn_.reset();
  return Status::OK();
}

std::string PlasmaClient::Impl::DebugString() {
  std::lock_guard<std::recursive_mutex> guard(client_mutex_);
  if (!SendGetDebugStringRequest(store_conn_).ok()) {
    return "error sending request";
  }
  std::vector<uint8_t> buffer;
  if (!PlasmaReceive(store_conn_, MessageType::PlasmaGetDebugStringReply, &buffer).ok()) {
    return "error receiving reply";
  }
  std::string debug_string;
  if (!ReadGetDebugStringReply(buffer.data(), buffer.size(), &debug_string).ok()) {
    return "error parsing reply";
  }
  return debug_string;
}

// ----------------------------------------------------------------------
// PlasmaClient

PlasmaClient::PlasmaClient() : impl_(std::make_shared<PlasmaClient::Impl>()) {}

PlasmaClient::~PlasmaClient() {}

Status PlasmaClient::Connect(const std::string &store_socket_name,
                             const std::string &manager_socket_name,
                             int release_delay,
                             int num_retries) {
  return impl_->Connect(
      store_socket_name, manager_socket_name, release_delay, num_retries);
}

Status PlasmaClient::ExperimentalMutableObjectWriteAcquire(
    const ObjectID &object_id,
    int64_t data_size,
    const uint8_t *metadata,
    int64_t metadata_size,
    int64_t num_readers,
    std::shared_ptr<Buffer> *data) {
  return impl_->ExperimentalMutableObjectWriteAcquire(
      object_id, data_size, metadata, metadata_size, num_readers, data);
}

Status PlasmaClient::CreateAndSpillIfNeeded(const ObjectID &object_id,
                                            const ray::rpc::Address &owner_address,
                                            bool is_mutable,
                                            int64_t data_size,
                                            const uint8_t *metadata,
                                            int64_t metadata_size,
                                            std::shared_ptr<Buffer> *data,
                                            fb::ObjectSource source,
                                            int device_num) {
  return impl_->CreateAndSpillIfNeeded(object_id,
                                       owner_address,
                                       is_mutable,
                                       data_size,
                                       metadata,
                                       metadata_size,
                                       data,
                                       source,
                                       device_num);
}

Status PlasmaClient::TryCreateImmediately(const ObjectID &object_id,
                                          const ray::rpc::Address &owner_address,
                                          int64_t data_size,
                                          const uint8_t *metadata,
                                          int64_t metadata_size,
                                          std::shared_ptr<Buffer> *data,
                                          fb::ObjectSource source,
                                          int device_num) {
  return impl_->TryCreateImmediately(object_id,
                                     owner_address,
                                     data_size,
                                     metadata,
                                     metadata_size,
                                     data,
                                     source,
                                     device_num);
}

Status PlasmaClient::Get(const std::vector<ObjectID> &object_ids,
                         int64_t timeout_ms,
                         std::vector<ObjectBuffer> *object_buffers,
                         bool is_from_worker) {
  return impl_->Get(object_ids, timeout_ms, object_buffers, is_from_worker);
}

Status PlasmaClient::ExperimentalMutableObjectReadRelease(const ObjectID &object_id) {
  return impl_->ExperimentalMutableObjectReadRelease(object_id);
}

Status PlasmaClient::Release(const ObjectID &object_id) {
  return impl_->Release(object_id);
}

Status PlasmaClient::Contains(const ObjectID &object_id, bool *has_object) {
  return impl_->Contains(object_id, has_object);
}

Status PlasmaClient::Abort(const ObjectID &object_id) { return impl_->Abort(object_id); }

Status PlasmaClient::Seal(const ObjectID &object_id) { return impl_->Seal(object_id); }

Status PlasmaClient::Delete(const ObjectID &object_id) {
  return impl_->Delete(std::vector<ObjectID>{object_id});
}

Status PlasmaClient::Delete(const std::vector<ObjectID> &object_ids) {
  return impl_->Delete(object_ids);
}

Status PlasmaClient::Evict(int64_t num_bytes, int64_t &num_bytes_evicted) {
  return impl_->Evict(num_bytes, num_bytes_evicted);
}

Status PlasmaClient::Disconnect() { return impl_->Disconnect(); }

std::string PlasmaClient::DebugString() { return impl_->DebugString(); }

bool PlasmaClient::IsInUse(const ObjectID &object_id) {
  return impl_->IsInUse(object_id);
}

int64_t PlasmaClient::store_capacity() { return impl_->store_capacity(); }

}  // namespace plasma<|MERGE_RESOLUTION|>--- conflicted
+++ resolved
@@ -522,44 +522,12 @@
     guard.lock();
     RAY_LOG(DEBUG) << "Retrying request for object " << object_id << " with request ID "
                    << retry_with_request_id;
-<<<<<<< HEAD
-    status = RetryCreate(
-        object_id, retry_with_request_id, metadata, &retry_with_request_id, data);
-  }
-
-  if (status.ok()) {
-    // Create IPC was successful.
-    auto object_entry = objects_in_use_.find(object_id);
-    RAY_CHECK(object_entry != objects_in_use_.end());
-    auto &entry = object_entry->second;
-    RAY_CHECK(!entry->is_sealed);
-    entry->is_mutable = is_mutable;
-
-#ifndef _WIN32
-    auto plasma_header = GetPlasmaObjectHeader(entry->object);
-    if (entry->is_mutable) {
-      entry->is_writer = true;
-    } else {
-      // The first creation's version is always 1.
-      RAY_CHECK(entry->next_version_to_write == 1);
-      // The corresponding WriteRelease takes place in Seal.
-      // When an object is first created, the data size is equivalent to
-      // buffer size.
-      plasma_header->WriteAcquire(entry->next_version_to_write,
-                                  data_size,
-                                  metadata_size,
-                                  // Anyone may read an immutable object.
-                                  /*num_readers=*/-1);
-    }
-#endif
-=======
     status = RetryCreate(object_id,
                          retry_with_request_id,
                          is_mutable,
                          metadata,
                          &retry_with_request_id,
                          data);
->>>>>>> b44ef8ae
   }
 
   return status;
