<<<<<<< HEAD
// Licensed to the Apache Software Foundation (ASF) under one
// or more contributor license agreements.  See the NOTICE file
// distributed with this work for additional information
// regarding copyright ownership.  The ASF licenses this file
// to you under the Apache License, Version 2.0 (the
// "License"); you may not use this file except in compliance
// with the License.  You may obtain a copy of the License at
//
//   http://www.apache.org/licenses/LICENSE-2.0
//
// Unless required by applicable law or agreed to in writing,
// software distributed under the License is distributed on an
// "AS IS" BASIS, WITHOUT WARRANTIES OR CONDITIONS OF ANY
// KIND, either express or implied.  See the License for the
// specific language governing permissions and limitations
// under the License.

#include "ray/object_manager/plasma/malloc.h"

#include <assert.h>
#include <cerrno>

#ifdef __linux__
#ifndef _GNU_SOURCE
#define _GNU_SOURCE /* Turns on fallocate() definition */
#endif              /* _GNU_SOURCE */
#include <fcntl.h>
#endif /* __linux__ */

#include <stddef.h>
#include <stdio.h>
#include <stdlib.h>
#include <string.h>

#ifndef _WIN32
#include <sys/mman.h>
#include <unistd.h>
#endif
#include <cerrno>
#include <string>
#include <vector>

#include "ray/common/ray_config.h"
#include "ray/object_manager/plasma/plasma.h"

namespace plasma {

void *fake_mmap(size_t);
int fake_munmap(void *, int64_t);

#define MMAP(s) fake_mmap(s)
#define MUNMAP(a, s) fake_munmap(a, s)
#define DIRECT_MMAP(s) fake_mmap(s)
#define DIRECT_MUNMAP(a, s) fake_munmap(a, s)
#define USE_DL_PREFIX
#define HAVE_MORECORE 0
#define DEFAULT_MMAP_THRESHOLD MAX_SIZE_T
#define DEFAULT_GRANULARITY ((size_t)128U * 1024U)

#include "ray/thirdparty/dlmalloc.c"  // NOLINT

#undef MMAP
#undef MUNMAP
#undef DIRECT_MMAP
#undef DIRECT_MUNMAP
#undef USE_DL_PREFIX
#undef HAVE_MORECORE
#undef DEFAULT_GRANULARITY

// dlmalloc.c defined DEBUG which will conflict with RAY_LOG(DEBUG).
#ifdef DEBUG
#undef DEBUG
#endif

#ifndef MAP_POPULATE
#define MAP_POPULATE 0
#endif

constexpr int GRANULARITY_MULTIPLIER = 2;

namespace {
// Ray allocates all plasma memory up-front at once to avoid runtime allocations.
// Combined with MAP_POPULATE, this can guarantee we never run into SIGBUS errors.
bool allocated_once = false;

// Give each mmap record a unique id, so we can disambiguate fd reuse.
int64_t next_mmap_unique_id = INVALID_UNIQUE_FD_ID + 1;

// Populated on the first allocation so we can track which allocations fall within
// the initial region vs outside.
char *initial_region_ptr = nullptr;
size_t initial_region_size = 0;

void *pointer_advance(void *p, ptrdiff_t n) { return (unsigned char *)p + n; }

void *pointer_retreat(void *p, ptrdiff_t n) { return (unsigned char *)p - n; }

struct DLMallocConfig {
  /// Boolean flag indicating whether to start the object store with hugepages
  /// support enabled. Huge pages are substantially larger than normal memory
  /// pages (e.g. 2MB or 1GB instead of 4KB) and using them can reduce
  /// bookkeeping overhead from the OS.
  bool hugepages_enabled = false;
  /// A (platform-dependent) directory where to create the memory-backed file.
  std::string directory = "";
  /// A (platform-dependent) directory where to create fallback files. This
  /// should NOT be in /dev/shm.
  std::string fallback_directory = "";
  /// Boolean flag indicating whether fallback allocation is enabled.
  bool fallback_enabled = false;
};

DLMallocConfig dlmalloc_config;
}  // namespace

#ifdef _WIN32
void create_and_mmap_buffer(int64_t size, void **pointer, HANDLE *handle) {
  *handle = CreateFileMapping(INVALID_HANDLE_VALUE, NULL, PAGE_READWRITE,
                              (DWORD)((uint64_t)size >> (CHAR_BIT * sizeof(DWORD))),
                              (DWORD)(uint64_t)size, NULL);
  RAY_CHECK(*handle != nullptr)
      << "CreateFileMapping() failed. GetLastError() = " << GetLastError();
  *pointer = MapViewOfFile(*handle, FILE_MAP_ALL_ACCESS, 0, 0, (size_t)size);
  if (*pointer == nullptr) {
    RAY_LOG(ERROR) << "MapViewOfFile() failed. GetLastError() = " << GetLastError();
  }
  if (!allocated_once) {
    initial_region_ptr = static_cast<char *>(*pointer);
    initial_region_size = size;
  }
}
#else
void create_and_mmap_buffer(int64_t size, void **pointer, int *fd) {
  // Create a buffer. This is creating a temporary file and then
  // immediately unlinking it so we do not leave traces in the system.
  std::string file_template = dlmalloc_config.directory;

  // In never-OOM mode, fallback to allocating from the filesystem. Note that these
  // allocations will be run with dlmallopt(M_MMAP_THRESHOLD, 0) set by
  // plasma_allocator.cc.
  if (allocated_once && dlmalloc_config.fallback_enabled) {
    file_template = dlmalloc_config.fallback_directory;
  }

  file_template += "/plasmaXXXXXX";
  RAY_LOG(INFO) << "create_and_mmap_buffer(" << size << ", " << file_template << ")";
  std::vector<char> file_name(file_template.begin(), file_template.end());
  file_name.push_back('\0');
  *fd = mkstemp(&file_name[0]);
  if (*fd < 0) {
    RAY_LOG(FATAL) << "create_buffer failed to open file " << &file_name[0] << ", error"
                   << std::strerror(errno);
  }
  // Immediately unlink the file so we do not leave traces in the system.
  if (unlink(&file_name[0]) != 0) {
    RAY_LOG(FATAL) << "failed to unlink file " << &file_name[0] << ", error"
                   << std::strerror(errno);
  }
  if (!dlmalloc_config.hugepages_enabled) {
    // Increase the size of the file to the desired size. This seems not to be
    // needed for files that are backed by the huge page fs, see also
    // http://www.mail-archive.com/kvm-devel@lists.sourceforge.net/msg14737.html
    if (ftruncate(*fd, (off_t)size) != 0) {
      RAY_LOG(FATAL) << "failed to ftruncate file " << &file_name[0] << ", error"
                     << std::strerror(errno);
    }
  }

  // MAP_POPULATE can be used to pre-populate the page tables for this memory region
  // which avoids work when accessing the pages later. However it causes long pauses
  // when mmapping the files. Only supported on Linux.
  auto flags = MAP_SHARED;
  if (RayConfig::instance().preallocate_plasma_memory()) {
    if (!MAP_POPULATE) {
      RAY_LOG(FATAL) << "MAP_POPULATE is not supported on this platform.";
    }
    RAY_LOG(INFO) << "Preallocating all plasma memory using MAP_POPULATE.";
    flags |= MAP_POPULATE;
  }

#ifdef __linux__
  // For fallback allocation, use fallocate to ensure follow up access to this
  // mmaped file doesn't cause SIGBUS. Only supported on Linux.
  if (allocated_once && dlmalloc_config.fallback_enabled) {
    RAY_LOG(DEBUG) << "Preallocating fallback allocation using fallocate";
    int ret = fallocate(*fd, /*mode*/ 0, /*offset*/ 0, size);
    if (ret != 0) {
      if (errno == EOPNOTSUPP || errno == ENOSYS) {
        // in case that fallocate is not supported by current filesystem or kernel,
        // we continue to mmap
        RAY_LOG(DEBUG) << "fallocate is not supported: " << std::strerror(errno);
      } else {
        // otherwise we short circuit the allocation with OOM error.
        RAY_LOG(ERROR) << "Out of disk space with fallocate error: "
                       << std::strerror(errno);
        *pointer = MFAIL;
        return;
      }
    }
  }
#endif /* __linux__ */

  *pointer = mmap(NULL, size, PROT_READ | PROT_WRITE, flags, *fd, 0);
  if (*pointer == MAP_FAILED) {
    RAY_LOG(ERROR) << "mmap failed with error: " << std::strerror(errno);
    if (errno == ENOMEM && dlmalloc_config.hugepages_enabled) {
      RAY_LOG(ERROR)
          << "  (this probably means you have to increase /proc/sys/vm/nr_hugepages)";
    }
  } else if (!allocated_once) {
    initial_region_ptr = static_cast<char *>(*pointer);
    initial_region_size = size;
  }
}

#endif

void *fake_mmap(size_t size) {
  // In unlimited allocation mode, fail allocations done by PlasmaAllocator::Allocate()
  // after the initial allocation. Allow allocations done by
  // PlasmaAllocator::FallbackAllocate(), which sets mmap_threshold to zero prior to
  // calling dlmemalign().
  if (dlmalloc_config.fallback_enabled && allocated_once && mparams.mmap_threshold > 0) {
    RAY_LOG(DEBUG) << "fake_mmap called once already, refusing to overcommit: " << size;
    return MFAIL;
  }

  // Add kMmapRegionsGap so that the returned pointer is deliberately not
  // page-aligned. This ensures that the segments of memory returned by
  // fake_mmap are never contiguous.
  size += kMmapRegionsGap;

  void *pointer;
  MEMFD_TYPE_NON_UNIQUE fd;
  create_and_mmap_buffer(size, &pointer, &fd);
  if (pointer == MFAIL) {
    return MFAIL;
  }
  allocated_once = true;

  // Increase dlmalloc's allocation granularity directly.
  mparams.granularity *= GRANULARITY_MULTIPLIER;

  MmapRecord &record = mmap_records[pointer];
  record.fd = {fd, next_mmap_unique_id++};
  record.size = size;

  // We lie to dlmalloc about where mapped memory actually lives.
  pointer = pointer_advance(pointer, kMmapRegionsGap);
  RAY_LOG(DEBUG) << pointer << " = fake_mmap(" << size << ")";
  return pointer;
}

int fake_munmap(void *addr, int64_t size) {
  addr = pointer_retreat(addr, kMmapRegionsGap);
  size += kMmapRegionsGap;

  auto entry = mmap_records.find(addr);

  if (entry == mmap_records.end() || entry->second.size != size) {
    // Reject requests to munmap that don't directly match previous
    // calls to mmap, to prevent dlmalloc from trimming.
    return -1;
  }
  RAY_LOG(INFO) << "fake_munmap(" << addr << ", " << size << ")";

  int r;
#ifdef _WIN32
  r = UnmapViewOfFile(addr) ? 0 : -1;
  if (r == 0) {
    CloseHandle(entry->second.fd.first);
  }
#else
  r = munmap(addr, size);
  if (r == 0) {
    close(entry->second.fd.first);
  }
#endif

  mmap_records.erase(entry);
  return r;
}

namespace internal {
void SetMallocGranularity(int value) { change_mparam(M_GRANULARITY, value); }

// Returns whether the given pointer is outside the initially allocated region.
bool IsOutsideInitialAllocation(void *p) {
  if (initial_region_ptr == nullptr) {
    return false;
  }
  return (p < initial_region_ptr) || (p >= (initial_region_ptr + initial_region_size));
}

void SetDLMallocConfig(const std::string &plasma_directory,
                       const std::string &fallback_directory, bool hugepage_enabled,
                       bool fallback_enabled) {
  dlmalloc_config.hugepages_enabled = hugepage_enabled;
  dlmalloc_config.directory = plasma_directory;
  dlmalloc_config.fallback_directory = fallback_directory;
  dlmalloc_config.fallback_enabled = fallback_enabled;
}
}  // namespace internal
}  // namespace plasma
=======
// Licensed to the Apache Software Foundation (ASF) under one
// or more contributor license agreements.  See the NOTICE file
// distributed with this work for additional information
// regarding copyright ownership.  The ASF licenses this file
// to you under the Apache License, Version 2.0 (the
// "License"); you may not use this file except in compliance
// with the License.  You may obtain a copy of the License at
//
//   http://www.apache.org/licenses/LICENSE-2.0
//
// Unless required by applicable law or agreed to in writing,
// software distributed under the License is distributed on an
// "AS IS" BASIS, WITHOUT WARRANTIES OR CONDITIONS OF ANY
// KIND, either express or implied.  See the License for the
// specific language governing permissions and limitations
// under the License.

#include "ray/object_manager/plasma/malloc.h"

#include <assert.h>
#include <cerrno>

#ifdef __linux__
#ifndef _GNU_SOURCE
#define _GNU_SOURCE /* Turns on fallocate() definition */
#endif              /* _GNU_SOURCE */
#include <fcntl.h>
#endif /* __linux__ */

#include <stddef.h>
#include <stdio.h>
#include <stdlib.h>
#include <string.h>

#ifndef _WIN32
#include <sys/mman.h>
#include <unistd.h>
#endif
#include <cerrno>
#include <string>
#include <vector>

#include "ray/common/ray_config.h"
#include "ray/object_manager/plasma/plasma.h"

namespace plasma {

void *fake_mmap(size_t);
int fake_munmap(void *, int64_t);

#define MMAP(s) fake_mmap(s)
#define MUNMAP(a, s) fake_munmap(a, s)
#define DIRECT_MMAP(s) fake_mmap(s)
#define DIRECT_MUNMAP(a, s) fake_munmap(a, s)
#define USE_DL_PREFIX
#define HAVE_MORECORE 0
#define DEFAULT_MMAP_THRESHOLD MAX_SIZE_T
#define DEFAULT_GRANULARITY ((size_t)128U * 1024U)
// Copied from plasma_allocator.cc variable kAllocationAlignment,
// make sure to keep in sync. This for reduce memory fragmentation.
// See https://github.com/ray-project/ray/issues/21310 for details.
#define MALLOC_ALIGNMENT 64

#include "ray/thirdparty/dlmalloc.c"  // NOLINT

#undef MMAP
#undef MUNMAP
#undef DIRECT_MMAP
#undef DIRECT_MUNMAP
#undef USE_DL_PREFIX
#undef HAVE_MORECORE
#undef DEFAULT_GRANULARITY

// dlmalloc.c defined DEBUG which will conflict with RAY_LOG(DEBUG).
#ifdef DEBUG
#undef DEBUG
#endif

#ifndef MAP_POPULATE
#define MAP_POPULATE 0
#endif

constexpr int GRANULARITY_MULTIPLIER = 2;

namespace {
// Ray allocates all plasma memory up-front at once to avoid runtime allocations.
// Combined with MAP_POPULATE, this can guarantee we never run into SIGBUS errors.
bool allocated_once = false;

// Give each mmap record a unique id, so we can disambiguate fd reuse.
int64_t next_mmap_unique_id = INVALID_UNIQUE_FD_ID + 1;

// Populated on the first allocation so we can track which allocations fall within
// the initial region vs outside.
char *initial_region_ptr = nullptr;
size_t initial_region_size = 0;

void *pointer_advance(void *p, ptrdiff_t n) { return (unsigned char *)p + n; }

void *pointer_retreat(void *p, ptrdiff_t n) { return (unsigned char *)p - n; }

struct DLMallocConfig {
  /// Boolean flag indicating whether to start the object store with hugepages
  /// support enabled. Huge pages are substantially larger than normal memory
  /// pages (e.g. 2MB or 1GB instead of 4KB) and using them can reduce
  /// bookkeeping overhead from the OS.
  bool hugepages_enabled = false;
  /// A (platform-dependent) directory where to create the memory-backed file.
  std::string directory = "";
  /// A (platform-dependent) directory where to create fallback files. This
  /// should NOT be in /dev/shm.
  std::string fallback_directory = "";
  /// Boolean flag indicating whether fallback allocation is enabled.
  bool fallback_enabled = false;
};

DLMallocConfig dlmalloc_config;
}  // namespace

#ifdef _WIN32
void create_and_mmap_buffer(int64_t size, void **pointer, HANDLE *handle) {
  *handle = CreateFileMapping(INVALID_HANDLE_VALUE, NULL, PAGE_READWRITE,
                              (DWORD)((uint64_t)size >> (CHAR_BIT * sizeof(DWORD))),
                              (DWORD)(uint64_t)size, NULL);
  RAY_CHECK(*handle != nullptr)
      << "CreateFileMapping() failed. GetLastError() = " << GetLastError();
  *pointer = MapViewOfFile(*handle, FILE_MAP_ALL_ACCESS, 0, 0, (size_t)size);
  if (*pointer == nullptr) {
    RAY_LOG(ERROR) << "MapViewOfFile() failed. GetLastError() = " << GetLastError();
  }
  if (!allocated_once) {
    initial_region_ptr = static_cast<char *>(*pointer);
    initial_region_size = size;
  }
}
#else
void create_and_mmap_buffer(int64_t size, void **pointer, int *fd) {
  // Create a buffer. This is creating a temporary file and then
  // immediately unlinking it so we do not leave traces in the system.
  std::string file_template = dlmalloc_config.directory;

  // In never-OOM mode, fallback to allocating from the filesystem. Note that these
  // allocations will be run with dlmallopt(M_MMAP_THRESHOLD, 0) set by
  // plasma_allocator.cc.
  if (allocated_once && dlmalloc_config.fallback_enabled) {
    file_template = dlmalloc_config.fallback_directory;
  }

  file_template += "/plasmaXXXXXX";
  RAY_LOG(INFO) << "create_and_mmap_buffer(" << size << ", " << file_template << ")";
  std::vector<char> file_name(file_template.begin(), file_template.end());
  file_name.push_back('\0');
  *fd = mkstemp(&file_name[0]);
  if (*fd < 0) {
    RAY_LOG(FATAL) << "create_buffer failed to open file " << &file_name[0] << ", error"
                   << std::strerror(errno);
  }
  // Immediately unlink the file so we do not leave traces in the system.
  if (unlink(&file_name[0]) != 0) {
    RAY_LOG(FATAL) << "failed to unlink file " << &file_name[0] << ", error"
                   << std::strerror(errno);
  }
  if (!dlmalloc_config.hugepages_enabled) {
    // Increase the size of the file to the desired size. This seems not to be
    // needed for files that are backed by the huge page fs, see also
    // http://www.mail-archive.com/kvm-devel@lists.sourceforge.net/msg14737.html
    if (ftruncate(*fd, (off_t)size) != 0) {
      RAY_LOG(FATAL) << "failed to ftruncate file " << &file_name[0] << ", error"
                     << std::strerror(errno);
    }
  }

  // MAP_POPULATE can be used to pre-populate the page tables for this memory region
  // which avoids work when accessing the pages later. However it causes long pauses
  // when mmapping the files. Only supported on Linux.
  auto flags = MAP_SHARED;
  if (RayConfig::instance().preallocate_plasma_memory()) {
    if (!MAP_POPULATE) {
      RAY_LOG(FATAL) << "MAP_POPULATE is not supported on this platform.";
    }
    RAY_LOG(INFO) << "Preallocating all plasma memory using MAP_POPULATE.";
    flags |= MAP_POPULATE;
  }

#ifdef __linux__
  // For fallback allocation, use fallocate to ensure follow up access to this
  // mmaped file doesn't cause SIGBUS. Only supported on Linux.
  if (allocated_once && dlmalloc_config.fallback_enabled) {
    RAY_LOG(DEBUG) << "Preallocating fallback allocation using fallocate";
    int ret = fallocate(*fd, /*mode*/ 0, /*offset*/ 0, size);
    if (ret != 0) {
      if (errno == EOPNOTSUPP || errno == ENOSYS) {
        // in case that fallocate is not supported by current filesystem or kernel,
        // we continue to mmap
        RAY_LOG(DEBUG) << "fallocate is not supported: " << std::strerror(errno);
      } else {
        // otherwise we short circuit the allocation with OOM error.
        RAY_LOG(ERROR) << "Out of disk space with fallocate error: "
                       << std::strerror(errno);
        *pointer = MFAIL;
        return;
      }
    }
  }
#endif /* __linux__ */

  *pointer = mmap(NULL, size, PROT_READ | PROT_WRITE, flags, *fd, 0);
  if (*pointer == MAP_FAILED) {
    RAY_LOG(ERROR) << "mmap failed with error: " << std::strerror(errno);
    if (errno == ENOMEM && dlmalloc_config.hugepages_enabled) {
      RAY_LOG(ERROR)
          << "  (this probably means you have to increase /proc/sys/vm/nr_hugepages)";
    }
  } else if (!allocated_once) {
    initial_region_ptr = static_cast<char *>(*pointer);
    initial_region_size = size;
  }
}

#endif

void *fake_mmap(size_t size) {
  // In unlimited allocation mode, fail allocations done by PlasmaAllocator::Allocate()
  // after the initial allocation. Allow allocations done by
  // PlasmaAllocator::FallbackAllocate(), which sets mmap_threshold to zero prior to
  // calling dlmemalign().
  if (dlmalloc_config.fallback_enabled && allocated_once && mparams.mmap_threshold > 0) {
    RAY_LOG(DEBUG) << "fake_mmap called once already, refusing to overcommit: " << size;
    return MFAIL;
  }

  // Add kMmapRegionsGap so that the returned pointer is deliberately not
  // page-aligned. This ensures that the segments of memory returned by
  // fake_mmap are never contiguous.
  size += kMmapRegionsGap;

  void *pointer;
  MEMFD_TYPE_NON_UNIQUE fd;
  create_and_mmap_buffer(size, &pointer, &fd);
  if (pointer == MFAIL) {
    return MFAIL;
  }
  allocated_once = true;

  // Increase dlmalloc's allocation granularity directly.
  mparams.granularity *= GRANULARITY_MULTIPLIER;

  MmapRecord &record = mmap_records[pointer];
  record.fd = {fd, next_mmap_unique_id++};
  record.size = size;

  // We lie to dlmalloc about where mapped memory actually lives.
  pointer = pointer_advance(pointer, kMmapRegionsGap);
  RAY_LOG(DEBUG) << pointer << " = fake_mmap(" << size << ")";
  return pointer;
}

int fake_munmap(void *addr, int64_t size) {
  addr = pointer_retreat(addr, kMmapRegionsGap);
  size += kMmapRegionsGap;

  auto entry = mmap_records.find(addr);

  if (entry == mmap_records.end() || entry->second.size != size) {
    // Reject requests to munmap that don't directly match previous
    // calls to mmap, to prevent dlmalloc from trimming.
    return -1;
  }
  RAY_LOG(INFO) << "fake_munmap(" << addr << ", " << size << ")";

  int r;
#ifdef _WIN32
  r = UnmapViewOfFile(addr) ? 0 : -1;
  if (r == 0) {
    CloseHandle(entry->second.fd.first);
  }
#else
  r = munmap(addr, size);
  if (r == 0) {
    close(entry->second.fd.first);
  }
#endif

  mmap_records.erase(entry);
  return r;
}

namespace internal {
void SetMallocGranularity(int value) { change_mparam(M_GRANULARITY, value); }

// Returns whether the given pointer is outside the initially allocated region.
bool IsOutsideInitialAllocation(void *p) {
  if (initial_region_ptr == nullptr) {
    return false;
  }
  return (p < initial_region_ptr) || (p >= (initial_region_ptr + initial_region_size));
}

void SetDLMallocConfig(const std::string &plasma_directory,
                       const std::string &fallback_directory, bool hugepage_enabled,
                       bool fallback_enabled) {
  dlmalloc_config.hugepages_enabled = hugepage_enabled;
  dlmalloc_config.directory = plasma_directory;
  dlmalloc_config.fallback_directory = fallback_directory;
  dlmalloc_config.fallback_enabled = fallback_enabled;
}
}  // namespace internal
}  // namespace plasma
>>>>>>> 19672688
<|MERGE_RESOLUTION|>--- conflicted
+++ resolved
@@ -1,615 +1,308 @@
-<<<<<<< HEAD
-// Licensed to the Apache Software Foundation (ASF) under one
-// or more contributor license agreements.  See the NOTICE file
-// distributed with this work for additional information
-// regarding copyright ownership.  The ASF licenses this file
-// to you under the Apache License, Version 2.0 (the
-// "License"); you may not use this file except in compliance
-// with the License.  You may obtain a copy of the License at
-//
-//   http://www.apache.org/licenses/LICENSE-2.0
-//
-// Unless required by applicable law or agreed to in writing,
-// software distributed under the License is distributed on an
-// "AS IS" BASIS, WITHOUT WARRANTIES OR CONDITIONS OF ANY
-// KIND, either express or implied.  See the License for the
-// specific language governing permissions and limitations
-// under the License.
-
-#include "ray/object_manager/plasma/malloc.h"
-
-#include <assert.h>
-#include <cerrno>
-
-#ifdef __linux__
-#ifndef _GNU_SOURCE
-#define _GNU_SOURCE /* Turns on fallocate() definition */
-#endif              /* _GNU_SOURCE */
-#include <fcntl.h>
-#endif /* __linux__ */
-
-#include <stddef.h>
-#include <stdio.h>
-#include <stdlib.h>
-#include <string.h>
-
-#ifndef _WIN32
-#include <sys/mman.h>
-#include <unistd.h>
-#endif
-#include <cerrno>
-#include <string>
-#include <vector>
-
-#include "ray/common/ray_config.h"
-#include "ray/object_manager/plasma/plasma.h"
-
-namespace plasma {
-
-void *fake_mmap(size_t);
-int fake_munmap(void *, int64_t);
-
-#define MMAP(s) fake_mmap(s)
-#define MUNMAP(a, s) fake_munmap(a, s)
-#define DIRECT_MMAP(s) fake_mmap(s)
-#define DIRECT_MUNMAP(a, s) fake_munmap(a, s)
-#define USE_DL_PREFIX
-#define HAVE_MORECORE 0
-#define DEFAULT_MMAP_THRESHOLD MAX_SIZE_T
-#define DEFAULT_GRANULARITY ((size_t)128U * 1024U)
-
-#include "ray/thirdparty/dlmalloc.c"  // NOLINT
-
-#undef MMAP
-#undef MUNMAP
-#undef DIRECT_MMAP
-#undef DIRECT_MUNMAP
-#undef USE_DL_PREFIX
-#undef HAVE_MORECORE
-#undef DEFAULT_GRANULARITY
-
-// dlmalloc.c defined DEBUG which will conflict with RAY_LOG(DEBUG).
-#ifdef DEBUG
-#undef DEBUG
-#endif
-
-#ifndef MAP_POPULATE
-#define MAP_POPULATE 0
-#endif
-
-constexpr int GRANULARITY_MULTIPLIER = 2;
-
-namespace {
-// Ray allocates all plasma memory up-front at once to avoid runtime allocations.
-// Combined with MAP_POPULATE, this can guarantee we never run into SIGBUS errors.
-bool allocated_once = false;
-
-// Give each mmap record a unique id, so we can disambiguate fd reuse.
-int64_t next_mmap_unique_id = INVALID_UNIQUE_FD_ID + 1;
-
-// Populated on the first allocation so we can track which allocations fall within
-// the initial region vs outside.
-char *initial_region_ptr = nullptr;
-size_t initial_region_size = 0;
-
-void *pointer_advance(void *p, ptrdiff_t n) { return (unsigned char *)p + n; }
-
-void *pointer_retreat(void *p, ptrdiff_t n) { return (unsigned char *)p - n; }
-
-struct DLMallocConfig {
-  /// Boolean flag indicating whether to start the object store with hugepages
-  /// support enabled. Huge pages are substantially larger than normal memory
-  /// pages (e.g. 2MB or 1GB instead of 4KB) and using them can reduce
-  /// bookkeeping overhead from the OS.
-  bool hugepages_enabled = false;
-  /// A (platform-dependent) directory where to create the memory-backed file.
-  std::string directory = "";
-  /// A (platform-dependent) directory where to create fallback files. This
-  /// should NOT be in /dev/shm.
-  std::string fallback_directory = "";
-  /// Boolean flag indicating whether fallback allocation is enabled.
-  bool fallback_enabled = false;
-};
-
-DLMallocConfig dlmalloc_config;
-}  // namespace
-
-#ifdef _WIN32
-void create_and_mmap_buffer(int64_t size, void **pointer, HANDLE *handle) {
-  *handle = CreateFileMapping(INVALID_HANDLE_VALUE, NULL, PAGE_READWRITE,
-                              (DWORD)((uint64_t)size >> (CHAR_BIT * sizeof(DWORD))),
-                              (DWORD)(uint64_t)size, NULL);
-  RAY_CHECK(*handle != nullptr)
-      << "CreateFileMapping() failed. GetLastError() = " << GetLastError();
-  *pointer = MapViewOfFile(*handle, FILE_MAP_ALL_ACCESS, 0, 0, (size_t)size);
-  if (*pointer == nullptr) {
-    RAY_LOG(ERROR) << "MapViewOfFile() failed. GetLastError() = " << GetLastError();
-  }
-  if (!allocated_once) {
-    initial_region_ptr = static_cast<char *>(*pointer);
-    initial_region_size = size;
-  }
-}
-#else
-void create_and_mmap_buffer(int64_t size, void **pointer, int *fd) {
-  // Create a buffer. This is creating a temporary file and then
-  // immediately unlinking it so we do not leave traces in the system.
-  std::string file_template = dlmalloc_config.directory;
-
-  // In never-OOM mode, fallback to allocating from the filesystem. Note that these
-  // allocations will be run with dlmallopt(M_MMAP_THRESHOLD, 0) set by
-  // plasma_allocator.cc.
-  if (allocated_once && dlmalloc_config.fallback_enabled) {
-    file_template = dlmalloc_config.fallback_directory;
-  }
-
-  file_template += "/plasmaXXXXXX";
-  RAY_LOG(INFO) << "create_and_mmap_buffer(" << size << ", " << file_template << ")";
-  std::vector<char> file_name(file_template.begin(), file_template.end());
-  file_name.push_back('\0');
-  *fd = mkstemp(&file_name[0]);
-  if (*fd < 0) {
-    RAY_LOG(FATAL) << "create_buffer failed to open file " << &file_name[0] << ", error"
-                   << std::strerror(errno);
-  }
-  // Immediately unlink the file so we do not leave traces in the system.
-  if (unlink(&file_name[0]) != 0) {
-    RAY_LOG(FATAL) << "failed to unlink file " << &file_name[0] << ", error"
-                   << std::strerror(errno);
-  }
-  if (!dlmalloc_config.hugepages_enabled) {
-    // Increase the size of the file to the desired size. This seems not to be
-    // needed for files that are backed by the huge page fs, see also
-    // http://www.mail-archive.com/kvm-devel@lists.sourceforge.net/msg14737.html
-    if (ftruncate(*fd, (off_t)size) != 0) {
-      RAY_LOG(FATAL) << "failed to ftruncate file " << &file_name[0] << ", error"
-                     << std::strerror(errno);
-    }
-  }
-
-  // MAP_POPULATE can be used to pre-populate the page tables for this memory region
-  // which avoids work when accessing the pages later. However it causes long pauses
-  // when mmapping the files. Only supported on Linux.
-  auto flags = MAP_SHARED;
-  if (RayConfig::instance().preallocate_plasma_memory()) {
-    if (!MAP_POPULATE) {
-      RAY_LOG(FATAL) << "MAP_POPULATE is not supported on this platform.";
-    }
-    RAY_LOG(INFO) << "Preallocating all plasma memory using MAP_POPULATE.";
-    flags |= MAP_POPULATE;
-  }
-
-#ifdef __linux__
-  // For fallback allocation, use fallocate to ensure follow up access to this
-  // mmaped file doesn't cause SIGBUS. Only supported on Linux.
-  if (allocated_once && dlmalloc_config.fallback_enabled) {
-    RAY_LOG(DEBUG) << "Preallocating fallback allocation using fallocate";
-    int ret = fallocate(*fd, /*mode*/ 0, /*offset*/ 0, size);
-    if (ret != 0) {
-      if (errno == EOPNOTSUPP || errno == ENOSYS) {
-        // in case that fallocate is not supported by current filesystem or kernel,
-        // we continue to mmap
-        RAY_LOG(DEBUG) << "fallocate is not supported: " << std::strerror(errno);
-      } else {
-        // otherwise we short circuit the allocation with OOM error.
-        RAY_LOG(ERROR) << "Out of disk space with fallocate error: "
-                       << std::strerror(errno);
-        *pointer = MFAIL;
-        return;
-      }
-    }
-  }
-#endif /* __linux__ */
-
-  *pointer = mmap(NULL, size, PROT_READ | PROT_WRITE, flags, *fd, 0);
-  if (*pointer == MAP_FAILED) {
-    RAY_LOG(ERROR) << "mmap failed with error: " << std::strerror(errno);
-    if (errno == ENOMEM && dlmalloc_config.hugepages_enabled) {
-      RAY_LOG(ERROR)
-          << "  (this probably means you have to increase /proc/sys/vm/nr_hugepages)";
-    }
-  } else if (!allocated_once) {
-    initial_region_ptr = static_cast<char *>(*pointer);
-    initial_region_size = size;
-  }
-}
-
-#endif
-
-void *fake_mmap(size_t size) {
-  // In unlimited allocation mode, fail allocations done by PlasmaAllocator::Allocate()
-  // after the initial allocation. Allow allocations done by
-  // PlasmaAllocator::FallbackAllocate(), which sets mmap_threshold to zero prior to
-  // calling dlmemalign().
-  if (dlmalloc_config.fallback_enabled && allocated_once && mparams.mmap_threshold > 0) {
-    RAY_LOG(DEBUG) << "fake_mmap called once already, refusing to overcommit: " << size;
-    return MFAIL;
-  }
-
-  // Add kMmapRegionsGap so that the returned pointer is deliberately not
-  // page-aligned. This ensures that the segments of memory returned by
-  // fake_mmap are never contiguous.
-  size += kMmapRegionsGap;
-
-  void *pointer;
-  MEMFD_TYPE_NON_UNIQUE fd;
-  create_and_mmap_buffer(size, &pointer, &fd);
-  if (pointer == MFAIL) {
-    return MFAIL;
-  }
-  allocated_once = true;
-
-  // Increase dlmalloc's allocation granularity directly.
-  mparams.granularity *= GRANULARITY_MULTIPLIER;
-
-  MmapRecord &record = mmap_records[pointer];
-  record.fd = {fd, next_mmap_unique_id++};
-  record.size = size;
-
-  // We lie to dlmalloc about where mapped memory actually lives.
-  pointer = pointer_advance(pointer, kMmapRegionsGap);
-  RAY_LOG(DEBUG) << pointer << " = fake_mmap(" << size << ")";
-  return pointer;
-}
-
-int fake_munmap(void *addr, int64_t size) {
-  addr = pointer_retreat(addr, kMmapRegionsGap);
-  size += kMmapRegionsGap;
-
-  auto entry = mmap_records.find(addr);
-
-  if (entry == mmap_records.end() || entry->second.size != size) {
-    // Reject requests to munmap that don't directly match previous
-    // calls to mmap, to prevent dlmalloc from trimming.
-    return -1;
-  }
-  RAY_LOG(INFO) << "fake_munmap(" << addr << ", " << size << ")";
-
-  int r;
-#ifdef _WIN32
-  r = UnmapViewOfFile(addr) ? 0 : -1;
-  if (r == 0) {
-    CloseHandle(entry->second.fd.first);
-  }
-#else
-  r = munmap(addr, size);
-  if (r == 0) {
-    close(entry->second.fd.first);
-  }
-#endif
-
-  mmap_records.erase(entry);
-  return r;
-}
-
-namespace internal {
-void SetMallocGranularity(int value) { change_mparam(M_GRANULARITY, value); }
-
-// Returns whether the given pointer is outside the initially allocated region.
-bool IsOutsideInitialAllocation(void *p) {
-  if (initial_region_ptr == nullptr) {
-    return false;
-  }
-  return (p < initial_region_ptr) || (p >= (initial_region_ptr + initial_region_size));
-}
-
-void SetDLMallocConfig(const std::string &plasma_directory,
-                       const std::string &fallback_directory, bool hugepage_enabled,
-                       bool fallback_enabled) {
-  dlmalloc_config.hugepages_enabled = hugepage_enabled;
-  dlmalloc_config.directory = plasma_directory;
-  dlmalloc_config.fallback_directory = fallback_directory;
-  dlmalloc_config.fallback_enabled = fallback_enabled;
-}
-}  // namespace internal
-}  // namespace plasma
-=======
-// Licensed to the Apache Software Foundation (ASF) under one
-// or more contributor license agreements.  See the NOTICE file
-// distributed with this work for additional information
-// regarding copyright ownership.  The ASF licenses this file
-// to you under the Apache License, Version 2.0 (the
-// "License"); you may not use this file except in compliance
-// with the License.  You may obtain a copy of the License at
-//
-//   http://www.apache.org/licenses/LICENSE-2.0
-//
-// Unless required by applicable law or agreed to in writing,
-// software distributed under the License is distributed on an
-// "AS IS" BASIS, WITHOUT WARRANTIES OR CONDITIONS OF ANY
-// KIND, either express or implied.  See the License for the
-// specific language governing permissions and limitations
-// under the License.
-
-#include "ray/object_manager/plasma/malloc.h"
-
-#include <assert.h>
-#include <cerrno>
-
-#ifdef __linux__
-#ifndef _GNU_SOURCE
-#define _GNU_SOURCE /* Turns on fallocate() definition */
-#endif              /* _GNU_SOURCE */
-#include <fcntl.h>
-#endif /* __linux__ */
-
-#include <stddef.h>
-#include <stdio.h>
-#include <stdlib.h>
-#include <string.h>
-
-#ifndef _WIN32
-#include <sys/mman.h>
-#include <unistd.h>
-#endif
-#include <cerrno>
-#include <string>
-#include <vector>
-
-#include "ray/common/ray_config.h"
-#include "ray/object_manager/plasma/plasma.h"
-
-namespace plasma {
-
-void *fake_mmap(size_t);
-int fake_munmap(void *, int64_t);
-
-#define MMAP(s) fake_mmap(s)
-#define MUNMAP(a, s) fake_munmap(a, s)
-#define DIRECT_MMAP(s) fake_mmap(s)
-#define DIRECT_MUNMAP(a, s) fake_munmap(a, s)
-#define USE_DL_PREFIX
-#define HAVE_MORECORE 0
-#define DEFAULT_MMAP_THRESHOLD MAX_SIZE_T
-#define DEFAULT_GRANULARITY ((size_t)128U * 1024U)
-// Copied from plasma_allocator.cc variable kAllocationAlignment,
-// make sure to keep in sync. This for reduce memory fragmentation.
-// See https://github.com/ray-project/ray/issues/21310 for details.
-#define MALLOC_ALIGNMENT 64
-
-#include "ray/thirdparty/dlmalloc.c"  // NOLINT
-
-#undef MMAP
-#undef MUNMAP
-#undef DIRECT_MMAP
-#undef DIRECT_MUNMAP
-#undef USE_DL_PREFIX
-#undef HAVE_MORECORE
-#undef DEFAULT_GRANULARITY
-
-// dlmalloc.c defined DEBUG which will conflict with RAY_LOG(DEBUG).
-#ifdef DEBUG
-#undef DEBUG
-#endif
-
-#ifndef MAP_POPULATE
-#define MAP_POPULATE 0
-#endif
-
-constexpr int GRANULARITY_MULTIPLIER = 2;
-
-namespace {
-// Ray allocates all plasma memory up-front at once to avoid runtime allocations.
-// Combined with MAP_POPULATE, this can guarantee we never run into SIGBUS errors.
-bool allocated_once = false;
-
-// Give each mmap record a unique id, so we can disambiguate fd reuse.
-int64_t next_mmap_unique_id = INVALID_UNIQUE_FD_ID + 1;
-
-// Populated on the first allocation so we can track which allocations fall within
-// the initial region vs outside.
-char *initial_region_ptr = nullptr;
-size_t initial_region_size = 0;
-
-void *pointer_advance(void *p, ptrdiff_t n) { return (unsigned char *)p + n; }
-
-void *pointer_retreat(void *p, ptrdiff_t n) { return (unsigned char *)p - n; }
-
-struct DLMallocConfig {
-  /// Boolean flag indicating whether to start the object store with hugepages
-  /// support enabled. Huge pages are substantially larger than normal memory
-  /// pages (e.g. 2MB or 1GB instead of 4KB) and using them can reduce
-  /// bookkeeping overhead from the OS.
-  bool hugepages_enabled = false;
-  /// A (platform-dependent) directory where to create the memory-backed file.
-  std::string directory = "";
-  /// A (platform-dependent) directory where to create fallback files. This
-  /// should NOT be in /dev/shm.
-  std::string fallback_directory = "";
-  /// Boolean flag indicating whether fallback allocation is enabled.
-  bool fallback_enabled = false;
-};
-
-DLMallocConfig dlmalloc_config;
-}  // namespace
-
-#ifdef _WIN32
-void create_and_mmap_buffer(int64_t size, void **pointer, HANDLE *handle) {
-  *handle = CreateFileMapping(INVALID_HANDLE_VALUE, NULL, PAGE_READWRITE,
-                              (DWORD)((uint64_t)size >> (CHAR_BIT * sizeof(DWORD))),
-                              (DWORD)(uint64_t)size, NULL);
-  RAY_CHECK(*handle != nullptr)
-      << "CreateFileMapping() failed. GetLastError() = " << GetLastError();
-  *pointer = MapViewOfFile(*handle, FILE_MAP_ALL_ACCESS, 0, 0, (size_t)size);
-  if (*pointer == nullptr) {
-    RAY_LOG(ERROR) << "MapViewOfFile() failed. GetLastError() = " << GetLastError();
-  }
-  if (!allocated_once) {
-    initial_region_ptr = static_cast<char *>(*pointer);
-    initial_region_size = size;
-  }
-}
-#else
-void create_and_mmap_buffer(int64_t size, void **pointer, int *fd) {
-  // Create a buffer. This is creating a temporary file and then
-  // immediately unlinking it so we do not leave traces in the system.
-  std::string file_template = dlmalloc_config.directory;
-
-  // In never-OOM mode, fallback to allocating from the filesystem. Note that these
-  // allocations will be run with dlmallopt(M_MMAP_THRESHOLD, 0) set by
-  // plasma_allocator.cc.
-  if (allocated_once && dlmalloc_config.fallback_enabled) {
-    file_template = dlmalloc_config.fallback_directory;
-  }
-
-  file_template += "/plasmaXXXXXX";
-  RAY_LOG(INFO) << "create_and_mmap_buffer(" << size << ", " << file_template << ")";
-  std::vector<char> file_name(file_template.begin(), file_template.end());
-  file_name.push_back('\0');
-  *fd = mkstemp(&file_name[0]);
-  if (*fd < 0) {
-    RAY_LOG(FATAL) << "create_buffer failed to open file " << &file_name[0] << ", error"
-                   << std::strerror(errno);
-  }
-  // Immediately unlink the file so we do not leave traces in the system.
-  if (unlink(&file_name[0]) != 0) {
-    RAY_LOG(FATAL) << "failed to unlink file " << &file_name[0] << ", error"
-                   << std::strerror(errno);
-  }
-  if (!dlmalloc_config.hugepages_enabled) {
-    // Increase the size of the file to the desired size. This seems not to be
-    // needed for files that are backed by the huge page fs, see also
-    // http://www.mail-archive.com/kvm-devel@lists.sourceforge.net/msg14737.html
-    if (ftruncate(*fd, (off_t)size) != 0) {
-      RAY_LOG(FATAL) << "failed to ftruncate file " << &file_name[0] << ", error"
-                     << std::strerror(errno);
-    }
-  }
-
-  // MAP_POPULATE can be used to pre-populate the page tables for this memory region
-  // which avoids work when accessing the pages later. However it causes long pauses
-  // when mmapping the files. Only supported on Linux.
-  auto flags = MAP_SHARED;
-  if (RayConfig::instance().preallocate_plasma_memory()) {
-    if (!MAP_POPULATE) {
-      RAY_LOG(FATAL) << "MAP_POPULATE is not supported on this platform.";
-    }
-    RAY_LOG(INFO) << "Preallocating all plasma memory using MAP_POPULATE.";
-    flags |= MAP_POPULATE;
-  }
-
-#ifdef __linux__
-  // For fallback allocation, use fallocate to ensure follow up access to this
-  // mmaped file doesn't cause SIGBUS. Only supported on Linux.
-  if (allocated_once && dlmalloc_config.fallback_enabled) {
-    RAY_LOG(DEBUG) << "Preallocating fallback allocation using fallocate";
-    int ret = fallocate(*fd, /*mode*/ 0, /*offset*/ 0, size);
-    if (ret != 0) {
-      if (errno == EOPNOTSUPP || errno == ENOSYS) {
-        // in case that fallocate is not supported by current filesystem or kernel,
-        // we continue to mmap
-        RAY_LOG(DEBUG) << "fallocate is not supported: " << std::strerror(errno);
-      } else {
-        // otherwise we short circuit the allocation with OOM error.
-        RAY_LOG(ERROR) << "Out of disk space with fallocate error: "
-                       << std::strerror(errno);
-        *pointer = MFAIL;
-        return;
-      }
-    }
-  }
-#endif /* __linux__ */
-
-  *pointer = mmap(NULL, size, PROT_READ | PROT_WRITE, flags, *fd, 0);
-  if (*pointer == MAP_FAILED) {
-    RAY_LOG(ERROR) << "mmap failed with error: " << std::strerror(errno);
-    if (errno == ENOMEM && dlmalloc_config.hugepages_enabled) {
-      RAY_LOG(ERROR)
-          << "  (this probably means you have to increase /proc/sys/vm/nr_hugepages)";
-    }
-  } else if (!allocated_once) {
-    initial_region_ptr = static_cast<char *>(*pointer);
-    initial_region_size = size;
-  }
-}
-
-#endif
-
-void *fake_mmap(size_t size) {
-  // In unlimited allocation mode, fail allocations done by PlasmaAllocator::Allocate()
-  // after the initial allocation. Allow allocations done by
-  // PlasmaAllocator::FallbackAllocate(), which sets mmap_threshold to zero prior to
-  // calling dlmemalign().
-  if (dlmalloc_config.fallback_enabled && allocated_once && mparams.mmap_threshold > 0) {
-    RAY_LOG(DEBUG) << "fake_mmap called once already, refusing to overcommit: " << size;
-    return MFAIL;
-  }
-
-  // Add kMmapRegionsGap so that the returned pointer is deliberately not
-  // page-aligned. This ensures that the segments of memory returned by
-  // fake_mmap are never contiguous.
-  size += kMmapRegionsGap;
-
-  void *pointer;
-  MEMFD_TYPE_NON_UNIQUE fd;
-  create_and_mmap_buffer(size, &pointer, &fd);
-  if (pointer == MFAIL) {
-    return MFAIL;
-  }
-  allocated_once = true;
-
-  // Increase dlmalloc's allocation granularity directly.
-  mparams.granularity *= GRANULARITY_MULTIPLIER;
-
-  MmapRecord &record = mmap_records[pointer];
-  record.fd = {fd, next_mmap_unique_id++};
-  record.size = size;
-
-  // We lie to dlmalloc about where mapped memory actually lives.
-  pointer = pointer_advance(pointer, kMmapRegionsGap);
-  RAY_LOG(DEBUG) << pointer << " = fake_mmap(" << size << ")";
-  return pointer;
-}
-
-int fake_munmap(void *addr, int64_t size) {
-  addr = pointer_retreat(addr, kMmapRegionsGap);
-  size += kMmapRegionsGap;
-
-  auto entry = mmap_records.find(addr);
-
-  if (entry == mmap_records.end() || entry->second.size != size) {
-    // Reject requests to munmap that don't directly match previous
-    // calls to mmap, to prevent dlmalloc from trimming.
-    return -1;
-  }
-  RAY_LOG(INFO) << "fake_munmap(" << addr << ", " << size << ")";
-
-  int r;
-#ifdef _WIN32
-  r = UnmapViewOfFile(addr) ? 0 : -1;
-  if (r == 0) {
-    CloseHandle(entry->second.fd.first);
-  }
-#else
-  r = munmap(addr, size);
-  if (r == 0) {
-    close(entry->second.fd.first);
-  }
-#endif
-
-  mmap_records.erase(entry);
-  return r;
-}
-
-namespace internal {
-void SetMallocGranularity(int value) { change_mparam(M_GRANULARITY, value); }
-
-// Returns whether the given pointer is outside the initially allocated region.
-bool IsOutsideInitialAllocation(void *p) {
-  if (initial_region_ptr == nullptr) {
-    return false;
-  }
-  return (p < initial_region_ptr) || (p >= (initial_region_ptr + initial_region_size));
-}
-
-void SetDLMallocConfig(const std::string &plasma_directory,
-                       const std::string &fallback_directory, bool hugepage_enabled,
-                       bool fallback_enabled) {
-  dlmalloc_config.hugepages_enabled = hugepage_enabled;
-  dlmalloc_config.directory = plasma_directory;
-  dlmalloc_config.fallback_directory = fallback_directory;
-  dlmalloc_config.fallback_enabled = fallback_enabled;
-}
-}  // namespace internal
-}  // namespace plasma
->>>>>>> 19672688
+// Licensed to the Apache Software Foundation (ASF) under one
+// or more contributor license agreements.  See the NOTICE file
+// distributed with this work for additional information
+// regarding copyright ownership.  The ASF licenses this file
+// to you under the Apache License, Version 2.0 (the
+// "License"); you may not use this file except in compliance
+// with the License.  You may obtain a copy of the License at
+//
+//   http://www.apache.org/licenses/LICENSE-2.0
+//
+// Unless required by applicable law or agreed to in writing,
+// software distributed under the License is distributed on an
+// "AS IS" BASIS, WITHOUT WARRANTIES OR CONDITIONS OF ANY
+// KIND, either express or implied.  See the License for the
+// specific language governing permissions and limitations
+// under the License.
+
+#include "ray/object_manager/plasma/malloc.h"
+
+#include <assert.h>
+#include <cerrno>
+
+#ifdef __linux__
+#ifndef _GNU_SOURCE
+#define _GNU_SOURCE /* Turns on fallocate() definition */
+#endif              /* _GNU_SOURCE */
+#include <fcntl.h>
+#endif /* __linux__ */
+
+#include <stddef.h>
+#include <stdio.h>
+#include <stdlib.h>
+#include <string.h>
+
+#ifndef _WIN32
+#include <sys/mman.h>
+#include <unistd.h>
+#endif
+#include <cerrno>
+#include <string>
+#include <vector>
+
+#include "ray/common/ray_config.h"
+#include "ray/object_manager/plasma/plasma.h"
+
+namespace plasma {
+
+void *fake_mmap(size_t);
+int fake_munmap(void *, int64_t);
+
+#define MMAP(s) fake_mmap(s)
+#define MUNMAP(a, s) fake_munmap(a, s)
+#define DIRECT_MMAP(s) fake_mmap(s)
+#define DIRECT_MUNMAP(a, s) fake_munmap(a, s)
+#define USE_DL_PREFIX
+#define HAVE_MORECORE 0
+#define DEFAULT_MMAP_THRESHOLD MAX_SIZE_T
+#define DEFAULT_GRANULARITY ((size_t)128U * 1024U)
+// Copied from plasma_allocator.cc variable kAllocationAlignment,
+// make sure to keep in sync. This for reduce memory fragmentation.
+// See https://github.com/ray-project/ray/issues/21310 for details.
+#define MALLOC_ALIGNMENT 64
+
+#include "ray/thirdparty/dlmalloc.c"  // NOLINT
+
+#undef MMAP
+#undef MUNMAP
+#undef DIRECT_MMAP
+#undef DIRECT_MUNMAP
+#undef USE_DL_PREFIX
+#undef HAVE_MORECORE
+#undef DEFAULT_GRANULARITY
+
+// dlmalloc.c defined DEBUG which will conflict with RAY_LOG(DEBUG).
+#ifdef DEBUG
+#undef DEBUG
+#endif
+
+#ifndef MAP_POPULATE
+#define MAP_POPULATE 0
+#endif
+
+constexpr int GRANULARITY_MULTIPLIER = 2;
+
+namespace {
+// Ray allocates all plasma memory up-front at once to avoid runtime allocations.
+// Combined with MAP_POPULATE, this can guarantee we never run into SIGBUS errors.
+bool allocated_once = false;
+
+// Give each mmap record a unique id, so we can disambiguate fd reuse.
+int64_t next_mmap_unique_id = INVALID_UNIQUE_FD_ID + 1;
+
+// Populated on the first allocation so we can track which allocations fall within
+// the initial region vs outside.
+char *initial_region_ptr = nullptr;
+size_t initial_region_size = 0;
+
+void *pointer_advance(void *p, ptrdiff_t n) { return (unsigned char *)p + n; }
+
+void *pointer_retreat(void *p, ptrdiff_t n) { return (unsigned char *)p - n; }
+
+struct DLMallocConfig {
+  /// Boolean flag indicating whether to start the object store with hugepages
+  /// support enabled. Huge pages are substantially larger than normal memory
+  /// pages (e.g. 2MB or 1GB instead of 4KB) and using them can reduce
+  /// bookkeeping overhead from the OS.
+  bool hugepages_enabled = false;
+  /// A (platform-dependent) directory where to create the memory-backed file.
+  std::string directory = "";
+  /// A (platform-dependent) directory where to create fallback files. This
+  /// should NOT be in /dev/shm.
+  std::string fallback_directory = "";
+  /// Boolean flag indicating whether fallback allocation is enabled.
+  bool fallback_enabled = false;
+};
+
+DLMallocConfig dlmalloc_config;
+}  // namespace
+
+#ifdef _WIN32
+void create_and_mmap_buffer(int64_t size, void **pointer, HANDLE *handle) {
+  *handle = CreateFileMapping(INVALID_HANDLE_VALUE, NULL, PAGE_READWRITE,
+                              (DWORD)((uint64_t)size >> (CHAR_BIT * sizeof(DWORD))),
+                              (DWORD)(uint64_t)size, NULL);
+  RAY_CHECK(*handle != nullptr)
+      << "CreateFileMapping() failed. GetLastError() = " << GetLastError();
+  *pointer = MapViewOfFile(*handle, FILE_MAP_ALL_ACCESS, 0, 0, (size_t)size);
+  if (*pointer == nullptr) {
+    RAY_LOG(ERROR) << "MapViewOfFile() failed. GetLastError() = " << GetLastError();
+  }
+  if (!allocated_once) {
+    initial_region_ptr = static_cast<char *>(*pointer);
+    initial_region_size = size;
+  }
+}
+#else
+void create_and_mmap_buffer(int64_t size, void **pointer, int *fd) {
+  // Create a buffer. This is creating a temporary file and then
+  // immediately unlinking it so we do not leave traces in the system.
+  std::string file_template = dlmalloc_config.directory;
+
+  // In never-OOM mode, fallback to allocating from the filesystem. Note that these
+  // allocations will be run with dlmallopt(M_MMAP_THRESHOLD, 0) set by
+  // plasma_allocator.cc.
+  if (allocated_once && dlmalloc_config.fallback_enabled) {
+    file_template = dlmalloc_config.fallback_directory;
+  }
+
+  file_template += "/plasmaXXXXXX";
+  RAY_LOG(INFO) << "create_and_mmap_buffer(" << size << ", " << file_template << ")";
+  std::vector<char> file_name(file_template.begin(), file_template.end());
+  file_name.push_back('\0');
+  *fd = mkstemp(&file_name[0]);
+  if (*fd < 0) {
+    RAY_LOG(FATAL) << "create_buffer failed to open file " << &file_name[0] << ", error"
+                   << std::strerror(errno);
+  }
+  // Immediately unlink the file so we do not leave traces in the system.
+  if (unlink(&file_name[0]) != 0) {
+    RAY_LOG(FATAL) << "failed to unlink file " << &file_name[0] << ", error"
+                   << std::strerror(errno);
+  }
+  if (!dlmalloc_config.hugepages_enabled) {
+    // Increase the size of the file to the desired size. This seems not to be
+    // needed for files that are backed by the huge page fs, see also
+    // http://www.mail-archive.com/kvm-devel@lists.sourceforge.net/msg14737.html
+    if (ftruncate(*fd, (off_t)size) != 0) {
+      RAY_LOG(FATAL) << "failed to ftruncate file " << &file_name[0] << ", error"
+                     << std::strerror(errno);
+    }
+  }
+
+  // MAP_POPULATE can be used to pre-populate the page tables for this memory region
+  // which avoids work when accessing the pages later. However it causes long pauses
+  // when mmapping the files. Only supported on Linux.
+  auto flags = MAP_SHARED;
+  if (RayConfig::instance().preallocate_plasma_memory()) {
+    if (!MAP_POPULATE) {
+      RAY_LOG(FATAL) << "MAP_POPULATE is not supported on this platform.";
+    }
+    RAY_LOG(INFO) << "Preallocating all plasma memory using MAP_POPULATE.";
+    flags |= MAP_POPULATE;
+  }
+
+#ifdef __linux__
+  // For fallback allocation, use fallocate to ensure follow up access to this
+  // mmaped file doesn't cause SIGBUS. Only supported on Linux.
+  if (allocated_once && dlmalloc_config.fallback_enabled) {
+    RAY_LOG(DEBUG) << "Preallocating fallback allocation using fallocate";
+    int ret = fallocate(*fd, /*mode*/ 0, /*offset*/ 0, size);
+    if (ret != 0) {
+      if (errno == EOPNOTSUPP || errno == ENOSYS) {
+        // in case that fallocate is not supported by current filesystem or kernel,
+        // we continue to mmap
+        RAY_LOG(DEBUG) << "fallocate is not supported: " << std::strerror(errno);
+      } else {
+        // otherwise we short circuit the allocation with OOM error.
+        RAY_LOG(ERROR) << "Out of disk space with fallocate error: "
+                       << std::strerror(errno);
+        *pointer = MFAIL;
+        return;
+      }
+    }
+  }
+#endif /* __linux__ */
+
+  *pointer = mmap(NULL, size, PROT_READ | PROT_WRITE, flags, *fd, 0);
+  if (*pointer == MAP_FAILED) {
+    RAY_LOG(ERROR) << "mmap failed with error: " << std::strerror(errno);
+    if (errno == ENOMEM && dlmalloc_config.hugepages_enabled) {
+      RAY_LOG(ERROR)
+          << "  (this probably means you have to increase /proc/sys/vm/nr_hugepages)";
+    }
+  } else if (!allocated_once) {
+    initial_region_ptr = static_cast<char *>(*pointer);
+    initial_region_size = size;
+  }
+}
+
+#endif
+
+void *fake_mmap(size_t size) {
+  // In unlimited allocation mode, fail allocations done by PlasmaAllocator::Allocate()
+  // after the initial allocation. Allow allocations done by
+  // PlasmaAllocator::FallbackAllocate(), which sets mmap_threshold to zero prior to
+  // calling dlmemalign().
+  if (dlmalloc_config.fallback_enabled && allocated_once && mparams.mmap_threshold > 0) {
+    RAY_LOG(DEBUG) << "fake_mmap called once already, refusing to overcommit: " << size;
+    return MFAIL;
+  }
+
+  // Add kMmapRegionsGap so that the returned pointer is deliberately not
+  // page-aligned. This ensures that the segments of memory returned by
+  // fake_mmap are never contiguous.
+  size += kMmapRegionsGap;
+
+  void *pointer;
+  MEMFD_TYPE_NON_UNIQUE fd;
+  create_and_mmap_buffer(size, &pointer, &fd);
+  if (pointer == MFAIL) {
+    return MFAIL;
+  }
+  allocated_once = true;
+
+  // Increase dlmalloc's allocation granularity directly.
+  mparams.granularity *= GRANULARITY_MULTIPLIER;
+
+  MmapRecord &record = mmap_records[pointer];
+  record.fd = {fd, next_mmap_unique_id++};
+  record.size = size;
+
+  // We lie to dlmalloc about where mapped memory actually lives.
+  pointer = pointer_advance(pointer, kMmapRegionsGap);
+  RAY_LOG(DEBUG) << pointer << " = fake_mmap(" << size << ")";
+  return pointer;
+}
+
+int fake_munmap(void *addr, int64_t size) {
+  addr = pointer_retreat(addr, kMmapRegionsGap);
+  size += kMmapRegionsGap;
+
+  auto entry = mmap_records.find(addr);
+
+  if (entry == mmap_records.end() || entry->second.size != size) {
+    // Reject requests to munmap that don't directly match previous
+    // calls to mmap, to prevent dlmalloc from trimming.
+    return -1;
+  }
+  RAY_LOG(INFO) << "fake_munmap(" << addr << ", " << size << ")";
+
+  int r;
+#ifdef _WIN32
+  r = UnmapViewOfFile(addr) ? 0 : -1;
+  if (r == 0) {
+    CloseHandle(entry->second.fd.first);
+  }
+#else
+  r = munmap(addr, size);
+  if (r == 0) {
+    close(entry->second.fd.first);
+  }
+#endif
+
+  mmap_records.erase(entry);
+  return r;
+}
+
+namespace internal {
+void SetMallocGranularity(int value) { change_mparam(M_GRANULARITY, value); }
+
+// Returns whether the given pointer is outside the initially allocated region.
+bool IsOutsideInitialAllocation(void *p) {
+  if (initial_region_ptr == nullptr) {
+    return false;
+  }
+  return (p < initial_region_ptr) || (p >= (initial_region_ptr + initial_region_size));
+}
+
+void SetDLMallocConfig(const std::string &plasma_directory,
+                       const std::string &fallback_directory, bool hugepage_enabled,
+                       bool fallback_enabled) {
+  dlmalloc_config.hugepages_enabled = hugepage_enabled;
+  dlmalloc_config.directory = plasma_directory;
+  dlmalloc_config.fallback_directory = fallback_directory;
+  dlmalloc_config.fallback_enabled = fallback_enabled;
+}
+}  // namespace internal
+}  // namespace plasma