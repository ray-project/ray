// Licensed to the Apache Software Foundation (ASF) under one
// or more contributor license agreements.  See the NOTICE file
// distributed with this work for additional information
// regarding copyright ownership.  The ASF licenses this file
// to you under the Apache License, Version 2.0 (the
// "License"); you may not use this file except in compliance
// with the License.  You may obtain a copy of the License at
//
//   http://www.apache.org/licenses/LICENSE-2.0
//
// Unless required by applicable law or agreed to in writing,
// software distributed under the License is distributed on an
// "AS IS" BASIS, WITHOUT WARRANTIES OR CONDITIONS OF ANY
// KIND, either express or implied.  See the License for the
// specific language governing permissions and limitations
// under the License.

#include "ray/object_manager/plasma/malloc.h"

#include <assert.h>

#ifdef __linux__
#ifndef _GNU_SOURCE
#define _GNU_SOURCE /* Turns on fallocate() definition */
#endif              /* _GNU_SOURCE */
#include <fcntl.h>
#endif /* __linux__ */

#include <stddef.h>
#include <stdio.h>
#include <stdlib.h>
#include <string.h>

#ifndef _WIN32
#include <sys/mman.h>
#include <unistd.h>
#endif
#include <cerrno>
#include <string>
#include <vector>

#include "ray/common/ray_config.h"
#include "ray/object_manager/plasma/plasma.h"

namespace plasma {

void *fake_mmap(size_t);
int fake_munmap(void *, int64_t);

#define MMAP(s) fake_mmap(s)
#define MUNMAP(a, s) fake_munmap(a, s)
#define DIRECT_MMAP(s) fake_mmap(s)
#define DIRECT_MUNMAP(a, s) fake_munmap(a, s)
#define USE_DL_PREFIX
#define HAVE_MORECORE 0
#define DEFAULT_MMAP_THRESHOLD MAX_SIZE_T
#define DEFAULT_GRANULARITY ((size_t)128U * 1024U)

#include "ray/thirdparty/dlmalloc.c"  // NOLINT

#undef MMAP
#undef MUNMAP
#undef DIRECT_MMAP
#undef DIRECT_MUNMAP
#undef USE_DL_PREFIX
#undef HAVE_MORECORE
#undef DEFAULT_GRANULARITY

// dlmalloc.c defined DEBUG which will conflict with RAY_LOG(DEBUG).
#ifdef DEBUG
#undef DEBUG
#endif

#ifndef MAP_POPULATE
#define MAP_POPULATE 0
#endif

constexpr int GRANULARITY_MULTIPLIER = 2;

namespace {
// Ray allocates all plasma memory up-front at once to avoid runtime allocations.
// Combined with MAP_POPULATE, this can guarantee we never run into SIGBUS errors.
bool allocated_once = false;

// Give each mmap record a unique id, so we can disambiguate fd reuse.
int64_t next_mmap_unique_id = INVALID_UNIQUE_FD_ID + 1;

// Populated on the first allocation so we can track which allocations fall within
// the initial region vs outside.
char *initial_region_ptr = nullptr;
size_t initial_region_size = 0;

void *pointer_advance(void *p, ptrdiff_t n) { return (unsigned char *)p + n; }

void *pointer_retreat(void *p, ptrdiff_t n) { return (unsigned char *)p - n; }

struct DLMallocConfig {
  /// Boolean flag indicating whether to start the object store with hugepages
  /// support enabled. Huge pages are substantially larger than normal memory
  /// pages (e.g. 2MB or 1GB instead of 4KB) and using them can reduce
  /// bookkeeping overhead from the OS.
  bool hugepages_enabled = false;
  /// A (platform-dependent) directory where to create the memory-backed file.
  std::string directory = "";
  /// A (platform-dependent) directory where to create fallback files. This
  /// should NOT be in /dev/shm.
  std::string fallback_directory = "";
  /// Boolean flag indicating whether fallback allocation is enabled.
  bool fallback_enabled = false;
};

DLMallocConfig dlmalloc_config;
}  // namespace

#ifdef _WIN32
void create_and_mmap_buffer(int64_t size, void **pointer, HANDLE *handle) {
  *handle = CreateFileMapping(INVALID_HANDLE_VALUE, NULL, PAGE_READWRITE,
                              (DWORD)((uint64_t)size >> (CHAR_BIT * sizeof(DWORD))),
                              (DWORD)(uint64_t)size, NULL);
  RAY_CHECK(*handle != nullptr)
      << "CreateFileMapping() failed. GetLastError() = " << GetLastError();
  *pointer = MapViewOfFile(*handle, FILE_MAP_ALL_ACCESS, 0, 0, (size_t)size);
  if (*pointer == nullptr) {
    RAY_LOG(ERROR) << "MapViewOfFile() failed. GetLastError() = " << GetLastError();
  }
  if (!allocated_once) {
    initial_region_ptr = static_cast<char *>(*pointer);
    initial_region_size = size;
  }
}
#else
void create_and_mmap_buffer(int64_t size, void **pointer, int *fd) {
  // Create a buffer. This is creating a temporary file and then
  // immediately unlinking it so we do not leave traces in the system.
  std::string file_template = dlmalloc_config.directory;

  // In never-OOM mode, fallback to allocating from the filesystem. Note that these
  // allocations will be run with dlmallopt(M_MMAP_THRESHOLD, 0) set by
  // plasma_allocator.cc.
<<<<<<< HEAD
  if (allocated_once && ray::core::RayConfig::instance().plasma_unlimited()) {
    file_template = plasma_config->fallback_directory;
=======
  if (allocated_once && dlmalloc_config.fallback_enabled) {
    file_template = dlmalloc_config.fallback_directory;
>>>>>>> c4744e34
  }

  file_template += "/plasmaXXXXXX";
  RAY_LOG(INFO) << "create_and_mmap_buffer(" << size << ", " << file_template << ")";
  std::vector<char> file_name(file_template.begin(), file_template.end());
  file_name.push_back('\0');
  *fd = mkstemp(&file_name[0]);
  if (*fd < 0) {
    RAY_LOG(FATAL) << "create_buffer failed to open file " << &file_name[0];
  }
  // Immediately unlink the file so we do not leave traces in the system.
  if (unlink(&file_name[0]) != 0) {
    RAY_LOG(FATAL) << "failed to unlink file " << &file_name[0];
  }
  if (!dlmalloc_config.hugepages_enabled) {
    // Increase the size of the file to the desired size. This seems not to be
    // needed for files that are backed by the huge page fs, see also
    // http://www.mail-archive.com/kvm-devel@lists.sourceforge.net/msg14737.html
    if (ftruncate(*fd, (off_t)size) != 0) {
      RAY_LOG(FATAL) << "failed to ftruncate file " << &file_name[0];
    }
  }

  // MAP_POPULATE can be used to pre-populate the page tables for this memory region
  // which avoids work when accessing the pages later. However it causes long pauses
  // when mmapping the files. Only supported on Linux.
  auto flags = MAP_SHARED;
  if (ray::core::RayConfig::instance().preallocate_plasma_memory()) {
    if (!MAP_POPULATE) {
      RAY_LOG(FATAL) << "MAP_POPULATE is not supported on this platform.";
    }
    RAY_LOG(INFO) << "Preallocating all plasma memory using MAP_POPULATE.";
    flags |= MAP_POPULATE;
  }

#ifdef __linux__
  // For fallback allocation, use fallocate to ensure follow up access to this
  // mmaped file doesn't cause SIGBUS. Only supported on Linux.
<<<<<<< HEAD
  if (allocated_once && ray::core::RayConfig::instance().plasma_unlimited()) {
=======
  if (allocated_once && dlmalloc_config.fallback_enabled) {
>>>>>>> c4744e34
    RAY_LOG(DEBUG) << "Preallocating fallback allocation using fallocate";
    int ret = fallocate(*fd, /*mode*/ 0, /*offset*/ 0, size);
    if (ret != 0) {
      if (ret == EOPNOTSUPP || ret == ENOSYS) {
        // in case that fallocate is not supported by current filesystem or kernel,
        // we continue to mmap
        RAY_LOG(DEBUG) << "fallocate is not supported: " << std::strerror(errno);
      } else {
        // otherwise we short circuit the allocation with OOM error.
        RAY_LOG(ERROR) << "Out of disk space with fallocate error: "
                       << std::strerror(errno);
        *pointer = MFAIL;
        return;
      }
    }
  }
#endif /* __linux__ */

  *pointer = mmap(NULL, size, PROT_READ | PROT_WRITE, flags, *fd, 0);
  if (*pointer == MAP_FAILED) {
    RAY_LOG(ERROR) << "mmap failed with error: " << std::strerror(errno);
    if (errno == ENOMEM && dlmalloc_config.hugepages_enabled) {
      RAY_LOG(ERROR)
          << "  (this probably means you have to increase /proc/sys/vm/nr_hugepages)";
    }
  } else if (!allocated_once) {
    initial_region_ptr = static_cast<char *>(*pointer);
    initial_region_size = size;
  }
}

#endif

void *fake_mmap(size_t size) {
  // In unlimited allocation mode, fail allocations done by PlasmaAllocator::Allocate()
  // after the initial allocation. Allow allocations done by
  // PlasmaAllocator::FallbackAllocate(), which sets mmap_threshold to zero prior to
  // calling dlmemalign().
<<<<<<< HEAD
  if (ray::core::RayConfig::instance().plasma_unlimited() && allocated_once &&
      mparams.mmap_threshold > 0) {
=======
  if (dlmalloc_config.fallback_enabled && allocated_once && mparams.mmap_threshold > 0) {
>>>>>>> c4744e34
    RAY_LOG(DEBUG) << "fake_mmap called once already, refusing to overcommit: " << size;
    return MFAIL;
  }

  // Add kMmapRegionsGap so that the returned pointer is deliberately not
  // page-aligned. This ensures that the segments of memory returned by
  // fake_mmap are never contiguous.
  size += kMmapRegionsGap;

  void *pointer;
  MEMFD_TYPE_NON_UNIQUE fd;
  create_and_mmap_buffer(size, &pointer, &fd);
  if (pointer == MFAIL) {
    return MFAIL;
  }
  allocated_once = true;

  // Increase dlmalloc's allocation granularity directly.
  mparams.granularity *= GRANULARITY_MULTIPLIER;

  MmapRecord &record = mmap_records[pointer];
  record.fd = {fd, next_mmap_unique_id++};
  record.size = size;

  // We lie to dlmalloc about where mapped memory actually lives.
  pointer = pointer_advance(pointer, kMmapRegionsGap);
  RAY_LOG(DEBUG) << pointer << " = fake_mmap(" << size << ")";
  return pointer;
}

int fake_munmap(void *addr, int64_t size) {
  addr = pointer_retreat(addr, kMmapRegionsGap);
  size += kMmapRegionsGap;

  auto entry = mmap_records.find(addr);

  if (entry == mmap_records.end() || entry->second.size != size) {
    // Reject requests to munmap that don't directly match previous
    // calls to mmap, to prevent dlmalloc from trimming.
    return -1;
  }
  RAY_LOG(INFO) << "fake_munmap(" << addr << ", " << size << ")";

  int r;
#ifdef _WIN32
  r = UnmapViewOfFile(addr) ? 0 : -1;
  if (r == 0) {
    CloseHandle(entry->second.fd.first);
  }
#else
  r = munmap(addr, size);
  if (r == 0) {
    close(entry->second.fd.first);
  }
#endif

  mmap_records.erase(entry);
  return r;
}

namespace internal {
void SetMallocGranularity(int value) { change_mparam(M_GRANULARITY, value); }

// Returns whether the given pointer is outside the initially allocated region.
bool IsOutsideInitialAllocation(void *p) {
  if (initial_region_ptr == nullptr) {
    return false;
  }
  return (p < initial_region_ptr) || (p >= (initial_region_ptr + initial_region_size));
}

void SetDLMallocConfig(const std::string &plasma_directory,
                       const std::string &fallback_directory, bool hugepage_enabled,
                       bool fallback_enabled) {
  dlmalloc_config.hugepages_enabled = hugepage_enabled;
  dlmalloc_config.directory = plasma_directory;
  dlmalloc_config.fallback_directory = fallback_directory;
  dlmalloc_config.fallback_enabled = fallback_enabled;
}
}  // namespace internal
}  // namespace plasma<|MERGE_RESOLUTION|>--- conflicted
+++ resolved
@@ -137,13 +137,8 @@
   // In never-OOM mode, fallback to allocating from the filesystem. Note that these
   // allocations will be run with dlmallopt(M_MMAP_THRESHOLD, 0) set by
   // plasma_allocator.cc.
-<<<<<<< HEAD
-  if (allocated_once && ray::core::RayConfig::instance().plasma_unlimited()) {
-    file_template = plasma_config->fallback_directory;
-=======
   if (allocated_once && dlmalloc_config.fallback_enabled) {
     file_template = dlmalloc_config.fallback_directory;
->>>>>>> c4744e34
   }
 
   file_template += "/plasmaXXXXXX";
@@ -182,11 +177,7 @@
 #ifdef __linux__
   // For fallback allocation, use fallocate to ensure follow up access to this
   // mmaped file doesn't cause SIGBUS. Only supported on Linux.
-<<<<<<< HEAD
-  if (allocated_once && ray::core::RayConfig::instance().plasma_unlimited()) {
-=======
   if (allocated_once && dlmalloc_config.fallback_enabled) {
->>>>>>> c4744e34
     RAY_LOG(DEBUG) << "Preallocating fallback allocation using fallocate";
     int ret = fallocate(*fd, /*mode*/ 0, /*offset*/ 0, size);
     if (ret != 0) {
@@ -225,12 +216,7 @@
   // after the initial allocation. Allow allocations done by
   // PlasmaAllocator::FallbackAllocate(), which sets mmap_threshold to zero prior to
   // calling dlmemalign().
-<<<<<<< HEAD
-  if (ray::core::RayConfig::instance().plasma_unlimited() && allocated_once &&
-      mparams.mmap_threshold > 0) {
-=======
   if (dlmalloc_config.fallback_enabled && allocated_once && mparams.mmap_threshold > 0) {
->>>>>>> c4744e34
     RAY_LOG(DEBUG) << "fake_mmap called once already, refusing to overcommit: " << size;
     return MFAIL;
   }
