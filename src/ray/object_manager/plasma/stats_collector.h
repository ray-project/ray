--- conflicted
+++ resolved
@@ -1,164 +1,83 @@
-<<<<<<< HEAD
-// Licensed to the Apache Software Foundation (ASF) under one
-// or more contributor license agreements.  See the NOTICE file
-// distributed with this work for additional information
-// regarding copyright ownership.  The ASF licenses this file
-// to you under the Apache License, Version 2.0 (the
-// "License"); you may not use this file except in compliance
-// with the License.  You may obtain a copy of the License at
-//
-//   http://www.apache.org/licenses/LICENSE-2.0
-//
-// Unless required by applicable law or agreed to in writing,
-// software distributed under the License is distributed on an
-// "AS IS" BASIS, WITHOUT WARRANTIES OR CONDITIONS OF ANY
-// KIND, either express or implied.  See the License for the
-// specific language governing permissions and limitations
-// under the License.
-
-#pragma once
-
-#include "ray/object_manager/plasma/common.h"
-
-namespace plasma {
-
-// ObjectStatsCollector subscribes to plasma store state changes
-// and calculate the store statistics.
-//
-// TODO(scv119): move other stats from PlasmaStore/ObjectStore/
-// ObjectLifeCycleManager into this class.
-class ObjectStatsCollector {
- public:
-  // Called after a new object is created.
-  void OnObjectCreated(const LocalObject &object);
-
-  // Called after an object is sealed.
-  void OnObjectSealed(const LocalObject &object);
-
-  // Called BEFORE an object is deleted.
-  void OnObjectDeleting(const LocalObject &object);
-
-  // Called after an object's ref count is bumped by 1.
-  void OnObjectRefIncreased(const LocalObject &object);
-
-  // Called after an object's ref count is decreased by 1.
-  void OnObjectRefDecreased(const LocalObject &object);
-
-  void GetDebugDump(std::stringstream &buffer) const;
-
-  int64_t GetNumBytesInUse() const;
-
-  int64_t GetNumBytesCreatedTotal() const;
-
-  int64_t GetNumBytesUnsealed() const;
-
-  int64_t GetNumObjectsUnsealed() const;
-
- private:
-  friend struct ObjectStatsCollectorTest;
-
-  int64_t num_objects_spillable_ = 0;
-  int64_t num_bytes_spillable_ = 0;
-  int64_t num_objects_unsealed_ = 0;
-  int64_t num_bytes_unsealed_ = 0;
-  int64_t num_objects_in_use_ = 0;
-  int64_t num_bytes_in_use_ = 0;
-  int64_t num_objects_evictable_ = 0;
-  int64_t num_bytes_evictable_ = 0;
-
-  int64_t num_objects_created_by_worker_ = 0;
-  int64_t num_bytes_created_by_worker_ = 0;
-  int64_t num_objects_restored_ = 0;
-  int64_t num_bytes_restored_ = 0;
-  int64_t num_objects_received_ = 0;
-  int64_t num_bytes_received_ = 0;
-  int64_t num_objects_errored_ = 0;
-  int64_t num_bytes_errored_ = 0;
-  int64_t num_bytes_created_total_ = 0;
-};
-
-=======
-// Licensed to the Apache Software Foundation (ASF) under one
-// or more contributor license agreements.  See the NOTICE file
-// distributed with this work for additional information
-// regarding copyright ownership.  The ASF licenses this file
-// to you under the Apache License, Version 2.0 (the
-// "License"); you may not use this file except in compliance
-// with the License.  You may obtain a copy of the License at
-//
-//   http://www.apache.org/licenses/LICENSE-2.0
-//
-// Unless required by applicable law or agreed to in writing,
-// software distributed under the License is distributed on an
-// "AS IS" BASIS, WITHOUT WARRANTIES OR CONDITIONS OF ANY
-// KIND, either express or implied.  See the License for the
-// specific language governing permissions and limitations
-// under the License.
-
-#pragma once
-
-#include "ray/object_manager/plasma/common.h"
-
-namespace plasma {
-
-// ObjectStatsCollector subscribes to plasma store state changes
-// and calculate the store statistics.
-//
-// TODO(scv119): move other stats from PlasmaStore/ObjectStore/
-// ObjectLifeCycleManager into this class.
-class ObjectStatsCollector {
- public:
-  // Called after a new object is created.
-  void OnObjectCreated(const LocalObject &object);
-
-  // Called after an object is sealed.
-  void OnObjectSealed(const LocalObject &object);
-
-  // Called BEFORE an object is deleted.
-  void OnObjectDeleting(const LocalObject &object);
-
-  // Called after an object's ref count is bumped by 1.
-  void OnObjectRefIncreased(const LocalObject &object);
-
-  // Called after an object's ref count is decreased by 1.
-  void OnObjectRefDecreased(const LocalObject &object);
-
-  /// Record the internal metrics.
-  void RecordMetrics() const;
-
-  /// Debug dump the stats.
-  void GetDebugDump(std::stringstream &buffer) const;
-
-  int64_t GetNumBytesInUse() const;
-
-  int64_t GetNumBytesCreatedTotal() const;
-
-  int64_t GetNumBytesUnsealed() const;
-
-  int64_t GetNumObjectsUnsealed() const;
-
- private:
-  friend struct ObjectStatsCollectorTest;
-
-  int64_t num_objects_spillable_ = 0;
-  int64_t num_bytes_spillable_ = 0;
-  int64_t num_objects_unsealed_ = 0;
-  int64_t num_bytes_unsealed_ = 0;
-  int64_t num_objects_in_use_ = 0;
-  int64_t num_bytes_in_use_ = 0;
-  int64_t num_objects_evictable_ = 0;
-  int64_t num_bytes_evictable_ = 0;
-
-  int64_t num_objects_created_by_worker_ = 0;
-  int64_t num_bytes_created_by_worker_ = 0;
-  int64_t num_objects_restored_ = 0;
-  int64_t num_bytes_restored_ = 0;
-  int64_t num_objects_received_ = 0;
-  int64_t num_bytes_received_ = 0;
-  int64_t num_objects_errored_ = 0;
-  int64_t num_bytes_errored_ = 0;
-  int64_t num_bytes_created_total_ = 0;
-};
-
->>>>>>> 19672688
+// Licensed to the Apache Software Foundation (ASF) under one
+// or more contributor license agreements.  See the NOTICE file
+// distributed with this work for additional information
+// regarding copyright ownership.  The ASF licenses this file
+// to you under the Apache License, Version 2.0 (the
+// "License"); you may not use this file except in compliance
+// with the License.  You may obtain a copy of the License at
+//
+//   http://www.apache.org/licenses/LICENSE-2.0
+//
+// Unless required by applicable law or agreed to in writing,
+// software distributed under the License is distributed on an
+// "AS IS" BASIS, WITHOUT WARRANTIES OR CONDITIONS OF ANY
+// KIND, either express or implied.  See the License for the
+// specific language governing permissions and limitations
+// under the License.
+
+#pragma once
+
+#include "ray/object_manager/plasma/common.h"
+
+namespace plasma {
+
+// ObjectStatsCollector subscribes to plasma store state changes
+// and calculate the store statistics.
+//
+// TODO(scv119): move other stats from PlasmaStore/ObjectStore/
+// ObjectLifeCycleManager into this class.
+class ObjectStatsCollector {
+ public:
+  // Called after a new object is created.
+  void OnObjectCreated(const LocalObject &object);
+
+  // Called after an object is sealed.
+  void OnObjectSealed(const LocalObject &object);
+
+  // Called BEFORE an object is deleted.
+  void OnObjectDeleting(const LocalObject &object);
+
+  // Called after an object's ref count is bumped by 1.
+  void OnObjectRefIncreased(const LocalObject &object);
+
+  // Called after an object's ref count is decreased by 1.
+  void OnObjectRefDecreased(const LocalObject &object);
+
+  /// Record the internal metrics.
+  void RecordMetrics() const;
+
+  /// Debug dump the stats.
+  void GetDebugDump(std::stringstream &buffer) const;
+
+  int64_t GetNumBytesInUse() const;
+
+  int64_t GetNumBytesCreatedTotal() const;
+
+  int64_t GetNumBytesUnsealed() const;
+
+  int64_t GetNumObjectsUnsealed() const;
+
+ private:
+  friend struct ObjectStatsCollectorTest;
+
+  int64_t num_objects_spillable_ = 0;
+  int64_t num_bytes_spillable_ = 0;
+  int64_t num_objects_unsealed_ = 0;
+  int64_t num_bytes_unsealed_ = 0;
+  int64_t num_objects_in_use_ = 0;
+  int64_t num_bytes_in_use_ = 0;
+  int64_t num_objects_evictable_ = 0;
+  int64_t num_bytes_evictable_ = 0;
+
+  int64_t num_objects_created_by_worker_ = 0;
+  int64_t num_bytes_created_by_worker_ = 0;
+  int64_t num_objects_restored_ = 0;
+  int64_t num_bytes_restored_ = 0;
+  int64_t num_objects_received_ = 0;
+  int64_t num_bytes_received_ = 0;
+  int64_t num_objects_errored_ = 0;
+  int64_t num_bytes_errored_ = 0;
+  int64_t num_bytes_created_total_ = 0;
+};
+
 }  // namespace plasma