// Copyright 2017 The Ray Authors.
//
// Licensed under the Apache License, Version 2.0 (the "License");
// you may not use this file except in compliance with the License.
// You may obtain a copy of the License at
//
//  http://www.apache.org/licenses/LICENSE-2.0
//
// Unless required by applicable law or agreed to in writing, software
// distributed under the License is distributed on an "AS IS" BASIS,
// WITHOUT WARRANTIES OR CONDITIONS OF ANY KIND, either express or implied.
// See the License for the specific language governing permissions and
// limitations under the License.

#include "ray/object_manager/plasma/get_request_queue.h"

#include <memory>
#include <vector>

namespace plasma {

GetRequest::GetRequest(instrumented_io_context &io_context,
                       const std::shared_ptr<ClientInterface> &client,
                       const std::vector<ObjectID> &object_ids,
                       int64_t num_unique_objects_to_wait_for)
<<<<<<< HEAD
    : client_(client),
      object_ids_(object_ids.begin(), object_ids.end()),
      objects_(object_ids.size()),
      num_unique_objects_to_wait_for_(num_unique_objects_to_wait_for),
      num_unique_objects_satisfied_(0),
      is_from_worker_(is_from_worker),
=======
    : client(client),
      object_ids(object_ids.begin(), object_ids.end()),
      objects(object_ids.size()),
      num_unique_objects_to_wait_for(num_unique_objects_to_wait_for),
      num_unique_objects_satisfied(0),
>>>>>>> 577ae284
      timer_(io_context) {}

void GetRequest::AsyncWait(
    int64_t timeout_ms,
    std::function<void(const boost::system::error_code &)> on_timeout) {
  RAY_CHECK(!is_removed_);
  // Set an expiry time relative to now.
  timer_.expires_from_now(std::chrono::milliseconds(timeout_ms));
  timer_.async_wait(on_timeout);
}

void GetRequest::CancelTimer() {
  RAY_CHECK(!is_removed_);
  timer_.cancel();
}

void GetRequest::MarkRemoved() {
  RAY_CHECK(!is_removed_);
  is_removed_ = true;
}

bool GetRequest::IsRemoved() const { return is_removed_; }

void GetRequestQueue::AddRequest(const std::shared_ptr<ClientInterface> &client,
                                 const std::vector<ObjectID> &object_ids,
                                 int64_t timeout_ms) {
  const absl::flat_hash_set<ObjectID> unique_ids(object_ids.begin(), object_ids.end());
  // Create a get request for this object.
  auto get_request =
      std::make_shared<GetRequest>(io_context_, client, object_ids, unique_ids.size());
  for (const auto &object_id : unique_ids) {
    // Check if this object is already present locally. If so, record that the object is
    // being used and mark it as accounted for.
    auto entry = object_lifecycle_mgr_.GetObject(object_id);
    if (entry != nullptr && entry->Sealed()) {
      // Update the get request to take into account the present object.
      auto *plasma_object = &get_request->objects_[object_id];
      entry->ToPlasmaObject(plasma_object, /* checksealed */ true);
      get_request->num_unique_objects_satisfied_ += 1;

      std::optional<MEMFD_TYPE> fallback_allocated_fd = std::nullopt;
      if (entry->GetAllocation().fallback_allocated_) {
        fallback_allocated_fd = entry->GetAllocation().fd_;
      }
      object_satisfied_callback_(object_id, fallback_allocated_fd, get_request);
    } else {
      // Add a placeholder plasma object to the get request to indicate that the
      // object is not present. This will be parsed by the client. We set the
      // data size to -1 to indicate that the object is not present.
      get_request->objects_[object_id].data_size = -1;
      // Add the get request to the relevant data structures.
      object_get_requests_[object_id].push_back(get_request);
    }
  }

  // If all of the objects are present already or if the timeout is 0, return to
  // the client.
  if (get_request->num_unique_objects_satisfied_ ==
          get_request->num_unique_objects_to_wait_for_ ||
      timeout_ms == 0) {
    OnGetRequestCompleted(get_request);
  } else if (timeout_ms != -1) {
    // Set a timer that will cause the get request to return to the client. Note
    // that a timeout of -1 is used to indicate that no timer should be set.
    get_request->AsyncWait(timeout_ms,
                           [this, get_request](const boost::system::error_code &ec) {
                             if (ec != boost::asio::error::operation_aborted) {
                               // Timer was not cancelled, take necessary action.
                               OnGetRequestCompleted(get_request);
                             }
                           });
  }
}

void GetRequestQueue::RemoveGetRequestsForClient(
    const std::shared_ptr<ClientInterface> &client) {
  /// TODO: Preventing duplicated can be optimized.
  absl::flat_hash_set<std::shared_ptr<GetRequest>> get_requests_to_remove;
  for (auto const &pair : object_get_requests_) {
    for (const auto &get_request : pair.second) {
      if (get_request->client_ == client) {
        get_requests_to_remove.insert(get_request);
      }
    }
  }

  // It shouldn't be possible for a given client to be in the middle of multiple get
  // requests.
  RAY_CHECK(get_requests_to_remove.size() <= 1);
  for (const auto &get_request : get_requests_to_remove) {
    RemoveGetRequest(get_request);
  }
}

void GetRequestQueue::RemoveGetRequest(const std::shared_ptr<GetRequest> &get_request) {
  // If the get request is already removed, do no-op. This can happen because the boost
  // timer is not atomic. See https://github.com/ray-project/ray/pull/15071 and
  // https://github.com/ray-project/ray/issues/18400
  if (get_request->IsRemoved()) {
    return;
  }

  // Remove the get request from each of the relevant object_get_requests hash
  // tables if it is present there. It should only be present there if the get
  // request timed out or if it was issued by a client that has disconnected.
  for (const auto &object_id : get_request->object_ids_) {
    auto object_request_iter = object_get_requests_.find(object_id);
    if (object_request_iter != object_get_requests_.end()) {
      auto &get_requests = object_request_iter->second;
      // Erase get_request from the vector.
      auto it = std::find(get_requests.begin(), get_requests.end(), get_request);
      if (it != get_requests.end()) {
        get_requests.erase(it);
        // If the vector is empty, remove the object ID from the map.
        if (get_requests.empty()) {
          object_get_requests_.erase(object_request_iter);
        }
      }
    }
  }
  // Remove the get request.
  get_request->CancelTimer();
  get_request->MarkRemoved();
}

void GetRequestQueue::MarkObjectSealed(const ObjectID &object_id) {
  auto it = object_get_requests_.find(object_id);
  // If there are no get requests involving this object, then return.
  if (it == object_get_requests_.end()) {
    return;
  }

  auto &get_requests = it->second;

  // After finishing the loop below, get_requests and it will have been
  // invalidated by the removal of object_id from object_get_requests_.
  size_t index = 0;
  size_t num_requests = get_requests.size();
  for (size_t i = 0; i < num_requests; ++i) {
    auto get_request = get_requests[index];
    auto entry = object_lifecycle_mgr_.GetObject(object_id);
    RAY_CHECK(entry != nullptr);
    auto *plasma_object = &get_request->objects_[object_id];
    entry->ToPlasmaObject(plasma_object, /* check sealed */ true);
    get_request->num_unique_objects_satisfied_ += 1;

    std::optional<MEMFD_TYPE> fallback_allocated_fd = std::nullopt;
    if (entry->GetAllocation().fallback_allocated_) {
      fallback_allocated_fd = entry->GetAllocation().fd_;
    }
    object_satisfied_callback_(object_id, fallback_allocated_fd, get_request);
    // If this get request is done, reply to the client.
    if (get_request->num_unique_objects_satisfied_ ==
        get_request->num_unique_objects_to_wait_for_) {
      OnGetRequestCompleted(get_request);
    } else {
      // The call to ReturnFromGet will remove the current element in the
      // array, so we only increment the counter in the else branch.
      index += 1;
    }
  }

  // No get requests should be waiting for this object anymore. The object ID
  // may have been removed from the object_get_requests_ by ReturnFromGet, but
  // if the get request has not returned yet, then remove the object ID from the
  // map here.
  it = object_get_requests_.find(object_id);
  if (it != object_get_requests_.end()) {
    object_get_requests_.erase(object_id);
  }
}

bool GetRequestQueue::IsGetRequestExist(const ObjectID &object_id) {
  return object_get_requests_.contains(object_id);
}

int64_t GetRequestQueue::GetRequestCount(const ObjectID &object_id) {
  return object_get_requests_[object_id].size();
}

void GetRequestQueue::OnGetRequestCompleted(
    const std::shared_ptr<GetRequest> &get_request) {
  all_objects_satisfied_callback_(get_request);
  RemoveGetRequest(get_request);
}
}  // namespace plasma<|MERGE_RESOLUTION|>--- conflicted
+++ resolved
@@ -23,20 +23,11 @@
                        const std::shared_ptr<ClientInterface> &client,
                        const std::vector<ObjectID> &object_ids,
                        int64_t num_unique_objects_to_wait_for)
-<<<<<<< HEAD
     : client_(client),
       object_ids_(object_ids.begin(), object_ids.end()),
       objects_(object_ids.size()),
       num_unique_objects_to_wait_for_(num_unique_objects_to_wait_for),
       num_unique_objects_satisfied_(0),
-      is_from_worker_(is_from_worker),
-=======
-    : client(client),
-      object_ids(object_ids.begin(), object_ids.end()),
-      objects(object_ids.size()),
-      num_unique_objects_to_wait_for(num_unique_objects_to_wait_for),
-      num_unique_objects_satisfied(0),
->>>>>>> 577ae284
       timer_(io_context) {}
 
 void GetRequest::AsyncWait(
