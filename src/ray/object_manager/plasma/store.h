--- conflicted
+++ resolved
@@ -201,13 +201,8 @@
     // created by the object manager.
     int64_t num_bytes_in_use =
         static_cast<int64_t>(num_bytes_in_use_ - num_bytes_unsealed_);
-<<<<<<< HEAD
     if (!ray::core::RayConfig::instance().plasma_unlimited()) {
-      RAY_CHECK(PlasmaAllocator::GetFootprintLimit() >= num_bytes_in_use);
-=======
-    if (!RayConfig::instance().plasma_unlimited()) {
       RAY_CHECK(allocator_.GetFootprintLimit() >= num_bytes_in_use);
->>>>>>> 550c8bf1
     }
     size_t available = 0;
     if (num_bytes_in_use < allocator_.GetFootprintLimit()) {
