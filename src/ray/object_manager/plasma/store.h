// Licensed to the Apache Software Foundation (ASF) under one
// or more contributor license agreements.  See the NOTICE file
// distributed with this work for additional information
// regarding copyright ownership.  The ASF licenses this file
// to you under the Apache License, Version 2.0 (the
// "License"); you may not use this file except in compliance
// with the License.  You may obtain a copy of the License at
//
//   http://www.apache.org/licenses/LICENSE-2.0
//
// Unless required by applicable law or agreed to in writing,
// software distributed under the License is distributed on an
// "AS IS" BASIS, WITHOUT WARRANTIES OR CONDITIONS OF ANY
// KIND, either express or implied.  See the License for the
// specific language governing permissions and limitations
// under the License.

#pragma once

#include <deque>
#include <memory>
#include <string>
#include <unordered_map>
#include <unordered_set>
#include <vector>

#include "absl/base/thread_annotations.h"
#include "absl/synchronization/mutex.h"
#include "ray/common/asio/instrumented_io_context.h"
#include "ray/common/file_system_monitor.h"
#include "ray/common/ray_config.h"
#include "ray/common/status.h"
#include "ray/object_manager/common.h"
#include "ray/object_manager/plasma/common.h"
#include "ray/object_manager/plasma/connection.h"
#include "ray/object_manager/plasma/create_request_queue.h"
#include "ray/object_manager/plasma/eviction_policy.h"
#include "ray/object_manager/plasma/get_request_queue.h"
#include "ray/object_manager/plasma/object_lifecycle_manager.h"
#include "ray/object_manager/plasma/object_store.h"
#include "ray/object_manager/plasma/plasma.h"
#include "ray/object_manager/plasma/plasma_allocator.h"
#include "ray/object_manager/plasma/protocol.h"

namespace plasma {

using ray::Status;

namespace flatbuf {
enum class PlasmaError;
}  // namespace flatbuf

using flatbuf::PlasmaError;

class PlasmaStore {
 public:
  PlasmaStore(instrumented_io_context &main_service,
              IAllocator &allocator,
              ray::FileSystemMonitor &fs_monitor,
              const std::string &socket_name,
              uint32_t delay_on_oom_ms,
              ray::SpillObjectsCallback spill_objects_callback,
              std::function<void()> object_store_full_callback,
              ray::AddObjectCallback add_object_callback,
              ray::DeleteObjectCallback delete_object_callback);

  ~PlasmaStore();

  /// Start this store.
  void Start();

  /// Stop this store.
  void Stop();

  /// Return true if the given object id has only one reference.
  /// Only one reference means there's only a raylet that pins the object
  /// so it is safe to spill the object.
  /// NOTE: Avoid using this method outside object spilling context (e.g., unless you
  /// absolutely know what's going on). This method won't work correctly if it is used
  /// before the object is pinned by raylet for the first time.
  bool IsObjectSpillable(const ObjectID &object_id) ABSL_LOCKS_EXCLUDED(mutex_);

  /// Return the plasma object bytes that are consumed by core workers.
  int64_t GetConsumedBytes();

  /// Return the number of plasma objects that have been created.
  int64_t GetCumulativeCreatedObjects() const {
    absl::MutexLock lock(&mutex_);
    return object_lifecycle_mgr_.GetNumObjectsCreatedTotal();
  }

  /// Return the plasma object bytes that have been created.
  int64_t GetCumulativeCreatedBytes() const {
    absl::MutexLock lock(&mutex_);
    return object_lifecycle_mgr_.GetNumBytesCreatedTotal();
  }

  /// Get the available memory for new objects to be created. This includes
  /// memory that is currently being used for created but unsealed objects.
  size_t GetAvailableMemory() const ABSL_LOCKS_EXCLUDED(mutex_) {
    absl::MutexLock lock(&mutex_);
    RAY_CHECK((object_lifecycle_mgr_.GetNumBytesUnsealed() > 0 &&
               object_lifecycle_mgr_.GetNumObjectsUnsealed() > 0) ||
              (object_lifecycle_mgr_.GetNumBytesUnsealed() == 0 &&
               object_lifecycle_mgr_.GetNumObjectsUnsealed() == 0))
        << "Tracking for available memory in the plasma store has gone out of sync. "
           "Please file a GitHub issue.";
    RAY_CHECK(object_lifecycle_mgr_.GetNumBytesInUse() >=
              object_lifecycle_mgr_.GetNumBytesUnsealed());
    // We do not count unsealed objects as in use because these may have been
    // created by the object manager.
    int64_t num_bytes_in_use = object_lifecycle_mgr_.GetNumBytesInUse() -
                               object_lifecycle_mgr_.GetNumBytesUnsealed();
    size_t available = 0;
    if (num_bytes_in_use < allocator_.GetFootprintLimit()) {
      available = allocator_.GetFootprintLimit() - num_bytes_in_use;
    }
    return available;
  }

 private:
  /// Create a new object. The client must do a call to release_object to tell
  /// the store when it is done with the object.
  ///
  /// \param object_info Ray object info.
  /// \param client The client that created the object.
  /// \param fallback_allocator Whether to allow falling back to the fs allocator
  /// \param result The object that has been created.
  /// \return One of the following error codes:
  ///  - PlasmaError::OK, if the object was created successfully.
  ///  - PlasmaError::ObjectExists, if an object with this ID is already
  ///    present in the store. In this case, the client should not call
  ///    plasma_release.
  ///  - PlasmaError::OutOfMemory, if the store is out of memory and
  ///    cannot create the object. In this case, the client should not call
  ///    plasma_release.
  PlasmaError CreateObject(const ray::ObjectInfo &object_info,
                           plasma::flatbuf::ObjectSource source,
                           const std::shared_ptr<Client> &client,
                           bool fallback_allocator,
                           PlasmaObject *result) ABSL_EXCLUSIVE_LOCKS_REQUIRED(mutex_);

  /// Abort a created but unsealed object. If the client is not the
  /// creator, then the abort will fail.
  ///
  /// \param object_id Object ID of the object to be aborted.
  /// \param client The client who created the object. If this does not
  ///   match the creator of the object, then the abort will fail.
  /// \return 1 if the abort succeeds, else 0.
  int AbortObject(const ObjectID &object_id, const std::shared_ptr<Client> &client)
      ABSL_EXCLUSIVE_LOCKS_REQUIRED(mutex_);

  /// Delete a specific object by object_id that have been created in the hash table.
  ///
  /// \param object_id Object ID of the object to be deleted.
  /// \return One of the following error codes:
  ///  - PlasmaError::OK, if the object was delete successfully.
  ///  - PlasmaError::ObjectNonexistent, if ths object isn't existed.
  ///  - PlasmaError::ObjectInUse, if the object is in use.
  PlasmaError DeleteObject(ObjectID &object_id) ABSL_EXCLUSIVE_LOCKS_REQUIRED(mutex_);

  /// Process a get request from a client. This method assumes that we will
  /// eventually have these objects sealed. If one of the objects has not yet
  /// been sealed, the client that requested the object will be notified when it
  /// is sealed.
  ///
  /// For each object, the client must do a call to release_object to tell the
  /// store when it is done with the object.
  ///
  /// \param client The client making this request.
  /// \param object_ids Object IDs of the objects to be gotten.
  /// \param timeout_ms The timeout for the get request in milliseconds.
  void ProcessGetRequest(const std::shared_ptr<Client> &client,
                         const std::vector<ObjectID> &object_ids,
                         int64_t timeout_ms,
                         bool is_from_worker) ABSL_EXCLUSIVE_LOCKS_REQUIRED(mutex_);

  /// Process queued requests to create an object.
  void ProcessCreateRequests() ABSL_EXCLUSIVE_LOCKS_REQUIRED(mutex_);

  /// Seal a vector of objects. The objects are now immutable and can be accessed with
  /// get.
  ///
  /// \param object_ids The vector of Object IDs of the objects to be sealed.
  void SealObjects(const std::vector<ObjectID> &object_ids)
      ABSL_EXCLUSIVE_LOCKS_REQUIRED(mutex_);

  /// Record the fact that a particular client is no longer using an object.
  /// This function is idempotent thus can be called multiple times.
  ///
  /// \param object_id The object ID of the object that is being released.
  /// \param client The client making this request.
  /// \return bool The client should unmap the mmap section for this object.
  bool ReleaseObject(const ObjectID &object_id, const std::shared_ptr<Client> &client)
      ABSL_EXCLUSIVE_LOCKS_REQUIRED(mutex_);

  /// Connect a new client to the PlasmaStore.
  ///
  /// \param error The error code from the acceptor.
  void ConnectClient(const boost::system::error_code &error)
      ABSL_EXCLUSIVE_LOCKS_REQUIRED(mutex_);

  /// Disconnect a client from the PlasmaStore.
  ///
  /// \param client The client that is disconnected.
  void DisconnectClient(const std::shared_ptr<Client> &client)
      ABSL_EXCLUSIVE_LOCKS_REQUIRED(mutex_);

  /// Handle an unexpected connection error from the client.
  /// The client will be disconnected and no more messages will be processed.
  ///
  /// \param client The client whose connection the error occurred on.
  /// \param error The error details.
<<<<<<< HEAD
  void HandleClientConnectionError(const std::shared_ptr<Client> &client,
=======
  void HandleClientConnectionError(std::shared_ptr<Client> client,
>>>>>>> 7a633f7c
                                   const boost::system::error_code &error)
      ABSL_LOCKS_EXCLUDED(mutex_);

  /// Process a message from the client.
  ///
  /// \param client The client that the message is from.
  /// \param type The message type.
  /// \param message The message data.
<<<<<<< HEAD
  Status ProcessClientMessage(const std::shared_ptr<Client> &client,
=======
  Status ProcessClientMessage(std::shared_ptr<Client> client,
>>>>>>> 7a633f7c
                              plasma::flatbuf::MessageType type,
                              const std::vector<uint8_t> &message)
      ABSL_LOCKS_EXCLUDED(mutex_);

  PlasmaError HandleCreateObjectRequest(const std::shared_ptr<Client> &client,
                                        const std::vector<uint8_t> &message,
                                        bool fallback_allocator,
                                        PlasmaObject *object)
      ABSL_EXCLUSIVE_LOCKS_REQUIRED(mutex_);

  void ReplyToCreateClient(const std::shared_ptr<Client> &client,
                           const ObjectID &object_id,
                           uint64_t req_id) ABSL_EXCLUSIVE_LOCKS_REQUIRED(mutex_);

  void AddToClientObjectIds(const ObjectID &object_id,
                            std::optional<MEMFD_TYPE> fallback_allocated_fd,
                            const std::shared_ptr<ClientInterface> &client)
      ABSL_EXCLUSIVE_LOCKS_REQUIRED(mutex_);

  void ReturnFromGet(const std::shared_ptr<GetRequest> &get_request);

  // Returns: the client should unmap the mmap section for this object.
  bool RemoveFromClientObjectIds(const ObjectID &object_id,
                                 const std::shared_ptr<Client> &client)
      ABSL_EXCLUSIVE_LOCKS_REQUIRED(mutex_);

  // Start listening for clients.
  void DoAccept();

  void PrintAndRecordDebugDump() const ABSL_LOCKS_EXCLUDED(mutex_);

  std::string GetDebugDump() const ABSL_EXCLUSIVE_LOCKS_REQUIRED(mutex_);

 private:
  friend class GetRequestQueue;

  void ScheduleRecordMetrics() const ABSL_LOCKS_EXCLUDED(mutex_);

  // A reference to the asio io context.
  instrumented_io_context &io_context_;
  /// The name of the socket this object store listens on.
  std::string socket_name_;
  /// An acceptor for new clients.
  boost::asio::basic_socket_acceptor<ray::local_stream_protocol> acceptor_;
  /// The socket to listen on for new clients.
  ray::local_stream_socket socket_;

  /// This mutex is used in order to make plasma store threas-safe with raylet.
  /// Raylet's local_object_manager needs to ping access plasma store's method in order to
  /// figure out the correct view of the object store. recursive_mutex is used to avoid
  /// deadlock while we keep the simplest possible change. NOTE(sang): Avoid adding more
  /// interface that node manager or object manager can access the plasma store with this
  /// mutex if it is not absolutely necessary.
  mutable absl::Mutex mutex_;

  /// The allocator that allocates mmaped memory.
  IAllocator &allocator_ ABSL_GUARDED_BY(mutex_);

  /// Monitor the disk utilization.
  ray::FileSystemMonitor &fs_monitor_;

  /// A callback to asynchronously notify that an object is sealed.
  /// NOTE: This function should guarantee the thread-safety because the callback is
  /// shared with the main raylet thread.
  const ray::AddObjectCallback add_object_callback_;

  /// A callback to asynchronously notify that an object is deleted.
  /// NOTE: This function should guarantee the thread-safety because the callback is
  /// shared with the main raylet thread.
  const ray::DeleteObjectCallback delete_object_callback_;

  ObjectLifecycleManager object_lifecycle_mgr_ ABSL_GUARDED_BY(mutex_);

  /// The amount of time to wait before retrying a creation request after an
  /// OOM error.
  const uint32_t delay_on_oom_ms_;

  /// A timer that is set when the first request in the queue is not
  /// serviceable because there is not enough memory. The request will be
  /// retried when this timer expires.
  std::shared_ptr<boost::asio::deadline_timer> create_timer_ ABSL_GUARDED_BY(mutex_);

  /// Timer for printing debug information.
  mutable std::shared_ptr<boost::asio::deadline_timer> stats_timer_
      ABSL_GUARDED_BY(mutex_);

  /// Timer for recording object store metrics.
  mutable std::shared_ptr<boost::asio::deadline_timer> metric_timer_
      ABSL_GUARDED_BY(mutex_);

  /// Queue of object creation requests.
  CreateRequestQueue create_request_queue_ ABSL_GUARDED_BY(mutex_);

  /// Total plasma object bytes that are consumed by core workers.
  std::atomic<int64_t> total_consumed_bytes_;

  /// Whether we have dumped debug information on OOM yet. This limits dump
  /// (which can be expensive) to once per OOM event.
  bool dumped_on_oom_ ABSL_GUARDED_BY(mutex_) = false;

  GetRequestQueue get_request_queue_ ABSL_GUARDED_BY(mutex_);
};

}  // namespace plasma<|MERGE_RESOLUTION|>--- conflicted
+++ resolved
@@ -211,11 +211,7 @@
   ///
   /// \param client The client whose connection the error occurred on.
   /// \param error The error details.
-<<<<<<< HEAD
-  void HandleClientConnectionError(const std::shared_ptr<Client> &client,
-=======
   void HandleClientConnectionError(std::shared_ptr<Client> client,
->>>>>>> 7a633f7c
                                    const boost::system::error_code &error)
       ABSL_LOCKS_EXCLUDED(mutex_);
 
@@ -224,11 +220,7 @@
   /// \param client The client that the message is from.
   /// \param type The message type.
   /// \param message The message data.
-<<<<<<< HEAD
-  Status ProcessClientMessage(const std::shared_ptr<Client> &client,
-=======
   Status ProcessClientMessage(std::shared_ptr<Client> client,
->>>>>>> 7a633f7c
                               plasma::flatbuf::MessageType type,
                               const std::vector<uint8_t> &message)
       ABSL_LOCKS_EXCLUDED(mutex_);
