#include "ray/object_manager/plasma/connection.h"

#ifndef _WIN32
#include "ray/object_manager/plasma/fling.h"
#endif
#include "ray/object_manager/plasma/plasma_generated.h"
#include "ray/object_manager/plasma/protocol.h"
#include "ray/util/logging.h"

namespace plasma {

using ray::Status;

std::ostream &operator<<(std::ostream &os, const std::shared_ptr<Client> &client) {
  os << std::to_string(client->GetNativeHandle());
  return os;
}

std::ostream &operator<<(std::ostream &os, const std::shared_ptr<StoreConn> &store_conn) {
  os << std::to_string(store_conn->GetNativeHandle());
  return os;
}

namespace {

const std::vector<std::string> GenerateEnumNames(const char *const *enum_names_ptr,
                                                 int start_index,
                                                 int end_index) {
  std::vector<std::string> enum_names;
  for (int i = 0; i < start_index; ++i) {
    enum_names.push_back("EmptyMessageType");
  }
  size_t i = 0;
  while (true) {
    const char *name = enum_names_ptr[i];
    if (name == nullptr) {
      break;
    }
    enum_names.push_back(name);
    i++;
  }
  RAY_CHECK(static_cast<size_t>(end_index) == enum_names.size() - 1)
      << "Message Type mismatch!";
  return enum_names;
}

static const std::vector<std::string> object_store_message_enum =
    GenerateEnumNames(flatbuf::EnumNamesMessageType(),
                      static_cast<int>(MessageType::MIN),
                      static_cast<int>(MessageType::MAX));
}  // namespace

<<<<<<< HEAD
Client::Client(const ray::MessageHandler &message_handler,
               const ray::ConnectionErrorHandler &connection_error_handler,
=======
Client::Client(PrivateTag,
               ray::MessageHandler &message_handler,
>>>>>>> e4a448f8
               ray::local_stream_socket &&socket)
    : ray::ClientConnection(message_handler,
                            connection_error_handler,
                            std::move(socket),
                            "worker",
                            object_store_message_enum) {}

std::shared_ptr<Client> Client::Create(
    const PlasmaStoreMessageHandler &message_handler,
    const PlasmaStoreConnectionErrorHandler &connection_error_handler,
    ray::local_stream_socket &&socket) {
  ray::MessageHandler ray_message_handler =
      [message_handler](std::shared_ptr<ray::ClientConnection> client,
                        int64_t message_type,
                        const std::vector<uint8_t> &message) {
        Status s = message_handler(
            std::static_pointer_cast<Client>(client->shared_ClientConnection_from_this()),
            (MessageType)message_type,
            message);
        if (!s.ok()) {
          if (!s.IsDisconnected()) {
            RAY_LOG(ERROR) << "Fail to process client message. " << s.ToString();
          }
          client->Close();
        } else {
          client->ProcessMessages();
        }
      };

<<<<<<< HEAD
  ray::ConnectionErrorHandler ray_connection_error_handler =
      [connection_error_handler](std::shared_ptr<ray::ClientConnection> client,
                                 const boost::system::error_code &error) {
        connection_error_handler(
            std::static_pointer_cast<Client>(client->shared_ClientConnection_from_this()),
            error);
      };

  // C++ limitation: std::make_shared cannot be used because std::shared_ptr cannot invoke
  // private constructors.
  std::shared_ptr<Client> self(
      new Client(ray_message_handler, ray_connection_error_handler, std::move(socket)));
=======
  auto self =
      std::make_shared<Client>(PrivateTag{}, ray_message_handler, std::move(socket));
>>>>>>> e4a448f8
  // Let our manager process our new connection.
  self->ProcessMessages();
  return self;
}

Status Client::SendFd(MEMFD_TYPE fd) {
  // Only send the file descriptor if it hasn't been sent (see analogous
  // logic in GetStoreFd in client.cc).
  if (used_fds_.find(fd) == used_fds_.end()) {
#ifdef _WIN32
    DWORD target_pid;
    RAY_RETURN_NOT_OK(ReadBuffer({boost::asio::buffer(&target_pid, sizeof(target_pid))}));
    if (!target_pid) {
      return Status::Invalid("Received invalid PID");
    }
    /* This is a regular handle... fit it into the same struct */
    HANDLE target_process = OpenProcess(PROCESS_DUP_HANDLE, FALSE, target_pid);
    if (!target_process) {
      return Status::Invalid("Cannot open PID = " + std::to_string(target_pid));
    }
    HANDLE target_handle = NULL;
    bool success = DuplicateHandle(GetCurrentProcess(),
                                   fd.first,
                                   target_process,
                                   &target_handle,
                                   0,
                                   TRUE,
                                   DUPLICATE_SAME_ACCESS);
    if (!success) {
      // TODO(suquark): Define better error type.
      return Status::IOError("Fail to duplicate handle to PID = " +
                             std::to_string(target_pid));
    }
    Status s = WriteBuffer({boost::asio::buffer(&target_handle, sizeof(target_handle))});
    if (!s.ok()) {
      /* we failed to send the handle, and it needs cleaning up! */
      HANDLE duplicated_back = NULL;
      if (DuplicateHandle(target_process,
                          fd.first,
                          GetCurrentProcess(),
                          &duplicated_back,
                          0,
                          FALSE,
                          DUPLICATE_CLOSE_SOURCE)) {
        CloseHandle(duplicated_back);
      }
      CloseHandle(target_process);
      return s;
    }
    CloseHandle(target_process);
#else
    auto ec = send_fd(GetNativeHandle(), fd.first);
    if (ec <= 0) {
      if (ec == 0) {
        return Status::IOError("Encountered unexpected EOF");
      } else {
        return Status::IOError("Unknown I/O Error");
      }
    }
#endif
    used_fds_.insert(fd);  // Succeed, record the fd.
  }
  return Status::OK();
}

StoreConn::StoreConn(ray::local_stream_socket &&socket)
    : ray::ServerConnection(std::move(socket)) {}

Status StoreConn::RecvFd(MEMFD_TYPE_NON_UNIQUE *fd) {
#ifdef _WIN32
  DWORD pid = GetCurrentProcessId();
  Status s = WriteBuffer({boost::asio::buffer(&pid, sizeof(pid))});
  if (!s.ok()) {
    return Status::IOError("Failed to send PID.");
  }
  s = ReadBuffer({boost::asio::buffer(fd, sizeof(*fd))});
  if (!s.ok()) {
    return Status::IOError("Failed to receive the handle.");
  }
#else
  *fd = recv_fd(GetNativeHandle());
  if (*fd < 0) {
    return Status::IOError("Failed to receive the fd.");
  }
#endif
  return Status::OK();
}

}  // namespace plasma<|MERGE_RESOLUTION|>--- conflicted
+++ resolved
@@ -50,13 +50,9 @@
                       static_cast<int>(MessageType::MAX));
 }  // namespace
 
-<<<<<<< HEAD
-Client::Client(const ray::MessageHandler &message_handler,
+Client::Client(PrivateTag,
+               const ray::MessageHandler &message_handler,
                const ray::ConnectionErrorHandler &connection_error_handler,
-=======
-Client::Client(PrivateTag,
-               ray::MessageHandler &message_handler,
->>>>>>> e4a448f8
                ray::local_stream_socket &&socket)
     : ray::ClientConnection(message_handler,
                             connection_error_handler,
@@ -86,7 +82,6 @@
         }
       };
 
-<<<<<<< HEAD
   ray::ConnectionErrorHandler ray_connection_error_handler =
       [connection_error_handler](std::shared_ptr<ray::ClientConnection> client,
                                  const boost::system::error_code &error) {
@@ -95,14 +90,9 @@
             error);
       };
 
-  // C++ limitation: std::make_shared cannot be used because std::shared_ptr cannot invoke
-  // private constructors.
-  std::shared_ptr<Client> self(
-      new Client(ray_message_handler, ray_connection_error_handler, std::move(socket)));
-=======
   auto self =
       std::make_shared<Client>(PrivateTag{}, ray_message_handler, std::move(socket));
->>>>>>> e4a448f8
+
   // Let our manager process our new connection.
   self->ProcessMessages();
   return self;
