--- conflicted
+++ resolved
@@ -1,414 +1,208 @@
-<<<<<<< HEAD
-// Licensed to the Apache Software Foundation (ASF) under one
-// or more contributor license agreements.  See the NOTICE file
-// distributed with this work for additional information
-// regarding copyright ownership.  The ASF licenses this file
-// to you under the Apache License, Version 2.0 (the
-// "License"); you may not use this file except in compliance
-// with the License.  You may obtain a copy of the License at
-//
-//   http://www.apache.org/licenses/LICENSE-2.0
-//
-// Unless required by applicable law or agreed to in writing,
-// software distributed under the License is distributed on an
-// "AS IS" BASIS, WITHOUT WARRANTIES OR CONDITIONS OF ANY
-// KIND, either express or implied.  See the License for the
-// specific language governing permissions and limitations
-// under the License.
-
-#include "ray/object_manager/plasma/stats_collector.h"
-
-#include "ray/stats/metric_defs.h"
-
-namespace plasma {
-
-void ObjectStatsCollector::OnObjectCreated(const LocalObject &obj) {
-  const auto kObjectSize = obj.GetObjectInfo().GetObjectSize();
-  const auto kSource = obj.GetSource();
-
-  num_bytes_created_total_ += kObjectSize;
-
-  if (kSource == plasma::flatbuf::ObjectSource::CreatedByWorker) {
-    num_objects_created_by_worker_++;
-    num_bytes_created_by_worker_ += kObjectSize;
-  } else if (kSource == plasma::flatbuf::ObjectSource::RestoredFromStorage) {
-    num_objects_restored_++;
-    num_bytes_restored_ += kObjectSize;
-  } else if (kSource == plasma::flatbuf::ObjectSource::ReceivedFromRemoteRaylet) {
-    num_objects_received_++;
-    num_bytes_received_ += kObjectSize;
-  } else if (kSource == plasma::flatbuf::ObjectSource::ErrorStoredByRaylet) {
-    num_objects_errored_++;
-    num_bytes_errored_ += kObjectSize;
-  }
-
-  RAY_CHECK(!obj.Sealed());
-  num_objects_unsealed_++;
-  num_bytes_unsealed_ += kObjectSize;
-}
-
-void ObjectStatsCollector::OnObjectSealed(const LocalObject &obj) {
-  RAY_CHECK(obj.Sealed());
-  const auto kObjectSize = obj.GetObjectInfo().GetObjectSize();
-
-  num_objects_unsealed_--;
-  num_bytes_unsealed_ -= kObjectSize;
-
-  if (obj.GetRefCount() == 1) {
-    if (obj.GetSource() == plasma::flatbuf::ObjectSource::CreatedByWorker) {
-      num_objects_spillable_++;
-      num_bytes_spillable_ += kObjectSize;
-    }
-  }
-
-  // though this won't happen in practice but add it here for completeness.
-  if (obj.GetRefCount() == 0) {
-    num_objects_evictable_++;
-    num_bytes_evictable_ += kObjectSize;
-  }
-}
-
-void ObjectStatsCollector::OnObjectDeleting(const LocalObject &obj) {
-  const auto kObjectSize = obj.GetObjectInfo().GetObjectSize();
-  const auto kSource = obj.GetSource();
-
-  if (kSource == plasma::flatbuf::ObjectSource::CreatedByWorker) {
-    num_objects_created_by_worker_--;
-    num_bytes_created_by_worker_ -= kObjectSize;
-  } else if (kSource == plasma::flatbuf::ObjectSource::RestoredFromStorage) {
-    num_objects_restored_--;
-    num_bytes_restored_ -= kObjectSize;
-  } else if (kSource == plasma::flatbuf::ObjectSource::ReceivedFromRemoteRaylet) {
-    num_objects_received_--;
-    num_bytes_received_ -= kObjectSize;
-  } else if (kSource == plasma::flatbuf::ObjectSource::ErrorStoredByRaylet) {
-    num_objects_errored_--;
-    num_bytes_errored_ -= kObjectSize;
-  }
-
-  if (obj.GetRefCount() > 0) {
-    num_objects_in_use_--;
-    num_bytes_in_use_ -= kObjectSize;
-  }
-
-  if (!obj.Sealed()) {
-    num_objects_unsealed_--;
-    num_bytes_unsealed_ -= kObjectSize;
-    return;
-  }
-
-  // obj sealed
-  if (obj.GetRefCount() == 1 &&
-      kSource == plasma::flatbuf::ObjectSource::CreatedByWorker) {
-    num_objects_spillable_--;
-    num_bytes_spillable_ -= kObjectSize;
-  }
-
-  if (obj.GetRefCount() == 0) {
-    num_objects_evictable_--;
-    num_bytes_evictable_ -= kObjectSize;
-  }
-}
-
-void ObjectStatsCollector::OnObjectRefIncreased(const LocalObject &obj) {
-  const auto kObjectSize = obj.GetObjectInfo().GetObjectSize();
-  const auto kSource = obj.GetSource();
-  const bool kSealed = obj.Sealed();
-
-  // object ref count bump from 0 to 1
-  if (obj.GetRefCount() == 1) {
-    num_objects_in_use_++;
-    num_bytes_in_use_ += kObjectSize;
-
-    if (kSource == plasma::flatbuf::ObjectSource::CreatedByWorker && kSealed) {
-      num_objects_spillable_++;
-      num_bytes_spillable_ += kObjectSize;
-    }
-
-    if (kSealed) {
-      num_objects_evictable_--;
-      num_bytes_evictable_ -= kObjectSize;
-    }
-  }
-
-  // object ref count bump from 1 to 2
-  if (obj.GetRefCount() == 2 &&
-      kSource == plasma::flatbuf::ObjectSource::CreatedByWorker && kSealed) {
-    num_objects_spillable_--;
-    num_bytes_spillable_ -= kObjectSize;
-  }
-}
-
-void ObjectStatsCollector::OnObjectRefDecreased(const LocalObject &obj) {
-  const auto kObjectSize = obj.GetObjectInfo().GetObjectSize();
-  const auto kSource = obj.GetSource();
-  const bool kSealed = obj.Sealed();
-
-  // object ref count decrease from 2 to 1
-  if (obj.GetRefCount() == 1) {
-    if (kSource == plasma::flatbuf::ObjectSource::CreatedByWorker && kSealed) {
-      num_objects_spillable_++;
-      num_bytes_spillable_ += kObjectSize;
-    }
-  }
-
-  // object ref count decrease from 1 to 0
-  if (obj.GetRefCount() == 0) {
-    num_objects_in_use_--;
-    num_bytes_in_use_ -= kObjectSize;
-
-    if (kSource == plasma::flatbuf::ObjectSource::CreatedByWorker && kSealed) {
-      num_objects_spillable_--;
-      num_bytes_spillable_ -= kObjectSize;
-    }
-
-    if (kSealed) {
-      num_objects_evictable_++;
-      num_bytes_evictable_ += kObjectSize;
-    }
-  }
-}
-
-void ObjectStatsCollector::GetDebugDump(std::stringstream &buffer) const {
-  buffer << "- objects spillable: " << num_objects_spillable_ << "\n";
-  buffer << "- bytes spillable: " << num_bytes_spillable_ << "\n";
-  buffer << "- objects unsealed: " << num_objects_unsealed_ << "\n";
-  buffer << "- bytes unsealed: " << num_bytes_unsealed_ << "\n";
-  buffer << "- objects in use: " << num_objects_in_use_ << "\n";
-  buffer << "- bytes in use: " << num_bytes_in_use_ << "\n";
-  buffer << "- objects evictable: " << num_objects_evictable_ << "\n";
-  buffer << "- bytes evictable: " << num_bytes_evictable_ << "\n";
-  buffer << "\n";
-
-  buffer << "- objects created by worker: " << num_objects_created_by_worker_ << "\n";
-  buffer << "- bytes created by worker: " << num_bytes_created_by_worker_ << "\n";
-  buffer << "- objects restored: " << num_objects_restored_ << "\n";
-  buffer << "- bytes restored: " << num_bytes_restored_ << "\n";
-  buffer << "- objects received: " << num_objects_received_ << "\n";
-  buffer << "- bytes received: " << num_bytes_received_ << "\n";
-  buffer << "- objects errored: " << num_objects_errored_ << "\n";
-  buffer << "- bytes errored: " << num_bytes_errored_ << "\n";
-}
-
-int64_t ObjectStatsCollector::GetNumBytesInUse() const { return num_bytes_in_use_; }
-
-int64_t ObjectStatsCollector::GetNumBytesCreatedTotal() const {
-  return num_bytes_created_total_;
-}
-
-int64_t ObjectStatsCollector::GetNumBytesUnsealed() const { return num_bytes_unsealed_; }
-
-int64_t ObjectStatsCollector::GetNumObjectsUnsealed() const {
-  return num_objects_unsealed_;
-}
-
-=======
-// Licensed to the Apache Software Foundation (ASF) under one
-// or more contributor license agreements.  See the NOTICE file
-// distributed with this work for additional information
-// regarding copyright ownership.  The ASF licenses this file
-// to you under the Apache License, Version 2.0 (the
-// "License"); you may not use this file except in compliance
-// with the License.  You may obtain a copy of the License at
-//
-//   http://www.apache.org/licenses/LICENSE-2.0
-//
-// Unless required by applicable law or agreed to in writing,
-// software distributed under the License is distributed on an
-// "AS IS" BASIS, WITHOUT WARRANTIES OR CONDITIONS OF ANY
-// KIND, either express or implied.  See the License for the
-// specific language governing permissions and limitations
-// under the License.
-
-#include "ray/object_manager/plasma/stats_collector.h"
-
-#include "ray/stats/metric_defs.h"
-
-namespace plasma {
-
-void ObjectStatsCollector::OnObjectCreated(const LocalObject &obj) {
-  const auto kObjectSize = obj.GetObjectInfo().GetObjectSize();
-  const auto kSource = obj.GetSource();
-
-  num_bytes_created_total_ += kObjectSize;
-
-  if (kSource == plasma::flatbuf::ObjectSource::CreatedByWorker) {
-    num_objects_created_by_worker_++;
-    num_bytes_created_by_worker_ += kObjectSize;
-  } else if (kSource == plasma::flatbuf::ObjectSource::RestoredFromStorage) {
-    num_objects_restored_++;
-    num_bytes_restored_ += kObjectSize;
-  } else if (kSource == plasma::flatbuf::ObjectSource::ReceivedFromRemoteRaylet) {
-    num_objects_received_++;
-    num_bytes_received_ += kObjectSize;
-  } else if (kSource == plasma::flatbuf::ObjectSource::ErrorStoredByRaylet) {
-    num_objects_errored_++;
-    num_bytes_errored_ += kObjectSize;
-  }
-
-  RAY_CHECK(!obj.Sealed());
-  num_objects_unsealed_++;
-  num_bytes_unsealed_ += kObjectSize;
-}
-
-void ObjectStatsCollector::OnObjectSealed(const LocalObject &obj) {
-  RAY_CHECK(obj.Sealed());
-  const auto kObjectSize = obj.GetObjectInfo().GetObjectSize();
-
-  num_objects_unsealed_--;
-  num_bytes_unsealed_ -= kObjectSize;
-
-  if (obj.GetRefCount() == 1) {
-    if (obj.GetSource() == plasma::flatbuf::ObjectSource::CreatedByWorker) {
-      num_objects_spillable_++;
-      num_bytes_spillable_ += kObjectSize;
-    }
-  }
-
-  // though this won't happen in practice but add it here for completeness.
-  if (obj.GetRefCount() == 0) {
-    num_objects_evictable_++;
-    num_bytes_evictable_ += kObjectSize;
-  }
-}
-
-void ObjectStatsCollector::OnObjectDeleting(const LocalObject &obj) {
-  const auto kObjectSize = obj.GetObjectInfo().GetObjectSize();
-  const auto kSource = obj.GetSource();
-
-  if (kSource == plasma::flatbuf::ObjectSource::CreatedByWorker) {
-    num_objects_created_by_worker_--;
-    num_bytes_created_by_worker_ -= kObjectSize;
-  } else if (kSource == plasma::flatbuf::ObjectSource::RestoredFromStorage) {
-    num_objects_restored_--;
-    num_bytes_restored_ -= kObjectSize;
-  } else if (kSource == plasma::flatbuf::ObjectSource::ReceivedFromRemoteRaylet) {
-    num_objects_received_--;
-    num_bytes_received_ -= kObjectSize;
-  } else if (kSource == plasma::flatbuf::ObjectSource::ErrorStoredByRaylet) {
-    num_objects_errored_--;
-    num_bytes_errored_ -= kObjectSize;
-  }
-
-  if (obj.GetRefCount() > 0) {
-    num_objects_in_use_--;
-    num_bytes_in_use_ -= kObjectSize;
-  }
-
-  if (!obj.Sealed()) {
-    num_objects_unsealed_--;
-    num_bytes_unsealed_ -= kObjectSize;
-    return;
-  }
-
-  // obj sealed
-  if (obj.GetRefCount() == 1 &&
-      kSource == plasma::flatbuf::ObjectSource::CreatedByWorker) {
-    num_objects_spillable_--;
-    num_bytes_spillable_ -= kObjectSize;
-  }
-
-  if (obj.GetRefCount() == 0) {
-    num_objects_evictable_--;
-    num_bytes_evictable_ -= kObjectSize;
-  }
-}
-
-void ObjectStatsCollector::OnObjectRefIncreased(const LocalObject &obj) {
-  const auto kObjectSize = obj.GetObjectInfo().GetObjectSize();
-  const auto kSource = obj.GetSource();
-  const bool kSealed = obj.Sealed();
-
-  // object ref count bump from 0 to 1
-  if (obj.GetRefCount() == 1) {
-    num_objects_in_use_++;
-    num_bytes_in_use_ += kObjectSize;
-
-    if (kSource == plasma::flatbuf::ObjectSource::CreatedByWorker && kSealed) {
-      num_objects_spillable_++;
-      num_bytes_spillable_ += kObjectSize;
-    }
-
-    if (kSealed) {
-      num_objects_evictable_--;
-      num_bytes_evictable_ -= kObjectSize;
-    }
-  }
-
-  // object ref count bump from 1 to 2
-  if (obj.GetRefCount() == 2 &&
-      kSource == plasma::flatbuf::ObjectSource::CreatedByWorker && kSealed) {
-    num_objects_spillable_--;
-    num_bytes_spillable_ -= kObjectSize;
-  }
-}
-
-void ObjectStatsCollector::OnObjectRefDecreased(const LocalObject &obj) {
-  const auto kObjectSize = obj.GetObjectInfo().GetObjectSize();
-  const auto kSource = obj.GetSource();
-  const bool kSealed = obj.Sealed();
-
-  // object ref count decrease from 2 to 1
-  if (obj.GetRefCount() == 1) {
-    if (kSource == plasma::flatbuf::ObjectSource::CreatedByWorker && kSealed) {
-      num_objects_spillable_++;
-      num_bytes_spillable_ += kObjectSize;
-    }
-  }
-
-  // object ref count decrease from 1 to 0
-  if (obj.GetRefCount() == 0) {
-    num_objects_in_use_--;
-    num_bytes_in_use_ -= kObjectSize;
-
-    if (kSource == plasma::flatbuf::ObjectSource::CreatedByWorker && kSealed) {
-      num_objects_spillable_--;
-      num_bytes_spillable_ -= kObjectSize;
-    }
-
-    if (kSealed) {
-      num_objects_evictable_++;
-      num_bytes_evictable_ += kObjectSize;
-    }
-  }
-}
-
-void ObjectStatsCollector::RecordMetrics() const {
-  // TODO(sang): Add metrics.
-}
-
-void ObjectStatsCollector::GetDebugDump(std::stringstream &buffer) const {
-  buffer << "- objects spillable: " << num_objects_spillable_ << "\n";
-  buffer << "- bytes spillable: " << num_bytes_spillable_ << "\n";
-  buffer << "- objects unsealed: " << num_objects_unsealed_ << "\n";
-  buffer << "- bytes unsealed: " << num_bytes_unsealed_ << "\n";
-  buffer << "- objects in use: " << num_objects_in_use_ << "\n";
-  buffer << "- bytes in use: " << num_bytes_in_use_ << "\n";
-  buffer << "- objects evictable: " << num_objects_evictable_ << "\n";
-  buffer << "- bytes evictable: " << num_bytes_evictable_ << "\n";
-  buffer << "\n";
-
-  buffer << "- objects created by worker: " << num_objects_created_by_worker_ << "\n";
-  buffer << "- bytes created by worker: " << num_bytes_created_by_worker_ << "\n";
-  buffer << "- objects restored: " << num_objects_restored_ << "\n";
-  buffer << "- bytes restored: " << num_bytes_restored_ << "\n";
-  buffer << "- objects received: " << num_objects_received_ << "\n";
-  buffer << "- bytes received: " << num_bytes_received_ << "\n";
-  buffer << "- objects errored: " << num_objects_errored_ << "\n";
-  buffer << "- bytes errored: " << num_bytes_errored_ << "\n";
-}
-
-int64_t ObjectStatsCollector::GetNumBytesInUse() const { return num_bytes_in_use_; }
-
-int64_t ObjectStatsCollector::GetNumBytesCreatedTotal() const {
-  return num_bytes_created_total_;
-}
-
-int64_t ObjectStatsCollector::GetNumBytesUnsealed() const { return num_bytes_unsealed_; }
-
-int64_t ObjectStatsCollector::GetNumObjectsUnsealed() const {
-  return num_objects_unsealed_;
-}
-
->>>>>>> 19672688
+// Licensed to the Apache Software Foundation (ASF) under one
+// or more contributor license agreements.  See the NOTICE file
+// distributed with this work for additional information
+// regarding copyright ownership.  The ASF licenses this file
+// to you under the Apache License, Version 2.0 (the
+// "License"); you may not use this file except in compliance
+// with the License.  You may obtain a copy of the License at
+//
+//   http://www.apache.org/licenses/LICENSE-2.0
+//
+// Unless required by applicable law or agreed to in writing,
+// software distributed under the License is distributed on an
+// "AS IS" BASIS, WITHOUT WARRANTIES OR CONDITIONS OF ANY
+// KIND, either express or implied.  See the License for the
+// specific language governing permissions and limitations
+// under the License.
+
+#include "ray/object_manager/plasma/stats_collector.h"
+
+#include "ray/stats/metric_defs.h"
+
+namespace plasma {
+
+void ObjectStatsCollector::OnObjectCreated(const LocalObject &obj) {
+  const auto kObjectSize = obj.GetObjectInfo().GetObjectSize();
+  const auto kSource = obj.GetSource();
+
+  num_bytes_created_total_ += kObjectSize;
+
+  if (kSource == plasma::flatbuf::ObjectSource::CreatedByWorker) {
+    num_objects_created_by_worker_++;
+    num_bytes_created_by_worker_ += kObjectSize;
+  } else if (kSource == plasma::flatbuf::ObjectSource::RestoredFromStorage) {
+    num_objects_restored_++;
+    num_bytes_restored_ += kObjectSize;
+  } else if (kSource == plasma::flatbuf::ObjectSource::ReceivedFromRemoteRaylet) {
+    num_objects_received_++;
+    num_bytes_received_ += kObjectSize;
+  } else if (kSource == plasma::flatbuf::ObjectSource::ErrorStoredByRaylet) {
+    num_objects_errored_++;
+    num_bytes_errored_ += kObjectSize;
+  }
+
+  RAY_CHECK(!obj.Sealed());
+  num_objects_unsealed_++;
+  num_bytes_unsealed_ += kObjectSize;
+}
+
+void ObjectStatsCollector::OnObjectSealed(const LocalObject &obj) {
+  RAY_CHECK(obj.Sealed());
+  const auto kObjectSize = obj.GetObjectInfo().GetObjectSize();
+
+  num_objects_unsealed_--;
+  num_bytes_unsealed_ -= kObjectSize;
+
+  if (obj.GetRefCount() == 1) {
+    if (obj.GetSource() == plasma::flatbuf::ObjectSource::CreatedByWorker) {
+      num_objects_spillable_++;
+      num_bytes_spillable_ += kObjectSize;
+    }
+  }
+
+  // though this won't happen in practice but add it here for completeness.
+  if (obj.GetRefCount() == 0) {
+    num_objects_evictable_++;
+    num_bytes_evictable_ += kObjectSize;
+  }
+}
+
+void ObjectStatsCollector::OnObjectDeleting(const LocalObject &obj) {
+  const auto kObjectSize = obj.GetObjectInfo().GetObjectSize();
+  const auto kSource = obj.GetSource();
+
+  if (kSource == plasma::flatbuf::ObjectSource::CreatedByWorker) {
+    num_objects_created_by_worker_--;
+    num_bytes_created_by_worker_ -= kObjectSize;
+  } else if (kSource == plasma::flatbuf::ObjectSource::RestoredFromStorage) {
+    num_objects_restored_--;
+    num_bytes_restored_ -= kObjectSize;
+  } else if (kSource == plasma::flatbuf::ObjectSource::ReceivedFromRemoteRaylet) {
+    num_objects_received_--;
+    num_bytes_received_ -= kObjectSize;
+  } else if (kSource == plasma::flatbuf::ObjectSource::ErrorStoredByRaylet) {
+    num_objects_errored_--;
+    num_bytes_errored_ -= kObjectSize;
+  }
+
+  if (obj.GetRefCount() > 0) {
+    num_objects_in_use_--;
+    num_bytes_in_use_ -= kObjectSize;
+  }
+
+  if (!obj.Sealed()) {
+    num_objects_unsealed_--;
+    num_bytes_unsealed_ -= kObjectSize;
+    return;
+  }
+
+  // obj sealed
+  if (obj.GetRefCount() == 1 &&
+      kSource == plasma::flatbuf::ObjectSource::CreatedByWorker) {
+    num_objects_spillable_--;
+    num_bytes_spillable_ -= kObjectSize;
+  }
+
+  if (obj.GetRefCount() == 0) {
+    num_objects_evictable_--;
+    num_bytes_evictable_ -= kObjectSize;
+  }
+}
+
+void ObjectStatsCollector::OnObjectRefIncreased(const LocalObject &obj) {
+  const auto kObjectSize = obj.GetObjectInfo().GetObjectSize();
+  const auto kSource = obj.GetSource();
+  const bool kSealed = obj.Sealed();
+
+  // object ref count bump from 0 to 1
+  if (obj.GetRefCount() == 1) {
+    num_objects_in_use_++;
+    num_bytes_in_use_ += kObjectSize;
+
+    if (kSource == plasma::flatbuf::ObjectSource::CreatedByWorker && kSealed) {
+      num_objects_spillable_++;
+      num_bytes_spillable_ += kObjectSize;
+    }
+
+    if (kSealed) {
+      num_objects_evictable_--;
+      num_bytes_evictable_ -= kObjectSize;
+    }
+  }
+
+  // object ref count bump from 1 to 2
+  if (obj.GetRefCount() == 2 &&
+      kSource == plasma::flatbuf::ObjectSource::CreatedByWorker && kSealed) {
+    num_objects_spillable_--;
+    num_bytes_spillable_ -= kObjectSize;
+  }
+}
+
+void ObjectStatsCollector::OnObjectRefDecreased(const LocalObject &obj) {
+  const auto kObjectSize = obj.GetObjectInfo().GetObjectSize();
+  const auto kSource = obj.GetSource();
+  const bool kSealed = obj.Sealed();
+
+  // object ref count decrease from 2 to 1
+  if (obj.GetRefCount() == 1) {
+    if (kSource == plasma::flatbuf::ObjectSource::CreatedByWorker && kSealed) {
+      num_objects_spillable_++;
+      num_bytes_spillable_ += kObjectSize;
+    }
+  }
+
+  // object ref count decrease from 1 to 0
+  if (obj.GetRefCount() == 0) {
+    num_objects_in_use_--;
+    num_bytes_in_use_ -= kObjectSize;
+
+    if (kSource == plasma::flatbuf::ObjectSource::CreatedByWorker && kSealed) {
+      num_objects_spillable_--;
+      num_bytes_spillable_ -= kObjectSize;
+    }
+
+    if (kSealed) {
+      num_objects_evictable_++;
+      num_bytes_evictable_ += kObjectSize;
+    }
+  }
+}
+
+void ObjectStatsCollector::RecordMetrics() const {
+  // TODO(sang): Add metrics.
+}
+
+void ObjectStatsCollector::GetDebugDump(std::stringstream &buffer) const {
+  buffer << "- objects spillable: " << num_objects_spillable_ << "\n";
+  buffer << "- bytes spillable: " << num_bytes_spillable_ << "\n";
+  buffer << "- objects unsealed: " << num_objects_unsealed_ << "\n";
+  buffer << "- bytes unsealed: " << num_bytes_unsealed_ << "\n";
+  buffer << "- objects in use: " << num_objects_in_use_ << "\n";
+  buffer << "- bytes in use: " << num_bytes_in_use_ << "\n";
+  buffer << "- objects evictable: " << num_objects_evictable_ << "\n";
+  buffer << "- bytes evictable: " << num_bytes_evictable_ << "\n";
+  buffer << "\n";
+
+  buffer << "- objects created by worker: " << num_objects_created_by_worker_ << "\n";
+  buffer << "- bytes created by worker: " << num_bytes_created_by_worker_ << "\n";
+  buffer << "- objects restored: " << num_objects_restored_ << "\n";
+  buffer << "- bytes restored: " << num_bytes_restored_ << "\n";
+  buffer << "- objects received: " << num_objects_received_ << "\n";
+  buffer << "- bytes received: " << num_bytes_received_ << "\n";
+  buffer << "- objects errored: " << num_objects_errored_ << "\n";
+  buffer << "- bytes errored: " << num_bytes_errored_ << "\n";
+}
+
+int64_t ObjectStatsCollector::GetNumBytesInUse() const { return num_bytes_in_use_; }
+
+int64_t ObjectStatsCollector::GetNumBytesCreatedTotal() const {
+  return num_bytes_created_total_;
+}
+
+int64_t ObjectStatsCollector::GetNumBytesUnsealed() const { return num_bytes_unsealed_; }
+
+int64_t ObjectStatsCollector::GetNumObjectsUnsealed() const {
+  return num_objects_unsealed_;
+}
+
 }  // namespace plasma