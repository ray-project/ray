--- conflicted
+++ resolved
@@ -1,361 +1,180 @@
-<<<<<<< HEAD
-// Licensed to the Apache Software Foundation (ASF) under one
-// or more contributor license agreements.  See the NOTICE file
-// distributed with this work for additional information
-// regarding copyright ownership.  The ASF licenses this file
-// to you under the Apache License, Version 2.0 (the
-// "License"); you may not use this file except in compliance
-// with the License.  You may obtain a copy of the License at
-//
-//   http://www.apache.org/licenses/LICENSE-2.0
-//
-// Unless required by applicable law or agreed to in writing,
-// software distributed under the License is distributed on an
-// "AS IS" BASIS, WITHOUT WARRANTIES OR CONDITIONS OF ANY
-// KIND, either express or implied.  See the License for the
-// specific language governing permissions and limitations
-// under the License.
-
-#pragma once
-
-#include "absl/container/flat_hash_set.h"
-#include "gtest/gtest.h"
-#include "ray/object_manager/plasma/common.h"
-#include "ray/object_manager/plasma/eviction_policy.h"
-#include "ray/object_manager/plasma/object_store.h"
-#include "ray/object_manager/plasma/plasma_allocator.h"
-#include "ray/object_manager/plasma/stats_collector.h"
-
-namespace plasma {
-
-class IObjectLifecycleManager {
- public:
-  virtual ~IObjectLifecycleManager() = default;
-
-  /// Create a new object given object's info. Object creation might
-  /// fail if runs out of space; or an object with the same id exists.
-  ///
-  /// \param object_info Plasma object info.
-  /// \param source From where the object is created.
-  /// \param fallback_allocator Whether to allow fallback allocation.
-  /// \return
-  ///   - pointer to created object and PlasmaError::OK when succeeds.
-  ///   - nullptr and error message, including ObjectExists/OutOfMemory
-  /// TODO(scv119): use RAII instead of pointer for returned object.
-  virtual std::pair<const LocalObject *, flatbuf::PlasmaError> CreateObject(
-      const ray::ObjectInfo &object_info, plasma::flatbuf::ObjectSource source,
-      bool fallback_allocator) = 0;
-
-  /// Get object by id.
-  /// \return
-  ///   - nullptr if such object doesn't exist.
-  ///   - otherwise, pointer to the object.
-  virtual const LocalObject *GetObject(const ObjectID &object_id) const = 0;
-
-  /// Seal created object by id.
-  ///
-  /// \param object_id Object ID of the object to be sealed.
-  /// \return
-  ///   - nulltpr if such object doesn't exist, or the object has already been sealed.
-  ///   - otherise, pointer to the sealed object.
-  virtual const LocalObject *SealObject(const ObjectID &object_id) = 0;
-
-  /// Abort object creation by id. It deletes the object regardless of reference
-  /// counting.
-  ///
-  /// \param object_id Object ID of the object to be aborted.
-  /// \return One of the following error codes:
-  ///  - PlasmaError::OK, if the object was aborted successfully.
-  ///  - PlasmaError::ObjectNonexistent, if ths object doesn't exist.
-  ///  - PlasmaError::ObjectSealed, if ths object has already been sealed.
-  virtual flatbuf::PlasmaError AbortObject(const ObjectID &object_id) = 0;
-
-  /// Delete a specific object by object_id. The object is delete immediately
-  /// if it's been sealed and reference counting is zero. Otherwise it will be
-  /// asynchronously deleted once there is no usage.
-  ///
-  /// \param object_id Object ID of the object to be deleted.
-  /// \return One of the following error codes:
-  ///  - PlasmaError::OK, if the object was delete successfully.
-  ///  - PlasmaError::ObjectNonexistent, if ths object doesn't exist.
-  ///  - PlasmaError::ObjectNotsealed, if ths object is created but not sealed.
-  ///  - PlasmaError::ObjectInUse, if the object is in use; it will be deleted
-  ///  once it's no longer used (ref count becomes 0).
-  virtual flatbuf::PlasmaError DeleteObject(const ObjectID &object_id) = 0;
-
-  /// Bump up the reference count of the object.
-  ///
-  /// \return true if object exists, false otherise.
-  virtual bool AddReference(const ObjectID &object_id) = 0;
-
-  /// Decrese the reference count of the object. When reference count
-  /// drop to zero the object becomes evictable.
-  ///
-  /// \return true if object exists and reference count is greater than 0, false otherise.
-  virtual bool RemoveReference(const ObjectID &object_id) = 0;
-};
-
-// ObjectLifecycleManager allocates LocalObjects from the allocator.
-// It tracks object’s lifecycle states such as reference count or object states
-// (created/sealed). It lazily garbage collects objects when running out of space.
-class ObjectLifecycleManager : public IObjectLifecycleManager {
- public:
-  ObjectLifecycleManager(IAllocator &allocator,
-                         ray::DeleteObjectCallback delete_object_callback);
-
-  std::pair<const LocalObject *, flatbuf::PlasmaError> CreateObject(
-      const ray::ObjectInfo &object_info, plasma::flatbuf::ObjectSource source,
-      bool fallback_allocator) override;
-
-  const LocalObject *GetObject(const ObjectID &object_id) const override;
-
-  const LocalObject *SealObject(const ObjectID &object_id) override;
-
-  flatbuf::PlasmaError AbortObject(const ObjectID &object_id) override;
-
-  flatbuf::PlasmaError DeleteObject(const ObjectID &object_id) override;
-
-  bool AddReference(const ObjectID &object_id) override;
-
-  bool RemoveReference(const ObjectID &object_id) override;
-
-  /// Ask it to evict objects until we have at least size of capacity
-  /// available.
-  /// TEST ONLY
-  ///
-  /// \return The number of bytes evicted.
-  int64_t RequireSpace(int64_t size);
-
-  std::string EvictionPolicyDebugString() const;
-
-  bool IsObjectSealed(const ObjectID &object_id) const;
-
-  int64_t GetNumBytesInUse() const;
-
-  int64_t GetNumBytesCreatedTotal() const;
-
-  int64_t GetNumBytesUnsealed() const;
-
-  int64_t GetNumObjectsUnsealed() const;
-
-  void GetDebugDump(std::stringstream &buffer) const;
-
- private:
-  // Test only
-  ObjectLifecycleManager(std::unique_ptr<IObjectStore> store,
-                         std::unique_ptr<IEvictionPolicy> eviction_policy,
-                         ray::DeleteObjectCallback delete_object_callback);
-
-  const LocalObject *CreateObjectInternal(const ray::ObjectInfo &object_info,
-                                          plasma::flatbuf::ObjectSource source,
-                                          bool allow_fallback_allocation);
-
-  // Evict objects returned by the eviction policy.
-  //
-  // \param object_ids Object IDs of the objects to be evicted.
-  void EvictObjects(const std::vector<ObjectID> &object_ids);
-
-  void DeleteObjectInternal(const ObjectID &object_id);
-
- private:
-  friend struct ObjectLifecycleManagerTest;
-  friend struct ObjectStatsCollectorTest;
-  FRIEND_TEST(ObjectLifecycleManagerTest, DeleteFailure);
-  FRIEND_TEST(ObjectLifecycleManagerTest, RemoveReferenceOneRefEagerlyDeletion);
-  friend struct GetRequestQueueTest;
-  FRIEND_TEST(GetRequestQueueTest, TestAddRequest);
-
-  std::unique_ptr<IObjectStore> object_store_;
-  std::unique_ptr<IEvictionPolicy> eviction_policy_;
-  const ray::DeleteObjectCallback delete_object_callback_;
-
-  // list of objects which will be removed immediately
-  // once reference count becomes 0.
-  absl::flat_hash_set<ObjectID> earger_deletion_objects_;
-
-  ObjectStatsCollector stats_collector_;
-};
-
-}  // namespace plasma
-=======
-// Licensed to the Apache Software Foundation (ASF) under one
-// or more contributor license agreements.  See the NOTICE file
-// distributed with this work for additional information
-// regarding copyright ownership.  The ASF licenses this file
-// to you under the Apache License, Version 2.0 (the
-// "License"); you may not use this file except in compliance
-// with the License.  You may obtain a copy of the License at
-//
-//   http://www.apache.org/licenses/LICENSE-2.0
-//
-// Unless required by applicable law or agreed to in writing,
-// software distributed under the License is distributed on an
-// "AS IS" BASIS, WITHOUT WARRANTIES OR CONDITIONS OF ANY
-// KIND, either express or implied.  See the License for the
-// specific language governing permissions and limitations
-// under the License.
-
-#pragma once
-
-#include "absl/container/flat_hash_set.h"
-#include "gtest/gtest.h"
-#include "ray/object_manager/plasma/common.h"
-#include "ray/object_manager/plasma/eviction_policy.h"
-#include "ray/object_manager/plasma/object_store.h"
-#include "ray/object_manager/plasma/plasma_allocator.h"
-#include "ray/object_manager/plasma/stats_collector.h"
-
-namespace plasma {
-
-class IObjectLifecycleManager {
- public:
-  virtual ~IObjectLifecycleManager() = default;
-
-  /// Create a new object given object's info. Object creation might
-  /// fail if runs out of space; or an object with the same id exists.
-  ///
-  /// \param object_info Plasma object info.
-  /// \param source From where the object is created.
-  /// \param fallback_allocator Whether to allow fallback allocation.
-  /// \return
-  ///   - pointer to created object and PlasmaError::OK when succeeds.
-  ///   - nullptr and error message, including ObjectExists/OutOfMemory
-  /// TODO(scv119): use RAII instead of pointer for returned object.
-  virtual std::pair<const LocalObject *, flatbuf::PlasmaError> CreateObject(
-      const ray::ObjectInfo &object_info, plasma::flatbuf::ObjectSource source,
-      bool fallback_allocator) = 0;
-
-  /// Get object by id.
-  /// \return
-  ///   - nullptr if such object doesn't exist.
-  ///   - otherwise, pointer to the object.
-  virtual const LocalObject *GetObject(const ObjectID &object_id) const = 0;
-
-  /// Seal created object by id.
-  ///
-  /// \param object_id Object ID of the object to be sealed.
-  /// \return
-  ///   - nulltpr if such object doesn't exist, or the object has already been sealed.
-  ///   - otherise, pointer to the sealed object.
-  virtual const LocalObject *SealObject(const ObjectID &object_id) = 0;
-
-  /// Abort object creation by id. It deletes the object regardless of reference
-  /// counting.
-  ///
-  /// \param object_id Object ID of the object to be aborted.
-  /// \return One of the following error codes:
-  ///  - PlasmaError::OK, if the object was aborted successfully.
-  ///  - PlasmaError::ObjectNonexistent, if ths object doesn't exist.
-  ///  - PlasmaError::ObjectSealed, if ths object has already been sealed.
-  virtual flatbuf::PlasmaError AbortObject(const ObjectID &object_id) = 0;
-
-  /// Delete a specific object by object_id. The object is delete immediately
-  /// if it's been sealed and reference counting is zero. Otherwise it will be
-  /// asynchronously deleted once there is no usage.
-  ///
-  /// \param object_id Object ID of the object to be deleted.
-  /// \return One of the following error codes:
-  ///  - PlasmaError::OK, if the object was delete successfully.
-  ///  - PlasmaError::ObjectNonexistent, if ths object doesn't exist.
-  ///  - PlasmaError::ObjectNotsealed, if ths object is created but not sealed.
-  ///  - PlasmaError::ObjectInUse, if the object is in use; it will be deleted
-  ///  once it's no longer used (ref count becomes 0).
-  virtual flatbuf::PlasmaError DeleteObject(const ObjectID &object_id) = 0;
-
-  /// Bump up the reference count of the object.
-  ///
-  /// \return true if object exists, false otherise.
-  virtual bool AddReference(const ObjectID &object_id) = 0;
-
-  /// Decrese the reference count of the object. When reference count
-  /// drop to zero the object becomes evictable.
-  ///
-  /// \return true if object exists and reference count is greater than 0, false otherise.
-  virtual bool RemoveReference(const ObjectID &object_id) = 0;
-};
-
-// ObjectLifecycleManager allocates LocalObjects from the allocator.
-// It tracks object’s lifecycle states such as reference count or object states
-// (created/sealed). It lazily garbage collects objects when running out of space.
-class ObjectLifecycleManager : public IObjectLifecycleManager {
- public:
-  ObjectLifecycleManager(IAllocator &allocator,
-                         ray::DeleteObjectCallback delete_object_callback);
-
-  std::pair<const LocalObject *, flatbuf::PlasmaError> CreateObject(
-      const ray::ObjectInfo &object_info, plasma::flatbuf::ObjectSource source,
-      bool fallback_allocator) override;
-
-  const LocalObject *GetObject(const ObjectID &object_id) const override;
-
-  const LocalObject *SealObject(const ObjectID &object_id) override;
-
-  flatbuf::PlasmaError AbortObject(const ObjectID &object_id) override;
-
-  flatbuf::PlasmaError DeleteObject(const ObjectID &object_id) override;
-
-  bool AddReference(const ObjectID &object_id) override;
-
-  bool RemoveReference(const ObjectID &object_id) override;
-
-  /// Ask it to evict objects until we have at least size of capacity
-  /// available.
-  /// TEST ONLY
-  ///
-  /// \return The number of bytes evicted.
-  int64_t RequireSpace(int64_t size);
-
-  std::string EvictionPolicyDebugString() const;
-
-  bool IsObjectSealed(const ObjectID &object_id) const;
-
-  int64_t GetNumBytesInUse() const;
-
-  int64_t GetNumBytesCreatedTotal() const;
-
-  int64_t GetNumBytesUnsealed() const;
-
-  int64_t GetNumObjectsUnsealed() const;
-
-  void RecordMetrics() const;
-
-  void GetDebugDump(std::stringstream &buffer) const;
-
- private:
-  // Test only
-  ObjectLifecycleManager(std::unique_ptr<IObjectStore> store,
-                         std::unique_ptr<IEvictionPolicy> eviction_policy,
-                         ray::DeleteObjectCallback delete_object_callback);
-
-  const LocalObject *CreateObjectInternal(const ray::ObjectInfo &object_info,
-                                          plasma::flatbuf::ObjectSource source,
-                                          bool allow_fallback_allocation);
-
-  // Evict objects returned by the eviction policy.
-  //
-  // \param object_ids Object IDs of the objects to be evicted.
-  void EvictObjects(const std::vector<ObjectID> &object_ids);
-
-  void DeleteObjectInternal(const ObjectID &object_id);
-
- private:
-  friend struct ObjectLifecycleManagerTest;
-  friend struct ObjectStatsCollectorTest;
-  FRIEND_TEST(ObjectLifecycleManagerTest, DeleteFailure);
-  FRIEND_TEST(ObjectLifecycleManagerTest, RemoveReferenceOneRefEagerlyDeletion);
-  friend struct GetRequestQueueTest;
-  FRIEND_TEST(GetRequestQueueTest, TestAddRequest);
-
-  std::unique_ptr<IObjectStore> object_store_;
-  std::unique_ptr<IEvictionPolicy> eviction_policy_;
-  const ray::DeleteObjectCallback delete_object_callback_;
-
-  // list of objects which will be removed immediately
-  // once reference count becomes 0.
-  absl::flat_hash_set<ObjectID> earger_deletion_objects_;
-
-  ObjectStatsCollector stats_collector_;
-};
-
-}  // namespace plasma
->>>>>>> 19672688
+// Licensed to the Apache Software Foundation (ASF) under one
+// or more contributor license agreements.  See the NOTICE file
+// distributed with this work for additional information
+// regarding copyright ownership.  The ASF licenses this file
+// to you under the Apache License, Version 2.0 (the
+// "License"); you may not use this file except in compliance
+// with the License.  You may obtain a copy of the License at
+//
+//   http://www.apache.org/licenses/LICENSE-2.0
+//
+// Unless required by applicable law or agreed to in writing,
+// software distributed under the License is distributed on an
+// "AS IS" BASIS, WITHOUT WARRANTIES OR CONDITIONS OF ANY
+// KIND, either express or implied.  See the License for the
+// specific language governing permissions and limitations
+// under the License.
+
+#pragma once
+
+#include "absl/container/flat_hash_set.h"
+#include "gtest/gtest.h"
+#include "ray/object_manager/plasma/common.h"
+#include "ray/object_manager/plasma/eviction_policy.h"
+#include "ray/object_manager/plasma/object_store.h"
+#include "ray/object_manager/plasma/plasma_allocator.h"
+#include "ray/object_manager/plasma/stats_collector.h"
+
+namespace plasma {
+
+class IObjectLifecycleManager {
+ public:
+  virtual ~IObjectLifecycleManager() = default;
+
+  /// Create a new object given object's info. Object creation might
+  /// fail if runs out of space; or an object with the same id exists.
+  ///
+  /// \param object_info Plasma object info.
+  /// \param source From where the object is created.
+  /// \param fallback_allocator Whether to allow fallback allocation.
+  /// \return
+  ///   - pointer to created object and PlasmaError::OK when succeeds.
+  ///   - nullptr and error message, including ObjectExists/OutOfMemory
+  /// TODO(scv119): use RAII instead of pointer for returned object.
+  virtual std::pair<const LocalObject *, flatbuf::PlasmaError> CreateObject(
+      const ray::ObjectInfo &object_info, plasma::flatbuf::ObjectSource source,
+      bool fallback_allocator) = 0;
+
+  /// Get object by id.
+  /// \return
+  ///   - nullptr if such object doesn't exist.
+  ///   - otherwise, pointer to the object.
+  virtual const LocalObject *GetObject(const ObjectID &object_id) const = 0;
+
+  /// Seal created object by id.
+  ///
+  /// \param object_id Object ID of the object to be sealed.
+  /// \return
+  ///   - nulltpr if such object doesn't exist, or the object has already been sealed.
+  ///   - otherise, pointer to the sealed object.
+  virtual const LocalObject *SealObject(const ObjectID &object_id) = 0;
+
+  /// Abort object creation by id. It deletes the object regardless of reference
+  /// counting.
+  ///
+  /// \param object_id Object ID of the object to be aborted.
+  /// \return One of the following error codes:
+  ///  - PlasmaError::OK, if the object was aborted successfully.
+  ///  - PlasmaError::ObjectNonexistent, if ths object doesn't exist.
+  ///  - PlasmaError::ObjectSealed, if ths object has already been sealed.
+  virtual flatbuf::PlasmaError AbortObject(const ObjectID &object_id) = 0;
+
+  /// Delete a specific object by object_id. The object is delete immediately
+  /// if it's been sealed and reference counting is zero. Otherwise it will be
+  /// asynchronously deleted once there is no usage.
+  ///
+  /// \param object_id Object ID of the object to be deleted.
+  /// \return One of the following error codes:
+  ///  - PlasmaError::OK, if the object was delete successfully.
+  ///  - PlasmaError::ObjectNonexistent, if ths object doesn't exist.
+  ///  - PlasmaError::ObjectNotsealed, if ths object is created but not sealed.
+  ///  - PlasmaError::ObjectInUse, if the object is in use; it will be deleted
+  ///  once it's no longer used (ref count becomes 0).
+  virtual flatbuf::PlasmaError DeleteObject(const ObjectID &object_id) = 0;
+
+  /// Bump up the reference count of the object.
+  ///
+  /// \return true if object exists, false otherise.
+  virtual bool AddReference(const ObjectID &object_id) = 0;
+
+  /// Decrese the reference count of the object. When reference count
+  /// drop to zero the object becomes evictable.
+  ///
+  /// \return true if object exists and reference count is greater than 0, false otherise.
+  virtual bool RemoveReference(const ObjectID &object_id) = 0;
+};
+
+// ObjectLifecycleManager allocates LocalObjects from the allocator.
+// It tracks object’s lifecycle states such as reference count or object states
+// (created/sealed). It lazily garbage collects objects when running out of space.
+class ObjectLifecycleManager : public IObjectLifecycleManager {
+ public:
+  ObjectLifecycleManager(IAllocator &allocator,
+                         ray::DeleteObjectCallback delete_object_callback);
+
+  std::pair<const LocalObject *, flatbuf::PlasmaError> CreateObject(
+      const ray::ObjectInfo &object_info, plasma::flatbuf::ObjectSource source,
+      bool fallback_allocator) override;
+
+  const LocalObject *GetObject(const ObjectID &object_id) const override;
+
+  const LocalObject *SealObject(const ObjectID &object_id) override;
+
+  flatbuf::PlasmaError AbortObject(const ObjectID &object_id) override;
+
+  flatbuf::PlasmaError DeleteObject(const ObjectID &object_id) override;
+
+  bool AddReference(const ObjectID &object_id) override;
+
+  bool RemoveReference(const ObjectID &object_id) override;
+
+  /// Ask it to evict objects until we have at least size of capacity
+  /// available.
+  /// TEST ONLY
+  ///
+  /// \return The number of bytes evicted.
+  int64_t RequireSpace(int64_t size);
+
+  std::string EvictionPolicyDebugString() const;
+
+  bool IsObjectSealed(const ObjectID &object_id) const;
+
+  int64_t GetNumBytesInUse() const;
+
+  int64_t GetNumBytesCreatedTotal() const;
+
+  int64_t GetNumBytesUnsealed() const;
+
+  int64_t GetNumObjectsUnsealed() const;
+
+  void RecordMetrics() const;
+
+  void GetDebugDump(std::stringstream &buffer) const;
+
+ private:
+  // Test only
+  ObjectLifecycleManager(std::unique_ptr<IObjectStore> store,
+                         std::unique_ptr<IEvictionPolicy> eviction_policy,
+                         ray::DeleteObjectCallback delete_object_callback);
+
+  const LocalObject *CreateObjectInternal(const ray::ObjectInfo &object_info,
+                                          plasma::flatbuf::ObjectSource source,
+                                          bool allow_fallback_allocation);
+
+  // Evict objects returned by the eviction policy.
+  //
+  // \param object_ids Object IDs of the objects to be evicted.
+  void EvictObjects(const std::vector<ObjectID> &object_ids);
+
+  void DeleteObjectInternal(const ObjectID &object_id);
+
+ private:
+  friend struct ObjectLifecycleManagerTest;
+  friend struct ObjectStatsCollectorTest;
+  FRIEND_TEST(ObjectLifecycleManagerTest, DeleteFailure);
+  FRIEND_TEST(ObjectLifecycleManagerTest, RemoveReferenceOneRefEagerlyDeletion);
+  friend struct GetRequestQueueTest;
+  FRIEND_TEST(GetRequestQueueTest, TestAddRequest);
+
+  std::unique_ptr<IObjectStore> object_store_;
+  std::unique_ptr<IEvictionPolicy> eviction_policy_;
+  const ray::DeleteObjectCallback delete_object_callback_;
+
+  // list of objects which will be removed immediately
+  // once reference count becomes 0.
+  absl::flat_hash_set<ObjectID> earger_deletion_objects_;
+
+  ObjectStatsCollector stats_collector_;
+};
+
+}  // namespace plasma