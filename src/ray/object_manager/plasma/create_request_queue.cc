// Copyright 2017 The Ray Authors.
//
// Licensed under the Apache License, Version 2.0 (the "License");
// you may not use this file except in compliance with the License.
// You may obtain a copy of the License at
//
//  http://www.apache.org/licenses/LICENSE-2.0
//
// Unless required by applicable law or agreed to in writing, software
// distributed under the License is distributed on an "AS IS" BASIS,
// WITHOUT WARRANTIES OR CONDITIONS OF ANY KIND, either express or implied.
// See the License for the specific language governing permissions and
// limitations under the License.

#include "ray/object_manager/plasma/create_request_queue.h"

#include <stdlib.h>

#include <memory>

#include "ray/common/asio/instrumented_io_context.h"
#include "ray/object_manager/plasma/common.h"
#include "ray/util/util.h"

namespace plasma {

uint64_t CreateRequestQueue::AddRequest(const ObjectID &object_id,
                                        const std::shared_ptr<ClientInterface> &client,
                                        const CreateObjectCallback &create_callback) {
  auto req_id = next_req_id_++;
  fulfilled_requests_[req_id] = nullptr;
  queue_.emplace_back(new CreateRequest(object_id, req_id, client, create_callback));
  return req_id;
}

bool CreateRequestQueue::GetRequestResult(uint64_t req_id, PlasmaObject *result,
                                          PlasmaError *error) {
  auto it = fulfilled_requests_.find(req_id);
  if (it == fulfilled_requests_.end()) {
    RAY_LOG(ERROR)
        << "Object store client requested the result of a previous request to create an "
           "object, but the result has already been returned to the client. This client "
           "may hang because the creation request cannot be fulfilled.";
    *error = PlasmaError::UnexpectedError;
    return true;
  }

  if (!it->second) {
    return false;
  }

  *result = it->second->result;
  *error = it->second->error;
  fulfilled_requests_.erase(it);
  return true;
}

std::pair<PlasmaObject, PlasmaError> CreateRequestQueue::TryRequestImmediately(
    const ObjectID &object_id, const std::shared_ptr<ClientInterface> &client,
    const CreateObjectCallback &create_callback) {
  PlasmaObject result = {};

  if (!queue_.empty()) {
    // There are other requests queued. Return an out-of-memory error
    // immediately because this request cannot be served.
    return {result, PlasmaError::OutOfMemory};
  }

  auto req_id = AddRequest(object_id, client, create_callback);
  if (!ProcessRequests().ok()) {
    // If the request was not immediately fulfillable, finish it.
    if (!queue_.empty()) {
      // Some errors such as a transient OOM error doesn't finish the request, so we
      // should finish it here.
      FinishRequest(queue_.begin());
    }
  }
  PlasmaError error;
  RAY_CHECK(GetRequestResult(req_id, &result, &error));
  return {result, error};
}

Status CreateRequestQueue::ProcessRequest(std::unique_ptr<CreateRequest> &request) {
  request->error = request->create_callback(&request->result);
  if (request->error == PlasmaError::OutOfMemory) {
    return Status::ObjectStoreFull("");
  } else if (request->error == PlasmaError::TransientOutOfMemory) {
    return Status::TransientObjectStoreFull("");
  } else {
    return Status::OK();
  }
}

Status CreateRequestQueue::ProcessRequests() {
  while (!queue_.empty()) {
    auto request_it = queue_.begin();
    auto status = ProcessRequest(*request_it);
    auto now = get_time_();
    if (status.ok()) {
      FinishRequest(request_it);
      // Reset the oom start time since the creation succeeds.
      oom_start_time_ns_ = -1;
    } else {
      if (trigger_global_gc_) {
        trigger_global_gc_();
      }

      if (oom_start_time_ns_ == -1) {
        oom_start_time_ns_ = now;
      }
<<<<<<< HEAD
      if (status.IsTransientObjectStoreFull() || spill_objects_callback_()) {
=======
      if (spill_objects_callback_()) {
        oom_start_time_ns_ = -1;
>>>>>>> c87b7663
        return Status::TransientObjectStoreFull("Waiting for spilling.");
      } else if (now - oom_start_time_ns_ < oom_grace_period_ns_) {
        // We need a grace period since (1) global GC takes a bit of time to
        // kick in, and (2) there is a race between spilling finishing and space
        // actually freeing up in the object store.
        return Status::ObjectStoreFull("Waiting for grace period.");
      } else {
        // Raise OOM. In this case, the request will be marked as OOM.
        // We don't return so that we can process the next entry right away.
        FinishRequest(request_it);
      }
    }
  }
  return Status::OK();
}

void CreateRequestQueue::FinishRequest(
    std::list<std::unique_ptr<CreateRequest>>::iterator request_it) {
  // Fulfill the request.
  auto &request = *request_it;
  auto it = fulfilled_requests_.find(request->request_id);
  RAY_CHECK(it != fulfilled_requests_.end());
  RAY_CHECK(it->second == nullptr);
  it->second = std::move(request);
  queue_.erase(request_it);
}

void CreateRequestQueue::RemoveDisconnectedClientRequests(
    const std::shared_ptr<ClientInterface> &client) {
  for (auto it = queue_.begin(); it != queue_.end();) {
    if ((*it)->client == client) {
      fulfilled_requests_.erase((*it)->request_id);
      it = queue_.erase(it);
    } else {
      it++;
    }
  }

  for (auto it = fulfilled_requests_.begin(); it != fulfilled_requests_.end();) {
    if (it->second && it->second->client == client) {
      fulfilled_requests_.erase(it);
    }
    it++;
  }
}

}  // namespace plasma<|MERGE_RESOLUTION|>--- conflicted
+++ resolved
@@ -108,12 +108,8 @@
       if (oom_start_time_ns_ == -1) {
         oom_start_time_ns_ = now;
       }
-<<<<<<< HEAD
       if (status.IsTransientObjectStoreFull() || spill_objects_callback_()) {
-=======
-      if (spill_objects_callback_()) {
         oom_start_time_ns_ = -1;
->>>>>>> c87b7663
         return Status::TransientObjectStoreFull("Waiting for spilling.");
       } else if (now - oom_start_time_ns_ < oom_grace_period_ns_) {
         // We need a grace period since (1) global GC takes a bit of time to
