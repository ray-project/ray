// Licensed to the Apache Software Foundation (ASF) under one
// or more contributor license agreements.  See the NOTICE file
// distributed with this work for additional information
// regarding copyright ownership.  The ASF licenses this file
// to you under the Apache License, Version 2.0 (the
// "License"); you may not use this file except in compliance
// with the License.  You may obtain a copy of the License at
//
//   http://www.apache.org/licenses/LICENSE-2.0
//
// Unless required by applicable law or agreed to in writing,
// software distributed under the License is distributed on an
// "AS IS" BASIS, WITHOUT WARRANTIES OR CONDITIONS OF ANY
// KIND, either express or implied.  See the License for the
// specific language governing permissions and limitations
// under the License.

#include "ray/common/ray_config.h"
#include "ray/util/logging.h"

#include "ray/object_manager/plasma/malloc.h"
#include "ray/object_manager/plasma/plasma_allocator.h"

namespace plasma {

bool IsOutsideInitialAllocation(void *ptr);

extern "C" {
void *dlmemalign(size_t alignment, size_t bytes);
void dlfree(void *mem);
int dlmallopt(int param_number, int value);
}

namespace {
/* Copied from dlmalloc.c; make sure to keep in sync */
size_t MAX_SIZE_T = (size_t)-1;
const int M_MMAP_THRESHOLD = -3;

// We align the allocated region to a 64-byte boundary. This is not
// strictly necessary, but it is an optimization that could speed up the
// computation of a hash of the data (see compute_object_hash_parallel in
// plasma_client.cc). Note that even though this pointer is 64-byte aligned,
// it is not guaranteed that the corresponding pointer in the client will be
// 64-byte aligned, but in practice it often will be.
const size_t kAllocationAlignment = 64;

<<<<<<< HEAD
void *PlasmaAllocator::Memalign(size_t alignment, size_t bytes) {
  if (!ray::core::RayConfig::instance().plasma_unlimited()) {
=======
absl::optional<Allocation> BuildAllocation(void *addr, size_t size) {
  if (addr == nullptr) {
    return absl::nullopt;
  }
  MEMFD_TYPE fd;
  int64_t mmap_size;
  ptrdiff_t offset;

  if (GetMallocMapinfo(addr, &fd, &mmap_size, &offset)) {
    return Allocation(addr, static_cast<int64_t>(size), std::move(fd), offset,
                      0 /* device_number*/, mmap_size);
  }
  return absl::nullopt;
}

}  // namespace

/* static */ PlasmaAllocator &PlasmaAllocator::GetInstance() {
  static PlasmaAllocator instance(kAllocationAlignment);
  return instance;
}

PlasmaAllocator::PlasmaAllocator(size_t alignment)
    : kAlignment(alignment), allocated_(0), fallback_allocated_(0), footprint_limit_(0) {}

absl::optional<Allocation> PlasmaAllocator::Allocate(size_t bytes) {
  if (!RayConfig::instance().plasma_unlimited()) {
>>>>>>> 550c8bf1
    // We only check against the footprint limit in limited allocation mode.
    // In limited mode: the check is done here; dlmemalign never returns nullptr.
    // In unlimited mode: dlmemalign returns nullptr once the initial /dev/shm block
    // fills.
    if (allocated_ + static_cast<int64_t>(bytes) > footprint_limit_) {
      return absl::nullopt;
    }
  }
  RAY_LOG(DEBUG) << "allocating " << bytes;
  void *mem = dlmemalign(kAlignment, bytes);
  RAY_LOG(DEBUG) << "allocated " << bytes << " at " << mem;
  if (!mem) {
    return absl::nullopt;
  }
  allocated_ += bytes;
  return BuildAllocation(mem, bytes);
}

absl::optional<Allocation> PlasmaAllocator::FallbackAllocate(size_t bytes) {
  // Forces allocation as a separate file.
  RAY_CHECK(dlmallopt(M_MMAP_THRESHOLD, 0));
  RAY_LOG(DEBUG) << "fallback allocating " << bytes;
  void *mem = dlmemalign(kAlignment, bytes);
  RAY_LOG(DEBUG) << "allocated " << bytes << " at " << mem;
  // Reset to the default value.
  RAY_CHECK(dlmallopt(M_MMAP_THRESHOLD, MAX_SIZE_T));

  if (!mem) {
    return absl::nullopt;
  }

  allocated_ += bytes;
  // The allocation was servicable using the initial region, no need to fallback.
  if (IsOutsideInitialAllocation(mem)) {
    fallback_allocated_ += bytes;
  }
  return BuildAllocation(mem, bytes);
}

<<<<<<< HEAD
void PlasmaAllocator::Free(void *mem, size_t bytes) {
  RAY_LOG(DEBUG) << "deallocating " << bytes << " at " << mem;
  dlfree(mem);
  allocated_ -= bytes;
  if (ray::core::RayConfig::instance().plasma_unlimited() &&
      IsOutsideInitialAllocation(mem)) {
    fallback_allocated_ -= bytes;
=======
void PlasmaAllocator::Free(const Allocation &allocation) {
  RAY_CHECK(allocation.address != nullptr) << "Cannot free the nullptr";
  RAY_LOG(DEBUG) << "deallocating " << allocation.size << " at " << allocation.address;
  dlfree(allocation.address);
  allocated_ -= allocation.size;
  if (RayConfig::instance().plasma_unlimited() &&
      IsOutsideInitialAllocation(allocation.address)) {
    fallback_allocated_ -= allocation.size;
>>>>>>> 550c8bf1
  }
}

void PlasmaAllocator::SetFootprintLimit(size_t bytes) {
  footprint_limit_ = static_cast<int64_t>(bytes);
}

int64_t PlasmaAllocator::GetFootprintLimit() const { return footprint_limit_; }

int64_t PlasmaAllocator::Allocated() const { return allocated_; }

int64_t PlasmaAllocator::FallbackAllocated() const { return fallback_allocated_; }

}  // namespace plasma<|MERGE_RESOLUTION|>--- conflicted
+++ resolved
@@ -44,10 +44,6 @@
 // 64-byte aligned, but in practice it often will be.
 const size_t kAllocationAlignment = 64;
 
-<<<<<<< HEAD
-void *PlasmaAllocator::Memalign(size_t alignment, size_t bytes) {
-  if (!ray::core::RayConfig::instance().plasma_unlimited()) {
-=======
 absl::optional<Allocation> BuildAllocation(void *addr, size_t size) {
   if (addr == nullptr) {
     return absl::nullopt;
@@ -74,8 +70,7 @@
     : kAlignment(alignment), allocated_(0), fallback_allocated_(0), footprint_limit_(0) {}
 
 absl::optional<Allocation> PlasmaAllocator::Allocate(size_t bytes) {
-  if (!RayConfig::instance().plasma_unlimited()) {
->>>>>>> 550c8bf1
+  if (!ray::core::RayConfig::instance().plasma_unlimited()) {
     // We only check against the footprint limit in limited allocation mode.
     // In limited mode: the check is done here; dlmemalign never returns nullptr.
     // In unlimited mode: dlmemalign returns nullptr once the initial /dev/shm block
@@ -115,24 +110,14 @@
   return BuildAllocation(mem, bytes);
 }
 
-<<<<<<< HEAD
-void PlasmaAllocator::Free(void *mem, size_t bytes) {
-  RAY_LOG(DEBUG) << "deallocating " << bytes << " at " << mem;
-  dlfree(mem);
-  allocated_ -= bytes;
-  if (ray::core::RayConfig::instance().plasma_unlimited() &&
-      IsOutsideInitialAllocation(mem)) {
-    fallback_allocated_ -= bytes;
-=======
 void PlasmaAllocator::Free(const Allocation &allocation) {
   RAY_CHECK(allocation.address != nullptr) << "Cannot free the nullptr";
   RAY_LOG(DEBUG) << "deallocating " << allocation.size << " at " << allocation.address;
   dlfree(allocation.address);
   allocated_ -= allocation.size;
-  if (RayConfig::instance().plasma_unlimited() &&
+  if (ray::core::RayConfig::instance().plasma_unlimited() &&
       IsOutsideInitialAllocation(allocation.address)) {
     fallback_allocated_ -= allocation.size;
->>>>>>> 550c8bf1
   }
 }
 
