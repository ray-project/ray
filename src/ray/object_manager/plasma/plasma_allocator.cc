// Licensed to the Apache Software Foundation (ASF) under one
// or more contributor license agreements.  See the NOTICE file
// distributed with this work for additional information
// regarding copyright ownership.  The ASF licenses this file
// to you under the Apache License, Version 2.0 (the
// "License"); you may not use this file except in compliance
// with the License.  You may obtain a copy of the License at
//
//   http://www.apache.org/licenses/LICENSE-2.0
//
// Unless required by applicable law or agreed to in writing,
// software distributed under the License is distributed on an
// "AS IS" BASIS, WITHOUT WARRANTIES OR CONDITIONS OF ANY
// KIND, either express or implied.  See the License for the
// specific language governing permissions and limitations
// under the License.

#include "ray/common/ray_config.h"
#include "ray/util/logging.h"

#include "ray/object_manager/plasma/malloc.h"
#include "ray/object_manager/plasma/plasma_allocator.h"

namespace plasma {
namespace internal {
bool IsOutsideInitialAllocation(void *ptr);

void SetDLMallocConfig(const std::string &plasma_directory,
                       const std::string &fallback_directory, bool hugepage_enabled,
                       bool fallback_enabled);
}  // namespace internal

extern "C" {
void *dlmemalign(size_t alignment, size_t bytes);
void dlfree(void *mem);
int dlmallopt(int param_number, int value);
}

namespace {
/* Copied from dlmalloc.c; make sure to keep in sync */
size_t MAX_SIZE_T = (size_t)-1;
const int M_MMAP_THRESHOLD = -3;

// We align the allocated region to a 64-byte boundary. This is not
// strictly necessary, but it is an optimization that could speed up the
// computation of a hash of the data (see compute_object_hash_parallel in
// plasma_client.cc). Note that even though this pointer is 64-byte aligned,
// it is not guaranteed that the corresponding pointer in the client will be
// 64-byte aligned, but in practice it often will be.
const size_t kAllocationAlignment = 64;

// We are using a single memory-mapped file by mallocing and freeing a single
// large amount of space up front. According to the documentation,
// dlmalloc might need up to 128*sizeof(size_t) bytes for internal
// bookkeeping.
const int64_t kDlMallocReserved = 256 * sizeof(size_t);

absl::optional<Allocation> BuildAllocation(void *addr, size_t size) {
  if (addr == nullptr) {
    return absl::nullopt;
  }
  MEMFD_TYPE fd;
  int64_t mmap_size;
  ptrdiff_t offset;

  if (GetMallocMapinfo(addr, &fd, &mmap_size, &offset)) {
    return Allocation(addr, static_cast<int64_t>(size), std::move(fd), offset,
                      0 /* device_number*/, mmap_size);
  }
  return absl::nullopt;
}
}  // namespace

PlasmaAllocator::PlasmaAllocator(const std::string &plasma_directory,
                                 const std::string &fallback_directory,
                                 bool hugepage_enabled, int64_t footprint_limit,
                                 bool fallback_enabled)
    : kFootprintLimit(footprint_limit),
      kAlignment(kAllocationAlignment),
      kFallbackEnabled(fallback_enabled),
      allocated_(0),
      fallback_allocated_(0) {
  internal::SetDLMallocConfig(plasma_directory, fallback_directory, hugepage_enabled,
                              fallback_enabled);
  RAY_CHECK(kFootprintLimit > kDlMallocReserved)
      << "Footprint limit has to be greater than " << kDlMallocReserved;
  auto allocation = Allocate(kFootprintLimit - kDlMallocReserved);
  RAY_CHECK(allocation.has_value())
      << "PlasmaAllocator initialization failed."
      << " It's likely we don't have enought space in " << plasma_directory;
  // This will unmap the file, but the next one created will be as large
  // as this one (this is an implementation internal of dlmalloc).
  Free(std::move(allocation.value()));
}

absl::optional<Allocation> PlasmaAllocator::Allocate(size_t bytes) {
<<<<<<< HEAD
  if (!ray::core::RayConfig::instance().plasma_unlimited()) {
    // We only check against the footprint limit in limited allocation mode.
    // In limited mode: the check is done here; dlmemalign never returns nullptr.
    // In unlimited mode: dlmemalign returns nullptr once the initial /dev/shm block
    // fills.
    if (allocated_ + static_cast<int64_t>(bytes) > footprint_limit_) {
=======
  if (!kFallbackEnabled) {
    // We only check against the footprint limit in when fallback allocation is disabled.
    // In fallback disabled mode: the check is done here; dlmemalign never returns
    // nullptr. In fallback enabled mode: dlmemalign returns nullptr once the initial
    // /dev/shm block fills.
    if (allocated_ + static_cast<int64_t>(bytes) > kFootprintLimit) {
>>>>>>> c4744e34
      return absl::nullopt;
    }
  }
  RAY_LOG(DEBUG) << "allocating " << bytes;
  void *mem = dlmemalign(kAlignment, bytes);
  RAY_LOG(DEBUG) << "allocated " << bytes << " at " << mem;
  if (!mem) {
    return absl::nullopt;
  }
  allocated_ += bytes;
  return BuildAllocation(mem, bytes);
}

absl::optional<Allocation> PlasmaAllocator::FallbackAllocate(size_t bytes) {
  if (!kFallbackEnabled) {
    return absl::nullopt;
  }
  // Forces allocation as a separate file.
  RAY_CHECK(dlmallopt(M_MMAP_THRESHOLD, 0));
  RAY_LOG(DEBUG) << "fallback allocating " << bytes;
  void *mem = dlmemalign(kAlignment, bytes);
  RAY_LOG(DEBUG) << "allocated " << bytes << " at " << mem;
  // Reset to the default value.
  RAY_CHECK(dlmallopt(M_MMAP_THRESHOLD, MAX_SIZE_T));

  if (!mem) {
    return absl::nullopt;
  }

  allocated_ += bytes;
  // The allocation was servicable using the initial region, no need to fallback.
  if (internal::IsOutsideInitialAllocation(mem)) {
    fallback_allocated_ += bytes;
  }
  return BuildAllocation(mem, bytes);
}

void PlasmaAllocator::Free(Allocation allocation) {
  RAY_CHECK(allocation.address != nullptr) << "Cannot free the nullptr";
  RAY_LOG(DEBUG) << "deallocating " << allocation.size << " at " << allocation.address;
  dlfree(allocation.address);
  allocated_ -= allocation.size;
<<<<<<< HEAD
  if (ray::core::RayConfig::instance().plasma_unlimited() &&
      IsOutsideInitialAllocation(allocation.address)) {
=======
  if (RayConfig::instance().plasma_unlimited() &&
      internal::IsOutsideInitialAllocation(allocation.address)) {
>>>>>>> c4744e34
    fallback_allocated_ -= allocation.size;
  }
}

int64_t PlasmaAllocator::GetFootprintLimit() const { return kFootprintLimit; }

int64_t PlasmaAllocator::Allocated() const { return allocated_; }

int64_t PlasmaAllocator::FallbackAllocated() const { return fallback_allocated_; }
}  // namespace plasma<|MERGE_RESOLUTION|>--- conflicted
+++ resolved
@@ -94,21 +94,12 @@
 }
 
 absl::optional<Allocation> PlasmaAllocator::Allocate(size_t bytes) {
-<<<<<<< HEAD
-  if (!ray::core::RayConfig::instance().plasma_unlimited()) {
-    // We only check against the footprint limit in limited allocation mode.
-    // In limited mode: the check is done here; dlmemalign never returns nullptr.
-    // In unlimited mode: dlmemalign returns nullptr once the initial /dev/shm block
-    // fills.
-    if (allocated_ + static_cast<int64_t>(bytes) > footprint_limit_) {
-=======
   if (!kFallbackEnabled) {
     // We only check against the footprint limit in when fallback allocation is disabled.
     // In fallback disabled mode: the check is done here; dlmemalign never returns
     // nullptr. In fallback enabled mode: dlmemalign returns nullptr once the initial
     // /dev/shm block fills.
     if (allocated_ + static_cast<int64_t>(bytes) > kFootprintLimit) {
->>>>>>> c4744e34
       return absl::nullopt;
     }
   }
@@ -151,13 +142,8 @@
   RAY_LOG(DEBUG) << "deallocating " << allocation.size << " at " << allocation.address;
   dlfree(allocation.address);
   allocated_ -= allocation.size;
-<<<<<<< HEAD
   if (ray::core::RayConfig::instance().plasma_unlimited() &&
-      IsOutsideInitialAllocation(allocation.address)) {
-=======
-  if (RayConfig::instance().plasma_unlimited() &&
       internal::IsOutsideInitialAllocation(allocation.address)) {
->>>>>>> c4744e34
     fallback_allocated_ -= allocation.size;
   }
 }
