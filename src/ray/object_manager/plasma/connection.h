--- conflicted
+++ resolved
@@ -57,12 +57,6 @@
   struct PrivateTag {};
 
  public:
-<<<<<<< HEAD
-  static std::shared_ptr<Client> Create(
-      const PlasmaStoreMessageHandler &message_handler,
-      const PlasmaStoreConnectionErrorHandler &connection_error_handler,
-      ray::local_stream_socket &&socket);
-=======
   Client(PrivateTag,
          ray::MessageHandler message_handler,
          ray::ConnectionErrorHandler connection_error_handler,
@@ -75,7 +69,6 @@
 
   static std::shared_ptr<Client> Create(PlasmaStoreMessageHandler message_handler,
                                         ray::local_stream_socket &&socket);
->>>>>>> 7a633f7c
 
   ray::Status SendFd(MEMFD_TYPE fd) override;
 
@@ -149,12 +142,6 @@
   std::string name = "anonymous_client";
 
  private:
-<<<<<<< HEAD
-  Client(const ray::MessageHandler &message_handler,
-         const ray::ConnectionErrorHandler &connection_error_handler,
-         ray::local_stream_socket &&socket);
-=======
->>>>>>> 7a633f7c
   /// File descriptors that are used by this client.
   /// TODO(ekl) we should also clean up old fds that are removed.
   absl::flat_hash_set<MEMFD_TYPE> used_fds_;
