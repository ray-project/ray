// Copyright 2017 The Ray Authors.
//
// Licensed under the Apache License, Version 2.0 (the "License");
// you may not use this file except in compliance with the License.
// You may obtain a copy of the License at
//
//  http://www.apache.org/licenses/LICENSE-2.0
//
// Unless required by applicable law or agreed to in writing, software
// distributed under the License is distributed on an "AS IS" BASIS,
// WITHOUT WARRANTIES OR CONDITIONS OF ANY KIND, either express or implied.
// See the License for the specific language governing permissions and
// limitations under the License.

#pragma once

#include <memory>
#include <vector>

#include "ray/common/asio/instrumented_io_context.h"
#include "ray/common/id.h"
#include "ray/object_manager/plasma/connection.h"
#include "ray/object_manager/plasma/obj_lifecycle_mgr.h"

namespace plasma {
struct GetRequest;
using ObjectReadyCallback =
    std::function<void(const ObjectID &object_id,
                       std::optional<MEMFD_TYPE> fallback_allocated_fd,
                       const std::shared_ptr<GetRequest> &get_request)>;
using AllObjectReadyCallback =
    std::function<void(const std::shared_ptr<GetRequest> &get_request)>;

struct GetRequest {
  GetRequest(instrumented_io_context &io_context,
             const std::shared_ptr<ClientInterface> &client,
             const std::vector<ObjectID> &object_ids,
             int64_t num_unique_objects_to_wait_for);
  /// The client that called get.
  std::shared_ptr<ClientInterface> client_;
  /// The object IDs involved in this request. This is used in the reply.
  std::vector<ObjectID> object_ids_;
  /// The object information for the objects in this request. This is used in
  /// the reply.
  absl::flat_hash_map<ObjectID, PlasmaObject> objects_;
  /// The minimum number of objects to wait for in this request.
  const int64_t num_unique_objects_to_wait_for_;
  /// The number of object requests in this wait request that are already
  /// satisfied.
<<<<<<< HEAD
  int64_t num_unique_objects_satisfied_;
  /// Whether or not the request comes from the core worker. It is used to track the size
  /// of total objects that are consumed by core worker.
  const bool is_from_worker_;
=======
  int64_t num_unique_objects_satisfied;
>>>>>>> 577ae284

  void AsyncWait(int64_t timeout_ms,
                 std::function<void(const boost::system::error_code &)> on_timeout);

  void CancelTimer();

  /// Mark that the get request is removed.
  void MarkRemoved();

  bool IsRemoved() const;

 private:
  /// The timer that will time out and cause this wait to return to
  /// the client if it hasn't already returned.
  boost::asio::steady_timer timer_;
  /// Whether or not if this get request is removed.
  /// Once the get request is removed, any operation on top of the get request shouldn't
  /// happen.
  bool is_removed_ = false;
};

class GetRequestQueue {
 public:
  GetRequestQueue(instrumented_io_context &io_context,
                  IObjectLifecycleManager &object_lifecycle_mgr,
                  ObjectReadyCallback object_callback,
                  AllObjectReadyCallback all_objects_callback)
      : io_context_(io_context),
        object_lifecycle_mgr_(object_lifecycle_mgr),
        object_satisfied_callback_(object_callback),
        all_objects_satisfied_callback_(all_objects_callback) {}

  /// Add a get request to get request queue. Note this will call callback functions
  /// directly if all objects has been satisfied, otherwise store the request
  /// in queue.
  /// \param client the client where the request comes from.
  /// \param object_ids the object ids to get.
  /// \param timeout_ms timeout in millisecond, -1 is used to indicate that no timer
  /// should be set.
  /// \param object_callback the callback function called once any object has been
  /// satisfied. \param all_objects_callback the callback function called when all objects
  /// has been satisfied.
  void AddRequest(const std::shared_ptr<ClientInterface> &client,
                  const std::vector<ObjectID> &object_ids,
                  int64_t timeout_ms);

  /// Remove all of the GetRequests for a given client.
  ///
  /// \param client The client whose GetRequests should be removed.
  void RemoveGetRequestsForClient(const std::shared_ptr<ClientInterface> &client);

  /// Handle a sealed object, should be called when an object sealed. Mark
  /// the object satisfied and call object callbacks.
  /// \param object_id the object_id to mark.
  void MarkObjectSealed(const ObjectID &object_id);

 private:
  /// Remove a GetRequest and clean up the relevant data structures.
  ///
  /// \param get_request The GetRequest to remove.
  void RemoveGetRequest(const std::shared_ptr<GetRequest> &get_request);

  /// Only for tests.
  bool IsGetRequestExist(const ObjectID &object_id);
  int64_t GetRequestCount(const ObjectID &object_id);

  /// Called when objects satisfied. Call get request callback function and
  /// remove get request in queue.
  /// \param get_request the get request to be completed.
  void OnGetRequestCompleted(const std::shared_ptr<GetRequest> &get_request);

  instrumented_io_context &io_context_;

  /// A hash table mapping object IDs to a vector of the get requests that are
  /// waiting for the object to arrive.
  absl::flat_hash_map<ObjectID, std::vector<std::shared_ptr<GetRequest>>>
      object_get_requests_;

  IObjectLifecycleManager &object_lifecycle_mgr_;

  ObjectReadyCallback object_satisfied_callback_;
  AllObjectReadyCallback all_objects_satisfied_callback_;

  friend struct GetRequestQueueTest;
};

}  // namespace plasma<|MERGE_RESOLUTION|>--- conflicted
+++ resolved
@@ -47,14 +47,7 @@
   const int64_t num_unique_objects_to_wait_for_;
   /// The number of object requests in this wait request that are already
   /// satisfied.
-<<<<<<< HEAD
   int64_t num_unique_objects_satisfied_;
-  /// Whether or not the request comes from the core worker. It is used to track the size
-  /// of total objects that are consumed by core worker.
-  const bool is_from_worker_;
-=======
-  int64_t num_unique_objects_satisfied;
->>>>>>> 577ae284
 
   void AsyncWait(int64_t timeout_ms,
                  std::function<void(const boost::system::error_code &)> on_timeout);
