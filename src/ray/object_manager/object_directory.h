--- conflicted
+++ resolved
@@ -107,14 +107,11 @@
                                   const ClientID &client_id) override;
   /// Ray only (not part of the OD interface).
   ObjectDirectory(std::shared_ptr<gcs::AsyncGcsClient> gcs_client);
-<<<<<<< HEAD
-=======
 
   /// This object cannot be copied for thread-safety.
   ObjectDirectory &operator=(const ObjectDirectory &o) {
     throw std::runtime_error("Can't copy ObjectDirectory.");
   }
->>>>>>> e0193a55
 
  private:
   /// Callbacks associated with a call to GetLocations.
@@ -135,13 +132,9 @@
   std::unordered_map<ObjectID, ODCallbacks, UniqueIDHasher> existing_requests_;
   /// Reference to the gcs client.
   std::shared_ptr<gcs::AsyncGcsClient> gcs_client_;
-<<<<<<< HEAD
-
   /// Map from object ID to the number of times it's been evicted on this
   /// node before.
   std::unordered_map<ObjectID, int, UniqueIDHasher> object_evictions_;
-=======
->>>>>>> e0193a55
 };
 
 }  // namespace ray
