--- conflicted
+++ resolved
@@ -63,16 +63,7 @@
   /// \return A vector of information for all connected remote object managers.
   virtual std::vector<RemoteConnectionInfo> LookupAllRemoteConnections() const = 0;
 
-<<<<<<< HEAD
   /// Lookup object locations. Callback may be invoked with empty list of client ids.
-=======
-  /// Callback for object location notifications.
-  using OnLocationsFound =
-      std::function<void(const ray::ObjectID &object_id,
-                         const std::unordered_set<ray::NodeID> &, const std::string &)>;
-
-  /// Lookup object locations. Callback may be invoked with empty list of node ids.
->>>>>>> b85c6abc
   ///
   /// \param object_id The object's ObjectID.
   /// \param callback Invoked with (possibly empty) list of node ids and object_id.
