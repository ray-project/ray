// Copyright 2017 The Ray Authors.
//
// Licensed under the Apache License, Version 2.0 (the "License");
// you may not use this file except in compliance with the License.
// You may obtain a copy of the License at
//
//  http://www.apache.org/licenses/LICENSE-2.0
//
// Unless required by applicable law or agreed to in writing, software
// distributed under the License is distributed on an "AS IS" BASIS,
// WITHOUT WARRANTIES OR CONDITIONS OF ANY KIND, either express or implied.
// See the License for the specific language governing permissions and
// limitations under the License.

#pragma once

#include <memory>
#include <mutex>
#include <unordered_map>
#include <unordered_set>
#include <vector>

#include "ray/common/id.h"
#include "ray/common/status.h"
#include "ray/gcs/redis_gcs_client.h"
#include "ray/object_manager/format/object_manager_generated.h"

namespace ray {

/// Connection information for remote object managers.
struct RemoteConnectionInfo {
  RemoteConnectionInfo(const NodeID &id) : client_id(id) {}

  // Returns whether there is enough information to connect to the remote
  // object manager.
  bool Connected() const { return !ip.empty(); }

  NodeID client_id;
  std::string ip;
  uint16_t port;
};

class ObjectDirectoryInterface {
 public:
  virtual ~ObjectDirectoryInterface() {}

  /// Lookup how to connect to a remote object manager.
  ///
  /// \param connection_info The connection information to fill out. This
  /// should be pre-populated with the requested client ID. If the directory
  /// has information about the requested client, then the rest of the fields
  /// in this struct will be populated accordingly.
  virtual void LookupRemoteConnectionInfo(
      RemoteConnectionInfo &connection_info) const = 0;

  /// Get information for all connected remote object managers.
  ///
  /// \return A vector of information for all connected remote object managers.
  virtual std::vector<RemoteConnectionInfo> LookupAllRemoteConnections() const = 0;

  /// Callback for object location notifications.
<<<<<<< HEAD
  using OnLocationsFound =
      std::function<void(const ray::ObjectID &object_id,
                         const std::unordered_set<ray::ClientID> &, const std::string &)>;
=======
  using OnLocationsFound = std::function<void(const ray::ObjectID &object_id,
                                              const std::unordered_set<ray::NodeID> &)>;
>>>>>>> 10015e60

  /// Lookup object locations. Callback may be invoked with empty list of client ids.
  ///
  /// \param object_id The object's ObjectID.
  /// \param callback Invoked with (possibly empty) list of client ids and object_id.
  /// \return Status of whether async call to backend succeeded.
  virtual ray::Status LookupLocations(const ObjectID &object_id,
                                      const rpc::Address &owner_address,
                                      const OnLocationsFound &callback) = 0;

  /// Handle the removal of an object manager client. This updates the
  /// locations of all subscribed objects that have the removed client as a
  /// location, and fires the subscribed callbacks for those objects.
  ///
  /// \param client_id The object manager client that was removed.
  virtual void HandleClientRemoved(const NodeID &client_id) = 0;

  /// Subscribe to be notified of locations (NodeID) of the given object.
  /// The callback will be invoked with the complete list of known locations
  /// whenever the set of locations changes. The callback will also be fired if
  /// the list of known locations is empty. The callback provided to this
  /// method may fire immediately, within the call to this method, if any other
  /// listener is subscribed to the same object: This occurs when location data
  /// for the object has already been obtained.
  ///
  /// \param callback_id The id associated with the specified callback. This is
  /// needed when UnsubscribeObjectLocations is called.
  /// \param object_id The required object's ObjectID.
  /// \param success_cb Invoked with non-empty list of client ids and object_id.
  /// \return Status of whether subscription succeeded.
  virtual ray::Status SubscribeObjectLocations(const UniqueID &callback_id,
                                               const ObjectID &object_id,
                                               const rpc::Address &owner_address,
                                               const OnLocationsFound &callback) = 0;

  /// Unsubscribe to object location notifications.
  ///
  /// \param callback_id The id associated with a callback. This was given
  /// at subscription time, and unsubscribes the corresponding callback from
  /// further notifications about the given object's location.
  /// \param object_id The object id invoked with Subscribe.
  /// \return Status of unsubscribing from object location notifications.
  virtual ray::Status UnsubscribeObjectLocations(const UniqueID &callback_id,
                                                 const ObjectID &object_id) = 0;

  /// Report objects added to this node's store to the object directory.
  ///
  /// \param object_id The object id that was put into the store.
  /// \param client_id The client id corresponding to this node.
  /// \param object_info Additional information about the object.
  /// \return Status of whether this method succeeded.
  virtual ray::Status ReportObjectAdded(
      const ObjectID &object_id, const NodeID &client_id,
      const object_manager::protocol::ObjectInfoT &object_info) = 0;

  /// Report objects removed from this client's store to the object directory.
  ///
  /// \param object_id The object id that was removed from the store.
  /// \param client_id The client id corresponding to this node.
  /// \param object_info Additional information about the object.
  /// \return Status of whether this method succeeded.
  virtual ray::Status ReportObjectRemoved(
      const ObjectID &object_id, const NodeID &client_id,
      const object_manager::protocol::ObjectInfoT &object_info) = 0;

  /// Returns debug string for class.
  ///
  /// \return string.
  virtual std::string DebugString() const = 0;
};

/// Ray ObjectDirectory declaration.
class ObjectDirectory : public ObjectDirectoryInterface {
 public:
  /// Create an object directory.
  ///
  /// \param io_service The event loop to dispatch callbacks to. This should
  /// usually be the same event loop that the given gcs_client runs on.
  /// \param gcs_client A Ray GCS client to request object and client
  /// information from.
  ObjectDirectory(boost::asio::io_service &io_service,
                  std::shared_ptr<gcs::GcsClient> &gcs_client);

  virtual ~ObjectDirectory() {}

  void LookupRemoteConnectionInfo(RemoteConnectionInfo &connection_info) const override;

  std::vector<RemoteConnectionInfo> LookupAllRemoteConnections() const override;

  ray::Status LookupLocations(const ObjectID &object_id,
                              const rpc::Address &owner_address,
                              const OnLocationsFound &callback) override;

  void HandleClientRemoved(const NodeID &client_id) override;

  ray::Status SubscribeObjectLocations(const UniqueID &callback_id,
                                       const ObjectID &object_id,
                                       const rpc::Address &owner_address,
                                       const OnLocationsFound &callback) override;
  ray::Status UnsubscribeObjectLocations(const UniqueID &callback_id,
                                         const ObjectID &object_id) override;

  ray::Status ReportObjectAdded(
      const ObjectID &object_id, const NodeID &client_id,
      const object_manager::protocol::ObjectInfoT &object_info) override;
  ray::Status ReportObjectRemoved(
      const ObjectID &object_id, const NodeID &client_id,
      const object_manager::protocol::ObjectInfoT &object_info) override;

  std::string DebugString() const override;

  /// ObjectDirectory should not be copied.
  RAY_DISALLOW_COPY_AND_ASSIGN(ObjectDirectory);

 protected:
  /// Callbacks associated with a call to GetLocations.
  struct LocationListenerState {
    /// The callback to invoke when object locations are found.
    std::unordered_map<UniqueID, OnLocationsFound> callbacks;
    /// The current set of known locations of this object.
<<<<<<< HEAD
    std::unordered_set<ClientID> current_object_locations;
    /// The location where this object has been spilled, if any.
    std::string spilled_url = "";
=======
    std::unordered_set<NodeID> current_object_locations;
>>>>>>> 10015e60
    /// This flag will get set to true if received any notification of the object.
    /// It means current_object_locations is up-to-date with GCS. It
    /// should never go back to false once set to true. If this is true, and
    /// the current_object_locations is empty, then this means that the object
    /// does not exist on any nodes due to eviction or the object never getting created.
    bool subscribed;
  };

  /// Reference to the event loop.
  boost::asio::io_service &io_service_;
  /// Reference to the gcs client.
  std::shared_ptr<gcs::GcsClient> gcs_client_;
  /// Info about subscribers to object locations.
  std::unordered_map<ObjectID, LocationListenerState> listeners_;
};

}  // namespace ray<|MERGE_RESOLUTION|>--- conflicted
+++ resolved
@@ -59,14 +59,9 @@
   virtual std::vector<RemoteConnectionInfo> LookupAllRemoteConnections() const = 0;
 
   /// Callback for object location notifications.
-<<<<<<< HEAD
   using OnLocationsFound =
       std::function<void(const ray::ObjectID &object_id,
-                         const std::unordered_set<ray::ClientID> &, const std::string &)>;
-=======
-  using OnLocationsFound = std::function<void(const ray::ObjectID &object_id,
-                                              const std::unordered_set<ray::NodeID> &)>;
->>>>>>> 10015e60
+                         const std::unordered_set<ray::NodeID> &, const std::string &)>;
 
   /// Lookup object locations. Callback may be invoked with empty list of client ids.
   ///
@@ -187,13 +182,9 @@
     /// The callback to invoke when object locations are found.
     std::unordered_map<UniqueID, OnLocationsFound> callbacks;
     /// The current set of known locations of this object.
-<<<<<<< HEAD
-    std::unordered_set<ClientID> current_object_locations;
+    std::unordered_set<NodeID> current_object_locations;
     /// The location where this object has been spilled, if any.
     std::string spilled_url = "";
-=======
-    std::unordered_set<NodeID> current_object_locations;
->>>>>>> 10015e60
     /// This flag will get set to true if received any notification of the object.
     /// It means current_object_locations is up-to-date with GCS. It
     /// should never go back to false once set to true. If this is true, and
