// Copyright 2017 The Ray Authors.
//
// Licensed under the Apache License, Version 2.0 (the "License");
// you may not use this file except in compliance with the License.
// You may obtain a copy of the License at
//
//  http://www.apache.org/licenses/LICENSE-2.0
//
// Unless required by applicable law or agreed to in writing, software
// distributed under the License is distributed on an "AS IS" BASIS,
// WITHOUT WARRANTIES OR CONDITIONS OF ANY KIND, either express or implied.
// See the License for the specific language governing permissions and
// limitations under the License.

#pragma once

#include <list>
#include <string>
#include <utility>

#include "absl/container/flat_hash_map.h"
#include "ray/common/id.h"

namespace ray {

/// Manages rate limiting and deduplication of outbound object pushes.
class PushManager {
 public:
  /// Create a push manager.
  ///
  /// \param max_bytes_in_flight Max number of bytes allowed to be in flight
  ///                             from this PushManager (this raylet).
  explicit PushManager(int64_t max_bytes_in_flight)
      : max_bytes_in_flight_(max_bytes_in_flight){};

  /// Start pushing an object subject to max chunks in flight limit.
  ///
  /// Duplicate concurrent pushes to the same destination will be suppressed.
  ///
  /// \param dest_id The node to send to.
  /// \param obj_id The object to send.
  /// \param num_chunks The total number of chunks to send.
  /// \param max_chunk_size See comment for max_chunk_size_ in PushState.
  /// \param send_chunk_fn This function will be called with args 0...{num_chunks-1}.
  ///                      The caller promises to call PushManager::OnChunkComplete()
  ///                      once a call to send_chunk_fn finishes.
  void StartPush(const NodeID &dest_id,
                 const ObjectID &obj_id,
                 int64_t num_chunks,
                 int64_t max_chunk_size,
                 std::function<void(int64_t)> send_chunk_fn);

  /// Called every time a chunk completes to trigger additional sends.
  /// TODO(ekl) maybe we should cancel the entire push on error.
  void OnChunkComplete(int64_t push_max_chunk_size);

  /// Cancel all pushes that have not yet been sent to the removed node.
  void HandleNodeRemoved(const NodeID &node_id);

  void RecordMetrics() const;

  int64_t BytesInFlight() const { return bytes_in_flight_; }

  int64_t ChunksRemaining() const { return chunks_remaining_; }

  int64_t PushesInFlight() const { return push_state_map_.size(); }

  int64_t PushRequestsRemaining() const {
    return push_requests_with_chunks_to_send_.size();
  }

  std::string DebugString() const;

 private:
  FRIEND_TEST(TestPushManager, TestPushState);

  /// Tracks the state of an active object push to another node.
  struct PushState {
    NodeID node_id_;
    ObjectID object_id_;

    /// total number of chunks of this object.
    int64_t num_chunks_;
<<<<<<< HEAD
    /// The function to send chunks with.
    std::function<void(int64_t)> chunk_send_fn_;
=======
    /// the max size of a chunk for this object in bytes, used to count bytes_in_flight_
    /// and assure it stays under max_bytes_in_flight_. This means we can overcount for
    /// the last chunk but we're accepting that to keep the code simpler.
    int64_t max_chunk_size_;
    /// The function to send chunks with.
    std::function<void(int64_t)> chunk_send_fn_;

>>>>>>> f2ca998a
    /// The index of the next chunk to send.
    int64_t next_chunk_id_ = 0;
    /// The number of chunks remaining to send.
    int64_t num_chunks_to_send_;

    PushState(NodeID node_id,
              ObjectID object_id,
              int64_t num_chunks,
              int64_t max_chunk_size,
              std::function<void(int64_t)> chunk_send_fn)
        : node_id_(node_id),
          object_id_(object_id),
          num_chunks_(num_chunks),
<<<<<<< HEAD
=======
          max_chunk_size_(max_chunk_size),
>>>>>>> f2ca998a
          chunk_send_fn_(std::move(chunk_send_fn)),
          num_chunks_to_send_(num_chunks) {}

    /// Resend all chunks and returns how many more chunks will be sent.
    int64_t ResendAllChunks(std::function<void(int64_t)> send_fn) {
      chunk_send_fn_ = std::move(send_fn);
      int64_t additional_chunks_to_send = num_chunks_ - num_chunks_to_send_;
      num_chunks_to_send_ = num_chunks_;
      return additional_chunks_to_send;
    }

    /// Send one chunk. Return true if a new chunk is sent, false if no more chunk to
    /// send.
    void SendOneChunk() {
      num_chunks_to_send_--;
      // Send the next chunk for this push.
      chunk_send_fn_(next_chunk_id_);
      next_chunk_id_ = (next_chunk_id_ + 1) % num_chunks_;
    }
  };

  /// Called on completion events to trigger additional pushes.
  void ScheduleRemainingPushes();

  /// Max number of bytes in flight allowed.
  const int64_t max_bytes_in_flight_;

  /// Running count of bytes in flight
  int64_t bytes_in_flight_ = 0;

  /// Remaining count of chunks to push to other nodes.
  int64_t chunks_remaining_ = 0;

  /// Tracks all pushes with chunk transfers in flight.
  absl::flat_hash_map<NodeID,
                      absl::flat_hash_map<ObjectID, std::list<PushState>::iterator>>
      push_state_map_;

  /// The list of push requests with chunks waiting to be sent.
  std::list<PushState> push_requests_with_chunks_to_send_;
};

}  // namespace ray<|MERGE_RESOLUTION|>--- conflicted
+++ resolved
@@ -81,10 +81,6 @@
 
     /// total number of chunks of this object.
     int64_t num_chunks_;
-<<<<<<< HEAD
-    /// The function to send chunks with.
-    std::function<void(int64_t)> chunk_send_fn_;
-=======
     /// the max size of a chunk for this object in bytes, used to count bytes_in_flight_
     /// and assure it stays under max_bytes_in_flight_. This means we can overcount for
     /// the last chunk but we're accepting that to keep the code simpler.
@@ -92,7 +88,6 @@
     /// The function to send chunks with.
     std::function<void(int64_t)> chunk_send_fn_;
 
->>>>>>> f2ca998a
     /// The index of the next chunk to send.
     int64_t next_chunk_id_ = 0;
     /// The number of chunks remaining to send.
@@ -106,10 +101,7 @@
         : node_id_(node_id),
           object_id_(object_id),
           num_chunks_(num_chunks),
-<<<<<<< HEAD
-=======
           max_chunk_size_(max_chunk_size),
->>>>>>> f2ca998a
           chunk_send_fn_(std::move(chunk_send_fn)),
           num_chunks_to_send_(num_chunks) {}
 
