--- conflicted
+++ resolved
@@ -1,231 +1,110 @@
-<<<<<<< HEAD
-// Copyright 2017 The Ray Authors.
-//
-// Licensed under the Apache License, Version 2.0 (the "License");
-// you may not use this file except in compliance with the License.
-// You may obtain a copy of the License at
-//
-//  http://www.apache.org/licenses/LICENSE-2.0
-//
-// Unless required by applicable law or agreed to in writing, software
-// distributed under the License is distributed on an "AS IS" BASIS,
-// WITHOUT WARRANTIES OR CONDITIONS OF ANY KIND, either express or implied.
-// See the License for the specific language governing permissions and
-// limitations under the License.
-
-#pragma once
-
-#include <algorithm>
-#include <memory>
-
-#include "absl/container/flat_hash_map.h"
-#include "absl/container/flat_hash_set.h"
-#include "ray/common/id.h"
-#include "ray/common/ray_config.h"
-#include "ray/common/status.h"
-
-namespace ray {
-
-/// Manages rate limiting and deduplication of outbound object pushes.
-class PushManager {
- public:
-  /// Create a push manager.
-  ///
-  /// \param max_chunks_in_flight Max number of chunks allowed to be in flight
-  ///                             from this PushManager (this raylet).
-  PushManager(int64_t max_chunks_in_flight)
-      : max_chunks_in_flight_(max_chunks_in_flight) {
-    RAY_CHECK(max_chunks_in_flight_ > 0) << max_chunks_in_flight_;
-  };
-
-  /// Start pushing an object subject to max chunks in flight limit.
-  ///
-  /// Duplicate concurrent pushes to the same destination will be suppressed.
-  ///
-  /// \param dest_id The node to send to.
-  /// \param obj_id The object to send.
-  /// \param num_chunks The total number of chunks to send.
-  /// \param send_chunk_fn This function will be called with args 0...{num_chunks-1}.
-  ///                      The caller promises to call PushManager::OnChunkComplete()
-  ///                      once a call to send_chunk_fn finishes.
-  void StartPush(const NodeID &dest_id, const ObjectID &obj_id, int64_t num_chunks,
-                 std::function<void(int64_t)> send_chunk_fn);
-
-  /// Called every time a chunk completes to trigger additional sends.
-  /// TODO(ekl) maybe we should cancel the entire push on error.
-  void OnChunkComplete(const NodeID &dest_id, const ObjectID &obj_id);
-
-  /// Return the number of chunks currently in flight. For testing only.
-  int64_t NumChunksInFlight() const { return chunks_in_flight_; };
-
-  /// Return the number of chunks remaining. For testing only.
-  int64_t NumChunksRemaining() const {
-    int total = 0;
-    for (const auto &pair : push_info_) {
-      total += pair.second->chunks_remaining;
-    }
-    return total;
-  }
-
-  /// Return the number of pushes currently in flight. For testing only.
-  int64_t NumPushesInFlight() const { return push_info_.size(); };
-
-  std::string DebugString() const {
-    std::stringstream result;
-    result << "PushManager:";
-    result << "\n- num pushes in flight: " << NumPushesInFlight();
-    result << "\n- num chunks in flight: " << NumChunksInFlight();
-    result << "\n- num chunks remaining: " << NumChunksRemaining();
-    result << "\n- max chunks allowed: " << max_chunks_in_flight_;
-    return result.str();
-  }
-
- private:
-  /// Tracks the state of an active object push to another node.
-  struct PushState {
-    /// The number of chunks total to send.
-    const int64_t num_chunks;
-    /// The function to send chunks with.
-    const std::function<void(int64_t)> chunk_send_fn;
-    /// The index of the next chunk to send.
-    int64_t next_chunk_id;
-    /// The number of chunks remaining to send. Once this number drops
-    /// to zero, the push is considered complete.
-    int64_t chunks_remaining;
-
-    PushState(int64_t num_chunks, std::function<void(int64_t)> chunk_send_fn)
-        : num_chunks(num_chunks),
-          chunk_send_fn(chunk_send_fn),
-          next_chunk_id(0),
-          chunks_remaining(num_chunks) {}
-  };
-
-  /// Called on completion events to trigger additional pushes.
-  void ScheduleRemainingPushes();
-
-  /// Pair of (destination, object_id).
-  typedef std::pair<NodeID, ObjectID> PushID;
-
-  /// Max number of chunks in flight allowed.
-  const int64_t max_chunks_in_flight_;
-
-  /// Running count of chunks in flight, used to limit progress of in_flight_pushes_.
-  int64_t chunks_in_flight_ = 0;
-
-  /// Tracks all pushes with chunk transfers in flight.
-  absl::flat_hash_map<PushID, std::unique_ptr<PushState>> push_info_;
-};
-
-}  // namespace ray
-=======
-// Copyright 2017 The Ray Authors.
-//
-// Licensed under the Apache License, Version 2.0 (the "License");
-// you may not use this file except in compliance with the License.
-// You may obtain a copy of the License at
-//
-//  http://www.apache.org/licenses/LICENSE-2.0
-//
-// Unless required by applicable law or agreed to in writing, software
-// distributed under the License is distributed on an "AS IS" BASIS,
-// WITHOUT WARRANTIES OR CONDITIONS OF ANY KIND, either express or implied.
-// See the License for the specific language governing permissions and
-// limitations under the License.
-
-#pragma once
-
-#include <algorithm>
-#include <memory>
-
-#include "absl/container/flat_hash_map.h"
-#include "absl/container/flat_hash_set.h"
-#include "ray/common/id.h"
-#include "ray/common/ray_config.h"
-#include "ray/common/status.h"
-
-namespace ray {
-
-/// Manages rate limiting and deduplication of outbound object pushes.
-class PushManager {
- public:
-  /// Create a push manager.
-  ///
-  /// \param max_chunks_in_flight Max number of chunks allowed to be in flight
-  ///                             from this PushManager (this raylet).
-  PushManager(int64_t max_chunks_in_flight)
-      : max_chunks_in_flight_(max_chunks_in_flight) {
-    RAY_CHECK(max_chunks_in_flight_ > 0) << max_chunks_in_flight_;
-  };
-
-  /// Start pushing an object subject to max chunks in flight limit.
-  ///
-  /// Duplicate concurrent pushes to the same destination will be suppressed.
-  ///
-  /// \param dest_id The node to send to.
-  /// \param obj_id The object to send.
-  /// \param num_chunks The total number of chunks to send.
-  /// \param send_chunk_fn This function will be called with args 0...{num_chunks-1}.
-  ///                      The caller promises to call PushManager::OnChunkComplete()
-  ///                      once a call to send_chunk_fn finishes.
-  void StartPush(const NodeID &dest_id, const ObjectID &obj_id, int64_t num_chunks,
-                 std::function<void(int64_t)> send_chunk_fn);
-
-  /// Called every time a chunk completes to trigger additional sends.
-  /// TODO(ekl) maybe we should cancel the entire push on error.
-  void OnChunkComplete(const NodeID &dest_id, const ObjectID &obj_id);
-
-  /// Return the number of chunks currently in flight. For testing only.
-  int64_t NumChunksInFlight() const { return chunks_in_flight_; };
-
-  /// Return the number of chunks remaining. For testing only.
-  int64_t NumChunksRemaining() const { return chunks_remaining_; }
-
-  /// Return the number of pushes currently in flight. For testing only.
-  int64_t NumPushesInFlight() const { return push_info_.size(); };
-
-  /// Record the internal metrics.
-  void RecordMetrics() const;
-
-  std::string DebugString() const;
-
- private:
-  /// Tracks the state of an active object push to another node.
-  struct PushState {
-    /// The number of chunks total to send.
-    const int64_t num_chunks;
-    /// The function to send chunks with.
-    const std::function<void(int64_t)> chunk_send_fn;
-    /// The index of the next chunk to send.
-    int64_t next_chunk_id;
-    /// The number of chunks remaining to send. Once this number drops
-    /// to zero, the push is considered complete.
-    int64_t chunks_remaining;
-
-    PushState(int64_t num_chunks, std::function<void(int64_t)> chunk_send_fn)
-        : num_chunks(num_chunks),
-          chunk_send_fn(chunk_send_fn),
-          next_chunk_id(0),
-          chunks_remaining(num_chunks) {}
-  };
-
-  /// Called on completion events to trigger additional pushes.
-  void ScheduleRemainingPushes();
-
-  /// Pair of (destination, object_id).
-  typedef std::pair<NodeID, ObjectID> PushID;
-
-  /// Max number of chunks in flight allowed.
-  const int64_t max_chunks_in_flight_;
-
-  /// Running count of chunks in flight, used to limit progress of in_flight_pushes_.
-  int64_t chunks_in_flight_ = 0;
-
-  /// Remaining count of chunks to push to other nodes.
-  int64_t chunks_remaining_ = 0;
-
-  /// Tracks all pushes with chunk transfers in flight.
-  absl::flat_hash_map<PushID, std::unique_ptr<PushState>> push_info_;
-};
-
-}  // namespace ray
->>>>>>> 19672688
+// Copyright 2017 The Ray Authors.
+//
+// Licensed under the Apache License, Version 2.0 (the "License");
+// you may not use this file except in compliance with the License.
+// You may obtain a copy of the License at
+//
+//  http://www.apache.org/licenses/LICENSE-2.0
+//
+// Unless required by applicable law or agreed to in writing, software
+// distributed under the License is distributed on an "AS IS" BASIS,
+// WITHOUT WARRANTIES OR CONDITIONS OF ANY KIND, either express or implied.
+// See the License for the specific language governing permissions and
+// limitations under the License.
+
+#pragma once
+
+#include <algorithm>
+#include <memory>
+
+#include "absl/container/flat_hash_map.h"
+#include "absl/container/flat_hash_set.h"
+#include "ray/common/id.h"
+#include "ray/common/ray_config.h"
+#include "ray/common/status.h"
+
+namespace ray {
+
+/// Manages rate limiting and deduplication of outbound object pushes.
+class PushManager {
+ public:
+  /// Create a push manager.
+  ///
+  /// \param max_chunks_in_flight Max number of chunks allowed to be in flight
+  ///                             from this PushManager (this raylet).
+  PushManager(int64_t max_chunks_in_flight)
+      : max_chunks_in_flight_(max_chunks_in_flight) {
+    RAY_CHECK(max_chunks_in_flight_ > 0) << max_chunks_in_flight_;
+  };
+
+  /// Start pushing an object subject to max chunks in flight limit.
+  ///
+  /// Duplicate concurrent pushes to the same destination will be suppressed.
+  ///
+  /// \param dest_id The node to send to.
+  /// \param obj_id The object to send.
+  /// \param num_chunks The total number of chunks to send.
+  /// \param send_chunk_fn This function will be called with args 0...{num_chunks-1}.
+  ///                      The caller promises to call PushManager::OnChunkComplete()
+  ///                      once a call to send_chunk_fn finishes.
+  void StartPush(const NodeID &dest_id, const ObjectID &obj_id, int64_t num_chunks,
+                 std::function<void(int64_t)> send_chunk_fn);
+
+  /// Called every time a chunk completes to trigger additional sends.
+  /// TODO(ekl) maybe we should cancel the entire push on error.
+  void OnChunkComplete(const NodeID &dest_id, const ObjectID &obj_id);
+
+  /// Return the number of chunks currently in flight. For testing only.
+  int64_t NumChunksInFlight() const { return chunks_in_flight_; };
+
+  /// Return the number of chunks remaining. For testing only.
+  int64_t NumChunksRemaining() const { return chunks_remaining_; }
+
+  /// Return the number of pushes currently in flight. For testing only.
+  int64_t NumPushesInFlight() const { return push_info_.size(); };
+
+  /// Record the internal metrics.
+  void RecordMetrics() const;
+
+  std::string DebugString() const;
+
+ private:
+  /// Tracks the state of an active object push to another node.
+  struct PushState {
+    /// The number of chunks total to send.
+    const int64_t num_chunks;
+    /// The function to send chunks with.
+    const std::function<void(int64_t)> chunk_send_fn;
+    /// The index of the next chunk to send.
+    int64_t next_chunk_id;
+    /// The number of chunks remaining to send. Once this number drops
+    /// to zero, the push is considered complete.
+    int64_t chunks_remaining;
+
+    PushState(int64_t num_chunks, std::function<void(int64_t)> chunk_send_fn)
+        : num_chunks(num_chunks),
+          chunk_send_fn(chunk_send_fn),
+          next_chunk_id(0),
+          chunks_remaining(num_chunks) {}
+  };
+
+  /// Called on completion events to trigger additional pushes.
+  void ScheduleRemainingPushes();
+
+  /// Pair of (destination, object_id).
+  typedef std::pair<NodeID, ObjectID> PushID;
+
+  /// Max number of chunks in flight allowed.
+  const int64_t max_chunks_in_flight_;
+
+  /// Running count of chunks in flight, used to limit progress of in_flight_pushes_.
+  int64_t chunks_in_flight_ = 0;
+
+  /// Remaining count of chunks to push to other nodes.
+  int64_t chunks_remaining_ = 0;
+
+  /// Tracks all pushes with chunk transfers in flight.
+  absl::flat_hash_map<PushID, std::unique_ptr<PushState>> push_info_;
+};
+
+}  // namespace ray