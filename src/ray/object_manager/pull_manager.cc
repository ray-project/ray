--- conflicted
+++ resolved
@@ -69,78 +69,70 @@
   if (it == object_pull_requests_.end()) {
     return;
   }
-  auto &request = it->second;
   // Reset the list of clients that are now expected to have the object.
   // NOTE(swang): Since we are overwriting the previous list of clients,
   // we may end up sending a duplicate request to the same client as
   // before.
   it->second.client_locations = std::vector<NodeID>(client_ids.begin(), client_ids.end());
-<<<<<<< HEAD
-  if (request.inflight_pulls.size() == 0) {
+
+  it->second.spilled_url = spilled_url;
+  RAY_LOG(DEBUG) << "OnLocationChange " << spilled_url << " num clients "
+                 << client_ids.size();
+
+  TryToMakeObjectLocal(object_id);
+}
+
+void PullManager::TryToMakeObjectLocal(const ObjectID &object_id, bool resend) {
+  if (object_is_local_(object_id)) {
+    RAY_LOG(ERROR) << "object is already local";
+    return;
+  }
+  auto it = object_pull_requests_.find(object_id);
+  if (it == object_pull_requests_.end()) {
+    RAY_LOG(ERROR) << "Couldn't find pr";
+    return;
+  }
+
+  auto &request = it->second;
+  bool sent_pull = false;
+
+  const auto &spilled_url = request.spilled_url;
+  if (request.inflight_pulls.size() == 0 || resend) {
     if (!spilled_url.empty()) {
+      RAY_LOG(ERROR) << "Pulling from spilled location.";
       RAY_LOG(DEBUG) << "OnLocationChange " << spilled_url << " num clients "
-                     << client_ids.size();
+                     << request.client_locations.size();
       // Try to restore the spilled object.
       restore_spilled_object_(object_id, spilled_url,
                               [this, object_id](const ray::Status &status) {
                                 // Fall back to fetching from another object manager.
                                 if (!status.ok()) {
-                                  TryPull(object_id);
+                                  PullFromRandomLocation(object_id);
                                 }
                               });
     } else {
       // New object locations were found, so begin trying to pull from a
       // client. This will be called every time a new client location
       // appears.
-      TryPull(object_id);
-    }
-=======
-  it->second.spilled_url = spilled_url;
-  RAY_LOG(DEBUG) << "OnLocationChange " << spilled_url << " num clients "
-                 << client_ids.size();
-
-  TryToMakeObjectLocal(object_id);
-}
-
-void PullManager::TryToMakeObjectLocal(const ObjectID &object_id) {
-  if (object_is_local_(object_id)) {
-    return;
-  }
+      sent_pull = PullFromRandomLocation(object_id);
+    }
+  }
+
+  if (sent_pull) {
+    const auto time = get_time_();
+    auto retry_timeout_len = (pull_timeout_ms_ / 1000.) * (1UL << request.num_retries);
+    request.next_pull_time = time + retry_timeout_len;
+
+    // Bound the retry time at 10 * 1024 seconds.
+    request.num_retries = std::min(request.num_retries + 1, 10);
+  }
+}
+
+bool PullManager::PullFromRandomLocation(const ObjectID &object_id) {
+  RAY_LOG(ERROR) << "Pulling from random location " << object_id;
   auto it = object_pull_requests_.find(object_id);
   if (it == object_pull_requests_.end()) {
-    return;
-  }
-
-  auto &request = it->second;
-  if (!request.spilled_url.empty()) {
-    // Try to restore the spilled object.
-    restore_spilled_object_(object_id, request.spilled_url,
-                            [this, object_id](const ray::Status &status) {
-                              // Fall back to fetching from another object manager.
-                              if (!status.ok()) {
-                                PullFromRandomLocation(object_id);
-                              }
-                            });
-  } else {
-    // New object locations were found, so begin trying to pull from a
-    // client. This will be called every time a new client location
-    // appears.
-    PullFromRandomLocation(object_id);
->>>>>>> eae7a1f4
-  }
-
-  const auto time = get_time_();
-  auto retry_timeout_len = (pull_timeout_ms_ / 1000.) * (1UL << request.num_retries);
-  request.next_pull_time = time + retry_timeout_len;
-
-  // Bound the retry time at 10 * 1024 seconds.
-  request.num_retries = std::min(request.num_retries + 1, 10);
-}
-
-void PullManager::PullFromRandomLocation(const ObjectID &object_id) {
-  auto it = object_pull_requests_.find(object_id);
-  if (it == object_pull_requests_.end()) {
-    return;
+    return false;
   }
 
   auto &node_vector = it->second.client_locations;
@@ -148,7 +140,7 @@
 
   // The timer should never fire if there are no expected client locations.
   if (node_vector.empty()) {
-    return;
+    return false;
   }
 
   RAY_CHECK(!object_is_local_(object_id));
@@ -161,7 +153,7 @@
                      << "already has the object. The object may have been evicted. It is "
                      << "most likely due to memory pressure, object pull has been "
                      << "requested before object location is updated.";
-    return;
+    return false;
   }
 
   NodeID node_id;
@@ -215,15 +207,13 @@
 
   RAY_LOG(DEBUG) << "Sending pull request from " << self_node_id_ << " to " << node_id
                  << " of object " << object_id;
-<<<<<<< HEAD
   const auto time = get_time_();
   auto &request = it->second;
   auto retry_timeout_len = (pull_timeout_ms_ / 1000.) * (1UL << request.num_retries);
   request.next_pull_time = time + retry_timeout_len;
   request.inflight_pulls.insert(node_id);
-=======
->>>>>>> eae7a1f4
   send_pull_request_(object_id, node_id);
+  return true;
 }
 
 void PullManager::Tick() {
@@ -232,7 +222,8 @@
     auto &request = pair.second;
     const auto time = get_time_();
     if (time >= request.next_pull_time) {
-      TryToMakeObjectLocal(object_id);
+      RAY_LOG(ERROR) << "TRYING TO MAKE OBJECT LOCAL " << object_id;
+      TryToMakeObjectLocal(object_id, true);
     }
   }
 }
