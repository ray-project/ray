#include "ray/object_manager/pull_manager.h"

#include "ray/common/common_protocol.h"

namespace ray {

PullManager::PullManager(
    NodeID &self_node_id, const std::function<bool(const ObjectID &)> object_is_local,
    const std::function<void(const ObjectID &, const NodeID &)> send_pull_request,
    const std::function<void(const ObjectID &)> cancel_pull_request,
    const RestoreSpilledObjectCallback restore_spilled_object,
    const std::function<double()> get_time, int pull_timeout_ms,
    int64_t num_bytes_available, std::function<void()> object_store_full_callback,
    std::function<std::unique_ptr<RayObject>(const ObjectID &)> pin_object,
    int min_active_pulls)
    : self_node_id_(self_node_id),
      object_is_local_(object_is_local),
      send_pull_request_(send_pull_request),
      cancel_pull_request_(cancel_pull_request),
      restore_spilled_object_(restore_spilled_object),
      get_time_(get_time),
      min_active_pulls_(min_active_pulls),
      pull_timeout_ms_(pull_timeout_ms),
      num_bytes_available_(num_bytes_available),
      // TODO(ekl) remove this callback once plasma unlimited is the only path.
      object_store_full_callback_(object_store_full_callback),
      pin_object_(pin_object),
      gen_(std::chrono::high_resolution_clock::now().time_since_epoch().count()) {}

uint64_t PullManager::Pull(const std::vector<rpc::ObjectReference> &object_ref_bundle,
                           BundlePriority prio,
                           std::vector<rpc::ObjectReference> *objects_to_locate) {
  // To avoid edge cases dealing with duplicated object ids in the bundle,
  // canonicalize the set up-front by dropping all duplicates.
  absl::flat_hash_set<ObjectID> seen;
  std::vector<rpc::ObjectReference> deduplicated;
  for (const auto &ref : object_ref_bundle) {
    const auto &id = ObjectRefToId(ref);
    if (seen.count(id) == 0) {
      seen.insert(id);
      deduplicated.push_back(ref);
    }
  }
  Queue::iterator bundle_it;
  if (prio == BundlePriority::GET_REQUEST) {
    bundle_it =
        get_request_bundles_.emplace(next_req_id_++, std::move(deduplicated)).first;
  } else if (prio == BundlePriority::WAIT_REQUEST) {
    bundle_it =
        wait_request_bundles_.emplace(next_req_id_++, std::move(deduplicated)).first;
  } else {
    RAY_CHECK(prio == BundlePriority::TASK_ARGS);
    bundle_it =
        task_argument_bundles_.emplace(next_req_id_++, std::move(deduplicated)).first;
  }
  RAY_LOG(DEBUG) << "Start pull request " << bundle_it->first
                 << ". Bundle size: " << bundle_it->second.objects.size();

  for (const auto &ref : deduplicated) {
    auto obj_id = ObjectRefToId(ref);
    auto it = object_pull_requests_.find(obj_id);
    if (it == object_pull_requests_.end()) {
      RAY_LOG(DEBUG) << "Pull of object " << obj_id;
      // We don't have an active pull for this object yet. Ask the caller to
      // send us notifications about the object's location.
      objects_to_locate->push_back(ref);
      // The first pull request doesn't need to be special case. Instead we can just let
      // the retry timer fire immediately.
      it = object_pull_requests_
               .emplace(obj_id, ObjectPullRequest(/*next_pull_time=*/get_time_()))
               .first;
    } else {
      if (it->second.object_size_set) {
        bundle_it->second.RegisterObjectSize(it->second.object_size);
      }
    }
    it->second.bundle_request_ids.insert(bundle_it->first);
  }

  // We have a new request. Activate the new request, if the
  // current available memory allows it.
  UpdatePullsBasedOnAvailableMemory(num_bytes_available_);

  return bundle_it->first;
}

bool PullManager::ActivateNextPullBundleRequest(const Queue &bundles,
                                                uint64_t *highest_req_id_being_pulled,
                                                bool respect_quota,
                                                std::vector<ObjectID> *objects_to_pull) {
  // Get the next pull request in the queue.
  const auto last_request_it = bundles.find(*highest_req_id_being_pulled);
  auto next_request_it = last_request_it;
  if (next_request_it == bundles.end()) {
    // No requests are active. Get the first request in the queue.
    next_request_it = bundles.begin();
  } else {
    next_request_it++;
  }

  if (next_request_it == bundles.end()) {
    // No requests in the queue.
    return false;
  }

  if (next_request_it->second.num_object_sizes_missing > 0) {
    // There is at least one object size missing. We should not activate the
    // bundle, since it may put us over the available capacity.
    return false;
  }

  // Activate the pull bundle request if possible.
  {
    absl::MutexLock lock(&active_objects_mu_);

    // First calculate the bytes we need.
    int64_t bytes_to_pull = 0;
    for (const auto &ref : next_request_it->second.objects) {
      auto obj_id = ObjectRefToId(ref);
      bool needs_pull = active_object_pull_requests_.count(obj_id) == 0;
      if (needs_pull) {
        // This is the first bundle request in the queue to require this object.
        // Add the size to the number of bytes being pulled.
        auto it = object_pull_requests_.find(obj_id);
        RAY_CHECK(it != object_pull_requests_.end());
        // TODO(ekl) this overestimates bytes needed if it's already available
        // locally.
        bytes_to_pull += it->second.object_size;
      }
    }

    // Quota check.
    if (respect_quota && num_active_bundles_ >= min_active_pulls_ &&
        bytes_to_pull > RemainingQuota()) {
      RAY_LOG(ERROR) << "Bundle would exceed quota: "
                     << "num_bytes_being_pulled(" << num_bytes_being_pulled_
                     << ") + "
                        "bytes_to_pull("
                     << bytes_to_pull
                     << ") - "
                        "pinned_objects_size("
                     << pinned_objects_size_
                     << ") > "
                        "num_bytes_available("
                     << num_bytes_available_ << ")";
      return false;
    }

    RAY_LOG(DEBUG) << "Activating request " << next_request_it->first
                   << " num bytes being pulled: " << num_bytes_being_pulled_
                   << " num bytes available: " << num_bytes_available_;
    num_bytes_being_pulled_ += bytes_to_pull;
    for (const auto &ref : next_request_it->second.objects) {
      auto obj_id = ObjectRefToId(ref);
      bool needs_pull = active_object_pull_requests_.count(obj_id) == 0;
      active_object_pull_requests_[obj_id].insert(next_request_it->first);
      if (needs_pull) {
        RAY_LOG(DEBUG) << "Activating pull for object " << obj_id;
        TryPinObject(obj_id);
        objects_to_pull->push_back(obj_id);
        ResetRetryTimer(obj_id);
      }
    }
  }

  // Update the pointer to the last pull request that we are actively pulling.
  RAY_CHECK(next_request_it->first > *highest_req_id_being_pulled);
  *highest_req_id_being_pulled = next_request_it->first;

  num_active_bundles_ += 1;
  return true;
}

void PullManager::DeactivatePullBundleRequest(
    const Queue &bundles, const Queue::iterator &request_it,
    uint64_t *highest_req_id_being_pulled,
    std::unordered_set<ObjectID> *objects_to_cancel) {
  for (const auto &ref : request_it->second.objects) {
    absl::MutexLock lock(&active_objects_mu_);
    auto obj_id = ObjectRefToId(ref);
    auto it = active_object_pull_requests_.find(obj_id);
    if (it == active_object_pull_requests_.end() ||
        !it->second.erase(request_it->first)) {
      // The object is already deactivated, no action is required.
      continue;
    }
    if (it->second.empty()) {
      RAY_LOG(DEBUG) << "Deactivating pull for object " << obj_id;
      auto it = object_pull_requests_.find(obj_id);
      RAY_CHECK(it != object_pull_requests_.end());
      num_bytes_being_pulled_ -= it->second.object_size;
      active_object_pull_requests_.erase(it->first);
      UnpinObject(it->first);
      objects_to_cancel->insert(obj_id);
    }
  }

  // If this was the last active request, update the pointer to its
  // predecessor, if one exists.
  if (*highest_req_id_being_pulled == request_it->first) {
    if (request_it == bundles.begin()) {
      *highest_req_id_being_pulled = 0;
    } else {
      *highest_req_id_being_pulled = std::prev(request_it)->first;
    }
  }

  num_active_bundles_ -= 1;
}

void PullManager::DeactivateUntilMarginAvailable(
    const std::string &debug_name, Queue &bundles, int retain_min, int64_t quota_margin,
    uint64_t *highest_id_for_bundle, std::unordered_set<ObjectID> *object_ids_to_cancel) {
  while (RemainingQuota() < quota_margin && *highest_id_for_bundle != 0) {
    if (num_active_bundles_ <= retain_min) {
      return;
    }
    RAY_LOG(DEBUG) << "Deactivating " << debug_name << " " << *highest_id_for_bundle
                   << " num bytes being pulled: " << num_bytes_being_pulled_
                   << " num bytes available: " << num_bytes_available_;
    const auto last_request_it = bundles.find(*highest_id_for_bundle);
    RAY_CHECK(last_request_it != bundles.end());
    DeactivatePullBundleRequest(bundles, last_request_it, highest_id_for_bundle,
                                object_ids_to_cancel);
  }
}

int64_t PullManager::RemainingQuota() {
  // Note that plasma counts pinned bytes as used.
  int64_t bytes_left_to_pull = num_bytes_being_pulled_ - pinned_objects_size_;
  return num_bytes_available_ - bytes_left_to_pull;
}

bool PullManager::OverQuota() { return RemainingQuota() < 0L; }

void PullManager::UpdatePullsBasedOnAvailableMemory(int64_t num_bytes_available) {
  if (num_bytes_available_ != num_bytes_available) {
    RAY_LOG(DEBUG) << "Updating pulls based on available memory: " << num_bytes_available;
  }
  num_bytes_available_ = num_bytes_available;
  std::vector<ObjectID> objects_to_pull;
  std::unordered_set<ObjectID> object_ids_to_cancel;
  // If there are any get requests (highest priority), try to activate them. Since we
  // prioritize get requests over task and wait requests, these requests will be
  // canceled as necessary to make space. We may exit this block over capacity
  // if we run out of requests to cancel, but this will be remedied later
  // by canceling get and wait requests.
  bool get_requests_remaining = !get_request_bundles_.empty();
  while (get_requests_remaining) {
    int64_t margin_required =
        NextRequestBundleSize(get_request_bundles_, highest_get_req_id_being_pulled_);
    DeactivateUntilMarginAvailable("task args request", task_argument_bundles_,
                                   /*retain_min=*/0, /*quota_margin=*/margin_required,
                                   &highest_task_req_id_being_pulled_,
                                   &object_ids_to_cancel);
    DeactivateUntilMarginAvailable("wait request", wait_request_bundles_,
                                   /*retain_min=*/0, /*quota_margin=*/margin_required,
                                   &highest_wait_req_id_being_pulled_,
                                   &object_ids_to_cancel);

    // Activate the next get request if we have space, or are in unlimited allocation
    // mode.
    get_requests_remaining = ActivateNextPullBundleRequest(
        get_request_bundles_, &highest_get_req_id_being_pulled_,
        /*respect_quota=*/!RayConfig::instance().plasma_unlimited(), &objects_to_pull);
  }

  // Do the same but for wait requests (medium priority).
  bool wait_requests_remaining = !wait_request_bundles_.empty();
  while (wait_requests_remaining) {
    int64_t margin_required =
        NextRequestBundleSize(wait_request_bundles_, highest_wait_req_id_being_pulled_);
    RAY_LOG(ERROR) << "Margin required " << margin_required;
    DeactivateUntilMarginAvailable("task args request", task_argument_bundles_,
                                   /*retain_min=*/0, /*quota_margin=*/margin_required,
                                   &highest_task_req_id_being_pulled_,
                                   &object_ids_to_cancel);

    // Activate the next wait request if we have space.
    wait_requests_remaining = ActivateNextPullBundleRequest(
        wait_request_bundles_, &highest_wait_req_id_being_pulled_,
        /*respect_quota=*/true, &objects_to_pull);
  }

  // Do the same but for task arg requests (lowest priority).
  // allowed for task arg requests.
  while (ActivateNextPullBundleRequest(task_argument_bundles_,
                                       &highest_task_req_id_being_pulled_,
                                       /*respect_quota=*/true, &objects_to_pull)) {
  }

  // While we are over capacity, deactivate requests starting from the back of the queues.
  DeactivateUntilMarginAvailable(
      "task args request", task_argument_bundles_, min_active_pulls_, /*quota_margin=*/0L,
      &highest_task_req_id_being_pulled_, &object_ids_to_cancel);
  DeactivateUntilMarginAvailable("wait request", wait_request_bundles_, min_active_pulls_,
                                 /*quota_margin=*/0L, &highest_wait_req_id_being_pulled_,
                                 &object_ids_to_cancel);
  // It should always be possible to stay under the available memory by
  // canceling all requests.
  if (!RayConfig::instance().plasma_unlimited()) {
    DeactivateUntilMarginAvailable("get request", get_request_bundles_, min_active_pulls_,
                                   /*quota_margin=*/0L, &highest_get_req_id_being_pulled_,
                                   &object_ids_to_cancel);
    RAY_CHECK(!OverQuota() || num_active_bundles_ <= min_active_pulls_) << DebugString();
  }

  // Call the cancellation callbacks outside of the lock.
  for (const auto &obj_id : object_ids_to_cancel) {
    cancel_pull_request_(obj_id);
  }

  if (!RayConfig::instance().plasma_unlimited()) {
    TriggerOutOfMemoryHandlingIfNeeded();
  }

  {
    absl::MutexLock lock(&active_objects_mu_);
    for (const auto &obj_id : objects_to_pull) {
      if (object_ids_to_cancel.count(obj_id) == 0) {
        TryToMakeObjectLocal(obj_id);
      }
    }
  }
}

void PullManager::TriggerOutOfMemoryHandlingIfNeeded() {
  if (highest_get_req_id_being_pulled_ > 0 || highest_wait_req_id_being_pulled_ > 0 ||
      highest_task_req_id_being_pulled_ > 0) {
    // At least one request is being actively pulled, so there is
    // currently enough space. Note that if pull_manager_min_active_pulls > 0, then
    // we will always return here.
    return;
  }

  // No requests are being pulled. Check whether this is because we don't have
  // object size information yet.
  auto head = get_request_bundles_.begin();
  if (head == get_request_bundles_.end()) {
    head = wait_request_bundles_.begin();
    if (head == wait_request_bundles_.end()) {
      head = task_argument_bundles_.begin();
      if (head == task_argument_bundles_.end()) {
        // No requests queued.
        return;
      }
    }
  }
  if (head->second.num_object_sizes_missing > 0) {
    // Wait for the size information before triggering OOM.
    return;
  }
  object_store_full_callback_();
}

std::vector<ObjectID> PullManager::CancelPull(uint64_t request_id) {
  RAY_LOG(DEBUG) << "Cancel pull request " << request_id;

  Queue *request_queue = nullptr;
  uint64_t *highest_req_id_being_pulled = nullptr;
  auto bundle_it = get_request_bundles_.find(request_id);
  if (bundle_it != get_request_bundles_.end()) {
    request_queue = &get_request_bundles_;
    highest_req_id_being_pulled = &highest_get_req_id_being_pulled_;
  } else {
    bundle_it = wait_request_bundles_.find(request_id);
    if (bundle_it != wait_request_bundles_.end()) {
      request_queue = &wait_request_bundles_;
      highest_req_id_being_pulled = &highest_wait_req_id_being_pulled_;
    } else {
      bundle_it = task_argument_bundles_.find(request_id);
      request_queue = &task_argument_bundles_;
      highest_req_id_being_pulled = &highest_task_req_id_being_pulled_;
      RAY_CHECK(bundle_it != task_argument_bundles_.end());
    }
  }

  // If the pull request was being actively pulled, deactivate it now.
  if (bundle_it->first <= *highest_req_id_being_pulled) {
    std::unordered_set<ObjectID> object_ids_to_cancel;
    DeactivatePullBundleRequest(*request_queue, bundle_it, highest_req_id_being_pulled,
                                &object_ids_to_cancel);
    for (const auto &obj_id : object_ids_to_cancel) {
      // Call the cancellation callback outside of the lock.
      cancel_pull_request_(obj_id);
    }
  }

  // Erase this pull request.
  std::vector<ObjectID> object_ids_to_cancel_subscription;
  for (const auto &ref : bundle_it->second.objects) {
    auto obj_id = ObjectRefToId(ref);
    auto it = object_pull_requests_.find(obj_id);
    if (it != object_pull_requests_.end()) {
      RAY_LOG(DEBUG) << "Removing an object pull request of id: " << obj_id;
      it->second.bundle_request_ids.erase(bundle_it->first);
      if (it->second.bundle_request_ids.empty()) {
        object_pull_requests_.erase(it);
        object_ids_to_cancel_subscription.push_back(obj_id);
      }
    }
  }
  request_queue->erase(bundle_it);

  // We need to update the pulls in case there is another request(s) after this
  // request that can now be activated. We do this after erasing the cancelled
  // request to avoid reactivating it again.
  UpdatePullsBasedOnAvailableMemory(num_bytes_available_);

  return object_ids_to_cancel_subscription;
}

void PullManager::OnLocationChange(const ObjectID &object_id,
                                   const std::unordered_set<NodeID> &client_ids,
                                   const std::string &spilled_url,
                                   const NodeID &spilled_node_id, size_t object_size) {
  // Exit if the Pull request has already been fulfilled or canceled.
  auto it = object_pull_requests_.find(object_id);
  if (it == object_pull_requests_.end()) {
    return;
  }
  // Reset the list of clients that are now expected to have the object.
  // NOTE(swang): Since we are overwriting the previous list of clients,
  // we may end up sending a duplicate request to the same client as
  // before.
  it->second.client_locations = std::vector<NodeID>(client_ids.begin(), client_ids.end());
  it->second.spilled_url = spilled_url;
  it->second.spilled_node_id = spilled_node_id;
  if (!it->second.object_size_set) {
    it->second.object_size = object_size;
    it->second.object_size_set = true;
    for (auto &bundle_request_id : it->second.bundle_request_ids) {
      auto bundle_it = get_request_bundles_.find(bundle_request_id);
      if (bundle_it == get_request_bundles_.end()) {
        bundle_it = wait_request_bundles_.find(bundle_request_id);
        if (bundle_it == wait_request_bundles_.end()) {
          bundle_it = task_argument_bundles_.find(bundle_request_id);
          RAY_CHECK(bundle_it != task_argument_bundles_.end());
        }
      }
      bundle_it->second.RegisterObjectSize(object_size);
    }

    UpdatePullsBasedOnAvailableMemory(num_bytes_available_);
    RAY_LOG(DEBUG) << "Updated size of object " << object_id << " to " << object_size
                   << ", num bytes being pulled is now " << num_bytes_being_pulled_;
    if (it->second.object_size == 0) {
      RAY_LOG(WARNING) << "Size of object " << object_id
                       << " stored in object store is zero. This may be a bug since "
                          "objects in the object store should be large, and can result "
                          "in too many objects being fetched to this node";
    }
  }
  RAY_LOG(DEBUG) << "OnLocationChange " << spilled_url << " num clients "
                 << client_ids.size();

  {
    absl::MutexLock lock(&active_objects_mu_);
    TryToMakeObjectLocal(object_id);
  }
}

void PullManager::TryToMakeObjectLocal(const ObjectID &object_id) {
  // The object is already local; abort.
  if (object_is_local_(object_id)) {
    return;
  }

  // The object is no longer needed; abort.
  if (active_object_pull_requests_.count(object_id) == 0) {
    return;
  }

  // The object waiting for local pull retry; abort.
  auto it = object_pull_requests_.find(object_id);
  RAY_CHECK(it != object_pull_requests_.end());
  auto &request = it->second;
  if (request.next_pull_time > get_time_()) {
    return;
  }

  // Try to pull the object from a remote node. If the object is spilled on the local
  // disk of the remote node, it will be restored by PushManager prior to pushing.
  bool did_pull = PullFromRandomLocation(object_id);
  if (did_pull) {
    UpdateRetryTimer(request, object_id);
    return;
  }

  // If we can restore directly from this raylet, then try to do so.
  bool can_restore_directly =
      !request.spilled_url.empty() &&
      (request.spilled_node_id.IsNil() || request.spilled_node_id == self_node_id_);
  if (can_restore_directly) {
    UpdateRetryTimer(request, object_id);
    restore_spilled_object_(object_id, request.spilled_url,
                            [object_id](const ray::Status &status) {
                              if (!status.ok()) {
                                RAY_LOG(ERROR) << "Object restore for " << object_id
                                               << " failed, will retry later: " << status;
                              }
                            });
    return;
  }

  // TODO(ekl) should we more directly mark the object as lost in this case?
  RAY_LOG(WARNING) << "Object neither in memory nor external storage " << object_id.Hex();
}

bool PullManager::PullFromRandomLocation(const ObjectID &object_id) {
  auto it = object_pull_requests_.find(object_id);
  if (it == object_pull_requests_.end()) {
    return false;
  }

  auto &node_vector = it->second.client_locations;
  auto &spilled_node_id = it->second.spilled_node_id;

  if (node_vector.empty()) {
    // Pull from remote node, it will be restored prior to push.
    if (!spilled_node_id.IsNil() && spilled_node_id != self_node_id_) {
      send_pull_request_(object_id, spilled_node_id);
      return true;
    }
    // The timer should never fire if there are no expected client locations.
    return false;
  }

  RAY_CHECK(!object_is_local_(object_id));
  // Make sure that there is at least one client which is not the local client.
  // TODO(rkn): It may actually be possible for this check to fail.
  if (node_vector.size() == 1 && node_vector[0] == self_node_id_) {
    RAY_LOG(WARNING) << "The object manager with ID " << self_node_id_
                     << " is trying to pull object " << object_id
                     << " but the object table suggests that this object manager "
                     << "already has the object. The object may have been evicted. It is "
                     << "most likely due to memory pressure, object pull has been "
                     << "requested before object location is updated.";
    return false;
  }

  // Choose a random client to pull the object from.
  // Generate a random index.
  std::uniform_int_distribution<int> distribution(0, node_vector.size() - 1);
  int node_index = distribution(gen_);
  NodeID node_id = node_vector[node_index];
  // If the object manager somehow ended up choosing itself, choose a different
  // object manager.
  if (node_id == self_node_id_) {
    std::swap(node_vector[node_index], node_vector[node_vector.size() - 1]);
    node_vector.pop_back();
    RAY_LOG(WARNING)
        << "The object manager with ID " << self_node_id_ << " is trying to pull object "
        << object_id << " but the object table suggests that this object manager "
        << "already has the object. It is most likely due to memory pressure, object "
        << "pull has been requested before object location is updated.";
    node_id = node_vector[node_index % node_vector.size()];
    RAY_CHECK(node_id != self_node_id_);
  }

  RAY_LOG(DEBUG) << "Sending pull request from " << self_node_id_ << " to " << node_id
                 << " of object " << object_id;
  send_pull_request_(object_id, node_id);
  return true;
}

void PullManager::ResetRetryTimer(const ObjectID &object_id) {
  auto it = object_pull_requests_.find(object_id);
  if (it != object_pull_requests_.end()) {
    it->second.next_pull_time = get_time_();
    it->second.num_retries = 0;
  }
}

void PullManager::UpdateRetryTimer(ObjectPullRequest &request,
                                   const ObjectID &object_id) {
  const auto time = get_time_();
  auto retry_timeout_len = (pull_timeout_ms_ / 1000.) * (1UL << request.num_retries);
  request.next_pull_time = time + retry_timeout_len;
  if (retry_timeout_len > max_timeout_) {
    max_timeout_ = retry_timeout_len;
    max_timeout_object_id_ = object_id;
  }

  if (request.num_retries > 0) {
    // We've tried this object before.
    num_retries_total_++;
  }

  // Bound the retry time at 10 * 1024 seconds.
  request.num_retries = std::min(request.num_retries + 1, 10);
}

void PullManager::Tick() {
  absl::MutexLock lock(&active_objects_mu_);
  for (auto &pair : active_object_pull_requests_) {
    const auto &object_id = pair.first;
    TryToMakeObjectLocal(object_id);
  }
}

void PullManager::PinNewObjectIfNeeded(const ObjectID &object_id) {
  bool active = false;
  {
    absl::MutexLock lock(&active_objects_mu_);
    active = active_object_pull_requests_.count(object_id) > 0;
  }
  if (active) {
    if (TryPinObject(object_id)) {
      RAY_LOG(DEBUG) << "Pinned newly created object " << object_id;
    } else {
      RAY_LOG(DEBUG) << "Failed to pin newly created object " << object_id;
    }
  }
}

bool PullManager::TryPinObject(const ObjectID &object_id) {
  if (!RayConfig::instance().pull_manager_pin_active_objects()) {
    return true;
  }
  if (pinned_objects_.count(object_id) == 0) {
    auto ref = pin_object_(object_id);
    if (ref != nullptr) {
      pinned_objects_size_ += ref->GetSize();
      pinned_objects_[object_id] = std::move(ref);
      return false;
    }
  }
  return true;
}

void PullManager::UnpinObject(const ObjectID &object_id) {
  auto it = pinned_objects_.find(object_id);
  if (it != pinned_objects_.end()) {
    pinned_objects_size_ -= it->second->GetSize();
    pinned_objects_.erase(it);
  }
  if (pinned_objects_.empty()) {
    RAY_CHECK(pinned_objects_size_ == 0);
  }
}

int PullManager::NumActiveRequests() const { return object_pull_requests_.size(); }

bool PullManager::IsObjectActive(const ObjectID &object_id) const {
  absl::MutexLock lock(&active_objects_mu_);
  return active_object_pull_requests_.count(object_id) == 1;
}

bool PullManager::PullRequestActiveOrWaitingForMetadata(uint64_t request_id) const {
  const uint64_t *highest_req_id_being_pulled = nullptr;
  auto bundle_it = get_request_bundles_.find(request_id);
  if (bundle_it != get_request_bundles_.end()) {
    highest_req_id_being_pulled = &highest_get_req_id_being_pulled_;
  } else {
    bundle_it = wait_request_bundles_.find(request_id);
    if (bundle_it != wait_request_bundles_.end()) {
      highest_req_id_being_pulled = &highest_wait_req_id_being_pulled_;
    } else {
      bundle_it = task_argument_bundles_.find(request_id);
      RAY_CHECK(bundle_it != task_argument_bundles_.end());
      highest_req_id_being_pulled = &highest_task_req_id_being_pulled_;
    }
  }

  if (request_id <= *highest_req_id_being_pulled) {
    // This request is in the prefix of the queue that is being pulled.
    return true;
  }
  return bundle_it->second.num_object_sizes_missing > 0;
}

std::string PullManager::BundleInfo(const Queue &bundles,
                                    uint64_t highest_id_being_pulled) const {
  auto it = bundles.begin();
  if (it == bundles.end()) {
    return "N/A";
  }
  auto bundle = it->second;
  std::stringstream result;
  result << bundle.num_bytes_needed << " bytes, " << bundle.objects.size() << " objects";
  if (highest_id_being_pulled) {
    result << " (active)";
  } else {
    if (bundle.num_object_sizes_missing > 0) {
      result << " (inactive, waiting for object sizes)";
    } else {
      result << " (inactive, waiting for capacity)";
    }
  }
  return result.str();
}

int64_t PullManager::NextRequestBundleSize(const Queue &bundles,
                                           uint64_t highest_id_being_pulled) const {
  // Get the next pull request in the queue.
  const auto last_request_it = bundles.find(highest_id_being_pulled);
  auto next_request_it = last_request_it;
  if (next_request_it == bundles.end()) {
    // No requests are active. Get the first request in the queue.
    next_request_it = bundles.begin();
  } else {
    next_request_it++;
  }

  if (next_request_it == bundles.end()) {
    // No requests in the queue.
    return 0L;
  }

  if (next_request_it->second.num_object_sizes_missing > 0) {
    // There is at least one object size missing. We should not activate the
    // bundle, since it may put us over the available capacity.
    return 0L;
  }

  absl::MutexLock lock(&active_objects_mu_);

  // Calculate the bytes we need.
  int64_t bytes_needed_calculated = 0;
  for (const auto &ref : next_request_it->second.objects) {
    auto obj_id = ObjectRefToId(ref);
    bool needs_pull = active_object_pull_requests_.count(obj_id) == 0;
    if (needs_pull) {
      // This is the first bundle request in the queue to require this object.
      // Add the size to the number of bytes being pulled.
      auto it = object_pull_requests_.find(obj_id);
      RAY_CHECK(it != object_pull_requests_.end());
      bytes_needed_calculated += it->second.object_size;
    }
  }

  return bytes_needed_calculated;
}

std::string PullManager::DebugString() const {
  absl::MutexLock lock(&active_objects_mu_);
  std::stringstream result;
  result << "PullManager:";
  result << "\n- num bytes available for pulled objects: " << num_bytes_available_;
  result << "\n- num bytes being pulled (all): " << num_bytes_being_pulled_;
  result << "\n- num bytes being pulled / pinned: " << pinned_objects_size_;
  result << "\n- num get request bundles: " << get_request_bundles_.size();
  result << "\n- num wait request bundles: " << wait_request_bundles_.size();
  result << "\n- num task request bundles: " << task_argument_bundles_.size();
  result << "\n- first get request bundle: "
         << BundleInfo(get_request_bundles_, highest_get_req_id_being_pulled_);
  result << "\n- first wait request bundle: "
         << BundleInfo(wait_request_bundles_, highest_wait_req_id_being_pulled_);
  result << "\n- first task request bundle: "
         << BundleInfo(task_argument_bundles_, highest_task_req_id_being_pulled_);
  result << "\n- num objects queued: " << object_pull_requests_.size();
  result << "\n- num objects actively pulled (all): "
         << active_object_pull_requests_.size();
  result << "\n- num objects actively pulled / pinned: " << pinned_objects_.size();
  result << "\n- num bundles being pulled: " << num_active_bundles_;
  result << "\n- num pull retries: " << num_retries_total_;
<<<<<<< HEAD
  result << "\n- max timeout seconds: " << max_timeout_;
  auto it = object_pull_requests_.find(max_timeout_object_id_);
  if (it != object_pull_requests_.end()) {
    result << "\n- max timeout object id: " << max_timeout_object_id_;
    result << "\n- max timeout request location size: "
           << it->second.client_locations.size();
    result << "\n- max timeout request spilled url: " << it->second.spilled_url;
    result << "\n- max timeout request object size set: " << it->second.object_size_set;
    result << "\n- max timeout request object size: " << it->second.object_size;
  } else {
    result << "\n- max timeout request is already processed. No entry.";
=======
  // Guard this more expensive debug message under event stats.
  if (RayConfig::instance().event_stats()) {
    for (const auto &entry : active_object_pull_requests_) {
      auto obj_id = entry.first;
      if (!pinned_objects_.contains(obj_id)) {
        result << "\n- example obj id pending pull: " << obj_id.Hex();
        break;
      }
    }
>>>>>>> 9b17c35b
  }
  return result.str();
}

}  // namespace ray<|MERGE_RESOLUTION|>--- conflicted
+++ resolved
@@ -755,7 +755,6 @@
   result << "\n- num objects actively pulled / pinned: " << pinned_objects_.size();
   result << "\n- num bundles being pulled: " << num_active_bundles_;
   result << "\n- num pull retries: " << num_retries_total_;
-<<<<<<< HEAD
   result << "\n- max timeout seconds: " << max_timeout_;
   auto it = object_pull_requests_.find(max_timeout_object_id_);
   if (it != object_pull_requests_.end()) {
@@ -767,7 +766,7 @@
     result << "\n- max timeout request object size: " << it->second.object_size;
   } else {
     result << "\n- max timeout request is already processed. No entry.";
-=======
+  }
   // Guard this more expensive debug message under event stats.
   if (RayConfig::instance().event_stats()) {
     for (const auto &entry : active_object_pull_requests_) {
@@ -777,7 +776,6 @@
         break;
       }
     }
->>>>>>> 9b17c35b
   }
   return result.str();
 }
