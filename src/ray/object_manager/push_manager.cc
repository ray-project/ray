--- conflicted
+++ resolved
@@ -1,173 +1,94 @@
-<<<<<<< HEAD
-// Copyright 2017 The Ray Authors.
-//
-// Licensed under the Apache License, Version 2.0 (the "License");
-// you may not use this file except in compliance with the License.
-// You may obtain a copy of the License at
-//
-//  http://www.apache.org/licenses/LICENSE-2.0
-//
-// Unless required by applicable law or agreed to in writing, software
-// distributed under the License is distributed on an "AS IS" BASIS,
-// WITHOUT WARRANTIES OR CONDITIONS OF ANY KIND, either express or implied.
-// See the License for the specific language governing permissions and
-// limitations under the License.
-
-#include "ray/object_manager/push_manager.h"
-
-#include "ray/common/common_protocol.h"
-#include "ray/stats/metric_defs.h"
-#include "ray/util/util.h"
-
-namespace ray {
-
-void PushManager::StartPush(const NodeID &dest_id, const ObjectID &obj_id,
-                            int64_t num_chunks,
-                            std::function<void(int64_t)> send_chunk_fn) {
-  auto push_id = std::make_pair(dest_id, obj_id);
-  if (push_info_.contains(push_id)) {
-    RAY_LOG(DEBUG) << "Duplicate push request " << push_id.first << ", "
-                   << push_id.second;
-    return;
-  }
-  RAY_CHECK(num_chunks > 0);
-  push_info_[push_id].reset(new PushState(num_chunks, send_chunk_fn));
-  ScheduleRemainingPushes();
-}
-
-void PushManager::OnChunkComplete(const NodeID &dest_id, const ObjectID &obj_id) {
-  auto push_id = std::make_pair(dest_id, obj_id);
-  chunks_in_flight_ -= 1;
-  if (--push_info_[push_id]->chunks_remaining <= 0) {
-    push_info_.erase(push_id);
-    RAY_LOG(DEBUG) << "Push for " << push_id.first << ", " << push_id.second
-                   << " completed, remaining: " << NumPushesInFlight();
-  }
-  ScheduleRemainingPushes();
-}
-
-void PushManager::ScheduleRemainingPushes() {
-  bool keep_looping = true;
-  // Loop over all active pushes for approximate round-robin prioritization.
-  // TODO(ekl) this isn't the best implementation of round robin, we should
-  // consider tracking the number of chunks active per-push and balancing those.
-  while (chunks_in_flight_ < max_chunks_in_flight_ && keep_looping) {
-    // Loop over each active push and try to send another chunk.
-    auto it = push_info_.begin();
-    keep_looping = false;
-    while (it != push_info_.end() && chunks_in_flight_ < max_chunks_in_flight_) {
-      auto push_id = it->first;
-      auto &info = it->second;
-      if (info->next_chunk_id < info->num_chunks) {
-        // Send the next chunk for this push.
-        info->chunk_send_fn(info->next_chunk_id++);
-        chunks_in_flight_ += 1;
-        keep_looping = true;
-        RAY_LOG(DEBUG) << "Sending chunk " << info->next_chunk_id << " of "
-                       << info->num_chunks << " for push " << push_id.first << ", "
-                       << push_id.second << ", chunks in flight " << NumChunksInFlight()
-                       << " / " << max_chunks_in_flight_
-                       << " max, remaining chunks: " << NumChunksRemaining();
-      }
-      it++;
-    }
-  }
-}
-
-}  // namespace ray
-=======
-// Copyright 2017 The Ray Authors.
-//
-// Licensed under the Apache License, Version 2.0 (the "License");
-// you may not use this file except in compliance with the License.
-// You may obtain a copy of the License at
-//
-//  http://www.apache.org/licenses/LICENSE-2.0
-//
-// Unless required by applicable law or agreed to in writing, software
-// distributed under the License is distributed on an "AS IS" BASIS,
-// WITHOUT WARRANTIES OR CONDITIONS OF ANY KIND, either express or implied.
-// See the License for the specific language governing permissions and
-// limitations under the License.
-
-#include "ray/object_manager/push_manager.h"
-
-#include "ray/common/common_protocol.h"
-#include "ray/stats/metric_defs.h"
-#include "ray/util/util.h"
-
-namespace ray {
-
-void PushManager::StartPush(const NodeID &dest_id, const ObjectID &obj_id,
-                            int64_t num_chunks,
-                            std::function<void(int64_t)> send_chunk_fn) {
-  auto push_id = std::make_pair(dest_id, obj_id);
-  if (push_info_.contains(push_id)) {
-    RAY_LOG(DEBUG) << "Duplicate push request " << push_id.first << ", "
-                   << push_id.second;
-    return;
-  }
-  RAY_CHECK(num_chunks > 0);
-  chunks_remaining_ += num_chunks;
-  push_info_[push_id].reset(new PushState(num_chunks, send_chunk_fn));
-  ScheduleRemainingPushes();
-}
-
-void PushManager::OnChunkComplete(const NodeID &dest_id, const ObjectID &obj_id) {
-  auto push_id = std::make_pair(dest_id, obj_id);
-  chunks_in_flight_ -= 1;
-  chunks_remaining_ -= 1;
-  if (--push_info_[push_id]->chunks_remaining <= 0) {
-    push_info_.erase(push_id);
-    RAY_LOG(DEBUG) << "Push for " << push_id.first << ", " << push_id.second
-                   << " completed, remaining: " << NumPushesInFlight();
-  }
-  ScheduleRemainingPushes();
-}
-
-void PushManager::ScheduleRemainingPushes() {
-  bool keep_looping = true;
-  // Loop over all active pushes for approximate round-robin prioritization.
-  // TODO(ekl) this isn't the best implementation of round robin, we should
-  // consider tracking the number of chunks active per-push and balancing those.
-  while (chunks_in_flight_ < max_chunks_in_flight_ && keep_looping) {
-    // Loop over each active push and try to send another chunk.
-    auto it = push_info_.begin();
-    keep_looping = false;
-    while (it != push_info_.end() && chunks_in_flight_ < max_chunks_in_flight_) {
-      auto push_id = it->first;
-      auto &info = it->second;
-      if (info->next_chunk_id < info->num_chunks) {
-        // Send the next chunk for this push.
-        info->chunk_send_fn(info->next_chunk_id++);
-        chunks_in_flight_ += 1;
-        keep_looping = true;
-        RAY_LOG(DEBUG) << "Sending chunk " << info->next_chunk_id << " of "
-                       << info->num_chunks << " for push " << push_id.first << ", "
-                       << push_id.second << ", chunks in flight " << NumChunksInFlight()
-                       << " / " << max_chunks_in_flight_
-                       << " max, remaining chunks: " << NumChunksRemaining();
-      }
-      it++;
-    }
-  }
-}
-
-void PushManager::RecordMetrics() const {
-  ray::stats::STATS_push_manager_in_flight_pushes.Record(NumPushesInFlight());
-  ray::stats::STATS_push_manager_chunks.Record(NumChunksInFlight(), "InFlight");
-  ray::stats::STATS_push_manager_chunks.Record(NumChunksRemaining(), "Remaining");
-}
-
-std::string PushManager::DebugString() const {
-  std::stringstream result;
-  result << "PushManager:";
-  result << "\n- num pushes in flight: " << NumPushesInFlight();
-  result << "\n- num chunks in flight: " << NumChunksInFlight();
-  result << "\n- num chunks remaining: " << NumChunksRemaining();
-  result << "\n- max chunks allowed: " << max_chunks_in_flight_;
-  return result.str();
-}
-
-}  // namespace ray
->>>>>>> 19672688
+// Copyright 2017 The Ray Authors.
+//
+// Licensed under the Apache License, Version 2.0 (the "License");
+// you may not use this file except in compliance with the License.
+// You may obtain a copy of the License at
+//
+//  http://www.apache.org/licenses/LICENSE-2.0
+//
+// Unless required by applicable law or agreed to in writing, software
+// distributed under the License is distributed on an "AS IS" BASIS,
+// WITHOUT WARRANTIES OR CONDITIONS OF ANY KIND, either express or implied.
+// See the License for the specific language governing permissions and
+// limitations under the License.
+
+#include "ray/object_manager/push_manager.h"
+
+#include "ray/common/common_protocol.h"
+#include "ray/stats/metric_defs.h"
+#include "ray/util/util.h"
+
+namespace ray {
+
+void PushManager::StartPush(const NodeID &dest_id, const ObjectID &obj_id,
+                            int64_t num_chunks,
+                            std::function<void(int64_t)> send_chunk_fn) {
+  auto push_id = std::make_pair(dest_id, obj_id);
+  if (push_info_.contains(push_id)) {
+    RAY_LOG(DEBUG) << "Duplicate push request " << push_id.first << ", "
+                   << push_id.second;
+    return;
+  }
+  RAY_CHECK(num_chunks > 0);
+  chunks_remaining_ += num_chunks;
+  push_info_[push_id].reset(new PushState(num_chunks, send_chunk_fn));
+  ScheduleRemainingPushes();
+}
+
+void PushManager::OnChunkComplete(const NodeID &dest_id, const ObjectID &obj_id) {
+  auto push_id = std::make_pair(dest_id, obj_id);
+  chunks_in_flight_ -= 1;
+  chunks_remaining_ -= 1;
+  if (--push_info_[push_id]->chunks_remaining <= 0) {
+    push_info_.erase(push_id);
+    RAY_LOG(DEBUG) << "Push for " << push_id.first << ", " << push_id.second
+                   << " completed, remaining: " << NumPushesInFlight();
+  }
+  ScheduleRemainingPushes();
+}
+
+void PushManager::ScheduleRemainingPushes() {
+  bool keep_looping = true;
+  // Loop over all active pushes for approximate round-robin prioritization.
+  // TODO(ekl) this isn't the best implementation of round robin, we should
+  // consider tracking the number of chunks active per-push and balancing those.
+  while (chunks_in_flight_ < max_chunks_in_flight_ && keep_looping) {
+    // Loop over each active push and try to send another chunk.
+    auto it = push_info_.begin();
+    keep_looping = false;
+    while (it != push_info_.end() && chunks_in_flight_ < max_chunks_in_flight_) {
+      auto push_id = it->first;
+      auto &info = it->second;
+      if (info->next_chunk_id < info->num_chunks) {
+        // Send the next chunk for this push.
+        info->chunk_send_fn(info->next_chunk_id++);
+        chunks_in_flight_ += 1;
+        keep_looping = true;
+        RAY_LOG(DEBUG) << "Sending chunk " << info->next_chunk_id << " of "
+                       << info->num_chunks << " for push " << push_id.first << ", "
+                       << push_id.second << ", chunks in flight " << NumChunksInFlight()
+                       << " / " << max_chunks_in_flight_
+                       << " max, remaining chunks: " << NumChunksRemaining();
+      }
+      it++;
+    }
+  }
+}
+
+void PushManager::RecordMetrics() const {
+  ray::stats::STATS_push_manager_in_flight_pushes.Record(NumPushesInFlight());
+  ray::stats::STATS_push_manager_chunks.Record(NumChunksInFlight(), "InFlight");
+  ray::stats::STATS_push_manager_chunks.Record(NumChunksRemaining(), "Remaining");
+}
+
+std::string PushManager::DebugString() const {
+  std::stringstream result;
+  result << "PushManager:";
+  result << "\n- num pushes in flight: " << NumPushesInFlight();
+  result << "\n- num chunks in flight: " << NumChunksInFlight();
+  result << "\n- num chunks remaining: " << NumChunksRemaining();
+  result << "\n- max chunks allowed: " << max_chunks_in_flight_;
+  return result.str();
+}
+
+}  // namespace ray