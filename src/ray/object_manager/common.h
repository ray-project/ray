// Copyright 2020-2021 The Ray Authors.
//
// Licensed under the Apache License, Version 2.0 (the "License");
// you may not use this file except in compliance with the License.
// You may obtain a copy of the License at
//
//  http://www.apache.org/licenses/LICENSE-2.0
//
// Unless required by applicable law or agreed to in writing, software
// distributed under the License is distributed on an "AS IS" BASIS,
// WITHOUT WARRANTIES OR CONDITIONS OF ANY KIND, either express or implied.
// See the License for the specific language governing permissions and
// limitations under the License.

#pragma once

#ifdef __linux__
#include <semaphore.h>
#endif

#include <atomic>
#include <boost/asio.hpp>
#include <functional>

#include "ray/common/id.h"
#include "ray/common/status.h"

namespace ray {

/// A callback to asynchronously spill objects when space is needed.
/// It spills enough objects to saturate all spill IO workers.
using SpillObjectsCallback = std::function<bool()>;

/// A callback to call when space has been released.
using SpaceReleasedCallback = std::function<void()>;

/// A callback to call when a spilled object needs to be returned to the object store.
using RestoreSpilledObjectCallback =
    std::function<void(const ObjectID &,
                       int64_t size,
                       const std::string &,
                       std::function<void(const ray::Status &)>)>;

/// A header for all plasma objects that is allocated and stored in shared
/// memory. Therefore, it can be accessed across processes.
///
/// For normal immutable objects, no synchronization between processes is
/// needed once the object has been Sealed. For experimental mutable objects,
/// we use the header to synchronize between writer and readers.
struct PlasmaObjectHeader {
// TODO(swang): PlasmaObjectHeader uses pthreads, POSIX mutex and semaphore.
#ifdef __linux__
  // Used to signal to the writer when all readers are done.
  sem_t rw_semaphore;

  // Protects all following state, used to signal from writer to readers.
  pthread_mutex_t wr_mut;
  // The object version. For immutable objects, this gets incremented to 1 on
  // the first write and then should never be modified. For mutable objects,
  // each new write must increment the version before releasing to readers.
  int64_t version = 0;
  // Indicates whether the current version has been written. is_sealed=false
  // means that there is a writer who has WriteAcquire'd but not yet
  // WriteRelease'd the current version. is_sealed=true means that `version`
  // has been WriteRelease'd. A reader may read the actual object value if
  // is_sealed=true and num_read_acquires_remaining != 0.
  bool is_sealed = false;
  // Set to indicate an error was encountered computing the next version of
  // the mutable object. Lockless access allowed.
<<<<<<< HEAD
  // Set to true initially because the creator must Init before writing or
  // reading.
  volatile bool has_error = true;
=======
  std::atomic_bool has_error = false;
>>>>>>> e973f2ed
  // The total number of reads allowed before the writer can write again. This
  // value should be set by the writer before releasing to readers.
  // For immutable objects, this is set to -1 and infinite reads are allowed.
  // Otherwise, readers must acquire/release before/after reading.
  int64_t num_readers = 0;
  // The number of readers who can acquire the current version. For mutable
  // objects, readers must ensure this is > 0 and decrement before they read.
  // Once this value reaches 0, no more readers are allowed until the writer
  // writes a new version.
  // NOTE(swang): Technically we do not need this because
  // num_read_releases_remaining protects against too many readers. However,
  // this allows us to throw an error as soon as the n+1-th reader begins,
  // instead of waiting to error until the n+1-th reader is done reading.
  int64_t num_read_acquires_remaining = 0;
  // The number of readers who must release the current version before a new
  // version can be written. For mutable objects, readers must decrement this
  // when they are done reading the current version. Once this value reaches 0,
  // the reader should signal to the writer that they can write again.
  int64_t num_read_releases_remaining = 0;
  // The valid data and metadata size of the Ray object.
  // Not used for immutable objects.
  // For mutable objects, this should be modified when the new object has a
  // different data/metadata size.
  uint64_t data_size = 0;
  uint64_t metadata_size = 0;
  /// Blocks until all readers for the previous write have ReadRelease'd the
  /// value. Protects against concurrent writers.
  ///
  /// \param data_size The new data size of the object.
  /// \param metadata_size The new metadata size of the object.
  /// \param num_readers The number of readers for the object.
  /// \return if the acquire was successful.
  Status WriteAcquire(uint64_t data_size, uint64_t metadata_size, int64_t num_readers);

  /// Call after completing a write to signal that readers may read.
  /// num_readers should be set before calling this.
  Status WriteRelease();

  // Blocks until the given version is ready to read. Returns false if the
  // maximum number of readers have already read the requested version.
  //
  // \param[in] read_version The version to read.
  // \param[out] version_read For normal immutable objects, this will be set to
  // 0. Otherwise, the current version.
  // \return Whether the correct version was read and there were still
  // reads remaining.
  Status ReadAcquire(int64_t version_to_read, int64_t *version_read);

  // Finishes the read. If all reads are done, signals to the writer. This is
  // not necessary to call for objects that have num_readers=-1.
  ///
  /// \param read_version This must match the version previously passed in
  /// ReadAcquire.
  Status ReadRelease(int64_t read_version);
#endif

  /// Setup synchronization primitives.
  void Init();

  /// Destroy synchronization primitives.
  void Destroy();

  /// Helper method to acquire the writer mutex while aborting if the
  /// error bit is set.
  /// \return if the mutex was acquired successfully.
  Status TryAcquireWriterMutex();

  /// Set the error bit. This is a non-blocking method.
  void SetErrorUnlocked() {
#ifdef __linux__
    has_error = true;
#endif
  }
};

/// A struct that includes info about the object.
struct ObjectInfo {
  ObjectID object_id;
  bool is_mutable = false;
  int64_t data_size = 0;
  int64_t metadata_size = 0;
  /// Owner's raylet ID.
  NodeID owner_raylet_id;
  /// Owner's IP address.
  std::string owner_ip_address;
  /// Owner's port.
  int owner_port;
  /// Owner's worker ID.
  WorkerID owner_worker_id;

  int64_t GetObjectSize() const {
    return data_size + metadata_size + (is_mutable ? sizeof(PlasmaObjectHeader) : 0);
  }

  bool operator==(const ObjectInfo &other) const {
    return ((object_id == other.object_id) && (data_size == other.data_size) &&
            (metadata_size == other.metadata_size) &&
            (owner_raylet_id == other.owner_raylet_id) &&
            (owner_ip_address == other.owner_ip_address) &&
            (owner_port == other.owner_port) &&
            (owner_worker_id == other.owner_worker_id));
  }
};

// A callback to call when an object is added to the shared memory store.
using AddObjectCallback = std::function<void(const ObjectInfo &)>;

// A callback to call when an object is removed from the shared memory store.
using DeleteObjectCallback = std::function<void(const ObjectID &)>;

}  // namespace ray<|MERGE_RESOLUTION|>--- conflicted
+++ resolved
@@ -67,13 +67,7 @@
   bool is_sealed = false;
   // Set to indicate an error was encountered computing the next version of
   // the mutable object. Lockless access allowed.
-<<<<<<< HEAD
-  // Set to true initially because the creator must Init before writing or
-  // reading.
-  volatile bool has_error = true;
-=======
   std::atomic_bool has_error = false;
->>>>>>> e973f2ed
   // The total number of reads allowed before the writer can write again. This
   // value should be set by the writer before releasing to readers.
   // For immutable objects, this is set to -1 and infinite reads are allowed.
