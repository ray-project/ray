--- conflicted
+++ resolved
@@ -200,13 +200,7 @@
       GUARDED_BY(pool_mutex_);
 
   /// Plasma client pool.
-<<<<<<< HEAD
   plasma::RemotePlasmaClient store_client_;
-  /// Socket name of plasma store.
-  std::string store_socket_name_;
-=======
-  plasma::PlasmaClient store_client_;
->>>>>>> 7a9cedfc
 };
 
 }  // namespace ray