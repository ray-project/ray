--- conflicted
+++ resolved
@@ -2,27 +2,6 @@
 
 namespace ray {
 
-<<<<<<< HEAD
-uint64_t SenderConnection::id_counter_ = 0;
-
-SenderConnection::pointer SenderConnection::Create(boost::asio::io_service &io_service,
-                                                   const ClientID &client_id,
-                                                   const std::string &ip, uint16_t port) {
-  boost::asio::ip::tcp::socket socket(io_service);
-  RAY_CHECK_OK(TcpConnect(socket, ip, port));
-  return pointer(new SenderConnection(std::move(socket), client_id));
-};
-
-SenderConnection::SenderConnection(
-    boost::asio::basic_stream_socket<boost::asio::ip::tcp> &&socket,
-    const ClientID &client_id)
-    : ServerConnection<boost::asio::ip::tcp>(std::move(socket)) {
-  client_id_ = client_id;
-  connection_id_ = SenderConnection::id_counter_++;
-};
-
-boost::asio::ip::tcp::socket &SenderConnection::GetSocket() { return socket_; };
-=======
 uint64_t SenderConnection::id_counter_;
 
 std::shared_ptr<SenderConnection> SenderConnection::Create(
@@ -41,6 +20,5 @@
   client_id_ = client_id;
   connection_id_ = SenderConnection::id_counter_++;
 };
->>>>>>> e0193a55
 
 }  // namespace ray