--- conflicted
+++ resolved
@@ -78,26 +78,17 @@
 
  private:
   /// A helper structure for tracking information about each ongoing object pull.
-<<<<<<< HEAD
   struct ObjectPullRequest {
     ObjectPullRequest(double first_retry_time)
         : client_locations(),
           spilled_url(),
-          next_pull_time(first_retry_time),
+        next_pull_time(first_retry_time), num_retries(0),
           bundle_request_ids() {}
-=======
-  struct PullRequest {
-    PullRequest(double first_retry_time)
-        : client_locations(), next_pull_time(first_retry_time), num_retries(0) {}
->>>>>>> 01faeabc
     std::vector<NodeID> client_locations;
     std::string spilled_url;
     double next_pull_time;
-<<<<<<< HEAD
+    uint8_t num_retries;
     absl::flat_hash_set<uint64_t> bundle_request_ids;
-=======
-    uint8_t num_retries;
->>>>>>> 01faeabc
   };
 
   /// Try to fetch an object immediately, by restoring the object from external
