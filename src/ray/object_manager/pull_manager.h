// Copyright 2020-2021 The Ray Authors.
//
// Licensed under the Apache License, Version 2.0 (the "License");
// you may not use this file except in compliance with the License.
// You may obtain a copy of the License at
//
//  http://www.apache.org/licenses/LICENSE-2.0
//
// Unless required by applicable law or agreed to in writing, software
// distributed under the License is distributed on an "AS IS" BASIS,
// WITHOUT WARRANTIES OR CONDITIONS OF ANY KIND, either express or implied.
// See the License for the specific language governing permissions and
// limitations under the License.

#pragma once

#include <boost/asio.hpp>
#include <boost/asio/error.hpp>
#include <boost/bind/bind.hpp>
#include <map>

#include "absl/container/flat_hash_map.h"
#include "absl/container/flat_hash_set.h"
#include "absl/time/clock.h"
#include "ray/common/id.h"
#include "ray/common/ray_config.h"
#include "ray/common/ray_object.h"
#include "ray/common/status.h"
#include "ray/object_manager/common.h"
#include "ray/object_manager/object_directory.h"
#include "ray/object_manager/ownership_based_object_directory.h"
#include "ray/rpc/object_manager/object_manager_client.h"
#include "ray/rpc/object_manager/object_manager_server.h"
#include "ray/util/counter_map.h"

namespace ray {

enum BundlePriority {
  /// Bundle requested by ray.get().
  GET_REQUEST,
  /// Bundle requested by ray.wait().
  WAIT_REQUEST,
  /// Bundle requested for fetching task arguments.
  TASK_ARGS,
};

// Not thread-safe except for IsObjectActive().
class PullManager {
 public:
  /// PullManager is responsible for managing the policy around when to send pull requests
  /// and to whom. Notably, it is _not_ responsible for controlling the object directory
  /// or any pubsub communications.
  ///
  /// \param self_node_id the current node
  /// \param object_is_local A callback which should return true if a given object is
  /// already on the local node.
  /// \param send_pull_request A callback which should send a
  /// pull request to the specified node.
  /// \param cancel_pull_request A callback which should
  /// cancel pulling an object.
  /// \param restore_spilled_object A callback which should
  /// retrieve an spilled object from the external store.
  PullManager(
      NodeID &self_node_id,
      const std::function<bool(const ObjectID &)> object_is_local,
      const std::function<void(const ObjectID &, const NodeID &)> send_pull_request,
      const std::function<void(const ObjectID &)> cancel_pull_request,
      const std::function<void(const ObjectID &, rpc::ErrorType)> fail_pull_request,
      const RestoreSpilledObjectCallback restore_spilled_object,
      const std::function<double()> get_time_seconds,
      int pull_timeout_ms,
      int64_t num_bytes_available,
      std::function<std::unique_ptr<RayObject>(const ObjectID &object_id)> pin_object,
      std::function<std::string(const ObjectID &)> get_locally_spilled_object_url);

  /// Add a new pull request for a bundle of objects. The objects in the
  /// request will get pulled once:
  /// 1. Their sizes are known.
  /// 2. Their total size, together with the total size of all requests
  /// preceding this one, is within the capacity of the local object store.
  ///
  /// \param object_refs The bundle of objects that must be made local.
  /// \param prio The priority class of the bundle.
  /// \param task_name Name of the task for the pull, or empty string.
  /// \param objects_to_locate The objects whose new locations the caller
  /// should subscribe to, and call OnLocationChange for.
  /// \return A request ID that can be used to cancel the request.
  uint64_t Pull(const std::vector<rpc::ObjectReference> &object_ref_bundle,
                BundlePriority prio,
                const std::string &task_name,
                std::vector<rpc::ObjectReference> *objects_to_locate);

  /// Update the pull requests that are currently being pulled, according to
  /// the current capacity. The PullManager will choose the objects to pull by
  /// taking as many as pullable requests whose total
  /// size is less than the given capacity.
  ///
  /// \param num_bytes_available The number of bytes that are currently
  /// available to store objects pulled from another node.
  void UpdatePullsBasedOnAvailableMemory(int64_t num_bytes_available);

  /// Called when the available locations for a given object change.
  ///
  /// \param object_id The ID of the object which is now available in a new location.
  /// \param client_ids The new set of nodes that the object is available on. Not
  /// necessarily a super or subset of the previously available nodes.
  /// \param spilled_url The location of the object if it was spilled. If
  /// non-empty, the object may no longer be on any node.
  /// \param spilled_node_id The node id of the object if it was spilled. If Nil, the
  /// object may no longer be on any node.
  /// \param pending_creation Whether this object is pending creation. This is
  /// used to time out objects that have had no locations for too long.
  /// \param object_size The size of the object. Used to compute how many
  /// objects we can safely pull.
  void OnLocationChange(const ObjectID &object_id,
                        const std::unordered_set<NodeID> &client_ids,
                        const std::string &spilled_url,
                        const NodeID &spilled_node_id,
                        bool pending_creation,
                        size_t object_size);

  /// Cancel an existing pull request.
  ///
  /// \param request_id The request ID returned by Pull that should be canceled.
  /// \return The objects for which the caller should stop subscribing to
  /// locations.
  std::vector<ObjectID> CancelPull(uint64_t request_id);

  /// Called when the retry timer fires. If this fires, the pull manager may try to pull
  /// existing objects from other nodes if necessary.
  void Tick();

  /// Called when a new object appears locally. This gives a chance for the pull manager
  /// to pin the object as soon as it is available.
  void PinNewObjectIfNeeded(const ObjectID &object_id);

  /// Call to reset the retry timer for an object that is actively being
  /// pulled. This should be called for objects that were evicted but that may
  /// still be needed on this node.
  ///
  /// \param object_id The object ID to reset.
  void ResetRetryTimer(const ObjectID &object_id);

  /// The number of ongoing object pulls.
  int NumObjectPullRequests() const;

  /// Returns whether the object is actively being pulled.
  ///
  /// This method (and this method only) is thread-safe.
  bool IsObjectActive(const ObjectID &object_id) const;

  /// Check whether the pull request is currently active or waiting for object
  /// size information. If this returns false, then the pull request is most
  /// likely inactive due to lack of memory.
  bool PullRequestActiveOrWaitingForMetadata(uint64_t request_id) const;

  /// Whether we are have requests queued that are not currently active. This
  /// can happen when we are at capacity in the object store or temporarily, if
  /// there are object sizes missing.
  bool HasPullsQueued() const;

  /// Record the internal metrics.
  void RecordMetrics() const;

  std::string DebugString() const;

  /// Returns the number of bytes of quota remaining. When this is less than zero,
  /// we are OverQuota(). Visible for testing.
  int64_t RemainingQuota();

  void SetOutOfDisk(const ObjectID &object_id);

 private:
  /// A helper structure for tracking information about each ongoing object pull.
  struct ObjectPullRequest {
    ObjectPullRequest(double first_retry_time)
        : client_locations(),
          spilled_url(),
          next_pull_time(first_retry_time),
          num_retries(0),
          bundle_request_ids() {}
    std::vector<NodeID> client_locations;
    std::string spilled_url;
    NodeID spilled_node_id;
    bool pending_object_creation = false;
    double next_pull_time;
    // The pull will timeout at this time if there are still no locations for
    // the object.
    double expiration_time_seconds = 0;
    int64_t activate_time_ms = 0;
    int64_t request_start_time_ms = absl::GetCurrentTimeNanos() / 1e3;
    uint8_t num_retries;
    bool object_size_set = false;
    size_t object_size = 0;
    // All bundle requests that haven't been canceled yet that require this
    // object. This includes bundle requests whose objects are not actively
    // being pulled.
    absl::flat_hash_set<uint64_t> bundle_request_ids;

    // An object is pullable if we know the size and it's not pending
    // creation due to object reconstruction.
    bool IsPullable() const { return object_size_set && !pending_object_creation; }

    std::string DebugString() const {
      std::stringstream result;
      result << "ObjectPullRequest{";
      result << "locations: " << debug_string(client_locations);
      result << ", spilled url: " << spilled_url;
      result << ", spilled node id: " << spilled_node_id;
      result << ", pending creation: " << pending_object_creation;
      result << ", object size set: " << object_size_set;
      result << ", object size: " << object_size;
      result << ", num of retries: " << static_cast<uint64_t>(num_retries);
      result << "}";
      return result.str();
    }
  };

  /// A helper structure for tracking information about each ongoing bundle pull request.
  struct BundlePullRequest {
    BundlePullRequest(std::vector<ObjectID> requested_objects,
                      const std::string &task_name)
        : objects(std::move(requested_objects)), task_name(task_name) {}
    // All the objects that this bundle is trying to pull.
    const std::vector<ObjectID> objects;
    // All the objects that are pullable.
    absl::flat_hash_set<ObjectID> pullable_objects;
    // The name of the task, if a task arg request, otherwise the empty string.
    const std::string task_name;

    void MarkObjectAsPullable(const ObjectID &object) {
      pullable_objects.emplace(object);
    }

    void MarkObjectAsUnpullable(const ObjectID &object) {
      pullable_objects.erase(object);
    }

    // A bundle is pullable if we know the sizes of all objects
    // and none of them is pending creation due to object reconstruction.
    bool IsPullable() const { return pullable_objects.size() == objects.size(); }
  };

  /// A helper structure for tracking all the bundle pull requests for a particular bundle
  /// priority.
  class BundlePullRequestQueue {
   public:
    BundlePullRequestQueue() {
      active_by_name.SetOnChangeCallback(
          [this](std::string task_name, int64_t value) mutable {
            RefreshMetrics(task_name);
          });
      inactive_by_name.SetOnChangeCallback(
          [this](std::string task_name, int64_t value) mutable {
            RefreshMetrics(task_name);
          });
    }

    // Key is the request id assigned to each bundle pull request.
    absl::flat_hash_map<uint64_t, BundlePullRequest> requests;
    // A bundle pull request can be in one of the three stats:
    // 1. active: the bundle is actively being pulled.
    // 2. inactive: the bundle is pullable but is not being pulled
    // because we are at capacity in the object store.
    // 3. unpullable: at least one object is not pullable (i.e. missing size or pending
    // creation).
    //
    // All requests in the queue that are not in one of the following sets are unpullable.
    // (i.e. requests - active_requests - inactive_requests == unpullable_requests).
    //
    // Allowed transitions between stats are:
    // 1. active -> inactive: when we need to deactivate the pull request to make room
    // for higher priority ones or the object being pulled is pending creation
    // due to object reconstruction.
    // 2. inactive -> active: when we have enough available object store memory to fullfil
    // the request.
    // 3. inactive -> unpullable: when the object is lost and pending creation due to
    // object reconstruction.
    // 4. unpullable -> inactive: when all objects have size and are not pending creation.
    //
    // Note: we use std::set here so requests are sorted by their request ids (i.e. the
    // order of pull).
    std::set<uint64_t> active_requests;
    std::set<uint64_t> inactive_requests;
    CounterMap<std::string> active_by_name;
    CounterMap<std::string> inactive_by_name;

    void RefreshMetrics(const std::string &task_name) const {
      if (task_name.empty()) {
        return;  // Don't record stats for non-task requests.
      }
      auto num_active = active_by_name.Get(task_name);
      auto num_inactive = inactive_by_name.Get(task_name);
      ray::stats::STATS_tasks.Record(
          -static_cast<int64_t>(num_active + num_inactive),
          {{"State", rpc::TaskStatus_Name(rpc::TaskStatus::PENDING_NODE_ASSIGNMENT)},
           {"Name", task_name},
           {"Source", "pull_manager"}});
      ray::stats::STATS_tasks.Record(
          num_inactive,
          {{"State", rpc::TaskStatus_Name(rpc::TaskStatus::PENDING_OBJ_STORE_MEM_AVAIL)},
           {"Name", task_name},
           {"Source", "pull_manager"}});
      ray::stats::STATS_tasks.Record(
          num_active,
          {{"State", rpc::TaskStatus_Name(rpc::TaskStatus::PENDING_ARGS_FETCH)},
           {"Name", task_name},
           {"Source", "pull_manager"}});
    }

    bool Empty() const { return requests.empty(); }

    // Add a request to the queue, the request will start with inactive or unpullable
    // state. The caller must explicitly activate it if needed.
    void AddBundlePullRequest(uint64_t request_id, BundlePullRequest request) {
      requests.emplace(request_id, request);
      if (request.IsPullable()) {
        inactive_requests.emplace(request_id);
        inactive_by_name.Increment(request.task_name);
        RAY_CHECK_EQ(inactive_requests.size(), inactive_by_name.Total());
      }
    }

    void ActivateBundlePullRequest(uint64_t request_id) {
      RAY_CHECK_EQ(inactive_requests.erase(request_id), 1u);
      active_requests.emplace(request_id);
      auto task_name = map_find_or_die(requests, request_id).task_name;
      inactive_by_name.Decrement(task_name);
      active_by_name.Increment(task_name);
      RAY_CHECK_EQ(inactive_requests.size(), inactive_by_name.Total());
      RAY_CHECK_EQ(active_requests.size(), active_by_name.Total());
    }

    void DeactivateBundlePullRequest(uint64_t request_id) {
      RAY_CHECK_EQ(active_requests.erase(request_id), 1u);
      inactive_requests.emplace(request_id);
      auto task_name = map_find_or_die(requests, request_id).task_name;
      inactive_by_name.Increment(task_name);
      active_by_name.Decrement(task_name);
      RAY_CHECK_EQ(active_requests.size(), active_by_name.Total());
      RAY_CHECK_EQ(inactive_requests.size(), inactive_by_name.Total());
    }

    void MarkBundleAsPullable(uint64_t request_id) {
      RAY_CHECK(map_find_or_die(requests, request_id).IsPullable());
      RAY_CHECK_EQ(active_requests.count(request_id), 0u);
      inactive_requests.emplace(request_id);
      auto task_name = map_find_or_die(requests, request_id).task_name;
      inactive_by_name.Increment(task_name);
      RAY_CHECK_EQ(inactive_requests.size(), inactive_by_name.Total());
    }

    void MarkBundleAsUnpullable(uint64_t request_id) {
      RAY_CHECK(!map_find_or_die(requests, request_id).IsPullable());
      // For a request to go from active to unpullable, it must be
      // deactivated first.
      RAY_CHECK_EQ(active_requests.count(request_id), 0u);
<<<<<<< HEAD
      inactive_requests.erase(request_id);
      auto task_name = map_find_or_die(requests, request_id).task_name;
      inactive_by_name.Decrement(task_name);
      RAY_CHECK_EQ(inactive_requests.size(), inactive_by_name.Total());
=======
      auto it = inactive_requests.find(request_id);
      if (it != inactive_requests.end()) {
        inactive_requests.erase(it);
        auto task_name = map_find_or_die(requests, request_id).task_name;
        inactive_by_name.Decrement(task_name);
        RAY_CHECK_EQ(inactive_requests.size(), inactive_by_name.Total());
      }
>>>>>>> e339298b
    }

    void RemoveBundlePullRequest(uint64_t request_id) {
      auto task_name = map_find_or_die(requests, request_id).task_name;
      requests.erase(request_id);
      if (active_requests.find(request_id) != active_requests.end()) {
        active_requests.erase(request_id);
        active_by_name.Decrement(task_name);
      }
      if (inactive_requests.find(request_id) != inactive_requests.end()) {
        inactive_requests.erase(request_id);
        inactive_by_name.Decrement(task_name);
      }
      RAY_CHECK_EQ(inactive_requests.size(), inactive_by_name.Total());
      RAY_CHECK_EQ(active_requests.size(), active_by_name.Total());
    }

    std::string DebugString() const {
      std::stringstream result;
      result << "BundlePullRequestQueue{";
      result << requests.size() << " total, ";
      result << active_requests.size() << " active, ";
      result << inactive_requests.size() << " inactive, ";
      result << (requests.size() - active_requests.size() - inactive_requests.size())
             << " unpullable}";
      return result.str();
    }
  };

  /// Try to make an object local, by restoring the object from external
  /// storage or by fetching the object from one of its expected client
  /// locations. This does nothing if the object is not needed by any pull
  /// request or if it is already local. This also sets a timeout for when to
  /// make the next attempt to make the object local.
  void TryToMakeObjectLocal(const ObjectID &object_id)
      EXCLUSIVE_LOCKS_REQUIRED(active_objects_mu_);

  /// Returns whether the set of active pull requests exceeds the memory allowance
  /// for pulls. Note that exceeding the quota is allowed in certain situations,
  /// e.g., for get requests and to ensure at least one active request.
  bool OverQuota();

  /// Pin the object if possible. Only actively pulled objects should be pinned.
  bool TryPinObject(const ObjectID &object_id);

  /// Unpin the given object if pinned.
  void UnpinObject(const ObjectID &object_id);

  /// Try to Pull an object from one of its expected client locations. If there
  /// are more client locations to try after this attempt, then this method
  /// will try each of the other clients in succession.
  ///
  /// \return True if a pull request was sent, otherwise false.
  bool PullFromRandomLocation(const ObjectID &object_id);

  /// Update the request retry time for the given request.
  /// The retry timer is incremented exponentially, capped at 1024 * 10 seconds.
  ///
  /// \param request The request to update the retry time of.
  /// \param object_id The object id for the request.
  void UpdateRetryTimer(ObjectPullRequest &request, const ObjectID &object_id);

  /// Activate the next pull request in the queue. This will start pulls for
  /// any objects in the request that are not already being pulled.
  ///
  /// Returns whether the request was successfully activated. If this returns
  /// false, then there are no more requests in the queue that can be activated
  /// (because we have reached the end of the queue or because there is missing
  /// size information), or activating the request would exceed memory quota.
  ///
  /// Note that we allow exceeding the quota to maintain at least 1 active bundle.
  bool ActivateNextBundlePullRequest(BundlePullRequestQueue &bundles,
                                     bool respect_quota,
                                     std::vector<ObjectID> *objects_to_pull);

  /// Deactivate a pull request in the queue. This cancels any pull or restore
  /// operations for the object.
  void DeactivateBundlePullRequest(BundlePullRequestQueue &bundles,
                                   uint64_t request_id,
                                   std::unordered_set<ObjectID> *objects_to_cancel);

  /// Helper method that deactivates requests from the given queue until the pull
  /// memory usage is within quota.
  ///
  /// \param retain_min Don't deactivate if this would drop the total number of active
  ///                   bundles (in any queue) below this threshold.
  /// \param quota_margin Keep deactivating bundles until this amount of quota margin
  ///                     becomes available.
  void DeactivateUntilMarginAvailable(const std::string &debug_name,
                                      BundlePullRequestQueue &bundles,
                                      int retain_min,
                                      int64_t quota_margin,
                                      std::unordered_set<ObjectID> *objects_to_cancel);

  /// Return debug info about this bundle queue.
  std::string BundleInfo(const BundlePullRequestQueue &bundles) const;

  /// Return the incremental space required to pull the next bundle, if available.
  /// If the next bundle is not ready for pulling, 0L will be returned.
  int64_t NextRequestBundleSize(const BundlePullRequestQueue &bundles) const;

  const BundlePullRequestQueue &GetBundlePullRequestQueue(uint64_t request_id) const;
  BundlePullRequestQueue &GetBundlePullRequestQueue(uint64_t request_id);

  /// See the constructor's arguments.
  NodeID self_node_id_;
  const std::function<bool(const ObjectID &)> object_is_local_;
  const std::function<void(const ObjectID &, const NodeID &)> send_pull_request_;
  const std::function<void(const ObjectID &)> cancel_pull_request_;
  const RestoreSpilledObjectCallback restore_spilled_object_;
  const std::function<double()> get_time_seconds_;
  uint64_t pull_timeout_ms_;

  /// The next ID to assign to a bundle pull request, so that the caller can
  /// cancel. Start at 1 because 0 means null.
  uint64_t next_req_id_ = 1;

  /// The currently ongoing pull requests. Each request is a bundle of objects
  /// that must be made local. The key is the ID that was assigned to that
  /// request, which can be used by the caller to cancel the request.
  ///
  /// The pull requests are split into requests made by workers (`ray.get` or
  /// `ray.wait`) and arguments of queued tasks. This is so that we prioritize
  /// freeing resources held by workers over scheduling new tasks that may
  /// require those resources. If we try to pull arguments for a new task
  /// before handling a worker's request, we could deadlock.
  ///
  /// We only enable plasma fallback allocations for ray.get() requests, which
  /// also take precedence over ray.wait() requests.
  ///
  /// Bundle pull requests of `ray.get` and `ray.wait` requests made by workers.
  BundlePullRequestQueue get_request_bundles_;
  BundlePullRequestQueue wait_request_bundles_;
  /// Bundle pull requests of arguments of queued tasks.
  BundlePullRequestQueue task_argument_bundles_;

  /// The total number of bytes that we are currently pulling. This is the
  /// total size of the objects requested that we are actively pulling. To
  /// avoid starvation, this is always less than the available capacity in the
  /// local object store.
  int64_t num_bytes_being_pulled_ = 0;

  /// The total number of bytes that is available to store objects that we are
  /// pulling.
  int64_t num_bytes_available_;

  /// The number of currently active bundles.
  int64_t num_active_bundles_ = 0;

  /// Callback to pin plasma objects.
  std::function<std::unique_ptr<RayObject>(const ObjectID &object_ids)> pin_object_;

  /// The objects that this object manager has been asked to fetch from remote
  /// object managers.
  absl::flat_hash_map<ObjectID, ObjectPullRequest> object_pull_requests_;

  // Protects state that is shared by the threads used to receive object
  // chunks.
  mutable absl::Mutex active_objects_mu_;

  /// The objects that we are currently fetching. This is a subset of the
  /// objects that we have been asked to fetch. The total size of these objects
  /// is the number of bytes that we are currently pulling, and it must be less
  /// than the bytes available.
  absl::flat_hash_map<ObjectID, absl::flat_hash_set<uint64_t>>
      active_object_pull_requests_ GUARDED_BY(active_objects_mu_);

  /// Tracks the objects we have pinned. Keys are subset of active_object_pull_requests_.
  /// We need to pin these objects so that parts of in-progress bundles aren't evicted
  /// due to self-induced memory pressure.
  absl::flat_hash_map<ObjectID, std::unique_ptr<RayObject>> pinned_objects_;

  /// The total size of pinned objects.
  int64_t pinned_objects_size_ = 0;

  // A callback to get the spilled object URL if the object is spilled locally.
  // It will return an empty string otherwise.
  std::function<std::string(const ObjectID &)> get_locally_spilled_object_url_;

  // A callback to fail a hung pull request.
  std::function<void(const ObjectID &, rpc::ErrorType)> fail_pull_request_;

  /// Internally maintained random number generator.
  std::mt19937_64 gen_;
  int64_t max_timeout_ = 0;
  ObjectID max_timeout_object_id_;
  int64_t num_tries_total_ = 0;
  int64_t num_retries_total_ = 0;
  int64_t num_succeeded_pins_total_ = 0;
  int64_t num_failed_pins_total_ = 0;

  friend class PullManagerTest;
  friend class PullManagerTestWithCapacity;
  friend class PullManagerWithAdmissionControlTest;
};
}  // namespace ray<|MERGE_RESOLUTION|>--- conflicted
+++ resolved
@@ -355,12 +355,6 @@
       // For a request to go from active to unpullable, it must be
       // deactivated first.
       RAY_CHECK_EQ(active_requests.count(request_id), 0u);
-<<<<<<< HEAD
-      inactive_requests.erase(request_id);
-      auto task_name = map_find_or_die(requests, request_id).task_name;
-      inactive_by_name.Decrement(task_name);
-      RAY_CHECK_EQ(inactive_requests.size(), inactive_by_name.Total());
-=======
       auto it = inactive_requests.find(request_id);
       if (it != inactive_requests.end()) {
         inactive_requests.erase(it);
@@ -368,7 +362,6 @@
         inactive_by_name.Decrement(task_name);
         RAY_CHECK_EQ(inactive_requests.size(), inactive_by_name.Total());
       }
->>>>>>> e339298b
     }
 
     void RemoveBundlePullRequest(uint64_t request_id) {
