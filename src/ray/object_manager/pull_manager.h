
#pragma once

#include <boost/asio.hpp>
#include <boost/asio/error.hpp>
#include <boost/bind.hpp>
#include <map>

#include "absl/container/flat_hash_map.h"
#include "absl/container/flat_hash_set.h"
#include "absl/time/clock.h"
#include "ray/common/id.h"
#include "ray/common/ray_config.h"
#include "ray/common/status.h"
#include "ray/object_manager/common.h"
#include "ray/object_manager/format/object_manager_generated.h"
#include "ray/object_manager/notification/object_store_notification_manager_ipc.h"
#include "ray/object_manager/object_buffer_pool.h"
#include "ray/object_manager/object_directory.h"
#include "ray/object_manager/ownership_based_object_directory.h"
#include "ray/object_manager/plasma/store_runner.h"
#include "ray/rpc/object_manager/object_manager_client.h"
#include "ray/rpc/object_manager/object_manager_server.h"

namespace ray {

class PullManager {
 public:
  /// PullManager is responsible for managing the policy around when to send pull requests
  /// and to whom. Notably, it is _not_ responsible for controlling the object directory
  /// or any pubsub communications.
  ///
  /// \param self_node_id the current node
  /// \param object_is_local A callback which should return true if a given object is
  /// already on the local node. \param send_pull_request A callback which should send a
  /// pull request to the specified node.
  /// \param restore_spilled_object A callback which should
  /// retrieve an spilled object from the external store.
  PullManager(
      NodeID &self_node_id, const std::function<bool(const ObjectID &)> object_is_local,
      const std::function<void(const ObjectID &, const NodeID &)> send_pull_request,
      const RestoreSpilledObjectCallback restore_spilled_object,
      const std::function<double()> get_time, int pull_timeout_ms);

  /// Begin a new pull request for a bundle of objects.
  ///
  /// \param object_refs The bundle of objects that must be made local.
  /// \param objects_to_locate The objects whose new locations the caller
  /// should subscribe to, and call OnLocationChange for.
  /// \return A request ID that can be used to cancel the request.
  uint64_t Pull(const std::vector<rpc::ObjectReference> &object_ref_bundle,
                std::vector<rpc::ObjectReference> *objects_to_locate);

  /// Called when the available locations for a given object change.
  ///
  /// \param object_id The ID of the object which is now available in a new location.
  /// \param client_ids The new set of nodes that the object is available on. Not
  /// necessarily a super or subset of the previously available nodes.
  /// \param spilled_url The location of the object if it was spilled. If
  /// non-empty, the object may no longer be on any node.
  void OnLocationChange(const ObjectID &object_id,
                        const std::unordered_set<NodeID> &client_ids,
                        const std::string &spilled_url);

  /// Cancel an existing pull request.
  ///
  /// \param request_id The request ID returned by Pull that should be canceled.
  /// \return The objects for which the caller should stop subscribing to
  /// locations.
  std::vector<ObjectID> CancelPull(uint64_t request_id);

  /// Called when the retry timer fires. If this fires, the pull manager may try to pull
  /// existing objects from other nodes if necessary.
  void Tick();

  /// The number of ongoing object pulls.
  int NumActiveRequests() const;

 private:
  /// A helper structure for tracking information about each ongoing object pull.
<<<<<<< HEAD
  struct PullRequest {
    PullRequest(double first_retry_time)
        : client_locations(),
          inflight_pulls(),
          next_pull_time(first_retry_time),
          num_retries(0) {}
    std::vector<NodeID> client_locations;
    std::unordered_set<NodeID> inflight_pulls;
=======
  struct ObjectPullRequest {
    ObjectPullRequest(double first_retry_time)
        : client_locations(),
          spilled_url(),
          next_pull_time(first_retry_time),
          num_retries(0),
          bundle_request_ids() {}
    std::vector<NodeID> client_locations;
    std::string spilled_url;
>>>>>>> eae7a1f4
    double next_pull_time;
    uint8_t num_retries;
    absl::flat_hash_set<uint64_t> bundle_request_ids;
  };

  /// Try to make an object local, by restoring the object from external
  /// storage or by fetching the object from one of its expected client
  /// locations. This does nothing if the object is not needed by any pull
  /// request or if it is already local. This also sets a timeout for when to
  /// make the next attempt to make the object local.
  void TryToMakeObjectLocal(const ObjectID &object_id);

  /// Try to Pull an object from one of its expected client locations. If there
  /// are more client locations to try after this attempt, then this method
  /// will try each of the other clients in succession.
  void PullFromRandomLocation(const ObjectID &object_id);

  /// See the constructor's arguments.
  NodeID self_node_id_;
  const std::function<bool(const ObjectID &)> object_is_local_;
  const std::function<void(const ObjectID &, const NodeID &)> send_pull_request_;
  const RestoreSpilledObjectCallback restore_spilled_object_;
  const std::function<double()> get_time_;
  uint64_t pull_timeout_ms_;

  /// The next ID to assign to a bundle pull request, so that the caller can
  /// cancel. Start at 1 because 0 means null.
  uint64_t next_req_id_ = 1;

  std::unordered_map<uint64_t, std::vector<rpc::ObjectReference>> pull_request_bundles_;

  /// The objects that this object manager is currently trying to fetch from
  /// remote object managers.
  std::unordered_map<ObjectID, ObjectPullRequest> object_pull_requests_;

  /// Internally maintained random number generator.
  std::mt19937_64 gen_;
};
}  // namespace ray<|MERGE_RESOLUTION|>--- conflicted
+++ resolved
@@ -78,26 +78,17 @@
 
  private:
   /// A helper structure for tracking information about each ongoing object pull.
-<<<<<<< HEAD
-  struct PullRequest {
-    PullRequest(double first_retry_time)
-        : client_locations(),
-          inflight_pulls(),
-          next_pull_time(first_retry_time),
-          num_retries(0) {}
-    std::vector<NodeID> client_locations;
-    std::unordered_set<NodeID> inflight_pulls;
-=======
   struct ObjectPullRequest {
     ObjectPullRequest(double first_retry_time)
         : client_locations(),
           spilled_url(),
+          inflight_pulls(),
           next_pull_time(first_retry_time),
           num_retries(0),
           bundle_request_ids() {}
     std::vector<NodeID> client_locations;
     std::string spilled_url;
->>>>>>> eae7a1f4
+    std::unordered_set<NodeID> inflight_pulls;
     double next_pull_time;
     uint8_t num_retries;
     absl::flat_hash_set<uint64_t> bundle_request_ids;
@@ -108,12 +99,12 @@
   /// locations. This does nothing if the object is not needed by any pull
   /// request or if it is already local. This also sets a timeout for when to
   /// make the next attempt to make the object local.
-  void TryToMakeObjectLocal(const ObjectID &object_id);
+  void TryToMakeObjectLocal(const ObjectID &object_id, bool resend = false);
 
   /// Try to Pull an object from one of its expected client locations. If there
   /// are more client locations to try after this attempt, then this method
   /// will try each of the other clients in succession.
-  void PullFromRandomLocation(const ObjectID &object_id);
+  bool PullFromRandomLocation(const ObjectID &object_id);
 
   /// See the constructor's arguments.
   NodeID self_node_id_;
