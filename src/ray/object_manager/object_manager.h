--- conflicted
+++ resolved
@@ -280,13 +280,7 @@
   /// Spread the Free request to all objects managers.
   ///
   /// \param object_ids the The list of ObjectIDs to be deleted.
-<<<<<<< HEAD
   void SpreadFreeObjectsRequest(const std::vector<ObjectID> &object_ids);
-=======
-  void SpreadFreeObjectsRequest(
-      const std::vector<ObjectID> &object_ids,
-      const std::vector<std::shared_ptr<rpc::ObjectManagerClientInterface>> &rpc_clients);
->>>>>>> 2a2a4921
 
   /// Pushing a known local object to a remote object manager.
   ///
