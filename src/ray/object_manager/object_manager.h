--- conflicted
+++ resolved
@@ -33,22 +33,13 @@
 struct ObjectManagerConfig {
   /// The time in milliseconds to wait before retrying a pull
   /// that failed due to client id lookup.
-<<<<<<< HEAD
-  int pull_timeout_ms = 100;
-  /// Size of thread pool.
-  int num_threads = 4;
-=======
   uint pull_timeout_ms = 100;
->>>>>>> 6a84b1f2
   /// Maximum number of sends allowed.
   int max_sends = 2;
   /// Maximum number of receives allowed.
   int max_receives = 2;
-<<<<<<< HEAD
   /// Object chunk size, in bytes
   uint64_t object_chunk_size = std::pow(10, 8);
-=======
->>>>>>> 6a84b1f2
   // TODO(hme): Implement num retries (to avoid infinite retries).
   std::string store_socket_name;
 };
