--- conflicted
+++ resolved
@@ -31,20 +31,15 @@
 /// object table entries up to but not including this notification.
 bool UpdateObjectLocations(const std::vector<rpc::ObjectLocationChange> &location_updates,
                            std::shared_ptr<gcs::GcsClient> gcs_client,
-<<<<<<< HEAD
-                           std::unordered_set<ClientID> *node_ids,
+                           std::unordered_set<NodeID> *node_ids,
                            std::string *spilled_url) {
-=======
-                           std::unordered_set<NodeID> *node_ids) {
->>>>>>> 10015e60
   // location_updates contains the updates of locations of the object.
   // with GcsChangeMode, we can determine whether the update mode is
   // addition or deletion.
   bool isUpdated = false;
-<<<<<<< HEAD
   for (const auto &update : location_updates) {
     if (update.has_data()) {
-      ClientID node_id = ClientID::FromBinary(update.data().manager());
+      NodeID node_id = NodeID::FromBinary(update.data().manager());
       if (update.is_add() && 0 == node_ids->count(node_id)) {
         node_ids->insert(node_id);
         isUpdated = true;
@@ -59,16 +54,6 @@
         *spilled_url = update.spilled_url();
         isUpdated = true;
       }
-=======
-  for (const auto &object_table_data : location_updates) {
-    NodeID node_id = NodeID::FromBinary(object_table_data.manager());
-    if (is_added && 0 == node_ids->count(node_id)) {
-      node_ids->insert(node_id);
-      isUpdated = true;
-    } else if (!is_added && 1 == node_ids->count(node_id)) {
-      node_ids->erase(node_id);
-      isUpdated = true;
->>>>>>> 10015e60
     }
   }
   // Filter out the removed clients from the object locations.
@@ -254,7 +239,6 @@
           RAY_CHECK(status.ok())
               << "Failed to get object location from GCS: " << status.message();
           // Build the set of current locations based on the entries in the log.
-<<<<<<< HEAD
           std::vector<rpc::ObjectLocationChange> notification;
           for (const auto &loc : update->locations()) {
             rpc::ObjectLocationChange change;
@@ -268,14 +252,9 @@
             notification.push_back(change);
           }
 
-          std::unordered_set<ClientID> node_ids;
+          std::unordered_set<NodeID> node_ids;
           std::string spilled_url;
           UpdateObjectLocations(notification, gcs_client_, &node_ids, &spilled_url);
-=======
-          std::unordered_set<NodeID> node_ids;
-          UpdateObjectLocations(/*is_added*/ true, location_updates, gcs_client_,
-                                &node_ids);
->>>>>>> 10015e60
           // It is safe to call the callback directly since this is already running
           // in the GCS client's lookup callback stack.
           callback(object_id, node_ids, spilled_url);
