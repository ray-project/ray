#include "ray/object_manager/object_directory.h"

namespace ray {

ObjectDirectory::ObjectDirectory(std::shared_ptr<gcs::AsyncGcsClient> gcs_client) {
  gcs_client_ = gcs_client;
};

ray::Status ObjectDirectory::ReportObjectAdded(const ObjectID &object_id,
                                               const ClientID &client_id,
                                               const ObjectInfoT &object_info) {
  // Append the addition entry to the object table.
  JobID job_id = JobID::from_random();
  auto data = std::make_shared<ObjectTableDataT>();
  data->manager = client_id.binary();
  data->is_eviction = false;
  data->num_evictions = object_evictions_[object_id];
  data->object_size = object_info.data_size;
<<<<<<< HEAD
  ray::Status status =
      gcs_client_->object_table().Append(job_id, object_id, data, nullptr);
=======
  ray::Status status = gcs_client_->object_table().Append(
      job_id, object_id, data,
      [](gcs::AsyncGcsClient *client, const UniqueID &id, const ObjectTableDataT &data) {
        // Do nothing.
      });
>>>>>>> 3f1dd29e
  return status;
};

ray::Status ObjectDirectory::ReportObjectRemoved(const ObjectID &object_id,
                                                 const ClientID &client_id) {
  // Append the eviction entry to the object table.
  JobID job_id = JobID::from_random();
  auto data = std::make_shared<ObjectTableDataT>();
  data->manager = client_id.binary();
  data->is_eviction = true;
  data->num_evictions = object_evictions_[object_id];
  ray::Status status =
      gcs_client_->object_table().Append(job_id, object_id, data, nullptr);
  // Increment the number of times we've evicted this object. NOTE(swang): This
  // is only necessary because the Ray redis module expects unique entries in a
  // log. We track the number of evictions so that the next eviction, if there
  // is one, is unique.
  object_evictions_[object_id]++;
  return status;
};

ray::Status ObjectDirectory::GetInformation(const ClientID &client_id,
                                            const InfoSuccessCallback &success_callback,
                                            const InfoFailureCallback &fail_callback) {
  const ClientTableDataT &data = gcs_client_->client_table().GetClient(client_id);
  ClientID result_client_id = ClientID::from_binary(data.client_id);
  if (result_client_id == ClientID::nil() || !data.is_insertion) {
    fail_callback(ray::Status::RedisError("ClientID not found."));
  } else {
    const auto &info = RemoteConnectionInfo(client_id, data.node_manager_address,
                                            (uint16_t)data.object_manager_port);
    success_callback(info);
  }
  return ray::Status::OK();
};

ray::Status ObjectDirectory::GetLocations(const ObjectID &object_id,
                                          const OnLocationsSuccess &success_callback,
                                          const OnLocationsFailure &fail_callback) {
  ray::Status status_code = ray::Status::OK();
  if (existing_requests_.count(object_id) == 0) {
    existing_requests_[object_id] = ODCallbacks({success_callback, fail_callback});
    status_code = ExecuteGetLocations(object_id);
  } else {
    // Do nothing. A request is in progress.
  }
  return status_code;
};

ray::Status ObjectDirectory::ExecuteGetLocations(const ObjectID &object_id) {
  JobID job_id = JobID::nil();
  // Note: Lookup must be synchronous for thread-safe access.
  // For now, this is only accessed by the main thread.
  ray::Status status = gcs_client_->object_table().Lookup(
      job_id, object_id, [this](gcs::AsyncGcsClient *client, const ObjectID &object_id,
                                const std::vector<ObjectTableDataT> &data) {
        GetLocationsComplete(object_id, data);
      });
  return status;
};

void ObjectDirectory::GetLocationsComplete(
    const ObjectID &object_id, const std::vector<ObjectTableDataT> &location_entries) {
  auto request = existing_requests_.find(object_id);
  // Do not invoke a callback if the request was cancelled.
  if (request == existing_requests_.end()) {
    return;
  }
  // Build the set of current locations based on the entries in the log.
  std::unordered_set<ClientID> locations;
  for (auto entry : location_entries) {
    ClientID client_id = ClientID::from_binary(entry.manager);
    if (!entry.is_eviction) {
      locations.insert(client_id);
    } else {
      locations.erase(client_id);
    }
  }
  // Invoke the callback.
  std::vector<ClientID> locations_vector(locations.begin(), locations.end());
  if (locations_vector.empty()) {
    request->second.fail_cb(object_id);
  } else {
    request->second.success_cb(locations_vector, object_id);
  }
  existing_requests_.erase(request);
}

ray::Status ObjectDirectory::Cancel(const ObjectID &object_id) {
  existing_requests_.erase(object_id);
  return ray::Status::OK();
};

}  // namespace ray<|MERGE_RESOLUTION|>--- conflicted
+++ resolved
@@ -16,23 +16,15 @@
   data->is_eviction = false;
   data->num_evictions = object_evictions_[object_id];
   data->object_size = object_info.data_size;
-<<<<<<< HEAD
   ray::Status status =
       gcs_client_->object_table().Append(job_id, object_id, data, nullptr);
-=======
-  ray::Status status = gcs_client_->object_table().Append(
-      job_id, object_id, data,
-      [](gcs::AsyncGcsClient *client, const UniqueID &id, const ObjectTableDataT &data) {
-        // Do nothing.
-      });
->>>>>>> 3f1dd29e
   return status;
 };
 
 ray::Status ObjectDirectory::ReportObjectRemoved(const ObjectID &object_id,
                                                  const ClientID &client_id) {
   // Append the eviction entry to the object table.
-  JobID job_id = JobID::from_random();
+  JobID job_id = JobID::nil();
   auto data = std::make_shared<ObjectTableDataT>();
   data->manager = client_id.binary();
   data->is_eviction = true;
