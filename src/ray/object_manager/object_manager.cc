--- conflicted
+++ resolved
@@ -10,43 +10,10 @@
 
 ObjectManager::ObjectManager(asio::io_service &main_service,
                              const ObjectManagerConfig &config,
-<<<<<<< HEAD
-                             std::shared_ptr<gcs::AsyncGcsClient> gcs_client)
-    // TODO(hme): Eliminate knowledge of GCS.
-    : client_id_(gcs_client->client_table().GetLocalClientId()),
-      config_(config),
-      object_directory_(new ObjectDirectory(main_service, gcs_client)),
-      store_notification_(main_service, config_.store_socket_name),
-      // release_delay of 2 * config_.max_sends is to ensure the pool does not release
-      // an object prematurely whenever we reach the maximum number of sends.
-      buffer_pool_(config_.store_socket_name, config_.object_chunk_size),
-      send_work_(send_service_),
-      receive_work_(receive_service_),
-      connection_pool_(),
-      gen_(std::chrono::high_resolution_clock::now().time_since_epoch().count()) {
-  RAY_CHECK(config_.max_sends > 0);
-  RAY_CHECK(config_.max_receives > 0);
-  main_service_ = &main_service;
-  store_notification_.SubscribeObjAdded(
-      [this](const object_manager::protocol::ObjectInfoT &object_info) {
-        HandleObjectAdded(object_info);
-      });
-  store_notification_.SubscribeObjDeleted(
-      [this](const ObjectID &oid) { NotifyDirectoryObjectDeleted(oid); });
-  StartIOService();
-}
-
-ObjectManager::ObjectManager(asio::io_service &main_service,
-                             const ObjectManagerConfig &config,
-                             std::unique_ptr<ObjectDirectoryInterface> od)
-=======
                              std::shared_ptr<ObjectDirectoryInterface> object_directory)
->>>>>>> fcc37021
     : config_(config),
       object_directory_(std::move(object_directory)),
       store_notification_(main_service, config_.store_socket_name),
-      // release_delay of 2 * config_.max_sends is to ensure the pool does not release
-      // an object prematurely whenever we reach the maximum number of sends.
       buffer_pool_(config_.store_socket_name, config_.object_chunk_size),
       send_work_(send_service_),
       receive_work_(receive_service_),
