// Copyright 2017 The Ray Authors.
//
// Licensed under the Apache License, Version 2.0 (the "License");
// you may not use this file except in compliance with the License.
// You may obtain a copy of the License at
//
//  http://www.apache.org/licenses/LICENSE-2.0
//
// Unless required by applicable law or agreed to in writing, software
// distributed under the License is distributed on an "AS IS" BASIS,
// WITHOUT WARRANTIES OR CONDITIONS OF ANY KIND, either express or implied.
// See the License for the specific language governing permissions and
// limitations under the License.

#include "ray/object_manager/object_manager.h"

#include <algorithm>
#include <memory>
#include <string>
#include <unordered_set>
#include <utility>
#include <vector>

#include "ray/common/common_protocol.h"
#include "ray/object_manager/plasma/store_runner.h"
#include "ray/object_manager/spilled_object_reader.h"
#include "ray/stats/metric_defs.h"

namespace asio = boost::asio;

namespace ray {

ObjectStoreRunner::ObjectStoreRunner(const ObjectManagerConfig &config,
                                     SpillObjectsCallback spill_objects_callback,
                                     std::function<void()> object_store_full_callback,
                                     AddObjectCallback add_object_callback,
                                     DeleteObjectCallback delete_object_callback) {
  plasma::plasma_store_runner.reset(
      new plasma::PlasmaStoreRunner(config.store_socket_name,
                                    config.object_store_memory,
                                    config.huge_pages,
                                    config.plasma_directory,
                                    config.fallback_directory));
  // Initialize object store.
  store_thread_ = std::thread(&plasma::PlasmaStoreRunner::Start,
                              plasma::plasma_store_runner.get(),
                              spill_objects_callback,
                              object_store_full_callback,
                              add_object_callback,
                              delete_object_callback);
  // Sleep for sometime until the store is working. This can suppress some
  // connection warnings.
  std::this_thread::sleep_for(std::chrono::microseconds(500));
}

ObjectStoreRunner::~ObjectStoreRunner() {
  plasma::plasma_store_runner->Stop();
  store_thread_.join();
  plasma::plasma_store_runner.reset();
}

ObjectManager::ObjectManager(
    instrumented_io_context &main_service,
    const NodeID &self_node_id,
    const ObjectManagerConfig &config,
    gcs::GcsClient &gcs_client,
    IObjectDirectory *object_directory,
    RestoreSpilledObjectCallback restore_spilled_object,
    std::function<std::string(const ObjectID &)> get_spilled_object_url,
    SpillObjectsCallback spill_objects_callback,
    std::function<void()> object_store_full_callback,
    AddObjectCallback add_object_callback,
    DeleteObjectCallback delete_object_callback,
    std::function<std::unique_ptr<RayObject>(const ObjectID &object_id)> pin_object,
    const std::function<void(const ObjectID &, rpc::ErrorType)> fail_pull_request)
    : main_service_(&main_service),
      self_node_id_(self_node_id),
      config_(config),
      gcs_client_(gcs_client),
      object_directory_(object_directory),
      object_store_internal_(std::make_unique<ObjectStoreRunner>(
          config,
          spill_objects_callback,
          object_store_full_callback,
          /*add_object_callback=*/
          [this, add_object_callback = std::move(add_object_callback)](
              const ObjectInfo &object_info) {
            main_service_->post(
                [this, object_info, &add_object_callback]() {
                  HandleObjectAdded(object_info);
                  add_object_callback(object_info);
                },
                "ObjectManager.ObjectAdded");
          },
          /*delete_object_callback=*/
          [this, delete_object_callback = std::move(delete_object_callback)](
              const ObjectID &object_id) {
            main_service_->post(
                [this, object_id, &delete_object_callback]() {
                  HandleObjectDeleted(object_id);
                  delete_object_callback(object_id);
                },
                "ObjectManager.ObjectDeleted");
          })),
      buffer_pool_store_client_(std::make_shared<plasma::PlasmaClient>()),
      buffer_pool_(buffer_pool_store_client_, config_.object_chunk_size),
      rpc_work_(rpc_service_.get_executor()),
      object_manager_server_("ObjectManager",
                             config_.object_manager_port,
<<<<<<< HEAD
                             config_.object_manager_address,
=======
                             config_.object_manager_address == "127.0.0.1",
                             ClusterID::Nil(),
>>>>>>> 4f95dfb2
                             config_.rpc_service_threads_number),
      client_call_manager_(main_service,
                           /*record_stats=*/true,
                           ClusterID::Nil(),
                           config_.rpc_service_threads_number),
      restore_spilled_object_(std::move(restore_spilled_object)),
      get_spilled_object_url_(std::move(get_spilled_object_url)),
      pull_retry_timer_(*main_service_,
                        boost::posix_time::milliseconds(config.timer_freq_ms)),
      push_manager_(std::make_unique<PushManager>(config_.max_bytes_in_flight)) {
  RAY_CHECK_GT(config_.rpc_service_threads_number, 0);

  pull_retry_timer_.async_wait([this](const boost::system::error_code &e) { Tick(e); });

  auto object_is_local = [this](const ObjectID &object_id) {
    return local_objects_.count(object_id) != 0;
  };
  auto send_pull_request = [this](const ObjectID &object_id, const NodeID &client_id) {
    SendPullRequest(object_id, client_id);
  };
  auto cancel_pull_request = [this](const ObjectID &object_id) {
    // We must abort this object because it may have only been partially
    // created and will cause a leak if we never receive the rest of the
    // object. This is a no-op if the object is already sealed or evicted.
    buffer_pool_.AbortCreate(object_id);
  };
  auto get_time = []() { return absl::GetCurrentTimeNanos() / 1e9; };
  const int64_t available_memory = std::max<int64_t>(config.object_store_memory, 0);
  pull_manager_ = std::make_unique<PullManager>(self_node_id_,
                                                std::move(object_is_local),
                                                std::move(send_pull_request),
                                                std::move(cancel_pull_request),
                                                std::move(fail_pull_request),
                                                restore_spilled_object_,
                                                std::move(get_time),
                                                config.pull_timeout_ms,
                                                available_memory,
                                                std::move(pin_object),
                                                get_spilled_object_url_);

  RAY_CHECK_OK(
      buffer_pool_store_client_->Connect(config_.store_socket_name.c_str(), "", 300));

  // Start object manager rpc server and send & receive request threads
  StartRpcService();
}

ObjectManager::~ObjectManager() { Stop(); }

void ObjectManager::Stop() {
  // Stop the GRPC server before stopping the object store. This is to make sure when
  // we stop the object server, there will be no ongoing or future GRPC requests.
  StopRpcService();
  if (plasma::plasma_store_runner) {
    plasma::plasma_store_runner->Stop();
  }
  object_store_internal_.reset();
}

bool ObjectManager::IsPlasmaObjectSpillable(const ObjectID &object_id) {
  return plasma::plasma_store_runner->IsPlasmaObjectSpillable(object_id);
}

void ObjectManager::RunRpcService(int index) {
  SetThreadName(absl::StrFormat("rpc.obj.mgr.%d", index));
  rpc_service_.run();
}

void ObjectManager::StartRpcService() {
  rpc_threads_.resize(config_.rpc_service_threads_number);
  for (int i = 0; i < config_.rpc_service_threads_number; i++) {
    rpc_threads_[i] = std::thread(&ObjectManager::RunRpcService, this, i);
  }
  object_manager_server_.RegisterService(
      std::make_unique<rpc::ObjectManagerGrpcService>(rpc_service_, *this),
      false /* token_auth */);
  object_manager_server_.Run();
}

void ObjectManager::StopRpcService() {
  rpc_service_.stop();
  for (int i = 0; i < config_.rpc_service_threads_number; i++) {
    if (rpc_threads_[i].joinable()) {
      rpc_threads_[i].join();
    }
  }
  object_manager_server_.Shutdown();
}

void ObjectManager::HandleObjectAdded(const ObjectInfo &object_info) {
  // Notify the object directory that the object has been added to this node.
  const ObjectID &object_id = object_info.object_id;
  RAY_LOG(DEBUG) << "Object added " << object_id;
  RAY_CHECK(local_objects_.count(object_id) == 0);
  local_objects_[object_id].object_info = object_info;
  used_memory_ += object_info.data_size + object_info.metadata_size;
  object_directory_->ReportObjectAdded(object_id, self_node_id_, object_info);

  // Give the pull manager a chance to pin actively pulled objects.
  pull_manager_->PinNewObjectIfNeeded(object_id);

  // Handle the unfulfilled_push_requests_ which contains the push request that is not
  // completed due to unsatisfied local objects.
  auto iter = unfulfilled_push_requests_.find(object_id);
  if (iter != unfulfilled_push_requests_.end()) {
    for (auto &pair : iter->second) {
      auto &node_id = pair.first;
      main_service_->post([this, object_id, node_id]() { Push(object_id, node_id); },
                          "ObjectManager.ObjectAddedPush");
      // When push timeout is set to -1, there will be an empty timer in pair.second.
      if (pair.second != nullptr) {
        pair.second->cancel();
      }
    }
    unfulfilled_push_requests_.erase(iter);
  }
}

void ObjectManager::HandleObjectDeleted(const ObjectID &object_id) {
  auto it = local_objects_.find(object_id);
  RAY_CHECK(it != local_objects_.end());
  auto object_info = it->second.object_info;
  local_objects_.erase(it);
  used_memory_ -= object_info.data_size + object_info.metadata_size;
  RAY_CHECK(!local_objects_.empty() || used_memory_ == 0);
  object_directory_->ReportObjectRemoved(object_id, self_node_id_, object_info);

  // Ask the pull manager to fetch this object again as soon as possible, if
  // it was needed by an active pull request.
  pull_manager_->ResetRetryTimer(object_id);
}

uint64_t ObjectManager::Pull(const std::vector<rpc::ObjectReference> &object_refs,
                             BundlePriority prio,
                             const TaskMetricsKey &task_key) {
  std::vector<rpc::ObjectReference> objects_to_locate;
  auto request_id = pull_manager_->Pull(object_refs, prio, task_key, &objects_to_locate);

  const auto &callback = [this](const ObjectID &object_id,
                                const std::unordered_set<NodeID> &client_ids,
                                const std::string &spilled_url,
                                const NodeID &spilled_node_id,
                                bool pending_creation,
                                size_t object_size) {
    pull_manager_->OnLocationChange(object_id,
                                    client_ids,
                                    spilled_url,
                                    spilled_node_id,
                                    pending_creation,
                                    object_size);
  };

  for (const auto &ref : objects_to_locate) {
    // Subscribe to object notifications. A notification will be received every
    // time the set of node IDs for the object changes. Notifications will also
    // be received if the list of locations is empty. The set of node IDs has
    // no ordering guarantee between notifications.
    auto object_id = ObjectRefToId(ref);
    RAY_CHECK_OK(object_directory_->SubscribeObjectLocations(
        object_directory_pull_callback_id_, object_id, ref.owner_address(), callback));
  }

  return request_id;
}

void ObjectManager::CancelPull(uint64_t request_id) {
  const auto objects_to_cancel = pull_manager_->CancelPull(request_id);
  for (const auto &object_id : objects_to_cancel) {
    RAY_CHECK_OK(object_directory_->UnsubscribeObjectLocations(
        object_directory_pull_callback_id_, object_id));
  }
}

void ObjectManager::SendPullRequest(const ObjectID &object_id, const NodeID &client_id) {
  auto rpc_client = GetRpcClient(client_id);
  if (rpc_client) {
    // Try pulling from the client.
    rpc_service_.post(
        [this, object_id, client_id, rpc_client]() {
          rpc::PullRequest pull_request;
          pull_request.set_object_id(object_id.Binary());
          pull_request.set_node_id(self_node_id_.Binary());

          rpc_client->Pull(
              pull_request,
              [object_id, client_id](const Status &status, const rpc::PullReply &reply) {
                if (!status.ok()) {
                  RAY_LOG_EVERY_N_OR_DEBUG(INFO, 100)
                      << "Send pull " << object_id << " request to client " << client_id
                      << " failed due to " << status;
                }
              });
        },
        "ObjectManager.SendPull");
  } else {
    RAY_LOG_EVERY_N_OR_DEBUG(INFO, 100)
        << "Couldn't send pull request from " << self_node_id_ << " to " << client_id
        << " of object " << object_id << " , setup rpc connection failed.";
  }
}

void ObjectManager::HandlePushTaskTimeout(const ObjectID &object_id,
                                          const NodeID &node_id) {
  RAY_LOG(WARNING) << "Invalid Push request ObjectID: " << object_id
                   << " after waiting for " << config_.push_timeout_ms << " ms.";
  auto iter = unfulfilled_push_requests_.find(object_id);
  // Under this scenario, `HandlePushTaskTimeout` can be invoked
  // although timer cancels it.
  // 1. wait timer is done and the task is queued.
  // 2. While task is queued, timer->cancel() is invoked.
  // In this case this method can be invoked although it is not timed out.
  // https://www.boost.org/doc/libs/1_66_0/doc/html/boost_asio/reference/basic_deadline_timer/cancel/overload1.html.
  if (iter == unfulfilled_push_requests_.end()) {
    return;
  }
  size_t num_erased = iter->second.erase(node_id);
  RAY_CHECK(num_erased == 1);
  if (iter->second.size() == 0) {
    unfulfilled_push_requests_.erase(iter);
  }
}

void ObjectManager::HandleSendFinished(const ObjectID &object_id,
                                       const NodeID &node_id,
                                       uint64_t chunk_index,
                                       double start_time,
                                       double end_time,
                                       ray::Status status) {
  RAY_LOG(DEBUG).WithField(object_id)
      << "HandleSendFinished on " << self_node_id_ << " to " << node_id
      << " of object, chunk " << chunk_index << ", status: " << status;
  if (!status.ok()) {
    // TODO(rkn): What do we want to do if the send failed?
    RAY_LOG(DEBUG).WithField(object_id).WithField(node_id)
        << "Failed to send a push request for an object to node. Chunk index: "
        << chunk_index;
  }
}

void ObjectManager::Push(const ObjectID &object_id, const NodeID &node_id) {
  RAY_LOG(DEBUG).WithField(object_id)
      << "Push object on " << self_node_id_ << " to " << node_id << " of object";
  if (local_objects_.count(object_id) != 0) {
    return PushLocalObject(object_id, node_id);
  }

  // Push from spilled object directly if the object is on local disk.
  auto object_url = get_spilled_object_url_(object_id);
  if (!object_url.empty() && RayConfig::instance().is_external_storage_type_fs()) {
    return PushFromFilesystem(object_id, node_id, object_url);
  }

  // Avoid setting duplicated timer for the same object and node pair.
  auto &nodes = unfulfilled_push_requests_[object_id];

  if (nodes.count(node_id) == 0) {
    // If config_.push_timeout_ms < 0, we give an empty timer
    // and the task will be kept infinitely.
    std::unique_ptr<boost::asio::deadline_timer> timer;
    if (config_.push_timeout_ms == 0) {
      // The Push request fails directly when config_.push_timeout_ms == 0.
      RAY_LOG(WARNING) << "Invalid Push request ObjectID " << object_id
                       << " due to direct timeout setting. (0 ms timeout)";
    } else if (config_.push_timeout_ms > 0) {
      // Put the task into a queue and wait for the notification of Object added.
      timer.reset(new boost::asio::deadline_timer(*main_service_));
      auto clean_push_period = boost::posix_time::milliseconds(config_.push_timeout_ms);
      timer->expires_from_now(clean_push_period);
      timer->async_wait(
          [this, object_id, node_id](const boost::system::error_code &error) {
            // Timer killing will receive the boost::asio::error::operation_aborted,
            // we only handle the timeout event.
            if (!error) {
              HandlePushTaskTimeout(object_id, node_id);
            }
          });
    }
    if (config_.push_timeout_ms != 0) {
      nodes.emplace(node_id, std::move(timer));
    }
  }
}

void ObjectManager::PushLocalObject(const ObjectID &object_id, const NodeID &node_id) {
  const ObjectInfo &object_info = local_objects_[object_id].object_info;
  uint64_t data_size = static_cast<uint64_t>(object_info.data_size);
  uint64_t metadata_size = static_cast<uint64_t>(object_info.metadata_size);

  rpc::Address owner_address;
  owner_address.set_node_id(object_info.owner_node_id.Binary());
  owner_address.set_ip_address(object_info.owner_ip_address);
  owner_address.set_port(object_info.owner_port);
  owner_address.set_worker_id(object_info.owner_worker_id.Binary());

  std::pair<std::shared_ptr<MemoryObjectReader>, ray::Status> reader_status =
      buffer_pool_.CreateObjectReader(object_id, owner_address);
  Status status = reader_status.second;
  if (!status.ok()) {
    RAY_LOG_EVERY_N_OR_DEBUG(INFO, 100)
        << "Ignoring stale read request for already deleted object: " << object_id;
    return;
  }

  auto object_reader = std::move(reader_status.first);
  RAY_CHECK(object_reader) << "object_reader can't be null";

  if (object_reader->GetDataSize() != data_size ||
      object_reader->GetMetadataSize() != metadata_size) {
    // TODO(scv119): handle object size changes in a more graceful way.
    RAY_LOG(WARNING) << "Object id:" << object_id
                     << "'s size mismatches our record. Expected data size: " << data_size
                     << ", expected metadata size: " << metadata_size
                     << ", actual data size: " << object_reader->GetDataSize()
                     << ", actual metadata size: " << object_reader->GetMetadataSize()
                     << ". This is likely due to a race condition."
                     << " We will update the object size and proceed sending the object.";
    local_objects_[object_id].object_info.data_size = 0;
    local_objects_[object_id].object_info.metadata_size = 1;
  }

  PushObjectInternal(object_id,
                     node_id,
                     std::make_shared<ChunkObjectReader>(std::move(object_reader),
                                                         config_.object_chunk_size),
                     /*from_disk=*/false);
}

void ObjectManager::PushFromFilesystem(const ObjectID &object_id,
                                       const NodeID &node_id,
                                       const std::string &spilled_url) {
  // SpilledObjectReader::CreateSpilledObjectReader does synchronous IO; schedule it off
  // main thread.
  rpc_service_.post(
      [this, object_id, node_id, spilled_url, chunk_size = config_.object_chunk_size]() {
        auto optional_spilled_object =
            SpilledObjectReader::CreateSpilledObjectReader(spilled_url);
        if (!optional_spilled_object.has_value()) {
          RAY_LOG_EVERY_N_OR_DEBUG(INFO, 100)
              << "Ignoring stale read request for already deleted object: " << object_id;
          return;
        }
        auto chunk_object_reader = std::make_shared<ChunkObjectReader>(
            std::make_shared<SpilledObjectReader>(
                std::move(optional_spilled_object.value())),
            chunk_size);

        // Schedule PushObjectInternal back to main_service as PushObjectInternal access
        // thread unsafe datastructure.
        main_service_->post(
            [this,
             object_id,
             node_id,
             chunk_object_reader = std::move(chunk_object_reader)]() {
              PushObjectInternal(object_id,
                                 node_id,
                                 std::move(chunk_object_reader),
                                 /*from_disk=*/true);
            },
            "ObjectManager.PushLocalSpilledObjectInternal");
      },
      "ObjectManager.CreateSpilledObject");
}

void ObjectManager::PushObjectInternal(const ObjectID &object_id,
                                       const NodeID &node_id,
                                       std::shared_ptr<ChunkObjectReader> chunk_reader,
                                       bool from_disk) {
  auto rpc_client = GetRpcClient(node_id);
  if (!rpc_client) {
    // Push is best effort, so do nothing here.
    RAY_LOG(INFO)
        << "Failed to establish connection for Push with remote object manager.";
    return;
  }

  RAY_LOG(DEBUG).WithField(node_id).WithField(node_id)
      << "Sending object chunks of object to node, number of chunks: "
      << chunk_reader->GetNumChunks()
      << ", total data size: " << chunk_reader->GetObject().GetObjectSize();

  auto push_id = UniqueID::FromRandom();
  uint64_t push_max_chunk_size = chunk_reader->ChunkSize();
  push_manager_->StartPush(
      node_id,
      object_id,
      chunk_reader->GetNumChunks(),
      push_max_chunk_size,
      [=](int64_t chunk_id) {
        rpc_service_.post(
            [=]() {
              // Post to the multithreaded RPC event loop so that data is copied
              // off of the main thread.
              SendObjectChunk(
                  push_id,
                  object_id,
                  node_id,
                  chunk_id,
                  rpc_client,
                  [this, push_max_chunk_size](const Status &status) {
                    // Post back to the main event loop because the
                    // PushManager is not thread-safe.
                    this->main_service_->post(
                        [this, push_max_chunk_size]() {
                          this->push_manager_->OnChunkComplete(push_max_chunk_size);
                        },
                        "ObjectManager.Push");
                  },
                  chunk_reader,
                  from_disk);
            },
            "ObjectManager.Push");
      });
}

void ObjectManager::SendObjectChunk(const UniqueID &push_id,
                                    const ObjectID &object_id,
                                    const NodeID &node_id,
                                    uint64_t chunk_index,
                                    std::shared_ptr<rpc::ObjectManagerClient> rpc_client,
                                    std::function<void(const Status &)> on_complete,
                                    std::shared_ptr<ChunkObjectReader> chunk_reader,
                                    bool from_disk) {
  double start_time = absl::GetCurrentTimeNanos() / 1e9;
  rpc::PushRequest push_request;
  // Set request header
  push_request.set_push_id(push_id.Binary());
  push_request.set_object_id(object_id.Binary());
  push_request.mutable_owner_address()->CopyFrom(
      chunk_reader->GetObject().GetOwnerAddress());
  push_request.set_node_id(self_node_id_.Binary());
  push_request.set_data_size(chunk_reader->GetObject().GetObjectSize());
  push_request.set_metadata_size(chunk_reader->GetObject().GetMetadataSize());
  push_request.set_chunk_index(chunk_index);

  // read a chunk into push_request and handle errors.
  auto optional_chunk = chunk_reader->GetChunk(chunk_index);
  if (!optional_chunk.has_value()) {
    RAY_LOG(DEBUG) << "Read chunk " << chunk_index << " of object " << object_id
                   << " failed. It may have been evicted.";
    on_complete(Status::IOError("Failed to read spilled object"));
    return;
  }
  push_request.set_data(std::move(optional_chunk.value()));
  if (from_disk) {
    num_bytes_pushed_from_disk_ += push_request.data().length();
  } else {
    num_bytes_pushed_from_plasma_ += push_request.data().length();
  }

  // record the time cost between send chunk and receive reply
  rpc::ClientCallback<rpc::PushReply> callback =
      [this, start_time, object_id, node_id, chunk_index, on_complete](
          const Status &status, const rpc::PushReply &reply) {
        // TODO(Eric Liang): Just print warning here, should we try to resend this chunk?
        if (!status.ok()) {
          RAY_LOG(WARNING).WithField(object_id).WithField(node_id)
              << "Send object chunk to node failed due to" << status
              << ", chunk index: " << chunk_index;
        }
        double end_time = absl::GetCurrentTimeNanos() / 1e9;
        HandleSendFinished(object_id, node_id, chunk_index, start_time, end_time, status);
        on_complete(status);
      };

  rpc_client->Push(push_request, callback);
}

/// Implementation of ObjectManagerServiceHandler
void ObjectManager::HandlePush(rpc::PushRequest request,
                               rpc::PushReply *reply,
                               rpc::SendReplyCallback send_reply_callback) {
  ObjectID object_id = ObjectID::FromBinary(request.object_id());
  NodeID node_id = NodeID::FromBinary(request.node_id());

  // Serialize.
  uint64_t chunk_index = request.chunk_index();
  uint64_t metadata_size = request.metadata_size();
  uint64_t data_size = request.data_size();
  const rpc::Address &owner_address = request.owner_address();
  const std::string &data = request.data();

  bool success = ReceiveObjectChunk(
      node_id, object_id, owner_address, data_size, metadata_size, chunk_index, data);
  num_chunks_received_total_++;
  if (!success) {
    num_chunks_received_total_failed_++;
    RAY_LOG(INFO) << "Received duplicate or cancelled chunk at index " << chunk_index
                  << " of object " << object_id << ": overall "
                  << num_chunks_received_total_failed_ << "/"
                  << num_chunks_received_total_ << " failed";
  }

  send_reply_callback(Status::OK(), nullptr, nullptr);
}

bool ObjectManager::ReceiveObjectChunk(const NodeID &node_id,
                                       const ObjectID &object_id,
                                       const rpc::Address &owner_address,
                                       uint64_t data_size,
                                       uint64_t metadata_size,
                                       uint64_t chunk_index,
                                       const std::string &data) {
  num_bytes_received_total_ += data.size();
  RAY_LOG(DEBUG).WithField(object_id)
      << "ReceiveObjectChunk on " << self_node_id_ << " from " << node_id
      << " of object, chunk index: " << chunk_index
      << ", chunk data size: " << data.size() << ", object size: " << data_size;

  if (!pull_manager_->IsObjectActive(object_id)) {
    num_chunks_received_cancelled_++;
    // This object is no longer being actively pulled. Do not create the object.
    return false;
  }
  auto chunk_status = buffer_pool_.CreateChunk(
      object_id, owner_address, data_size, metadata_size, chunk_index);
  if (!pull_manager_->IsObjectActive(object_id)) {
    num_chunks_received_cancelled_++;
    // This object is no longer being actively pulled. Abort the object. We
    // have to check again here because the pull manager runs in a different
    // thread and the object may have been deactivated right before creating
    // the chunk.
    RAY_LOG(INFO) << "Aborting object creation because it is no longer actively pulled: "
                  << object_id;
    buffer_pool_.AbortCreate(object_id);
    return false;
  }

  if (chunk_status.ok()) {
    // Avoid handling this chunk if it's already being handled by another process.
    buffer_pool_.WriteChunk(object_id, data_size, metadata_size, chunk_index, data);
    return true;
  } else {
    num_chunks_received_failed_due_to_plasma_++;
    RAY_LOG(INFO) << "Error receiving chunk:" << chunk_status;
    if (chunk_status.IsOutOfDisk()) {
      pull_manager_->SetOutOfDisk(object_id);
    }
    return false;
  }
}

void ObjectManager::HandlePull(rpc::PullRequest request,
                               rpc::PullReply *reply,
                               rpc::SendReplyCallback send_reply_callback) {
  ObjectID object_id = ObjectID::FromBinary(request.object_id());
  NodeID node_id = NodeID::FromBinary(request.node_id());
  RAY_LOG(DEBUG).WithField(node_id).WithField(object_id)
      << "Received pull request from node for object";

  main_service_->post([this, object_id, node_id]() { Push(object_id, node_id); },
                      "ObjectManager.HandlePull");
  send_reply_callback(Status::OK(), nullptr, nullptr);
}

void ObjectManager::HandleFreeObjects(rpc::FreeObjectsRequest request,
                                      rpc::FreeObjectsReply *reply,
                                      rpc::SendReplyCallback send_reply_callback) {
  std::vector<ObjectID> object_ids;
  for (const auto &e : request.object_ids()) {
    object_ids.emplace_back(ObjectID::FromBinary(e));
  }
  FreeObjects(object_ids, /* local_only */ true);
  send_reply_callback(Status::OK(), nullptr, nullptr);
}

void ObjectManager::FreeObjects(const std::vector<ObjectID> &object_ids,
                                bool local_only) {
  buffer_pool_.FreeObjects(object_ids);
  if (!local_only) {
    std::vector<std::shared_ptr<rpc::ObjectManagerClient>> rpc_clients;
    const auto &node_info_map = gcs_client_.Nodes().GetAll();
    for (const auto &[node_id, node_info] : node_info_map) {
      if (node_id == self_node_id_) {
        continue;
      }
      auto rpc_client = GetRpcClient(node_id);
      if (rpc_client != nullptr) {
        rpc_clients.push_back(std::move(rpc_client));
      }
    }
    rpc_service_.post(
        [this, object_ids, rpc_clients = std::move(rpc_clients)]() {
          SpreadFreeObjectsRequest(object_ids, rpc_clients);
        },
        "ObjectManager.FreeObjects");
  }
}

void ObjectManager::SpreadFreeObjectsRequest(
    const std::vector<ObjectID> &object_ids,
    const std::vector<std::shared_ptr<rpc::ObjectManagerClient>> &rpc_clients) {
  // This code path should be called from node manager.
  rpc::FreeObjectsRequest free_objects_request;
  for (const auto &e : object_ids) {
    free_objects_request.add_object_ids(e.Binary());
  }

  for (auto &rpc_client : rpc_clients) {
    rpc_client->FreeObjects(free_objects_request,
                            [](const Status &status, const rpc::FreeObjectsReply &reply) {
                              if (!status.ok()) {
                                RAY_LOG(WARNING)
                                    << "Send free objects request failed due to"
                                    << status.message();
                              }
                            });
  }
}

std::shared_ptr<rpc::ObjectManagerClient> ObjectManager::GetRpcClient(
    const NodeID &node_id) {
  auto it = remote_object_manager_clients_.find(node_id);
  if (it != remote_object_manager_clients_.end()) {
    return it->second;
  }
  auto *node_info = gcs_client_.Nodes().Get(node_id, /*filter_dead_nodes=*/true);
  if (node_info == nullptr) {
    return nullptr;
  }
  auto object_manager_client =
      std::make_shared<rpc::ObjectManagerClient>(node_info->node_manager_address(),
                                                 node_info->object_manager_port(),
                                                 client_call_manager_);

  RAY_LOG(DEBUG) << "Get rpc client, address: " << node_info->node_manager_address()
                 << ", port: " << node_info->object_manager_port()
                 << ", local port: " << GetServerPort();

  it = remote_object_manager_clients_.emplace(node_id, std::move(object_manager_client))
           .first;
  return it->second;
}

void ObjectManager::HandleNodeRemoved(const NodeID &node_id) {
  push_manager_->HandleNodeRemoved(node_id);
  remote_object_manager_clients_.erase(node_id);
}

std::string ObjectManager::DebugString() const {
  std::stringstream result;
  result << "ObjectManager:";
  result << "\n- num local objects: " << local_objects_.size();
  result << "\n- num unfulfilled push requests: " << unfulfilled_push_requests_.size();
  result << "\n- num object pull requests: " << pull_manager_->NumObjectPullRequests();
  result << "\n- num chunks received total: " << num_chunks_received_total_;
  result << "\n- num chunks received failed (all): " << num_chunks_received_total_failed_;
  result << "\n- num chunks received failed / cancelled: "
         << num_chunks_received_cancelled_;
  result << "\n- num chunks received failed / plasma error: "
         << num_chunks_received_failed_due_to_plasma_;
  result << "\nEvent stats:" << rpc_service_.stats().StatsString();
  result << "\n" << push_manager_->DebugString();
  result << "\n" << object_directory_->DebugString();
  result << "\n" << buffer_pool_.DebugString();
  result << "\n" << pull_manager_->DebugString();
  return result.str();
}

void ObjectManager::RecordMetrics() {
  pull_manager_->RecordMetrics();
  push_manager_->RecordMetrics();
  // used_memory_ includes the fallback allocation, so we should add it again here
  // to calculate the exact available memory.
  ray_metric_object_store_available_memory_.Record(
      config_.object_store_memory - used_memory_ +
      plasma::plasma_store_runner->GetFallbackAllocated());
  // Subtract fallback allocated memory. It is tracked separately by
  // `ObjectStoreFallbackMemory`.
  ray_metric_object_store_used_memory_.Record(
      used_memory_ - plasma::plasma_store_runner->GetFallbackAllocated());
  ray_metric_object_store_fallback_memory_.Record(
      plasma::plasma_store_runner->GetFallbackAllocated());
  ray_metric_object_store_local_objects_.Record(local_objects_.size());
  ray_metric_object_manager_pull_requests_.Record(pull_manager_->NumObjectPullRequests());

  ray::stats::STATS_object_manager_bytes.Record(num_bytes_pushed_from_plasma_,
                                                "PushedFromLocalPlasma");
  ray::stats::STATS_object_manager_bytes.Record(num_bytes_pushed_from_disk_,
                                                "PushedFromLocalDisk");
  ray::stats::STATS_object_manager_bytes.Record(num_bytes_received_total_, "Received");

  ray::stats::STATS_object_manager_received_chunks.Record(num_chunks_received_total_,
                                                          "Total");
  ray::stats::STATS_object_manager_received_chunks.Record(
      num_chunks_received_total_failed_, "FailedTotal");
  ray::stats::STATS_object_manager_received_chunks.Record(num_chunks_received_cancelled_,
                                                          "FailedCancelled");
  ray::stats::STATS_object_manager_received_chunks.Record(
      num_chunks_received_failed_due_to_plasma_, "FailedPlasmaFull");
}

void ObjectManager::FillObjectStoreStats(rpc::GetNodeStatsReply *reply) const {
  auto stats = reply->mutable_store_stats();
  stats->set_object_store_bytes_used(used_memory_);
  stats->set_object_store_bytes_fallback(
      plasma::plasma_store_runner->GetFallbackAllocated());
  stats->set_object_store_bytes_avail(config_.object_store_memory);
  stats->set_num_local_objects(local_objects_.size());
  stats->set_cumulative_created_objects(
      plasma::plasma_store_runner->GetCumulativeCreatedObjects());
  stats->set_cumulative_created_bytes(
      plasma::plasma_store_runner->GetCumulativeCreatedBytes());
  stats->set_object_pulls_queued(pull_manager_->HasPullsQueued());
}

void ObjectManager::Tick(const boost::system::error_code &e) {
  RAY_CHECK(!e) << "The raylet's object manager has failed unexpectedly with error: " << e
                << ". Please file a bug report on here: "
                   "https://github.com/ray-project/ray/issues";

  // Request the current available memory from the object
  // store.
  plasma::plasma_store_runner->GetAvailableMemoryAsync([this](size_t available_memory) {
    main_service_->post(
        [this, available_memory]() {
          pull_manager_->UpdatePullsBasedOnAvailableMemory(available_memory);
        },
        "ObjectManager.UpdateAvailableMemory");
  });

  pull_manager_->Tick();

  auto interval = boost::posix_time::milliseconds(config_.timer_freq_ms);
  pull_retry_timer_.expires_from_now(interval);
  pull_retry_timer_.async_wait(
      [this](const boost::system::error_code &err) { Tick(err); });
}

}  // namespace ray<|MERGE_RESOLUTION|>--- conflicted
+++ resolved
@@ -107,12 +107,7 @@
       rpc_work_(rpc_service_.get_executor()),
       object_manager_server_("ObjectManager",
                              config_.object_manager_port,
-<<<<<<< HEAD
-                             config_.object_manager_address,
-=======
                              config_.object_manager_address == "127.0.0.1",
-                             ClusterID::Nil(),
->>>>>>> 4f95dfb2
                              config_.rpc_service_threads_number),
       client_call_manager_(main_service,
                            /*record_stats=*/true,
