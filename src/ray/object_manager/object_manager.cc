--- conflicted
+++ resolved
@@ -186,12 +186,8 @@
   // no ordering guarantee between notifications.
   return object_directory_->SubscribeObjectLocations(
       object_directory_pull_callback_id_, object_id, owner_address,
-<<<<<<< HEAD
-      [this](const ObjectID &object_id, const std::unordered_set<ClientID> &client_ids,
+      [this](const ObjectID &object_id, const std::unordered_set<NodeID> &client_ids,
              const std::string &spilled_url) {
-=======
-      [this](const ObjectID &object_id, const std::unordered_set<NodeID> &client_ids) {
->>>>>>> 10015e60
         // Exit if the Pull request has already been fulfilled or canceled.
         auto it = pull_requests_.find(object_id);
         if (it == pull_requests_.end()) {
@@ -202,8 +198,7 @@
         // we may end up sending a duplicate request to the same client as
         // before.
         it->second.client_locations =
-<<<<<<< HEAD
-            std::vector<ClientID>(client_ids.begin(), client_ids.end());
+            std::vector<NodeID>(client_ids.begin(), client_ids.end());
         if (!spilled_url.empty()) {
           // Try to restore the spilled object.
           restore_spilled_object_(object_id, spilled_url,
@@ -214,10 +209,6 @@
                                     }
                                   });
         } else if (it->second.client_locations.empty()) {
-=======
-            std::vector<NodeID>(client_ids.begin(), client_ids.end());
-        if (it->second.client_locations.empty()) {
->>>>>>> 10015e60
           // The object locations are now empty, so we should wait for the next
           // notification about a new object location.  Cancel the timer until
           // the next Pull attempt since there are no more clients to try.
@@ -626,12 +617,8 @@
       RAY_RETURN_NOT_OK(object_directory_->LookupLocations(
           object_id, wait_state.owner_addresses[object_id],
           [this, wait_id](const ObjectID &lookup_object_id,
-<<<<<<< HEAD
-                          const std::unordered_set<ClientID> &client_ids,
+                          const std::unordered_set<NodeID> &client_ids,
                           const std::string &spilled_url) {
-=======
-                          const std::unordered_set<NodeID> &client_ids) {
->>>>>>> 10015e60
             auto &wait_state = active_wait_requests_.find(wait_id)->second;
             // Note that the object is guaranteed to be added to local_objects_ before
             // the notification is triggered.
@@ -673,12 +660,8 @@
       RAY_CHECK_OK(object_directory_->SubscribeObjectLocations(
           wait_id, object_id, wait_state.owner_addresses[object_id],
           [this, wait_id](const ObjectID &subscribe_object_id,
-<<<<<<< HEAD
-                          const std::unordered_set<ClientID> &client_ids,
+                          const std::unordered_set<NodeID> &client_ids,
                           const std::string &spilled_url) {
-=======
-                          const std::unordered_set<NodeID> &client_ids) {
->>>>>>> 10015e60
             auto object_id_wait_state = active_wait_requests_.find(wait_id);
             if (object_id_wait_state == active_wait_requests_.end()) {
               // Depending on the timing of calls to the object directory, we
