--- conflicted
+++ resolved
@@ -1,1641 +1,728 @@
-<<<<<<< HEAD
-// Copyright 2017 The Ray Authors.
-//
-// Licensed under the Apache License, Version 2.0 (the "License");
-// you may not use this file except in compliance with the License.
-// You may obtain a copy of the License at
-//
-//  http://www.apache.org/licenses/LICENSE-2.0
-//
-// Unless required by applicable law or agreed to in writing, software
-// distributed under the License is distributed on an "AS IS" BASIS,
-// WITHOUT WARRANTIES OR CONDITIONS OF ANY KIND, either express or implied.
-// See the License for the specific language governing permissions and
-// limitations under the License.
-
-#include "ray/object_manager/object_manager.h"
-
-#include <chrono>
-
-#include "ray/common/common_protocol.h"
-#include "ray/stats/metric_defs.h"
-#include "ray/util/util.h"
-
-namespace asio = boost::asio;
-
-namespace ray {
-
-ObjectStoreRunner::ObjectStoreRunner(const ObjectManagerConfig &config,
-                                     SpillObjectsCallback spill_objects_callback,
-                                     std::function<void()> object_store_full_callback,
-                                     AddObjectCallback add_object_callback,
-                                     DeleteObjectCallback delete_object_callback) {
-  plasma::plasma_store_runner.reset(new plasma::PlasmaStoreRunner(
-      config.store_socket_name, config.object_store_memory, config.huge_pages,
-      config.plasma_directory, config.fallback_directory));
-  // Initialize object store.
-  store_thread_ =
-      std::thread(&plasma::PlasmaStoreRunner::Start, plasma::plasma_store_runner.get(),
-                  spill_objects_callback, object_store_full_callback, add_object_callback,
-                  delete_object_callback);
-  // Sleep for sometime until the store is working. This can suppress some
-  // connection warnings.
-  std::this_thread::sleep_for(std::chrono::microseconds(500));
-}
-
-ObjectStoreRunner::~ObjectStoreRunner() {
-  plasma::plasma_store_runner->Stop();
-  store_thread_.join();
-  plasma::plasma_store_runner.reset();
-}
-
-ObjectManager::ObjectManager(
-    instrumented_io_context &main_service, const NodeID &self_node_id,
-    const ObjectManagerConfig &config, IObjectDirectory *object_directory,
-    RestoreSpilledObjectCallback restore_spilled_object,
-    std::function<std::string(const ObjectID &)> get_spilled_object_url,
-    SpillObjectsCallback spill_objects_callback,
-    std::function<void()> object_store_full_callback,
-    AddObjectCallback add_object_callback, DeleteObjectCallback delete_object_callback,
-    std::function<std::unique_ptr<RayObject>(const ObjectID &object_id)> pin_object,
-    const std::function<void(const ObjectID &)> fail_pull_request)
-    : main_service_(&main_service),
-      self_node_id_(self_node_id),
-      config_(config),
-      object_directory_(object_directory),
-      object_store_internal_(
-          config, spill_objects_callback, object_store_full_callback,
-          /*add_object_callback=*/
-          [this, add_object_callback =
-                     std::move(add_object_callback)](const ObjectInfo &object_info) {
-            main_service_->post(
-                [this, object_info,
-                 add_object_callback = std::move(add_object_callback)]() {
-                  HandleObjectAdded(object_info);
-                  add_object_callback(object_info);
-                },
-                "ObjectManager.ObjectAdded");
-          },
-          /*delete_object_callback=*/
-          [this, delete_object_callback =
-                     std::move(delete_object_callback)](const ObjectID &object_id) {
-            main_service_->post(
-                [this, object_id,
-                 delete_object_callback = std::move(delete_object_callback)]() {
-                  HandleObjectDeleted(object_id);
-                  delete_object_callback(object_id);
-                },
-                "ObjectManager.ObjectDeleted");
-          }),
-      buffer_pool_(config_.store_socket_name, config_.object_chunk_size),
-      rpc_work_(rpc_service_),
-      object_manager_server_("ObjectManager", config_.object_manager_port,
-                             config_.object_manager_address == "127.0.0.1",
-                             config_.rpc_service_threads_number),
-      object_manager_service_(rpc_service_, *this),
-      client_call_manager_(main_service, config_.rpc_service_threads_number),
-      restore_spilled_object_(restore_spilled_object),
-      get_spilled_object_url_(get_spilled_object_url),
-      pull_retry_timer_(*main_service_,
-                        boost::posix_time::milliseconds(config.timer_freq_ms)) {
-  RAY_CHECK(config_.rpc_service_threads_number > 0);
-
-  push_manager_.reset(new PushManager(/* max_chunks_in_flight= */ std::max(
-      static_cast<int64_t>(1L),
-      static_cast<int64_t>(config_.max_bytes_in_flight / config_.object_chunk_size))));
-
-  pull_retry_timer_.async_wait([this](const boost::system::error_code &e) { Tick(e); });
-
-  const auto &object_is_local = [this](const ObjectID &object_id) {
-    return local_objects_.count(object_id) != 0;
-  };
-  const auto &send_pull_request = [this](const ObjectID &object_id,
-                                         const NodeID &client_id) {
-    SendPullRequest(object_id, client_id);
-  };
-  const auto &cancel_pull_request = [this](const ObjectID &object_id) {
-    // We must abort this object because it may have only been partially
-    // created and will cause a leak if we never receive the rest of the
-    // object. This is a no-op if the object is already sealed or evicted.
-    buffer_pool_.AbortCreate(object_id);
-  };
-  const auto &get_time = []() { return absl::GetCurrentTimeNanos() / 1e9; };
-  int64_t available_memory = config.object_store_memory;
-  if (available_memory < 0) {
-    available_memory = 0;
-  }
-  pull_manager_.reset(new PullManager(
-      self_node_id_, object_is_local, send_pull_request, cancel_pull_request,
-      fail_pull_request, restore_spilled_object_, get_time, config.pull_timeout_ms,
-      available_memory, pin_object, get_spilled_object_url));
-  // Start object manager rpc server and send & receive request threads
-  StartRpcService();
-}
-
-ObjectManager::~ObjectManager() { StopRpcService(); }
-
-void ObjectManager::Stop() { plasma::plasma_store_runner->Stop(); }
-
-bool ObjectManager::IsPlasmaObjectSpillable(const ObjectID &object_id) {
-  return plasma::plasma_store_runner->IsPlasmaObjectSpillable(object_id);
-}
-
-void ObjectManager::RunRpcService(int index) {
-  SetThreadName("rpc.obj.mgr." + std::to_string(index));
-  rpc_service_.run();
-}
-
-void ObjectManager::StartRpcService() {
-  rpc_threads_.resize(config_.rpc_service_threads_number);
-  for (int i = 0; i < config_.rpc_service_threads_number; i++) {
-    rpc_threads_[i] = std::thread(&ObjectManager::RunRpcService, this, i);
-  }
-  object_manager_server_.RegisterService(object_manager_service_);
-  object_manager_server_.Run();
-}
-
-void ObjectManager::StopRpcService() {
-  rpc_service_.stop();
-  for (int i = 0; i < config_.rpc_service_threads_number; i++) {
-    rpc_threads_[i].join();
-  }
-  object_manager_server_.Shutdown();
-}
-
-void ObjectManager::HandleObjectAdded(const ObjectInfo &object_info) {
-  // Notify the object directory that the object has been added to this node.
-  const ObjectID &object_id = object_info.object_id;
-  RAY_LOG(DEBUG) << "Object added " << object_id;
-  RAY_CHECK(local_objects_.count(object_id) == 0);
-  local_objects_[object_id].object_info = object_info;
-  used_memory_ += object_info.data_size + object_info.metadata_size;
-  object_directory_->ReportObjectAdded(object_id, self_node_id_, object_info);
-
-  // Give the pull manager a chance to pin actively pulled objects.
-  pull_manager_->PinNewObjectIfNeeded(object_id);
-
-  // Handle the unfulfilled_push_requests_ which contains the push request that is not
-  // completed due to unsatisfied local objects.
-  auto iter = unfulfilled_push_requests_.find(object_id);
-  if (iter != unfulfilled_push_requests_.end()) {
-    for (auto &pair : iter->second) {
-      auto &node_id = pair.first;
-      main_service_->post([this, object_id, node_id]() { Push(object_id, node_id); },
-                          "ObjectManager.ObjectAddedPush");
-      // When push timeout is set to -1, there will be an empty timer in pair.second.
-      if (pair.second != nullptr) {
-        pair.second->cancel();
-      }
-    }
-    unfulfilled_push_requests_.erase(iter);
-  }
-}
-
-void ObjectManager::HandleObjectDeleted(const ObjectID &object_id) {
-  auto it = local_objects_.find(object_id);
-  RAY_CHECK(it != local_objects_.end());
-  auto object_info = it->second.object_info;
-  local_objects_.erase(it);
-  used_memory_ -= object_info.data_size + object_info.metadata_size;
-  RAY_CHECK(!local_objects_.empty() || used_memory_ == 0);
-  object_directory_->ReportObjectRemoved(object_id, self_node_id_, object_info);
-
-  // Ask the pull manager to fetch this object again as soon as possible, if
-  // it was needed by an active pull request.
-  pull_manager_->ResetRetryTimer(object_id);
-}
-
-uint64_t ObjectManager::Pull(const std::vector<rpc::ObjectReference> &object_refs,
-                             BundlePriority prio) {
-  std::vector<rpc::ObjectReference> objects_to_locate;
-  auto request_id = pull_manager_->Pull(object_refs, prio, &objects_to_locate);
-
-  const auto &callback =
-      [this](const ObjectID &object_id, const std::unordered_set<NodeID> &client_ids,
-             const std::string &spilled_url, const NodeID &spilled_node_id,
-             bool pending_creation, size_t object_size) {
-        pull_manager_->OnLocationChange(object_id, client_ids, spilled_url,
-                                        spilled_node_id, pending_creation, object_size);
-      };
-
-  for (const auto &ref : objects_to_locate) {
-    // Subscribe to object notifications. A notification will be received every
-    // time the set of node IDs for the object changes. Notifications will also
-    // be received if the list of locations is empty. The set of node IDs has
-    // no ordering guarantee between notifications.
-    auto object_id = ObjectRefToId(ref);
-    RAY_CHECK_OK(object_directory_->SubscribeObjectLocations(
-        object_directory_pull_callback_id_, object_id, ref.owner_address(), callback));
-  }
-
-  return request_id;
-}
-
-void ObjectManager::CancelPull(uint64_t request_id) {
-  const auto objects_to_cancel = pull_manager_->CancelPull(request_id);
-  for (const auto &object_id : objects_to_cancel) {
-    RAY_CHECK_OK(object_directory_->UnsubscribeObjectLocations(
-        object_directory_pull_callback_id_, object_id));
-  }
-}
-
-void ObjectManager::SendPullRequest(const ObjectID &object_id, const NodeID &client_id) {
-  auto rpc_client = GetRpcClient(client_id);
-  if (rpc_client) {
-    // Try pulling from the client.
-    rpc_service_.post(
-        [this, object_id, client_id, rpc_client]() {
-          rpc::PullRequest pull_request;
-          pull_request.set_object_id(object_id.Binary());
-          pull_request.set_node_id(self_node_id_.Binary());
-
-          rpc_client->Pull(
-              pull_request,
-              [object_id, client_id](const Status &status, const rpc::PullReply &reply) {
-                if (!status.ok()) {
-                  RAY_LOG(WARNING) << "Send pull " << object_id << " request to client "
-                                   << client_id << " failed due to" << status.message();
-                }
-              });
-        },
-        "ObjectManager.SendPull");
-  } else {
-    RAY_LOG(ERROR) << "Couldn't send pull request from " << self_node_id_ << " to "
-                   << client_id << " of object " << object_id
-                   << " , setup rpc connection failed.";
-  }
-}
-
-void ObjectManager::HandlePushTaskTimeout(const ObjectID &object_id,
-                                          const NodeID &node_id) {
-  RAY_LOG(WARNING) << "Invalid Push request ObjectID: " << object_id
-                   << " after waiting for " << config_.push_timeout_ms << " ms.";
-  auto iter = unfulfilled_push_requests_.find(object_id);
-  // Under this scenario, `HandlePushTaskTimeout` can be invoked
-  // although timer cancels it.
-  // 1. wait timer is done and the task is queued.
-  // 2. While task is queued, timer->cancel() is invoked.
-  // In this case this method can be invoked although it is not timed out.
-  // https://www.boost.org/doc/libs/1_66_0/doc/html/boost_asio/reference/basic_deadline_timer/cancel/overload1.html.
-  if (iter == unfulfilled_push_requests_.end()) {
-    return;
-  }
-  size_t num_erased = iter->second.erase(node_id);
-  RAY_CHECK(num_erased == 1);
-  if (iter->second.size() == 0) {
-    unfulfilled_push_requests_.erase(iter);
-  }
-}
-
-void ObjectManager::HandleSendFinished(const ObjectID &object_id, const NodeID &node_id,
-                                       uint64_t chunk_index, double start_time,
-                                       double end_time, ray::Status status) {
-  RAY_LOG(DEBUG) << "HandleSendFinished on " << self_node_id_ << " to " << node_id
-                 << " of object " << object_id << " chunk " << chunk_index
-                 << ", status: " << status.ToString();
-  if (!status.ok()) {
-    // TODO(rkn): What do we want to do if the send failed?
-    RAY_LOG(DEBUG) << "Failed to send a push request for an object " << object_id
-                   << " to " << node_id << ". Chunk index: " << chunk_index;
-  }
-}
-
-void ObjectManager::Push(const ObjectID &object_id, const NodeID &node_id) {
-  RAY_LOG(DEBUG) << "Push on " << self_node_id_ << " to " << node_id << " of object "
-                 << object_id;
-  if (local_objects_.count(object_id) != 0) {
-    return PushLocalObject(object_id, node_id);
-  }
-
-  // Push from spilled object directly if the object is on local disk.
-  auto object_url = get_spilled_object_url_(object_id);
-  if (!object_url.empty() && RayConfig::instance().is_external_storage_type_fs()) {
-    return PushFromFilesystem(object_id, node_id, object_url);
-  }
-
-  // Avoid setting duplicated timer for the same object and node pair.
-  auto &nodes = unfulfilled_push_requests_[object_id];
-
-  if (nodes.count(node_id) == 0) {
-    // If config_.push_timeout_ms < 0, we give an empty timer
-    // and the task will be kept infinitely.
-    std::unique_ptr<boost::asio::deadline_timer> timer;
-    if (config_.push_timeout_ms == 0) {
-      // The Push request fails directly when config_.push_timeout_ms == 0.
-      RAY_LOG(WARNING) << "Invalid Push request ObjectID " << object_id
-                       << " due to direct timeout setting. (0 ms timeout)";
-    } else if (config_.push_timeout_ms > 0) {
-      // Put the task into a queue and wait for the notification of Object added.
-      timer.reset(new boost::asio::deadline_timer(*main_service_));
-      auto clean_push_period = boost::posix_time::milliseconds(config_.push_timeout_ms);
-      timer->expires_from_now(clean_push_period);
-      timer->async_wait(
-          [this, object_id, node_id](const boost::system::error_code &error) {
-            // Timer killing will receive the boost::asio::error::operation_aborted,
-            // we only handle the timeout event.
-            if (!error) {
-              HandlePushTaskTimeout(object_id, node_id);
-            }
-          });
-    }
-    if (config_.push_timeout_ms != 0) {
-      nodes.emplace(node_id, std::move(timer));
-    }
-  }
-}
-
-void ObjectManager::PushLocalObject(const ObjectID &object_id, const NodeID &node_id) {
-  const ObjectInfo &object_info = local_objects_[object_id].object_info;
-  uint64_t data_size = static_cast<uint64_t>(object_info.data_size);
-  uint64_t metadata_size = static_cast<uint64_t>(object_info.metadata_size);
-
-  rpc::Address owner_address;
-  owner_address.set_raylet_id(object_info.owner_raylet_id.Binary());
-  owner_address.set_ip_address(object_info.owner_ip_address);
-  owner_address.set_port(object_info.owner_port);
-  owner_address.set_worker_id(object_info.owner_worker_id.Binary());
-
-  std::pair<std::shared_ptr<MemoryObjectReader>, ray::Status> reader_status =
-      buffer_pool_.CreateObjectReader(object_id, owner_address);
-  Status status = reader_status.second;
-  if (!status.ok()) {
-    RAY_LOG_EVERY_N_OR_DEBUG(INFO, 100)
-        << "Ignoring stale read request for already deleted object: " << object_id;
-    return;
-  }
-
-  auto object_reader = std::move(reader_status.first);
-  RAY_CHECK(object_reader) << "object_reader can't be null";
-
-  if (object_reader->GetDataSize() != data_size ||
-      object_reader->GetMetadataSize() != metadata_size) {
-    if (object_reader->GetDataSize() == 0) {
-      // TODO(scv119): handle object size changes in a more graceful way.
-      RAY_LOG(WARNING) << object_id
-                       << " is marked as failed but object_manager has stale info "
-                       << " with data size: " << data_size
-                       << ", metadata size: " << metadata_size
-                       << ". This is likely due to race condition."
-                       << " Update the info and proceed sending failed object.";
-      local_objects_[object_id].object_info.data_size = 0;
-      local_objects_[object_id].object_info.metadata_size = 1;
-    } else {
-      RAY_LOG(FATAL) << "Object id:" << object_id
-                     << "'s size mismatches our record. Expected data size: " << data_size
-                     << ", expected metadata size: " << metadata_size
-                     << ", actual data size: " << object_reader->GetDataSize()
-                     << ", actual metadata size: " << object_reader->GetMetadataSize();
-    }
-  }
-
-  PushObjectInternal(object_id, node_id,
-                     std::make_shared<ChunkObjectReader>(std::move(object_reader),
-                                                         config_.object_chunk_size));
-}
-
-void ObjectManager::PushFromFilesystem(const ObjectID &object_id, const NodeID &node_id,
-                                       const std::string &spilled_url) {
-  // SpilledObjectReader::CreateSpilledObjectReader does synchronous IO; schedule it off
-  // main thread.
-  rpc_service_.post(
-      [this, object_id, node_id, spilled_url, chunk_size = config_.object_chunk_size]() {
-        auto optional_spilled_object =
-            SpilledObjectReader::CreateSpilledObjectReader(spilled_url);
-        if (!optional_spilled_object.has_value()) {
-          RAY_LOG_EVERY_N_OR_DEBUG(INFO, 100)
-              << "Ignoring stale read request for already deleted object: " << object_id;
-          return;
-        }
-        auto chunk_object_reader = std::make_shared<ChunkObjectReader>(
-            std::make_shared<SpilledObjectReader>(
-                std::move(optional_spilled_object.value())),
-            chunk_size);
-
-        // Schedule PushObjectInternal back to main_service as PushObjectInternal access
-        // thread unsafe datastructure.
-        main_service_->post(
-            [this, object_id, node_id,
-             chunk_object_reader = std::move(chunk_object_reader)]() {
-              PushObjectInternal(object_id, node_id, std::move(chunk_object_reader));
-            },
-            "ObjectManager.PushLocalSpilledObjectInternal");
-      },
-      "ObjectManager.CreateSpilledObject");
-}
-
-void ObjectManager::PushObjectInternal(const ObjectID &object_id, const NodeID &node_id,
-                                       std::shared_ptr<ChunkObjectReader> chunk_reader) {
-  auto rpc_client = GetRpcClient(node_id);
-  if (!rpc_client) {
-    // Push is best effort, so do nothing here.
-    RAY_LOG(INFO)
-        << "Failed to establish connection for Push with remote object manager.";
-    return;
-  }
-
-  RAY_LOG(DEBUG) << "Sending object chunks of " << object_id << " to node " << node_id
-                 << ", number of chunks: " << chunk_reader->GetNumChunks()
-                 << ", total data size: " << chunk_reader->GetObject().GetObjectSize();
-
-  auto push_id = UniqueID::FromRandom();
-  push_manager_->StartPush(
-      node_id, object_id, chunk_reader->GetNumChunks(), [=](int64_t chunk_id) {
-        rpc_service_.post(
-            [=]() {
-              // Post to the multithreaded RPC event loop so that data is copied
-              // off of the main thread.
-              SendObjectChunk(
-                  push_id, object_id, node_id, chunk_id, rpc_client,
-                  [=](const Status &status) {
-                    // Post back to the main event loop because the
-                    // PushManager is thread-safe.
-                    main_service_->post(
-                        [this, node_id, object_id]() {
-                          push_manager_->OnChunkComplete(node_id, object_id);
-                        },
-                        "ObjectManager.Push");
-                  },
-                  chunk_reader);
-            },
-            "ObjectManager.Push");
-      });
-}
-
-void ObjectManager::SendObjectChunk(const UniqueID &push_id, const ObjectID &object_id,
-                                    const NodeID &node_id, uint64_t chunk_index,
-                                    std::shared_ptr<rpc::ObjectManagerClient> rpc_client,
-                                    std::function<void(const Status &)> on_complete,
-                                    std::shared_ptr<ChunkObjectReader> chunk_reader) {
-  double start_time = absl::GetCurrentTimeNanos() / 1e9;
-  rpc::PushRequest push_request;
-  // Set request header
-  push_request.set_push_id(push_id.Binary());
-  push_request.set_object_id(object_id.Binary());
-  push_request.mutable_owner_address()->CopyFrom(
-      chunk_reader->GetObject().GetOwnerAddress());
-  push_request.set_node_id(self_node_id_.Binary());
-  push_request.set_data_size(chunk_reader->GetObject().GetObjectSize());
-  push_request.set_metadata_size(chunk_reader->GetObject().GetMetadataSize());
-  push_request.set_chunk_index(chunk_index);
-
-  // read a chunk into push_request and handle errors.
-  auto optional_chunk = chunk_reader->GetChunk(chunk_index);
-  if (!optional_chunk.has_value()) {
-    RAY_LOG(DEBUG) << "Read chunk " << chunk_index << " of object " << object_id
-                   << " failed. It may have been evicted.";
-    on_complete(Status::IOError("Failed to read spilled object"));
-    return;
-  }
-  push_request.set_data(std::move(optional_chunk.value()));
-
-  // record the time cost between send chunk and receive reply
-  rpc::ClientCallback<rpc::PushReply> callback =
-      [this, start_time, object_id, node_id, chunk_index, on_complete](
-          const Status &status, const rpc::PushReply &reply) {
-        // TODO: Just print warning here, should we try to resend this chunk?
-        if (!status.ok()) {
-          RAY_LOG(WARNING) << "Send object " << object_id << " chunk to node " << node_id
-                           << " failed due to" << status.message()
-                           << ", chunk index: " << chunk_index;
-        }
-        double end_time = absl::GetCurrentTimeNanos() / 1e9;
-        HandleSendFinished(object_id, node_id, chunk_index, start_time, end_time, status);
-        on_complete(status);
-      };
-
-  rpc_client->Push(push_request, callback);
-}
-
-ray::Status ObjectManager::Wait(
-    const std::vector<ObjectID> &object_ids,
-    const std::unordered_map<ObjectID, rpc::Address> &owner_addresses, int64_t timeout_ms,
-    uint64_t num_required_objects, const WaitCallback &callback) {
-  UniqueID wait_id = UniqueID::FromRandom();
-  RAY_LOG(DEBUG) << "Wait request " << wait_id << " on " << self_node_id_;
-  RAY_RETURN_NOT_OK(AddWaitRequest(wait_id, object_ids, owner_addresses, timeout_ms,
-                                   num_required_objects, callback));
-  RAY_RETURN_NOT_OK(LookupRemainingWaitObjects(wait_id));
-  // LookupRemainingWaitObjects invokes SubscribeRemainingWaitObjects once lookup has
-  // been performed on all remaining objects.
-  return ray::Status::OK();
-}
-
-ray::Status ObjectManager::AddWaitRequest(
-    const UniqueID &wait_id, const std::vector<ObjectID> &object_ids,
-    const std::unordered_map<ObjectID, rpc::Address> &owner_addresses, int64_t timeout_ms,
-    uint64_t num_required_objects, const WaitCallback &callback) {
-  RAY_CHECK(timeout_ms >= 0 || timeout_ms == -1);
-  RAY_CHECK(num_required_objects != 0);
-  RAY_CHECK(num_required_objects <= object_ids.size())
-      << num_required_objects << " " << object_ids.size();
-  if (object_ids.size() == 0) {
-    callback(std::vector<ObjectID>(), std::vector<ObjectID>());
-  }
-
-  // Initialize fields.
-  active_wait_requests_.emplace(wait_id, WaitState(*main_service_, timeout_ms, callback));
-  auto &wait_state = active_wait_requests_.find(wait_id)->second;
-  wait_state.object_id_order = object_ids;
-  wait_state.owner_addresses = owner_addresses;
-  wait_state.timeout_ms = timeout_ms;
-  wait_state.num_required_objects = num_required_objects;
-  for (const auto &object_id : object_ids) {
-    if (local_objects_.count(object_id) > 0) {
-      wait_state.found.insert(object_id);
-    } else {
-      wait_state.remaining.insert(object_id);
-    }
-  }
-
-  return ray::Status::OK();
-}
-
-ray::Status ObjectManager::LookupRemainingWaitObjects(const UniqueID &wait_id) {
-  auto &wait_state = active_wait_requests_.find(wait_id)->second;
-
-  if (wait_state.remaining.empty()) {
-    WaitComplete(wait_id);
-  } else {
-    // We invoke lookup calls immediately after checking which objects are local to
-    // obtain current information about the location of remote objects. Thus,
-    // we obtain information about all given objects, regardless of their location.
-    // This is required to ensure we do not bias returning locally available objects
-    // as ready whenever Wait is invoked with a mixture of local and remote objects.
-    for (const auto &object_id : wait_state.remaining) {
-      // Lookup remaining objects.
-      wait_state.requested_objects.insert(object_id);
-      RAY_RETURN_NOT_OK(object_directory_->LookupLocations(
-          object_id, wait_state.owner_addresses[object_id],
-          [this, wait_id](const ObjectID &lookup_object_id,
-                          const std::unordered_set<NodeID> &node_ids,
-                          const std::string &spilled_url, const NodeID &spilled_node_id,
-                          bool pending_creation, size_t object_size) {
-            auto &wait_state = active_wait_requests_.find(wait_id)->second;
-            // Note that the object is guaranteed to be added to local_objects_ before
-            // the notification is triggered.
-            if (local_objects_.count(lookup_object_id) > 0) {
-              wait_state.remaining.erase(lookup_object_id);
-              wait_state.found.insert(lookup_object_id);
-            }
-            RAY_LOG(DEBUG) << "Wait request " << wait_id << ": " << node_ids.size()
-                           << " locations found for object " << lookup_object_id;
-            wait_state.requested_objects.erase(lookup_object_id);
-            if (wait_state.requested_objects.empty()) {
-              SubscribeRemainingWaitObjects(wait_id);
-            }
-          }));
-    }
-  }
-  return ray::Status::OK();
-}
-
-void ObjectManager::SubscribeRemainingWaitObjects(const UniqueID &wait_id) {
-  auto &wait_state = active_wait_requests_.find(wait_id)->second;
-  if (wait_state.found.size() >= wait_state.num_required_objects ||
-      wait_state.timeout_ms == 0) {
-    // Requirements already satisfied.
-    WaitComplete(wait_id);
-    return;
-  }
-
-  // There are objects remaining whose locations we don't know. Request their
-  // locations from the object directory.
-  for (const auto &object_id : wait_state.object_id_order) {
-    if (wait_state.remaining.count(object_id) > 0) {
-      RAY_LOG(DEBUG) << "Wait request " << wait_id << ": subscribing to object "
-                     << object_id;
-      wait_state.requested_objects.insert(object_id);
-      // Subscribe to object notifications.
-      RAY_CHECK_OK(object_directory_->SubscribeObjectLocations(
-          wait_id, object_id, wait_state.owner_addresses[object_id],
-          [this, wait_id](const ObjectID &subscribe_object_id,
-                          const std::unordered_set<NodeID> &node_ids,
-                          const std::string &spilled_url, const NodeID &spilled_node_id,
-                          bool pending_creation, size_t object_size) {
-            auto object_id_wait_state = active_wait_requests_.find(wait_id);
-            if (object_id_wait_state == active_wait_requests_.end()) {
-              // Depending on the timing of calls to the object directory, we
-              // may get a subscription notification after the wait call has
-              // already completed. If so, then don't process the
-              // notification.
-              return;
-            }
-            auto &wait_state = object_id_wait_state->second;
-            // Note that the object is guaranteed to be added to local_objects_ before
-            // the notification is triggered.
-            if (local_objects_.count(subscribe_object_id) > 0) {
-              RAY_LOG(DEBUG) << "Wait request " << wait_id
-                             << ": subscription notification received for object "
-                             << subscribe_object_id;
-              wait_state.remaining.erase(subscribe_object_id);
-              wait_state.found.insert(subscribe_object_id);
-              wait_state.requested_objects.erase(subscribe_object_id);
-              RAY_CHECK_OK(object_directory_->UnsubscribeObjectLocations(
-                  wait_id, subscribe_object_id));
-              if (wait_state.found.size() >= wait_state.num_required_objects) {
-                WaitComplete(wait_id);
-              }
-            }
-          }));
-    }
-
-    // If a timeout was provided, then set a timer. If we don't find locations
-    // for enough objects by the time the timer expires, then we will return
-    // from the Wait.
-    if (wait_state.timeout_ms != -1) {
-      auto timeout = boost::posix_time::milliseconds(wait_state.timeout_ms);
-      wait_state.timeout_timer->expires_from_now(timeout);
-      wait_state.timeout_timer->async_wait(
-          [this, wait_id](const boost::system::error_code &error_code) {
-            if (error_code.value() != 0) {
-              return;
-            }
-            if (active_wait_requests_.find(wait_id) == active_wait_requests_.end()) {
-              // When a subscription callback is triggered first, WaitComplete will be
-              // called. The timer may at the same time goes off and may be an
-              // interruption will post WaitComplete to main_service_ the second time.
-              // This check will avoid the duplicated call of this function.
-              return;
-            }
-            WaitComplete(wait_id);
-          });
-    }
-  }
-}
-
-void ObjectManager::WaitComplete(const UniqueID &wait_id) {
-  auto iter = active_wait_requests_.find(wait_id);
-  RAY_CHECK(iter != active_wait_requests_.end());
-  auto &wait_state = iter->second;
-  // If we complete with outstanding requests, then timeout_ms should be non-zero or -1
-  // (infinite wait time).
-  if (!wait_state.requested_objects.empty()) {
-    RAY_CHECK(wait_state.timeout_ms > 0 || wait_state.timeout_ms == -1);
-  }
-  // Unsubscribe to any objects that weren't found in the time allotted.
-  for (const auto &object_id : wait_state.requested_objects) {
-    RAY_CHECK_OK(object_directory_->UnsubscribeObjectLocations(wait_id, object_id));
-  }
-  // Cancel the timer. This is okay even if the timer hasn't been started.
-  // The timer handler will be given a non-zero error code. The handler
-  // will do nothing on non-zero error codes.
-  wait_state.timeout_timer->cancel();
-  // Order objects according to input order.
-  std::vector<ObjectID> found;
-  std::vector<ObjectID> remaining;
-  for (const auto &item : wait_state.object_id_order) {
-    if (found.size() < wait_state.num_required_objects &&
-        wait_state.found.count(item) > 0) {
-      found.push_back(item);
-    } else {
-      remaining.push_back(item);
-    }
-  }
-  wait_state.callback(found, remaining);
-  active_wait_requests_.erase(wait_id);
-  RAY_LOG(DEBUG) << "Wait request " << wait_id << " finished: found " << found.size()
-                 << " remaining " << remaining.size();
-}
-
-/// Implementation of ObjectManagerServiceHandler
-void ObjectManager::HandlePush(const rpc::PushRequest &request, rpc::PushReply *reply,
-                               rpc::SendReplyCallback send_reply_callback) {
-  ObjectID object_id = ObjectID::FromBinary(request.object_id());
-  NodeID node_id = NodeID::FromBinary(request.node_id());
-
-  // Serialize.
-  uint64_t chunk_index = request.chunk_index();
-  uint64_t metadata_size = request.metadata_size();
-  uint64_t data_size = request.data_size();
-  const rpc::Address &owner_address = request.owner_address();
-  const std::string &data = request.data();
-
-  bool success = ReceiveObjectChunk(node_id, object_id, owner_address, data_size,
-                                    metadata_size, chunk_index, data);
-  num_chunks_received_total_++;
-  if (!success) {
-    num_chunks_received_total_failed_++;
-    RAY_LOG(INFO) << "Received duplicate or cancelled chunk at index " << chunk_index
-                  << " of object " << object_id << ": overall "
-                  << num_chunks_received_total_failed_ << "/"
-                  << num_chunks_received_total_ << " failed";
-  }
-
-  send_reply_callback(Status::OK(), nullptr, nullptr);
-}
-
-bool ObjectManager::ReceiveObjectChunk(const NodeID &node_id, const ObjectID &object_id,
-                                       const rpc::Address &owner_address,
-                                       uint64_t data_size, uint64_t metadata_size,
-                                       uint64_t chunk_index, const std::string &data) {
-  RAY_LOG(DEBUG) << "ReceiveObjectChunk on " << self_node_id_ << " from " << node_id
-                 << " of object " << object_id << " chunk index: " << chunk_index
-                 << ", chunk data size: " << data.size()
-                 << ", object size: " << data_size;
-
-  if (!pull_manager_->IsObjectActive(object_id)) {
-    num_chunks_received_cancelled_++;
-    // This object is no longer being actively pulled. Do not create the object.
-    return false;
-  }
-  auto chunk_status = buffer_pool_.CreateChunk(object_id, owner_address, data_size,
-                                               metadata_size, chunk_index);
-  if (!pull_manager_->IsObjectActive(object_id)) {
-    num_chunks_received_cancelled_++;
-    // This object is no longer being actively pulled. Abort the object. We
-    // have to check again here because the pull manager runs in a different
-    // thread and the object may have been deactivated right before creating
-    // the chunk.
-    buffer_pool_.AbortCreate(object_id);
-    return false;
-  }
-
-  if (chunk_status.ok()) {
-    // Avoid handling this chunk if it's already being handled by another process.
-    buffer_pool_.WriteChunk(object_id, chunk_index, data);
-    return true;
-  } else {
-    num_chunks_received_failed_due_to_plasma_++;
-    RAY_LOG(INFO) << "Error receiving chunk:" << chunk_status.message();
-    return false;
-  }
-}
-
-void ObjectManager::HandlePull(const rpc::PullRequest &request, rpc::PullReply *reply,
-                               rpc::SendReplyCallback send_reply_callback) {
-  ObjectID object_id = ObjectID::FromBinary(request.object_id());
-  NodeID node_id = NodeID::FromBinary(request.node_id());
-  RAY_LOG(DEBUG) << "Received pull request from node " << node_id << " for object ["
-                 << object_id << "].";
-
-  main_service_->post([this, object_id, node_id]() { Push(object_id, node_id); },
-                      "ObjectManager.HandlePull");
-  send_reply_callback(Status::OK(), nullptr, nullptr);
-}
-
-void ObjectManager::HandleFreeObjects(const rpc::FreeObjectsRequest &request,
-                                      rpc::FreeObjectsReply *reply,
-                                      rpc::SendReplyCallback send_reply_callback) {
-  std::vector<ObjectID> object_ids;
-  for (const auto &e : request.object_ids()) {
-    object_ids.emplace_back(ObjectID::FromBinary(e));
-  }
-  FreeObjects(object_ids, /* local_only */ true);
-  send_reply_callback(Status::OK(), nullptr, nullptr);
-}
-
-void ObjectManager::FreeObjects(const std::vector<ObjectID> &object_ids,
-                                bool local_only) {
-  buffer_pool_.FreeObjects(object_ids);
-  if (!local_only) {
-    const auto remote_connections = object_directory_->LookupAllRemoteConnections();
-    std::vector<std::shared_ptr<rpc::ObjectManagerClient>> rpc_clients;
-    for (const auto &connection_info : remote_connections) {
-      auto rpc_client = GetRpcClient(connection_info.node_id);
-      if (rpc_client != nullptr) {
-        rpc_clients.push_back(rpc_client);
-      }
-    }
-    rpc_service_.post(
-        [this, object_ids, rpc_clients]() {
-          SpreadFreeObjectsRequest(object_ids, rpc_clients);
-        },
-        "ObjectManager.FreeObjects");
-  }
-}
-
-void ObjectManager::SpreadFreeObjectsRequest(
-    const std::vector<ObjectID> &object_ids,
-    const std::vector<std::shared_ptr<rpc::ObjectManagerClient>> &rpc_clients) {
-  // This code path should be called from node manager.
-  rpc::FreeObjectsRequest free_objects_request;
-  for (const auto &e : object_ids) {
-    free_objects_request.add_object_ids(e.Binary());
-  }
-
-  for (auto &rpc_client : rpc_clients) {
-    rpc_client->FreeObjects(free_objects_request, [](const Status &status,
-                                                     const rpc::FreeObjectsReply &reply) {
-      if (!status.ok()) {
-        RAY_LOG(WARNING) << "Send free objects request failed due to" << status.message();
-      }
-    });
-  }
-}
-
-std::shared_ptr<rpc::ObjectManagerClient> ObjectManager::GetRpcClient(
-    const NodeID &node_id) {
-  auto it = remote_object_manager_clients_.find(node_id);
-  if (it == remote_object_manager_clients_.end()) {
-    RemoteConnectionInfo connection_info(node_id);
-    object_directory_->LookupRemoteConnectionInfo(connection_info);
-    if (!connection_info.Connected()) {
-      return nullptr;
-    }
-    auto object_manager_client = std::make_shared<rpc::ObjectManagerClient>(
-        connection_info.ip, connection_info.port, client_call_manager_);
-
-    RAY_LOG(DEBUG) << "Get rpc client, address: " << connection_info.ip
-                   << ", port: " << connection_info.port
-                   << ", local port: " << GetServerPort();
-
-    it = remote_object_manager_clients_.emplace(node_id, std::move(object_manager_client))
-             .first;
-  }
-  return it->second;
-}
-
-std::string ObjectManager::DebugString() const {
-  std::stringstream result;
-  result << "ObjectManager:";
-  result << "\n- num local objects: " << local_objects_.size();
-  result << "\n- num active wait requests: " << active_wait_requests_.size();
-  result << "\n- num unfulfilled push requests: " << unfulfilled_push_requests_.size();
-  result << "\n- num pull requests: " << pull_manager_->NumActiveRequests();
-  result << "\n- num chunks received total: " << num_chunks_received_total_;
-  result << "\n- num chunks received failed (all): " << num_chunks_received_total_failed_;
-  result << "\n- num chunks received failed / cancelled: "
-         << num_chunks_received_cancelled_;
-  result << "\n- num chunks received failed / plasma error: "
-         << num_chunks_received_failed_due_to_plasma_;
-  result << "\nEvent stats:" << rpc_service_.StatsString();
-  result << "\n" << push_manager_->DebugString();
-  result << "\n" << object_directory_->DebugString();
-  result << "\n" << buffer_pool_.DebugString();
-  result << "\n" << pull_manager_->DebugString();
-  return result.str();
-}
-
-void ObjectManager::RecordMetrics() const {
-  stats::ObjectStoreAvailableMemory().Record(config_.object_store_memory - used_memory_);
-  stats::ObjectStoreUsedMemory().Record(used_memory_);
-  stats::ObjectStoreFallbackMemory().Record(
-      plasma::plasma_store_runner->GetFallbackAllocated());
-  stats::ObjectStoreLocalObjects().Record(local_objects_.size());
-  stats::ObjectManagerPullRequests().Record(pull_manager_->NumActiveRequests());
-}
-
-void ObjectManager::FillObjectStoreStats(rpc::GetNodeStatsReply *reply) const {
-  auto stats = reply->mutable_store_stats();
-  stats->set_object_store_bytes_used(used_memory_);
-  stats->set_object_store_bytes_fallback(
-      plasma::plasma_store_runner->GetFallbackAllocated());
-  stats->set_object_store_bytes_avail(config_.object_store_memory);
-  stats->set_num_local_objects(local_objects_.size());
-  stats->set_consumed_bytes(plasma::plasma_store_runner->GetConsumedBytes());
-  stats->set_object_pulls_queued(pull_manager_->HasPullsQueued());
-}
-
-void ObjectManager::Tick(const boost::system::error_code &e) {
-  RAY_CHECK(!e) << "The raylet's object manager has failed unexpectedly with error: " << e
-                << ". Please file a bug report on here: "
-                   "https://github.com/ray-project/ray/issues";
-
-  // Request the current available memory from the object
-  // store.
-  plasma::plasma_store_runner->GetAvailableMemoryAsync([this](size_t available_memory) {
-    main_service_->post(
-        [this, available_memory]() {
-          pull_manager_->UpdatePullsBasedOnAvailableMemory(available_memory);
-        },
-        "ObjectManager.UpdateAvailableMemory");
-  });
-
-  pull_manager_->Tick();
-
-  auto interval = boost::posix_time::milliseconds(config_.timer_freq_ms);
-  pull_retry_timer_.expires_from_now(interval);
-  pull_retry_timer_.async_wait([this](const boost::system::error_code &e) { Tick(e); });
-}
-
-}  // namespace ray
-=======
-// Copyright 2017 The Ray Authors.
-//
-// Licensed under the Apache License, Version 2.0 (the "License");
-// you may not use this file except in compliance with the License.
-// You may obtain a copy of the License at
-//
-//  http://www.apache.org/licenses/LICENSE-2.0
-//
-// Unless required by applicable law or agreed to in writing, software
-// distributed under the License is distributed on an "AS IS" BASIS,
-// WITHOUT WARRANTIES OR CONDITIONS OF ANY KIND, either express or implied.
-// See the License for the specific language governing permissions and
-// limitations under the License.
-
-#include "ray/object_manager/object_manager.h"
-
-#include <chrono>
-
-#include "ray/common/common_protocol.h"
-#include "ray/stats/metric_defs.h"
-#include "ray/util/util.h"
-
-namespace asio = boost::asio;
-
-namespace ray {
-
-ObjectStoreRunner::ObjectStoreRunner(const ObjectManagerConfig &config,
-                                     SpillObjectsCallback spill_objects_callback,
-                                     std::function<void()> object_store_full_callback,
-                                     AddObjectCallback add_object_callback,
-                                     DeleteObjectCallback delete_object_callback) {
-  plasma::plasma_store_runner.reset(new plasma::PlasmaStoreRunner(
-      config.store_socket_name, config.object_store_memory, config.huge_pages,
-      config.plasma_directory, config.fallback_directory));
-  // Initialize object store.
-  store_thread_ =
-      std::thread(&plasma::PlasmaStoreRunner::Start, plasma::plasma_store_runner.get(),
-                  spill_objects_callback, object_store_full_callback, add_object_callback,
-                  delete_object_callback);
-  // Sleep for sometime until the store is working. This can suppress some
-  // connection warnings.
-  std::this_thread::sleep_for(std::chrono::microseconds(500));
-}
-
-ObjectStoreRunner::~ObjectStoreRunner() {
-  plasma::plasma_store_runner->Stop();
-  store_thread_.join();
-  plasma::plasma_store_runner.reset();
-}
-
-ObjectManager::ObjectManager(
-    instrumented_io_context &main_service, const NodeID &self_node_id,
-    const ObjectManagerConfig &config, IObjectDirectory *object_directory,
-    RestoreSpilledObjectCallback restore_spilled_object,
-    std::function<std::string(const ObjectID &)> get_spilled_object_url,
-    SpillObjectsCallback spill_objects_callback,
-    std::function<void()> object_store_full_callback,
-    AddObjectCallback add_object_callback, DeleteObjectCallback delete_object_callback,
-    std::function<std::unique_ptr<RayObject>(const ObjectID &object_id)> pin_object,
-    const std::function<void(const ObjectID &)> fail_pull_request)
-    : main_service_(&main_service),
-      self_node_id_(self_node_id),
-      config_(config),
-      object_directory_(object_directory),
-      object_store_internal_(
-          config, spill_objects_callback, object_store_full_callback,
-          /*add_object_callback=*/
-          [this, add_object_callback =
-                     std::move(add_object_callback)](const ObjectInfo &object_info) {
-            main_service_->post(
-                [this, object_info,
-                 add_object_callback = std::move(add_object_callback)]() {
-                  HandleObjectAdded(object_info);
-                  add_object_callback(object_info);
-                },
-                "ObjectManager.ObjectAdded");
-          },
-          /*delete_object_callback=*/
-          [this, delete_object_callback =
-                     std::move(delete_object_callback)](const ObjectID &object_id) {
-            main_service_->post(
-                [this, object_id,
-                 delete_object_callback = std::move(delete_object_callback)]() {
-                  HandleObjectDeleted(object_id);
-                  delete_object_callback(object_id);
-                },
-                "ObjectManager.ObjectDeleted");
-          }),
-      buffer_pool_(config_.store_socket_name, config_.object_chunk_size),
-      rpc_work_(rpc_service_),
-      object_manager_server_("ObjectManager", config_.object_manager_port,
-                             config_.object_manager_address == "127.0.0.1",
-                             config_.rpc_service_threads_number),
-      object_manager_service_(rpc_service_, *this),
-      client_call_manager_(main_service, config_.rpc_service_threads_number),
-      restore_spilled_object_(restore_spilled_object),
-      get_spilled_object_url_(get_spilled_object_url),
-      pull_retry_timer_(*main_service_,
-                        boost::posix_time::milliseconds(config.timer_freq_ms)) {
-  RAY_CHECK(config_.rpc_service_threads_number > 0);
-
-  push_manager_.reset(new PushManager(/* max_chunks_in_flight= */ std::max(
-      static_cast<int64_t>(1L),
-      static_cast<int64_t>(config_.max_bytes_in_flight / config_.object_chunk_size))));
-
-  pull_retry_timer_.async_wait([this](const boost::system::error_code &e) { Tick(e); });
-
-  const auto &object_is_local = [this](const ObjectID &object_id) {
-    return local_objects_.count(object_id) != 0;
-  };
-  const auto &send_pull_request = [this](const ObjectID &object_id,
-                                         const NodeID &client_id) {
-    SendPullRequest(object_id, client_id);
-  };
-  const auto &cancel_pull_request = [this](const ObjectID &object_id) {
-    // We must abort this object because it may have only been partially
-    // created and will cause a leak if we never receive the rest of the
-    // object. This is a no-op if the object is already sealed or evicted.
-    buffer_pool_.AbortCreate(object_id);
-  };
-  const auto &get_time = []() { return absl::GetCurrentTimeNanos() / 1e9; };
-  int64_t available_memory = config.object_store_memory;
-  if (available_memory < 0) {
-    available_memory = 0;
-  }
-  pull_manager_.reset(new PullManager(
-      self_node_id_, object_is_local, send_pull_request, cancel_pull_request,
-      fail_pull_request, restore_spilled_object_, get_time, config.pull_timeout_ms,
-      available_memory, pin_object, get_spilled_object_url));
-  // Start object manager rpc server and send & receive request threads
-  StartRpcService();
-}
-
-ObjectManager::~ObjectManager() { StopRpcService(); }
-
-void ObjectManager::Stop() { plasma::plasma_store_runner->Stop(); }
-
-bool ObjectManager::IsPlasmaObjectSpillable(const ObjectID &object_id) {
-  return plasma::plasma_store_runner->IsPlasmaObjectSpillable(object_id);
-}
-
-void ObjectManager::RunRpcService(int index) {
-  SetThreadName("rpc.obj.mgr." + std::to_string(index));
-  rpc_service_.run();
-}
-
-void ObjectManager::StartRpcService() {
-  rpc_threads_.resize(config_.rpc_service_threads_number);
-  for (int i = 0; i < config_.rpc_service_threads_number; i++) {
-    rpc_threads_[i] = std::thread(&ObjectManager::RunRpcService, this, i);
-  }
-  object_manager_server_.RegisterService(object_manager_service_);
-  object_manager_server_.Run();
-}
-
-void ObjectManager::StopRpcService() {
-  rpc_service_.stop();
-  for (int i = 0; i < config_.rpc_service_threads_number; i++) {
-    rpc_threads_[i].join();
-  }
-  object_manager_server_.Shutdown();
-}
-
-void ObjectManager::HandleObjectAdded(const ObjectInfo &object_info) {
-  // Notify the object directory that the object has been added to this node.
-  const ObjectID &object_id = object_info.object_id;
-  RAY_LOG(DEBUG) << "Object added " << object_id;
-  RAY_CHECK(local_objects_.count(object_id) == 0);
-  local_objects_[object_id].object_info = object_info;
-  used_memory_ += object_info.data_size + object_info.metadata_size;
-  object_directory_->ReportObjectAdded(object_id, self_node_id_, object_info);
-
-  // Give the pull manager a chance to pin actively pulled objects.
-  pull_manager_->PinNewObjectIfNeeded(object_id);
-
-  // Handle the unfulfilled_push_requests_ which contains the push request that is not
-  // completed due to unsatisfied local objects.
-  auto iter = unfulfilled_push_requests_.find(object_id);
-  if (iter != unfulfilled_push_requests_.end()) {
-    for (auto &pair : iter->second) {
-      auto &node_id = pair.first;
-      main_service_->post([this, object_id, node_id]() { Push(object_id, node_id); },
-                          "ObjectManager.ObjectAddedPush");
-      // When push timeout is set to -1, there will be an empty timer in pair.second.
-      if (pair.second != nullptr) {
-        pair.second->cancel();
-      }
-    }
-    unfulfilled_push_requests_.erase(iter);
-  }
-}
-
-void ObjectManager::HandleObjectDeleted(const ObjectID &object_id) {
-  auto it = local_objects_.find(object_id);
-  RAY_CHECK(it != local_objects_.end());
-  auto object_info = it->second.object_info;
-  local_objects_.erase(it);
-  used_memory_ -= object_info.data_size + object_info.metadata_size;
-  RAY_CHECK(!local_objects_.empty() || used_memory_ == 0);
-  object_directory_->ReportObjectRemoved(object_id, self_node_id_, object_info);
-
-  // Ask the pull manager to fetch this object again as soon as possible, if
-  // it was needed by an active pull request.
-  pull_manager_->ResetRetryTimer(object_id);
-}
-
-uint64_t ObjectManager::Pull(const std::vector<rpc::ObjectReference> &object_refs,
-                             BundlePriority prio) {
-  std::vector<rpc::ObjectReference> objects_to_locate;
-  auto request_id = pull_manager_->Pull(object_refs, prio, &objects_to_locate);
-
-  const auto &callback =
-      [this](const ObjectID &object_id, const std::unordered_set<NodeID> &client_ids,
-             const std::string &spilled_url, const NodeID &spilled_node_id,
-             bool pending_creation, size_t object_size) {
-        pull_manager_->OnLocationChange(object_id, client_ids, spilled_url,
-                                        spilled_node_id, pending_creation, object_size);
-      };
-
-  for (const auto &ref : objects_to_locate) {
-    // Subscribe to object notifications. A notification will be received every
-    // time the set of node IDs for the object changes. Notifications will also
-    // be received if the list of locations is empty. The set of node IDs has
-    // no ordering guarantee between notifications.
-    auto object_id = ObjectRefToId(ref);
-    RAY_CHECK_OK(object_directory_->SubscribeObjectLocations(
-        object_directory_pull_callback_id_, object_id, ref.owner_address(), callback));
-  }
-
-  return request_id;
-}
-
-void ObjectManager::CancelPull(uint64_t request_id) {
-  const auto objects_to_cancel = pull_manager_->CancelPull(request_id);
-  for (const auto &object_id : objects_to_cancel) {
-    RAY_CHECK_OK(object_directory_->UnsubscribeObjectLocations(
-        object_directory_pull_callback_id_, object_id));
-  }
-}
-
-void ObjectManager::SendPullRequest(const ObjectID &object_id, const NodeID &client_id) {
-  auto rpc_client = GetRpcClient(client_id);
-  if (rpc_client) {
-    // Try pulling from the client.
-    rpc_service_.post(
-        [this, object_id, client_id, rpc_client]() {
-          rpc::PullRequest pull_request;
-          pull_request.set_object_id(object_id.Binary());
-          pull_request.set_node_id(self_node_id_.Binary());
-
-          rpc_client->Pull(
-              pull_request,
-              [object_id, client_id](const Status &status, const rpc::PullReply &reply) {
-                if (!status.ok()) {
-                  RAY_LOG(WARNING) << "Send pull " << object_id << " request to client "
-                                   << client_id << " failed due to" << status.message();
-                }
-              });
-        },
-        "ObjectManager.SendPull");
-  } else {
-    RAY_LOG(ERROR) << "Couldn't send pull request from " << self_node_id_ << " to "
-                   << client_id << " of object " << object_id
-                   << " , setup rpc connection failed.";
-  }
-}
-
-void ObjectManager::HandlePushTaskTimeout(const ObjectID &object_id,
-                                          const NodeID &node_id) {
-  RAY_LOG(WARNING) << "Invalid Push request ObjectID: " << object_id
-                   << " after waiting for " << config_.push_timeout_ms << " ms.";
-  auto iter = unfulfilled_push_requests_.find(object_id);
-  // Under this scenario, `HandlePushTaskTimeout` can be invoked
-  // although timer cancels it.
-  // 1. wait timer is done and the task is queued.
-  // 2. While task is queued, timer->cancel() is invoked.
-  // In this case this method can be invoked although it is not timed out.
-  // https://www.boost.org/doc/libs/1_66_0/doc/html/boost_asio/reference/basic_deadline_timer/cancel/overload1.html.
-  if (iter == unfulfilled_push_requests_.end()) {
-    return;
-  }
-  size_t num_erased = iter->second.erase(node_id);
-  RAY_CHECK(num_erased == 1);
-  if (iter->second.size() == 0) {
-    unfulfilled_push_requests_.erase(iter);
-  }
-}
-
-void ObjectManager::HandleSendFinished(const ObjectID &object_id, const NodeID &node_id,
-                                       uint64_t chunk_index, double start_time,
-                                       double end_time, ray::Status status) {
-  RAY_LOG(DEBUG) << "HandleSendFinished on " << self_node_id_ << " to " << node_id
-                 << " of object " << object_id << " chunk " << chunk_index
-                 << ", status: " << status.ToString();
-  if (!status.ok()) {
-    // TODO(rkn): What do we want to do if the send failed?
-    RAY_LOG(DEBUG) << "Failed to send a push request for an object " << object_id
-                   << " to " << node_id << ". Chunk index: " << chunk_index;
-  }
-}
-
-void ObjectManager::Push(const ObjectID &object_id, const NodeID &node_id) {
-  RAY_LOG(DEBUG) << "Push on " << self_node_id_ << " to " << node_id << " of object "
-                 << object_id;
-  if (local_objects_.count(object_id) != 0) {
-    return PushLocalObject(object_id, node_id);
-  }
-
-  // Push from spilled object directly if the object is on local disk.
-  auto object_url = get_spilled_object_url_(object_id);
-  if (!object_url.empty() && RayConfig::instance().is_external_storage_type_fs()) {
-    return PushFromFilesystem(object_id, node_id, object_url);
-  }
-
-  // Avoid setting duplicated timer for the same object and node pair.
-  auto &nodes = unfulfilled_push_requests_[object_id];
-
-  if (nodes.count(node_id) == 0) {
-    // If config_.push_timeout_ms < 0, we give an empty timer
-    // and the task will be kept infinitely.
-    std::unique_ptr<boost::asio::deadline_timer> timer;
-    if (config_.push_timeout_ms == 0) {
-      // The Push request fails directly when config_.push_timeout_ms == 0.
-      RAY_LOG(WARNING) << "Invalid Push request ObjectID " << object_id
-                       << " due to direct timeout setting. (0 ms timeout)";
-    } else if (config_.push_timeout_ms > 0) {
-      // Put the task into a queue and wait for the notification of Object added.
-      timer.reset(new boost::asio::deadline_timer(*main_service_));
-      auto clean_push_period = boost::posix_time::milliseconds(config_.push_timeout_ms);
-      timer->expires_from_now(clean_push_period);
-      timer->async_wait(
-          [this, object_id, node_id](const boost::system::error_code &error) {
-            // Timer killing will receive the boost::asio::error::operation_aborted,
-            // we only handle the timeout event.
-            if (!error) {
-              HandlePushTaskTimeout(object_id, node_id);
-            }
-          });
-    }
-    if (config_.push_timeout_ms != 0) {
-      nodes.emplace(node_id, std::move(timer));
-    }
-  }
-}
-
-void ObjectManager::PushLocalObject(const ObjectID &object_id, const NodeID &node_id) {
-  const ObjectInfo &object_info = local_objects_[object_id].object_info;
-  uint64_t data_size = static_cast<uint64_t>(object_info.data_size);
-  uint64_t metadata_size = static_cast<uint64_t>(object_info.metadata_size);
-
-  rpc::Address owner_address;
-  owner_address.set_raylet_id(object_info.owner_raylet_id.Binary());
-  owner_address.set_ip_address(object_info.owner_ip_address);
-  owner_address.set_port(object_info.owner_port);
-  owner_address.set_worker_id(object_info.owner_worker_id.Binary());
-
-  std::pair<std::shared_ptr<MemoryObjectReader>, ray::Status> reader_status =
-      buffer_pool_.CreateObjectReader(object_id, owner_address);
-  Status status = reader_status.second;
-  if (!status.ok()) {
-    RAY_LOG_EVERY_N_OR_DEBUG(INFO, 100)
-        << "Ignoring stale read request for already deleted object: " << object_id;
-    return;
-  }
-
-  auto object_reader = std::move(reader_status.first);
-  RAY_CHECK(object_reader) << "object_reader can't be null";
-
-  if (object_reader->GetDataSize() != data_size ||
-      object_reader->GetMetadataSize() != metadata_size) {
-    if (object_reader->GetDataSize() == 0) {
-      // TODO(scv119): handle object size changes in a more graceful way.
-      RAY_LOG(WARNING) << object_id
-                       << " is marked as failed but object_manager has stale info "
-                       << " with data size: " << data_size
-                       << ", metadata size: " << metadata_size
-                       << ". This is likely due to race condition."
-                       << " Update the info and proceed sending failed object.";
-      local_objects_[object_id].object_info.data_size = 0;
-      local_objects_[object_id].object_info.metadata_size = 1;
-    } else {
-      RAY_LOG(FATAL) << "Object id:" << object_id
-                     << "'s size mismatches our record. Expected data size: " << data_size
-                     << ", expected metadata size: " << metadata_size
-                     << ", actual data size: " << object_reader->GetDataSize()
-                     << ", actual metadata size: " << object_reader->GetMetadataSize();
-    }
-  }
-
-  PushObjectInternal(object_id, node_id,
-                     std::make_shared<ChunkObjectReader>(std::move(object_reader),
-                                                         config_.object_chunk_size));
-}
-
-void ObjectManager::PushFromFilesystem(const ObjectID &object_id, const NodeID &node_id,
-                                       const std::string &spilled_url) {
-  // SpilledObjectReader::CreateSpilledObjectReader does synchronous IO; schedule it off
-  // main thread.
-  rpc_service_.post(
-      [this, object_id, node_id, spilled_url, chunk_size = config_.object_chunk_size]() {
-        auto optional_spilled_object =
-            SpilledObjectReader::CreateSpilledObjectReader(spilled_url);
-        if (!optional_spilled_object.has_value()) {
-          RAY_LOG_EVERY_N_OR_DEBUG(INFO, 100)
-              << "Ignoring stale read request for already deleted object: " << object_id;
-          return;
-        }
-        auto chunk_object_reader = std::make_shared<ChunkObjectReader>(
-            std::make_shared<SpilledObjectReader>(
-                std::move(optional_spilled_object.value())),
-            chunk_size);
-
-        // Schedule PushObjectInternal back to main_service as PushObjectInternal access
-        // thread unsafe datastructure.
-        main_service_->post(
-            [this, object_id, node_id,
-             chunk_object_reader = std::move(chunk_object_reader)]() {
-              PushObjectInternal(object_id, node_id, std::move(chunk_object_reader));
-            },
-            "ObjectManager.PushLocalSpilledObjectInternal");
-      },
-      "ObjectManager.CreateSpilledObject");
-}
-
-void ObjectManager::PushObjectInternal(const ObjectID &object_id, const NodeID &node_id,
-                                       std::shared_ptr<ChunkObjectReader> chunk_reader) {
-  auto rpc_client = GetRpcClient(node_id);
-  if (!rpc_client) {
-    // Push is best effort, so do nothing here.
-    RAY_LOG(INFO)
-        << "Failed to establish connection for Push with remote object manager.";
-    return;
-  }
-
-  RAY_LOG(DEBUG) << "Sending object chunks of " << object_id << " to node " << node_id
-                 << ", number of chunks: " << chunk_reader->GetNumChunks()
-                 << ", total data size: " << chunk_reader->GetObject().GetObjectSize();
-
-  auto push_id = UniqueID::FromRandom();
-  push_manager_->StartPush(
-      node_id, object_id, chunk_reader->GetNumChunks(), [=](int64_t chunk_id) {
-        rpc_service_.post(
-            [=]() {
-              // Post to the multithreaded RPC event loop so that data is copied
-              // off of the main thread.
-              SendObjectChunk(
-                  push_id, object_id, node_id, chunk_id, rpc_client,
-                  [=](const Status &status) {
-                    // Post back to the main event loop because the
-                    // PushManager is thread-safe.
-                    main_service_->post(
-                        [this, node_id, object_id]() {
-                          push_manager_->OnChunkComplete(node_id, object_id);
-                        },
-                        "ObjectManager.Push");
-                  },
-                  chunk_reader);
-            },
-            "ObjectManager.Push");
-      });
-}
-
-void ObjectManager::SendObjectChunk(const UniqueID &push_id, const ObjectID &object_id,
-                                    const NodeID &node_id, uint64_t chunk_index,
-                                    std::shared_ptr<rpc::ObjectManagerClient> rpc_client,
-                                    std::function<void(const Status &)> on_complete,
-                                    std::shared_ptr<ChunkObjectReader> chunk_reader) {
-  double start_time = absl::GetCurrentTimeNanos() / 1e9;
-  rpc::PushRequest push_request;
-  // Set request header
-  push_request.set_push_id(push_id.Binary());
-  push_request.set_object_id(object_id.Binary());
-  push_request.mutable_owner_address()->CopyFrom(
-      chunk_reader->GetObject().GetOwnerAddress());
-  push_request.set_node_id(self_node_id_.Binary());
-  push_request.set_data_size(chunk_reader->GetObject().GetObjectSize());
-  push_request.set_metadata_size(chunk_reader->GetObject().GetMetadataSize());
-  push_request.set_chunk_index(chunk_index);
-
-  // read a chunk into push_request and handle errors.
-  auto optional_chunk = chunk_reader->GetChunk(chunk_index);
-  if (!optional_chunk.has_value()) {
-    RAY_LOG(DEBUG) << "Read chunk " << chunk_index << " of object " << object_id
-                   << " failed. It may have been evicted.";
-    on_complete(Status::IOError("Failed to read spilled object"));
-    return;
-  }
-  push_request.set_data(std::move(optional_chunk.value()));
-
-  // record the time cost between send chunk and receive reply
-  rpc::ClientCallback<rpc::PushReply> callback =
-      [this, start_time, object_id, node_id, chunk_index, on_complete](
-          const Status &status, const rpc::PushReply &reply) {
-        // TODO: Just print warning here, should we try to resend this chunk?
-        if (!status.ok()) {
-          RAY_LOG(WARNING) << "Send object " << object_id << " chunk to node " << node_id
-                           << " failed due to" << status.message()
-                           << ", chunk index: " << chunk_index;
-        }
-        double end_time = absl::GetCurrentTimeNanos() / 1e9;
-        HandleSendFinished(object_id, node_id, chunk_index, start_time, end_time, status);
-        on_complete(status);
-      };
-
-  rpc_client->Push(push_request, callback);
-}
-
-/// Implementation of ObjectManagerServiceHandler
-void ObjectManager::HandlePush(const rpc::PushRequest &request, rpc::PushReply *reply,
-                               rpc::SendReplyCallback send_reply_callback) {
-  ObjectID object_id = ObjectID::FromBinary(request.object_id());
-  NodeID node_id = NodeID::FromBinary(request.node_id());
-
-  // Serialize.
-  uint64_t chunk_index = request.chunk_index();
-  uint64_t metadata_size = request.metadata_size();
-  uint64_t data_size = request.data_size();
-  const rpc::Address &owner_address = request.owner_address();
-  const std::string &data = request.data();
-
-  bool success = ReceiveObjectChunk(node_id, object_id, owner_address, data_size,
-                                    metadata_size, chunk_index, data);
-  num_chunks_received_total_++;
-  if (!success) {
-    num_chunks_received_total_failed_++;
-    RAY_LOG(INFO) << "Received duplicate or cancelled chunk at index " << chunk_index
-                  << " of object " << object_id << ": overall "
-                  << num_chunks_received_total_failed_ << "/"
-                  << num_chunks_received_total_ << " failed";
-  }
-
-  send_reply_callback(Status::OK(), nullptr, nullptr);
-}
-
-bool ObjectManager::ReceiveObjectChunk(const NodeID &node_id, const ObjectID &object_id,
-                                       const rpc::Address &owner_address,
-                                       uint64_t data_size, uint64_t metadata_size,
-                                       uint64_t chunk_index, const std::string &data) {
-  RAY_LOG(DEBUG) << "ReceiveObjectChunk on " << self_node_id_ << " from " << node_id
-                 << " of object " << object_id << " chunk index: " << chunk_index
-                 << ", chunk data size: " << data.size()
-                 << ", object size: " << data_size;
-
-  if (!pull_manager_->IsObjectActive(object_id)) {
-    num_chunks_received_cancelled_++;
-    // This object is no longer being actively pulled. Do not create the object.
-    return false;
-  }
-  auto chunk_status = buffer_pool_.CreateChunk(object_id, owner_address, data_size,
-                                               metadata_size, chunk_index);
-  if (!pull_manager_->IsObjectActive(object_id)) {
-    num_chunks_received_cancelled_++;
-    // This object is no longer being actively pulled. Abort the object. We
-    // have to check again here because the pull manager runs in a different
-    // thread and the object may have been deactivated right before creating
-    // the chunk.
-    buffer_pool_.AbortCreate(object_id);
-    return false;
-  }
-
-  if (chunk_status.ok()) {
-    // Avoid handling this chunk if it's already being handled by another process.
-    buffer_pool_.WriteChunk(object_id, chunk_index, data);
-    return true;
-  } else {
-    num_chunks_received_failed_due_to_plasma_++;
-    RAY_LOG(INFO) << "Error receiving chunk:" << chunk_status.message();
-    return false;
-  }
-}
-
-void ObjectManager::HandlePull(const rpc::PullRequest &request, rpc::PullReply *reply,
-                               rpc::SendReplyCallback send_reply_callback) {
-  ObjectID object_id = ObjectID::FromBinary(request.object_id());
-  NodeID node_id = NodeID::FromBinary(request.node_id());
-  RAY_LOG(DEBUG) << "Received pull request from node " << node_id << " for object ["
-                 << object_id << "].";
-
-  main_service_->post([this, object_id, node_id]() { Push(object_id, node_id); },
-                      "ObjectManager.HandlePull");
-  send_reply_callback(Status::OK(), nullptr, nullptr);
-}
-
-void ObjectManager::HandleFreeObjects(const rpc::FreeObjectsRequest &request,
-                                      rpc::FreeObjectsReply *reply,
-                                      rpc::SendReplyCallback send_reply_callback) {
-  std::vector<ObjectID> object_ids;
-  for (const auto &e : request.object_ids()) {
-    object_ids.emplace_back(ObjectID::FromBinary(e));
-  }
-  FreeObjects(object_ids, /* local_only */ true);
-  send_reply_callback(Status::OK(), nullptr, nullptr);
-}
-
-void ObjectManager::FreeObjects(const std::vector<ObjectID> &object_ids,
-                                bool local_only) {
-  buffer_pool_.FreeObjects(object_ids);
-  if (!local_only) {
-    const auto remote_connections = object_directory_->LookupAllRemoteConnections();
-    std::vector<std::shared_ptr<rpc::ObjectManagerClient>> rpc_clients;
-    for (const auto &connection_info : remote_connections) {
-      auto rpc_client = GetRpcClient(connection_info.node_id);
-      if (rpc_client != nullptr) {
-        rpc_clients.push_back(rpc_client);
-      }
-    }
-    rpc_service_.post(
-        [this, object_ids, rpc_clients]() {
-          SpreadFreeObjectsRequest(object_ids, rpc_clients);
-        },
-        "ObjectManager.FreeObjects");
-  }
-}
-
-void ObjectManager::SpreadFreeObjectsRequest(
-    const std::vector<ObjectID> &object_ids,
-    const std::vector<std::shared_ptr<rpc::ObjectManagerClient>> &rpc_clients) {
-  // This code path should be called from node manager.
-  rpc::FreeObjectsRequest free_objects_request;
-  for (const auto &e : object_ids) {
-    free_objects_request.add_object_ids(e.Binary());
-  }
-
-  for (auto &rpc_client : rpc_clients) {
-    rpc_client->FreeObjects(free_objects_request, [](const Status &status,
-                                                     const rpc::FreeObjectsReply &reply) {
-      if (!status.ok()) {
-        RAY_LOG(WARNING) << "Send free objects request failed due to" << status.message();
-      }
-    });
-  }
-}
-
-std::shared_ptr<rpc::ObjectManagerClient> ObjectManager::GetRpcClient(
-    const NodeID &node_id) {
-  auto it = remote_object_manager_clients_.find(node_id);
-  if (it == remote_object_manager_clients_.end()) {
-    RemoteConnectionInfo connection_info(node_id);
-    object_directory_->LookupRemoteConnectionInfo(connection_info);
-    if (!connection_info.Connected()) {
-      return nullptr;
-    }
-    auto object_manager_client = std::make_shared<rpc::ObjectManagerClient>(
-        connection_info.ip, connection_info.port, client_call_manager_);
-
-    RAY_LOG(DEBUG) << "Get rpc client, address: " << connection_info.ip
-                   << ", port: " << connection_info.port
-                   << ", local port: " << GetServerPort();
-
-    it = remote_object_manager_clients_.emplace(node_id, std::move(object_manager_client))
-             .first;
-  }
-  return it->second;
-}
-
-std::string ObjectManager::DebugString() const {
-  std::stringstream result;
-  result << "ObjectManager:";
-  result << "\n- num local objects: " << local_objects_.size();
-  result << "\n- num unfulfilled push requests: " << unfulfilled_push_requests_.size();
-  result << "\n- num pull requests: " << pull_manager_->NumActiveRequests();
-  result << "\n- num chunks received total: " << num_chunks_received_total_;
-  result << "\n- num chunks received failed (all): " << num_chunks_received_total_failed_;
-  result << "\n- num chunks received failed / cancelled: "
-         << num_chunks_received_cancelled_;
-  result << "\n- num chunks received failed / plasma error: "
-         << num_chunks_received_failed_due_to_plasma_;
-  result << "\nEvent stats:" << rpc_service_.stats().StatsString();
-  result << "\n" << push_manager_->DebugString();
-  result << "\n" << object_directory_->DebugString();
-  result << "\n" << buffer_pool_.DebugString();
-  result << "\n" << pull_manager_->DebugString();
-  return result.str();
-}
-
-void ObjectManager::RecordMetrics() {
-  pull_manager_->RecordMetrics();
-  push_manager_->RecordMetrics();
-  stats::ObjectStoreAvailableMemory().Record(config_.object_store_memory - used_memory_);
-  stats::ObjectStoreUsedMemory().Record(used_memory_);
-  stats::ObjectStoreFallbackMemory().Record(
-      plasma::plasma_store_runner->GetFallbackAllocated());
-  stats::ObjectStoreLocalObjects().Record(local_objects_.size());
-  stats::ObjectManagerPullRequests().Record(pull_manager_->NumActiveRequests());
-  ray::stats::STATS_object_manager_received_chunks.Record(num_chunks_received_total_,
-                                                          "Total");
-  ray::stats::STATS_object_manager_received_chunks.Record(
-      num_chunks_received_total_failed_, "FailedTotal");
-  ray::stats::STATS_object_manager_received_chunks.Record(num_chunks_received_cancelled_,
-                                                          "FailedCancelled");
-  ray::stats::STATS_object_manager_received_chunks.Record(
-      num_chunks_received_failed_due_to_plasma_, "FailedPlasmaFull");
-}
-
-void ObjectManager::FillObjectStoreStats(rpc::GetNodeStatsReply *reply) const {
-  auto stats = reply->mutable_store_stats();
-  stats->set_object_store_bytes_used(used_memory_);
-  stats->set_object_store_bytes_fallback(
-      plasma::plasma_store_runner->GetFallbackAllocated());
-  stats->set_object_store_bytes_avail(config_.object_store_memory);
-  stats->set_num_local_objects(local_objects_.size());
-  stats->set_consumed_bytes(plasma::plasma_store_runner->GetConsumedBytes());
-  stats->set_object_pulls_queued(pull_manager_->HasPullsQueued());
-}
-
-void ObjectManager::Tick(const boost::system::error_code &e) {
-  RAY_CHECK(!e) << "The raylet's object manager has failed unexpectedly with error: " << e
-                << ". Please file a bug report on here: "
-                   "https://github.com/ray-project/ray/issues";
-
-  // Request the current available memory from the object
-  // store.
-  plasma::plasma_store_runner->GetAvailableMemoryAsync([this](size_t available_memory) {
-    main_service_->post(
-        [this, available_memory]() {
-          pull_manager_->UpdatePullsBasedOnAvailableMemory(available_memory);
-        },
-        "ObjectManager.UpdateAvailableMemory");
-  });
-
-  pull_manager_->Tick();
-
-  auto interval = boost::posix_time::milliseconds(config_.timer_freq_ms);
-  pull_retry_timer_.expires_from_now(interval);
-  pull_retry_timer_.async_wait([this](const boost::system::error_code &e) { Tick(e); });
-}
-
-}  // namespace ray
->>>>>>> 19672688
+// Copyright 2017 The Ray Authors.
+//
+// Licensed under the Apache License, Version 2.0 (the "License");
+// you may not use this file except in compliance with the License.
+// You may obtain a copy of the License at
+//
+//  http://www.apache.org/licenses/LICENSE-2.0
+//
+// Unless required by applicable law or agreed to in writing, software
+// distributed under the License is distributed on an "AS IS" BASIS,
+// WITHOUT WARRANTIES OR CONDITIONS OF ANY KIND, either express or implied.
+// See the License for the specific language governing permissions and
+// limitations under the License.
+
+#include "ray/object_manager/object_manager.h"
+
+#include <chrono>
+
+#include "ray/common/common_protocol.h"
+#include "ray/stats/metric_defs.h"
+#include "ray/util/util.h"
+
+namespace asio = boost::asio;
+
+namespace ray {
+
+ObjectStoreRunner::ObjectStoreRunner(const ObjectManagerConfig &config,
+                                     SpillObjectsCallback spill_objects_callback,
+                                     std::function<void()> object_store_full_callback,
+                                     AddObjectCallback add_object_callback,
+                                     DeleteObjectCallback delete_object_callback) {
+  plasma::plasma_store_runner.reset(new plasma::PlasmaStoreRunner(
+      config.store_socket_name, config.object_store_memory, config.huge_pages,
+      config.plasma_directory, config.fallback_directory));
+  // Initialize object store.
+  store_thread_ =
+      std::thread(&plasma::PlasmaStoreRunner::Start, plasma::plasma_store_runner.get(),
+                  spill_objects_callback, object_store_full_callback, add_object_callback,
+                  delete_object_callback);
+  // Sleep for sometime until the store is working. This can suppress some
+  // connection warnings.
+  std::this_thread::sleep_for(std::chrono::microseconds(500));
+}
+
+ObjectStoreRunner::~ObjectStoreRunner() {
+  plasma::plasma_store_runner->Stop();
+  store_thread_.join();
+  plasma::plasma_store_runner.reset();
+}
+
+ObjectManager::ObjectManager(
+    instrumented_io_context &main_service, const NodeID &self_node_id,
+    const ObjectManagerConfig &config, IObjectDirectory *object_directory,
+    RestoreSpilledObjectCallback restore_spilled_object,
+    std::function<std::string(const ObjectID &)> get_spilled_object_url,
+    SpillObjectsCallback spill_objects_callback,
+    std::function<void()> object_store_full_callback,
+    AddObjectCallback add_object_callback, DeleteObjectCallback delete_object_callback,
+    std::function<std::unique_ptr<RayObject>(const ObjectID &object_id)> pin_object,
+    const std::function<void(const ObjectID &)> fail_pull_request)
+    : main_service_(&main_service),
+      self_node_id_(self_node_id),
+      config_(config),
+      object_directory_(object_directory),
+      object_store_internal_(
+          config, spill_objects_callback, object_store_full_callback,
+          /*add_object_callback=*/
+          [this, add_object_callback =
+                     std::move(add_object_callback)](const ObjectInfo &object_info) {
+            main_service_->post(
+                [this, object_info,
+                 add_object_callback = std::move(add_object_callback)]() {
+                  HandleObjectAdded(object_info);
+                  add_object_callback(object_info);
+                },
+                "ObjectManager.ObjectAdded");
+          },
+          /*delete_object_callback=*/
+          [this, delete_object_callback =
+                     std::move(delete_object_callback)](const ObjectID &object_id) {
+            main_service_->post(
+                [this, object_id,
+                 delete_object_callback = std::move(delete_object_callback)]() {
+                  HandleObjectDeleted(object_id);
+                  delete_object_callback(object_id);
+                },
+                "ObjectManager.ObjectDeleted");
+          }),
+      buffer_pool_(config_.store_socket_name, config_.object_chunk_size),
+      rpc_work_(rpc_service_),
+      object_manager_server_("ObjectManager", config_.object_manager_port,
+                             config_.object_manager_address == "127.0.0.1",
+                             config_.rpc_service_threads_number),
+      object_manager_service_(rpc_service_, *this),
+      client_call_manager_(main_service, config_.rpc_service_threads_number),
+      restore_spilled_object_(restore_spilled_object),
+      get_spilled_object_url_(get_spilled_object_url),
+      pull_retry_timer_(*main_service_,
+                        boost::posix_time::milliseconds(config.timer_freq_ms)) {
+  RAY_CHECK(config_.rpc_service_threads_number > 0);
+
+  push_manager_.reset(new PushManager(/* max_chunks_in_flight= */ std::max(
+      static_cast<int64_t>(1L),
+      static_cast<int64_t>(config_.max_bytes_in_flight / config_.object_chunk_size))));
+
+  pull_retry_timer_.async_wait([this](const boost::system::error_code &e) { Tick(e); });
+
+  const auto &object_is_local = [this](const ObjectID &object_id) {
+    return local_objects_.count(object_id) != 0;
+  };
+  const auto &send_pull_request = [this](const ObjectID &object_id,
+                                         const NodeID &client_id) {
+    SendPullRequest(object_id, client_id);
+  };
+  const auto &cancel_pull_request = [this](const ObjectID &object_id) {
+    // We must abort this object because it may have only been partially
+    // created and will cause a leak if we never receive the rest of the
+    // object. This is a no-op if the object is already sealed or evicted.
+    buffer_pool_.AbortCreate(object_id);
+  };
+  const auto &get_time = []() { return absl::GetCurrentTimeNanos() / 1e9; };
+  int64_t available_memory = config.object_store_memory;
+  if (available_memory < 0) {
+    available_memory = 0;
+  }
+  pull_manager_.reset(new PullManager(
+      self_node_id_, object_is_local, send_pull_request, cancel_pull_request,
+      fail_pull_request, restore_spilled_object_, get_time, config.pull_timeout_ms,
+      available_memory, pin_object, get_spilled_object_url));
+  // Start object manager rpc server and send & receive request threads
+  StartRpcService();
+}
+
+ObjectManager::~ObjectManager() { StopRpcService(); }
+
+void ObjectManager::Stop() { plasma::plasma_store_runner->Stop(); }
+
+bool ObjectManager::IsPlasmaObjectSpillable(const ObjectID &object_id) {
+  return plasma::plasma_store_runner->IsPlasmaObjectSpillable(object_id);
+}
+
+void ObjectManager::RunRpcService(int index) {
+  SetThreadName("rpc.obj.mgr." + std::to_string(index));
+  rpc_service_.run();
+}
+
+void ObjectManager::StartRpcService() {
+  rpc_threads_.resize(config_.rpc_service_threads_number);
+  for (int i = 0; i < config_.rpc_service_threads_number; i++) {
+    rpc_threads_[i] = std::thread(&ObjectManager::RunRpcService, this, i);
+  }
+  object_manager_server_.RegisterService(object_manager_service_);
+  object_manager_server_.Run();
+}
+
+void ObjectManager::StopRpcService() {
+  rpc_service_.stop();
+  for (int i = 0; i < config_.rpc_service_threads_number; i++) {
+    rpc_threads_[i].join();
+  }
+  object_manager_server_.Shutdown();
+}
+
+void ObjectManager::HandleObjectAdded(const ObjectInfo &object_info) {
+  // Notify the object directory that the object has been added to this node.
+  const ObjectID &object_id = object_info.object_id;
+  RAY_LOG(DEBUG) << "Object added " << object_id;
+  RAY_CHECK(local_objects_.count(object_id) == 0);
+  local_objects_[object_id].object_info = object_info;
+  used_memory_ += object_info.data_size + object_info.metadata_size;
+  object_directory_->ReportObjectAdded(object_id, self_node_id_, object_info);
+
+  // Give the pull manager a chance to pin actively pulled objects.
+  pull_manager_->PinNewObjectIfNeeded(object_id);
+
+  // Handle the unfulfilled_push_requests_ which contains the push request that is not
+  // completed due to unsatisfied local objects.
+  auto iter = unfulfilled_push_requests_.find(object_id);
+  if (iter != unfulfilled_push_requests_.end()) {
+    for (auto &pair : iter->second) {
+      auto &node_id = pair.first;
+      main_service_->post([this, object_id, node_id]() { Push(object_id, node_id); },
+                          "ObjectManager.ObjectAddedPush");
+      // When push timeout is set to -1, there will be an empty timer in pair.second.
+      if (pair.second != nullptr) {
+        pair.second->cancel();
+      }
+    }
+    unfulfilled_push_requests_.erase(iter);
+  }
+}
+
+void ObjectManager::HandleObjectDeleted(const ObjectID &object_id) {
+  auto it = local_objects_.find(object_id);
+  RAY_CHECK(it != local_objects_.end());
+  auto object_info = it->second.object_info;
+  local_objects_.erase(it);
+  used_memory_ -= object_info.data_size + object_info.metadata_size;
+  RAY_CHECK(!local_objects_.empty() || used_memory_ == 0);
+  object_directory_->ReportObjectRemoved(object_id, self_node_id_, object_info);
+
+  // Ask the pull manager to fetch this object again as soon as possible, if
+  // it was needed by an active pull request.
+  pull_manager_->ResetRetryTimer(object_id);
+}
+
+uint64_t ObjectManager::Pull(const std::vector<rpc::ObjectReference> &object_refs,
+                             BundlePriority prio) {
+  std::vector<rpc::ObjectReference> objects_to_locate;
+  auto request_id = pull_manager_->Pull(object_refs, prio, &objects_to_locate);
+
+  const auto &callback =
+      [this](const ObjectID &object_id, const std::unordered_set<NodeID> &client_ids,
+             const std::string &spilled_url, const NodeID &spilled_node_id,
+             bool pending_creation, size_t object_size) {
+        pull_manager_->OnLocationChange(object_id, client_ids, spilled_url,
+                                        spilled_node_id, pending_creation, object_size);
+      };
+
+  for (const auto &ref : objects_to_locate) {
+    // Subscribe to object notifications. A notification will be received every
+    // time the set of node IDs for the object changes. Notifications will also
+    // be received if the list of locations is empty. The set of node IDs has
+    // no ordering guarantee between notifications.
+    auto object_id = ObjectRefToId(ref);
+    RAY_CHECK_OK(object_directory_->SubscribeObjectLocations(
+        object_directory_pull_callback_id_, object_id, ref.owner_address(), callback));
+  }
+
+  return request_id;
+}
+
+void ObjectManager::CancelPull(uint64_t request_id) {
+  const auto objects_to_cancel = pull_manager_->CancelPull(request_id);
+  for (const auto &object_id : objects_to_cancel) {
+    RAY_CHECK_OK(object_directory_->UnsubscribeObjectLocations(
+        object_directory_pull_callback_id_, object_id));
+  }
+}
+
+void ObjectManager::SendPullRequest(const ObjectID &object_id, const NodeID &client_id) {
+  auto rpc_client = GetRpcClient(client_id);
+  if (rpc_client) {
+    // Try pulling from the client.
+    rpc_service_.post(
+        [this, object_id, client_id, rpc_client]() {
+          rpc::PullRequest pull_request;
+          pull_request.set_object_id(object_id.Binary());
+          pull_request.set_node_id(self_node_id_.Binary());
+
+          rpc_client->Pull(
+              pull_request,
+              [object_id, client_id](const Status &status, const rpc::PullReply &reply) {
+                if (!status.ok()) {
+                  RAY_LOG(WARNING) << "Send pull " << object_id << " request to client "
+                                   << client_id << " failed due to" << status.message();
+                }
+              });
+        },
+        "ObjectManager.SendPull");
+  } else {
+    RAY_LOG(ERROR) << "Couldn't send pull request from " << self_node_id_ << " to "
+                   << client_id << " of object " << object_id
+                   << " , setup rpc connection failed.";
+  }
+}
+
+void ObjectManager::HandlePushTaskTimeout(const ObjectID &object_id,
+                                          const NodeID &node_id) {
+  RAY_LOG(WARNING) << "Invalid Push request ObjectID: " << object_id
+                   << " after waiting for " << config_.push_timeout_ms << " ms.";
+  auto iter = unfulfilled_push_requests_.find(object_id);
+  // Under this scenario, `HandlePushTaskTimeout` can be invoked
+  // although timer cancels it.
+  // 1. wait timer is done and the task is queued.
+  // 2. While task is queued, timer->cancel() is invoked.
+  // In this case this method can be invoked although it is not timed out.
+  // https://www.boost.org/doc/libs/1_66_0/doc/html/boost_asio/reference/basic_deadline_timer/cancel/overload1.html.
+  if (iter == unfulfilled_push_requests_.end()) {
+    return;
+  }
+  size_t num_erased = iter->second.erase(node_id);
+  RAY_CHECK(num_erased == 1);
+  if (iter->second.size() == 0) {
+    unfulfilled_push_requests_.erase(iter);
+  }
+}
+
+void ObjectManager::HandleSendFinished(const ObjectID &object_id, const NodeID &node_id,
+                                       uint64_t chunk_index, double start_time,
+                                       double end_time, ray::Status status) {
+  RAY_LOG(DEBUG) << "HandleSendFinished on " << self_node_id_ << " to " << node_id
+                 << " of object " << object_id << " chunk " << chunk_index
+                 << ", status: " << status.ToString();
+  if (!status.ok()) {
+    // TODO(rkn): What do we want to do if the send failed?
+    RAY_LOG(DEBUG) << "Failed to send a push request for an object " << object_id
+                   << " to " << node_id << ". Chunk index: " << chunk_index;
+  }
+}
+
+void ObjectManager::Push(const ObjectID &object_id, const NodeID &node_id) {
+  RAY_LOG(DEBUG) << "Push on " << self_node_id_ << " to " << node_id << " of object "
+                 << object_id;
+  if (local_objects_.count(object_id) != 0) {
+    return PushLocalObject(object_id, node_id);
+  }
+
+  // Push from spilled object directly if the object is on local disk.
+  auto object_url = get_spilled_object_url_(object_id);
+  if (!object_url.empty() && RayConfig::instance().is_external_storage_type_fs()) {
+    return PushFromFilesystem(object_id, node_id, object_url);
+  }
+
+  // Avoid setting duplicated timer for the same object and node pair.
+  auto &nodes = unfulfilled_push_requests_[object_id];
+
+  if (nodes.count(node_id) == 0) {
+    // If config_.push_timeout_ms < 0, we give an empty timer
+    // and the task will be kept infinitely.
+    std::unique_ptr<boost::asio::deadline_timer> timer;
+    if (config_.push_timeout_ms == 0) {
+      // The Push request fails directly when config_.push_timeout_ms == 0.
+      RAY_LOG(WARNING) << "Invalid Push request ObjectID " << object_id
+                       << " due to direct timeout setting. (0 ms timeout)";
+    } else if (config_.push_timeout_ms > 0) {
+      // Put the task into a queue and wait for the notification of Object added.
+      timer.reset(new boost::asio::deadline_timer(*main_service_));
+      auto clean_push_period = boost::posix_time::milliseconds(config_.push_timeout_ms);
+      timer->expires_from_now(clean_push_period);
+      timer->async_wait(
+          [this, object_id, node_id](const boost::system::error_code &error) {
+            // Timer killing will receive the boost::asio::error::operation_aborted,
+            // we only handle the timeout event.
+            if (!error) {
+              HandlePushTaskTimeout(object_id, node_id);
+            }
+          });
+    }
+    if (config_.push_timeout_ms != 0) {
+      nodes.emplace(node_id, std::move(timer));
+    }
+  }
+}
+
+void ObjectManager::PushLocalObject(const ObjectID &object_id, const NodeID &node_id) {
+  const ObjectInfo &object_info = local_objects_[object_id].object_info;
+  uint64_t data_size = static_cast<uint64_t>(object_info.data_size);
+  uint64_t metadata_size = static_cast<uint64_t>(object_info.metadata_size);
+
+  rpc::Address owner_address;
+  owner_address.set_raylet_id(object_info.owner_raylet_id.Binary());
+  owner_address.set_ip_address(object_info.owner_ip_address);
+  owner_address.set_port(object_info.owner_port);
+  owner_address.set_worker_id(object_info.owner_worker_id.Binary());
+
+  std::pair<std::shared_ptr<MemoryObjectReader>, ray::Status> reader_status =
+      buffer_pool_.CreateObjectReader(object_id, owner_address);
+  Status status = reader_status.second;
+  if (!status.ok()) {
+    RAY_LOG_EVERY_N_OR_DEBUG(INFO, 100)
+        << "Ignoring stale read request for already deleted object: " << object_id;
+    return;
+  }
+
+  auto object_reader = std::move(reader_status.first);
+  RAY_CHECK(object_reader) << "object_reader can't be null";
+
+  if (object_reader->GetDataSize() != data_size ||
+      object_reader->GetMetadataSize() != metadata_size) {
+    if (object_reader->GetDataSize() == 0) {
+      // TODO(scv119): handle object size changes in a more graceful way.
+      RAY_LOG(WARNING) << object_id
+                       << " is marked as failed but object_manager has stale info "
+                       << " with data size: " << data_size
+                       << ", metadata size: " << metadata_size
+                       << ". This is likely due to race condition."
+                       << " Update the info and proceed sending failed object.";
+      local_objects_[object_id].object_info.data_size = 0;
+      local_objects_[object_id].object_info.metadata_size = 1;
+    } else {
+      RAY_LOG(FATAL) << "Object id:" << object_id
+                     << "'s size mismatches our record. Expected data size: " << data_size
+                     << ", expected metadata size: " << metadata_size
+                     << ", actual data size: " << object_reader->GetDataSize()
+                     << ", actual metadata size: " << object_reader->GetMetadataSize();
+    }
+  }
+
+  PushObjectInternal(object_id, node_id,
+                     std::make_shared<ChunkObjectReader>(std::move(object_reader),
+                                                         config_.object_chunk_size));
+}
+
+void ObjectManager::PushFromFilesystem(const ObjectID &object_id, const NodeID &node_id,
+                                       const std::string &spilled_url) {
+  // SpilledObjectReader::CreateSpilledObjectReader does synchronous IO; schedule it off
+  // main thread.
+  rpc_service_.post(
+      [this, object_id, node_id, spilled_url, chunk_size = config_.object_chunk_size]() {
+        auto optional_spilled_object =
+            SpilledObjectReader::CreateSpilledObjectReader(spilled_url);
+        if (!optional_spilled_object.has_value()) {
+          RAY_LOG_EVERY_N_OR_DEBUG(INFO, 100)
+              << "Ignoring stale read request for already deleted object: " << object_id;
+          return;
+        }
+        auto chunk_object_reader = std::make_shared<ChunkObjectReader>(
+            std::make_shared<SpilledObjectReader>(
+                std::move(optional_spilled_object.value())),
+            chunk_size);
+
+        // Schedule PushObjectInternal back to main_service as PushObjectInternal access
+        // thread unsafe datastructure.
+        main_service_->post(
+            [this, object_id, node_id,
+             chunk_object_reader = std::move(chunk_object_reader)]() {
+              PushObjectInternal(object_id, node_id, std::move(chunk_object_reader));
+            },
+            "ObjectManager.PushLocalSpilledObjectInternal");
+      },
+      "ObjectManager.CreateSpilledObject");
+}
+
+void ObjectManager::PushObjectInternal(const ObjectID &object_id, const NodeID &node_id,
+                                       std::shared_ptr<ChunkObjectReader> chunk_reader) {
+  auto rpc_client = GetRpcClient(node_id);
+  if (!rpc_client) {
+    // Push is best effort, so do nothing here.
+    RAY_LOG(INFO)
+        << "Failed to establish connection for Push with remote object manager.";
+    return;
+  }
+
+  RAY_LOG(DEBUG) << "Sending object chunks of " << object_id << " to node " << node_id
+                 << ", number of chunks: " << chunk_reader->GetNumChunks()
+                 << ", total data size: " << chunk_reader->GetObject().GetObjectSize();
+
+  auto push_id = UniqueID::FromRandom();
+  push_manager_->StartPush(
+      node_id, object_id, chunk_reader->GetNumChunks(), [=](int64_t chunk_id) {
+        rpc_service_.post(
+            [=]() {
+              // Post to the multithreaded RPC event loop so that data is copied
+              // off of the main thread.
+              SendObjectChunk(
+                  push_id, object_id, node_id, chunk_id, rpc_client,
+                  [=](const Status &status) {
+                    // Post back to the main event loop because the
+                    // PushManager is thread-safe.
+                    main_service_->post(
+                        [this, node_id, object_id]() {
+                          push_manager_->OnChunkComplete(node_id, object_id);
+                        },
+                        "ObjectManager.Push");
+                  },
+                  chunk_reader);
+            },
+            "ObjectManager.Push");
+      });
+}
+
+void ObjectManager::SendObjectChunk(const UniqueID &push_id, const ObjectID &object_id,
+                                    const NodeID &node_id, uint64_t chunk_index,
+                                    std::shared_ptr<rpc::ObjectManagerClient> rpc_client,
+                                    std::function<void(const Status &)> on_complete,
+                                    std::shared_ptr<ChunkObjectReader> chunk_reader) {
+  double start_time = absl::GetCurrentTimeNanos() / 1e9;
+  rpc::PushRequest push_request;
+  // Set request header
+  push_request.set_push_id(push_id.Binary());
+  push_request.set_object_id(object_id.Binary());
+  push_request.mutable_owner_address()->CopyFrom(
+      chunk_reader->GetObject().GetOwnerAddress());
+  push_request.set_node_id(self_node_id_.Binary());
+  push_request.set_data_size(chunk_reader->GetObject().GetObjectSize());
+  push_request.set_metadata_size(chunk_reader->GetObject().GetMetadataSize());
+  push_request.set_chunk_index(chunk_index);
+
+  // read a chunk into push_request and handle errors.
+  auto optional_chunk = chunk_reader->GetChunk(chunk_index);
+  if (!optional_chunk.has_value()) {
+    RAY_LOG(DEBUG) << "Read chunk " << chunk_index << " of object " << object_id
+                   << " failed. It may have been evicted.";
+    on_complete(Status::IOError("Failed to read spilled object"));
+    return;
+  }
+  push_request.set_data(std::move(optional_chunk.value()));
+
+  // record the time cost between send chunk and receive reply
+  rpc::ClientCallback<rpc::PushReply> callback =
+      [this, start_time, object_id, node_id, chunk_index, on_complete](
+          const Status &status, const rpc::PushReply &reply) {
+        // TODO: Just print warning here, should we try to resend this chunk?
+        if (!status.ok()) {
+          RAY_LOG(WARNING) << "Send object " << object_id << " chunk to node " << node_id
+                           << " failed due to" << status.message()
+                           << ", chunk index: " << chunk_index;
+        }
+        double end_time = absl::GetCurrentTimeNanos() / 1e9;
+        HandleSendFinished(object_id, node_id, chunk_index, start_time, end_time, status);
+        on_complete(status);
+      };
+
+  rpc_client->Push(push_request, callback);
+}
+
+/// Implementation of ObjectManagerServiceHandler
+void ObjectManager::HandlePush(const rpc::PushRequest &request, rpc::PushReply *reply,
+                               rpc::SendReplyCallback send_reply_callback) {
+  ObjectID object_id = ObjectID::FromBinary(request.object_id());
+  NodeID node_id = NodeID::FromBinary(request.node_id());
+
+  // Serialize.
+  uint64_t chunk_index = request.chunk_index();
+  uint64_t metadata_size = request.metadata_size();
+  uint64_t data_size = request.data_size();
+  const rpc::Address &owner_address = request.owner_address();
+  const std::string &data = request.data();
+
+  bool success = ReceiveObjectChunk(node_id, object_id, owner_address, data_size,
+                                    metadata_size, chunk_index, data);
+  num_chunks_received_total_++;
+  if (!success) {
+    num_chunks_received_total_failed_++;
+    RAY_LOG(INFO) << "Received duplicate or cancelled chunk at index " << chunk_index
+                  << " of object " << object_id << ": overall "
+                  << num_chunks_received_total_failed_ << "/"
+                  << num_chunks_received_total_ << " failed";
+  }
+
+  send_reply_callback(Status::OK(), nullptr, nullptr);
+}
+
+bool ObjectManager::ReceiveObjectChunk(const NodeID &node_id, const ObjectID &object_id,
+                                       const rpc::Address &owner_address,
+                                       uint64_t data_size, uint64_t metadata_size,
+                                       uint64_t chunk_index, const std::string &data) {
+  RAY_LOG(DEBUG) << "ReceiveObjectChunk on " << self_node_id_ << " from " << node_id
+                 << " of object " << object_id << " chunk index: " << chunk_index
+                 << ", chunk data size: " << data.size()
+                 << ", object size: " << data_size;
+
+  if (!pull_manager_->IsObjectActive(object_id)) {
+    num_chunks_received_cancelled_++;
+    // This object is no longer being actively pulled. Do not create the object.
+    return false;
+  }
+  auto chunk_status = buffer_pool_.CreateChunk(object_id, owner_address, data_size,
+                                               metadata_size, chunk_index);
+  if (!pull_manager_->IsObjectActive(object_id)) {
+    num_chunks_received_cancelled_++;
+    // This object is no longer being actively pulled. Abort the object. We
+    // have to check again here because the pull manager runs in a different
+    // thread and the object may have been deactivated right before creating
+    // the chunk.
+    buffer_pool_.AbortCreate(object_id);
+    return false;
+  }
+
+  if (chunk_status.ok()) {
+    // Avoid handling this chunk if it's already being handled by another process.
+    buffer_pool_.WriteChunk(object_id, chunk_index, data);
+    return true;
+  } else {
+    num_chunks_received_failed_due_to_plasma_++;
+    RAY_LOG(INFO) << "Error receiving chunk:" << chunk_status.message();
+    return false;
+  }
+}
+
+void ObjectManager::HandlePull(const rpc::PullRequest &request, rpc::PullReply *reply,
+                               rpc::SendReplyCallback send_reply_callback) {
+  ObjectID object_id = ObjectID::FromBinary(request.object_id());
+  NodeID node_id = NodeID::FromBinary(request.node_id());
+  RAY_LOG(DEBUG) << "Received pull request from node " << node_id << " for object ["
+                 << object_id << "].";
+
+  main_service_->post([this, object_id, node_id]() { Push(object_id, node_id); },
+                      "ObjectManager.HandlePull");
+  send_reply_callback(Status::OK(), nullptr, nullptr);
+}
+
+void ObjectManager::HandleFreeObjects(const rpc::FreeObjectsRequest &request,
+                                      rpc::FreeObjectsReply *reply,
+                                      rpc::SendReplyCallback send_reply_callback) {
+  std::vector<ObjectID> object_ids;
+  for (const auto &e : request.object_ids()) {
+    object_ids.emplace_back(ObjectID::FromBinary(e));
+  }
+  FreeObjects(object_ids, /* local_only */ true);
+  send_reply_callback(Status::OK(), nullptr, nullptr);
+}
+
+void ObjectManager::FreeObjects(const std::vector<ObjectID> &object_ids,
+                                bool local_only) {
+  buffer_pool_.FreeObjects(object_ids);
+  if (!local_only) {
+    const auto remote_connections = object_directory_->LookupAllRemoteConnections();
+    std::vector<std::shared_ptr<rpc::ObjectManagerClient>> rpc_clients;
+    for (const auto &connection_info : remote_connections) {
+      auto rpc_client = GetRpcClient(connection_info.node_id);
+      if (rpc_client != nullptr) {
+        rpc_clients.push_back(rpc_client);
+      }
+    }
+    rpc_service_.post(
+        [this, object_ids, rpc_clients]() {
+          SpreadFreeObjectsRequest(object_ids, rpc_clients);
+        },
+        "ObjectManager.FreeObjects");
+  }
+}
+
+void ObjectManager::SpreadFreeObjectsRequest(
+    const std::vector<ObjectID> &object_ids,
+    const std::vector<std::shared_ptr<rpc::ObjectManagerClient>> &rpc_clients) {
+  // This code path should be called from node manager.
+  rpc::FreeObjectsRequest free_objects_request;
+  for (const auto &e : object_ids) {
+    free_objects_request.add_object_ids(e.Binary());
+  }
+
+  for (auto &rpc_client : rpc_clients) {
+    rpc_client->FreeObjects(free_objects_request, [](const Status &status,
+                                                     const rpc::FreeObjectsReply &reply) {
+      if (!status.ok()) {
+        RAY_LOG(WARNING) << "Send free objects request failed due to" << status.message();
+      }
+    });
+  }
+}
+
+std::shared_ptr<rpc::ObjectManagerClient> ObjectManager::GetRpcClient(
+    const NodeID &node_id) {
+  auto it = remote_object_manager_clients_.find(node_id);
+  if (it == remote_object_manager_clients_.end()) {
+    RemoteConnectionInfo connection_info(node_id);
+    object_directory_->LookupRemoteConnectionInfo(connection_info);
+    if (!connection_info.Connected()) {
+      return nullptr;
+    }
+    auto object_manager_client = std::make_shared<rpc::ObjectManagerClient>(
+        connection_info.ip, connection_info.port, client_call_manager_);
+
+    RAY_LOG(DEBUG) << "Get rpc client, address: " << connection_info.ip
+                   << ", port: " << connection_info.port
+                   << ", local port: " << GetServerPort();
+
+    it = remote_object_manager_clients_.emplace(node_id, std::move(object_manager_client))
+             .first;
+  }
+  return it->second;
+}
+
+std::string ObjectManager::DebugString() const {
+  std::stringstream result;
+  result << "ObjectManager:";
+  result << "\n- num local objects: " << local_objects_.size();
+  result << "\n- num unfulfilled push requests: " << unfulfilled_push_requests_.size();
+  result << "\n- num pull requests: " << pull_manager_->NumActiveRequests();
+  result << "\n- num chunks received total: " << num_chunks_received_total_;
+  result << "\n- num chunks received failed (all): " << num_chunks_received_total_failed_;
+  result << "\n- num chunks received failed / cancelled: "
+         << num_chunks_received_cancelled_;
+  result << "\n- num chunks received failed / plasma error: "
+         << num_chunks_received_failed_due_to_plasma_;
+  result << "\nEvent stats:" << rpc_service_.stats().StatsString();
+  result << "\n" << push_manager_->DebugString();
+  result << "\n" << object_directory_->DebugString();
+  result << "\n" << buffer_pool_.DebugString();
+  result << "\n" << pull_manager_->DebugString();
+  return result.str();
+}
+
+void ObjectManager::RecordMetrics() {
+  pull_manager_->RecordMetrics();
+  push_manager_->RecordMetrics();
+  stats::ObjectStoreAvailableMemory().Record(config_.object_store_memory - used_memory_);
+  stats::ObjectStoreUsedMemory().Record(used_memory_);
+  stats::ObjectStoreFallbackMemory().Record(
+      plasma::plasma_store_runner->GetFallbackAllocated());
+  stats::ObjectStoreLocalObjects().Record(local_objects_.size());
+  stats::ObjectManagerPullRequests().Record(pull_manager_->NumActiveRequests());
+  ray::stats::STATS_object_manager_received_chunks.Record(num_chunks_received_total_,
+                                                          "Total");
+  ray::stats::STATS_object_manager_received_chunks.Record(
+      num_chunks_received_total_failed_, "FailedTotal");
+  ray::stats::STATS_object_manager_received_chunks.Record(num_chunks_received_cancelled_,
+                                                          "FailedCancelled");
+  ray::stats::STATS_object_manager_received_chunks.Record(
+      num_chunks_received_failed_due_to_plasma_, "FailedPlasmaFull");
+}
+
+void ObjectManager::FillObjectStoreStats(rpc::GetNodeStatsReply *reply) const {
+  auto stats = reply->mutable_store_stats();
+  stats->set_object_store_bytes_used(used_memory_);
+  stats->set_object_store_bytes_fallback(
+      plasma::plasma_store_runner->GetFallbackAllocated());
+  stats->set_object_store_bytes_avail(config_.object_store_memory);
+  stats->set_num_local_objects(local_objects_.size());
+  stats->set_consumed_bytes(plasma::plasma_store_runner->GetConsumedBytes());
+  stats->set_object_pulls_queued(pull_manager_->HasPullsQueued());
+}
+
+void ObjectManager::Tick(const boost::system::error_code &e) {
+  RAY_CHECK(!e) << "The raylet's object manager has failed unexpectedly with error: " << e
+                << ". Please file a bug report on here: "
+                   "https://github.com/ray-project/ray/issues";
+
+  // Request the current available memory from the object
+  // store.
+  plasma::plasma_store_runner->GetAvailableMemoryAsync([this](size_t available_memory) {
+    main_service_->post(
+        [this, available_memory]() {
+          pull_manager_->UpdatePullsBasedOnAvailableMemory(available_memory);
+        },
+        "ObjectManager.UpdateAvailableMemory");
+  });
+
+  pull_manager_->Tick();
+
+  auto interval = boost::posix_time::milliseconds(config_.timer_freq_ms);
+  pull_retry_timer_.expires_from_now(interval);
+  pull_retry_timer_.async_wait([this](const boost::system::error_code &e) { Tick(e); });
+}
+
+}  // namespace ray