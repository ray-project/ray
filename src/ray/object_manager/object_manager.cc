// Copyright 2017 The Ray Authors.
//
// Licensed under the Apache License, Version 2.0 (the "License");
// you may not use this file except in compliance with the License.
// You may obtain a copy of the License at
//
//  http://www.apache.org/licenses/LICENSE-2.0
//
// Unless required by applicable law or agreed to in writing, software
// distributed under the License is distributed on an "AS IS" BASIS,
// WITHOUT WARRANTIES OR CONDITIONS OF ANY KIND, either express or implied.
// See the License for the specific language governing permissions and
// limitations under the License.

#include "ray/object_manager/object_manager.h"

#include <chrono>

#include "ray/common/common_protocol.h"
#include "ray/stats/stats.h"
#include "ray/util/util.h"

namespace asio = boost::asio;

namespace object_manager_protocol = ray::object_manager::protocol;

namespace ray {

ObjectStoreRunner::ObjectStoreRunner(const ObjectManagerConfig &config,
                                     SpillObjectsCallback spill_objects_callback) {
  if (config.object_store_memory > 0) {
    plasma::plasma_store_runner.reset(new plasma::PlasmaStoreRunner(
        config.store_socket_name, config.object_store_memory, config.huge_pages,
        config.plasma_directory, ""));
    // Initialize object store.
    store_thread_ =
        std::thread(&plasma::PlasmaStoreRunner::Start, plasma::plasma_store_runner.get(),
                    spill_objects_callback);
    // Sleep for sometime until the store is working. This can suppress some
    // connection warnings.
    std::this_thread::sleep_for(std::chrono::microseconds(500));
  }
}

ObjectStoreRunner::~ObjectStoreRunner() {
  if (plasma::plasma_store_runner != nullptr) {
    plasma::plasma_store_runner->Stop();
    store_thread_.join();
    plasma::plasma_store_runner.reset();
  }
}

ObjectManager::ObjectManager(asio::io_service &main_service, const NodeID &self_node_id,
                             const ObjectManagerConfig &config,
                             std::shared_ptr<ObjectDirectoryInterface> object_directory,
                             RestoreSpilledObjectCallback restore_spilled_object,
                             SpillObjectsCallback spill_objects_callback)
    : self_node_id_(self_node_id),
      config_(config),
      object_directory_(std::move(object_directory)),
      object_store_internal_(config, spill_objects_callback),
      buffer_pool_(config_.store_socket_name, config_.object_chunk_size),
      rpc_work_(rpc_service_),
      gen_(std::chrono::high_resolution_clock::now().time_since_epoch().count()),
      object_manager_server_("ObjectManager", config_.object_manager_port,
                             config_.rpc_service_threads_number),
      object_manager_service_(rpc_service_, *this),
      client_call_manager_(main_service, config_.rpc_service_threads_number),
      restore_spilled_object_(restore_spilled_object) {
  RAY_CHECK(config_.rpc_service_threads_number > 0);
  main_service_ = &main_service;

  const auto &object_is_local = [this](const ObjectID &object_id) {
    return local_objects_.count(object_id) != 0;
  };
  const auto &send_pull_request = [this](const ObjectID &object_id,
                                         const NodeID &client_id) {
    SendPullRequest(object_id, client_id);
  };
  const auto &get_rand_int = [this](int upper_bound) {
    std::uniform_int_distribution<int> distribution(0, upper_bound - 1);
    return distribution(gen_);
  };
  pull_manager_.reset(new PullManager(self_node_id_, object_is_local, send_pull_request,
                                      get_rand_int, restore_spilled_object_));

  push_manager_.reset(new PushManager(/* max_chunks_in_flight= */ std::max(
      static_cast<int64_t>(1L),
      static_cast<int64_t>(config_.max_bytes_in_flight / config_.object_chunk_size))));

  if (plasma::plasma_store_runner) {
    store_notification_ = std::make_shared<ObjectStoreNotificationManager>(main_service);
    plasma::plasma_store_runner->SetNotificationListener(store_notification_);
  } else {
    store_notification_ = std::make_shared<ObjectStoreNotificationManagerIPC>(
        main_service, config_.store_socket_name);
  }

  store_notification_->SubscribeObjAdded(
      [this](const object_manager::protocol::ObjectInfoT &object_info) {
        HandleObjectAdded(object_info);
      });
  store_notification_->SubscribeObjDeleted(
      [this](const ObjectID &oid) { NotifyDirectoryObjectDeleted(oid); });

  // Start object manager rpc server and send & receive request threads
  StartRpcService();
}

ObjectManager::~ObjectManager() { StopRpcService(); }

void ObjectManager::Stop() {
  if (plasma::plasma_store_runner != nullptr) {
    plasma::plasma_store_runner->Stop();
  }
}

void ObjectManager::RunRpcService() { rpc_service_.run(); }

void ObjectManager::StartRpcService() {
  rpc_threads_.resize(config_.rpc_service_threads_number);
  for (int i = 0; i < config_.rpc_service_threads_number; i++) {
    rpc_threads_[i] = std::thread(&ObjectManager::RunRpcService, this);
  }
  object_manager_server_.RegisterService(object_manager_service_);
  object_manager_server_.Run();
}

void ObjectManager::StopRpcService() {
  rpc_service_.stop();
  for (int i = 0; i < config_.rpc_service_threads_number; i++) {
    rpc_threads_[i].join();
  }
  object_manager_server_.Shutdown();
}

void ObjectManager::HandleObjectAdded(
    const object_manager::protocol::ObjectInfoT &object_info) {
  // Notify the object directory that the object has been added to this node.
  ObjectID object_id = ObjectID::FromBinary(object_info.object_id);
  RAY_LOG(DEBUG) << "Object added " << object_id;
  RAY_CHECK(local_objects_.count(object_id) == 0);
  local_objects_[object_id].object_info = object_info;
  used_memory_ += object_info.data_size + object_info.metadata_size;
  ray::Status status =
      object_directory_->ReportObjectAdded(object_id, self_node_id_, object_info);

  // Handle the unfulfilled_push_requests_ which contains the push request that is not
  // completed due to unsatisfied local objects.
  auto iter = unfulfilled_push_requests_.find(object_id);
  if (iter != unfulfilled_push_requests_.end()) {
    for (auto &pair : iter->second) {
      auto &node_id = pair.first;
      main_service_->post([this, object_id, node_id]() { Push(object_id, node_id); });
      // When push timeout is set to -1, there will be an empty timer in pair.second.
      if (pair.second != nullptr) {
        pair.second->cancel();
      }
    }
    unfulfilled_push_requests_.erase(iter);
  }

  // The object is local, so we no longer need to Pull it from a remote
  // manager. Cancel any outstanding Pull requests for this object.
  CancelPull(object_id);
}

void ObjectManager::NotifyDirectoryObjectDeleted(const ObjectID &object_id) {
  auto it = local_objects_.find(object_id);
  RAY_CHECK(it != local_objects_.end());
  auto object_info = it->second.object_info;
  local_objects_.erase(it);
  used_memory_ -= object_info.data_size + object_info.metadata_size;
  RAY_CHECK(!local_objects_.empty() || used_memory_ == 0);
  ray::Status status =
      object_directory_->ReportObjectRemoved(object_id, self_node_id_, object_info);
}

ray::Status ObjectManager::SubscribeObjAdded(
    std::function<void(const object_manager::protocol::ObjectInfoT &)> callback) {
  store_notification_->SubscribeObjAdded(callback);
  return ray::Status::OK();
}

ray::Status ObjectManager::SubscribeObjDeleted(
    std::function<void(const ObjectID &)> callback) {
  store_notification_->SubscribeObjDeleted(callback);
  return ray::Status::OK();
}

ray::Status ObjectManager::Pull(const ObjectID &object_id,
                                const rpc::Address &owner_address) {
  if (!pull_manager_->Pull(object_id, owner_address)) {
    // If we don't need to pull, the object is either already local or this is a duplicate
    // request.
    return Status::OK();
  }

  const auto &callback = [this](const ObjectID &object_id,
                                const std::unordered_set<NodeID> &client_ids,
                                const std::string &spilled_url) {
    pull_manager_->OnLocationChange(object_id, client_ids, spilled_url);
  };

  // Subscribe to object notifications. A notification will be received every
  // time the set of node IDs for the object changes. Notifications will also
  // be received if the list of locations is empty. The set of node IDs has
  // no ordering guarantee between notifications.
<<<<<<< HEAD
  return object_directory_->SubscribeObjectLocations(object_directory_pull_callback_id_,
                                                     object_id, owner_address, callback);
}

void ObjectManager::SendPullRequest(const ObjectID &object_id, const NodeID &client_id) {
  auto rpc_client = GetRpcClient(client_id);
  if (rpc_client) {
    // Try pulling from the client.
    rpc_service_.post([this, object_id, client_id, rpc_client]() {
      rpc::PullRequest pull_request;
      pull_request.set_object_id(object_id.Binary());
      pull_request.set_client_id(self_node_id_.Binary());

      rpc_client->Pull(pull_request, [object_id, client_id](const Status &status,
                                                            const rpc::PullReply &reply) {
        if (!status.ok()) {
          RAY_LOG(WARNING) << "Send pull " << object_id << " request to client "
                           << client_id << " failed due to" << status.message();
        }
      });
=======
  return object_directory_->SubscribeObjectLocations(
      object_directory_pull_callback_id_, object_id, owner_address,
      [this](const ObjectID &object_id, const std::unordered_set<NodeID> &node_ids,
             const std::string &spilled_url) {
        // Exit if the Pull request has already been fulfilled or canceled.
        auto it = pull_requests_.find(object_id);
        if (it == pull_requests_.end()) {
          return;
        }
        // Reset the list of nodes that are now expected to have the object.
        // NOTE(swang): Since we are overwriting the previous list of nodes,
        // we may end up sending a duplicate request to the same node as
        // before.
        it->second.node_locations = std::vector<NodeID>(node_ids.begin(), node_ids.end());
        if (!spilled_url.empty()) {
          // Try to restore the spilled object.
          restore_spilled_object_(object_id, spilled_url,
                                  [this, object_id](const ray::Status &status) {
                                    // Fall back to fetching from another object manager.
                                    if (!status.ok()) {
                                      TryPull(object_id);
                                    }
                                  });
        } else if (it->second.node_locations.empty()) {
          // The object locations are now empty, so we should wait for the next
          // notification about a new object location.  Cancel the timer until
          // the next Pull attempt since there are no more nodes to try.
          if (it->second.retry_timer != nullptr) {
            it->second.retry_timer->cancel();
            it->second.timer_set = false;
          }
        } else {
          // New object locations were found, so begin trying to pull from a
          // node. This will be called every time a new node location
          // appears.
          TryPull(object_id);
        }
      });
}

void ObjectManager::TryPull(const ObjectID &object_id) {
  auto it = pull_requests_.find(object_id);
  if (it == pull_requests_.end()) {
    return;
  }

  auto &node_vector = it->second.node_locations;

  // The timer should never fire if there are no expected node locations.
  if (node_vector.empty()) {
    return;
  }

  RAY_CHECK(local_objects_.count(object_id) == 0);
  // Make sure that there is at least one node which is not the local node.
  // TODO(rkn): It may actually be possible for this check to fail.
  if (node_vector.size() == 1 && node_vector[0] == self_node_id_) {
    RAY_LOG(WARNING) << "The object manager with ID " << self_node_id_
                     << " is trying to pull object " << object_id
                     << " but the object table suggests that this object manager "
                     << "already has the object. The object may have been evicted. It is "
                     << "most likely due to memory pressure, object pull has been "
                     << "requested before object location is updated.";
    it->second.timer_set = false;
    return;
  }

  // Choose a random node to pull the object from.
  // Generate a random index.
  std::uniform_int_distribution<int> distribution(0, node_vector.size() - 1);
  int node_index = distribution(gen_);
  NodeID node_id = node_vector[node_index];
  // If the object manager somehow ended up choosing itself, choose a different
  // object manager.
  if (node_id == self_node_id_) {
    std::swap(node_vector[node_index], node_vector[node_vector.size() - 1]);
    node_vector.pop_back();
    RAY_LOG(WARNING)
        << "The object manager with ID " << self_node_id_ << " is trying to pull object "
        << object_id << " but the object table suggests that this object manager "
        << "already has the object. It is most likely due to memory pressure, object "
        << "pull has been requested before object location is updated.";
    node_id = node_vector[node_index % node_vector.size()];
    RAY_CHECK(node_id != self_node_id_);
  }

  RAY_LOG(DEBUG) << "Sending pull request from " << self_node_id_ << " to " << node_id
                 << " of object " << object_id;

  auto rpc_client = GetRpcClient(node_id);
  if (rpc_client) {
    // Try pulling from the node.
    rpc_service_.post([this, object_id, node_id, rpc_client]() {
      SendPullRequest(object_id, node_id, rpc_client);
>>>>>>> b85c6abc
    });
  } else {
    RAY_LOG(ERROR) << "Couldn't send pull request from " << self_node_id_ << " to "
                   << client_id << " of object " << object_id
                   << " , setup rpc connection failed.";
  }
<<<<<<< HEAD
=======

  // If there are more nodes to try, try them in succession, with a timeout
  // in between each try.
  if (!it->second.node_locations.empty()) {
    if (it->second.retry_timer == nullptr) {
      // Set the timer if we haven't already.
      it->second.retry_timer = std::unique_ptr<boost::asio::deadline_timer>(
          new boost::asio::deadline_timer(*main_service_));
    }

    // Wait for a timeout. If we receive the object or a caller Cancels the
    // Pull within the timeout, then nothing will happen. Otherwise, the timer
    // will fire and the next node in the list will be tried.
    boost::posix_time::milliseconds retry_timeout(config_.pull_timeout_ms);
    it->second.retry_timer->expires_from_now(retry_timeout);
    it->second.retry_timer->async_wait(
        [this, object_id](const boost::system::error_code &error) {
          if (!error) {
            // Try the Pull from the next node.
            TryPull(object_id);
          } else {
            // Check that the error was due to the timer being canceled.
            RAY_CHECK(error == boost::asio::error::operation_aborted);
          }
        });
    // Record that we set the timer until the next attempt.
    it->second.timer_set = true;
  } else {
    // The timer is not reset since there are no more nodes to try. Go back
    // to waiting for more notifications. Once we receive a new object location
    // from the object directory, then the Pull will be retried.
    it->second.timer_set = false;
  }
};

void ObjectManager::SendPullRequest(
    const ObjectID &object_id, const NodeID &node_id,
    std::shared_ptr<rpc::ObjectManagerClient> rpc_client) {
  rpc::PullRequest pull_request;
  pull_request.set_object_id(object_id.Binary());
  pull_request.set_node_id(self_node_id_.Binary());

  rpc_client->Pull(pull_request, [object_id, node_id](const Status &status,
                                                      const rpc::PullReply &reply) {
    if (!status.ok()) {
      RAY_LOG(WARNING) << "Send pull " << object_id << " request to node " << node_id
                       << " failed due to" << status.message();
    }
  });
>>>>>>> b85c6abc
}

void ObjectManager::HandlePushTaskTimeout(const ObjectID &object_id,
                                          const NodeID &node_id) {
  RAY_LOG(WARNING) << "Invalid Push request ObjectID: " << object_id
                   << " after waiting for " << config_.push_timeout_ms << " ms.";
  auto iter = unfulfilled_push_requests_.find(object_id);
  RAY_CHECK(iter != unfulfilled_push_requests_.end());
  size_t num_erased = iter->second.erase(node_id);
  RAY_CHECK(num_erased == 1);
  if (iter->second.size() == 0) {
    unfulfilled_push_requests_.erase(iter);
  }
}

void ObjectManager::HandleSendFinished(const ObjectID &object_id, const NodeID &node_id,
                                       uint64_t chunk_index, double start_time,
                                       double end_time, ray::Status status) {
  RAY_LOG(DEBUG) << "HandleSendFinished on " << self_node_id_ << " to " << node_id
                 << " of object " << object_id << " chunk " << chunk_index
                 << ", status: " << status.ToString();
  if (!status.ok()) {
    // TODO(rkn): What do we want to do if the send failed?
  }

  rpc::ProfileTableData::ProfileEvent profile_event;
  profile_event.set_event_type("transfer_send");
  profile_event.set_start_time(start_time);
  profile_event.set_end_time(end_time);
  // Encode the object ID, node ID, chunk index, and status as a json list,
  // which will be parsed by the reader of the profile table.
  profile_event.set_extra_data("[\"" + object_id.Hex() + "\",\"" + node_id.Hex() + "\"," +
                               std::to_string(chunk_index) + ",\"" + status.ToString() +
                               "\"]");

  std::lock_guard<std::mutex> lock(profile_mutex_);
  profile_events_.push_back(profile_event);
}

void ObjectManager::HandleReceiveFinished(const ObjectID &object_id,
                                          const NodeID &node_id, uint64_t chunk_index,
                                          double start_time, double end_time,
                                          ray::Status status) {
  if (!status.ok()) {
    // TODO(rkn): What do we want to do if the send failed?
  }

  rpc::ProfileTableData::ProfileEvent profile_event;
  profile_event.set_event_type("transfer_receive");
  profile_event.set_start_time(start_time);
  profile_event.set_end_time(end_time);
  // Encode the object ID, node ID, chunk index, and status as a json list,
  // which will be parsed by the reader of the profile table.

  profile_event.set_extra_data("[\"" + object_id.Hex() + "\",\"" + node_id.Hex() + "\"," +
                               std::to_string(chunk_index) + ",\"" + status.ToString() +
                               "\"]");

  std::lock_guard<std::mutex> lock(profile_mutex_);
  profile_events_.push_back(profile_event);
}

void ObjectManager::Push(const ObjectID &object_id, const NodeID &node_id) {
  RAY_LOG(DEBUG) << "Push on " << self_node_id_ << " to " << node_id << " of object "
                 << object_id;
  if (local_objects_.count(object_id) == 0) {
    // Avoid setting duplicated timer for the same object and node pair.
    auto &nodes = unfulfilled_push_requests_[object_id];
    if (nodes.count(node_id) == 0) {
      // If config_.push_timeout_ms < 0, we give an empty timer
      // and the task will be kept infinitely.
      auto timer = std::unique_ptr<boost::asio::deadline_timer>();
      if (config_.push_timeout_ms == 0) {
        // The Push request fails directly when config_.push_timeout_ms == 0.
        RAY_LOG(WARNING) << "Invalid Push request ObjectID " << object_id
                         << " due to direct timeout setting. (0 ms timeout)";
      } else if (config_.push_timeout_ms > 0) {
        // Put the task into a queue and wait for the notification of Object added.
        timer.reset(new boost::asio::deadline_timer(*main_service_));
        auto clean_push_period = boost::posix_time::milliseconds(config_.push_timeout_ms);
        timer->expires_from_now(clean_push_period);
        timer->async_wait(
            [this, object_id, node_id](const boost::system::error_code &error) {
              // Timer killing will receive the boost::asio::error::operation_aborted,
              // we only handle the timeout event.
              if (!error) {
                HandlePushTaskTimeout(object_id, node_id);
              }
            });
      }
      if (config_.push_timeout_ms != 0) {
        nodes.emplace(node_id, std::move(timer));
      }
    }
    return;
  }

  auto rpc_client = GetRpcClient(node_id);
  if (rpc_client) {
    const object_manager::protocol::ObjectInfoT &object_info =
        local_objects_[object_id].object_info;
    uint64_t data_size =
        static_cast<uint64_t>(object_info.data_size + object_info.metadata_size);
    uint64_t metadata_size = static_cast<uint64_t>(object_info.metadata_size);
    uint64_t num_chunks = buffer_pool_.GetNumChunks(data_size);

    rpc::Address owner_address;
    owner_address.set_raylet_id(object_info.owner_raylet_id);
    owner_address.set_ip_address(object_info.owner_ip_address);
    owner_address.set_port(object_info.owner_port);
    owner_address.set_worker_id(object_info.owner_worker_id);

    RAY_LOG(DEBUG) << "Sending object chunks of " << object_id << " to node " << node_id
                   << ", number of chunks: " << num_chunks
                   << ", total data size: " << data_size;

    UniqueID push_id = UniqueID::FromRandom();
    push_manager_->StartPush(node_id, object_id, num_chunks, [=](int64_t chunk_id) {
      SendObjectChunk(push_id, object_id, owner_address, node_id, data_size,
                      metadata_size, chunk_id, rpc_client, [=](const Status &status) {
                        push_manager_->OnChunkComplete(node_id, object_id);
                      });
    });
  } else {
    // Push is best effort, so do nothing here.
    RAY_LOG(ERROR)
        << "Failed to establish connection for Push with remote object manager.";
  }
}

void ObjectManager::SendObjectChunk(const UniqueID &push_id, const ObjectID &object_id,
                                    const rpc::Address &owner_address,
                                    const NodeID &node_id, uint64_t data_size,
                                    uint64_t metadata_size, uint64_t chunk_index,
                                    std::shared_ptr<rpc::ObjectManagerClient> rpc_client,
                                    std::function<void(const Status &)> on_complete) {
  double start_time = absl::GetCurrentTimeNanos() / 1e9;
  rpc::PushRequest push_request;
  // Set request header
  push_request.set_push_id(push_id.Binary());
  push_request.set_object_id(object_id.Binary());
  push_request.mutable_owner_address()->CopyFrom(owner_address);
  push_request.set_node_id(self_node_id_.Binary());
  push_request.set_data_size(data_size);
  push_request.set_metadata_size(metadata_size);
  push_request.set_chunk_index(chunk_index);

  // Get data
  std::pair<const ObjectBufferPool::ChunkInfo &, ray::Status> chunk_status =
      buffer_pool_.GetChunk(object_id, data_size, metadata_size, chunk_index);
  ObjectBufferPool::ChunkInfo chunk_info = chunk_status.first;

  // Fail on status not okay. The object is local, and there is
  // no other anticipated error here.
  ray::Status status = chunk_status.second;
  if (!chunk_status.second.ok()) {
    RAY_LOG(WARNING) << "Attempting to push object " << object_id
                     << " which is not local. It may have been evicted.";
    on_complete(status);
    return;
  }

  push_request.set_data(chunk_info.data, chunk_info.buffer_length);

  // record the time cost between send chunk and receive reply
  rpc::ClientCallback<rpc::PushReply> callback =
      [this, start_time, object_id, node_id, chunk_index, owner_address, rpc_client,
       on_complete](const Status &status, const rpc::PushReply &reply) {
        // TODO: Just print warning here, should we try to resend this chunk?
        if (!status.ok()) {
          RAY_LOG(WARNING) << "Send object " << object_id << " chunk to node " << node_id
                           << " failed due to" << status.message()
                           << ", chunk index: " << chunk_index;
        }
        double end_time = absl::GetCurrentTimeNanos() / 1e9;
        HandleSendFinished(object_id, node_id, chunk_index, start_time, end_time, status);
        on_complete(status);
      };
  rpc_client->Push(push_request, callback);

  // Do this regardless of whether it failed or succeeded.
  buffer_pool_.ReleaseGetChunk(object_id, chunk_info.chunk_index);
}

void ObjectManager::CancelPull(const ObjectID &object_id) {
  if (!pull_manager_->CancelPull(object_id)) {
    // We weren't tracking a pull request for this object, so there is nothing to cancel.
    return;
  }

  RAY_CHECK_OK(object_directory_->UnsubscribeObjectLocations(
      object_directory_pull_callback_id_, object_id));
}

ray::Status ObjectManager::Wait(
    const std::vector<ObjectID> &object_ids,
    const std::unordered_map<ObjectID, rpc::Address> &owner_addresses, int64_t timeout_ms,
    uint64_t num_required_objects, bool wait_local, const WaitCallback &callback) {
  UniqueID wait_id = UniqueID::FromRandom();
  RAY_LOG(DEBUG) << "Wait request " << wait_id << " on " << self_node_id_;
  RAY_RETURN_NOT_OK(AddWaitRequest(wait_id, object_ids, owner_addresses, timeout_ms,
                                   num_required_objects, wait_local, callback));
  RAY_RETURN_NOT_OK(LookupRemainingWaitObjects(wait_id));
  // LookupRemainingWaitObjects invokes SubscribeRemainingWaitObjects once lookup has
  // been performed on all remaining objects.
  return ray::Status::OK();
}

ray::Status ObjectManager::AddWaitRequest(
    const UniqueID &wait_id, const std::vector<ObjectID> &object_ids,
    const std::unordered_map<ObjectID, rpc::Address> &owner_addresses, int64_t timeout_ms,
    uint64_t num_required_objects, bool wait_local, const WaitCallback &callback) {
  RAY_CHECK(timeout_ms >= 0 || timeout_ms == -1);
  RAY_CHECK(num_required_objects != 0);
  RAY_CHECK(num_required_objects <= object_ids.size())
      << num_required_objects << " " << object_ids.size();
  if (object_ids.size() == 0) {
    callback(std::vector<ObjectID>(), std::vector<ObjectID>());
  }

  // Initialize fields.
  active_wait_requests_.emplace(wait_id, WaitState(*main_service_, timeout_ms, callback));
  auto &wait_state = active_wait_requests_.find(wait_id)->second;
  wait_state.object_id_order = object_ids;
  wait_state.owner_addresses = owner_addresses;
  wait_state.timeout_ms = timeout_ms;
  wait_state.num_required_objects = num_required_objects;
  wait_state.wait_local = wait_local;
  for (const auto &object_id : object_ids) {
    if (local_objects_.count(object_id) > 0) {
      wait_state.found.insert(object_id);
    } else {
      wait_state.remaining.insert(object_id);
    }
  }

  return ray::Status::OK();
}

ray::Status ObjectManager::LookupRemainingWaitObjects(const UniqueID &wait_id) {
  auto &wait_state = active_wait_requests_.find(wait_id)->second;

  if (wait_state.remaining.empty()) {
    WaitComplete(wait_id);
  } else {
    // We invoke lookup calls immediately after checking which objects are local to
    // obtain current information about the location of remote objects. Thus,
    // we obtain information about all given objects, regardless of their location.
    // This is required to ensure we do not bias returning locally available objects
    // as ready whenever Wait is invoked with a mixture of local and remote objects.
    for (const auto &object_id : wait_state.remaining) {
      // Lookup remaining objects.
      wait_state.requested_objects.insert(object_id);
      RAY_RETURN_NOT_OK(object_directory_->LookupLocations(
          object_id, wait_state.owner_addresses[object_id],
          [this, wait_id](const ObjectID &lookup_object_id,
                          const std::unordered_set<NodeID> &node_ids,
                          const std::string &spilled_url) {
            auto &wait_state = active_wait_requests_.find(wait_id)->second;
            // Note that the object is guaranteed to be added to local_objects_ before
            // the notification is triggered.
            bool remote_object_ready = !node_ids.empty() || !spilled_url.empty();
            if (local_objects_.count(lookup_object_id) > 0 ||
                (!wait_state.wait_local && remote_object_ready)) {
              wait_state.remaining.erase(lookup_object_id);
              wait_state.found.insert(lookup_object_id);
            }
            RAY_LOG(DEBUG) << "Wait request " << wait_id << ": " << node_ids.size()
                           << " locations found for object " << lookup_object_id;
            wait_state.requested_objects.erase(lookup_object_id);
            if (wait_state.requested_objects.empty()) {
              SubscribeRemainingWaitObjects(wait_id);
            }
          }));
    }
  }
  return ray::Status::OK();
}

void ObjectManager::SubscribeRemainingWaitObjects(const UniqueID &wait_id) {
  auto &wait_state = active_wait_requests_.find(wait_id)->second;
  if (wait_state.found.size() >= wait_state.num_required_objects ||
      wait_state.timeout_ms == 0) {
    // Requirements already satisfied.
    WaitComplete(wait_id);
    return;
  }

  // There are objects remaining whose locations we don't know. Request their
  // locations from the object directory.
  for (const auto &object_id : wait_state.object_id_order) {
    if (wait_state.remaining.count(object_id) > 0) {
      RAY_LOG(DEBUG) << "Wait request " << wait_id << ": subscribing to object "
                     << object_id;
      wait_state.requested_objects.insert(object_id);
      // Subscribe to object notifications.
      RAY_CHECK_OK(object_directory_->SubscribeObjectLocations(
          wait_id, object_id, wait_state.owner_addresses[object_id],
          [this, wait_id](const ObjectID &subscribe_object_id,
                          const std::unordered_set<NodeID> &node_ids,
                          const std::string &spilled_url) {
            auto object_id_wait_state = active_wait_requests_.find(wait_id);
            if (object_id_wait_state == active_wait_requests_.end()) {
              // Depending on the timing of calls to the object directory, we
              // may get a subscription notification after the wait call has
              // already completed. If so, then don't process the
              // notification.
              return;
            }
            auto &wait_state = object_id_wait_state->second;
            // Note that the object is guaranteed to be added to local_objects_ before
            // the notification is triggered.
            bool remote_object_ready = !node_ids.empty() || !spilled_url.empty();
            if (local_objects_.count(subscribe_object_id) > 0 ||
                (!wait_state.wait_local && remote_object_ready)) {
              RAY_LOG(DEBUG) << "Wait request " << wait_id
                             << ": subscription notification received for object "
                             << subscribe_object_id;
              wait_state.remaining.erase(subscribe_object_id);
              wait_state.found.insert(subscribe_object_id);
              wait_state.requested_objects.erase(subscribe_object_id);
              RAY_CHECK_OK(object_directory_->UnsubscribeObjectLocations(
                  wait_id, subscribe_object_id));
              if (wait_state.found.size() >= wait_state.num_required_objects) {
                WaitComplete(wait_id);
              }
            }
          }));
    }

    // If a timeout was provided, then set a timer. If we don't find locations
    // for enough objects by the time the timer expires, then we will return
    // from the Wait.
    if (wait_state.timeout_ms != -1) {
      auto timeout = boost::posix_time::milliseconds(wait_state.timeout_ms);
      wait_state.timeout_timer->expires_from_now(timeout);
      wait_state.timeout_timer->async_wait(
          [this, wait_id](const boost::system::error_code &error_code) {
            if (error_code.value() != 0) {
              return;
            }
            if (active_wait_requests_.find(wait_id) == active_wait_requests_.end()) {
              // When a subscription callback is triggered first, WaitComplete will be
              // called. The timer may at the same time goes off and may be an
              // interruption will post WaitComplete to main_service_ the second time.
              // This check will avoid the duplicated call of this function.
              return;
            }
            WaitComplete(wait_id);
          });
    }
  }
}

void ObjectManager::WaitComplete(const UniqueID &wait_id) {
  auto iter = active_wait_requests_.find(wait_id);
  RAY_CHECK(iter != active_wait_requests_.end());
  auto &wait_state = iter->second;
  // If we complete with outstanding requests, then timeout_ms should be non-zero or -1
  // (infinite wait time).
  if (!wait_state.requested_objects.empty()) {
    RAY_CHECK(wait_state.timeout_ms > 0 || wait_state.timeout_ms == -1);
  }
  // Unsubscribe to any objects that weren't found in the time allotted.
  for (const auto &object_id : wait_state.requested_objects) {
    RAY_CHECK_OK(object_directory_->UnsubscribeObjectLocations(wait_id, object_id));
  }
  // Cancel the timer. This is okay even if the timer hasn't been started.
  // The timer handler will be given a non-zero error code. The handler
  // will do nothing on non-zero error codes.
  wait_state.timeout_timer->cancel();
  // Order objects according to input order.
  std::vector<ObjectID> found;
  std::vector<ObjectID> remaining;
  for (const auto &item : wait_state.object_id_order) {
    if (found.size() < wait_state.num_required_objects &&
        wait_state.found.count(item) > 0) {
      found.push_back(item);
    } else {
      remaining.push_back(item);
    }
  }
  wait_state.callback(found, remaining);
  active_wait_requests_.erase(wait_id);
  RAY_LOG(DEBUG) << "Wait request " << wait_id << " finished: found " << found.size()
                 << " remaining " << remaining.size();
}

/// Implementation of ObjectManagerServiceHandler
void ObjectManager::HandlePush(const rpc::PushRequest &request, rpc::PushReply *reply,
                               rpc::SendReplyCallback send_reply_callback) {
  ObjectID object_id = ObjectID::FromBinary(request.object_id());
  NodeID node_id = NodeID::FromBinary(request.node_id());

  // Serialize.
  uint64_t chunk_index = request.chunk_index();
  uint64_t metadata_size = request.metadata_size();
  uint64_t data_size = request.data_size();
  const rpc::Address &owner_address = request.owner_address();
  const std::string &data = request.data();

  double start_time = absl::GetCurrentTimeNanos() / 1e9;
  auto status = ReceiveObjectChunk(node_id, object_id, owner_address, data_size,
                                   metadata_size, chunk_index, data);
  double end_time = absl::GetCurrentTimeNanos() / 1e9;

  HandleReceiveFinished(object_id, node_id, chunk_index, start_time, end_time, status);
  send_reply_callback(status, nullptr, nullptr);
}

ray::Status ObjectManager::ReceiveObjectChunk(const NodeID &node_id,
                                              const ObjectID &object_id,
                                              const rpc::Address &owner_address,
                                              uint64_t data_size, uint64_t metadata_size,
                                              uint64_t chunk_index,
                                              const std::string &data) {
  RAY_LOG(DEBUG) << "ReceiveObjectChunk on " << self_node_id_ << " from " << node_id
                 << " of object " << object_id << " chunk index: " << chunk_index
                 << ", chunk data size: " << data.size()
                 << ", object size: " << data_size;

  std::pair<const ObjectBufferPool::ChunkInfo &, ray::Status> chunk_status =
      buffer_pool_.CreateChunk(object_id, owner_address, data_size, metadata_size,
                               chunk_index);
  ray::Status status;
  ObjectBufferPool::ChunkInfo chunk_info = chunk_status.first;
  num_chunks_received_total_++;
  if (chunk_status.second.ok()) {
    // Avoid handling this chunk if it's already being handled by another process.
    std::memcpy(chunk_info.data, data.data(), chunk_info.buffer_length);
    buffer_pool_.SealChunk(object_id, chunk_index);
  } else {
    num_chunks_received_failed_++;
    RAY_LOG(INFO) << "ReceiveObjectChunk index " << chunk_index << " of object "
                  << object_id << " failed: " << chunk_status.second.message()
                  << ", overall " << num_chunks_received_failed_ << "/"
                  << num_chunks_received_total_ << " failed";
  }
  return status;
}

void ObjectManager::HandlePull(const rpc::PullRequest &request, rpc::PullReply *reply,
                               rpc::SendReplyCallback send_reply_callback) {
  ObjectID object_id = ObjectID::FromBinary(request.object_id());
  NodeID node_id = NodeID::FromBinary(request.node_id());
  RAY_LOG(DEBUG) << "Received pull request from node " << node_id << " for object ["
                 << object_id << "].";

  rpc::ProfileTableData::ProfileEvent profile_event;
  profile_event.set_event_type("receive_pull_request");
  profile_event.set_start_time(absl::GetCurrentTimeNanos() / 1e9);
  profile_event.set_end_time(profile_event.start_time());
  profile_event.set_extra_data("[\"" + object_id.Hex() + "\",\"" + node_id.Hex() + "\"]");
  {
    std::lock_guard<std::mutex> lock(profile_mutex_);
    profile_events_.emplace_back(profile_event);
  }

  main_service_->post([this, object_id, node_id]() { Push(object_id, node_id); });
  send_reply_callback(Status::OK(), nullptr, nullptr);
}

void ObjectManager::HandleFreeObjects(const rpc::FreeObjectsRequest &request,
                                      rpc::FreeObjectsReply *reply,
                                      rpc::SendReplyCallback send_reply_callback) {
  std::vector<ObjectID> object_ids;
  for (const auto &e : request.object_ids()) {
    object_ids.emplace_back(ObjectID::FromBinary(e));
  }
  FreeObjects(object_ids, /* local_only */ true);
  send_reply_callback(Status::OK(), nullptr, nullptr);
}

void ObjectManager::FreeObjects(const std::vector<ObjectID> &object_ids,
                                bool local_only) {
  buffer_pool_.FreeObjects(object_ids);
  if (!local_only) {
    const auto remote_connections = object_directory_->LookupAllRemoteConnections();
    std::vector<std::shared_ptr<rpc::ObjectManagerClient>> rpc_clients;
    for (const auto &connection_info : remote_connections) {
      auto rpc_client = GetRpcClient(connection_info.node_id);
      if (rpc_client != nullptr) {
        rpc_clients.push_back(rpc_client);
      }
    }
    rpc_service_.post([this, object_ids, rpc_clients]() {
      SpreadFreeObjectsRequest(object_ids, rpc_clients);
    });
  }
}

void ObjectManager::SpreadFreeObjectsRequest(
    const std::vector<ObjectID> &object_ids,
    const std::vector<std::shared_ptr<rpc::ObjectManagerClient>> &rpc_clients) {
  // This code path should be called from node manager.
  rpc::FreeObjectsRequest free_objects_request;
  for (const auto &e : object_ids) {
    free_objects_request.add_object_ids(e.Binary());
  }

  for (auto &rpc_client : rpc_clients) {
    rpc_client->FreeObjects(free_objects_request, [](const Status &status,
                                                     const rpc::FreeObjectsReply &reply) {
      if (!status.ok()) {
        RAY_LOG(WARNING) << "Send free objects request failed due to" << status.message();
      }
    });
  }
}

std::shared_ptr<rpc::ObjectManagerClient> ObjectManager::GetRpcClient(
    const NodeID &node_id) {
  auto it = remote_object_manager_clients_.find(node_id);
  if (it == remote_object_manager_clients_.end()) {
    RemoteConnectionInfo connection_info(node_id);
    object_directory_->LookupRemoteConnectionInfo(connection_info);
    if (!connection_info.Connected()) {
      return nullptr;
    }
    auto object_manager_client = std::make_shared<rpc::ObjectManagerClient>(
        connection_info.ip, connection_info.port, client_call_manager_);

    RAY_LOG(DEBUG) << "Get rpc client, address: " << connection_info.ip
                   << ", port: " << connection_info.port
                   << ", local port: " << GetServerPort();

    it = remote_object_manager_clients_.emplace(node_id, std::move(object_manager_client))
             .first;
  }
  return it->second;
}

std::shared_ptr<rpc::ProfileTableData> ObjectManager::GetAndResetProfilingInfo() {
  auto profile_info = std::make_shared<rpc::ProfileTableData>();
  profile_info->set_component_type("object_manager");
  profile_info->set_component_id(self_node_id_.Binary());

  {
    std::lock_guard<std::mutex> lock(profile_mutex_);
    for (auto const &profile_event : profile_events_) {
      profile_info->add_profile_events()->CopyFrom(profile_event);
    }
    profile_events_.clear();
  }

  return profile_info;
}

std::string ObjectManager::DebugString() const {
  std::stringstream result;
  result << "ObjectManager:";
  result << "\n- num local objects: " << local_objects_.size();
  result << "\n- num active wait requests: " << active_wait_requests_.size();
  result << "\n- num unfulfilled push requests: " << unfulfilled_push_requests_.size();
  result << "\n- num pull requests: " << pull_manager_->NumRequests();
  result << "\n- num buffered profile events: " << profile_events_.size();
  result << "\n- num chunks received total: " << num_chunks_received_total_;
  result << "\n- num chunks received failed: " << num_chunks_received_failed_;
  result << "\n" << push_manager_->DebugString();
  result << "\n" << object_directory_->DebugString();
  result << "\n" << store_notification_->DebugString();
  result << "\n" << buffer_pool_.DebugString();
  return result.str();
}

void ObjectManager::RecordMetrics() const {
  stats::ObjectStoreAvailableMemory().Record(config_.object_store_memory - used_memory_);
  stats::ObjectStoreUsedMemory().Record(used_memory_);
  stats::ObjectStoreLocalObjects().Record(local_objects_.size());
  stats::ObjectManagerPullRequests().Record(pull_manager_->NumRequests());
}

}  // namespace ray<|MERGE_RESOLUTION|>--- conflicted
+++ resolved
@@ -206,7 +206,6 @@
   // time the set of node IDs for the object changes. Notifications will also
   // be received if the list of locations is empty. The set of node IDs has
   // no ordering guarantee between notifications.
-<<<<<<< HEAD
   return object_directory_->SubscribeObjectLocations(object_directory_pull_callback_id_,
                                                      object_id, owner_address, callback);
 }
@@ -227,160 +226,12 @@
                            << client_id << " failed due to" << status.message();
         }
       });
-=======
-  return object_directory_->SubscribeObjectLocations(
-      object_directory_pull_callback_id_, object_id, owner_address,
-      [this](const ObjectID &object_id, const std::unordered_set<NodeID> &node_ids,
-             const std::string &spilled_url) {
-        // Exit if the Pull request has already been fulfilled or canceled.
-        auto it = pull_requests_.find(object_id);
-        if (it == pull_requests_.end()) {
-          return;
-        }
-        // Reset the list of nodes that are now expected to have the object.
-        // NOTE(swang): Since we are overwriting the previous list of nodes,
-        // we may end up sending a duplicate request to the same node as
-        // before.
-        it->second.node_locations = std::vector<NodeID>(node_ids.begin(), node_ids.end());
-        if (!spilled_url.empty()) {
-          // Try to restore the spilled object.
-          restore_spilled_object_(object_id, spilled_url,
-                                  [this, object_id](const ray::Status &status) {
-                                    // Fall back to fetching from another object manager.
-                                    if (!status.ok()) {
-                                      TryPull(object_id);
-                                    }
-                                  });
-        } else if (it->second.node_locations.empty()) {
-          // The object locations are now empty, so we should wait for the next
-          // notification about a new object location.  Cancel the timer until
-          // the next Pull attempt since there are no more nodes to try.
-          if (it->second.retry_timer != nullptr) {
-            it->second.retry_timer->cancel();
-            it->second.timer_set = false;
-          }
-        } else {
-          // New object locations were found, so begin trying to pull from a
-          // node. This will be called every time a new node location
-          // appears.
-          TryPull(object_id);
-        }
-      });
-}
-
-void ObjectManager::TryPull(const ObjectID &object_id) {
-  auto it = pull_requests_.find(object_id);
-  if (it == pull_requests_.end()) {
-    return;
-  }
-
-  auto &node_vector = it->second.node_locations;
-
-  // The timer should never fire if there are no expected node locations.
-  if (node_vector.empty()) {
-    return;
-  }
-
-  RAY_CHECK(local_objects_.count(object_id) == 0);
-  // Make sure that there is at least one node which is not the local node.
-  // TODO(rkn): It may actually be possible for this check to fail.
-  if (node_vector.size() == 1 && node_vector[0] == self_node_id_) {
-    RAY_LOG(WARNING) << "The object manager with ID " << self_node_id_
-                     << " is trying to pull object " << object_id
-                     << " but the object table suggests that this object manager "
-                     << "already has the object. The object may have been evicted. It is "
-                     << "most likely due to memory pressure, object pull has been "
-                     << "requested before object location is updated.";
-    it->second.timer_set = false;
-    return;
-  }
-
-  // Choose a random node to pull the object from.
-  // Generate a random index.
-  std::uniform_int_distribution<int> distribution(0, node_vector.size() - 1);
-  int node_index = distribution(gen_);
-  NodeID node_id = node_vector[node_index];
-  // If the object manager somehow ended up choosing itself, choose a different
-  // object manager.
-  if (node_id == self_node_id_) {
-    std::swap(node_vector[node_index], node_vector[node_vector.size() - 1]);
-    node_vector.pop_back();
-    RAY_LOG(WARNING)
-        << "The object manager with ID " << self_node_id_ << " is trying to pull object "
-        << object_id << " but the object table suggests that this object manager "
-        << "already has the object. It is most likely due to memory pressure, object "
-        << "pull has been requested before object location is updated.";
-    node_id = node_vector[node_index % node_vector.size()];
-    RAY_CHECK(node_id != self_node_id_);
-  }
-
-  RAY_LOG(DEBUG) << "Sending pull request from " << self_node_id_ << " to " << node_id
-                 << " of object " << object_id;
-
-  auto rpc_client = GetRpcClient(node_id);
-  if (rpc_client) {
-    // Try pulling from the node.
-    rpc_service_.post([this, object_id, node_id, rpc_client]() {
-      SendPullRequest(object_id, node_id, rpc_client);
->>>>>>> b85c6abc
     });
   } else {
     RAY_LOG(ERROR) << "Couldn't send pull request from " << self_node_id_ << " to "
                    << client_id << " of object " << object_id
                    << " , setup rpc connection failed.";
   }
-<<<<<<< HEAD
-=======
-
-  // If there are more nodes to try, try them in succession, with a timeout
-  // in between each try.
-  if (!it->second.node_locations.empty()) {
-    if (it->second.retry_timer == nullptr) {
-      // Set the timer if we haven't already.
-      it->second.retry_timer = std::unique_ptr<boost::asio::deadline_timer>(
-          new boost::asio::deadline_timer(*main_service_));
-    }
-
-    // Wait for a timeout. If we receive the object or a caller Cancels the
-    // Pull within the timeout, then nothing will happen. Otherwise, the timer
-    // will fire and the next node in the list will be tried.
-    boost::posix_time::milliseconds retry_timeout(config_.pull_timeout_ms);
-    it->second.retry_timer->expires_from_now(retry_timeout);
-    it->second.retry_timer->async_wait(
-        [this, object_id](const boost::system::error_code &error) {
-          if (!error) {
-            // Try the Pull from the next node.
-            TryPull(object_id);
-          } else {
-            // Check that the error was due to the timer being canceled.
-            RAY_CHECK(error == boost::asio::error::operation_aborted);
-          }
-        });
-    // Record that we set the timer until the next attempt.
-    it->second.timer_set = true;
-  } else {
-    // The timer is not reset since there are no more nodes to try. Go back
-    // to waiting for more notifications. Once we receive a new object location
-    // from the object directory, then the Pull will be retried.
-    it->second.timer_set = false;
-  }
-};
-
-void ObjectManager::SendPullRequest(
-    const ObjectID &object_id, const NodeID &node_id,
-    std::shared_ptr<rpc::ObjectManagerClient> rpc_client) {
-  rpc::PullRequest pull_request;
-  pull_request.set_object_id(object_id.Binary());
-  pull_request.set_node_id(self_node_id_.Binary());
-
-  rpc_client->Pull(pull_request, [object_id, node_id](const Status &status,
-                                                      const rpc::PullReply &reply) {
-    if (!status.ok()) {
-      RAY_LOG(WARNING) << "Send pull " << object_id << " request to node " << node_id
-                       << " failed due to" << status.message();
-    }
-  });
->>>>>>> b85c6abc
 }
 
 void ObjectManager::HandlePushTaskTimeout(const ObjectID &object_id,
