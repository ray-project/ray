--- conflicted
+++ resolved
@@ -55,15 +55,10 @@
                              const ObjectManagerConfig &config,
                              std::shared_ptr<ObjectDirectoryInterface> object_directory,
                              RestoreSpilledObjectCallback restore_spilled_object,
-<<<<<<< HEAD
-                             SpillObjectsCallback spill_objects_callback)
+                             SpillObjectsCallback spill_objects_callback,
+                             std::function<void()> object_store_full_callback)
     : main_service_(&main_service),
       self_node_id_(self_node_id),
-=======
-                             SpillObjectsCallback spill_objects_callback,
-                             std::function<void()> object_store_full_callback)
-    : self_node_id_(self_node_id),
->>>>>>> 040cf2c1
       config_(config),
       object_directory_(std::move(object_directory)),
       object_store_internal_(config, spill_objects_callback, object_store_full_callback),
@@ -97,12 +92,14 @@
       static_cast<int64_t>(1L),
       static_cast<int64_t>(config_.max_bytes_in_flight / config_.object_chunk_size))));
 
-  pull_retry_timer_.async_wait([this](const boost::system::error_code& e) {
-                                 RAY_CHECK(!e) << "The raylet's object manager has failed unexpectedly with error: " << e << ". Please file a bug report on here: https://github.com/ray-project/ray/issues";
-
-                                 Tick();
-                               }
-    );
+  pull_retry_timer_.async_wait([this](const boost::system::error_code &e) {
+    RAY_CHECK(!e) << "The raylet's object manager has failed unexpectedly with error: "
+                  << e
+                  << ". Please file a bug report on here: "
+                     "https://github.com/ray-project/ray/issues";
+
+    Tick();
+  });
 
   if (plasma::plasma_store_runner) {
     store_notification_ = std::make_shared<ObjectStoreNotificationManager>(main_service);
