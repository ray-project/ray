#include "ray/object_manager/object_manager.h"

namespace asio = boost::asio;

namespace object_manager_protocol = ray::object_manager::protocol;

namespace ray {

ObjectManager::ObjectManager(asio::io_service &main_service,
                             const ObjectManagerConfig &config,
                             std::shared_ptr<gcs::AsyncGcsClient> gcs_client)
    // TODO(hme): Eliminate knowledge of GCS.
    : client_id_(gcs_client->client_table().GetLocalClientId()),
      config_(config),
      object_directory_(new ObjectDirectory(gcs_client)),
      store_notification_(main_service, config_.store_socket_name),
      // release_delay of 2 * config_.max_sends is to ensure the pool does not release
      // an object prematurely whenever we reach the maximum number of sends.
      buffer_pool_(config_.store_socket_name, config_.object_chunk_size,
                   /*release_delay=*/2 * config_.max_sends),
      send_work_(send_service_),
      receive_work_(receive_service_),
      connection_pool_() {
  RAY_CHECK(config_.max_sends > 0);
  RAY_CHECK(config_.max_receives > 0);
  main_service_ = &main_service;
  store_notification_.SubscribeObjAdded(
      [this](const ObjectInfoT &object_info) { NotifyDirectoryObjectAdd(object_info); });
  store_notification_.SubscribeObjDeleted(
      [this](const ObjectID &oid) { NotifyDirectoryObjectDeleted(oid); });
  StartIOService();
}

ObjectManager::ObjectManager(asio::io_service &main_service,
                             const ObjectManagerConfig &config,
                             std::unique_ptr<ObjectDirectoryInterface> od)
    : config_(config),
      object_directory_(std::move(od)),
      store_notification_(main_service, config_.store_socket_name),
      // release_delay of 2 * config_.max_sends is to ensure the pool does not release
      // an object prematurely whenever we reach the maximum number of sends.
      buffer_pool_(config_.store_socket_name, config_.object_chunk_size,
                   /*release_delay=*/2 * config_.max_sends),
      send_work_(send_service_),
      receive_work_(receive_service_),
      connection_pool_() {
  RAY_CHECK(config_.max_sends > 0);
  RAY_CHECK(config_.max_receives > 0);
  // TODO(hme) Client ID is never set with this constructor.
  main_service_ = &main_service;
  store_notification_.SubscribeObjAdded(
      [this](const ObjectInfoT &object_info) { NotifyDirectoryObjectAdd(object_info); });
  store_notification_.SubscribeObjDeleted(
      [this](const ObjectID &oid) { NotifyDirectoryObjectDeleted(oid); });
  StartIOService();
}

ObjectManager::~ObjectManager() { StopIOService(); }

void ObjectManager::StartIOService() {
  for (int i = 0; i < config_.max_sends; ++i) {
    send_threads_.emplace_back(std::thread(&ObjectManager::RunSendService, this));
  }
  for (int i = 0; i < config_.max_receives; ++i) {
    receive_threads_.emplace_back(std::thread(&ObjectManager::RunReceiveService, this));
  }
}

void ObjectManager::RunSendService() { send_service_.run(); }

void ObjectManager::RunReceiveService() { receive_service_.run(); }

void ObjectManager::StopIOService() {
  send_service_.stop();
  for (int i = 0; i < config_.max_sends; ++i) {
    send_threads_[i].join();
  }
  receive_service_.stop();
  for (int i = 0; i < config_.max_receives; ++i) {
    receive_threads_[i].join();
  }
}

void ObjectManager::NotifyDirectoryObjectAdd(const ObjectInfoT &object_info) {
  ObjectID object_id = ObjectID::from_binary(object_info.object_id);
  local_objects_[object_id] = object_info;
  ray::Status status =
      object_directory_->ReportObjectAdded(object_id, client_id_, object_info);
  // Only mark an object as no longer in transit when we receive notification
  // from the object store.
<<<<<<< HEAD
  RemoveObjectInTransit(object_id);
=======
  if (in_transit_receives_.count(object_id) > 0){
    RemoveObjectInTransit(object_id);
  }
>>>>>>> 21879a28
}

void ObjectManager::NotifyDirectoryObjectDeleted(const ObjectID &object_id) {
  local_objects_.erase(object_id);
  ray::Status status = object_directory_->ReportObjectRemoved(object_id, client_id_);
}

ray::Status ObjectManager::SubscribeObjAdded(
    std::function<void(const ObjectInfoT &)> callback) {
  store_notification_.SubscribeObjAdded(callback);
  return ray::Status::OK();
}

ray::Status ObjectManager::SubscribeObjDeleted(
    std::function<void(const ObjectID &)> callback) {
  store_notification_.SubscribeObjDeleted(callback);
  return ray::Status::OK();
}

ray::Status ObjectManager::Pull(const ObjectID &object_id) {
  if (ObjectInTransitOrLocal(object_id)) {
    // Currently, there's no guarantee that the transfer will happen.
    // Do nothing if the object is already being received.
    RAY_LOG(DEBUG) << "Object " << object_id
                   << (local_objects_.count(object_id) == 0 ? "in transit "
                                                            : "is local ");
    return ray::Status::OK();
  }
  return PullGetLocations(object_id);
}

void ObjectManager::SchedulePull(const ObjectID &object_id, int wait_ms) {
<<<<<<< HEAD
=======
  if (ObjectInTransitOrLocal(object_id)){
    pull_requests_.erase(object_id);
    return;
  }
>>>>>>> 21879a28
  if (pull_requests_.count(object_id) == 0){
    pull_requests_.emplace(std::make_pair(
        ObjectID(object_id),
        std::pair<std::shared_ptr<boost::asio::deadline_timer>, int>(
            std::shared_ptr<boost::asio::deadline_timer>(new asio::deadline_timer(
                *main_service_, boost::posix_time::milliseconds(wait_ms))),
            0)));
    RAY_LOG(DEBUG) << object_id << " creating scheduler";
  }
  std::pair<std::shared_ptr<boost::asio::deadline_timer>, int> &time_retries = pull_requests_.find(object_id)->second;
  if (time_retries.second >= 1000){
    RAY_LOG(DEBUG) << "failed to pull " << object_id;
    pull_requests_.erase(object_id);
    return;
  }
  time_retries.second += 1;
  RAY_LOG(DEBUG) << object_id << " num_retries=" << time_retries.second;
  time_retries.first->async_wait(
      [this, object_id](const boost::system::error_code &error_code) {
        RAY_CHECK_OK(PullGetLocations(object_id));
      });
}

ray::Status ObjectManager::PullGetLocations(const ObjectID &object_id) {
  RAY_LOG(DEBUG) << "pull_requests_.size()=" << pull_requests_.size();
<<<<<<< HEAD
=======
  if (ObjectInTransitOrLocal(object_id)){
    pull_requests_.erase(object_id);
    return ray::Status::OK();
  }
>>>>>>> 21879a28

  ray::Status status_code = object_directory_->GetLocations(
      object_id,
      [this](const std::vector<ClientID> &client_ids, const ObjectID &object_id) {
        return GetLocationsSuccess(client_ids, object_id);
      },
      [this](const ObjectID &object_id) { return GetLocationsFailed(object_id); });
  return status_code;
}

void ObjectManager::GetLocationsSuccess(const std::vector<ray::ClientID> &client_ids,
                                        const ray::ObjectID &object_id) {
  RAY_CHECK(!client_ids.empty());
  ClientID client_id = client_ids.front();
  ray::Status status_code = Pull(object_id, client_id);
  RAY_CHECK_OK(status_code);
}

void ObjectManager::GetLocationsFailed(const ObjectID &object_id) {
  SchedulePull(object_id, config_.pull_timeout_ms);
}

ray::Status ObjectManager::Pull(const ObjectID &object_id, const ClientID &client_id) {
<<<<<<< HEAD
  if (ObjectInTransitOrLocal(object_id)) {
    // Currently, there's no guarantee that the transfer will happen.
=======
  // Check client_id is not itself.
  if (client_id == client_id_) {
    if (pull_requests_.count(object_id) > 0){
      pull_requests_.erase(object_id);
    }
    return ray::Status::Invalid("Cannot pull object from self.");
  }
  if (ObjectInTransitOrLocal(object_id)) {
    if (pull_requests_.count(object_id) > 0){
      pull_requests_.erase(object_id);
    }    // Currently, there's no guarantee that the transfer will happen.
>>>>>>> 21879a28
    // Do nothing if the object is already being received.
    RAY_LOG(DEBUG) << "Object " << object_id
                   << (local_objects_.count(object_id) == 0 ? "in transit "
                                                            : "is local ");
    return ray::Status::OK();
  }
  return PullEstablishConnection(object_id, client_id);
};

ray::Status ObjectManager::PullEstablishConnection(const ObjectID &object_id,
                                                   const ClientID &client_id) {
  // Check client_id is not itself.
  if (client_id == client_id_) {
    if (pull_requests_.count(object_id) > 0){
      pull_requests_.erase(object_id);
    }
    return ray::Status::OK();
  }

  // Acquire a message connection and send pull request.
  ray::Status status;
  std::shared_ptr<SenderConnection> conn;
  // TODO(hme): There is no cap on the number of pull request connections.
  status = connection_pool_.GetSender(ConnectionPool::ConnectionType::MESSAGE, client_id,
                                      &conn);
  RAY_CHECK_OK(status);

  if (conn == nullptr) {
    status = object_directory_->GetInformation(
        client_id,
        [this, object_id, client_id](const RemoteConnectionInfo &connection_info) {
          std::shared_ptr<SenderConnection> async_conn = CreateSenderConnection(
              ConnectionPool::ConnectionType::MESSAGE, connection_info);
          connection_pool_.RegisterSender(ConnectionPool::ConnectionType::MESSAGE,
                                          client_id, async_conn);
          Status pull_send_status = PullSendRequest(object_id, async_conn);
          if (!pull_send_status.ok()) {
            RAY_LOG(INFO) << pull_send_status.message();
          }
        },
        [this, object_id](const Status &status) {
          SchedulePull(object_id, config_.pull_timeout_ms);
        });
  } else {
    status = PullSendRequest(object_id, conn);
  }
  return status;
}

ray::Status ObjectManager::PullSendRequest(const ObjectID &object_id,
                                           std::shared_ptr<SenderConnection> conn) {
  if (ObjectInTransitOrLocal(object_id)) {
    // Do nothing if the object is already being received.
    // We check here too just in case the object ends up in transit
    // in the time between this method call and the Pull method call.
<<<<<<< HEAD
=======
    if (pull_requests_.count(object_id) > 0){
      pull_requests_.erase(object_id);
    }
>>>>>>> 21879a28
    RAY_CHECK_OK(
        connection_pool_.ReleaseSender(ConnectionPool::ConnectionType::MESSAGE, conn));
    RAY_LOG(DEBUG) << "Object " << object_id
                   << (local_objects_.count(object_id) == 0 ? "in transit "
                                                            : "is local ");
    return Status::OK();
  }
  flatbuffers::FlatBufferBuilder fbb;
  auto message = object_manager_protocol::CreatePullRequestMessage(
      fbb, fbb.CreateString(client_id_.binary()), fbb.CreateString(object_id.binary()));
  fbb.Finish(message);
  RAY_CHECK_OK(conn->WriteMessage(object_manager_protocol::MessageType_PullRequest,
                                  fbb.GetSize(), fbb.GetBufferPointer()));
  RAY_CHECK_OK(
      connection_pool_.ReleaseSender(ConnectionPool::ConnectionType::MESSAGE, conn));
  if (pull_requests_.count(object_id) > 0){
    pull_requests_.erase(object_id);
  }
  return ray::Status::OK();
}

ray::Status ObjectManager::Push(const ObjectID &object_id, const ClientID &client_id) {
  if (local_objects_.count(object_id) == 0) {
    // TODO(hme): Do not retry indefinitely...
    main_service_->post(
        [this, object_id, client_id]() { RAY_CHECK_OK(Push(object_id, client_id)); });
    return ray::Status::OK();
  }

  if (in_transit_sends_[object_id].count(client_id) > 0) {
    // Object already being sent to client.
    return ray::Status::OK();
  }

  const ObjectInfoT &object_info = local_objects_[object_id];
  uint64_t data_size =
      static_cast<uint64_t>(object_info.data_size + object_info.metadata_size);
  uint64_t metadata_size = static_cast<uint64_t>(object_info.metadata_size);
  uint64_t num_chunks = buffer_pool_.GetNumChunks(data_size);
  in_transit_sends_[object_id][client_id] = num_chunks;
  RAY_LOG(DEBUG) << "in_transit_sends_ add " << object_id;

  // TODO(hme): Cache this data in ObjectDirectory.
  // Okay for now since the GCS client caches this data.
  Status status = object_directory_->GetInformation(
      client_id,
      [this, object_id, client_id, data_size, metadata_size,
       num_chunks](const RemoteConnectionInfo &info) {
        for (uint64_t chunk_index = 0; chunk_index < num_chunks; ++chunk_index) {
          send_service_.post([this, client_id, object_id, data_size, metadata_size,
                              chunk_index, info]() {
            ExecuteSendObject(client_id, object_id, data_size, metadata_size, chunk_index,
                              info);
          });
        }
      },
      [this, object_id, client_id](const Status &status) {
        in_transit_sends_[object_id].erase(client_id);
        // Push is best effort, so do nothing here.
      });
  return status;
}

void ObjectManager::ExecuteSendObject(const ClientID &client_id,
                                      const ObjectID &object_id, uint64_t data_size,
                                      uint64_t metadata_size, uint64_t chunk_index,
                                      const RemoteConnectionInfo &connection_info) {
  RAY_LOG(DEBUG) << "ExecuteSendObject " << client_id << " " << object_id << " "
                 << chunk_index;
  ray::Status status;
  std::shared_ptr<SenderConnection> conn;
  status = connection_pool_.GetSender(ConnectionPool::ConnectionType::TRANSFER, client_id,
                                      &conn);
  if (conn == nullptr) {
    conn =
        CreateSenderConnection(ConnectionPool::ConnectionType::TRANSFER, connection_info);
    connection_pool_.RegisterSender(ConnectionPool::ConnectionType::TRANSFER, client_id,
                                    conn);
  }
  status = SendObjectHeaders(object_id, data_size, metadata_size, chunk_index, conn);
  RAY_CHECK_OK(status);
}

ray::Status ObjectManager::SendObjectHeaders(const ObjectID &object_id,
                                             uint64_t data_size, uint64_t metadata_size,
                                             uint64_t chunk_index,
                                             std::shared_ptr<SenderConnection> conn) {
  std::pair<const ObjectBufferPool::ChunkInfo &, ray::Status> chunk_status =
      buffer_pool_.GetChunk(object_id, data_size, metadata_size, chunk_index);
  ObjectBufferPool::ChunkInfo chunk_info = chunk_status.first;

  // If status is not okay, then return immediately because
  // plasma_client.Get failed.
  // No reference is acquired for this chunk, so no need to release the chunk.
<<<<<<< HEAD
  if (!chunk_status.second.ok()) {
    TryRemoveInTransitSend(object_id, conn->GetClientID());
    return ray::Status::OK();
  }
=======
  RAY_CHECK_OK(chunk_status.second);
>>>>>>> 21879a28

  // Create buffer.
  flatbuffers::FlatBufferBuilder fbb;
  // TODO(hme): use to_flatbuf
  auto message = object_manager_protocol::CreatePushRequestMessage(
      fbb, fbb.CreateString(object_id.binary()), chunk_index, data_size, metadata_size);
  fbb.Finish(message);
  ray::Status status =
      conn->WriteMessage(object_manager_protocol::MessageType_PushRequest, fbb.GetSize(),
                         fbb.GetBufferPointer());
  RAY_CHECK_OK(status);
  return SendObjectData(object_id, chunk_info, conn);
}

ray::Status ObjectManager::SendObjectData(const ObjectID &object_id,
                                          const ObjectBufferPool::ChunkInfo &chunk_info,
                                          std::shared_ptr<SenderConnection> conn) {
  boost::system::error_code ec;
  std::vector<asio::const_buffer> buffer;
  buffer.push_back(asio::buffer(chunk_info.data, chunk_info.buffer_length));
  conn->WriteBuffer(buffer, ec);

  ray::Status status = ray::Status::OK();
  if (ec.value() != 0) {
    // Push failed. Deal with partial objects on the receiving end.
    // TODO(hme): Try to invoke disconnect on sender connection, then remove it.
    status = ray::Status::IOError(ec.message());
  }

  // Do this regardless of whether it failed or succeeded.
  TryRemoveInTransitSend(object_id, conn->GetClientID());
  buffer_pool_.ReleaseGetChunk(object_id, chunk_info.chunk_index);
  RAY_CHECK_OK(
      connection_pool_.ReleaseSender(ConnectionPool::ConnectionType::TRANSFER, conn));
  RAY_LOG(DEBUG) << "SendCompleted " << client_id_ << " " << object_id << " "
                 << config_.max_sends;
  return status;
}

ray::Status ObjectManager::Cancel(const ObjectID &object_id) {
  // TODO(hme): Account for pull timers.
  ray::Status status = object_directory_->Cancel(object_id);
  return ray::Status::OK();
}

ray::Status ObjectManager::Wait(const std::vector<ObjectID> &object_ids,
                                uint64_t timeout_ms, int num_ready_objects,
                                const WaitCallback &callback) {
  // TODO: Implement wait.
  return ray::Status::OK();
}

std::shared_ptr<SenderConnection> ObjectManager::CreateSenderConnection(
    ConnectionPool::ConnectionType type, RemoteConnectionInfo info) {
  std::shared_ptr<SenderConnection> conn =
      SenderConnection::Create(*main_service_, info.client_id, info.ip, info.port);
  // Prepare client connection info buffer
  flatbuffers::FlatBufferBuilder fbb;
  bool is_transfer = (type == ConnectionPool::ConnectionType::TRANSFER);
  auto message = object_manager_protocol::CreateConnectClientMessage(
      fbb, fbb.CreateString(client_id_.binary()), is_transfer);
  fbb.Finish(message);
  // Send synchronously.
  RAY_CHECK_OK(conn->WriteMessage(object_manager_protocol::MessageType_ConnectClient,
                                  fbb.GetSize(), fbb.GetBufferPointer()));
  // The connection is ready; return to caller.
  return conn;
}

void ObjectManager::ProcessNewClient(std::shared_ptr<TcpClientConnection> conn) {
  conn->ProcessMessages();
}

void ObjectManager::ProcessClientMessage(std::shared_ptr<TcpClientConnection> conn,
                                         int64_t message_type, const uint8_t *message) {
  switch (message_type) {
  case object_manager_protocol::MessageType_PushRequest: {
    ReceivePushRequest(conn, message);
    break;
  }
  case object_manager_protocol::MessageType_PullRequest: {
    ReceivePullRequest(conn, message);
    break;
  }
  case object_manager_protocol::MessageType_ConnectClient: {
    ConnectClient(conn, message);
    break;
  }
  case protocol::MessageType_DisconnectClient: {
    // TODO(hme): Disconnect without depending on the node manager protocol.
    DisconnectClient(conn, message);
    break;
  }
  default: { RAY_LOG(FATAL) << "invalid request " << message_type; }
  }
}

void ObjectManager::ConnectClient(std::shared_ptr<TcpClientConnection> &conn,
                                  const uint8_t *message) {
  // TODO: trash connection on failure.
  auto info =
      flatbuffers::GetRoot<object_manager_protocol::ConnectClientMessage>(message);
  ClientID client_id = ObjectID::from_binary(info->client_id()->str());
  bool is_transfer = info->is_transfer();
  conn->SetClientID(client_id);
  if (is_transfer) {
    connection_pool_.RegisterReceiver(ConnectionPool::ConnectionType::TRANSFER, client_id,
                                      conn);
  } else {
    connection_pool_.RegisterReceiver(ConnectionPool::ConnectionType::MESSAGE, client_id,
                                      conn);
  }
  conn->ProcessMessages();
}

void ObjectManager::DisconnectClient(std::shared_ptr<TcpClientConnection> &conn,
                                     const uint8_t *message) {
  connection_pool_.RemoveReceiver(conn);
}

void ObjectManager::ReceivePullRequest(std::shared_ptr<TcpClientConnection> &conn,
                                       const uint8_t *message) {
  // Serialize and push object to requesting client.
  auto pr = flatbuffers::GetRoot<object_manager_protocol::PullRequestMessage>(message);
  ObjectID object_id = ObjectID::from_binary(pr->object_id()->str());
  ClientID client_id = ClientID::from_binary(pr->client_id()->str());
  ray::Status push_status = Push(object_id, client_id);
  conn->ProcessMessages();
}

void ObjectManager::ReceivePushRequest(std::shared_ptr<TcpClientConnection> conn,
                                       const uint8_t *message) {
  // Serialize.
  auto object_header =
      flatbuffers::GetRoot<object_manager_protocol::PushRequestMessage>(message);
  ObjectID object_id = ObjectID::from_binary(object_header->object_id()->str());
  uint64_t chunk_index = object_header->chunk_index();
  uint64_t data_size = object_header->data_size();
  uint64_t metadata_size = object_header->metadata_size();
  if (!ObjectInTransitOrLocal(object_id)) {
    // Record that the object is in progress.
    AddObjectInTransit(object_id);
    RAY_LOG(DEBUG) << "Receive Push " << object_id;
  }
  receive_service_.post([this, object_id, data_size, metadata_size, chunk_index, conn]() {
    ExecuteReceiveObject(conn->GetClientID(), object_id, data_size, metadata_size,
                         chunk_index, conn);
  });
}

void ObjectManager::ExecuteReceiveObject(const ClientID &client_id,
                                         const ObjectID &object_id, uint64_t data_size,
                                         uint64_t metadata_size, uint64_t chunk_index,
                                         std::shared_ptr<TcpClientConnection> conn) {
  RAY_LOG(DEBUG) << "ExecuteReceiveObject " << client_id << " " << object_id << " "
                 << chunk_index;

  std::pair<const ObjectBufferPool::ChunkInfo &, ray::Status> chunk_status =
      buffer_pool_.CreateChunk(object_id, data_size, metadata_size, chunk_index);
  ObjectBufferPool::ChunkInfo chunk_info = chunk_status.first;
  if (chunk_status.second.ok()) {
    // Avoid handling this chunk if it's already being handled by another process.
    std::vector<boost::asio::mutable_buffer> buffer;
    buffer.push_back(asio::buffer(chunk_info.data, chunk_info.buffer_length));
    boost::system::error_code ec;
    conn->ReadBuffer(buffer, ec);
    if (ec.value() == 0) {
      buffer_pool_.SealChunk(object_id, chunk_index);
    } else {
      buffer_pool_.AbortCreateChunk(object_id, chunk_index);
      // TODO(hme): This chunk failed, so create a pull request for this chunk.
    }
  } else {
    RAY_LOG(ERROR) << "Create Chunk Failed index=" << chunk_index << ": "
                   << chunk_status.second.message();
    // Read object into empty buffer.
    uint64_t buffer_length = buffer_pool_.GetBufferLength(chunk_index, data_size);
    std::vector<uint8_t> mutable_vec;
    mutable_vec.resize(buffer_length);
    std::vector<boost::asio::mutable_buffer> buffer;
    buffer.push_back(asio::buffer(mutable_vec, buffer_length));
    boost::system::error_code ec;
    conn->ReadBuffer(buffer, ec);
    if (ec.value() != 0) {
      RAY_LOG(ERROR) << ec.message();
    }
    // TODO(hme): If the object isn't local, create a pull request for this chunk.
  }
  conn->ProcessMessages();
  RAY_LOG(DEBUG) << "ReceiveCompleted " << client_id_ << " " << object_id << " "
                 << "/" << config_.max_receives;
}

}  // namespace ray<|MERGE_RESOLUTION|>--- conflicted
+++ resolved
@@ -88,13 +88,9 @@
       object_directory_->ReportObjectAdded(object_id, client_id_, object_info);
   // Only mark an object as no longer in transit when we receive notification
   // from the object store.
-<<<<<<< HEAD
-  RemoveObjectInTransit(object_id);
-=======
   if (in_transit_receives_.count(object_id) > 0){
     RemoveObjectInTransit(object_id);
   }
->>>>>>> 21879a28
 }
 
 void ObjectManager::NotifyDirectoryObjectDeleted(const ObjectID &object_id) {
@@ -127,13 +123,10 @@
 }
 
 void ObjectManager::SchedulePull(const ObjectID &object_id, int wait_ms) {
-<<<<<<< HEAD
-=======
   if (ObjectInTransitOrLocal(object_id)){
     pull_requests_.erase(object_id);
     return;
   }
->>>>>>> 21879a28
   if (pull_requests_.count(object_id) == 0){
     pull_requests_.emplace(std::make_pair(
         ObjectID(object_id),
@@ -159,13 +152,10 @@
 
 ray::Status ObjectManager::PullGetLocations(const ObjectID &object_id) {
   RAY_LOG(DEBUG) << "pull_requests_.size()=" << pull_requests_.size();
-<<<<<<< HEAD
-=======
   if (ObjectInTransitOrLocal(object_id)){
     pull_requests_.erase(object_id);
     return ray::Status::OK();
   }
->>>>>>> 21879a28
 
   ray::Status status_code = object_directory_->GetLocations(
       object_id,
@@ -189,10 +179,6 @@
 }
 
 ray::Status ObjectManager::Pull(const ObjectID &object_id, const ClientID &client_id) {
-<<<<<<< HEAD
-  if (ObjectInTransitOrLocal(object_id)) {
-    // Currently, there's no guarantee that the transfer will happen.
-=======
   // Check client_id is not itself.
   if (client_id == client_id_) {
     if (pull_requests_.count(object_id) > 0){
@@ -204,7 +190,6 @@
     if (pull_requests_.count(object_id) > 0){
       pull_requests_.erase(object_id);
     }    // Currently, there's no guarantee that the transfer will happen.
->>>>>>> 21879a28
     // Do nothing if the object is already being received.
     RAY_LOG(DEBUG) << "Object " << object_id
                    << (local_objects_.count(object_id) == 0 ? "in transit "
@@ -260,12 +245,9 @@
     // Do nothing if the object is already being received.
     // We check here too just in case the object ends up in transit
     // in the time between this method call and the Pull method call.
-<<<<<<< HEAD
-=======
     if (pull_requests_.count(object_id) > 0){
       pull_requests_.erase(object_id);
     }
->>>>>>> 21879a28
     RAY_CHECK_OK(
         connection_pool_.ReleaseSender(ConnectionPool::ConnectionType::MESSAGE, conn));
     RAY_LOG(DEBUG) << "Object " << object_id
@@ -360,14 +342,7 @@
   // If status is not okay, then return immediately because
   // plasma_client.Get failed.
   // No reference is acquired for this chunk, so no need to release the chunk.
-<<<<<<< HEAD
-  if (!chunk_status.second.ok()) {
-    TryRemoveInTransitSend(object_id, conn->GetClientID());
-    return ray::Status::OK();
-  }
-=======
   RAY_CHECK_OK(chunk_status.second);
->>>>>>> 21879a28
 
   // Create buffer.
   flatbuffers::FlatBufferBuilder fbb;
