--- conflicted
+++ resolved
@@ -442,21 +442,16 @@
   while (chunks_in_flight_ < max_chunks_in_flight_ && remaining) {
     // Loop over each active push and try to send another chunk.
     auto it = push_info_.begin();
-<<<<<<< HEAD
     remaining = false;
-=======
->>>>>>> 2ba15512
     while (it != push_info_.end() && chunks_in_flight_ < max_chunks_in_flight_) {
       auto push_id = it->first;
       auto max_chunks = it->second.first;
       auto send_chunk_fn = it->second.second;
-
-      // All chunks for this push have been sent; move on to the next one.
       if (next_chunk_id_[push_id] < max_chunks) {
-        remaining = true;
         // Send the next chunk for this push.
         send_chunk_fn(next_chunk_id_[push_id]++);
         chunks_in_flight_ += 1;
+        remaining = true;
         RAY_LOG(DEBUG) << "Sending chunk " << next_chunk_id_[push_id] << " of "
                        << max_chunks << " for push " << push_id.first << ", "
                        << push_id.second << ", chunks in flight " << NumChunksInFlight()
