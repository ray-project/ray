--- conflicted
+++ resolved
@@ -93,11 +93,7 @@
   using SenderMapType =
       std::unordered_map<ray::ClientID, std::vector<std::shared_ptr<SenderConnection>>>;
   using ReceiverMapType =
-<<<<<<< HEAD
-      std::unordered_map<ray::ClientID, 
-=======
       std::unordered_map<ray::ClientID,
->>>>>>> 55894264
                          std::vector<std::shared_ptr<TcpClientConnection>>>;
 
   /// Adds a receiver for ClientID to the given map.
