--- conflicted
+++ resolved
@@ -55,26 +55,14 @@
   if (object_info->is_deletion()) {
     ProcessStoreRemove(object_id);
   } else {
-<<<<<<< HEAD
-    RayObjectInfo ray_object_info = {object_id,
-                                     object_info->data_size(),
-                                     object_info->metadata_size(),
-                                     (unsigned char *)object_info->digest()->data()};
-    ProcessStoreAdd(ray_object_info);
-=======
     ObjectInfoT result;
     object_info->UnPackTo(&result);
     ProcessStoreAdd(result);
->>>>>>> 6b85d15b
   }
   NotificationWait();
 }
 
-<<<<<<< HEAD
-void ObjectStoreNotificationManager::ProcessStoreAdd(const RayObjectInfo &object_info) {
-=======
 void ObjectStoreNotificationManager::ProcessStoreAdd(const ObjectInfoT &object_info) {
->>>>>>> 6b85d15b
   for (auto handler : add_handlers_) {
     handler(object_info);
   }
@@ -87,11 +75,7 @@
 }
 
 void ObjectStoreNotificationManager::SubscribeObjAdded(
-<<<<<<< HEAD
-    std::function<void(const RayObjectInfo &)> callback) {
-=======
     std::function<void(const ObjectInfoT &)> callback) {
->>>>>>> 6b85d15b
   add_handlers_.push_back(callback);
 }
 
