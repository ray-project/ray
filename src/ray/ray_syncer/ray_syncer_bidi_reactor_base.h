// Copyright 2024 The Ray Authors.
//
// Licensed under the Apache License, Version 2.0 (the "License");
// you may not use this file except in compliance with the License.
// You may obtain a copy of the License at
//
//  http://www.apache.org/licenses/LICENSE-2.0
//
// Unless required by applicable law or agreed to in writing, software
// distributed under the License is distributed on an "AS IS" BASIS,
// WITHOUT WARRANTIES OR CONDITIONS OF ANY KIND, either express or implied.
// See the License for the specific language governing permissions and
// limitations under the License.

#pragma once

#include <deque>
#include <functional>
#include <memory>
#include <string>
#include <utility>

#include "ray/common/asio/instrumented_io_context.h"
#include "ray/common/id.h"
#include "ray/ray_syncer/common.h"
#include "ray/ray_syncer/ray_syncer_bidi_reactor.h"
#include "src/ray/protobuf/ray_syncer.grpc.pb.h"

namespace ray::syncer {

/// This class implements the communication between two nodes except the initialization
/// and cleanup.
/// It keeps track of the message received and sent between two nodes and uses that to
/// deduplicate the messages. It also supports the batching for performance purposes.
template <typename T>
class RaySyncerBidiReactorBase : public RaySyncerBidiReactor, public T {
 public:
  /// Constructor of RaySyncerBidiReactor.
  ///
  /// \param io_context The io context for the callback.
  /// \param remote_node_id The node id connects to.
  /// \param message_processor The callback for the message received.
  /// \param cleanup_cb When the connection terminates, it'll be called to cleanup
  ///     the environment.
  /// \param batch_size The maximum number of messages in a batch.
  /// \param batch_delay_ms The maximum delay time to wait before sending a batch.
  RaySyncerBidiReactorBase(
      instrumented_io_context &io_context,
      std::string remote_node_id,
      std::function<void(std::shared_ptr<const RaySyncMessage>)> message_processor,
      size_t batch_size = 1,
      int64_t batch_delay_ms = 0)
      : RaySyncerBidiReactor(std::move(remote_node_id)),
        io_context_(io_context),
        message_processor_(std::move(message_processor)),
        batch_size_(batch_size),
        batch_delay_ms_(std::chrono::milliseconds(batch_delay_ms)),
        batch_timer_(io_context),
        batch_timer_active_(false) {}

  bool PushToSendingQueue(std::shared_ptr<const RaySyncMessage> message) override {
    if (*IsDisconnected()) {
      return false;
    }

    // Try to filter out the messages the target node already has.
    // Usually it'll be the case when the message is generated from the
    // target node or it's sent from the target node.
    // No need to resend the message sent from a node back.
    if (message->node_id() == GetRemoteNodeID()) {
      // Skip the message when it's about the node of this connection.
      return false;
    }

    auto &node_versions = GetNodeComponentVersions(message->node_id());
<<<<<<< HEAD
    if (node_versions[message->message_type()] < message->version()) {
      node_versions[message->message_type()] = message->version();
      sending_buffer_[std::make_pair(message->node_id(), message->message_type())] =
          std::move(message);
      // In single-threaded io_context, buffer size can only reach batch_size_ exactly.
      if (sending_buffer_.size() == batch_size_ || batch_delay_ms_.count() == 0) {
        // Send immediately if batch size limit is reached or delay is 0
        StartSend();
      } else {
        // Start or restart the batch timer
        if (!batch_timer_active_) {
          batch_timer_active_ = true;
          batch_timer_.expires_after(batch_delay_ms_);
          batch_timer_.async_wait([this](const boost::system::error_code &ec) {
            if (!ec && !*IsDisconnected()) {
              batch_timer_active_ = false;
              StartSend();
            } else if (ec != boost::asio::error::operation_aborted) {
              RAY_LOG(ERROR) << "Batch timer error: " << ec.message();
            }
          });
        }
      }
      return true;
=======
    if (node_versions[message->message_type()] >= message->version()) {
      RAY_LOG(INFO) << "Dropping sync message with stale version. latest version: "
                    << node_versions[message->message_type()]
                    << ", dropped message version: " << message->version();
      return false;
>>>>>>> 71c7bd05
    }

    node_versions[message->message_type()] = message->version();
    sending_buffer_[std::make_pair(message->node_id(), message->message_type())] =
        std::move(message);
    StartSend();
    return true;
  }

  virtual ~RaySyncerBidiReactorBase() = default;

  void StartPull() {
    receiving_message_batch_ = std::make_shared<RaySyncMessageBatch>();
    RAY_LOG(DEBUG) << "Start reading: " << NodeID::FromBinary(GetRemoteNodeID());
    StartRead(receiving_message_batch_.get());
  }

 protected:
  /// The io context
  instrumented_io_context &io_context_;

 private:
  /// Handle the updates sent from the remote node.
  ///
  /// \param message_batch The message batch received.
  void ReceiveUpdate(std::shared_ptr<RaySyncMessageBatch> message_batch) {
    RAY_CHECK(message_batch->messages_size() > 0);

    RAY_LOG(DEBUG) << "Receive message batch with messages_size="
                   << message_batch->messages_size();

    // Direct update message as no other reactors use this message
    // Filter out outdated messages in-place using map structure
    auto *mutable_messages = message_batch->mutable_messages();

    for (auto it = mutable_messages->begin(); it != mutable_messages->end();) {
      const auto &message = it->second;
      RAY_CHECK(!message.node_id().empty());
      auto &node_versions = GetNodeComponentVersions(message.node_id());

      if (node_versions[message.message_type()] < message.version()) {
        RAY_LOG(DEBUG) << "Receive message from: "
                       << NodeID::FromBinary(message.node_id())
                       << ", message_type=" << message.message_type()
                       << ", message_version=" << message.version()
                       << ", local_version=" << node_versions[message.message_type()];
        node_versions[message.message_type()] = message.version();
        message_processor_(std::make_shared<RaySyncMessage>(message));
        ++it;
      } else {
        RAY_LOG_EVERY_MS(WARNING, 1000)
            << "Drop message received from " << NodeID::FromBinary(message.node_id())
            << " because the message version " << message.version()
            << " is older than the local version "
            << node_versions[message.message_type()]
            << ", message_type=" << message.message_type();
        it = mutable_messages->erase(it);
      }
    }

    if (message_batch->messages_size() == 0) {
      RAY_LOG_EVERY_MS(WARNING, 1000)
          << "Drop the whole message batch received because all "
             "messages are filtered out";
      return;
    }
  }

  void SendNext() {
    sending_ = false;
    StartSend();
  }

  void StartSend() {
    if (sending_ || sending_buffer_.empty()) {
      return;
    }

    // Cancel any pending batch timer since we're sending now
    if (batch_timer_active_) {
      batch_timer_.cancel();
      batch_timer_active_ = false;
    }

    RAY_LOG(DEBUG) << "Start sending to " << NodeID::FromBinary(GetRemoteNodeID())
                   << ", pending messages: " << sending_buffer_.size();

    // Create a new message batch
    auto message_batch = std::make_shared<RaySyncMessageBatch>();

    // Add all individual messages to the message batch
    for (const auto &[key, message] : sending_buffer_) {
      RAY_LOG(DEBUG) << "Adding message version: " << message->version()
                     << " from node: " << NodeID::FromBinary(message->node_id())
                     << " to message batch";
      (*message_batch->mutable_messages())[NodeID::FromBinary(message->node_id()).Hex()] =
          *message;
    }

    RAY_LOG(DEBUG) << "Created message batch containing "
                   << message_batch->messages_size() << " messages";

    sending_buffer_.clear();
    Send(std::move(message_batch));
    sending_ = true;
  }

  /// Sending a message to the remote node
  ///
  /// \param message The message batch to be sent
  void Send(std::shared_ptr<RaySyncMessageBatch> message_batch) {
    sending_message_batch_ = std::move(message_batch);

    RAY_LOG(DEBUG) << "[BidiReactor] Sending message batch to "
                   << NodeID::FromBinary(GetRemoteNodeID()) << "with message count "
                   << sending_message_batch_->messages_size();
    StartWrite(sending_message_batch_.get());
  }

  // Please refer to grpc callback api for the following four methods:
  //     https://github.com/grpc/proposal/blob/master/L67-cpp-callback-api.md
  using T::StartRead;
  using T::StartWrite;

  void OnWriteDone(bool ok) override {
    io_context_.dispatch(
        [this, disconnected = IsDisconnected(), ok]() {
          if (*disconnected) {
            return;
          }
          if (ok) {
            SendNext();
          } else {
            RAY_LOG_EVERY_MS(INFO, 1000) << "Failed to send a message to node: "
                                         << NodeID::FromBinary(GetRemoteNodeID());
            Disconnect();
          }
        },
        "");
  }

  void OnReadDone(bool ok) override {
    io_context_.dispatch(
        [this, ok, msg_batch = std::move(receiving_message_batch_)]() mutable {
          // NOTE: According to the grpc callback streaming api best practices 3.)
          // https://grpc.io/docs/languages/cpp/best_practices/#callback-streaming-api
          // The client must read all incoming data i.e. until OnReadDone(ok = false)
          // happens for OnDone to be called. Hence even if disconnected_ is true, we
          // still need to allow OnReadDone to repeatedly execute until StartReadData has
          // consumed all the data for OnDone to be called.
          if (!ok) {
            RAY_LOG_EVERY_MS(INFO, 1000) << "Failed to read a message from node: "
                                         << NodeID::FromBinary(GetRemoteNodeID());
            Disconnect();
            return;
          }

          // Successful rpc completion callback.
          RAY_CHECK(!msg_batch->messages().empty());
          if (on_rpc_completion_) {
            on_rpc_completion_(NodeID::FromBinary(remote_node_id_));
          }
          ReceiveUpdate(std::move(msg_batch));
          StartPull();
        },
        "");
  }

  /// grpc requests for sending and receiving
  std::shared_ptr<RaySyncMessageBatch> sending_message_batch_;
  std::shared_ptr<RaySyncMessageBatch> receiving_message_batch_;

  // For testing
  FRIEND_TEST(RaySyncerTest, RaySyncerBidiReactorBase);
  FRIEND_TEST(RaySyncerTest, RaySyncerBidiReactorBaseBatching);
  friend struct SyncerServerTest;

  std::array<int64_t, kComponentArraySize> &GetNodeComponentVersions(
      const std::string &node_id) {
    auto iter = node_versions_.find(node_id);
    if (iter == node_versions_.end()) {
      iter = node_versions_.emplace(node_id, std::array<int64_t, kComponentArraySize>())
                 .first;
      iter->second.fill(-1);
    }
    return iter->second;
  }

  /// Handler of a message update.
  const std::function<void(std::shared_ptr<const RaySyncMessage>)> message_processor_;

 private:
  /// Buffering all the updates. Sending will be done in an async way.
  absl::flat_hash_map<std::pair<std::string, MessageType>,
                      std::shared_ptr<const RaySyncMessage>>
      sending_buffer_;

  /// Keep track of the versions of components in the remote node.
  /// This field will be updated when messages are received or sent.
  /// We'll filter the received or sent messages when the message is stale.
  absl::flat_hash_map<std::string, std::array<int64_t, kComponentArraySize>>
      node_versions_;

  bool sending_ = false;

  /// Batch configuration
  const size_t batch_size_;
  const std::chrono::milliseconds batch_delay_ms_;

  /// Batch timer for delayed sending
  boost::asio::steady_timer batch_timer_;
  bool batch_timer_active_ = false;
};

}  // namespace ray::syncer<|MERGE_RESOLUTION|>--- conflicted
+++ resolved
@@ -73,44 +73,35 @@
     }
 
     auto &node_versions = GetNodeComponentVersions(message->node_id());
-<<<<<<< HEAD
-    if (node_versions[message->message_type()] < message->version()) {
-      node_versions[message->message_type()] = message->version();
-      sending_buffer_[std::make_pair(message->node_id(), message->message_type())] =
-          std::move(message);
-      // In single-threaded io_context, buffer size can only reach batch_size_ exactly.
-      if (sending_buffer_.size() == batch_size_ || batch_delay_ms_.count() == 0) {
-        // Send immediately if batch size limit is reached or delay is 0
-        StartSend();
-      } else {
-        // Start or restart the batch timer
-        if (!batch_timer_active_) {
-          batch_timer_active_ = true;
-          batch_timer_.expires_after(batch_delay_ms_);
-          batch_timer_.async_wait([this](const boost::system::error_code &ec) {
-            if (!ec && !*IsDisconnected()) {
-              batch_timer_active_ = false;
-              StartSend();
-            } else if (ec != boost::asio::error::operation_aborted) {
-              RAY_LOG(ERROR) << "Batch timer error: " << ec.message();
-            }
-          });
-        }
-      }
-      return true;
-=======
     if (node_versions[message->message_type()] >= message->version()) {
       RAY_LOG(INFO) << "Dropping sync message with stale version. latest version: "
                     << node_versions[message->message_type()]
                     << ", dropped message version: " << message->version();
       return false;
->>>>>>> 71c7bd05
     }
 
     node_versions[message->message_type()] = message->version();
     sending_buffer_[std::make_pair(message->node_id(), message->message_type())] =
         std::move(message);
-    StartSend();
+    // In single-threaded io_context, buffer size can only reach batch_size_ exactly.
+    if (sending_buffer_.size() == batch_size_ || batch_delay_ms_.count() == 0) {
+      // Send immediately if batch size limit is reached or delay is 0
+      StartSend();
+    } else {
+      // Start or restart the batch timer
+      if (!batch_timer_active_) {
+        batch_timer_active_ = true;
+        batch_timer_.expires_after(batch_delay_ms_);
+        batch_timer_.async_wait([this](const boost::system::error_code &ec) {
+          if (!ec && !*IsDisconnected()) {
+            batch_timer_active_ = false;
+            StartSend();
+          } else if (ec != boost::asio::error::operation_aborted) {
+            RAY_LOG(ERROR) << "Batch timer error: " << ec.message();
+          }
+        });
+      }
+    }
     return true;
   }
 
@@ -136,40 +127,24 @@
     RAY_LOG(DEBUG) << "Receive message batch with messages_size="
                    << message_batch->messages_size();
 
-    // Direct update message as no other reactors use this message
-    // Filter out outdated messages in-place using map structure
-    auto *mutable_messages = message_batch->mutable_messages();
-
-    for (auto it = mutable_messages->begin(); it != mutable_messages->end();) {
-      const auto &message = it->second;
-      RAY_CHECK(!message.node_id().empty());
+    for (const auto &[key, message] : message_batch->messages()) {
       auto &node_versions = GetNodeComponentVersions(message.node_id());
-
+      RAY_LOG(DEBUG) << "Receive update: "
+                     << " message_type=" << message.message_type()
+                     << ", message_version=" << message.version()
+                     << ", local_message_version="
+                     << node_versions[message.message_type()];
       if (node_versions[message.message_type()] < message.version()) {
-        RAY_LOG(DEBUG) << "Receive message from: "
-                       << NodeID::FromBinary(message.node_id())
-                       << ", message_type=" << message.message_type()
-                       << ", message_version=" << message.version()
-                       << ", local_version=" << node_versions[message.message_type()];
         node_versions[message.message_type()] = message.version();
         message_processor_(std::make_shared<RaySyncMessage>(message));
-        ++it;
       } else {
         RAY_LOG_EVERY_MS(WARNING, 1000)
             << "Drop message received from " << NodeID::FromBinary(message.node_id())
             << " because the message version " << message.version()
             << " is older than the local version "
             << node_versions[message.message_type()]
-            << ", message_type=" << message.message_type();
-        it = mutable_messages->erase(it);
+            << ". Message type: " << message.message_type();
       }
-    }
-
-    if (message_batch->messages_size() == 0) {
-      RAY_LOG_EVERY_MS(WARNING, 1000)
-          << "Drop the whole message batch received because all "
-             "messages are filtered out";
-      return;
     }
   }
 
