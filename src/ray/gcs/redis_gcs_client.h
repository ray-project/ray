#ifndef RAY_GCS_REDIS_GCS_CLIENT_H
#define RAY_GCS_REDIS_GCS_CLIENT_H

#include <map>
#include <string>

#include "ray/common/id.h"
#include "ray/common/status.h"
#include "ray/gcs/asio.h"
#include "ray/gcs/gcs_client.h"
#include "ray/gcs/tables.h"
#include "ray/util/logging.h"

namespace ray {

namespace gcs {

class RedisContext;

class RAY_EXPORT RedisGcsClient : public GcsClient {
  // TODO(micafan) Will remove those friend class after we replace RedisGcsClient
  // with interface class GcsClient in raylet.
  friend class RedisActorInfoAccessor;
  friend class RedisJobInfoAccessor;
  friend class SubscriptionExecutorTest;
<<<<<<< HEAD
  friend class RedisObjectInfoAccessor;
  friend class SetTestHelper;
=======
  friend class LogSubscribeTestHelper;
>>>>>>> 3adbe294

 public:
  /// Constructor of RedisGcsClient.
  /// Connect() must be called(and return ok) before you call any other methods.
  /// TODO(micafan) To read and write from the GCS tables requires a further
  /// call to Connect() to the client table. Will fix this in next pr.
  ///
  /// \param options Options of this client, e.g. server address, password and so on.
  RedisGcsClient(const GcsClientOptions &options);

  /// This constructor is only used for testing.
  /// Connect() must be called(and return ok) before you call any other methods.
  ///
  /// \param options Options of this client, e.g. server address, password and so on.
  /// \param command_type The commands issued type.
  RedisGcsClient(const GcsClientOptions &options, CommandType command_type);

  /// Connect to GCS Service. Non-thread safe.
  /// Call this function before calling other functions.
  ///
  /// \param io_service The event loop for this client.
  /// Must be single-threaded io_service (get more information from RedisAsioClient).
  ///
  /// \return Status
  Status Connect(boost::asio::io_service &io_service);

  /// Disconnect with GCS Service. Non-thread safe.
  void Disconnect();

  // TODO: Some API for getting the error on the driver
  raylet::TaskTable &raylet_task_table();
  TaskReconstructionLog &task_reconstruction_log();
  TaskLeaseTable &task_lease_table();
  ClientTable &client_table();
  HeartbeatTable &heartbeat_table();
  HeartbeatBatchTable &heartbeat_batch_table();
  ErrorTable &error_table();
  ProfileTable &profile_table();
  ActorCheckpointTable &actor_checkpoint_table();
  ActorCheckpointIdTable &actor_checkpoint_id_table();
  DynamicResourceTable &resource_table();

  // We also need something to export generic code to run on workers from the
  // driver (to set the PYTHONPATH)

  using GetExportCallback = std::function<void(const std::string &data)>;
  Status AddExport(const std::string &job_id, std::string &export_data);
  Status GetExport(const std::string &job_id, int64_t export_index,
                   const GetExportCallback &done_callback);

  std::vector<std::shared_ptr<RedisContext>> shard_contexts() { return shard_contexts_; }
  std::shared_ptr<RedisContext> primary_context() { return primary_context_; }

  /// Returns debug string for class.
  ///
  /// \return string.
  std::string DebugString() const;

 private:
  /// Attach this client to an asio event loop. Note that only
  /// one event loop should be attached at a time.
  void Attach(boost::asio::io_service &io_service);

  /// This method will be deprecated, use method Actors() instead.
  ActorTable &actor_table();
  /// This method will be deprecated, use method Jobs() instead.
  JobTable &job_table();

  // GCS command type. If CommandType::kChain, chain-replicated versions of the tables
  // might be used, if available.
  CommandType command_type_{CommandType::kUnknown};

  /// Use method Objects() instead
  ObjectTable &object_table();

  std::unique_ptr<ObjectTable> object_table_;
  std::unique_ptr<raylet::TaskTable> raylet_task_table_;
  std::unique_ptr<ActorTable> actor_table_;
  std::unique_ptr<TaskReconstructionLog> task_reconstruction_log_;
  std::unique_ptr<TaskLeaseTable> task_lease_table_;
  std::unique_ptr<HeartbeatTable> heartbeat_table_;
  std::unique_ptr<HeartbeatBatchTable> heartbeat_batch_table_;
  std::unique_ptr<ErrorTable> error_table_;
  std::unique_ptr<ProfileTable> profile_table_;
  std::unique_ptr<ClientTable> client_table_;
  std::unique_ptr<ActorCheckpointTable> actor_checkpoint_table_;
  std::unique_ptr<ActorCheckpointIdTable> actor_checkpoint_id_table_;
  std::unique_ptr<DynamicResourceTable> resource_table_;
  // The following contexts write to the data shard
  std::vector<std::shared_ptr<RedisContext>> shard_contexts_;
  std::vector<std::unique_ptr<RedisAsioClient>> shard_asio_async_clients_;
  std::vector<std::unique_ptr<RedisAsioClient>> shard_asio_subscribe_clients_;
  // The following context writes everything to the primary shard
  std::shared_ptr<RedisContext> primary_context_;
  std::unique_ptr<JobTable> job_table_;
  std::unique_ptr<RedisAsioClient> asio_async_auxiliary_client_;
  std::unique_ptr<RedisAsioClient> asio_subscribe_auxiliary_client_;
};

}  // namespace gcs

}  // namespace ray

#endif  // RAY_GCS_REDIS_GCS_CLIENT_H<|MERGE_RESOLUTION|>--- conflicted
+++ resolved
@@ -20,15 +20,12 @@
 class RAY_EXPORT RedisGcsClient : public GcsClient {
   // TODO(micafan) Will remove those friend class after we replace RedisGcsClient
   // with interface class GcsClient in raylet.
+  friend class SubscriptionExecutorTest;
   friend class RedisActorInfoAccessor;
   friend class RedisJobInfoAccessor;
-  friend class SubscriptionExecutorTest;
-<<<<<<< HEAD
   friend class RedisObjectInfoAccessor;
   friend class SetTestHelper;
-=======
   friend class LogSubscribeTestHelper;
->>>>>>> 3adbe294
 
  public:
   /// Constructor of RedisGcsClient.
@@ -96,13 +93,12 @@
   ActorTable &actor_table();
   /// This method will be deprecated, use method Jobs() instead.
   JobTable &job_table();
+  /// This method will be deprecated, use method Objects() instead
+  ObjectTable &object_table();
 
   // GCS command type. If CommandType::kChain, chain-replicated versions of the tables
   // might be used, if available.
   CommandType command_type_{CommandType::kUnknown};
-
-  /// Use method Objects() instead
-  ObjectTable &object_table();
 
   std::unique_ptr<ObjectTable> object_table_;
   std::unique_ptr<raylet::TaskTable> raylet_task_table_;
