--- conflicted
+++ resolved
@@ -66,11 +66,7 @@
 
   // TODO: Some API for getting the error on the driver
   ErrorTable &error_table();
-<<<<<<< HEAD
-  ProfileTable &profile_table();
   WorkerFailureTable &worker_failure_table();
-=======
->>>>>>> 723fe868
 
   // We also need something to export generic code to run on workers from the
   // driver (to set the PYTHONPATH)
