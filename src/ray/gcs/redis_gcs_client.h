--- conflicted
+++ resolved
@@ -25,11 +25,8 @@
   friend class RedisTaskInfoAccessor;
   friend class RedisNodeInfoAccessor;
   friend class RedisObjectInfoAccessor;
-<<<<<<< HEAD
   friend class RedisErrorInfoAccessor;
-=======
   friend class RedisStatsInfoAccessor;
->>>>>>> ce8170db
   friend class SubscriptionExecutorTest;
   friend class LogSubscribeTestHelper;
   friend class LogLookupTestHelper;
@@ -67,13 +64,6 @@
 
   /// Disconnect with GCS Service. Non-thread safe.
   void Disconnect();
-
-<<<<<<< HEAD
-  ProfileTable &profile_table();
-=======
-  // TODO: Some API for getting the error on the driver
-  ErrorTable &error_table();
->>>>>>> ce8170db
 
   // We also need something to export generic code to run on workers from the
   // driver (to set the PYTHONPATH)
@@ -113,14 +103,11 @@
   raylet::TaskTable &raylet_task_table();
   TaskLeaseTable &task_lease_table();
   TaskReconstructionLog &task_reconstruction_log();
-<<<<<<< HEAD
   /// This method will be deprecated, use method Errors() instead.
   // TODO: Some API for getting the error on the driver
   ErrorTable &error_table();
-=======
   /// This method will be deprecated, use method Stats() instead.
   ProfileTable &profile_table();
->>>>>>> ce8170db
 
   // GCS command type. If CommandType::kChain, chain-replicated versions of the tables
   // might be used, if available.
