--- conflicted
+++ resolved
@@ -17,16 +17,11 @@
 
 class RedisContext;
 
-<<<<<<< HEAD
-class RAY_EXPORT RedisGcsClient : public GcsClientInterface {
-  friend class ActorStateAccessor;
-  friend class NodeStateAccessor;
-=======
 class RAY_EXPORT RedisGcsClient : public GcsClient {
   // TODO(micafan) Will remove those friend class after we replace RedisGcsClient
   // with interface class GcsClient in raylet.
   friend class RedisActorInfoAccessor;
->>>>>>> eb912b68
+  friend class NodeStateAccessor;
   friend class SubscriptionExecutorTest;
   friend class ClientTableTestHelper;
 
