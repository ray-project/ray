--- conflicted
+++ resolved
@@ -103,12 +103,8 @@
   ClientTable &client_table();
   HeartbeatTable &heartbeat_table();
   HeartbeatBatchTable &heartbeat_batch_table();
-<<<<<<< HEAD
+  DynamicResourceTable &resource_table();
   /// The following two methods will be deprecated, use method Tasks() instead.
-=======
-  DynamicResourceTable &resource_table();
-  /// This method will be deprecated, use method Tasks() instead.
->>>>>>> 970cd787
   raylet::TaskTable &raylet_task_table();
   TaskLeaseTable &task_lease_table();
 
