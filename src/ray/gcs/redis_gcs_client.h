--- conflicted
+++ resolved
@@ -88,14 +88,10 @@
   std::string DebugString() const;
 
  private:
-  ActorTable &actor_table();
-
   /// Attach this client to an asio event loop. Note that only
   /// one event loop should be attached at a time.
   void Attach(boost::asio::io_service &io_service);
 
-<<<<<<< HEAD
-=======
   /// This method will be deprecated, use method Actors() instead.
   ActorTable &actor_table();
   /// This method will be deprecated, use method Jobs() instead.
@@ -105,7 +101,6 @@
   // might be used, if available.
   CommandType command_type_{CommandType::kUnknown};
 
->>>>>>> 9e9c5248
   std::unique_ptr<ObjectTable> object_table_;
   std::unique_ptr<raylet::TaskTable> raylet_task_table_;
   std::unique_ptr<ActorTable> actor_table_;
