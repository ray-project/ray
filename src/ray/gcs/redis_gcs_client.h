--- conflicted
+++ resolved
@@ -21,15 +21,11 @@
   // TODO(micafan) Will remove those friend class after we replace RedisGcsClient
   // with interface class GcsClient in raylet.
   friend class RedisActorInfoAccessor;
-<<<<<<< HEAD
+  friend class RedisJobInfoAccessor;
   friend class NodeStateAccessor;
   friend class SubscriptionExecutorTest;
+  friend class LogSubscribeTestHelper;
   friend class ClientTableTestHelper;
-=======
-  friend class RedisJobInfoAccessor;
-  friend class SubscriptionExecutorTest;
-  friend class LogSubscribeTestHelper;
->>>>>>> 3adbe294
 
  public:
   /// Constructor of RedisGcsClient.
@@ -93,21 +89,16 @@
   /// one event loop should be attached at a time.
   void Attach(boost::asio::io_service &io_service);
 
-<<<<<<< HEAD
-  /// Use method Actors() instead.
-=======
   /// This method will be deprecated, use method Actors() instead.
->>>>>>> 3adbe294
   ActorTable &actor_table();
   /// This method will be deprecated, use method Jobs() instead.
   JobTable &job_table();
+  /// This method will be deprecated, use method Nodes() instead.
+  ClientTable &client_table();
 
   // GCS command type. If CommandType::kChain, chain-replicated versions of the tables
   // might be used, if available.
   CommandType command_type_{CommandType::kUnknown};
-
-  /// Use method Nodes() instead.
-  ClientTable &client_table();
 
   std::unique_ptr<ObjectTable> object_table_;
   std::unique_ptr<raylet::TaskTable> raylet_task_table_;
