<<<<<<< HEAD
// Copyright 2017 The Ray Authors.
//
// Licensed under the Apache License, Version 2.0 (the "License");
// you may not use this file except in compliance with the License.
// You may obtain a copy of the License at
//
//  http://www.apache.org/licenses/LICENSE-2.0
//
// Unless required by applicable law or agreed to in writing, software
// distributed under the License is distributed on an "AS IS" BASIS,
// WITHOUT WARRANTIES OR CONDITIONS OF ANY KIND, either express or implied.
// See the License for the specific language governing permissions and
// limitations under the License.

#pragma once

#include "absl/types/optional.h"
#include "ray/common/id.h"
#include "ray/common/placement_group.h"
#include "ray/common/task/task_spec.h"
#include "ray/gcs/callback.h"
#include "ray/gcs/entry_change_notification.h"
#include "ray/rpc/client_call.h"
#include "ray/util/sequencer.h"
#include "src/ray/protobuf/gcs.pb.h"
#include "src/ray/protobuf/gcs_service.pb.h"

namespace ray {

namespace gcs {

using SubscribeOperation = std::function<Status(const StatusCallback &done)>;

using FetchDataOperation = std::function<void(const StatusCallback &done)>;

class GcsClient;

/// \class ActorInfoAccessor
/// `ActorInfoAccessor` is a sub-interface of `GcsClient`.
/// This class includes all the methods that are related to accessing
/// actor information in the GCS.
class ActorInfoAccessor {
 public:
  ActorInfoAccessor() = default;
  explicit ActorInfoAccessor(GcsClient *client_impl);
  virtual ~ActorInfoAccessor() = default;
  /// Get actor specification from GCS asynchronously.
  ///
  /// \param actor_id The ID of actor to look up in the GCS.
  /// \param callback Callback that will be called after lookup finishes.
  /// \return Status
  virtual Status AsyncGet(const ActorID &actor_id,
                          const OptionalItemCallback<rpc::ActorTableData> &callback);

  /// Get all actor specification from the GCS asynchronously.
  ///
  /// \param callback Callback that will be called after lookup finishes.
  /// \return Status
  virtual Status AsyncGetAll(const MultiItemCallback<rpc::ActorTableData> &callback);

  /// Get actor specification for a named actor from the GCS asynchronously.
  ///
  /// \param name The name of the detached actor to look up in the GCS.
  /// \param ray_namespace The namespace to filter to.
  /// \param callback Callback that will be called after lookup finishes.
  /// \return Status
  virtual Status AsyncGetByName(
      const std::string &name, const std::string &ray_namespace,
      const OptionalItemCallback<rpc::ActorTableData> &callback);

  /// List all named actors from the GCS asynchronously.
  ///
  /// \param all_namespaces Whether or not to include actors from all Ray namespaces.
  /// \param ray_namespace The namespace to filter to if all_namespaces is false.
  /// \param callback Callback that will be called after lookup finishes.
  /// \return Status
  virtual Status AsyncListNamedActors(
      bool all_namespaces, const std::string &ray_namespace,
      const ItemCallback<std::vector<rpc::NamedActorInfo>> &callback);

  /// Register actor to GCS asynchronously.
  ///
  /// \param task_spec The specification for the actor creation task.
  /// \param callback Callback that will be called after the actor info is written to GCS.
  /// \return Status
  virtual Status AsyncRegisterActor(const TaskSpecification &task_spec,
                                    const StatusCallback &callback);

  /// Kill actor via GCS asynchronously.
  ///
  /// \param actor_id The ID of actor to destroy.
  /// \param force_kill Whether to force kill an actor by killing the worker.
  /// \param no_restart If set to true, the killed actor will not be restarted anymore.
  /// \param callback Callback that will be called after the actor is destroyed.
  /// \return Status
  virtual Status AsyncKillActor(const ActorID &actor_id, bool force_kill, bool no_restart,
                                const StatusCallback &callback);

  /// Asynchronously request GCS to create the actor.
  ///
  /// This should be called after the worker has resolved the actor dependencies.
  /// TODO(...): Currently this request will only reply after the actor is created.
  /// We should change it to reply immediately after GCS has persisted the actor
  /// dependencies in storage.
  ///
  /// \param task_spec The specification for the actor creation task.
  /// \param callback Callback that will be called after the actor info is written to GCS.
  /// \return Status
  virtual Status AsyncCreateActor(
      const TaskSpecification &task_spec,
      const rpc::ClientCallback<rpc::CreateActorReply> &callback);

  /// Subscribe to any update operations of an actor.
  ///
  /// \param actor_id The ID of actor to be subscribed to.
  /// \param subscribe Callback that will be called each time when the actor is updated.
  /// \param done Callback that will be called when subscription is complete.
  /// \return Status
  virtual Status AsyncSubscribe(
      const ActorID &actor_id,
      const SubscribeCallback<ActorID, rpc::ActorTableData> &subscribe,
      const StatusCallback &done);

  /// Cancel subscription to an actor.
  ///
  /// \param actor_id The ID of the actor to be unsubscribed to.
  /// \return Status
  virtual Status AsyncUnsubscribe(const ActorID &actor_id);

  /// Reestablish subscription.
  /// This should be called when GCS server restarts from a failure.
  /// PubSub server restart will cause GCS server restart. In this case, we need to
  /// resubscribe from PubSub server, otherwise we only need to fetch data from GCS
  /// server.
  ///
  /// \param is_pubsub_server_restarted Whether pubsub server is restarted.
  virtual void AsyncResubscribe(bool is_pubsub_server_restarted);

  /// Check if the specified actor is unsubscribed.
  ///
  /// \param actor_id The ID of the actor.
  /// \return Whether the specified actor is unsubscribed.
  virtual bool IsActorUnsubscribed(const ActorID &actor_id);

 private:
  // Mutex to protect the resubscribe_operations_ field and fetch_data_operations_ field.
  absl::Mutex mutex_;

  /// Resubscribe operations for actors.
  std::unordered_map<ActorID, SubscribeOperation> resubscribe_operations_
      GUARDED_BY(mutex_);

  /// Save the fetch data operation of actors.
  std::unordered_map<ActorID, FetchDataOperation> fetch_data_operations_
      GUARDED_BY(mutex_);

  GcsClient *client_impl_;
};

/// \class JobInfoAccessor
/// `JobInfoAccessor` is a sub-interface of `GcsClient`.
/// This class includes all the methods that are related to accessing
/// job information in the GCS.
class JobInfoAccessor {
 public:
  JobInfoAccessor() = default;
  explicit JobInfoAccessor(GcsClient *client_impl);
  virtual ~JobInfoAccessor() = default;
  /// Add a job to GCS asynchronously.
  ///
  /// \param data_ptr The job that will be add to GCS.
  /// \param callback Callback that will be called after job has been added
  /// to GCS.
  /// \return Status
  virtual Status AsyncAdd(const std::shared_ptr<rpc::JobTableData> &data_ptr,
                          const StatusCallback &callback);

  /// Mark job as finished in GCS asynchronously.
  ///
  /// \param job_id ID of the job that will be make finished to GCS.
  /// \param callback Callback that will be called after update finished.
  /// \return Status
  virtual Status AsyncMarkFinished(const JobID &job_id, const StatusCallback &callback);

  /// Subscribe to job updates.
  ///
  /// \param subscribe Callback that will be called each time when a job updates.
  /// \param done Callback that will be called when subscription is complete.
  /// \return Status
  virtual Status AsyncSubscribeAll(
      const SubscribeCallback<JobID, rpc::JobTableData> &subscribe,
      const StatusCallback &done);

  /// Get all job info from GCS asynchronously.
  ///
  /// \param callback Callback that will be called after lookup finished.
  /// \return Status
  virtual Status AsyncGetAll(const MultiItemCallback<rpc::JobTableData> &callback);

  /// Reestablish subscription.
  /// This should be called when GCS server restarts from a failure.
  /// PubSub server restart will cause GCS server restart. In this case, we need to
  /// resubscribe from PubSub server, otherwise we only need to fetch data from GCS
  /// server.
  ///
  /// \param is_pubsub_server_restarted Whether pubsub server is restarted.
  virtual void AsyncResubscribe(bool is_pubsub_server_restarted);

  /// Increment and get next job id. This is not idempotent.
  ///
  /// \param done Callback that will be called when request successfully.
  /// \return Status
  virtual Status AsyncGetNextJobID(const ItemCallback<JobID> &callback);

 private:
  /// Save the fetch data operation in this function, so we can call it again when GCS
  /// server restarts from a failure.
  FetchDataOperation fetch_all_data_operation_;

  /// Save the subscribe operation in this function, so we can call it again when PubSub
  /// server restarts from a failure.
  SubscribeOperation subscribe_operation_;

  GcsClient *client_impl_;
};

/// \class TaskInfoAccessor
/// `TaskInfoAccessor` is a sub-interface of `GcsClient`.
/// This class includes all the methods that are related to accessing
/// task information in the GCS.
class TaskInfoAccessor {
 public:
  TaskInfoAccessor() = default;
  explicit TaskInfoAccessor(GcsClient *client_impl);
  virtual ~TaskInfoAccessor() = default;
  /// Add a task to GCS asynchronously.
  ///
  /// \param data_ptr The task that will be added to GCS.
  /// \param callback Callback that will be called after task has been added
  /// to GCS.
  /// \return Status
  virtual Status AsyncAdd(const std::shared_ptr<rpc::TaskTableData> &data_ptr,
                          const StatusCallback &callback);

  /// Get task information from GCS asynchronously.
  ///
  /// \param task_id The ID of the task to look up in GCS.
  /// \param callback Callback that is called after lookup finished.
  /// \return Status
  virtual Status AsyncGet(const TaskID &task_id,
                          const OptionalItemCallback<rpc::TaskTableData> &callback);

  /// Add a task lease to GCS asynchronously.
  ///
  /// \param data_ptr The task lease that will be added to GCS.
  /// \param callback Callback that will be called after task lease has been added
  /// to GCS.
  /// \return Status
  virtual Status AsyncAddTaskLease(const std::shared_ptr<rpc::TaskLeaseData> &data_ptr,
                                   const StatusCallback &callback);

  /// Get task lease information from GCS asynchronously.
  ///
  /// \param task_id The ID of the task to look up in GCS.
  /// \param callback Callback that is called after lookup finished.
  /// \return Status
  virtual Status AsyncGetTaskLease(
      const TaskID &task_id, const OptionalItemCallback<rpc::TaskLeaseData> &callback);

  /// Subscribe asynchronously to the event that the given task lease is added in GCS.
  ///
  /// \param task_id The ID of the task to be subscribed to.
  /// \param subscribe Callback that will be called each time when the task lease is
  /// updated or the task lease is empty currently.
  /// \param done Callback that will be called when subscription is complete.
  /// \return Status
  virtual Status AsyncSubscribeTaskLease(
      const TaskID &task_id,
      const SubscribeCallback<TaskID, boost::optional<rpc::TaskLeaseData>> &subscribe,
      const StatusCallback &done);

  /// Cancel subscription to a task lease asynchronously.
  ///
  /// \param task_id The ID of the task to be unsubscribed to.
  /// \return Status
  virtual Status AsyncUnsubscribeTaskLease(const TaskID &task_id);

  /// Attempt task reconstruction to GCS asynchronously.
  ///
  /// \param data_ptr The task reconstruction that will be added to GCS.
  /// \param callback Callback that will be called after task reconstruction
  /// has been added to GCS.
  /// \return Status
  virtual Status AttemptTaskReconstruction(
      const std::shared_ptr<rpc::TaskReconstructionData> &data_ptr,
      const StatusCallback &callback);

  /// Reestablish subscription.
  /// This should be called when GCS server restarts from a failure.
  /// PubSub server restart will cause GCS server restart. In this case, we need to
  /// resubscribe from PubSub server, otherwise we only need to fetch data from GCS
  /// server.
  ///
  /// \param is_pubsub_server_restarted Whether pubsub server is restarted.
  virtual void AsyncResubscribe(bool is_pubsub_server_restarted);

  /// Check if the specified task lease is unsubscribed.
  ///
  /// \param task_id The ID of the task.
  /// \return Whether the specified task lease is unsubscribed.
  virtual bool IsTaskLeaseUnsubscribed(const TaskID &task_id);

 private:
  /// Save the subscribe operations, so we can call them again when PubSub
  /// server restarts from a failure.
  std::unordered_map<TaskID, SubscribeOperation> subscribe_task_lease_operations_;

  /// Save the fetch data operation in this function, so we can call it again when GCS
  /// server restarts from a failure.
  std::unordered_map<TaskID, FetchDataOperation> fetch_task_lease_data_operations_;

  GcsClient *client_impl_;
};

/// \class NodeInfoAccessor
/// `NodeInfoAccessor` is a sub-interface of `GcsClient`.
/// This class includes all the methods that are related to accessing
/// node information in the GCS.
class NodeInfoAccessor {
 public:
  NodeInfoAccessor() = default;
  explicit NodeInfoAccessor(GcsClient *client_impl);
  virtual ~NodeInfoAccessor() = default;
  /// Register local node to GCS asynchronously.
  ///
  /// \param node_info The information of node to register to GCS.
  /// \param callback Callback that will be called when registration is complete.
  /// \return Status
  virtual Status RegisterSelf(const rpc::GcsNodeInfo &local_node_info,
                              const StatusCallback &callback);

  /// Drain (remove the information of the node from the cluster) the local node from GCS
  /// synchronously.
  ///
  /// Once the RPC is replied, it is guaranteed that GCS drains the information of the
  /// local node, and all the nodes in the cluster will "eventually" be informed that the
  /// node is drained. \return Status
  virtual Status DrainSelf();

  /// Get id of local node which was registered by 'RegisterSelf'.
  ///
  /// \return NodeID
  virtual const NodeID &GetSelfId() const;

  /// Get information of local node which was registered by 'RegisterSelf'.
  ///
  /// \return GcsNodeInfo
  virtual const rpc::GcsNodeInfo &GetSelfInfo() const;

  /// Register a node to GCS asynchronously.
  ///
  /// \param node_info The information of node to register to GCS.
  /// \param callback Callback that will be called when registration is complete.
  /// \return Status
  virtual Status AsyncRegister(const rpc::GcsNodeInfo &node_info,
                               const StatusCallback &callback);

  /// Drain (remove the information of the node from the cluster) the local node from GCS
  /// asynchronously.
  ///
  /// Check gcs_service.proto NodeInfoGcsService.DrainNode for the API spec.
  ///
  /// \param node_id The ID of node that to be unregistered.
  /// \param callback Callback that will be called when unregistration is complete.
  /// \return Status
  virtual Status AsyncDrainNode(const NodeID &node_id, const StatusCallback &callback);

  /// Get information of all nodes from GCS asynchronously.
  ///
  /// \param callback Callback that will be called after lookup finishes.
  /// \return Status
  virtual Status AsyncGetAll(const MultiItemCallback<rpc::GcsNodeInfo> &callback);

  /// Subscribe to node addition and removal events from GCS and cache those information.
  ///
  /// \param subscribe Callback that will be called if a node is
  /// added or a node is removed. The callback needs to be idempotent because it will also
  /// be called for existing nodes.
  /// \param done Callback that will be called when subscription is complete.
  /// \return Status
  virtual Status AsyncSubscribeToNodeChange(
      const SubscribeCallback<NodeID, rpc::GcsNodeInfo> &subscribe,
      const StatusCallback &done);

  /// Get node information from local cache.
  /// Non-thread safe.
  /// Note, the local cache is only available if `AsyncSubscribeToNodeChange`
  /// is called before.
  ///
  /// \param node_id The ID of node to look up in local cache.
  /// \param filter_dead_nodes Whether or not if this method will filter dead nodes.
  /// \return The item returned by GCS. If the item to read doesn't exist or the node is
  virtual  /// dead, this optional object is empty.
      const rpc::GcsNodeInfo *
      Get(const NodeID &node_id, bool filter_dead_nodes = true) const;

  /// Get information of all nodes from local cache.
  /// Non-thread safe.
  /// Note, the local cache is only available if `AsyncSubscribeToNodeChange`
  /// is called before.
  ///
  /// \return All nodes in cache.
  virtual const std::unordered_map<NodeID, rpc::GcsNodeInfo> &GetAll() const;

  /// Search the local cache to find out if the given node is removed.
  /// Non-thread safe.
  /// Note, the local cache is only available if `AsyncSubscribeToNodeChange`
  /// is called before.
  ///
  /// \param node_id The id of the node to check.
  /// \return Whether the node is removed.
  virtual bool IsRemoved(const NodeID &node_id) const;

  /// Report heartbeat of a node to GCS asynchronously.
  ///
  /// \param data_ptr The heartbeat that will be reported to GCS.
  /// \param callback Callback that will be called after report finishes.
  /// \return Status
  virtual  // TODO(micafan) NodeStateAccessor will call this method to report heartbeat.
      Status
      AsyncReportHeartbeat(const std::shared_ptr<rpc::HeartbeatTableData> &data_ptr,
                           const StatusCallback &callback);

  /// Reestablish subscription.
  /// This should be called when GCS server restarts from a failure.
  /// PubSub server restart will cause GCS server restart. In this case, we need to
  /// resubscribe from PubSub server, otherwise we only need to fetch data from GCS
  /// server.
  ///
  /// \param is_pubsub_server_restarted Whether pubsub server is restarted.
  virtual void AsyncResubscribe(bool is_pubsub_server_restarted);

  /// Get the internal config string from GCS.
  ///
  /// \param callback Processes a map of config options
  /// \return Status
  virtual Status AsyncGetInternalConfig(
      const OptionalItemCallback<std::string> &callback);

  /// Add a node to accessor cache.
  virtual void HandleNotification(const rpc::GcsNodeInfo &node_info);

 private:
  /// Save the subscribe operation in this function, so we can call it again when PubSub
  /// server restarts from a failure.
  SubscribeOperation subscribe_node_operation_;

  /// Save the fetch data operation in this function, so we can call it again when GCS
  /// server restarts from a failure.
  FetchDataOperation fetch_node_data_operation_;

  GcsClient *client_impl_;

  using NodeChangeCallback =
      std::function<void(const NodeID &id, const rpc::GcsNodeInfo &node_info)>;

  rpc::GcsNodeInfo local_node_info_;
  NodeID local_node_id_;

  /// The callback to call when a new node is added or a node is removed.
  NodeChangeCallback node_change_callback_{nullptr};

  /// A cache for information about all nodes.
  std::unordered_map<NodeID, rpc::GcsNodeInfo> node_cache_;
  /// The set of removed nodes.
  std::unordered_set<NodeID> removed_nodes_;
};

/// \class NodeResourceInfoAccessor
/// `NodeResourceInfoAccessor` is a sub-interface of `GcsClient`.
/// This class includes all the methods that are related to accessing
/// node resource information in the GCS.
class NodeResourceInfoAccessor {
 public:
  NodeResourceInfoAccessor() = default;
  explicit NodeResourceInfoAccessor(GcsClient *client_impl);
  virtual ~NodeResourceInfoAccessor() = default;
  // TODO(micafan) Define ResourceMap in GCS proto.
  typedef std::unordered_map<std::string, std::shared_ptr<rpc::ResourceTableData>>
      ResourceMap;

  /// Get node's resources from GCS asynchronously.
  ///
  /// \param node_id The ID of node to lookup dynamic resources.
  /// \param callback Callback that will be called after lookup finishes.
  /// \return Status
  virtual Status AsyncGetResources(const NodeID &node_id,
                                   const OptionalItemCallback<ResourceMap> &callback);

  /// Get available resources of all nodes from GCS asynchronously.
  ///
  /// \param callback Callback that will be called after lookup finishes.
  /// \return Status
  virtual Status AsyncGetAllAvailableResources(
      const MultiItemCallback<rpc::AvailableResources> &callback);

  /// Update resources of node in GCS asynchronously.
  ///
  /// \param node_id The ID of node to update dynamic resources.
  /// \param resources The dynamic resources of node to be updated.
  /// \param callback Callback that will be called after update finishes.
  virtual Status AsyncUpdateResources(const NodeID &node_id, const ResourceMap &resources,
                                      const StatusCallback &callback);

  /// Delete resources of a node from GCS asynchronously.
  ///
  /// \param node_id The ID of node to delete resources from GCS.
  /// \param resource_names The names of resource to be deleted.
  /// \param callback Callback that will be called after delete finishes.
  virtual Status AsyncDeleteResources(const NodeID &node_id,
                                      const std::vector<std::string> &resource_names,
                                      const StatusCallback &callback);

  /// Subscribe to node resource changes.
  ///
  /// \param subscribe Callback that will be called when any resource is updated.
  /// \param done Callback that will be called when subscription is complete.
  /// \return Status
  virtual Status AsyncSubscribeToResources(
      const ItemCallback<rpc::NodeResourceChange> &subscribe, const StatusCallback &done);

  /// Reestablish subscription.
  /// This should be called when GCS server restarts from a failure.
  /// PubSub server restart will cause GCS server restart. In this case, we need to
  /// resubscribe from PubSub server, otherwise we only need to fetch data from GCS
  /// server.
  ///
  /// \param is_pubsub_server_restarted Whether pubsub server is restarted.
  virtual void AsyncResubscribe(bool is_pubsub_server_restarted);

  /// Report resource usage of a node to GCS asynchronously.
  ///
  /// \param data_ptr The data that will be reported to GCS.
  /// \param callback Callback that will be called after report finishes.
  /// \return Status
  virtual Status AsyncReportResourceUsage(
      const std::shared_ptr<rpc::ResourcesData> &data_ptr,
      const StatusCallback &callback);

  /// Resend resource usage when GCS restarts from a failure.
  virtual void AsyncReReportResourceUsage();

  /// Return resources in last report. Used by light heartbeat.
  virtual const std::shared_ptr<SchedulingResources> &GetLastResourceUsage() {
    return last_resource_usage_;
  }

  /// Get newest resource usage of all nodes from GCS asynchronously.
  ///
  /// \param callback Callback that will be called after lookup finishes.
  /// \return Status
  virtual Status AsyncGetAllResourceUsage(
      const ItemCallback<rpc::ResourceUsageBatchData> &callback);

  /// Subscribe batched state of all nodes from GCS.
  ///
  /// \param subscribe Callback that will be called each time when batch resource usage is
  /// updated.
  /// \param done Callback that will be called when subscription is complete.
  /// \return Status
  virtual Status AsyncSubscribeBatchedResourceUsage(
      const ItemCallback<rpc::ResourceUsageBatchData> &subscribe,
      const StatusCallback &done);

  /// Fill resource fields with cached resources. Used by light resource usage report.
  virtual void FillResourceUsageRequest(rpc::ReportResourceUsageRequest &resource_usage);

 protected:
  /// Cache which stores resource usage in last report used to check if they are changed.
  /// Used by light resource usage report.
  std::shared_ptr<SchedulingResources> last_resource_usage_ =
      std::make_shared<SchedulingResources>();

 private:
  // Mutex to protect the cached_resource_usage_ field.
  absl::Mutex mutex_;

  /// Save the resource usage data, so we can resend it again when GCS server restarts
  /// from a failure.
  rpc::ReportResourceUsageRequest cached_resource_usage_ GUARDED_BY(mutex_);

  /// Save the subscribe operation in this function, so we can call it again when PubSub
  /// server restarts from a failure.
  SubscribeOperation subscribe_resource_operation_;
  SubscribeOperation subscribe_batch_resource_usage_operation_;

  GcsClient *client_impl_;

  Sequencer<NodeID> sequencer_;
};

/// \class ErrorInfoAccessor
/// `ErrorInfoAccessor` is a sub-interface of `GcsClient`.
/// This class includes all the methods that are related to accessing
/// error information in the GCS.
class ErrorInfoAccessor {
 public:
  ErrorInfoAccessor() = default;
  explicit ErrorInfoAccessor(GcsClient *client_impl);
  virtual ~ErrorInfoAccessor() = default;
  /// Report a job error to GCS asynchronously.
  /// The error message will be pushed to the driver of a specific if it is
  /// a job internal error, or broadcast to all drivers if it is a system error.
  ///
  /// TODO(rkn): We need to make sure that the errors are unique because
  /// duplicate messages currently cause failures (the GCS doesn't allow it). A
  /// natural way to do this is to have finer-grained time stamps.
  ///
  /// \param data_ptr The error message that will be reported to GCS.
  /// \param callback Callback that will be called when report is complete.
  /// \return Status
  virtual Status AsyncReportJobError(const std::shared_ptr<rpc::ErrorTableData> &data_ptr,
                                     const StatusCallback &callback);

 private:
  GcsClient *client_impl_;
};

/// \class StatsInfoAccessor
/// `StatsInfoAccessor` is a sub-interface of `GcsClient`.
/// This class includes all the methods that are related to accessing
/// stats in the GCS.
class StatsInfoAccessor {
 public:
  StatsInfoAccessor() = default;
  explicit StatsInfoAccessor(GcsClient *client_impl);
  virtual ~StatsInfoAccessor() = default;
  /// Add profile data to GCS asynchronously.
  ///
  /// \param data_ptr The profile data that will be added to GCS.
  /// \param callback Callback that will be called when add is complete.
  /// \return Status
  virtual Status AsyncAddProfileData(
      const std::shared_ptr<rpc::ProfileTableData> &data_ptr,
      const StatusCallback &callback);

  /// Get all profile info from GCS asynchronously.
  ///
  /// \param callback Callback that will be called after lookup finished.
  /// \return Status
  virtual Status AsyncGetAll(const MultiItemCallback<rpc::ProfileTableData> &callback);

 private:
  GcsClient *client_impl_;
};

/// \class WorkerInfoAccessor
/// `WorkerInfoAccessor` is a sub-interface of `GcsClient`.
/// This class includes all the methods that are related to accessing
/// worker information in the GCS.
class WorkerInfoAccessor {
 public:
  WorkerInfoAccessor() = default;
  explicit WorkerInfoAccessor(GcsClient *client_impl);
  virtual ~WorkerInfoAccessor() = default;
  /// Subscribe to all unexpected failure of workers from GCS asynchronously.
  /// Note that this does not include workers that failed due to node failure
  /// and only fileds in WorkerDeltaData would be published.
  ///
  /// \param subscribe Callback that will be called each time when a worker failed.
  /// \param done Callback that will be called when subscription is complete.
  /// \return Status
  virtual Status AsyncSubscribeToWorkerFailures(
      const ItemCallback<rpc::WorkerDeltaData> &subscribe, const StatusCallback &done);

  /// Report a worker failure to GCS asynchronously.
  ///
  /// \param data_ptr The worker failure information that will be reported to GCS.
  /// \param callback Callback that will be called when report is complate.
  /// \param Status
  virtual Status AsyncReportWorkerFailure(
      const std::shared_ptr<rpc::WorkerTableData> &data_ptr,
      const StatusCallback &callback);

  /// Get worker specification from GCS asynchronously.
  ///
  /// \param worker_id The ID of worker to look up in the GCS.
  /// \param callback Callback that will be called after lookup finishes.
  /// \return Status
  virtual Status AsyncGet(const WorkerID &worker_id,
                          const OptionalItemCallback<rpc::WorkerTableData> &callback);

  /// Get all worker info from GCS asynchronously.
  ///
  /// \param callback Callback that will be called after lookup finished.
  /// \return Status
  virtual Status AsyncGetAll(const MultiItemCallback<rpc::WorkerTableData> &callback);

  /// Add worker information to GCS asynchronously.
  ///
  /// \param data_ptr The worker that will be add to GCS.
  /// \param callback Callback that will be called after worker information has been added
  /// to GCS.
  /// \return Status
  virtual Status AsyncAdd(const std::shared_ptr<rpc::WorkerTableData> &data_ptr,
                          const StatusCallback &callback);

  /// Reestablish subscription.
  /// This should be called when GCS server restarts from a failure.
  /// PubSub server restart will cause GCS server restart. In this case, we need to
  /// resubscribe from PubSub server, otherwise we only need to fetch data from GCS
  /// server.
  ///
  /// \param is_pubsub_server_restarted Whether pubsub server is restarted.
  virtual void AsyncResubscribe(bool is_pubsub_server_restarted);

 private:
  /// Save the subscribe operation in this function, so we can call it again when GCS
  /// restarts from a failure.
  SubscribeOperation subscribe_operation_;

  GcsClient *client_impl_;
};

class PlacementGroupInfoAccessor {
 public:
  PlacementGroupInfoAccessor() = default;
  explicit PlacementGroupInfoAccessor(GcsClient *client_impl);
  virtual ~PlacementGroupInfoAccessor() = default;
  /// Create a placement group to GCS asynchronously.
  ///
  /// \param placement_group_spec The specification for the placement group creation task.
  /// \param callback Callback that will be called after the placement group info is
  /// written to GCS.
  /// \return Status.
  virtual Status AsyncCreatePlacementGroup(
      const PlacementGroupSpecification &placement_group_spec,
      const StatusCallback &callback);

  /// Get a placement group data from GCS asynchronously by id.
  ///
  /// \param placement_group_id The id of a placement group to obtain from GCS.
  /// \return Status.
  virtual Status AsyncGet(
      const PlacementGroupID &placement_group_id,
      const OptionalItemCallback<rpc::PlacementGroupTableData> &callback);

  /// Get a placement group data from GCS asynchronously by name.
  ///
  /// \param placement_group_name The name of a placement group to obtain from GCS.
  /// \return Status.
  virtual Status AsyncGetByName(
      const std::string &placement_group_name, const std::string &ray_namespace,
      const OptionalItemCallback<rpc::PlacementGroupTableData> &callback);

  /// Get all placement group info from GCS asynchronously.
  ///
  /// \param callback Callback that will be called after lookup finished.
  /// \return Status
  virtual Status AsyncGetAll(
      const MultiItemCallback<rpc::PlacementGroupTableData> &callback);

  /// Remove a placement group to GCS asynchronously.
  ///
  /// \param placement_group_id The id for the placement group to remove.
  /// \param callback Callback that will be called after the placement group is
  /// removed from GCS.
  /// \return Status
  virtual Status AsyncRemovePlacementGroup(const PlacementGroupID &placement_group_id,
                                           const StatusCallback &callback);

  /// Wait for a placement group until ready asynchronously.
  ///
  /// \param placement_group_id The id for the placement group to wait for until ready.
  /// \param callback Callback that will be called after the placement group is created.
  /// \return Status
  virtual Status AsyncWaitUntilReady(const PlacementGroupID &placement_group_id,
                                     const StatusCallback &callback);

 private:
  GcsClient *client_impl_;
};

class InternalKVAccessor {
 public:
  InternalKVAccessor() = default;
  explicit InternalKVAccessor(GcsClient *client_impl);
  virtual ~InternalKVAccessor() = default;
  /// Asynchronously list keys with prefix stored in internal kv
  ///
  /// \param prefix The prefix to scan.
  /// \param callback Callback that will be called after scanning.
  /// \return Status
  virtual Status AsyncInternalKVKeys(
      const std::string &prefix,
      const OptionalItemCallback<std::vector<std::string>> &callback);

  /// Asynchronously get the value for a given key.
  ///
  /// \param key The key to lookup.
  /// \param callback Callback that will be called after get the value.
  virtual Status AsyncInternalKVGet(const std::string &key,
                                    const OptionalItemCallback<std::string> &callback);

  /// Asynchronously set the value for a given key.
  ///
  /// \param key The key in <key, value> pair
  /// \param value The value associated with the key
  /// \param callback Callback that will be called after the operation.
  /// \return Status
  virtual Status AsyncInternalKVPut(const std::string &key, const std::string &value,
                                    bool overwrite,
                                    const OptionalItemCallback<int> &callback);

  /// Asynchronously check the existence of a given key
  ///
  /// \param key The key to check
  /// \param callback Callback that will be called after the operation.
  /// \return Status
  virtual Status AsyncInternalKVExists(const std::string &key,
                                       const OptionalItemCallback<bool> &callback);

  /// Asynchronously delete a key
  ///
  /// \param key The key to delete
  /// \param callback Callback that will be called after the operation.
  /// \return Status
  virtual Status AsyncInternalKVDel(const std::string &key,
                                    const StatusCallback &callback);

  // These are sync functions of the async above

  /// List keys with prefix stored in internal kv
  ///
  /// \param prefix The prefix to scan.
  /// \param value It's an output parameter. It'll be set to the keys with `prefix`
  /// \return Status
  virtual Status Keys(const std::string &prefix, std::vector<std::string> &value);

  /// Set the <key, value> in the store
  ///
  /// \param key The key of the pair
  /// \param value The value of the pair
  /// \param overwrite If it's true, it'll overwrite existing <key, value> if it
  ///     exists.
  /// \param added It's an output parameter. It'll be set to be true if
  ///     any row is added.
  /// \return Status
  virtual Status Put(const std::string &key, const std::string &value, bool overwrite,
                     bool &added);

  /// Retrive the value associated with a key
  ///
  /// \param key The key to lookup
  /// \param value It's an output parameter. It'll be set to the value of the key
  /// \return Status
  virtual Status Get(const std::string &key, std::string &value);

  /// Delete the key
  ///
  /// \param key The key to delete
  /// \return Status
  virtual Status Del(const std::string &key);

  /// Check existence of a key in the store
  ///
  /// \param key The key to check
  /// \param exist It's an output parameter. It'll be true if the key exists in the
  ///    system. Otherwise, it'll be set to be false.
  /// \return Status
  virtual Status Exists(const std::string &key, bool &exist);

 private:
  GcsClient *client_impl_;
};

}  // namespace gcs

}  // namespace ray
=======
// Copyright 2017 The Ray Authors.
//
// Licensed under the Apache License, Version 2.0 (the "License");
// you may not use this file except in compliance with the License.
// You may obtain a copy of the License at
//
//  http://www.apache.org/licenses/LICENSE-2.0
//
// Unless required by applicable law or agreed to in writing, software
// distributed under the License is distributed on an "AS IS" BASIS,
// WITHOUT WARRANTIES OR CONDITIONS OF ANY KIND, either express or implied.
// See the License for the specific language governing permissions and
// limitations under the License.

#pragma once

#include "absl/types/optional.h"
#include "ray/common/id.h"
#include "ray/common/placement_group.h"
#include "ray/common/task/task_spec.h"
#include "ray/gcs/callback.h"
#include "ray/gcs/entry_change_notification.h"
#include "ray/rpc/client_call.h"
#include "ray/util/sequencer.h"
#include "src/ray/protobuf/gcs.pb.h"
#include "src/ray/protobuf/gcs_service.pb.h"

namespace ray {

namespace gcs {

using SubscribeOperation = std::function<Status(const StatusCallback &done)>;

using FetchDataOperation = std::function<void(const StatusCallback &done)>;

class GcsClient;

/// \class ActorInfoAccessor
/// `ActorInfoAccessor` is a sub-interface of `GcsClient`.
/// This class includes all the methods that are related to accessing
/// actor information in the GCS.
class ActorInfoAccessor {
 public:
  ActorInfoAccessor() = default;
  explicit ActorInfoAccessor(GcsClient *client_impl);
  virtual ~ActorInfoAccessor() = default;
  /// Get actor specification from GCS asynchronously.
  ///
  /// \param actor_id The ID of actor to look up in the GCS.
  /// \param callback Callback that will be called after lookup finishes.
  /// \return Status
  virtual Status AsyncGet(const ActorID &actor_id,
                          const OptionalItemCallback<rpc::ActorTableData> &callback);

  /// Get all actor specification from the GCS asynchronously.
  ///
  /// \param callback Callback that will be called after lookup finishes.
  /// \return Status
  virtual Status AsyncGetAll(const MultiItemCallback<rpc::ActorTableData> &callback);

  /// Get actor specification for a named actor from the GCS asynchronously.
  ///
  /// \param name The name of the detached actor to look up in the GCS.
  /// \param ray_namespace The namespace to filter to.
  /// \param callback Callback that will be called after lookup finishes.
  /// \param timeout_ms RPC timeout in milliseconds. -1 means the default.
  /// \return Status
  virtual Status AsyncGetByName(const std::string &name, const std::string &ray_namespace,
                                const OptionalItemCallback<rpc::ActorTableData> &callback,
                                int64_t timeout_ms = -1);

  /// Get actor specification for a named actor from the GCS synchronously.
  ///
  /// The RPC will timeout after the default GCS RPC timeout is exceeded.
  ///
  /// \param name The name of the detached actor to look up in the GCS.
  /// \param ray_namespace The namespace to filter to.
  /// \return Status. TimedOut status if RPC is timed out.
  /// NotFound if the name doesn't exist.
  virtual Status SyncGetByName(const std::string &name, const std::string &ray_namespace,
                               rpc::ActorTableData &actor_table_data);

  /// List all named actors from the GCS asynchronously.
  ///
  /// \param all_namespaces Whether or not to include actors from all Ray namespaces.
  /// \param ray_namespace The namespace to filter to if all_namespaces is false.
  /// \param callback Callback that will be called after lookup finishes.
  /// \param timeout_ms The RPC timeout in milliseconds. -1 means the default.
  /// \return Status
  virtual Status AsyncListNamedActors(
      bool all_namespaces, const std::string &ray_namespace,
      const OptionalItemCallback<std::vector<rpc::NamedActorInfo>> &callback,
      int64_t timeout_ms = -1);

  /// List all named actors from the GCS synchronously.
  ///
  /// The RPC will timeout after the default GCS RPC timeout is exceeded.
  ///
  /// \param all_namespaces Whether or not to include actors from all Ray namespaces.
  /// \param ray_namespace The namespace to filter to if all_namespaces is false.
  /// \param[out] actors The pair of list of named actors. Each pair includes the
  /// namespace and name of the actor. \return Status. TimeOut if RPC times out.
  virtual Status SyncListNamedActors(
      bool all_namespaces, const std::string &ray_namespace,
      std::vector<std::pair<std::string, std::string>> &actors);

  /// Register actor to GCS asynchronously.
  ///
  /// \param task_spec The specification for the actor creation task.
  /// \param callback Callback that will be called after the actor info is written to GCS.
  /// \param timeout_ms RPC timeout ms. -1 means there's no timeout.
  /// \return Status
  virtual Status AsyncRegisterActor(const TaskSpecification &task_spec,
                                    const StatusCallback &callback,
                                    int64_t timeout_ms = -1);

  /// Register actor to GCS synchronously.
  ///
  /// The RPC will timeout after the default GCS RPC timeout is exceeded.
  ///
  /// \param task_spec The specification for the actor creation task.
  /// \return Status. Timedout if actor is not registered by the global
  /// GCS timeout.
  virtual Status SyncRegisterActor(const ray::TaskSpecification &task_spec);

  /// Kill actor via GCS asynchronously.
  ///
  /// \param actor_id The ID of actor to destroy.
  /// \param force_kill Whether to force kill an actor by killing the worker.
  /// \param no_restart If set to true, the killed actor will not be restarted anymore.
  /// \param callback Callback that will be called after the actor is destroyed.
  /// \return Status
  virtual Status AsyncKillActor(const ActorID &actor_id, bool force_kill, bool no_restart,
                                const StatusCallback &callback);

  /// Asynchronously request GCS to create the actor.
  ///
  /// This should be called after the worker has resolved the actor dependencies.
  /// TODO(...): Currently this request will only reply after the actor is created.
  /// We should change it to reply immediately after GCS has persisted the actor
  /// dependencies in storage.
  ///
  /// \param task_spec The specification for the actor creation task.
  /// \param callback Callback that will be called after the actor info is written to GCS.
  /// \return Status
  virtual Status AsyncCreateActor(
      const TaskSpecification &task_spec,
      const rpc::ClientCallback<rpc::CreateActorReply> &callback);

  /// Subscribe to any update operations of an actor.
  ///
  /// \param actor_id The ID of actor to be subscribed to.
  /// \param subscribe Callback that will be called each time when the actor is updated.
  /// \param done Callback that will be called when subscription is complete.
  /// \return Status
  virtual Status AsyncSubscribe(
      const ActorID &actor_id,
      const SubscribeCallback<ActorID, rpc::ActorTableData> &subscribe,
      const StatusCallback &done);

  /// Cancel subscription to an actor.
  ///
  /// \param actor_id The ID of the actor to be unsubscribed to.
  /// \return Status
  virtual Status AsyncUnsubscribe(const ActorID &actor_id);

  /// Reestablish subscription.
  /// This should be called when GCS server restarts from a failure.
  /// PubSub server restart will cause GCS server restart. In this case, we need to
  /// resubscribe from PubSub server, otherwise we only need to fetch data from GCS
  /// server.
  ///
  /// \param is_pubsub_server_restarted Whether pubsub server is restarted.
  virtual void AsyncResubscribe(bool is_pubsub_server_restarted);

  /// Check if the specified actor is unsubscribed.
  ///
  /// \param actor_id The ID of the actor.
  /// \return Whether the specified actor is unsubscribed.
  virtual bool IsActorUnsubscribed(const ActorID &actor_id);

 private:
  // Mutex to protect the resubscribe_operations_ field and fetch_data_operations_ field.
  absl::Mutex mutex_;

  /// Resubscribe operations for actors.
  std::unordered_map<ActorID, SubscribeOperation> resubscribe_operations_
      GUARDED_BY(mutex_);

  /// Save the fetch data operation of actors.
  std::unordered_map<ActorID, FetchDataOperation> fetch_data_operations_
      GUARDED_BY(mutex_);

  GcsClient *client_impl_;
};

/// \class JobInfoAccessor
/// `JobInfoAccessor` is a sub-interface of `GcsClient`.
/// This class includes all the methods that are related to accessing
/// job information in the GCS.
class JobInfoAccessor {
 public:
  JobInfoAccessor() = default;
  explicit JobInfoAccessor(GcsClient *client_impl);
  virtual ~JobInfoAccessor() = default;
  /// Add a job to GCS asynchronously.
  ///
  /// \param data_ptr The job that will be add to GCS.
  /// \param callback Callback that will be called after job has been added
  /// to GCS.
  /// \return Status
  virtual Status AsyncAdd(const std::shared_ptr<rpc::JobTableData> &data_ptr,
                          const StatusCallback &callback);

  /// Mark job as finished in GCS asynchronously.
  ///
  /// \param job_id ID of the job that will be make finished to GCS.
  /// \param callback Callback that will be called after update finished.
  /// \return Status
  virtual Status AsyncMarkFinished(const JobID &job_id, const StatusCallback &callback);

  /// Subscribe to job updates.
  ///
  /// \param subscribe Callback that will be called each time when a job updates.
  /// \param done Callback that will be called when subscription is complete.
  /// \return Status
  virtual Status AsyncSubscribeAll(
      const SubscribeCallback<JobID, rpc::JobTableData> &subscribe,
      const StatusCallback &done);

  /// Get all job info from GCS asynchronously.
  ///
  /// \param callback Callback that will be called after lookup finished.
  /// \return Status
  virtual Status AsyncGetAll(const MultiItemCallback<rpc::JobTableData> &callback);

  /// Reestablish subscription.
  /// This should be called when GCS server restarts from a failure.
  /// PubSub server restart will cause GCS server restart. In this case, we need to
  /// resubscribe from PubSub server, otherwise we only need to fetch data from GCS
  /// server.
  ///
  /// \param is_pubsub_server_restarted Whether pubsub server is restarted.
  virtual void AsyncResubscribe(bool is_pubsub_server_restarted);

  /// Increment and get next job id. This is not idempotent.
  ///
  /// \param done Callback that will be called when request successfully.
  /// \return Status
  virtual Status AsyncGetNextJobID(const ItemCallback<JobID> &callback);

 private:
  /// Save the fetch data operation in this function, so we can call it again when GCS
  /// server restarts from a failure.
  FetchDataOperation fetch_all_data_operation_;

  /// Save the subscribe operation in this function, so we can call it again when PubSub
  /// server restarts from a failure.
  SubscribeOperation subscribe_operation_;

  GcsClient *client_impl_;
};

/// \class NodeInfoAccessor
/// `NodeInfoAccessor` is a sub-interface of `GcsClient`.
/// This class includes all the methods that are related to accessing
/// node information in the GCS.
class NodeInfoAccessor {
 public:
  NodeInfoAccessor() = default;
  explicit NodeInfoAccessor(GcsClient *client_impl);
  virtual ~NodeInfoAccessor() = default;
  /// Register local node to GCS asynchronously.
  ///
  /// \param node_info The information of node to register to GCS.
  /// \param callback Callback that will be called when registration is complete.
  /// \return Status
  virtual Status RegisterSelf(const rpc::GcsNodeInfo &local_node_info,
                              const StatusCallback &callback);

  /// Drain (remove the information of the node from the cluster) the local node from GCS
  /// synchronously.
  ///
  /// Once the RPC is replied, it is guaranteed that GCS drains the information of the
  /// local node, and all the nodes in the cluster will "eventually" be informed that the
  /// node is drained. \return Status
  virtual Status DrainSelf();

  /// Get id of local node which was registered by 'RegisterSelf'.
  ///
  /// \return NodeID
  virtual const NodeID &GetSelfId() const;

  /// Get information of local node which was registered by 'RegisterSelf'.
  ///
  /// \return GcsNodeInfo
  virtual const rpc::GcsNodeInfo &GetSelfInfo() const;

  /// Register a node to GCS asynchronously.
  ///
  /// \param node_info The information of node to register to GCS.
  /// \param callback Callback that will be called when registration is complete.
  /// \return Status
  virtual Status AsyncRegister(const rpc::GcsNodeInfo &node_info,
                               const StatusCallback &callback);

  /// Drain (remove the information of the node from the cluster) the local node from GCS
  /// asynchronously.
  ///
  /// Check gcs_service.proto NodeInfoGcsService.DrainNode for the API spec.
  ///
  /// \param node_id The ID of node that to be unregistered.
  /// \param callback Callback that will be called when unregistration is complete.
  /// \return Status
  virtual Status AsyncDrainNode(const NodeID &node_id, const StatusCallback &callback);

  /// Get information of all nodes from GCS asynchronously.
  ///
  /// \param callback Callback that will be called after lookup finishes.
  /// \return Status
  virtual Status AsyncGetAll(const MultiItemCallback<rpc::GcsNodeInfo> &callback);

  /// Subscribe to node addition and removal events from GCS and cache those information.
  ///
  /// \param subscribe Callback that will be called if a node is
  /// added or a node is removed. The callback needs to be idempotent because it will also
  /// be called for existing nodes.
  /// \param done Callback that will be called when subscription is complete.
  /// \return Status
  virtual Status AsyncSubscribeToNodeChange(
      const SubscribeCallback<NodeID, rpc::GcsNodeInfo> &subscribe,
      const StatusCallback &done);

  /// Get node information from local cache.
  /// Non-thread safe.
  /// Note, the local cache is only available if `AsyncSubscribeToNodeChange`
  /// is called before.
  ///
  /// \param node_id The ID of node to look up in local cache.
  /// \param filter_dead_nodes Whether or not if this method will filter dead nodes.
  /// \return The item returned by GCS. If the item to read doesn't exist or the node is
  virtual  /// dead, this optional object is empty.
      const rpc::GcsNodeInfo *
      Get(const NodeID &node_id, bool filter_dead_nodes = true) const;

  /// Get information of all nodes from local cache.
  /// Non-thread safe.
  /// Note, the local cache is only available if `AsyncSubscribeToNodeChange`
  /// is called before.
  ///
  /// \return All nodes in cache.
  virtual const std::unordered_map<NodeID, rpc::GcsNodeInfo> &GetAll() const;

  /// Search the local cache to find out if the given node is removed.
  /// Non-thread safe.
  /// Note, the local cache is only available if `AsyncSubscribeToNodeChange`
  /// is called before.
  ///
  /// \param node_id The id of the node to check.
  /// \return Whether the node is removed.
  virtual bool IsRemoved(const NodeID &node_id) const;

  /// Report heartbeat of a node to GCS asynchronously.
  ///
  /// \param data_ptr The heartbeat that will be reported to GCS.
  /// \param callback Callback that will be called after report finishes.
  /// \return Status
  virtual  // TODO(micafan) NodeStateAccessor will call this method to report heartbeat.
      Status
      AsyncReportHeartbeat(const std::shared_ptr<rpc::HeartbeatTableData> &data_ptr,
                           const StatusCallback &callback);

  /// Reestablish subscription.
  /// This should be called when GCS server restarts from a failure.
  /// PubSub server restart will cause GCS server restart. In this case, we need to
  /// resubscribe from PubSub server, otherwise we only need to fetch data from GCS
  /// server.
  ///
  /// \param is_pubsub_server_restarted Whether pubsub server is restarted.
  virtual void AsyncResubscribe(bool is_pubsub_server_restarted);

  /// Get the internal config string from GCS.
  ///
  /// \param callback Processes a map of config options
  /// \return Status
  virtual Status AsyncGetInternalConfig(
      const OptionalItemCallback<std::string> &callback);

  /// Add a node to accessor cache.
  virtual void HandleNotification(const rpc::GcsNodeInfo &node_info);

 private:
  /// Save the subscribe operation in this function, so we can call it again when PubSub
  /// server restarts from a failure.
  SubscribeOperation subscribe_node_operation_;

  /// Save the fetch data operation in this function, so we can call it again when GCS
  /// server restarts from a failure.
  FetchDataOperation fetch_node_data_operation_;

  GcsClient *client_impl_;

  using NodeChangeCallback =
      std::function<void(const NodeID &id, const rpc::GcsNodeInfo &node_info)>;

  rpc::GcsNodeInfo local_node_info_;
  NodeID local_node_id_;

  /// The callback to call when a new node is added or a node is removed.
  NodeChangeCallback node_change_callback_{nullptr};

  /// A cache for information about all nodes.
  std::unordered_map<NodeID, rpc::GcsNodeInfo> node_cache_;
  /// The set of removed nodes.
  std::unordered_set<NodeID> removed_nodes_;
};

/// \class NodeResourceInfoAccessor
/// `NodeResourceInfoAccessor` is a sub-interface of `GcsClient`.
/// This class includes all the methods that are related to accessing
/// node resource information in the GCS.
class NodeResourceInfoAccessor {
 public:
  NodeResourceInfoAccessor() = default;
  explicit NodeResourceInfoAccessor(GcsClient *client_impl);
  virtual ~NodeResourceInfoAccessor() = default;
  // TODO(micafan) Define ResourceMap in GCS proto.
  typedef std::unordered_map<std::string, std::shared_ptr<rpc::ResourceTableData>>
      ResourceMap;

  /// Get node's resources from GCS asynchronously.
  ///
  /// \param node_id The ID of node to lookup dynamic resources.
  /// \param callback Callback that will be called after lookup finishes.
  /// \return Status
  virtual Status AsyncGetResources(const NodeID &node_id,
                                   const OptionalItemCallback<ResourceMap> &callback);

  /// Get available resources of all nodes from GCS asynchronously.
  ///
  /// \param callback Callback that will be called after lookup finishes.
  /// \return Status
  virtual Status AsyncGetAllAvailableResources(
      const MultiItemCallback<rpc::AvailableResources> &callback);

  /// Update resources of node in GCS asynchronously.
  ///
  /// \param node_id The ID of node to update dynamic resources.
  /// \param resources The dynamic resources of node to be updated.
  /// \param callback Callback that will be called after update finishes.
  virtual Status AsyncUpdateResources(const NodeID &node_id, const ResourceMap &resources,
                                      const StatusCallback &callback);

  /// Delete resources of a node from GCS asynchronously.
  ///
  /// \param node_id The ID of node to delete resources from GCS.
  /// \param resource_names The names of resource to be deleted.
  /// \param callback Callback that will be called after delete finishes.
  virtual Status AsyncDeleteResources(const NodeID &node_id,
                                      const std::vector<std::string> &resource_names,
                                      const StatusCallback &callback);

  /// Subscribe to node resource changes.
  ///
  /// \param subscribe Callback that will be called when any resource is updated.
  /// \param done Callback that will be called when subscription is complete.
  /// \return Status
  virtual Status AsyncSubscribeToResources(
      const ItemCallback<rpc::NodeResourceChange> &subscribe, const StatusCallback &done);

  /// Reestablish subscription.
  /// This should be called when GCS server restarts from a failure.
  /// PubSub server restart will cause GCS server restart. In this case, we need to
  /// resubscribe from PubSub server, otherwise we only need to fetch data from GCS
  /// server.
  ///
  /// \param is_pubsub_server_restarted Whether pubsub server is restarted.
  virtual void AsyncResubscribe(bool is_pubsub_server_restarted);

  /// Report resource usage of a node to GCS asynchronously.
  ///
  /// \param data_ptr The data that will be reported to GCS.
  /// \param callback Callback that will be called after report finishes.
  /// \return Status
  virtual Status AsyncReportResourceUsage(
      const std::shared_ptr<rpc::ResourcesData> &data_ptr,
      const StatusCallback &callback);

  /// Resend resource usage when GCS restarts from a failure.
  virtual void AsyncReReportResourceUsage();

  /// Return resources in last report. Used by light heartbeat.
  virtual const std::shared_ptr<SchedulingResources> &GetLastResourceUsage() {
    return last_resource_usage_;
  }

  /// Get newest resource usage of all nodes from GCS asynchronously.
  ///
  /// \param callback Callback that will be called after lookup finishes.
  /// \return Status
  virtual Status AsyncGetAllResourceUsage(
      const ItemCallback<rpc::ResourceUsageBatchData> &callback);

  /// Subscribe batched state of all nodes from GCS.
  ///
  /// \param subscribe Callback that will be called each time when batch resource usage is
  /// updated.
  /// \param done Callback that will be called when subscription is complete.
  /// \return Status
  virtual Status AsyncSubscribeBatchedResourceUsage(
      const ItemCallback<rpc::ResourceUsageBatchData> &subscribe,
      const StatusCallback &done);

  /// Fill resource fields with cached resources. Used by light resource usage report.
  virtual void FillResourceUsageRequest(rpc::ReportResourceUsageRequest &resource_usage);

 protected:
  /// Cache which stores resource usage in last report used to check if they are changed.
  /// Used by light resource usage report.
  std::shared_ptr<SchedulingResources> last_resource_usage_ =
      std::make_shared<SchedulingResources>();

 private:
  // Mutex to protect the cached_resource_usage_ field.
  absl::Mutex mutex_;

  /// Save the resource usage data, so we can resend it again when GCS server restarts
  /// from a failure.
  rpc::ReportResourceUsageRequest cached_resource_usage_ GUARDED_BY(mutex_);

  /// Save the subscribe operation in this function, so we can call it again when PubSub
  /// server restarts from a failure.
  SubscribeOperation subscribe_resource_operation_;
  SubscribeOperation subscribe_batch_resource_usage_operation_;

  GcsClient *client_impl_;

  Sequencer<NodeID> sequencer_;
};

/// \class ErrorInfoAccessor
/// `ErrorInfoAccessor` is a sub-interface of `GcsClient`.
/// This class includes all the methods that are related to accessing
/// error information in the GCS.
class ErrorInfoAccessor {
 public:
  ErrorInfoAccessor() = default;
  explicit ErrorInfoAccessor(GcsClient *client_impl);
  virtual ~ErrorInfoAccessor() = default;
  /// Report a job error to GCS asynchronously.
  /// The error message will be pushed to the driver of a specific if it is
  /// a job internal error, or broadcast to all drivers if it is a system error.
  ///
  /// TODO(rkn): We need to make sure that the errors are unique because
  /// duplicate messages currently cause failures (the GCS doesn't allow it). A
  /// natural way to do this is to have finer-grained time stamps.
  ///
  /// \param data_ptr The error message that will be reported to GCS.
  /// \param callback Callback that will be called when report is complete.
  /// \return Status
  virtual Status AsyncReportJobError(const std::shared_ptr<rpc::ErrorTableData> &data_ptr,
                                     const StatusCallback &callback);

 private:
  GcsClient *client_impl_;
};

/// \class StatsInfoAccessor
/// `StatsInfoAccessor` is a sub-interface of `GcsClient`.
/// This class includes all the methods that are related to accessing
/// stats in the GCS.
class StatsInfoAccessor {
 public:
  StatsInfoAccessor() = default;
  explicit StatsInfoAccessor(GcsClient *client_impl);
  virtual ~StatsInfoAccessor() = default;
  /// Add profile data to GCS asynchronously.
  ///
  /// \param data_ptr The profile data that will be added to GCS.
  /// \param callback Callback that will be called when add is complete.
  /// \return Status
  virtual Status AsyncAddProfileData(
      const std::shared_ptr<rpc::ProfileTableData> &data_ptr,
      const StatusCallback &callback);

  /// Get all profile info from GCS asynchronously.
  ///
  /// \param callback Callback that will be called after lookup finished.
  /// \return Status
  virtual Status AsyncGetAll(const MultiItemCallback<rpc::ProfileTableData> &callback);

 private:
  GcsClient *client_impl_;
};

/// \class WorkerInfoAccessor
/// `WorkerInfoAccessor` is a sub-interface of `GcsClient`.
/// This class includes all the methods that are related to accessing
/// worker information in the GCS.
class WorkerInfoAccessor {
 public:
  WorkerInfoAccessor() = default;
  explicit WorkerInfoAccessor(GcsClient *client_impl);
  virtual ~WorkerInfoAccessor() = default;
  /// Subscribe to all unexpected failure of workers from GCS asynchronously.
  /// Note that this does not include workers that failed due to node failure
  /// and only fileds in WorkerDeltaData would be published.
  ///
  /// \param subscribe Callback that will be called each time when a worker failed.
  /// \param done Callback that will be called when subscription is complete.
  /// \return Status
  virtual Status AsyncSubscribeToWorkerFailures(
      const ItemCallback<rpc::WorkerDeltaData> &subscribe, const StatusCallback &done);

  /// Report a worker failure to GCS asynchronously.
  ///
  /// \param data_ptr The worker failure information that will be reported to GCS.
  /// \param callback Callback that will be called when report is complate.
  /// \param Status
  virtual Status AsyncReportWorkerFailure(
      const std::shared_ptr<rpc::WorkerTableData> &data_ptr,
      const StatusCallback &callback);

  /// Get worker specification from GCS asynchronously.
  ///
  /// \param worker_id The ID of worker to look up in the GCS.
  /// \param callback Callback that will be called after lookup finishes.
  /// \return Status
  virtual Status AsyncGet(const WorkerID &worker_id,
                          const OptionalItemCallback<rpc::WorkerTableData> &callback);

  /// Get all worker info from GCS asynchronously.
  ///
  /// \param callback Callback that will be called after lookup finished.
  /// \return Status
  virtual Status AsyncGetAll(const MultiItemCallback<rpc::WorkerTableData> &callback);

  /// Add worker information to GCS asynchronously.
  ///
  /// \param data_ptr The worker that will be add to GCS.
  /// \param callback Callback that will be called after worker information has been added
  /// to GCS.
  /// \return Status
  virtual Status AsyncAdd(const std::shared_ptr<rpc::WorkerTableData> &data_ptr,
                          const StatusCallback &callback);

  /// Reestablish subscription.
  /// This should be called when GCS server restarts from a failure.
  /// PubSub server restart will cause GCS server restart. In this case, we need to
  /// resubscribe from PubSub server, otherwise we only need to fetch data from GCS
  /// server.
  ///
  /// \param is_pubsub_server_restarted Whether pubsub server is restarted.
  virtual void AsyncResubscribe(bool is_pubsub_server_restarted);

 private:
  /// Save the subscribe operation in this function, so we can call it again when GCS
  /// restarts from a failure.
  SubscribeOperation subscribe_operation_;

  GcsClient *client_impl_;
};

class PlacementGroupInfoAccessor {
 public:
  PlacementGroupInfoAccessor() = default;
  explicit PlacementGroupInfoAccessor(GcsClient *client_impl);
  virtual ~PlacementGroupInfoAccessor() = default;

  /// Create a placement group to GCS synchronously.
  ///
  /// The RPC will timeout after the default GCS RPC timeout is exceeded.
  ///
  /// \param placement_group_spec The specification for the placement group creation task.
  /// \return Status. The status of the RPC. TimedOut if the RPC times out. Invalid if the
  /// same name placement group is registered. NotFound if the placement group is removed.
  virtual Status SyncCreatePlacementGroup(
      const ray::PlacementGroupSpecification &placement_group_spec);

  /// Get a placement group data from GCS asynchronously by id.
  ///
  /// \param placement_group_id The id of a placement group to obtain from GCS.
  /// \return Status.
  virtual Status AsyncGet(
      const PlacementGroupID &placement_group_id,
      const OptionalItemCallback<rpc::PlacementGroupTableData> &callback);

  /// Get a placement group data from GCS asynchronously by name.
  ///
  /// \param placement_group_name The name of a placement group to obtain from GCS.
  /// \param ray_namespace The ray namespace.
  /// \param callback The callback that's called when the RPC is replied.
  /// \param timeout_ms The RPC timeout in milliseconds. -1 means the default.
  /// \return Status.
  virtual Status AsyncGetByName(
      const std::string &placement_group_name, const std::string &ray_namespace,
      const OptionalItemCallback<rpc::PlacementGroupTableData> &callback,
      int64_t timeout_ms = -1);

  /// Get all placement group info from GCS asynchronously.
  ///
  /// \param callback Callback that will be called after lookup finished.
  /// \return Status
  virtual Status AsyncGetAll(
      const MultiItemCallback<rpc::PlacementGroupTableData> &callback);

  /// Remove a placement group to GCS synchronously.
  ///
  /// The RPC will timeout after the default GCS RPC timeout is exceeded.
  ///
  /// \param placement_group_id The id for the placement group to remove.
  /// \return Status
  virtual Status SyncRemovePlacementGroup(const PlacementGroupID &placement_group_id);

  /// Wait for a placement group until ready asynchronously.
  ///
  /// The RPC will timeout after the default GCS RPC timeout is exceeded.
  ///
  /// \param placement_group_id The id for the placement group to wait for until ready.
  /// \return Status. TimedOut if the RPC times out. NotFound if the placement has already
  /// removed.
  virtual Status SyncWaitUntilReady(const PlacementGroupID &placement_group_id);

 private:
  GcsClient *client_impl_;
};

class InternalKVAccessor {
 public:
  InternalKVAccessor() = default;
  explicit InternalKVAccessor(GcsClient *client_impl);
  virtual ~InternalKVAccessor() = default;
  /// Asynchronously list keys with prefix stored in internal kv
  ///
  /// \param ns The namespace to scan.
  /// \param prefix The prefix to scan.
  /// \param callback Callback that will be called after scanning.
  /// \return Status
  virtual Status AsyncInternalKVKeys(
      const std::string &ns, const std::string &prefix,
      const OptionalItemCallback<std::vector<std::string>> &callback);

  /// Asynchronously get the value for a given key.
  ///
  /// \param ns The namespace to lookup.
  /// \param key The key to lookup.
  /// \param callback Callback that will be called after get the value.
  virtual Status AsyncInternalKVGet(const std::string &ns, const std::string &key,
                                    const OptionalItemCallback<std::string> &callback);

  /// Asynchronously set the value for a given key.
  ///
  /// \param ns The namespace to put the key.
  /// \param key The key in <key, value> pair
  /// \param value The value associated with the key
  /// \param callback Callback that will be called after the operation.
  /// \return Status
  virtual Status AsyncInternalKVPut(const std::string &ns, const std::string &key,
                                    const std::string &value, bool overwrite,
                                    const OptionalItemCallback<int> &callback);

  /// Asynchronously check the existence of a given key
  ///
  /// \param ns The namespace to check.
  /// \param key The key to check.
  /// \param callback Callback that will be called after the operation.
  /// \return Status
  virtual Status AsyncInternalKVExists(const std::string &ns, const std::string &key,
                                       const OptionalItemCallback<bool> &callback);

  /// Asynchronously delete a key
  ///
  /// \param ns The namespace to delete from.
  /// \param key The key to delete.
  /// \param del_by_prefix If set to be true, delete all keys with prefix as `key`.
  /// \param callback Callback that will be called after the operation.
  /// \return Status
  virtual Status AsyncInternalKVDel(const std::string &ns, const std::string &key,
                                    bool del_by_prefix, const StatusCallback &callback);

  // These are sync functions of the async above

  /// List keys with prefix stored in internal kv
  ///
  /// The RPC will timeout after the default GCS RPC timeout is exceeded.
  ///
  /// \param ns The namespace to scan.
  /// \param prefix The prefix to scan.
  /// \param value It's an output parameter. It'll be set to the keys with `prefix`
  /// \return Status
  virtual Status Keys(const std::string &ns, const std::string &prefix,
                      std::vector<std::string> &value);

  /// Set the <key, value> in the store
  ///
  /// The RPC will timeout after the default GCS RPC timeout is exceeded.
  ///
  /// \param ns The namespace to put the key.
  /// \param key The key of the pair
  /// \param value The value of the pair
  /// \param overwrite If it's true, it'll overwrite existing <key, value> if it
  ///     exists.
  /// \param added It's an output parameter. It'll be set to be true if
  ///     any row is added.
  /// \return Status
  virtual Status Put(const std::string &ns, const std::string &key,
                     const std::string &value, bool overwrite, bool &added);

  /// Retrive the value associated with a key
  ///
  /// The RPC will timeout after the default GCS RPC timeout is exceeded.
  ///
  /// \param ns The namespace to lookup.
  /// \param key The key to lookup
  /// \param value It's an output parameter. It'll be set to the value of the key
  /// \return Status
  virtual Status Get(const std::string &ns, const std::string &key, std::string &value);

  /// Delete the key
  ///
  /// The RPC will timeout after the default GCS RPC timeout is exceeded.
  ///
  /// \param ns The namespace to delete from.
  /// \param key The key to delete
  /// \param del_by_prefix If set to be true, delete all keys with prefix as `key`.
  /// \return Status
  virtual Status Del(const std::string &ns, const std::string &key, bool del_by_prefix);

  /// Check existence of a key in the store
  ///
  /// The RPC will timeout after the default GCS RPC timeout is exceeded.
  ///
  /// \param ns The namespace to check.
  /// \param key The key to check
  /// \param exist It's an output parameter. It'll be true if the key exists in the
  ///    system. Otherwise, it'll be set to be false.
  /// \return Status
  virtual Status Exists(const std::string &ns, const std::string &key, bool &exist);

 private:
  GcsClient *client_impl_;
};

}  // namespace gcs

}  // namespace ray
>>>>>>> 19672688
<|MERGE_RESOLUTION|>--- conflicted
+++ resolved
@@ -1,1728 +1,846 @@
-<<<<<<< HEAD
-// Copyright 2017 The Ray Authors.
-//
-// Licensed under the Apache License, Version 2.0 (the "License");
-// you may not use this file except in compliance with the License.
-// You may obtain a copy of the License at
-//
-//  http://www.apache.org/licenses/LICENSE-2.0
-//
-// Unless required by applicable law or agreed to in writing, software
-// distributed under the License is distributed on an "AS IS" BASIS,
-// WITHOUT WARRANTIES OR CONDITIONS OF ANY KIND, either express or implied.
-// See the License for the specific language governing permissions and
-// limitations under the License.
-
-#pragma once
-
-#include "absl/types/optional.h"
-#include "ray/common/id.h"
-#include "ray/common/placement_group.h"
-#include "ray/common/task/task_spec.h"
-#include "ray/gcs/callback.h"
-#include "ray/gcs/entry_change_notification.h"
-#include "ray/rpc/client_call.h"
-#include "ray/util/sequencer.h"
-#include "src/ray/protobuf/gcs.pb.h"
-#include "src/ray/protobuf/gcs_service.pb.h"
-
-namespace ray {
-
-namespace gcs {
-
-using SubscribeOperation = std::function<Status(const StatusCallback &done)>;
-
-using FetchDataOperation = std::function<void(const StatusCallback &done)>;
-
-class GcsClient;
-
-/// \class ActorInfoAccessor
-/// `ActorInfoAccessor` is a sub-interface of `GcsClient`.
-/// This class includes all the methods that are related to accessing
-/// actor information in the GCS.
-class ActorInfoAccessor {
- public:
-  ActorInfoAccessor() = default;
-  explicit ActorInfoAccessor(GcsClient *client_impl);
-  virtual ~ActorInfoAccessor() = default;
-  /// Get actor specification from GCS asynchronously.
-  ///
-  /// \param actor_id The ID of actor to look up in the GCS.
-  /// \param callback Callback that will be called after lookup finishes.
-  /// \return Status
-  virtual Status AsyncGet(const ActorID &actor_id,
-                          const OptionalItemCallback<rpc::ActorTableData> &callback);
-
-  /// Get all actor specification from the GCS asynchronously.
-  ///
-  /// \param callback Callback that will be called after lookup finishes.
-  /// \return Status
-  virtual Status AsyncGetAll(const MultiItemCallback<rpc::ActorTableData> &callback);
-
-  /// Get actor specification for a named actor from the GCS asynchronously.
-  ///
-  /// \param name The name of the detached actor to look up in the GCS.
-  /// \param ray_namespace The namespace to filter to.
-  /// \param callback Callback that will be called after lookup finishes.
-  /// \return Status
-  virtual Status AsyncGetByName(
-      const std::string &name, const std::string &ray_namespace,
-      const OptionalItemCallback<rpc::ActorTableData> &callback);
-
-  /// List all named actors from the GCS asynchronously.
-  ///
-  /// \param all_namespaces Whether or not to include actors from all Ray namespaces.
-  /// \param ray_namespace The namespace to filter to if all_namespaces is false.
-  /// \param callback Callback that will be called after lookup finishes.
-  /// \return Status
-  virtual Status AsyncListNamedActors(
-      bool all_namespaces, const std::string &ray_namespace,
-      const ItemCallback<std::vector<rpc::NamedActorInfo>> &callback);
-
-  /// Register actor to GCS asynchronously.
-  ///
-  /// \param task_spec The specification for the actor creation task.
-  /// \param callback Callback that will be called after the actor info is written to GCS.
-  /// \return Status
-  virtual Status AsyncRegisterActor(const TaskSpecification &task_spec,
-                                    const StatusCallback &callback);
-
-  /// Kill actor via GCS asynchronously.
-  ///
-  /// \param actor_id The ID of actor to destroy.
-  /// \param force_kill Whether to force kill an actor by killing the worker.
-  /// \param no_restart If set to true, the killed actor will not be restarted anymore.
-  /// \param callback Callback that will be called after the actor is destroyed.
-  /// \return Status
-  virtual Status AsyncKillActor(const ActorID &actor_id, bool force_kill, bool no_restart,
-                                const StatusCallback &callback);
-
-  /// Asynchronously request GCS to create the actor.
-  ///
-  /// This should be called after the worker has resolved the actor dependencies.
-  /// TODO(...): Currently this request will only reply after the actor is created.
-  /// We should change it to reply immediately after GCS has persisted the actor
-  /// dependencies in storage.
-  ///
-  /// \param task_spec The specification for the actor creation task.
-  /// \param callback Callback that will be called after the actor info is written to GCS.
-  /// \return Status
-  virtual Status AsyncCreateActor(
-      const TaskSpecification &task_spec,
-      const rpc::ClientCallback<rpc::CreateActorReply> &callback);
-
-  /// Subscribe to any update operations of an actor.
-  ///
-  /// \param actor_id The ID of actor to be subscribed to.
-  /// \param subscribe Callback that will be called each time when the actor is updated.
-  /// \param done Callback that will be called when subscription is complete.
-  /// \return Status
-  virtual Status AsyncSubscribe(
-      const ActorID &actor_id,
-      const SubscribeCallback<ActorID, rpc::ActorTableData> &subscribe,
-      const StatusCallback &done);
-
-  /// Cancel subscription to an actor.
-  ///
-  /// \param actor_id The ID of the actor to be unsubscribed to.
-  /// \return Status
-  virtual Status AsyncUnsubscribe(const ActorID &actor_id);
-
-  /// Reestablish subscription.
-  /// This should be called when GCS server restarts from a failure.
-  /// PubSub server restart will cause GCS server restart. In this case, we need to
-  /// resubscribe from PubSub server, otherwise we only need to fetch data from GCS
-  /// server.
-  ///
-  /// \param is_pubsub_server_restarted Whether pubsub server is restarted.
-  virtual void AsyncResubscribe(bool is_pubsub_server_restarted);
-
-  /// Check if the specified actor is unsubscribed.
-  ///
-  /// \param actor_id The ID of the actor.
-  /// \return Whether the specified actor is unsubscribed.
-  virtual bool IsActorUnsubscribed(const ActorID &actor_id);
-
- private:
-  // Mutex to protect the resubscribe_operations_ field and fetch_data_operations_ field.
-  absl::Mutex mutex_;
-
-  /// Resubscribe operations for actors.
-  std::unordered_map<ActorID, SubscribeOperation> resubscribe_operations_
-      GUARDED_BY(mutex_);
-
-  /// Save the fetch data operation of actors.
-  std::unordered_map<ActorID, FetchDataOperation> fetch_data_operations_
-      GUARDED_BY(mutex_);
-
-  GcsClient *client_impl_;
-};
-
-/// \class JobInfoAccessor
-/// `JobInfoAccessor` is a sub-interface of `GcsClient`.
-/// This class includes all the methods that are related to accessing
-/// job information in the GCS.
-class JobInfoAccessor {
- public:
-  JobInfoAccessor() = default;
-  explicit JobInfoAccessor(GcsClient *client_impl);
-  virtual ~JobInfoAccessor() = default;
-  /// Add a job to GCS asynchronously.
-  ///
-  /// \param data_ptr The job that will be add to GCS.
-  /// \param callback Callback that will be called after job has been added
-  /// to GCS.
-  /// \return Status
-  virtual Status AsyncAdd(const std::shared_ptr<rpc::JobTableData> &data_ptr,
-                          const StatusCallback &callback);
-
-  /// Mark job as finished in GCS asynchronously.
-  ///
-  /// \param job_id ID of the job that will be make finished to GCS.
-  /// \param callback Callback that will be called after update finished.
-  /// \return Status
-  virtual Status AsyncMarkFinished(const JobID &job_id, const StatusCallback &callback);
-
-  /// Subscribe to job updates.
-  ///
-  /// \param subscribe Callback that will be called each time when a job updates.
-  /// \param done Callback that will be called when subscription is complete.
-  /// \return Status
-  virtual Status AsyncSubscribeAll(
-      const SubscribeCallback<JobID, rpc::JobTableData> &subscribe,
-      const StatusCallback &done);
-
-  /// Get all job info from GCS asynchronously.
-  ///
-  /// \param callback Callback that will be called after lookup finished.
-  /// \return Status
-  virtual Status AsyncGetAll(const MultiItemCallback<rpc::JobTableData> &callback);
-
-  /// Reestablish subscription.
-  /// This should be called when GCS server restarts from a failure.
-  /// PubSub server restart will cause GCS server restart. In this case, we need to
-  /// resubscribe from PubSub server, otherwise we only need to fetch data from GCS
-  /// server.
-  ///
-  /// \param is_pubsub_server_restarted Whether pubsub server is restarted.
-  virtual void AsyncResubscribe(bool is_pubsub_server_restarted);
-
-  /// Increment and get next job id. This is not idempotent.
-  ///
-  /// \param done Callback that will be called when request successfully.
-  /// \return Status
-  virtual Status AsyncGetNextJobID(const ItemCallback<JobID> &callback);
-
- private:
-  /// Save the fetch data operation in this function, so we can call it again when GCS
-  /// server restarts from a failure.
-  FetchDataOperation fetch_all_data_operation_;
-
-  /// Save the subscribe operation in this function, so we can call it again when PubSub
-  /// server restarts from a failure.
-  SubscribeOperation subscribe_operation_;
-
-  GcsClient *client_impl_;
-};
-
-/// \class TaskInfoAccessor
-/// `TaskInfoAccessor` is a sub-interface of `GcsClient`.
-/// This class includes all the methods that are related to accessing
-/// task information in the GCS.
-class TaskInfoAccessor {
- public:
-  TaskInfoAccessor() = default;
-  explicit TaskInfoAccessor(GcsClient *client_impl);
-  virtual ~TaskInfoAccessor() = default;
-  /// Add a task to GCS asynchronously.
-  ///
-  /// \param data_ptr The task that will be added to GCS.
-  /// \param callback Callback that will be called after task has been added
-  /// to GCS.
-  /// \return Status
-  virtual Status AsyncAdd(const std::shared_ptr<rpc::TaskTableData> &data_ptr,
-                          const StatusCallback &callback);
-
-  /// Get task information from GCS asynchronously.
-  ///
-  /// \param task_id The ID of the task to look up in GCS.
-  /// \param callback Callback that is called after lookup finished.
-  /// \return Status
-  virtual Status AsyncGet(const TaskID &task_id,
-                          const OptionalItemCallback<rpc::TaskTableData> &callback);
-
-  /// Add a task lease to GCS asynchronously.
-  ///
-  /// \param data_ptr The task lease that will be added to GCS.
-  /// \param callback Callback that will be called after task lease has been added
-  /// to GCS.
-  /// \return Status
-  virtual Status AsyncAddTaskLease(const std::shared_ptr<rpc::TaskLeaseData> &data_ptr,
-                                   const StatusCallback &callback);
-
-  /// Get task lease information from GCS asynchronously.
-  ///
-  /// \param task_id The ID of the task to look up in GCS.
-  /// \param callback Callback that is called after lookup finished.
-  /// \return Status
-  virtual Status AsyncGetTaskLease(
-      const TaskID &task_id, const OptionalItemCallback<rpc::TaskLeaseData> &callback);
-
-  /// Subscribe asynchronously to the event that the given task lease is added in GCS.
-  ///
-  /// \param task_id The ID of the task to be subscribed to.
-  /// \param subscribe Callback that will be called each time when the task lease is
-  /// updated or the task lease is empty currently.
-  /// \param done Callback that will be called when subscription is complete.
-  /// \return Status
-  virtual Status AsyncSubscribeTaskLease(
-      const TaskID &task_id,
-      const SubscribeCallback<TaskID, boost::optional<rpc::TaskLeaseData>> &subscribe,
-      const StatusCallback &done);
-
-  /// Cancel subscription to a task lease asynchronously.
-  ///
-  /// \param task_id The ID of the task to be unsubscribed to.
-  /// \return Status
-  virtual Status AsyncUnsubscribeTaskLease(const TaskID &task_id);
-
-  /// Attempt task reconstruction to GCS asynchronously.
-  ///
-  /// \param data_ptr The task reconstruction that will be added to GCS.
-  /// \param callback Callback that will be called after task reconstruction
-  /// has been added to GCS.
-  /// \return Status
-  virtual Status AttemptTaskReconstruction(
-      const std::shared_ptr<rpc::TaskReconstructionData> &data_ptr,
-      const StatusCallback &callback);
-
-  /// Reestablish subscription.
-  /// This should be called when GCS server restarts from a failure.
-  /// PubSub server restart will cause GCS server restart. In this case, we need to
-  /// resubscribe from PubSub server, otherwise we only need to fetch data from GCS
-  /// server.
-  ///
-  /// \param is_pubsub_server_restarted Whether pubsub server is restarted.
-  virtual void AsyncResubscribe(bool is_pubsub_server_restarted);
-
-  /// Check if the specified task lease is unsubscribed.
-  ///
-  /// \param task_id The ID of the task.
-  /// \return Whether the specified task lease is unsubscribed.
-  virtual bool IsTaskLeaseUnsubscribed(const TaskID &task_id);
-
- private:
-  /// Save the subscribe operations, so we can call them again when PubSub
-  /// server restarts from a failure.
-  std::unordered_map<TaskID, SubscribeOperation> subscribe_task_lease_operations_;
-
-  /// Save the fetch data operation in this function, so we can call it again when GCS
-  /// server restarts from a failure.
-  std::unordered_map<TaskID, FetchDataOperation> fetch_task_lease_data_operations_;
-
-  GcsClient *client_impl_;
-};
-
-/// \class NodeInfoAccessor
-/// `NodeInfoAccessor` is a sub-interface of `GcsClient`.
-/// This class includes all the methods that are related to accessing
-/// node information in the GCS.
-class NodeInfoAccessor {
- public:
-  NodeInfoAccessor() = default;
-  explicit NodeInfoAccessor(GcsClient *client_impl);
-  virtual ~NodeInfoAccessor() = default;
-  /// Register local node to GCS asynchronously.
-  ///
-  /// \param node_info The information of node to register to GCS.
-  /// \param callback Callback that will be called when registration is complete.
-  /// \return Status
-  virtual Status RegisterSelf(const rpc::GcsNodeInfo &local_node_info,
-                              const StatusCallback &callback);
-
-  /// Drain (remove the information of the node from the cluster) the local node from GCS
-  /// synchronously.
-  ///
-  /// Once the RPC is replied, it is guaranteed that GCS drains the information of the
-  /// local node, and all the nodes in the cluster will "eventually" be informed that the
-  /// node is drained. \return Status
-  virtual Status DrainSelf();
-
-  /// Get id of local node which was registered by 'RegisterSelf'.
-  ///
-  /// \return NodeID
-  virtual const NodeID &GetSelfId() const;
-
-  /// Get information of local node which was registered by 'RegisterSelf'.
-  ///
-  /// \return GcsNodeInfo
-  virtual const rpc::GcsNodeInfo &GetSelfInfo() const;
-
-  /// Register a node to GCS asynchronously.
-  ///
-  /// \param node_info The information of node to register to GCS.
-  /// \param callback Callback that will be called when registration is complete.
-  /// \return Status
-  virtual Status AsyncRegister(const rpc::GcsNodeInfo &node_info,
-                               const StatusCallback &callback);
-
-  /// Drain (remove the information of the node from the cluster) the local node from GCS
-  /// asynchronously.
-  ///
-  /// Check gcs_service.proto NodeInfoGcsService.DrainNode for the API spec.
-  ///
-  /// \param node_id The ID of node that to be unregistered.
-  /// \param callback Callback that will be called when unregistration is complete.
-  /// \return Status
-  virtual Status AsyncDrainNode(const NodeID &node_id, const StatusCallback &callback);
-
-  /// Get information of all nodes from GCS asynchronously.
-  ///
-  /// \param callback Callback that will be called after lookup finishes.
-  /// \return Status
-  virtual Status AsyncGetAll(const MultiItemCallback<rpc::GcsNodeInfo> &callback);
-
-  /// Subscribe to node addition and removal events from GCS and cache those information.
-  ///
-  /// \param subscribe Callback that will be called if a node is
-  /// added or a node is removed. The callback needs to be idempotent because it will also
-  /// be called for existing nodes.
-  /// \param done Callback that will be called when subscription is complete.
-  /// \return Status
-  virtual Status AsyncSubscribeToNodeChange(
-      const SubscribeCallback<NodeID, rpc::GcsNodeInfo> &subscribe,
-      const StatusCallback &done);
-
-  /// Get node information from local cache.
-  /// Non-thread safe.
-  /// Note, the local cache is only available if `AsyncSubscribeToNodeChange`
-  /// is called before.
-  ///
-  /// \param node_id The ID of node to look up in local cache.
-  /// \param filter_dead_nodes Whether or not if this method will filter dead nodes.
-  /// \return The item returned by GCS. If the item to read doesn't exist or the node is
-  virtual  /// dead, this optional object is empty.
-      const rpc::GcsNodeInfo *
-      Get(const NodeID &node_id, bool filter_dead_nodes = true) const;
-
-  /// Get information of all nodes from local cache.
-  /// Non-thread safe.
-  /// Note, the local cache is only available if `AsyncSubscribeToNodeChange`
-  /// is called before.
-  ///
-  /// \return All nodes in cache.
-  virtual const std::unordered_map<NodeID, rpc::GcsNodeInfo> &GetAll() const;
-
-  /// Search the local cache to find out if the given node is removed.
-  /// Non-thread safe.
-  /// Note, the local cache is only available if `AsyncSubscribeToNodeChange`
-  /// is called before.
-  ///
-  /// \param node_id The id of the node to check.
-  /// \return Whether the node is removed.
-  virtual bool IsRemoved(const NodeID &node_id) const;
-
-  /// Report heartbeat of a node to GCS asynchronously.
-  ///
-  /// \param data_ptr The heartbeat that will be reported to GCS.
-  /// \param callback Callback that will be called after report finishes.
-  /// \return Status
-  virtual  // TODO(micafan) NodeStateAccessor will call this method to report heartbeat.
-      Status
-      AsyncReportHeartbeat(const std::shared_ptr<rpc::HeartbeatTableData> &data_ptr,
-                           const StatusCallback &callback);
-
-  /// Reestablish subscription.
-  /// This should be called when GCS server restarts from a failure.
-  /// PubSub server restart will cause GCS server restart. In this case, we need to
-  /// resubscribe from PubSub server, otherwise we only need to fetch data from GCS
-  /// server.
-  ///
-  /// \param is_pubsub_server_restarted Whether pubsub server is restarted.
-  virtual void AsyncResubscribe(bool is_pubsub_server_restarted);
-
-  /// Get the internal config string from GCS.
-  ///
-  /// \param callback Processes a map of config options
-  /// \return Status
-  virtual Status AsyncGetInternalConfig(
-      const OptionalItemCallback<std::string> &callback);
-
-  /// Add a node to accessor cache.
-  virtual void HandleNotification(const rpc::GcsNodeInfo &node_info);
-
- private:
-  /// Save the subscribe operation in this function, so we can call it again when PubSub
-  /// server restarts from a failure.
-  SubscribeOperation subscribe_node_operation_;
-
-  /// Save the fetch data operation in this function, so we can call it again when GCS
-  /// server restarts from a failure.
-  FetchDataOperation fetch_node_data_operation_;
-
-  GcsClient *client_impl_;
-
-  using NodeChangeCallback =
-      std::function<void(const NodeID &id, const rpc::GcsNodeInfo &node_info)>;
-
-  rpc::GcsNodeInfo local_node_info_;
-  NodeID local_node_id_;
-
-  /// The callback to call when a new node is added or a node is removed.
-  NodeChangeCallback node_change_callback_{nullptr};
-
-  /// A cache for information about all nodes.
-  std::unordered_map<NodeID, rpc::GcsNodeInfo> node_cache_;
-  /// The set of removed nodes.
-  std::unordered_set<NodeID> removed_nodes_;
-};
-
-/// \class NodeResourceInfoAccessor
-/// `NodeResourceInfoAccessor` is a sub-interface of `GcsClient`.
-/// This class includes all the methods that are related to accessing
-/// node resource information in the GCS.
-class NodeResourceInfoAccessor {
- public:
-  NodeResourceInfoAccessor() = default;
-  explicit NodeResourceInfoAccessor(GcsClient *client_impl);
-  virtual ~NodeResourceInfoAccessor() = default;
-  // TODO(micafan) Define ResourceMap in GCS proto.
-  typedef std::unordered_map<std::string, std::shared_ptr<rpc::ResourceTableData>>
-      ResourceMap;
-
-  /// Get node's resources from GCS asynchronously.
-  ///
-  /// \param node_id The ID of node to lookup dynamic resources.
-  /// \param callback Callback that will be called after lookup finishes.
-  /// \return Status
-  virtual Status AsyncGetResources(const NodeID &node_id,
-                                   const OptionalItemCallback<ResourceMap> &callback);
-
-  /// Get available resources of all nodes from GCS asynchronously.
-  ///
-  /// \param callback Callback that will be called after lookup finishes.
-  /// \return Status
-  virtual Status AsyncGetAllAvailableResources(
-      const MultiItemCallback<rpc::AvailableResources> &callback);
-
-  /// Update resources of node in GCS asynchronously.
-  ///
-  /// \param node_id The ID of node to update dynamic resources.
-  /// \param resources The dynamic resources of node to be updated.
-  /// \param callback Callback that will be called after update finishes.
-  virtual Status AsyncUpdateResources(const NodeID &node_id, const ResourceMap &resources,
-                                      const StatusCallback &callback);
-
-  /// Delete resources of a node from GCS asynchronously.
-  ///
-  /// \param node_id The ID of node to delete resources from GCS.
-  /// \param resource_names The names of resource to be deleted.
-  /// \param callback Callback that will be called after delete finishes.
-  virtual Status AsyncDeleteResources(const NodeID &node_id,
-                                      const std::vector<std::string> &resource_names,
-                                      const StatusCallback &callback);
-
-  /// Subscribe to node resource changes.
-  ///
-  /// \param subscribe Callback that will be called when any resource is updated.
-  /// \param done Callback that will be called when subscription is complete.
-  /// \return Status
-  virtual Status AsyncSubscribeToResources(
-      const ItemCallback<rpc::NodeResourceChange> &subscribe, const StatusCallback &done);
-
-  /// Reestablish subscription.
-  /// This should be called when GCS server restarts from a failure.
-  /// PubSub server restart will cause GCS server restart. In this case, we need to
-  /// resubscribe from PubSub server, otherwise we only need to fetch data from GCS
-  /// server.
-  ///
-  /// \param is_pubsub_server_restarted Whether pubsub server is restarted.
-  virtual void AsyncResubscribe(bool is_pubsub_server_restarted);
-
-  /// Report resource usage of a node to GCS asynchronously.
-  ///
-  /// \param data_ptr The data that will be reported to GCS.
-  /// \param callback Callback that will be called after report finishes.
-  /// \return Status
-  virtual Status AsyncReportResourceUsage(
-      const std::shared_ptr<rpc::ResourcesData> &data_ptr,
-      const StatusCallback &callback);
-
-  /// Resend resource usage when GCS restarts from a failure.
-  virtual void AsyncReReportResourceUsage();
-
-  /// Return resources in last report. Used by light heartbeat.
-  virtual const std::shared_ptr<SchedulingResources> &GetLastResourceUsage() {
-    return last_resource_usage_;
-  }
-
-  /// Get newest resource usage of all nodes from GCS asynchronously.
-  ///
-  /// \param callback Callback that will be called after lookup finishes.
-  /// \return Status
-  virtual Status AsyncGetAllResourceUsage(
-      const ItemCallback<rpc::ResourceUsageBatchData> &callback);
-
-  /// Subscribe batched state of all nodes from GCS.
-  ///
-  /// \param subscribe Callback that will be called each time when batch resource usage is
-  /// updated.
-  /// \param done Callback that will be called when subscription is complete.
-  /// \return Status
-  virtual Status AsyncSubscribeBatchedResourceUsage(
-      const ItemCallback<rpc::ResourceUsageBatchData> &subscribe,
-      const StatusCallback &done);
-
-  /// Fill resource fields with cached resources. Used by light resource usage report.
-  virtual void FillResourceUsageRequest(rpc::ReportResourceUsageRequest &resource_usage);
-
- protected:
-  /// Cache which stores resource usage in last report used to check if they are changed.
-  /// Used by light resource usage report.
-  std::shared_ptr<SchedulingResources> last_resource_usage_ =
-      std::make_shared<SchedulingResources>();
-
- private:
-  // Mutex to protect the cached_resource_usage_ field.
-  absl::Mutex mutex_;
-
-  /// Save the resource usage data, so we can resend it again when GCS server restarts
-  /// from a failure.
-  rpc::ReportResourceUsageRequest cached_resource_usage_ GUARDED_BY(mutex_);
-
-  /// Save the subscribe operation in this function, so we can call it again when PubSub
-  /// server restarts from a failure.
-  SubscribeOperation subscribe_resource_operation_;
-  SubscribeOperation subscribe_batch_resource_usage_operation_;
-
-  GcsClient *client_impl_;
-
-  Sequencer<NodeID> sequencer_;
-};
-
-/// \class ErrorInfoAccessor
-/// `ErrorInfoAccessor` is a sub-interface of `GcsClient`.
-/// This class includes all the methods that are related to accessing
-/// error information in the GCS.
-class ErrorInfoAccessor {
- public:
-  ErrorInfoAccessor() = default;
-  explicit ErrorInfoAccessor(GcsClient *client_impl);
-  virtual ~ErrorInfoAccessor() = default;
-  /// Report a job error to GCS asynchronously.
-  /// The error message will be pushed to the driver of a specific if it is
-  /// a job internal error, or broadcast to all drivers if it is a system error.
-  ///
-  /// TODO(rkn): We need to make sure that the errors are unique because
-  /// duplicate messages currently cause failures (the GCS doesn't allow it). A
-  /// natural way to do this is to have finer-grained time stamps.
-  ///
-  /// \param data_ptr The error message that will be reported to GCS.
-  /// \param callback Callback that will be called when report is complete.
-  /// \return Status
-  virtual Status AsyncReportJobError(const std::shared_ptr<rpc::ErrorTableData> &data_ptr,
-                                     const StatusCallback &callback);
-
- private:
-  GcsClient *client_impl_;
-};
-
-/// \class StatsInfoAccessor
-/// `StatsInfoAccessor` is a sub-interface of `GcsClient`.
-/// This class includes all the methods that are related to accessing
-/// stats in the GCS.
-class StatsInfoAccessor {
- public:
-  StatsInfoAccessor() = default;
-  explicit StatsInfoAccessor(GcsClient *client_impl);
-  virtual ~StatsInfoAccessor() = default;
-  /// Add profile data to GCS asynchronously.
-  ///
-  /// \param data_ptr The profile data that will be added to GCS.
-  /// \param callback Callback that will be called when add is complete.
-  /// \return Status
-  virtual Status AsyncAddProfileData(
-      const std::shared_ptr<rpc::ProfileTableData> &data_ptr,
-      const StatusCallback &callback);
-
-  /// Get all profile info from GCS asynchronously.
-  ///
-  /// \param callback Callback that will be called after lookup finished.
-  /// \return Status
-  virtual Status AsyncGetAll(const MultiItemCallback<rpc::ProfileTableData> &callback);
-
- private:
-  GcsClient *client_impl_;
-};
-
-/// \class WorkerInfoAccessor
-/// `WorkerInfoAccessor` is a sub-interface of `GcsClient`.
-/// This class includes all the methods that are related to accessing
-/// worker information in the GCS.
-class WorkerInfoAccessor {
- public:
-  WorkerInfoAccessor() = default;
-  explicit WorkerInfoAccessor(GcsClient *client_impl);
-  virtual ~WorkerInfoAccessor() = default;
-  /// Subscribe to all unexpected failure of workers from GCS asynchronously.
-  /// Note that this does not include workers that failed due to node failure
-  /// and only fileds in WorkerDeltaData would be published.
-  ///
-  /// \param subscribe Callback that will be called each time when a worker failed.
-  /// \param done Callback that will be called when subscription is complete.
-  /// \return Status
-  virtual Status AsyncSubscribeToWorkerFailures(
-      const ItemCallback<rpc::WorkerDeltaData> &subscribe, const StatusCallback &done);
-
-  /// Report a worker failure to GCS asynchronously.
-  ///
-  /// \param data_ptr The worker failure information that will be reported to GCS.
-  /// \param callback Callback that will be called when report is complate.
-  /// \param Status
-  virtual Status AsyncReportWorkerFailure(
-      const std::shared_ptr<rpc::WorkerTableData> &data_ptr,
-      const StatusCallback &callback);
-
-  /// Get worker specification from GCS asynchronously.
-  ///
-  /// \param worker_id The ID of worker to look up in the GCS.
-  /// \param callback Callback that will be called after lookup finishes.
-  /// \return Status
-  virtual Status AsyncGet(const WorkerID &worker_id,
-                          const OptionalItemCallback<rpc::WorkerTableData> &callback);
-
-  /// Get all worker info from GCS asynchronously.
-  ///
-  /// \param callback Callback that will be called after lookup finished.
-  /// \return Status
-  virtual Status AsyncGetAll(const MultiItemCallback<rpc::WorkerTableData> &callback);
-
-  /// Add worker information to GCS asynchronously.
-  ///
-  /// \param data_ptr The worker that will be add to GCS.
-  /// \param callback Callback that will be called after worker information has been added
-  /// to GCS.
-  /// \return Status
-  virtual Status AsyncAdd(const std::shared_ptr<rpc::WorkerTableData> &data_ptr,
-                          const StatusCallback &callback);
-
-  /// Reestablish subscription.
-  /// This should be called when GCS server restarts from a failure.
-  /// PubSub server restart will cause GCS server restart. In this case, we need to
-  /// resubscribe from PubSub server, otherwise we only need to fetch data from GCS
-  /// server.
-  ///
-  /// \param is_pubsub_server_restarted Whether pubsub server is restarted.
-  virtual void AsyncResubscribe(bool is_pubsub_server_restarted);
-
- private:
-  /// Save the subscribe operation in this function, so we can call it again when GCS
-  /// restarts from a failure.
-  SubscribeOperation subscribe_operation_;
-
-  GcsClient *client_impl_;
-};
-
-class PlacementGroupInfoAccessor {
- public:
-  PlacementGroupInfoAccessor() = default;
-  explicit PlacementGroupInfoAccessor(GcsClient *client_impl);
-  virtual ~PlacementGroupInfoAccessor() = default;
-  /// Create a placement group to GCS asynchronously.
-  ///
-  /// \param placement_group_spec The specification for the placement group creation task.
-  /// \param callback Callback that will be called after the placement group info is
-  /// written to GCS.
-  /// \return Status.
-  virtual Status AsyncCreatePlacementGroup(
-      const PlacementGroupSpecification &placement_group_spec,
-      const StatusCallback &callback);
-
-  /// Get a placement group data from GCS asynchronously by id.
-  ///
-  /// \param placement_group_id The id of a placement group to obtain from GCS.
-  /// \return Status.
-  virtual Status AsyncGet(
-      const PlacementGroupID &placement_group_id,
-      const OptionalItemCallback<rpc::PlacementGroupTableData> &callback);
-
-  /// Get a placement group data from GCS asynchronously by name.
-  ///
-  /// \param placement_group_name The name of a placement group to obtain from GCS.
-  /// \return Status.
-  virtual Status AsyncGetByName(
-      const std::string &placement_group_name, const std::string &ray_namespace,
-      const OptionalItemCallback<rpc::PlacementGroupTableData> &callback);
-
-  /// Get all placement group info from GCS asynchronously.
-  ///
-  /// \param callback Callback that will be called after lookup finished.
-  /// \return Status
-  virtual Status AsyncGetAll(
-      const MultiItemCallback<rpc::PlacementGroupTableData> &callback);
-
-  /// Remove a placement group to GCS asynchronously.
-  ///
-  /// \param placement_group_id The id for the placement group to remove.
-  /// \param callback Callback that will be called after the placement group is
-  /// removed from GCS.
-  /// \return Status
-  virtual Status AsyncRemovePlacementGroup(const PlacementGroupID &placement_group_id,
-                                           const StatusCallback &callback);
-
-  /// Wait for a placement group until ready asynchronously.
-  ///
-  /// \param placement_group_id The id for the placement group to wait for until ready.
-  /// \param callback Callback that will be called after the placement group is created.
-  /// \return Status
-  virtual Status AsyncWaitUntilReady(const PlacementGroupID &placement_group_id,
-                                     const StatusCallback &callback);
-
- private:
-  GcsClient *client_impl_;
-};
-
-class InternalKVAccessor {
- public:
-  InternalKVAccessor() = default;
-  explicit InternalKVAccessor(GcsClient *client_impl);
-  virtual ~InternalKVAccessor() = default;
-  /// Asynchronously list keys with prefix stored in internal kv
-  ///
-  /// \param prefix The prefix to scan.
-  /// \param callback Callback that will be called after scanning.
-  /// \return Status
-  virtual Status AsyncInternalKVKeys(
-      const std::string &prefix,
-      const OptionalItemCallback<std::vector<std::string>> &callback);
-
-  /// Asynchronously get the value for a given key.
-  ///
-  /// \param key The key to lookup.
-  /// \param callback Callback that will be called after get the value.
-  virtual Status AsyncInternalKVGet(const std::string &key,
-                                    const OptionalItemCallback<std::string> &callback);
-
-  /// Asynchronously set the value for a given key.
-  ///
-  /// \param key The key in <key, value> pair
-  /// \param value The value associated with the key
-  /// \param callback Callback that will be called after the operation.
-  /// \return Status
-  virtual Status AsyncInternalKVPut(const std::string &key, const std::string &value,
-                                    bool overwrite,
-                                    const OptionalItemCallback<int> &callback);
-
-  /// Asynchronously check the existence of a given key
-  ///
-  /// \param key The key to check
-  /// \param callback Callback that will be called after the operation.
-  /// \return Status
-  virtual Status AsyncInternalKVExists(const std::string &key,
-                                       const OptionalItemCallback<bool> &callback);
-
-  /// Asynchronously delete a key
-  ///
-  /// \param key The key to delete
-  /// \param callback Callback that will be called after the operation.
-  /// \return Status
-  virtual Status AsyncInternalKVDel(const std::string &key,
-                                    const StatusCallback &callback);
-
-  // These are sync functions of the async above
-
-  /// List keys with prefix stored in internal kv
-  ///
-  /// \param prefix The prefix to scan.
-  /// \param value It's an output parameter. It'll be set to the keys with `prefix`
-  /// \return Status
-  virtual Status Keys(const std::string &prefix, std::vector<std::string> &value);
-
-  /// Set the <key, value> in the store
-  ///
-  /// \param key The key of the pair
-  /// \param value The value of the pair
-  /// \param overwrite If it's true, it'll overwrite existing <key, value> if it
-  ///     exists.
-  /// \param added It's an output parameter. It'll be set to be true if
-  ///     any row is added.
-  /// \return Status
-  virtual Status Put(const std::string &key, const std::string &value, bool overwrite,
-                     bool &added);
-
-  /// Retrive the value associated with a key
-  ///
-  /// \param key The key to lookup
-  /// \param value It's an output parameter. It'll be set to the value of the key
-  /// \return Status
-  virtual Status Get(const std::string &key, std::string &value);
-
-  /// Delete the key
-  ///
-  /// \param key The key to delete
-  /// \return Status
-  virtual Status Del(const std::string &key);
-
-  /// Check existence of a key in the store
-  ///
-  /// \param key The key to check
-  /// \param exist It's an output parameter. It'll be true if the key exists in the
-  ///    system. Otherwise, it'll be set to be false.
-  /// \return Status
-  virtual Status Exists(const std::string &key, bool &exist);
-
- private:
-  GcsClient *client_impl_;
-};
-
-}  // namespace gcs
-
-}  // namespace ray
-=======
-// Copyright 2017 The Ray Authors.
-//
-// Licensed under the Apache License, Version 2.0 (the "License");
-// you may not use this file except in compliance with the License.
-// You may obtain a copy of the License at
-//
-//  http://www.apache.org/licenses/LICENSE-2.0
-//
-// Unless required by applicable law or agreed to in writing, software
-// distributed under the License is distributed on an "AS IS" BASIS,
-// WITHOUT WARRANTIES OR CONDITIONS OF ANY KIND, either express or implied.
-// See the License for the specific language governing permissions and
-// limitations under the License.
-
-#pragma once
-
-#include "absl/types/optional.h"
-#include "ray/common/id.h"
-#include "ray/common/placement_group.h"
-#include "ray/common/task/task_spec.h"
-#include "ray/gcs/callback.h"
-#include "ray/gcs/entry_change_notification.h"
-#include "ray/rpc/client_call.h"
-#include "ray/util/sequencer.h"
-#include "src/ray/protobuf/gcs.pb.h"
-#include "src/ray/protobuf/gcs_service.pb.h"
-
-namespace ray {
-
-namespace gcs {
-
-using SubscribeOperation = std::function<Status(const StatusCallback &done)>;
-
-using FetchDataOperation = std::function<void(const StatusCallback &done)>;
-
-class GcsClient;
-
-/// \class ActorInfoAccessor
-/// `ActorInfoAccessor` is a sub-interface of `GcsClient`.
-/// This class includes all the methods that are related to accessing
-/// actor information in the GCS.
-class ActorInfoAccessor {
- public:
-  ActorInfoAccessor() = default;
-  explicit ActorInfoAccessor(GcsClient *client_impl);
-  virtual ~ActorInfoAccessor() = default;
-  /// Get actor specification from GCS asynchronously.
-  ///
-  /// \param actor_id The ID of actor to look up in the GCS.
-  /// \param callback Callback that will be called after lookup finishes.
-  /// \return Status
-  virtual Status AsyncGet(const ActorID &actor_id,
-                          const OptionalItemCallback<rpc::ActorTableData> &callback);
-
-  /// Get all actor specification from the GCS asynchronously.
-  ///
-  /// \param callback Callback that will be called after lookup finishes.
-  /// \return Status
-  virtual Status AsyncGetAll(const MultiItemCallback<rpc::ActorTableData> &callback);
-
-  /// Get actor specification for a named actor from the GCS asynchronously.
-  ///
-  /// \param name The name of the detached actor to look up in the GCS.
-  /// \param ray_namespace The namespace to filter to.
-  /// \param callback Callback that will be called after lookup finishes.
-  /// \param timeout_ms RPC timeout in milliseconds. -1 means the default.
-  /// \return Status
-  virtual Status AsyncGetByName(const std::string &name, const std::string &ray_namespace,
-                                const OptionalItemCallback<rpc::ActorTableData> &callback,
-                                int64_t timeout_ms = -1);
-
-  /// Get actor specification for a named actor from the GCS synchronously.
-  ///
-  /// The RPC will timeout after the default GCS RPC timeout is exceeded.
-  ///
-  /// \param name The name of the detached actor to look up in the GCS.
-  /// \param ray_namespace The namespace to filter to.
-  /// \return Status. TimedOut status if RPC is timed out.
-  /// NotFound if the name doesn't exist.
-  virtual Status SyncGetByName(const std::string &name, const std::string &ray_namespace,
-                               rpc::ActorTableData &actor_table_data);
-
-  /// List all named actors from the GCS asynchronously.
-  ///
-  /// \param all_namespaces Whether or not to include actors from all Ray namespaces.
-  /// \param ray_namespace The namespace to filter to if all_namespaces is false.
-  /// \param callback Callback that will be called after lookup finishes.
-  /// \param timeout_ms The RPC timeout in milliseconds. -1 means the default.
-  /// \return Status
-  virtual Status AsyncListNamedActors(
-      bool all_namespaces, const std::string &ray_namespace,
-      const OptionalItemCallback<std::vector<rpc::NamedActorInfo>> &callback,
-      int64_t timeout_ms = -1);
-
-  /// List all named actors from the GCS synchronously.
-  ///
-  /// The RPC will timeout after the default GCS RPC timeout is exceeded.
-  ///
-  /// \param all_namespaces Whether or not to include actors from all Ray namespaces.
-  /// \param ray_namespace The namespace to filter to if all_namespaces is false.
-  /// \param[out] actors The pair of list of named actors. Each pair includes the
-  /// namespace and name of the actor. \return Status. TimeOut if RPC times out.
-  virtual Status SyncListNamedActors(
-      bool all_namespaces, const std::string &ray_namespace,
-      std::vector<std::pair<std::string, std::string>> &actors);
-
-  /// Register actor to GCS asynchronously.
-  ///
-  /// \param task_spec The specification for the actor creation task.
-  /// \param callback Callback that will be called after the actor info is written to GCS.
-  /// \param timeout_ms RPC timeout ms. -1 means there's no timeout.
-  /// \return Status
-  virtual Status AsyncRegisterActor(const TaskSpecification &task_spec,
-                                    const StatusCallback &callback,
-                                    int64_t timeout_ms = -1);
-
-  /// Register actor to GCS synchronously.
-  ///
-  /// The RPC will timeout after the default GCS RPC timeout is exceeded.
-  ///
-  /// \param task_spec The specification for the actor creation task.
-  /// \return Status. Timedout if actor is not registered by the global
-  /// GCS timeout.
-  virtual Status SyncRegisterActor(const ray::TaskSpecification &task_spec);
-
-  /// Kill actor via GCS asynchronously.
-  ///
-  /// \param actor_id The ID of actor to destroy.
-  /// \param force_kill Whether to force kill an actor by killing the worker.
-  /// \param no_restart If set to true, the killed actor will not be restarted anymore.
-  /// \param callback Callback that will be called after the actor is destroyed.
-  /// \return Status
-  virtual Status AsyncKillActor(const ActorID &actor_id, bool force_kill, bool no_restart,
-                                const StatusCallback &callback);
-
-  /// Asynchronously request GCS to create the actor.
-  ///
-  /// This should be called after the worker has resolved the actor dependencies.
-  /// TODO(...): Currently this request will only reply after the actor is created.
-  /// We should change it to reply immediately after GCS has persisted the actor
-  /// dependencies in storage.
-  ///
-  /// \param task_spec The specification for the actor creation task.
-  /// \param callback Callback that will be called after the actor info is written to GCS.
-  /// \return Status
-  virtual Status AsyncCreateActor(
-      const TaskSpecification &task_spec,
-      const rpc::ClientCallback<rpc::CreateActorReply> &callback);
-
-  /// Subscribe to any update operations of an actor.
-  ///
-  /// \param actor_id The ID of actor to be subscribed to.
-  /// \param subscribe Callback that will be called each time when the actor is updated.
-  /// \param done Callback that will be called when subscription is complete.
-  /// \return Status
-  virtual Status AsyncSubscribe(
-      const ActorID &actor_id,
-      const SubscribeCallback<ActorID, rpc::ActorTableData> &subscribe,
-      const StatusCallback &done);
-
-  /// Cancel subscription to an actor.
-  ///
-  /// \param actor_id The ID of the actor to be unsubscribed to.
-  /// \return Status
-  virtual Status AsyncUnsubscribe(const ActorID &actor_id);
-
-  /// Reestablish subscription.
-  /// This should be called when GCS server restarts from a failure.
-  /// PubSub server restart will cause GCS server restart. In this case, we need to
-  /// resubscribe from PubSub server, otherwise we only need to fetch data from GCS
-  /// server.
-  ///
-  /// \param is_pubsub_server_restarted Whether pubsub server is restarted.
-  virtual void AsyncResubscribe(bool is_pubsub_server_restarted);
-
-  /// Check if the specified actor is unsubscribed.
-  ///
-  /// \param actor_id The ID of the actor.
-  /// \return Whether the specified actor is unsubscribed.
-  virtual bool IsActorUnsubscribed(const ActorID &actor_id);
-
- private:
-  // Mutex to protect the resubscribe_operations_ field and fetch_data_operations_ field.
-  absl::Mutex mutex_;
-
-  /// Resubscribe operations for actors.
-  std::unordered_map<ActorID, SubscribeOperation> resubscribe_operations_
-      GUARDED_BY(mutex_);
-
-  /// Save the fetch data operation of actors.
-  std::unordered_map<ActorID, FetchDataOperation> fetch_data_operations_
-      GUARDED_BY(mutex_);
-
-  GcsClient *client_impl_;
-};
-
-/// \class JobInfoAccessor
-/// `JobInfoAccessor` is a sub-interface of `GcsClient`.
-/// This class includes all the methods that are related to accessing
-/// job information in the GCS.
-class JobInfoAccessor {
- public:
-  JobInfoAccessor() = default;
-  explicit JobInfoAccessor(GcsClient *client_impl);
-  virtual ~JobInfoAccessor() = default;
-  /// Add a job to GCS asynchronously.
-  ///
-  /// \param data_ptr The job that will be add to GCS.
-  /// \param callback Callback that will be called after job has been added
-  /// to GCS.
-  /// \return Status
-  virtual Status AsyncAdd(const std::shared_ptr<rpc::JobTableData> &data_ptr,
-                          const StatusCallback &callback);
-
-  /// Mark job as finished in GCS asynchronously.
-  ///
-  /// \param job_id ID of the job that will be make finished to GCS.
-  /// \param callback Callback that will be called after update finished.
-  /// \return Status
-  virtual Status AsyncMarkFinished(const JobID &job_id, const StatusCallback &callback);
-
-  /// Subscribe to job updates.
-  ///
-  /// \param subscribe Callback that will be called each time when a job updates.
-  /// \param done Callback that will be called when subscription is complete.
-  /// \return Status
-  virtual Status AsyncSubscribeAll(
-      const SubscribeCallback<JobID, rpc::JobTableData> &subscribe,
-      const StatusCallback &done);
-
-  /// Get all job info from GCS asynchronously.
-  ///
-  /// \param callback Callback that will be called after lookup finished.
-  /// \return Status
-  virtual Status AsyncGetAll(const MultiItemCallback<rpc::JobTableData> &callback);
-
-  /// Reestablish subscription.
-  /// This should be called when GCS server restarts from a failure.
-  /// PubSub server restart will cause GCS server restart. In this case, we need to
-  /// resubscribe from PubSub server, otherwise we only need to fetch data from GCS
-  /// server.
-  ///
-  /// \param is_pubsub_server_restarted Whether pubsub server is restarted.
-  virtual void AsyncResubscribe(bool is_pubsub_server_restarted);
-
-  /// Increment and get next job id. This is not idempotent.
-  ///
-  /// \param done Callback that will be called when request successfully.
-  /// \return Status
-  virtual Status AsyncGetNextJobID(const ItemCallback<JobID> &callback);
-
- private:
-  /// Save the fetch data operation in this function, so we can call it again when GCS
-  /// server restarts from a failure.
-  FetchDataOperation fetch_all_data_operation_;
-
-  /// Save the subscribe operation in this function, so we can call it again when PubSub
-  /// server restarts from a failure.
-  SubscribeOperation subscribe_operation_;
-
-  GcsClient *client_impl_;
-};
-
-/// \class NodeInfoAccessor
-/// `NodeInfoAccessor` is a sub-interface of `GcsClient`.
-/// This class includes all the methods that are related to accessing
-/// node information in the GCS.
-class NodeInfoAccessor {
- public:
-  NodeInfoAccessor() = default;
-  explicit NodeInfoAccessor(GcsClient *client_impl);
-  virtual ~NodeInfoAccessor() = default;
-  /// Register local node to GCS asynchronously.
-  ///
-  /// \param node_info The information of node to register to GCS.
-  /// \param callback Callback that will be called when registration is complete.
-  /// \return Status
-  virtual Status RegisterSelf(const rpc::GcsNodeInfo &local_node_info,
-                              const StatusCallback &callback);
-
-  /// Drain (remove the information of the node from the cluster) the local node from GCS
-  /// synchronously.
-  ///
-  /// Once the RPC is replied, it is guaranteed that GCS drains the information of the
-  /// local node, and all the nodes in the cluster will "eventually" be informed that the
-  /// node is drained. \return Status
-  virtual Status DrainSelf();
-
-  /// Get id of local node which was registered by 'RegisterSelf'.
-  ///
-  /// \return NodeID
-  virtual const NodeID &GetSelfId() const;
-
-  /// Get information of local node which was registered by 'RegisterSelf'.
-  ///
-  /// \return GcsNodeInfo
-  virtual const rpc::GcsNodeInfo &GetSelfInfo() const;
-
-  /// Register a node to GCS asynchronously.
-  ///
-  /// \param node_info The information of node to register to GCS.
-  /// \param callback Callback that will be called when registration is complete.
-  /// \return Status
-  virtual Status AsyncRegister(const rpc::GcsNodeInfo &node_info,
-                               const StatusCallback &callback);
-
-  /// Drain (remove the information of the node from the cluster) the local node from GCS
-  /// asynchronously.
-  ///
-  /// Check gcs_service.proto NodeInfoGcsService.DrainNode for the API spec.
-  ///
-  /// \param node_id The ID of node that to be unregistered.
-  /// \param callback Callback that will be called when unregistration is complete.
-  /// \return Status
-  virtual Status AsyncDrainNode(const NodeID &node_id, const StatusCallback &callback);
-
-  /// Get information of all nodes from GCS asynchronously.
-  ///
-  /// \param callback Callback that will be called after lookup finishes.
-  /// \return Status
-  virtual Status AsyncGetAll(const MultiItemCallback<rpc::GcsNodeInfo> &callback);
-
-  /// Subscribe to node addition and removal events from GCS and cache those information.
-  ///
-  /// \param subscribe Callback that will be called if a node is
-  /// added or a node is removed. The callback needs to be idempotent because it will also
-  /// be called for existing nodes.
-  /// \param done Callback that will be called when subscription is complete.
-  /// \return Status
-  virtual Status AsyncSubscribeToNodeChange(
-      const SubscribeCallback<NodeID, rpc::GcsNodeInfo> &subscribe,
-      const StatusCallback &done);
-
-  /// Get node information from local cache.
-  /// Non-thread safe.
-  /// Note, the local cache is only available if `AsyncSubscribeToNodeChange`
-  /// is called before.
-  ///
-  /// \param node_id The ID of node to look up in local cache.
-  /// \param filter_dead_nodes Whether or not if this method will filter dead nodes.
-  /// \return The item returned by GCS. If the item to read doesn't exist or the node is
-  virtual  /// dead, this optional object is empty.
-      const rpc::GcsNodeInfo *
-      Get(const NodeID &node_id, bool filter_dead_nodes = true) const;
-
-  /// Get information of all nodes from local cache.
-  /// Non-thread safe.
-  /// Note, the local cache is only available if `AsyncSubscribeToNodeChange`
-  /// is called before.
-  ///
-  /// \return All nodes in cache.
-  virtual const std::unordered_map<NodeID, rpc::GcsNodeInfo> &GetAll() const;
-
-  /// Search the local cache to find out if the given node is removed.
-  /// Non-thread safe.
-  /// Note, the local cache is only available if `AsyncSubscribeToNodeChange`
-  /// is called before.
-  ///
-  /// \param node_id The id of the node to check.
-  /// \return Whether the node is removed.
-  virtual bool IsRemoved(const NodeID &node_id) const;
-
-  /// Report heartbeat of a node to GCS asynchronously.
-  ///
-  /// \param data_ptr The heartbeat that will be reported to GCS.
-  /// \param callback Callback that will be called after report finishes.
-  /// \return Status
-  virtual  // TODO(micafan) NodeStateAccessor will call this method to report heartbeat.
-      Status
-      AsyncReportHeartbeat(const std::shared_ptr<rpc::HeartbeatTableData> &data_ptr,
-                           const StatusCallback &callback);
-
-  /// Reestablish subscription.
-  /// This should be called when GCS server restarts from a failure.
-  /// PubSub server restart will cause GCS server restart. In this case, we need to
-  /// resubscribe from PubSub server, otherwise we only need to fetch data from GCS
-  /// server.
-  ///
-  /// \param is_pubsub_server_restarted Whether pubsub server is restarted.
-  virtual void AsyncResubscribe(bool is_pubsub_server_restarted);
-
-  /// Get the internal config string from GCS.
-  ///
-  /// \param callback Processes a map of config options
-  /// \return Status
-  virtual Status AsyncGetInternalConfig(
-      const OptionalItemCallback<std::string> &callback);
-
-  /// Add a node to accessor cache.
-  virtual void HandleNotification(const rpc::GcsNodeInfo &node_info);
-
- private:
-  /// Save the subscribe operation in this function, so we can call it again when PubSub
-  /// server restarts from a failure.
-  SubscribeOperation subscribe_node_operation_;
-
-  /// Save the fetch data operation in this function, so we can call it again when GCS
-  /// server restarts from a failure.
-  FetchDataOperation fetch_node_data_operation_;
-
-  GcsClient *client_impl_;
-
-  using NodeChangeCallback =
-      std::function<void(const NodeID &id, const rpc::GcsNodeInfo &node_info)>;
-
-  rpc::GcsNodeInfo local_node_info_;
-  NodeID local_node_id_;
-
-  /// The callback to call when a new node is added or a node is removed.
-  NodeChangeCallback node_change_callback_{nullptr};
-
-  /// A cache for information about all nodes.
-  std::unordered_map<NodeID, rpc::GcsNodeInfo> node_cache_;
-  /// The set of removed nodes.
-  std::unordered_set<NodeID> removed_nodes_;
-};
-
-/// \class NodeResourceInfoAccessor
-/// `NodeResourceInfoAccessor` is a sub-interface of `GcsClient`.
-/// This class includes all the methods that are related to accessing
-/// node resource information in the GCS.
-class NodeResourceInfoAccessor {
- public:
-  NodeResourceInfoAccessor() = default;
-  explicit NodeResourceInfoAccessor(GcsClient *client_impl);
-  virtual ~NodeResourceInfoAccessor() = default;
-  // TODO(micafan) Define ResourceMap in GCS proto.
-  typedef std::unordered_map<std::string, std::shared_ptr<rpc::ResourceTableData>>
-      ResourceMap;
-
-  /// Get node's resources from GCS asynchronously.
-  ///
-  /// \param node_id The ID of node to lookup dynamic resources.
-  /// \param callback Callback that will be called after lookup finishes.
-  /// \return Status
-  virtual Status AsyncGetResources(const NodeID &node_id,
-                                   const OptionalItemCallback<ResourceMap> &callback);
-
-  /// Get available resources of all nodes from GCS asynchronously.
-  ///
-  /// \param callback Callback that will be called after lookup finishes.
-  /// \return Status
-  virtual Status AsyncGetAllAvailableResources(
-      const MultiItemCallback<rpc::AvailableResources> &callback);
-
-  /// Update resources of node in GCS asynchronously.
-  ///
-  /// \param node_id The ID of node to update dynamic resources.
-  /// \param resources The dynamic resources of node to be updated.
-  /// \param callback Callback that will be called after update finishes.
-  virtual Status AsyncUpdateResources(const NodeID &node_id, const ResourceMap &resources,
-                                      const StatusCallback &callback);
-
-  /// Delete resources of a node from GCS asynchronously.
-  ///
-  /// \param node_id The ID of node to delete resources from GCS.
-  /// \param resource_names The names of resource to be deleted.
-  /// \param callback Callback that will be called after delete finishes.
-  virtual Status AsyncDeleteResources(const NodeID &node_id,
-                                      const std::vector<std::string> &resource_names,
-                                      const StatusCallback &callback);
-
-  /// Subscribe to node resource changes.
-  ///
-  /// \param subscribe Callback that will be called when any resource is updated.
-  /// \param done Callback that will be called when subscription is complete.
-  /// \return Status
-  virtual Status AsyncSubscribeToResources(
-      const ItemCallback<rpc::NodeResourceChange> &subscribe, const StatusCallback &done);
-
-  /// Reestablish subscription.
-  /// This should be called when GCS server restarts from a failure.
-  /// PubSub server restart will cause GCS server restart. In this case, we need to
-  /// resubscribe from PubSub server, otherwise we only need to fetch data from GCS
-  /// server.
-  ///
-  /// \param is_pubsub_server_restarted Whether pubsub server is restarted.
-  virtual void AsyncResubscribe(bool is_pubsub_server_restarted);
-
-  /// Report resource usage of a node to GCS asynchronously.
-  ///
-  /// \param data_ptr The data that will be reported to GCS.
-  /// \param callback Callback that will be called after report finishes.
-  /// \return Status
-  virtual Status AsyncReportResourceUsage(
-      const std::shared_ptr<rpc::ResourcesData> &data_ptr,
-      const StatusCallback &callback);
-
-  /// Resend resource usage when GCS restarts from a failure.
-  virtual void AsyncReReportResourceUsage();
-
-  /// Return resources in last report. Used by light heartbeat.
-  virtual const std::shared_ptr<SchedulingResources> &GetLastResourceUsage() {
-    return last_resource_usage_;
-  }
-
-  /// Get newest resource usage of all nodes from GCS asynchronously.
-  ///
-  /// \param callback Callback that will be called after lookup finishes.
-  /// \return Status
-  virtual Status AsyncGetAllResourceUsage(
-      const ItemCallback<rpc::ResourceUsageBatchData> &callback);
-
-  /// Subscribe batched state of all nodes from GCS.
-  ///
-  /// \param subscribe Callback that will be called each time when batch resource usage is
-  /// updated.
-  /// \param done Callback that will be called when subscription is complete.
-  /// \return Status
-  virtual Status AsyncSubscribeBatchedResourceUsage(
-      const ItemCallback<rpc::ResourceUsageBatchData> &subscribe,
-      const StatusCallback &done);
-
-  /// Fill resource fields with cached resources. Used by light resource usage report.
-  virtual void FillResourceUsageRequest(rpc::ReportResourceUsageRequest &resource_usage);
-
- protected:
-  /// Cache which stores resource usage in last report used to check if they are changed.
-  /// Used by light resource usage report.
-  std::shared_ptr<SchedulingResources> last_resource_usage_ =
-      std::make_shared<SchedulingResources>();
-
- private:
-  // Mutex to protect the cached_resource_usage_ field.
-  absl::Mutex mutex_;
-
-  /// Save the resource usage data, so we can resend it again when GCS server restarts
-  /// from a failure.
-  rpc::ReportResourceUsageRequest cached_resource_usage_ GUARDED_BY(mutex_);
-
-  /// Save the subscribe operation in this function, so we can call it again when PubSub
-  /// server restarts from a failure.
-  SubscribeOperation subscribe_resource_operation_;
-  SubscribeOperation subscribe_batch_resource_usage_operation_;
-
-  GcsClient *client_impl_;
-
-  Sequencer<NodeID> sequencer_;
-};
-
-/// \class ErrorInfoAccessor
-/// `ErrorInfoAccessor` is a sub-interface of `GcsClient`.
-/// This class includes all the methods that are related to accessing
-/// error information in the GCS.
-class ErrorInfoAccessor {
- public:
-  ErrorInfoAccessor() = default;
-  explicit ErrorInfoAccessor(GcsClient *client_impl);
-  virtual ~ErrorInfoAccessor() = default;
-  /// Report a job error to GCS asynchronously.
-  /// The error message will be pushed to the driver of a specific if it is
-  /// a job internal error, or broadcast to all drivers if it is a system error.
-  ///
-  /// TODO(rkn): We need to make sure that the errors are unique because
-  /// duplicate messages currently cause failures (the GCS doesn't allow it). A
-  /// natural way to do this is to have finer-grained time stamps.
-  ///
-  /// \param data_ptr The error message that will be reported to GCS.
-  /// \param callback Callback that will be called when report is complete.
-  /// \return Status
-  virtual Status AsyncReportJobError(const std::shared_ptr<rpc::ErrorTableData> &data_ptr,
-                                     const StatusCallback &callback);
-
- private:
-  GcsClient *client_impl_;
-};
-
-/// \class StatsInfoAccessor
-/// `StatsInfoAccessor` is a sub-interface of `GcsClient`.
-/// This class includes all the methods that are related to accessing
-/// stats in the GCS.
-class StatsInfoAccessor {
- public:
-  StatsInfoAccessor() = default;
-  explicit StatsInfoAccessor(GcsClient *client_impl);
-  virtual ~StatsInfoAccessor() = default;
-  /// Add profile data to GCS asynchronously.
-  ///
-  /// \param data_ptr The profile data that will be added to GCS.
-  /// \param callback Callback that will be called when add is complete.
-  /// \return Status
-  virtual Status AsyncAddProfileData(
-      const std::shared_ptr<rpc::ProfileTableData> &data_ptr,
-      const StatusCallback &callback);
-
-  /// Get all profile info from GCS asynchronously.
-  ///
-  /// \param callback Callback that will be called after lookup finished.
-  /// \return Status
-  virtual Status AsyncGetAll(const MultiItemCallback<rpc::ProfileTableData> &callback);
-
- private:
-  GcsClient *client_impl_;
-};
-
-/// \class WorkerInfoAccessor
-/// `WorkerInfoAccessor` is a sub-interface of `GcsClient`.
-/// This class includes all the methods that are related to accessing
-/// worker information in the GCS.
-class WorkerInfoAccessor {
- public:
-  WorkerInfoAccessor() = default;
-  explicit WorkerInfoAccessor(GcsClient *client_impl);
-  virtual ~WorkerInfoAccessor() = default;
-  /// Subscribe to all unexpected failure of workers from GCS asynchronously.
-  /// Note that this does not include workers that failed due to node failure
-  /// and only fileds in WorkerDeltaData would be published.
-  ///
-  /// \param subscribe Callback that will be called each time when a worker failed.
-  /// \param done Callback that will be called when subscription is complete.
-  /// \return Status
-  virtual Status AsyncSubscribeToWorkerFailures(
-      const ItemCallback<rpc::WorkerDeltaData> &subscribe, const StatusCallback &done);
-
-  /// Report a worker failure to GCS asynchronously.
-  ///
-  /// \param data_ptr The worker failure information that will be reported to GCS.
-  /// \param callback Callback that will be called when report is complate.
-  /// \param Status
-  virtual Status AsyncReportWorkerFailure(
-      const std::shared_ptr<rpc::WorkerTableData> &data_ptr,
-      const StatusCallback &callback);
-
-  /// Get worker specification from GCS asynchronously.
-  ///
-  /// \param worker_id The ID of worker to look up in the GCS.
-  /// \param callback Callback that will be called after lookup finishes.
-  /// \return Status
-  virtual Status AsyncGet(const WorkerID &worker_id,
-                          const OptionalItemCallback<rpc::WorkerTableData> &callback);
-
-  /// Get all worker info from GCS asynchronously.
-  ///
-  /// \param callback Callback that will be called after lookup finished.
-  /// \return Status
-  virtual Status AsyncGetAll(const MultiItemCallback<rpc::WorkerTableData> &callback);
-
-  /// Add worker information to GCS asynchronously.
-  ///
-  /// \param data_ptr The worker that will be add to GCS.
-  /// \param callback Callback that will be called after worker information has been added
-  /// to GCS.
-  /// \return Status
-  virtual Status AsyncAdd(const std::shared_ptr<rpc::WorkerTableData> &data_ptr,
-                          const StatusCallback &callback);
-
-  /// Reestablish subscription.
-  /// This should be called when GCS server restarts from a failure.
-  /// PubSub server restart will cause GCS server restart. In this case, we need to
-  /// resubscribe from PubSub server, otherwise we only need to fetch data from GCS
-  /// server.
-  ///
-  /// \param is_pubsub_server_restarted Whether pubsub server is restarted.
-  virtual void AsyncResubscribe(bool is_pubsub_server_restarted);
-
- private:
-  /// Save the subscribe operation in this function, so we can call it again when GCS
-  /// restarts from a failure.
-  SubscribeOperation subscribe_operation_;
-
-  GcsClient *client_impl_;
-};
-
-class PlacementGroupInfoAccessor {
- public:
-  PlacementGroupInfoAccessor() = default;
-  explicit PlacementGroupInfoAccessor(GcsClient *client_impl);
-  virtual ~PlacementGroupInfoAccessor() = default;
-
-  /// Create a placement group to GCS synchronously.
-  ///
-  /// The RPC will timeout after the default GCS RPC timeout is exceeded.
-  ///
-  /// \param placement_group_spec The specification for the placement group creation task.
-  /// \return Status. The status of the RPC. TimedOut if the RPC times out. Invalid if the
-  /// same name placement group is registered. NotFound if the placement group is removed.
-  virtual Status SyncCreatePlacementGroup(
-      const ray::PlacementGroupSpecification &placement_group_spec);
-
-  /// Get a placement group data from GCS asynchronously by id.
-  ///
-  /// \param placement_group_id The id of a placement group to obtain from GCS.
-  /// \return Status.
-  virtual Status AsyncGet(
-      const PlacementGroupID &placement_group_id,
-      const OptionalItemCallback<rpc::PlacementGroupTableData> &callback);
-
-  /// Get a placement group data from GCS asynchronously by name.
-  ///
-  /// \param placement_group_name The name of a placement group to obtain from GCS.
-  /// \param ray_namespace The ray namespace.
-  /// \param callback The callback that's called when the RPC is replied.
-  /// \param timeout_ms The RPC timeout in milliseconds. -1 means the default.
-  /// \return Status.
-  virtual Status AsyncGetByName(
-      const std::string &placement_group_name, const std::string &ray_namespace,
-      const OptionalItemCallback<rpc::PlacementGroupTableData> &callback,
-      int64_t timeout_ms = -1);
-
-  /// Get all placement group info from GCS asynchronously.
-  ///
-  /// \param callback Callback that will be called after lookup finished.
-  /// \return Status
-  virtual Status AsyncGetAll(
-      const MultiItemCallback<rpc::PlacementGroupTableData> &callback);
-
-  /// Remove a placement group to GCS synchronously.
-  ///
-  /// The RPC will timeout after the default GCS RPC timeout is exceeded.
-  ///
-  /// \param placement_group_id The id for the placement group to remove.
-  /// \return Status
-  virtual Status SyncRemovePlacementGroup(const PlacementGroupID &placement_group_id);
-
-  /// Wait for a placement group until ready asynchronously.
-  ///
-  /// The RPC will timeout after the default GCS RPC timeout is exceeded.
-  ///
-  /// \param placement_group_id The id for the placement group to wait for until ready.
-  /// \return Status. TimedOut if the RPC times out. NotFound if the placement has already
-  /// removed.
-  virtual Status SyncWaitUntilReady(const PlacementGroupID &placement_group_id);
-
- private:
-  GcsClient *client_impl_;
-};
-
-class InternalKVAccessor {
- public:
-  InternalKVAccessor() = default;
-  explicit InternalKVAccessor(GcsClient *client_impl);
-  virtual ~InternalKVAccessor() = default;
-  /// Asynchronously list keys with prefix stored in internal kv
-  ///
-  /// \param ns The namespace to scan.
-  /// \param prefix The prefix to scan.
-  /// \param callback Callback that will be called after scanning.
-  /// \return Status
-  virtual Status AsyncInternalKVKeys(
-      const std::string &ns, const std::string &prefix,
-      const OptionalItemCallback<std::vector<std::string>> &callback);
-
-  /// Asynchronously get the value for a given key.
-  ///
-  /// \param ns The namespace to lookup.
-  /// \param key The key to lookup.
-  /// \param callback Callback that will be called after get the value.
-  virtual Status AsyncInternalKVGet(const std::string &ns, const std::string &key,
-                                    const OptionalItemCallback<std::string> &callback);
-
-  /// Asynchronously set the value for a given key.
-  ///
-  /// \param ns The namespace to put the key.
-  /// \param key The key in <key, value> pair
-  /// \param value The value associated with the key
-  /// \param callback Callback that will be called after the operation.
-  /// \return Status
-  virtual Status AsyncInternalKVPut(const std::string &ns, const std::string &key,
-                                    const std::string &value, bool overwrite,
-                                    const OptionalItemCallback<int> &callback);
-
-  /// Asynchronously check the existence of a given key
-  ///
-  /// \param ns The namespace to check.
-  /// \param key The key to check.
-  /// \param callback Callback that will be called after the operation.
-  /// \return Status
-  virtual Status AsyncInternalKVExists(const std::string &ns, const std::string &key,
-                                       const OptionalItemCallback<bool> &callback);
-
-  /// Asynchronously delete a key
-  ///
-  /// \param ns The namespace to delete from.
-  /// \param key The key to delete.
-  /// \param del_by_prefix If set to be true, delete all keys with prefix as `key`.
-  /// \param callback Callback that will be called after the operation.
-  /// \return Status
-  virtual Status AsyncInternalKVDel(const std::string &ns, const std::string &key,
-                                    bool del_by_prefix, const StatusCallback &callback);
-
-  // These are sync functions of the async above
-
-  /// List keys with prefix stored in internal kv
-  ///
-  /// The RPC will timeout after the default GCS RPC timeout is exceeded.
-  ///
-  /// \param ns The namespace to scan.
-  /// \param prefix The prefix to scan.
-  /// \param value It's an output parameter. It'll be set to the keys with `prefix`
-  /// \return Status
-  virtual Status Keys(const std::string &ns, const std::string &prefix,
-                      std::vector<std::string> &value);
-
-  /// Set the <key, value> in the store
-  ///
-  /// The RPC will timeout after the default GCS RPC timeout is exceeded.
-  ///
-  /// \param ns The namespace to put the key.
-  /// \param key The key of the pair
-  /// \param value The value of the pair
-  /// \param overwrite If it's true, it'll overwrite existing <key, value> if it
-  ///     exists.
-  /// \param added It's an output parameter. It'll be set to be true if
-  ///     any row is added.
-  /// \return Status
-  virtual Status Put(const std::string &ns, const std::string &key,
-                     const std::string &value, bool overwrite, bool &added);
-
-  /// Retrive the value associated with a key
-  ///
-  /// The RPC will timeout after the default GCS RPC timeout is exceeded.
-  ///
-  /// \param ns The namespace to lookup.
-  /// \param key The key to lookup
-  /// \param value It's an output parameter. It'll be set to the value of the key
-  /// \return Status
-  virtual Status Get(const std::string &ns, const std::string &key, std::string &value);
-
-  /// Delete the key
-  ///
-  /// The RPC will timeout after the default GCS RPC timeout is exceeded.
-  ///
-  /// \param ns The namespace to delete from.
-  /// \param key The key to delete
-  /// \param del_by_prefix If set to be true, delete all keys with prefix as `key`.
-  /// \return Status
-  virtual Status Del(const std::string &ns, const std::string &key, bool del_by_prefix);
-
-  /// Check existence of a key in the store
-  ///
-  /// The RPC will timeout after the default GCS RPC timeout is exceeded.
-  ///
-  /// \param ns The namespace to check.
-  /// \param key The key to check
-  /// \param exist It's an output parameter. It'll be true if the key exists in the
-  ///    system. Otherwise, it'll be set to be false.
-  /// \return Status
-  virtual Status Exists(const std::string &ns, const std::string &key, bool &exist);
-
- private:
-  GcsClient *client_impl_;
-};
-
-}  // namespace gcs
-
-}  // namespace ray
->>>>>>> 19672688
+// Copyright 2017 The Ray Authors.
+//
+// Licensed under the Apache License, Version 2.0 (the "License");
+// you may not use this file except in compliance with the License.
+// You may obtain a copy of the License at
+//
+//  http://www.apache.org/licenses/LICENSE-2.0
+//
+// Unless required by applicable law or agreed to in writing, software
+// distributed under the License is distributed on an "AS IS" BASIS,
+// WITHOUT WARRANTIES OR CONDITIONS OF ANY KIND, either express or implied.
+// See the License for the specific language governing permissions and
+// limitations under the License.
+
+#pragma once
+
+#include "absl/types/optional.h"
+#include "ray/common/id.h"
+#include "ray/common/placement_group.h"
+#include "ray/common/task/task_spec.h"
+#include "ray/gcs/callback.h"
+#include "ray/gcs/entry_change_notification.h"
+#include "ray/rpc/client_call.h"
+#include "ray/util/sequencer.h"
+#include "src/ray/protobuf/gcs.pb.h"
+#include "src/ray/protobuf/gcs_service.pb.h"
+
+namespace ray {
+
+namespace gcs {
+
+using SubscribeOperation = std::function<Status(const StatusCallback &done)>;
+
+using FetchDataOperation = std::function<void(const StatusCallback &done)>;
+
+class GcsClient;
+
+/// \class ActorInfoAccessor
+/// `ActorInfoAccessor` is a sub-interface of `GcsClient`.
+/// This class includes all the methods that are related to accessing
+/// actor information in the GCS.
+class ActorInfoAccessor {
+ public:
+  ActorInfoAccessor() = default;
+  explicit ActorInfoAccessor(GcsClient *client_impl);
+  virtual ~ActorInfoAccessor() = default;
+  /// Get actor specification from GCS asynchronously.
+  ///
+  /// \param actor_id The ID of actor to look up in the GCS.
+  /// \param callback Callback that will be called after lookup finishes.
+  /// \return Status
+  virtual Status AsyncGet(const ActorID &actor_id,
+                          const OptionalItemCallback<rpc::ActorTableData> &callback);
+
+  /// Get all actor specification from the GCS asynchronously.
+  ///
+  /// \param callback Callback that will be called after lookup finishes.
+  /// \return Status
+  virtual Status AsyncGetAll(const MultiItemCallback<rpc::ActorTableData> &callback);
+
+  /// Get actor specification for a named actor from the GCS asynchronously.
+  ///
+  /// \param name The name of the detached actor to look up in the GCS.
+  /// \param ray_namespace The namespace to filter to.
+  /// \param callback Callback that will be called after lookup finishes.
+  /// \param timeout_ms RPC timeout in milliseconds. -1 means the default.
+  /// \return Status
+  virtual Status AsyncGetByName(const std::string &name, const std::string &ray_namespace,
+                                const OptionalItemCallback<rpc::ActorTableData> &callback,
+                                int64_t timeout_ms = -1);
+
+  /// Get actor specification for a named actor from the GCS synchronously.
+  ///
+  /// The RPC will timeout after the default GCS RPC timeout is exceeded.
+  ///
+  /// \param name The name of the detached actor to look up in the GCS.
+  /// \param ray_namespace The namespace to filter to.
+  /// \return Status. TimedOut status if RPC is timed out.
+  /// NotFound if the name doesn't exist.
+  virtual Status SyncGetByName(const std::string &name, const std::string &ray_namespace,
+                               rpc::ActorTableData &actor_table_data);
+
+  /// List all named actors from the GCS asynchronously.
+  ///
+  /// \param all_namespaces Whether or not to include actors from all Ray namespaces.
+  /// \param ray_namespace The namespace to filter to if all_namespaces is false.
+  /// \param callback Callback that will be called after lookup finishes.
+  /// \param timeout_ms The RPC timeout in milliseconds. -1 means the default.
+  /// \return Status
+  virtual Status AsyncListNamedActors(
+      bool all_namespaces, const std::string &ray_namespace,
+      const OptionalItemCallback<std::vector<rpc::NamedActorInfo>> &callback,
+      int64_t timeout_ms = -1);
+
+  /// List all named actors from the GCS synchronously.
+  ///
+  /// The RPC will timeout after the default GCS RPC timeout is exceeded.
+  ///
+  /// \param all_namespaces Whether or not to include actors from all Ray namespaces.
+  /// \param ray_namespace The namespace to filter to if all_namespaces is false.
+  /// \param[out] actors The pair of list of named actors. Each pair includes the
+  /// namespace and name of the actor. \return Status. TimeOut if RPC times out.
+  virtual Status SyncListNamedActors(
+      bool all_namespaces, const std::string &ray_namespace,
+      std::vector<std::pair<std::string, std::string>> &actors);
+
+  /// Register actor to GCS asynchronously.
+  ///
+  /// \param task_spec The specification for the actor creation task.
+  /// \param callback Callback that will be called after the actor info is written to GCS.
+  /// \param timeout_ms RPC timeout ms. -1 means there's no timeout.
+  /// \return Status
+  virtual Status AsyncRegisterActor(const TaskSpecification &task_spec,
+                                    const StatusCallback &callback,
+                                    int64_t timeout_ms = -1);
+
+  /// Register actor to GCS synchronously.
+  ///
+  /// The RPC will timeout after the default GCS RPC timeout is exceeded.
+  ///
+  /// \param task_spec The specification for the actor creation task.
+  /// \return Status. Timedout if actor is not registered by the global
+  /// GCS timeout.
+  virtual Status SyncRegisterActor(const ray::TaskSpecification &task_spec);
+
+  /// Kill actor via GCS asynchronously.
+  ///
+  /// \param actor_id The ID of actor to destroy.
+  /// \param force_kill Whether to force kill an actor by killing the worker.
+  /// \param no_restart If set to true, the killed actor will not be restarted anymore.
+  /// \param callback Callback that will be called after the actor is destroyed.
+  /// \return Status
+  virtual Status AsyncKillActor(const ActorID &actor_id, bool force_kill, bool no_restart,
+                                const StatusCallback &callback);
+
+  /// Asynchronously request GCS to create the actor.
+  ///
+  /// This should be called after the worker has resolved the actor dependencies.
+  /// TODO(...): Currently this request will only reply after the actor is created.
+  /// We should change it to reply immediately after GCS has persisted the actor
+  /// dependencies in storage.
+  ///
+  /// \param task_spec The specification for the actor creation task.
+  /// \param callback Callback that will be called after the actor info is written to GCS.
+  /// \return Status
+  virtual Status AsyncCreateActor(
+      const TaskSpecification &task_spec,
+      const rpc::ClientCallback<rpc::CreateActorReply> &callback);
+
+  /// Subscribe to any update operations of an actor.
+  ///
+  /// \param actor_id The ID of actor to be subscribed to.
+  /// \param subscribe Callback that will be called each time when the actor is updated.
+  /// \param done Callback that will be called when subscription is complete.
+  /// \return Status
+  virtual Status AsyncSubscribe(
+      const ActorID &actor_id,
+      const SubscribeCallback<ActorID, rpc::ActorTableData> &subscribe,
+      const StatusCallback &done);
+
+  /// Cancel subscription to an actor.
+  ///
+  /// \param actor_id The ID of the actor to be unsubscribed to.
+  /// \return Status
+  virtual Status AsyncUnsubscribe(const ActorID &actor_id);
+
+  /// Reestablish subscription.
+  /// This should be called when GCS server restarts from a failure.
+  /// PubSub server restart will cause GCS server restart. In this case, we need to
+  /// resubscribe from PubSub server, otherwise we only need to fetch data from GCS
+  /// server.
+  ///
+  /// \param is_pubsub_server_restarted Whether pubsub server is restarted.
+  virtual void AsyncResubscribe(bool is_pubsub_server_restarted);
+
+  /// Check if the specified actor is unsubscribed.
+  ///
+  /// \param actor_id The ID of the actor.
+  /// \return Whether the specified actor is unsubscribed.
+  virtual bool IsActorUnsubscribed(const ActorID &actor_id);
+
+ private:
+  // Mutex to protect the resubscribe_operations_ field and fetch_data_operations_ field.
+  absl::Mutex mutex_;
+
+  /// Resubscribe operations for actors.
+  std::unordered_map<ActorID, SubscribeOperation> resubscribe_operations_
+      GUARDED_BY(mutex_);
+
+  /// Save the fetch data operation of actors.
+  std::unordered_map<ActorID, FetchDataOperation> fetch_data_operations_
+      GUARDED_BY(mutex_);
+
+  GcsClient *client_impl_;
+};
+
+/// \class JobInfoAccessor
+/// `JobInfoAccessor` is a sub-interface of `GcsClient`.
+/// This class includes all the methods that are related to accessing
+/// job information in the GCS.
+class JobInfoAccessor {
+ public:
+  JobInfoAccessor() = default;
+  explicit JobInfoAccessor(GcsClient *client_impl);
+  virtual ~JobInfoAccessor() = default;
+  /// Add a job to GCS asynchronously.
+  ///
+  /// \param data_ptr The job that will be add to GCS.
+  /// \param callback Callback that will be called after job has been added
+  /// to GCS.
+  /// \return Status
+  virtual Status AsyncAdd(const std::shared_ptr<rpc::JobTableData> &data_ptr,
+                          const StatusCallback &callback);
+
+  /// Mark job as finished in GCS asynchronously.
+  ///
+  /// \param job_id ID of the job that will be make finished to GCS.
+  /// \param callback Callback that will be called after update finished.
+  /// \return Status
+  virtual Status AsyncMarkFinished(const JobID &job_id, const StatusCallback &callback);
+
+  /// Subscribe to job updates.
+  ///
+  /// \param subscribe Callback that will be called each time when a job updates.
+  /// \param done Callback that will be called when subscription is complete.
+  /// \return Status
+  virtual Status AsyncSubscribeAll(
+      const SubscribeCallback<JobID, rpc::JobTableData> &subscribe,
+      const StatusCallback &done);
+
+  /// Get all job info from GCS asynchronously.
+  ///
+  /// \param callback Callback that will be called after lookup finished.
+  /// \return Status
+  virtual Status AsyncGetAll(const MultiItemCallback<rpc::JobTableData> &callback);
+
+  /// Reestablish subscription.
+  /// This should be called when GCS server restarts from a failure.
+  /// PubSub server restart will cause GCS server restart. In this case, we need to
+  /// resubscribe from PubSub server, otherwise we only need to fetch data from GCS
+  /// server.
+  ///
+  /// \param is_pubsub_server_restarted Whether pubsub server is restarted.
+  virtual void AsyncResubscribe(bool is_pubsub_server_restarted);
+
+  /// Increment and get next job id. This is not idempotent.
+  ///
+  /// \param done Callback that will be called when request successfully.
+  /// \return Status
+  virtual Status AsyncGetNextJobID(const ItemCallback<JobID> &callback);
+
+ private:
+  /// Save the fetch data operation in this function, so we can call it again when GCS
+  /// server restarts from a failure.
+  FetchDataOperation fetch_all_data_operation_;
+
+  /// Save the subscribe operation in this function, so we can call it again when PubSub
+  /// server restarts from a failure.
+  SubscribeOperation subscribe_operation_;
+
+  GcsClient *client_impl_;
+};
+
+/// \class NodeInfoAccessor
+/// `NodeInfoAccessor` is a sub-interface of `GcsClient`.
+/// This class includes all the methods that are related to accessing
+/// node information in the GCS.
+class NodeInfoAccessor {
+ public:
+  NodeInfoAccessor() = default;
+  explicit NodeInfoAccessor(GcsClient *client_impl);
+  virtual ~NodeInfoAccessor() = default;
+  /// Register local node to GCS asynchronously.
+  ///
+  /// \param node_info The information of node to register to GCS.
+  /// \param callback Callback that will be called when registration is complete.
+  /// \return Status
+  virtual Status RegisterSelf(const rpc::GcsNodeInfo &local_node_info,
+                              const StatusCallback &callback);
+
+  /// Drain (remove the information of the node from the cluster) the local node from GCS
+  /// synchronously.
+  ///
+  /// Once the RPC is replied, it is guaranteed that GCS drains the information of the
+  /// local node, and all the nodes in the cluster will "eventually" be informed that the
+  /// node is drained. \return Status
+  virtual Status DrainSelf();
+
+  /// Get id of local node which was registered by 'RegisterSelf'.
+  ///
+  /// \return NodeID
+  virtual const NodeID &GetSelfId() const;
+
+  /// Get information of local node which was registered by 'RegisterSelf'.
+  ///
+  /// \return GcsNodeInfo
+  virtual const rpc::GcsNodeInfo &GetSelfInfo() const;
+
+  /// Register a node to GCS asynchronously.
+  ///
+  /// \param node_info The information of node to register to GCS.
+  /// \param callback Callback that will be called when registration is complete.
+  /// \return Status
+  virtual Status AsyncRegister(const rpc::GcsNodeInfo &node_info,
+                               const StatusCallback &callback);
+
+  /// Drain (remove the information of the node from the cluster) the local node from GCS
+  /// asynchronously.
+  ///
+  /// Check gcs_service.proto NodeInfoGcsService.DrainNode for the API spec.
+  ///
+  /// \param node_id The ID of node that to be unregistered.
+  /// \param callback Callback that will be called when unregistration is complete.
+  /// \return Status
+  virtual Status AsyncDrainNode(const NodeID &node_id, const StatusCallback &callback);
+
+  /// Get information of all nodes from GCS asynchronously.
+  ///
+  /// \param callback Callback that will be called after lookup finishes.
+  /// \return Status
+  virtual Status AsyncGetAll(const MultiItemCallback<rpc::GcsNodeInfo> &callback);
+
+  /// Subscribe to node addition and removal events from GCS and cache those information.
+  ///
+  /// \param subscribe Callback that will be called if a node is
+  /// added or a node is removed. The callback needs to be idempotent because it will also
+  /// be called for existing nodes.
+  /// \param done Callback that will be called when subscription is complete.
+  /// \return Status
+  virtual Status AsyncSubscribeToNodeChange(
+      const SubscribeCallback<NodeID, rpc::GcsNodeInfo> &subscribe,
+      const StatusCallback &done);
+
+  /// Get node information from local cache.
+  /// Non-thread safe.
+  /// Note, the local cache is only available if `AsyncSubscribeToNodeChange`
+  /// is called before.
+  ///
+  /// \param node_id The ID of node to look up in local cache.
+  /// \param filter_dead_nodes Whether or not if this method will filter dead nodes.
+  /// \return The item returned by GCS. If the item to read doesn't exist or the node is
+  virtual  /// dead, this optional object is empty.
+      const rpc::GcsNodeInfo *
+      Get(const NodeID &node_id, bool filter_dead_nodes = true) const;
+
+  /// Get information of all nodes from local cache.
+  /// Non-thread safe.
+  /// Note, the local cache is only available if `AsyncSubscribeToNodeChange`
+  /// is called before.
+  ///
+  /// \return All nodes in cache.
+  virtual const std::unordered_map<NodeID, rpc::GcsNodeInfo> &GetAll() const;
+
+  /// Search the local cache to find out if the given node is removed.
+  /// Non-thread safe.
+  /// Note, the local cache is only available if `AsyncSubscribeToNodeChange`
+  /// is called before.
+  ///
+  /// \param node_id The id of the node to check.
+  /// \return Whether the node is removed.
+  virtual bool IsRemoved(const NodeID &node_id) const;
+
+  /// Report heartbeat of a node to GCS asynchronously.
+  ///
+  /// \param data_ptr The heartbeat that will be reported to GCS.
+  /// \param callback Callback that will be called after report finishes.
+  /// \return Status
+  virtual  // TODO(micafan) NodeStateAccessor will call this method to report heartbeat.
+      Status
+      AsyncReportHeartbeat(const std::shared_ptr<rpc::HeartbeatTableData> &data_ptr,
+                           const StatusCallback &callback);
+
+  /// Reestablish subscription.
+  /// This should be called when GCS server restarts from a failure.
+  /// PubSub server restart will cause GCS server restart. In this case, we need to
+  /// resubscribe from PubSub server, otherwise we only need to fetch data from GCS
+  /// server.
+  ///
+  /// \param is_pubsub_server_restarted Whether pubsub server is restarted.
+  virtual void AsyncResubscribe(bool is_pubsub_server_restarted);
+
+  /// Get the internal config string from GCS.
+  ///
+  /// \param callback Processes a map of config options
+  /// \return Status
+  virtual Status AsyncGetInternalConfig(
+      const OptionalItemCallback<std::string> &callback);
+
+  /// Add a node to accessor cache.
+  virtual void HandleNotification(const rpc::GcsNodeInfo &node_info);
+
+ private:
+  /// Save the subscribe operation in this function, so we can call it again when PubSub
+  /// server restarts from a failure.
+  SubscribeOperation subscribe_node_operation_;
+
+  /// Save the fetch data operation in this function, so we can call it again when GCS
+  /// server restarts from a failure.
+  FetchDataOperation fetch_node_data_operation_;
+
+  GcsClient *client_impl_;
+
+  using NodeChangeCallback =
+      std::function<void(const NodeID &id, const rpc::GcsNodeInfo &node_info)>;
+
+  rpc::GcsNodeInfo local_node_info_;
+  NodeID local_node_id_;
+
+  /// The callback to call when a new node is added or a node is removed.
+  NodeChangeCallback node_change_callback_{nullptr};
+
+  /// A cache for information about all nodes.
+  std::unordered_map<NodeID, rpc::GcsNodeInfo> node_cache_;
+  /// The set of removed nodes.
+  std::unordered_set<NodeID> removed_nodes_;
+};
+
+/// \class NodeResourceInfoAccessor
+/// `NodeResourceInfoAccessor` is a sub-interface of `GcsClient`.
+/// This class includes all the methods that are related to accessing
+/// node resource information in the GCS.
+class NodeResourceInfoAccessor {
+ public:
+  NodeResourceInfoAccessor() = default;
+  explicit NodeResourceInfoAccessor(GcsClient *client_impl);
+  virtual ~NodeResourceInfoAccessor() = default;
+  // TODO(micafan) Define ResourceMap in GCS proto.
+  typedef std::unordered_map<std::string, std::shared_ptr<rpc::ResourceTableData>>
+      ResourceMap;
+
+  /// Get node's resources from GCS asynchronously.
+  ///
+  /// \param node_id The ID of node to lookup dynamic resources.
+  /// \param callback Callback that will be called after lookup finishes.
+  /// \return Status
+  virtual Status AsyncGetResources(const NodeID &node_id,
+                                   const OptionalItemCallback<ResourceMap> &callback);
+
+  /// Get available resources of all nodes from GCS asynchronously.
+  ///
+  /// \param callback Callback that will be called after lookup finishes.
+  /// \return Status
+  virtual Status AsyncGetAllAvailableResources(
+      const MultiItemCallback<rpc::AvailableResources> &callback);
+
+  /// Update resources of node in GCS asynchronously.
+  ///
+  /// \param node_id The ID of node to update dynamic resources.
+  /// \param resources The dynamic resources of node to be updated.
+  /// \param callback Callback that will be called after update finishes.
+  virtual Status AsyncUpdateResources(const NodeID &node_id, const ResourceMap &resources,
+                                      const StatusCallback &callback);
+
+  /// Delete resources of a node from GCS asynchronously.
+  ///
+  /// \param node_id The ID of node to delete resources from GCS.
+  /// \param resource_names The names of resource to be deleted.
+  /// \param callback Callback that will be called after delete finishes.
+  virtual Status AsyncDeleteResources(const NodeID &node_id,
+                                      const std::vector<std::string> &resource_names,
+                                      const StatusCallback &callback);
+
+  /// Subscribe to node resource changes.
+  ///
+  /// \param subscribe Callback that will be called when any resource is updated.
+  /// \param done Callback that will be called when subscription is complete.
+  /// \return Status
+  virtual Status AsyncSubscribeToResources(
+      const ItemCallback<rpc::NodeResourceChange> &subscribe, const StatusCallback &done);
+
+  /// Reestablish subscription.
+  /// This should be called when GCS server restarts from a failure.
+  /// PubSub server restart will cause GCS server restart. In this case, we need to
+  /// resubscribe from PubSub server, otherwise we only need to fetch data from GCS
+  /// server.
+  ///
+  /// \param is_pubsub_server_restarted Whether pubsub server is restarted.
+  virtual void AsyncResubscribe(bool is_pubsub_server_restarted);
+
+  /// Report resource usage of a node to GCS asynchronously.
+  ///
+  /// \param data_ptr The data that will be reported to GCS.
+  /// \param callback Callback that will be called after report finishes.
+  /// \return Status
+  virtual Status AsyncReportResourceUsage(
+      const std::shared_ptr<rpc::ResourcesData> &data_ptr,
+      const StatusCallback &callback);
+
+  /// Resend resource usage when GCS restarts from a failure.
+  virtual void AsyncReReportResourceUsage();
+
+  /// Return resources in last report. Used by light heartbeat.
+  virtual const std::shared_ptr<SchedulingResources> &GetLastResourceUsage() {
+    return last_resource_usage_;
+  }
+
+  /// Get newest resource usage of all nodes from GCS asynchronously.
+  ///
+  /// \param callback Callback that will be called after lookup finishes.
+  /// \return Status
+  virtual Status AsyncGetAllResourceUsage(
+      const ItemCallback<rpc::ResourceUsageBatchData> &callback);
+
+  /// Subscribe batched state of all nodes from GCS.
+  ///
+  /// \param subscribe Callback that will be called each time when batch resource usage is
+  /// updated.
+  /// \param done Callback that will be called when subscription is complete.
+  /// \return Status
+  virtual Status AsyncSubscribeBatchedResourceUsage(
+      const ItemCallback<rpc::ResourceUsageBatchData> &subscribe,
+      const StatusCallback &done);
+
+  /// Fill resource fields with cached resources. Used by light resource usage report.
+  virtual void FillResourceUsageRequest(rpc::ReportResourceUsageRequest &resource_usage);
+
+ protected:
+  /// Cache which stores resource usage in last report used to check if they are changed.
+  /// Used by light resource usage report.
+  std::shared_ptr<SchedulingResources> last_resource_usage_ =
+      std::make_shared<SchedulingResources>();
+
+ private:
+  // Mutex to protect the cached_resource_usage_ field.
+  absl::Mutex mutex_;
+
+  /// Save the resource usage data, so we can resend it again when GCS server restarts
+  /// from a failure.
+  rpc::ReportResourceUsageRequest cached_resource_usage_ GUARDED_BY(mutex_);
+
+  /// Save the subscribe operation in this function, so we can call it again when PubSub
+  /// server restarts from a failure.
+  SubscribeOperation subscribe_resource_operation_;
+  SubscribeOperation subscribe_batch_resource_usage_operation_;
+
+  GcsClient *client_impl_;
+
+  Sequencer<NodeID> sequencer_;
+};
+
+/// \class ErrorInfoAccessor
+/// `ErrorInfoAccessor` is a sub-interface of `GcsClient`.
+/// This class includes all the methods that are related to accessing
+/// error information in the GCS.
+class ErrorInfoAccessor {
+ public:
+  ErrorInfoAccessor() = default;
+  explicit ErrorInfoAccessor(GcsClient *client_impl);
+  virtual ~ErrorInfoAccessor() = default;
+  /// Report a job error to GCS asynchronously.
+  /// The error message will be pushed to the driver of a specific if it is
+  /// a job internal error, or broadcast to all drivers if it is a system error.
+  ///
+  /// TODO(rkn): We need to make sure that the errors are unique because
+  /// duplicate messages currently cause failures (the GCS doesn't allow it). A
+  /// natural way to do this is to have finer-grained time stamps.
+  ///
+  /// \param data_ptr The error message that will be reported to GCS.
+  /// \param callback Callback that will be called when report is complete.
+  /// \return Status
+  virtual Status AsyncReportJobError(const std::shared_ptr<rpc::ErrorTableData> &data_ptr,
+                                     const StatusCallback &callback);
+
+ private:
+  GcsClient *client_impl_;
+};
+
+/// \class StatsInfoAccessor
+/// `StatsInfoAccessor` is a sub-interface of `GcsClient`.
+/// This class includes all the methods that are related to accessing
+/// stats in the GCS.
+class StatsInfoAccessor {
+ public:
+  StatsInfoAccessor() = default;
+  explicit StatsInfoAccessor(GcsClient *client_impl);
+  virtual ~StatsInfoAccessor() = default;
+  /// Add profile data to GCS asynchronously.
+  ///
+  /// \param data_ptr The profile data that will be added to GCS.
+  /// \param callback Callback that will be called when add is complete.
+  /// \return Status
+  virtual Status AsyncAddProfileData(
+      const std::shared_ptr<rpc::ProfileTableData> &data_ptr,
+      const StatusCallback &callback);
+
+  /// Get all profile info from GCS asynchronously.
+  ///
+  /// \param callback Callback that will be called after lookup finished.
+  /// \return Status
+  virtual Status AsyncGetAll(const MultiItemCallback<rpc::ProfileTableData> &callback);
+
+ private:
+  GcsClient *client_impl_;
+};
+
+/// \class WorkerInfoAccessor
+/// `WorkerInfoAccessor` is a sub-interface of `GcsClient`.
+/// This class includes all the methods that are related to accessing
+/// worker information in the GCS.
+class WorkerInfoAccessor {
+ public:
+  WorkerInfoAccessor() = default;
+  explicit WorkerInfoAccessor(GcsClient *client_impl);
+  virtual ~WorkerInfoAccessor() = default;
+  /// Subscribe to all unexpected failure of workers from GCS asynchronously.
+  /// Note that this does not include workers that failed due to node failure
+  /// and only fileds in WorkerDeltaData would be published.
+  ///
+  /// \param subscribe Callback that will be called each time when a worker failed.
+  /// \param done Callback that will be called when subscription is complete.
+  /// \return Status
+  virtual Status AsyncSubscribeToWorkerFailures(
+      const ItemCallback<rpc::WorkerDeltaData> &subscribe, const StatusCallback &done);
+
+  /// Report a worker failure to GCS asynchronously.
+  ///
+  /// \param data_ptr The worker failure information that will be reported to GCS.
+  /// \param callback Callback that will be called when report is complate.
+  /// \param Status
+  virtual Status AsyncReportWorkerFailure(
+      const std::shared_ptr<rpc::WorkerTableData> &data_ptr,
+      const StatusCallback &callback);
+
+  /// Get worker specification from GCS asynchronously.
+  ///
+  /// \param worker_id The ID of worker to look up in the GCS.
+  /// \param callback Callback that will be called after lookup finishes.
+  /// \return Status
+  virtual Status AsyncGet(const WorkerID &worker_id,
+                          const OptionalItemCallback<rpc::WorkerTableData> &callback);
+
+  /// Get all worker info from GCS asynchronously.
+  ///
+  /// \param callback Callback that will be called after lookup finished.
+  /// \return Status
+  virtual Status AsyncGetAll(const MultiItemCallback<rpc::WorkerTableData> &callback);
+
+  /// Add worker information to GCS asynchronously.
+  ///
+  /// \param data_ptr The worker that will be add to GCS.
+  /// \param callback Callback that will be called after worker information has been added
+  /// to GCS.
+  /// \return Status
+  virtual Status AsyncAdd(const std::shared_ptr<rpc::WorkerTableData> &data_ptr,
+                          const StatusCallback &callback);
+
+  /// Reestablish subscription.
+  /// This should be called when GCS server restarts from a failure.
+  /// PubSub server restart will cause GCS server restart. In this case, we need to
+  /// resubscribe from PubSub server, otherwise we only need to fetch data from GCS
+  /// server.
+  ///
+  /// \param is_pubsub_server_restarted Whether pubsub server is restarted.
+  virtual void AsyncResubscribe(bool is_pubsub_server_restarted);
+
+ private:
+  /// Save the subscribe operation in this function, so we can call it again when GCS
+  /// restarts from a failure.
+  SubscribeOperation subscribe_operation_;
+
+  GcsClient *client_impl_;
+};
+
+class PlacementGroupInfoAccessor {
+ public:
+  PlacementGroupInfoAccessor() = default;
+  explicit PlacementGroupInfoAccessor(GcsClient *client_impl);
+  virtual ~PlacementGroupInfoAccessor() = default;
+
+  /// Create a placement group to GCS synchronously.
+  ///
+  /// The RPC will timeout after the default GCS RPC timeout is exceeded.
+  ///
+  /// \param placement_group_spec The specification for the placement group creation task.
+  /// \return Status. The status of the RPC. TimedOut if the RPC times out. Invalid if the
+  /// same name placement group is registered. NotFound if the placement group is removed.
+  virtual Status SyncCreatePlacementGroup(
+      const ray::PlacementGroupSpecification &placement_group_spec);
+
+  /// Get a placement group data from GCS asynchronously by id.
+  ///
+  /// \param placement_group_id The id of a placement group to obtain from GCS.
+  /// \return Status.
+  virtual Status AsyncGet(
+      const PlacementGroupID &placement_group_id,
+      const OptionalItemCallback<rpc::PlacementGroupTableData> &callback);
+
+  /// Get a placement group data from GCS asynchronously by name.
+  ///
+  /// \param placement_group_name The name of a placement group to obtain from GCS.
+  /// \param ray_namespace The ray namespace.
+  /// \param callback The callback that's called when the RPC is replied.
+  /// \param timeout_ms The RPC timeout in milliseconds. -1 means the default.
+  /// \return Status.
+  virtual Status AsyncGetByName(
+      const std::string &placement_group_name, const std::string &ray_namespace,
+      const OptionalItemCallback<rpc::PlacementGroupTableData> &callback,
+      int64_t timeout_ms = -1);
+
+  /// Get all placement group info from GCS asynchronously.
+  ///
+  /// \param callback Callback that will be called after lookup finished.
+  /// \return Status
+  virtual Status AsyncGetAll(
+      const MultiItemCallback<rpc::PlacementGroupTableData> &callback);
+
+  /// Remove a placement group to GCS synchronously.
+  ///
+  /// The RPC will timeout after the default GCS RPC timeout is exceeded.
+  ///
+  /// \param placement_group_id The id for the placement group to remove.
+  /// \return Status
+  virtual Status SyncRemovePlacementGroup(const PlacementGroupID &placement_group_id);
+
+  /// Wait for a placement group until ready asynchronously.
+  ///
+  /// The RPC will timeout after the default GCS RPC timeout is exceeded.
+  ///
+  /// \param placement_group_id The id for the placement group to wait for until ready.
+  /// \return Status. TimedOut if the RPC times out. NotFound if the placement has already
+  /// removed.
+  virtual Status SyncWaitUntilReady(const PlacementGroupID &placement_group_id);
+
+ private:
+  GcsClient *client_impl_;
+};
+
+class InternalKVAccessor {
+ public:
+  InternalKVAccessor() = default;
+  explicit InternalKVAccessor(GcsClient *client_impl);
+  virtual ~InternalKVAccessor() = default;
+  /// Asynchronously list keys with prefix stored in internal kv
+  ///
+  /// \param ns The namespace to scan.
+  /// \param prefix The prefix to scan.
+  /// \param callback Callback that will be called after scanning.
+  /// \return Status
+  virtual Status AsyncInternalKVKeys(
+      const std::string &ns, const std::string &prefix,
+      const OptionalItemCallback<std::vector<std::string>> &callback);
+
+  /// Asynchronously get the value for a given key.
+  ///
+  /// \param ns The namespace to lookup.
+  /// \param key The key to lookup.
+  /// \param callback Callback that will be called after get the value.
+  virtual Status AsyncInternalKVGet(const std::string &ns, const std::string &key,
+                                    const OptionalItemCallback<std::string> &callback);
+
+  /// Asynchronously set the value for a given key.
+  ///
+  /// \param ns The namespace to put the key.
+  /// \param key The key in <key, value> pair
+  /// \param value The value associated with the key
+  /// \param callback Callback that will be called after the operation.
+  /// \return Status
+  virtual Status AsyncInternalKVPut(const std::string &ns, const std::string &key,
+                                    const std::string &value, bool overwrite,
+                                    const OptionalItemCallback<int> &callback);
+
+  /// Asynchronously check the existence of a given key
+  ///
+  /// \param ns The namespace to check.
+  /// \param key The key to check.
+  /// \param callback Callback that will be called after the operation.
+  /// \return Status
+  virtual Status AsyncInternalKVExists(const std::string &ns, const std::string &key,
+                                       const OptionalItemCallback<bool> &callback);
+
+  /// Asynchronously delete a key
+  ///
+  /// \param ns The namespace to delete from.
+  /// \param key The key to delete.
+  /// \param del_by_prefix If set to be true, delete all keys with prefix as `key`.
+  /// \param callback Callback that will be called after the operation.
+  /// \return Status
+  virtual Status AsyncInternalKVDel(const std::string &ns, const std::string &key,
+                                    bool del_by_prefix, const StatusCallback &callback);
+
+  // These are sync functions of the async above
+
+  /// List keys with prefix stored in internal kv
+  ///
+  /// The RPC will timeout after the default GCS RPC timeout is exceeded.
+  ///
+  /// \param ns The namespace to scan.
+  /// \param prefix The prefix to scan.
+  /// \param value It's an output parameter. It'll be set to the keys with `prefix`
+  /// \return Status
+  virtual Status Keys(const std::string &ns, const std::string &prefix,
+                      std::vector<std::string> &value);
+
+  /// Set the <key, value> in the store
+  ///
+  /// The RPC will timeout after the default GCS RPC timeout is exceeded.
+  ///
+  /// \param ns The namespace to put the key.
+  /// \param key The key of the pair
+  /// \param value The value of the pair
+  /// \param overwrite If it's true, it'll overwrite existing <key, value> if it
+  ///     exists.
+  /// \param added It's an output parameter. It'll be set to be true if
+  ///     any row is added.
+  /// \return Status
+  virtual Status Put(const std::string &ns, const std::string &key,
+                     const std::string &value, bool overwrite, bool &added);
+
+  /// Retrive the value associated with a key
+  ///
+  /// The RPC will timeout after the default GCS RPC timeout is exceeded.
+  ///
+  /// \param ns The namespace to lookup.
+  /// \param key The key to lookup
+  /// \param value It's an output parameter. It'll be set to the value of the key
+  /// \return Status
+  virtual Status Get(const std::string &ns, const std::string &key, std::string &value);
+
+  /// Delete the key
+  ///
+  /// The RPC will timeout after the default GCS RPC timeout is exceeded.
+  ///
+  /// \param ns The namespace to delete from.
+  /// \param key The key to delete
+  /// \param del_by_prefix If set to be true, delete all keys with prefix as `key`.
+  /// \return Status
+  virtual Status Del(const std::string &ns, const std::string &key, bool del_by_prefix);
+
+  /// Check existence of a key in the store
+  ///
+  /// The RPC will timeout after the default GCS RPC timeout is exceeded.
+  ///
+  /// \param ns The namespace to check.
+  /// \param key The key to check
+  /// \param exist It's an output parameter. It'll be true if the key exists in the
+  ///    system. Otherwise, it'll be set to be false.
+  /// \return Status
+  virtual Status Exists(const std::string &ns, const std::string &key, bool &exist);
+
+ private:
+  GcsClient *client_impl_;
+};
+
+}  // namespace gcs
+
+}  // namespace ray