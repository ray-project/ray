--- conflicted
+++ resolved
@@ -758,13 +758,9 @@
   ///
   /// \param ns The namespace to check.
   /// \param key The key to check.
-<<<<<<< HEAD
+  /// \param timeout_ms -1 means infinite.
   /// \param callback Callback that will be called after the operation. Called with `true`
   /// if the key is deleted; `false` if it doesn't exist.
-=======
-  /// \param timeout_ms -1 means infinite.
-  /// \param callback Callback that will be called after the operation.
->>>>>>> c7483700
   /// \return Status
   virtual Status AsyncInternalKVExists(const std::string &ns,
                                        const std::string &key,
@@ -776,23 +772,15 @@
   /// \param ns The namespace to delete from.
   /// \param key The key to delete.
   /// \param del_by_prefix If set to be true, delete all keys with prefix as `key`.
-<<<<<<< HEAD
+  /// \param timeout_ms -1 means infinite.
   /// \param callback Callback that will be called after the operation. Called with number
   /// of keys deleted.
-=======
-  /// \param timeout_ms -1 means infinite.
-  /// \param callback Callback that will be called after the operation.
->>>>>>> c7483700
   /// \return Status
   virtual Status AsyncInternalKVDel(const std::string &ns,
                                     const std::string &key,
                                     bool del_by_prefix,
-<<<<<<< HEAD
+                                    const int64_t timeout_ms,
                                     const OptionalItemCallback<int> &callback);
-=======
-                                    const int64_t timeout_ms,
-                                    const StatusCallback &callback);
->>>>>>> c7483700
 
   // These are sync functions of the async above
 
@@ -862,20 +850,17 @@
   /// \param ns The namespace to delete from.
   /// \param key The key to delete
   /// \param del_by_prefix If set to be true, delete all keys with prefix as `key`.
-<<<<<<< HEAD
+  /// \param timeout_ms -1 means infinite.
   /// \param deleted It's an output parameter. It'll be set to be number of keys deleted.
-=======
-  /// \param timeout_ms -1 means infinite.
->>>>>>> c7483700
   /// \return Status
   virtual Status Del(const std::string &ns,
+                    
                      const std::string &key,
+                    
                      bool del_by_prefix,
-<<<<<<< HEAD
-                     int &num_deleted);
-=======
-                     const int64_t timeout_ms);
->>>>>>> c7483700
+                     const int64_t timeout_ms,
+                     int &num_deleted
+                     );
 
   /// Check existence of a key in the store
   ///
@@ -887,14 +872,10 @@
   /// \param exist It's an output parameter. It'll be true if the key exists in the
   ///    system. Otherwise, it'll be set to be false.
   /// \return Status
-<<<<<<< HEAD
-  virtual Status Exists(const std::string &ns, const std::string &key, bool &exists);
-=======
   virtual Status Exists(const std::string &ns,
                         const std::string &key,
                         const int64_t timeout_ms,
-                        bool &exist);
->>>>>>> c7483700
+                        bool &exists);
 
  private:
   GcsClient *client_impl_;
