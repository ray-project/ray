--- conflicted
+++ resolved
@@ -261,14 +261,10 @@
   /// \param job_or_submission_id If not null, filter the jobs with this id.
   /// \param callback Callback that will be called after lookup finished.
   /// \return Status
-<<<<<<< HEAD
-  virtual Status AsyncGetAll(const MultiItemCallback<rpc::JobTableData> &callback,
+  virtual Status AsyncGetAll(const std::optional<std::string> &job_or_submission_id,
                              bool skip_submission_job_info_field,
                              bool skip_is_running_tasks_field,
-=======
-  virtual Status AsyncGetAll(const std::optional<std::string> &job_or_submission_id,
                              const MultiItemCallback<rpc::JobTableData> &callback,
->>>>>>> b6ca7038
                              int64_t timeout_ms);
 
   /// Get all job info from GCS synchronously.
@@ -277,14 +273,10 @@
   /// \param[out] job_data_list The list of job data retrieved from GCS.
   /// \param timeout_ms -1 means infinite.
   /// \return Status
-<<<<<<< HEAD
-  virtual Status GetAll(std::vector<rpc::JobTableData> &job_data_list,
+  virtual Status GetAll(const std::optional<std::string> &job_or_submission_id,
                         bool skip_submission_job_info_field,
                         bool skip_is_running_tasks_field,
-=======
-  virtual Status GetAll(const std::optional<std::string> &job_or_submission_id,
                         std::vector<rpc::JobTableData> &job_data_list,
->>>>>>> b6ca7038
                         int64_t timeout_ms);
 
   /// Reestablish subscription.
