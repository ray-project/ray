<<<<<<< HEAD
// Copyright 2017 The Ray Authors.
//
// Licensed under the Apache License, Version 2.0 (the "License");
// you may not use this file except in compliance with the License.
// You may obtain a copy of the License at
//
//  http://www.apache.org/licenses/LICENSE-2.0
//
// Unless required by applicable law or agreed to in writing, software
// distributed under the License is distributed on an "AS IS" BASIS,
// WITHOUT WARRANTIES OR CONDITIONS OF ANY KIND, either express or implied.
// See the License for the specific language governing permissions and
// limitations under the License.

#include "ray/gcs/gcs_client/global_state_accessor.h"

#include "gtest/gtest.h"
#include "ray/common/asio/instrumented_io_context.h"
#include "ray/common/test_util.h"
#include "ray/gcs/gcs_server/gcs_server.h"
#include "ray/gcs/test/gcs_test_util.h"
#include "ray/rpc/gcs_server/gcs_rpc_client.h"

namespace ray {

class GlobalStateAccessorTest : public ::testing::Test {
 public:
  GlobalStateAccessorTest() { TestSetupUtil::StartUpRedisServers(std::vector<int>()); }

  virtual ~GlobalStateAccessorTest() { TestSetupUtil::ShutDownRedisServers(); }

 protected:
  void SetUp() override {
    RayConfig::instance().gcs_max_active_rpcs_per_handler() = -1;
    config.grpc_server_port = 0;
    config.grpc_server_name = "MockedGcsServer";
    config.grpc_server_thread_num = 1;
    config.redis_address = "127.0.0.1";
    config.node_ip_address = "127.0.0.1";
    config.enable_sharding_conn = false;
    config.redis_port = TEST_REDIS_SERVER_PORTS.front();

    io_service_.reset(new instrumented_io_context());
    gcs_server_.reset(new gcs::GcsServer(config, *io_service_));
    gcs_server_->Start();
    work_ = std::make_unique<boost::asio::io_service::work>(*io_service_);
    thread_io_service_.reset(new std::thread([this] { io_service_->run(); }));

    // Wait until server starts listening.
    while (!gcs_server_->IsStarted()) {
      std::this_thread::sleep_for(std::chrono::milliseconds(10));
    }

    // Create GCS client.
    gcs::GcsClientOptions options(config.redis_address, config.redis_port,
                                  config.redis_password);
    gcs_client_.reset(new gcs::GcsClient(options));
    RAY_CHECK_OK(gcs_client_->Connect(*io_service_));

    // Create global state.
    std::stringstream address;
    address << config.redis_address << ":" << config.redis_port;
    global_state_.reset(new gcs::GlobalStateAccessor(address.str(), ""));
    RAY_CHECK(global_state_->Connect());
  }

  void TearDown() override {
    global_state_->Disconnect();
    global_state_.reset();

    gcs_client_->Disconnect();
    gcs_client_.reset();

    gcs_server_->Stop();
    TestSetupUtil::FlushAllRedisServers();

    io_service_->stop();
    thread_io_service_->join();
    gcs_server_.reset();
  }

  // GCS server.
  gcs::GcsServerConfig config;
  std::unique_ptr<gcs::GcsServer> gcs_server_;
  std::unique_ptr<std::thread> thread_io_service_;
  std::unique_ptr<instrumented_io_context> io_service_;

  // GCS client.
  std::unique_ptr<gcs::GcsClient> gcs_client_;

  std::unique_ptr<gcs::GlobalStateAccessor> global_state_;

  // Timeout waiting for GCS server reply, default is 2s.
  const std::chrono::milliseconds timeout_ms_{2000};
  std::unique_ptr<boost::asio::io_service::work> work_;
};

TEST_F(GlobalStateAccessorTest, TestJobTable) {
  int job_count = 100;
  ASSERT_EQ(global_state_->GetAllJobInfo().size(), 0);
  for (int index = 0; index < job_count; ++index) {
    auto job_id = JobID::FromInt(index);
    auto job_table_data = Mocker::GenJobTableData(job_id);
    std::promise<bool> promise;
    RAY_CHECK_OK(gcs_client_->Jobs().AsyncAdd(
        job_table_data, [&promise](Status status) { promise.set_value(status.ok()); }));
    promise.get_future().get();
  }
  ASSERT_EQ(global_state_->GetAllJobInfo().size(), job_count);
}

TEST_F(GlobalStateAccessorTest, TestNodeTable) {
  int node_count = 100;
  ASSERT_EQ(global_state_->GetAllNodeInfo().size(), 0);
  // It's useful to check if index value will be marked as address suffix.
  for (int index = 0; index < node_count; ++index) {
    auto node_table_data =
        Mocker::GenNodeInfo(index, std::string("127.0.0.") + std::to_string(index));
    std::promise<bool> promise;
    RAY_CHECK_OK(gcs_client_->Nodes().AsyncRegister(
        *node_table_data, [&promise](Status status) { promise.set_value(status.ok()); }));
    WaitReady(promise.get_future(), timeout_ms_);
  }
  auto node_table = global_state_->GetAllNodeInfo();
  ASSERT_EQ(node_table.size(), node_count);
  for (int index = 0; index < node_count; ++index) {
    rpc::GcsNodeInfo node_data;
    node_data.ParseFromString(node_table[index]);
    ASSERT_EQ(node_data.node_manager_address(),
              std::string("127.0.0.") + std::to_string(node_data.node_manager_port()));
  }
}

TEST_F(GlobalStateAccessorTest, TestNodeResourceTable) {
  int node_count = 100;
  ASSERT_EQ(global_state_->GetAllNodeInfo().size(), 0);
  for (int index = 0; index < node_count; ++index) {
    auto node_table_data =
        Mocker::GenNodeInfo(index, std::string("127.0.0.") + std::to_string(index));
    auto node_id = NodeID::FromBinary(node_table_data->node_id());
    std::promise<bool> promise;
    RAY_CHECK_OK(gcs_client_->Nodes().AsyncRegister(
        *node_table_data, [&promise](Status status) { promise.set_value(status.ok()); }));
    WaitReady(promise.get_future(), timeout_ms_);
    ray::gcs::NodeResourceInfoAccessor::ResourceMap resources;
    rpc::ResourceTableData resource_table_data;
    resource_table_data.set_resource_capacity(static_cast<double>(index + 1) + 0.1);
    resources[std::to_string(index)] =
        std::make_shared<rpc::ResourceTableData>(resource_table_data);
    RAY_IGNORE_EXPR(gcs_client_->NodeResources().AsyncUpdateResources(
        node_id, resources, [](Status status) { RAY_CHECK(status.ok()); }));
  }
  auto node_table = global_state_->GetAllNodeInfo();
  ASSERT_EQ(node_table.size(), node_count);
  for (int index = 0; index < node_count; ++index) {
    rpc::GcsNodeInfo node_data;
    node_data.ParseFromString(node_table[index]);
    auto resource_map_str =
        global_state_->GetNodeResourceInfo(NodeID::FromBinary(node_data.node_id()));
    rpc::ResourceMap resource_map;
    resource_map.ParseFromString(resource_map_str);
    ASSERT_EQ(
        static_cast<uint32_t>(
            (*resource_map.mutable_items())[std::to_string(node_data.node_manager_port())]
                .resource_capacity()),
        node_data.node_manager_port() + 1);
  }
}

TEST_F(GlobalStateAccessorTest, TestGetAllResourceUsage) {
  std::unique_ptr<std::string> resources = global_state_->GetAllResourceUsage();
  rpc::ResourceUsageBatchData resource_usage_batch_data;
  resource_usage_batch_data.ParseFromString(*resources.get());
  ASSERT_EQ(resource_usage_batch_data.batch_size(), 0);

  auto node_table_data = Mocker::GenNodeInfo();
  std::promise<bool> promise;
  RAY_CHECK_OK(gcs_client_->Nodes().AsyncRegister(
      *node_table_data, [&promise](Status status) { promise.set_value(status.ok()); }));
  WaitReady(promise.get_future(), timeout_ms_);
  auto node_table = global_state_->GetAllNodeInfo();
  ASSERT_EQ(node_table.size(), 1);

  // Report resource usage first time.
  std::promise<bool> promise1;
  auto resources1 = std::make_shared<rpc::ResourcesData>();
  resources1->set_node_id(node_table_data->node_id());
  RAY_CHECK_OK(gcs_client_->NodeResources().AsyncReportResourceUsage(
      resources1, [&promise1](Status status) { promise1.set_value(status.ok()); }));
  WaitReady(promise1.get_future(), timeout_ms_);

  resources = global_state_->GetAllResourceUsage();
  resource_usage_batch_data.ParseFromString(*resources.get());
  ASSERT_EQ(resource_usage_batch_data.batch_size(), 1);

  // Report changed resource usage.
  std::promise<bool> promise2;
  auto heartbeat2 = std::make_shared<rpc::ResourcesData>();
  heartbeat2->set_node_id(node_table_data->node_id());
  (*heartbeat2->mutable_resources_total())["CPU"] = 1;
  (*heartbeat2->mutable_resources_total())["GPU"] = 10;
  heartbeat2->set_resources_available_changed(true);
  (*heartbeat2->mutable_resources_available())["GPU"] = 5;
  RAY_CHECK_OK(gcs_client_->NodeResources().AsyncReportResourceUsage(
      heartbeat2, [&promise2](Status status) { promise2.set_value(status.ok()); }));
  WaitReady(promise2.get_future(), timeout_ms_);

  resources = global_state_->GetAllResourceUsage();
  resource_usage_batch_data.ParseFromString(*resources.get());
  ASSERT_EQ(resource_usage_batch_data.batch_size(), 1);
  auto resources_data = resource_usage_batch_data.mutable_batch()->at(0);
  ASSERT_EQ(resources_data.resources_total_size(), 2);
  ASSERT_EQ((*resources_data.mutable_resources_total())["CPU"], 1.0);
  ASSERT_EQ((*resources_data.mutable_resources_total())["GPU"], 10.0);
  ASSERT_EQ(resources_data.resources_available_size(), 1);
  ASSERT_EQ((*resources_data.mutable_resources_available())["GPU"], 5.0);

  // Report unchanged resource usage. (Only works with light resource usage report
  // enabled)
  std::promise<bool> promise3;
  auto heartbeat3 = std::make_shared<rpc::ResourcesData>();
  heartbeat3->set_node_id(node_table_data->node_id());
  (*heartbeat3->mutable_resources_available())["CPU"] = 1;
  (*heartbeat3->mutable_resources_available())["GPU"] = 6;
  RAY_CHECK_OK(gcs_client_->NodeResources().AsyncReportResourceUsage(
      heartbeat3, [&promise3](Status status) { promise3.set_value(status.ok()); }));
  WaitReady(promise3.get_future(), timeout_ms_);

  resources = global_state_->GetAllResourceUsage();
  resource_usage_batch_data.ParseFromString(*resources.get());
  ASSERT_EQ(resource_usage_batch_data.batch_size(), 1);
  resources_data = resource_usage_batch_data.mutable_batch()->at(0);
  ASSERT_EQ(resources_data.resources_total_size(), 2);
  ASSERT_EQ((*resources_data.mutable_resources_total())["CPU"], 1.0);
  ASSERT_EQ((*resources_data.mutable_resources_total())["GPU"], 10.0);
  ASSERT_EQ(resources_data.resources_available_size(), 1);
  ASSERT_EQ((*resources_data.mutable_resources_available())["GPU"], 5.0);
}

TEST_F(GlobalStateAccessorTest, TestProfileTable) {
  int profile_count = RayConfig::instance().maximum_profile_table_rows_count() + 1;
  ASSERT_EQ(global_state_->GetAllProfileInfo().size(), 0);
  for (int index = 0; index < profile_count; ++index) {
    auto node_id = NodeID::FromRandom();
    auto profile_table_data = Mocker::GenProfileTableData(node_id);
    std::promise<bool> promise;
    RAY_CHECK_OK(gcs_client_->Stats().AsyncAddProfileData(
        profile_table_data,
        [&promise](Status status) { promise.set_value(status.ok()); }));
    WaitReady(promise.get_future(), timeout_ms_);
  }
  ASSERT_EQ(global_state_->GetAllProfileInfo().size(),
            RayConfig::instance().maximum_profile_table_rows_count());
}

TEST_F(GlobalStateAccessorTest, TestWorkerTable) {
  ASSERT_EQ(global_state_->GetAllWorkerInfo().size(), 0);
  // Add worker info
  auto worker_table_data = Mocker::GenWorkerTableData();
  worker_table_data->mutable_worker_address()->set_worker_id(
      WorkerID::FromRandom().Binary());
  ASSERT_TRUE(global_state_->AddWorkerInfo(worker_table_data->SerializeAsString()));

  // Get worker info
  auto worker_id = WorkerID::FromBinary(worker_table_data->worker_address().worker_id());
  ASSERT_TRUE(global_state_->GetWorkerInfo(worker_id));

  // Add another worker info
  auto another_worker_data = Mocker::GenWorkerTableData();
  another_worker_data->mutable_worker_address()->set_worker_id(
      WorkerID::FromRandom().Binary());
  ASSERT_TRUE(global_state_->AddWorkerInfo(another_worker_data->SerializeAsString()));
  ASSERT_EQ(global_state_->GetAllWorkerInfo().size(), 2);
}

// TODO(sang): Add tests after adding asyncAdd
TEST_F(GlobalStateAccessorTest, TestPlacementGroupTable) {
  ASSERT_EQ(global_state_->GetAllPlacementGroupInfo().size(), 0);
}

}  // namespace ray

int main(int argc, char **argv) {
  ray::RayLog::InstallFailureSignalHandler(argv[0]);
  InitShutdownRAII ray_log_shutdown_raii(ray::RayLog::StartRayLog,
                                         ray::RayLog::ShutDownRayLog, argv[0],
                                         ray::RayLogLevel::INFO,
                                         /*log_dir=*/"");
  ::testing::InitGoogleTest(&argc, argv);
  RAY_CHECK(argc == 3);
  ray::TEST_REDIS_SERVER_EXEC_PATH = argv[1];
  ray::TEST_REDIS_CLIENT_EXEC_PATH = argv[2];
  return RUN_ALL_TESTS();
}
=======
// Copyright 2017 The Ray Authors.
//
// Licensed under the Apache License, Version 2.0 (the "License");
// you may not use this file except in compliance with the License.
// You may obtain a copy of the License at
//
//  http://www.apache.org/licenses/LICENSE-2.0
//
// Unless required by applicable law or agreed to in writing, software
// distributed under the License is distributed on an "AS IS" BASIS,
// WITHOUT WARRANTIES OR CONDITIONS OF ANY KIND, either express or implied.
// See the License for the specific language governing permissions and
// limitations under the License.

#include "ray/gcs/gcs_client/global_state_accessor.h"

#include "gtest/gtest.h"
#include "ray/common/asio/instrumented_io_context.h"
#include "ray/common/test_util.h"
#include "ray/gcs/gcs_server/gcs_server.h"
#include "ray/gcs/test/gcs_test_util.h"
#include "ray/rpc/gcs_server/gcs_rpc_client.h"

namespace ray {

class GlobalStateAccessorTest : public ::testing::TestWithParam<bool> {
 public:
  GlobalStateAccessorTest() {
    if (GetParam()) {
      RayConfig::instance().bootstrap_with_gcs() = true;
      RayConfig::instance().gcs_storage() = "memory";
      RayConfig::instance().gcs_grpc_based_pubsub() = true;
    } else {
      RayConfig::instance().bootstrap_with_gcs() = false;
      RayConfig::instance().gcs_storage() = "redis";
      RayConfig::instance().gcs_grpc_based_pubsub() = false;
    }

    if (!RayConfig::instance().bootstrap_with_gcs()) {
      TestSetupUtil::StartUpRedisServers(std::vector<int>());
    }
  }

  virtual ~GlobalStateAccessorTest() {
    if (!RayConfig::instance().bootstrap_with_gcs()) {
      TestSetupUtil::ShutDownRedisServers();
    }
  }

 protected:
  void SetUp() override {
    RayConfig::instance().gcs_max_active_rpcs_per_handler() = -1;
    if (RayConfig::instance().bootstrap_with_gcs()) {
      config.grpc_server_port = 6379;
      config.grpc_pubsub_enabled = true;
    } else {
      config.grpc_server_port = 0;
      config.redis_address = "127.0.0.1";
      config.enable_sharding_conn = false;
      config.grpc_pubsub_enabled = false;
      config.redis_port = TEST_REDIS_SERVER_PORTS.front();
    }

    config.node_ip_address = "127.0.0.1";
    config.grpc_server_name = "MockedGcsServer";
    config.grpc_server_thread_num = 1;

    io_service_.reset(new instrumented_io_context());
    gcs_server_.reset(new gcs::GcsServer(config, *io_service_));
    gcs_server_->Start();
    work_ = std::make_unique<boost::asio::io_service::work>(*io_service_);
    thread_io_service_.reset(new std::thread([this] { io_service_->run(); }));

    // Wait until server starts listening.
    while (!gcs_server_->IsStarted()) {
      std::this_thread::sleep_for(std::chrono::milliseconds(10));
    }

    // Create GCS client and global state.
    if (RayConfig::instance().bootstrap_with_gcs()) {
      gcs::GcsClientOptions options("127.0.0.1:6379");
      gcs_client_ = std::make_unique<gcs::GcsClient>(options);
      global_state_ = std::make_unique<gcs::GlobalStateAccessor>(options);
    } else {
      gcs::GcsClientOptions options(config.redis_address, config.redis_port,
                                    config.redis_password);
      gcs_client_ = std::make_unique<gcs::GcsClient>(options);
      global_state_ = std::make_unique<gcs::GlobalStateAccessor>(options);
    }
    RAY_CHECK_OK(gcs_client_->Connect(*io_service_));

    RAY_CHECK(global_state_->Connect());
  }

  void TearDown() override {
    global_state_->Disconnect();
    global_state_.reset();

    gcs_client_->Disconnect();
    gcs_client_.reset();

    gcs_server_->Stop();
    if (!RayConfig::instance().bootstrap_with_gcs()) {
      TestSetupUtil::FlushAllRedisServers();
    }

    io_service_->stop();
    thread_io_service_->join();
    gcs_server_.reset();
  }

  // GCS server.
  gcs::GcsServerConfig config;
  std::unique_ptr<gcs::GcsServer> gcs_server_;
  std::unique_ptr<std::thread> thread_io_service_;
  std::unique_ptr<instrumented_io_context> io_service_;

  // GCS client.
  std::unique_ptr<gcs::GcsClient> gcs_client_;

  std::unique_ptr<gcs::GlobalStateAccessor> global_state_;

  // Timeout waiting for GCS server reply, default is 2s.
  const std::chrono::milliseconds timeout_ms_{2000};
  std::unique_ptr<boost::asio::io_service::work> work_;
};

TEST_P(GlobalStateAccessorTest, TestJobTable) {
  int job_count = 100;
  ASSERT_EQ(global_state_->GetAllJobInfo().size(), 0);
  for (int index = 0; index < job_count; ++index) {
    auto job_id = JobID::FromInt(index);
    auto job_table_data = Mocker::GenJobTableData(job_id);
    std::promise<bool> promise;
    RAY_CHECK_OK(gcs_client_->Jobs().AsyncAdd(
        job_table_data, [&promise](Status status) { promise.set_value(status.ok()); }));
    promise.get_future().get();
  }
  ASSERT_EQ(global_state_->GetAllJobInfo().size(), job_count);
}

TEST_P(GlobalStateAccessorTest, TestNodeTable) {
  int node_count = 100;
  ASSERT_EQ(global_state_->GetAllNodeInfo().size(), 0);
  // It's useful to check if index value will be marked as address suffix.
  for (int index = 0; index < node_count; ++index) {
    auto node_table_data =
        Mocker::GenNodeInfo(index, std::string("127.0.0.") + std::to_string(index));
    std::promise<bool> promise;
    RAY_CHECK_OK(gcs_client_->Nodes().AsyncRegister(
        *node_table_data, [&promise](Status status) { promise.set_value(status.ok()); }));
    WaitReady(promise.get_future(), timeout_ms_);
  }
  auto node_table = global_state_->GetAllNodeInfo();
  ASSERT_EQ(node_table.size(), node_count);
  for (int index = 0; index < node_count; ++index) {
    rpc::GcsNodeInfo node_data;
    node_data.ParseFromString(node_table[index]);
    ASSERT_EQ(node_data.node_manager_address(),
              std::string("127.0.0.") + std::to_string(node_data.node_manager_port()));
  }
}

TEST_P(GlobalStateAccessorTest, TestNodeResourceTable) {
  int node_count = 100;
  ASSERT_EQ(global_state_->GetAllNodeInfo().size(), 0);
  for (int index = 0; index < node_count; ++index) {
    auto node_table_data =
        Mocker::GenNodeInfo(index, std::string("127.0.0.") + std::to_string(index));
    auto node_id = NodeID::FromBinary(node_table_data->node_id());
    std::promise<bool> promise;
    RAY_CHECK_OK(gcs_client_->Nodes().AsyncRegister(
        *node_table_data, [&promise](Status status) { promise.set_value(status.ok()); }));
    WaitReady(promise.get_future(), timeout_ms_);
    ray::gcs::NodeResourceInfoAccessor::ResourceMap resources;
    rpc::ResourceTableData resource_table_data;
    resource_table_data.set_resource_capacity(static_cast<double>(index + 1) + 0.1);
    resources[std::to_string(index)] =
        std::make_shared<rpc::ResourceTableData>(resource_table_data);
    RAY_IGNORE_EXPR(gcs_client_->NodeResources().AsyncUpdateResources(
        node_id, resources, [](Status status) { RAY_CHECK(status.ok()); }));
  }
  auto node_table = global_state_->GetAllNodeInfo();
  ASSERT_EQ(node_table.size(), node_count);
  for (int index = 0; index < node_count; ++index) {
    rpc::GcsNodeInfo node_data;
    node_data.ParseFromString(node_table[index]);
    auto resource_map_str =
        global_state_->GetNodeResourceInfo(NodeID::FromBinary(node_data.node_id()));
    rpc::ResourceMap resource_map;
    resource_map.ParseFromString(resource_map_str);
    ASSERT_EQ(
        static_cast<uint32_t>(
            (*resource_map.mutable_items())[std::to_string(node_data.node_manager_port())]
                .resource_capacity()),
        node_data.node_manager_port() + 1);
  }
}

TEST_P(GlobalStateAccessorTest, TestGetAllResourceUsage) {
  std::unique_ptr<std::string> resources = global_state_->GetAllResourceUsage();
  rpc::ResourceUsageBatchData resource_usage_batch_data;
  resource_usage_batch_data.ParseFromString(*resources.get());
  ASSERT_EQ(resource_usage_batch_data.batch_size(), 0);

  auto node_table_data = Mocker::GenNodeInfo();
  std::promise<bool> promise;
  RAY_CHECK_OK(gcs_client_->Nodes().AsyncRegister(
      *node_table_data, [&promise](Status status) { promise.set_value(status.ok()); }));
  WaitReady(promise.get_future(), timeout_ms_);
  auto node_table = global_state_->GetAllNodeInfo();
  ASSERT_EQ(node_table.size(), 1);

  // Report resource usage first time.
  std::promise<bool> promise1;
  auto resources1 = std::make_shared<rpc::ResourcesData>();
  resources1->set_node_id(node_table_data->node_id());
  RAY_CHECK_OK(gcs_client_->NodeResources().AsyncReportResourceUsage(
      resources1, [&promise1](Status status) { promise1.set_value(status.ok()); }));
  WaitReady(promise1.get_future(), timeout_ms_);

  resources = global_state_->GetAllResourceUsage();
  resource_usage_batch_data.ParseFromString(*resources.get());
  ASSERT_EQ(resource_usage_batch_data.batch_size(), 1);

  // Report changed resource usage.
  std::promise<bool> promise2;
  auto heartbeat2 = std::make_shared<rpc::ResourcesData>();
  heartbeat2->set_node_id(node_table_data->node_id());
  (*heartbeat2->mutable_resources_total())["CPU"] = 1;
  (*heartbeat2->mutable_resources_total())["GPU"] = 10;
  heartbeat2->set_resources_available_changed(true);
  (*heartbeat2->mutable_resources_available())["GPU"] = 5;
  RAY_CHECK_OK(gcs_client_->NodeResources().AsyncReportResourceUsage(
      heartbeat2, [&promise2](Status status) { promise2.set_value(status.ok()); }));
  WaitReady(promise2.get_future(), timeout_ms_);

  resources = global_state_->GetAllResourceUsage();
  resource_usage_batch_data.ParseFromString(*resources.get());
  ASSERT_EQ(resource_usage_batch_data.batch_size(), 1);
  auto resources_data = resource_usage_batch_data.mutable_batch()->at(0);
  ASSERT_EQ(resources_data.resources_total_size(), 2);
  ASSERT_EQ((*resources_data.mutable_resources_total())["CPU"], 1.0);
  ASSERT_EQ((*resources_data.mutable_resources_total())["GPU"], 10.0);
  ASSERT_EQ(resources_data.resources_available_size(), 1);
  ASSERT_EQ((*resources_data.mutable_resources_available())["GPU"], 5.0);

  // Report unchanged resource usage. (Only works with light resource usage report
  // enabled)
  std::promise<bool> promise3;
  auto heartbeat3 = std::make_shared<rpc::ResourcesData>();
  heartbeat3->set_node_id(node_table_data->node_id());
  (*heartbeat3->mutable_resources_available())["CPU"] = 1;
  (*heartbeat3->mutable_resources_available())["GPU"] = 6;
  RAY_CHECK_OK(gcs_client_->NodeResources().AsyncReportResourceUsage(
      heartbeat3, [&promise3](Status status) { promise3.set_value(status.ok()); }));
  WaitReady(promise3.get_future(), timeout_ms_);

  resources = global_state_->GetAllResourceUsage();
  resource_usage_batch_data.ParseFromString(*resources.get());
  ASSERT_EQ(resource_usage_batch_data.batch_size(), 1);
  resources_data = resource_usage_batch_data.mutable_batch()->at(0);
  ASSERT_EQ(resources_data.resources_total_size(), 2);
  ASSERT_EQ((*resources_data.mutable_resources_total())["CPU"], 1.0);
  ASSERT_EQ((*resources_data.mutable_resources_total())["GPU"], 10.0);
  ASSERT_EQ(resources_data.resources_available_size(), 1);
  ASSERT_EQ((*resources_data.mutable_resources_available())["GPU"], 5.0);
}

TEST_P(GlobalStateAccessorTest, TestProfileTable) {
  int profile_count = RayConfig::instance().maximum_profile_table_rows_count() + 1;
  ASSERT_EQ(global_state_->GetAllProfileInfo().size(), 0);
  for (int index = 0; index < profile_count; ++index) {
    auto node_id = NodeID::FromRandom();
    auto profile_table_data = Mocker::GenProfileTableData(node_id);
    std::promise<bool> promise;
    RAY_CHECK_OK(gcs_client_->Stats().AsyncAddProfileData(
        profile_table_data,
        [&promise](Status status) { promise.set_value(status.ok()); }));
    WaitReady(promise.get_future(), timeout_ms_);
  }
  ASSERT_EQ(global_state_->GetAllProfileInfo().size(),
            RayConfig::instance().maximum_profile_table_rows_count());
}

TEST_P(GlobalStateAccessorTest, TestWorkerTable) {
  ASSERT_EQ(global_state_->GetAllWorkerInfo().size(), 0);
  // Add worker info
  auto worker_table_data = Mocker::GenWorkerTableData();
  worker_table_data->mutable_worker_address()->set_worker_id(
      WorkerID::FromRandom().Binary());
  ASSERT_TRUE(global_state_->AddWorkerInfo(worker_table_data->SerializeAsString()));

  // Get worker info
  auto worker_id = WorkerID::FromBinary(worker_table_data->worker_address().worker_id());
  ASSERT_TRUE(global_state_->GetWorkerInfo(worker_id));

  // Add another worker info
  auto another_worker_data = Mocker::GenWorkerTableData();
  another_worker_data->mutable_worker_address()->set_worker_id(
      WorkerID::FromRandom().Binary());
  ASSERT_TRUE(global_state_->AddWorkerInfo(another_worker_data->SerializeAsString()));
  ASSERT_EQ(global_state_->GetAllWorkerInfo().size(), 2);
}

// TODO(sang): Add tests after adding asyncAdd
TEST_P(GlobalStateAccessorTest, TestPlacementGroupTable) {
  ASSERT_EQ(global_state_->GetAllPlacementGroupInfo().size(), 0);
}

INSTANTIATE_TEST_SUITE_P(RedisRemovalTest, GlobalStateAccessorTest,
                         ::testing::Values(false, true));

}  // namespace ray

int main(int argc, char **argv) {
  ray::RayLog::InstallFailureSignalHandler(argv[0]);
  InitShutdownRAII ray_log_shutdown_raii(ray::RayLog::StartRayLog,
                                         ray::RayLog::ShutDownRayLog, argv[0],
                                         ray::RayLogLevel::INFO,
                                         /*log_dir=*/"");
  ::testing::InitGoogleTest(&argc, argv);
  RAY_CHECK(argc == 3);
  ray::TEST_REDIS_SERVER_EXEC_PATH = argv[1];
  ray::TEST_REDIS_CLIENT_EXEC_PATH = argv[2];
  return RUN_ALL_TESTS();
}
>>>>>>> 19672688
<|MERGE_RESOLUTION|>--- conflicted
+++ resolved
@@ -1,624 +1,327 @@
-<<<<<<< HEAD
-// Copyright 2017 The Ray Authors.
-//
-// Licensed under the Apache License, Version 2.0 (the "License");
-// you may not use this file except in compliance with the License.
-// You may obtain a copy of the License at
-//
-//  http://www.apache.org/licenses/LICENSE-2.0
-//
-// Unless required by applicable law or agreed to in writing, software
-// distributed under the License is distributed on an "AS IS" BASIS,
-// WITHOUT WARRANTIES OR CONDITIONS OF ANY KIND, either express or implied.
-// See the License for the specific language governing permissions and
-// limitations under the License.
-
-#include "ray/gcs/gcs_client/global_state_accessor.h"
-
-#include "gtest/gtest.h"
-#include "ray/common/asio/instrumented_io_context.h"
-#include "ray/common/test_util.h"
-#include "ray/gcs/gcs_server/gcs_server.h"
-#include "ray/gcs/test/gcs_test_util.h"
-#include "ray/rpc/gcs_server/gcs_rpc_client.h"
-
-namespace ray {
-
-class GlobalStateAccessorTest : public ::testing::Test {
- public:
-  GlobalStateAccessorTest() { TestSetupUtil::StartUpRedisServers(std::vector<int>()); }
-
-  virtual ~GlobalStateAccessorTest() { TestSetupUtil::ShutDownRedisServers(); }
-
- protected:
-  void SetUp() override {
-    RayConfig::instance().gcs_max_active_rpcs_per_handler() = -1;
-    config.grpc_server_port = 0;
-    config.grpc_server_name = "MockedGcsServer";
-    config.grpc_server_thread_num = 1;
-    config.redis_address = "127.0.0.1";
-    config.node_ip_address = "127.0.0.1";
-    config.enable_sharding_conn = false;
-    config.redis_port = TEST_REDIS_SERVER_PORTS.front();
-
-    io_service_.reset(new instrumented_io_context());
-    gcs_server_.reset(new gcs::GcsServer(config, *io_service_));
-    gcs_server_->Start();
-    work_ = std::make_unique<boost::asio::io_service::work>(*io_service_);
-    thread_io_service_.reset(new std::thread([this] { io_service_->run(); }));
-
-    // Wait until server starts listening.
-    while (!gcs_server_->IsStarted()) {
-      std::this_thread::sleep_for(std::chrono::milliseconds(10));
-    }
-
-    // Create GCS client.
-    gcs::GcsClientOptions options(config.redis_address, config.redis_port,
-                                  config.redis_password);
-    gcs_client_.reset(new gcs::GcsClient(options));
-    RAY_CHECK_OK(gcs_client_->Connect(*io_service_));
-
-    // Create global state.
-    std::stringstream address;
-    address << config.redis_address << ":" << config.redis_port;
-    global_state_.reset(new gcs::GlobalStateAccessor(address.str(), ""));
-    RAY_CHECK(global_state_->Connect());
-  }
-
-  void TearDown() override {
-    global_state_->Disconnect();
-    global_state_.reset();
-
-    gcs_client_->Disconnect();
-    gcs_client_.reset();
-
-    gcs_server_->Stop();
-    TestSetupUtil::FlushAllRedisServers();
-
-    io_service_->stop();
-    thread_io_service_->join();
-    gcs_server_.reset();
-  }
-
-  // GCS server.
-  gcs::GcsServerConfig config;
-  std::unique_ptr<gcs::GcsServer> gcs_server_;
-  std::unique_ptr<std::thread> thread_io_service_;
-  std::unique_ptr<instrumented_io_context> io_service_;
-
-  // GCS client.
-  std::unique_ptr<gcs::GcsClient> gcs_client_;
-
-  std::unique_ptr<gcs::GlobalStateAccessor> global_state_;
-
-  // Timeout waiting for GCS server reply, default is 2s.
-  const std::chrono::milliseconds timeout_ms_{2000};
-  std::unique_ptr<boost::asio::io_service::work> work_;
-};
-
-TEST_F(GlobalStateAccessorTest, TestJobTable) {
-  int job_count = 100;
-  ASSERT_EQ(global_state_->GetAllJobInfo().size(), 0);
-  for (int index = 0; index < job_count; ++index) {
-    auto job_id = JobID::FromInt(index);
-    auto job_table_data = Mocker::GenJobTableData(job_id);
-    std::promise<bool> promise;
-    RAY_CHECK_OK(gcs_client_->Jobs().AsyncAdd(
-        job_table_data, [&promise](Status status) { promise.set_value(status.ok()); }));
-    promise.get_future().get();
-  }
-  ASSERT_EQ(global_state_->GetAllJobInfo().size(), job_count);
-}
-
-TEST_F(GlobalStateAccessorTest, TestNodeTable) {
-  int node_count = 100;
-  ASSERT_EQ(global_state_->GetAllNodeInfo().size(), 0);
-  // It's useful to check if index value will be marked as address suffix.
-  for (int index = 0; index < node_count; ++index) {
-    auto node_table_data =
-        Mocker::GenNodeInfo(index, std::string("127.0.0.") + std::to_string(index));
-    std::promise<bool> promise;
-    RAY_CHECK_OK(gcs_client_->Nodes().AsyncRegister(
-        *node_table_data, [&promise](Status status) { promise.set_value(status.ok()); }));
-    WaitReady(promise.get_future(), timeout_ms_);
-  }
-  auto node_table = global_state_->GetAllNodeInfo();
-  ASSERT_EQ(node_table.size(), node_count);
-  for (int index = 0; index < node_count; ++index) {
-    rpc::GcsNodeInfo node_data;
-    node_data.ParseFromString(node_table[index]);
-    ASSERT_EQ(node_data.node_manager_address(),
-              std::string("127.0.0.") + std::to_string(node_data.node_manager_port()));
-  }
-}
-
-TEST_F(GlobalStateAccessorTest, TestNodeResourceTable) {
-  int node_count = 100;
-  ASSERT_EQ(global_state_->GetAllNodeInfo().size(), 0);
-  for (int index = 0; index < node_count; ++index) {
-    auto node_table_data =
-        Mocker::GenNodeInfo(index, std::string("127.0.0.") + std::to_string(index));
-    auto node_id = NodeID::FromBinary(node_table_data->node_id());
-    std::promise<bool> promise;
-    RAY_CHECK_OK(gcs_client_->Nodes().AsyncRegister(
-        *node_table_data, [&promise](Status status) { promise.set_value(status.ok()); }));
-    WaitReady(promise.get_future(), timeout_ms_);
-    ray::gcs::NodeResourceInfoAccessor::ResourceMap resources;
-    rpc::ResourceTableData resource_table_data;
-    resource_table_data.set_resource_capacity(static_cast<double>(index + 1) + 0.1);
-    resources[std::to_string(index)] =
-        std::make_shared<rpc::ResourceTableData>(resource_table_data);
-    RAY_IGNORE_EXPR(gcs_client_->NodeResources().AsyncUpdateResources(
-        node_id, resources, [](Status status) { RAY_CHECK(status.ok()); }));
-  }
-  auto node_table = global_state_->GetAllNodeInfo();
-  ASSERT_EQ(node_table.size(), node_count);
-  for (int index = 0; index < node_count; ++index) {
-    rpc::GcsNodeInfo node_data;
-    node_data.ParseFromString(node_table[index]);
-    auto resource_map_str =
-        global_state_->GetNodeResourceInfo(NodeID::FromBinary(node_data.node_id()));
-    rpc::ResourceMap resource_map;
-    resource_map.ParseFromString(resource_map_str);
-    ASSERT_EQ(
-        static_cast<uint32_t>(
-            (*resource_map.mutable_items())[std::to_string(node_data.node_manager_port())]
-                .resource_capacity()),
-        node_data.node_manager_port() + 1);
-  }
-}
-
-TEST_F(GlobalStateAccessorTest, TestGetAllResourceUsage) {
-  std::unique_ptr<std::string> resources = global_state_->GetAllResourceUsage();
-  rpc::ResourceUsageBatchData resource_usage_batch_data;
-  resource_usage_batch_data.ParseFromString(*resources.get());
-  ASSERT_EQ(resource_usage_batch_data.batch_size(), 0);
-
-  auto node_table_data = Mocker::GenNodeInfo();
-  std::promise<bool> promise;
-  RAY_CHECK_OK(gcs_client_->Nodes().AsyncRegister(
-      *node_table_data, [&promise](Status status) { promise.set_value(status.ok()); }));
-  WaitReady(promise.get_future(), timeout_ms_);
-  auto node_table = global_state_->GetAllNodeInfo();
-  ASSERT_EQ(node_table.size(), 1);
-
-  // Report resource usage first time.
-  std::promise<bool> promise1;
-  auto resources1 = std::make_shared<rpc::ResourcesData>();
-  resources1->set_node_id(node_table_data->node_id());
-  RAY_CHECK_OK(gcs_client_->NodeResources().AsyncReportResourceUsage(
-      resources1, [&promise1](Status status) { promise1.set_value(status.ok()); }));
-  WaitReady(promise1.get_future(), timeout_ms_);
-
-  resources = global_state_->GetAllResourceUsage();
-  resource_usage_batch_data.ParseFromString(*resources.get());
-  ASSERT_EQ(resource_usage_batch_data.batch_size(), 1);
-
-  // Report changed resource usage.
-  std::promise<bool> promise2;
-  auto heartbeat2 = std::make_shared<rpc::ResourcesData>();
-  heartbeat2->set_node_id(node_table_data->node_id());
-  (*heartbeat2->mutable_resources_total())["CPU"] = 1;
-  (*heartbeat2->mutable_resources_total())["GPU"] = 10;
-  heartbeat2->set_resources_available_changed(true);
-  (*heartbeat2->mutable_resources_available())["GPU"] = 5;
-  RAY_CHECK_OK(gcs_client_->NodeResources().AsyncReportResourceUsage(
-      heartbeat2, [&promise2](Status status) { promise2.set_value(status.ok()); }));
-  WaitReady(promise2.get_future(), timeout_ms_);
-
-  resources = global_state_->GetAllResourceUsage();
-  resource_usage_batch_data.ParseFromString(*resources.get());
-  ASSERT_EQ(resource_usage_batch_data.batch_size(), 1);
-  auto resources_data = resource_usage_batch_data.mutable_batch()->at(0);
-  ASSERT_EQ(resources_data.resources_total_size(), 2);
-  ASSERT_EQ((*resources_data.mutable_resources_total())["CPU"], 1.0);
-  ASSERT_EQ((*resources_data.mutable_resources_total())["GPU"], 10.0);
-  ASSERT_EQ(resources_data.resources_available_size(), 1);
-  ASSERT_EQ((*resources_data.mutable_resources_available())["GPU"], 5.0);
-
-  // Report unchanged resource usage. (Only works with light resource usage report
-  // enabled)
-  std::promise<bool> promise3;
-  auto heartbeat3 = std::make_shared<rpc::ResourcesData>();
-  heartbeat3->set_node_id(node_table_data->node_id());
-  (*heartbeat3->mutable_resources_available())["CPU"] = 1;
-  (*heartbeat3->mutable_resources_available())["GPU"] = 6;
-  RAY_CHECK_OK(gcs_client_->NodeResources().AsyncReportResourceUsage(
-      heartbeat3, [&promise3](Status status) { promise3.set_value(status.ok()); }));
-  WaitReady(promise3.get_future(), timeout_ms_);
-
-  resources = global_state_->GetAllResourceUsage();
-  resource_usage_batch_data.ParseFromString(*resources.get());
-  ASSERT_EQ(resource_usage_batch_data.batch_size(), 1);
-  resources_data = resource_usage_batch_data.mutable_batch()->at(0);
-  ASSERT_EQ(resources_data.resources_total_size(), 2);
-  ASSERT_EQ((*resources_data.mutable_resources_total())["CPU"], 1.0);
-  ASSERT_EQ((*resources_data.mutable_resources_total())["GPU"], 10.0);
-  ASSERT_EQ(resources_data.resources_available_size(), 1);
-  ASSERT_EQ((*resources_data.mutable_resources_available())["GPU"], 5.0);
-}
-
-TEST_F(GlobalStateAccessorTest, TestProfileTable) {
-  int profile_count = RayConfig::instance().maximum_profile_table_rows_count() + 1;
-  ASSERT_EQ(global_state_->GetAllProfileInfo().size(), 0);
-  for (int index = 0; index < profile_count; ++index) {
-    auto node_id = NodeID::FromRandom();
-    auto profile_table_data = Mocker::GenProfileTableData(node_id);
-    std::promise<bool> promise;
-    RAY_CHECK_OK(gcs_client_->Stats().AsyncAddProfileData(
-        profile_table_data,
-        [&promise](Status status) { promise.set_value(status.ok()); }));
-    WaitReady(promise.get_future(), timeout_ms_);
-  }
-  ASSERT_EQ(global_state_->GetAllProfileInfo().size(),
-            RayConfig::instance().maximum_profile_table_rows_count());
-}
-
-TEST_F(GlobalStateAccessorTest, TestWorkerTable) {
-  ASSERT_EQ(global_state_->GetAllWorkerInfo().size(), 0);
-  // Add worker info
-  auto worker_table_data = Mocker::GenWorkerTableData();
-  worker_table_data->mutable_worker_address()->set_worker_id(
-      WorkerID::FromRandom().Binary());
-  ASSERT_TRUE(global_state_->AddWorkerInfo(worker_table_data->SerializeAsString()));
-
-  // Get worker info
-  auto worker_id = WorkerID::FromBinary(worker_table_data->worker_address().worker_id());
-  ASSERT_TRUE(global_state_->GetWorkerInfo(worker_id));
-
-  // Add another worker info
-  auto another_worker_data = Mocker::GenWorkerTableData();
-  another_worker_data->mutable_worker_address()->set_worker_id(
-      WorkerID::FromRandom().Binary());
-  ASSERT_TRUE(global_state_->AddWorkerInfo(another_worker_data->SerializeAsString()));
-  ASSERT_EQ(global_state_->GetAllWorkerInfo().size(), 2);
-}
-
-// TODO(sang): Add tests after adding asyncAdd
-TEST_F(GlobalStateAccessorTest, TestPlacementGroupTable) {
-  ASSERT_EQ(global_state_->GetAllPlacementGroupInfo().size(), 0);
-}
-
-}  // namespace ray
-
-int main(int argc, char **argv) {
-  ray::RayLog::InstallFailureSignalHandler(argv[0]);
-  InitShutdownRAII ray_log_shutdown_raii(ray::RayLog::StartRayLog,
-                                         ray::RayLog::ShutDownRayLog, argv[0],
-                                         ray::RayLogLevel::INFO,
-                                         /*log_dir=*/"");
-  ::testing::InitGoogleTest(&argc, argv);
-  RAY_CHECK(argc == 3);
-  ray::TEST_REDIS_SERVER_EXEC_PATH = argv[1];
-  ray::TEST_REDIS_CLIENT_EXEC_PATH = argv[2];
-  return RUN_ALL_TESTS();
-}
-=======
-// Copyright 2017 The Ray Authors.
-//
-// Licensed under the Apache License, Version 2.0 (the "License");
-// you may not use this file except in compliance with the License.
-// You may obtain a copy of the License at
-//
-//  http://www.apache.org/licenses/LICENSE-2.0
-//
-// Unless required by applicable law or agreed to in writing, software
-// distributed under the License is distributed on an "AS IS" BASIS,
-// WITHOUT WARRANTIES OR CONDITIONS OF ANY KIND, either express or implied.
-// See the License for the specific language governing permissions and
-// limitations under the License.
-
-#include "ray/gcs/gcs_client/global_state_accessor.h"
-
-#include "gtest/gtest.h"
-#include "ray/common/asio/instrumented_io_context.h"
-#include "ray/common/test_util.h"
-#include "ray/gcs/gcs_server/gcs_server.h"
-#include "ray/gcs/test/gcs_test_util.h"
-#include "ray/rpc/gcs_server/gcs_rpc_client.h"
-
-namespace ray {
-
-class GlobalStateAccessorTest : public ::testing::TestWithParam<bool> {
- public:
-  GlobalStateAccessorTest() {
-    if (GetParam()) {
-      RayConfig::instance().bootstrap_with_gcs() = true;
-      RayConfig::instance().gcs_storage() = "memory";
-      RayConfig::instance().gcs_grpc_based_pubsub() = true;
-    } else {
-      RayConfig::instance().bootstrap_with_gcs() = false;
-      RayConfig::instance().gcs_storage() = "redis";
-      RayConfig::instance().gcs_grpc_based_pubsub() = false;
-    }
-
-    if (!RayConfig::instance().bootstrap_with_gcs()) {
-      TestSetupUtil::StartUpRedisServers(std::vector<int>());
-    }
-  }
-
-  virtual ~GlobalStateAccessorTest() {
-    if (!RayConfig::instance().bootstrap_with_gcs()) {
-      TestSetupUtil::ShutDownRedisServers();
-    }
-  }
-
- protected:
-  void SetUp() override {
-    RayConfig::instance().gcs_max_active_rpcs_per_handler() = -1;
-    if (RayConfig::instance().bootstrap_with_gcs()) {
-      config.grpc_server_port = 6379;
-      config.grpc_pubsub_enabled = true;
-    } else {
-      config.grpc_server_port = 0;
-      config.redis_address = "127.0.0.1";
-      config.enable_sharding_conn = false;
-      config.grpc_pubsub_enabled = false;
-      config.redis_port = TEST_REDIS_SERVER_PORTS.front();
-    }
-
-    config.node_ip_address = "127.0.0.1";
-    config.grpc_server_name = "MockedGcsServer";
-    config.grpc_server_thread_num = 1;
-
-    io_service_.reset(new instrumented_io_context());
-    gcs_server_.reset(new gcs::GcsServer(config, *io_service_));
-    gcs_server_->Start();
-    work_ = std::make_unique<boost::asio::io_service::work>(*io_service_);
-    thread_io_service_.reset(new std::thread([this] { io_service_->run(); }));
-
-    // Wait until server starts listening.
-    while (!gcs_server_->IsStarted()) {
-      std::this_thread::sleep_for(std::chrono::milliseconds(10));
-    }
-
-    // Create GCS client and global state.
-    if (RayConfig::instance().bootstrap_with_gcs()) {
-      gcs::GcsClientOptions options("127.0.0.1:6379");
-      gcs_client_ = std::make_unique<gcs::GcsClient>(options);
-      global_state_ = std::make_unique<gcs::GlobalStateAccessor>(options);
-    } else {
-      gcs::GcsClientOptions options(config.redis_address, config.redis_port,
-                                    config.redis_password);
-      gcs_client_ = std::make_unique<gcs::GcsClient>(options);
-      global_state_ = std::make_unique<gcs::GlobalStateAccessor>(options);
-    }
-    RAY_CHECK_OK(gcs_client_->Connect(*io_service_));
-
-    RAY_CHECK(global_state_->Connect());
-  }
-
-  void TearDown() override {
-    global_state_->Disconnect();
-    global_state_.reset();
-
-    gcs_client_->Disconnect();
-    gcs_client_.reset();
-
-    gcs_server_->Stop();
-    if (!RayConfig::instance().bootstrap_with_gcs()) {
-      TestSetupUtil::FlushAllRedisServers();
-    }
-
-    io_service_->stop();
-    thread_io_service_->join();
-    gcs_server_.reset();
-  }
-
-  // GCS server.
-  gcs::GcsServerConfig config;
-  std::unique_ptr<gcs::GcsServer> gcs_server_;
-  std::unique_ptr<std::thread> thread_io_service_;
-  std::unique_ptr<instrumented_io_context> io_service_;
-
-  // GCS client.
-  std::unique_ptr<gcs::GcsClient> gcs_client_;
-
-  std::unique_ptr<gcs::GlobalStateAccessor> global_state_;
-
-  // Timeout waiting for GCS server reply, default is 2s.
-  const std::chrono::milliseconds timeout_ms_{2000};
-  std::unique_ptr<boost::asio::io_service::work> work_;
-};
-
-TEST_P(GlobalStateAccessorTest, TestJobTable) {
-  int job_count = 100;
-  ASSERT_EQ(global_state_->GetAllJobInfo().size(), 0);
-  for (int index = 0; index < job_count; ++index) {
-    auto job_id = JobID::FromInt(index);
-    auto job_table_data = Mocker::GenJobTableData(job_id);
-    std::promise<bool> promise;
-    RAY_CHECK_OK(gcs_client_->Jobs().AsyncAdd(
-        job_table_data, [&promise](Status status) { promise.set_value(status.ok()); }));
-    promise.get_future().get();
-  }
-  ASSERT_EQ(global_state_->GetAllJobInfo().size(), job_count);
-}
-
-TEST_P(GlobalStateAccessorTest, TestNodeTable) {
-  int node_count = 100;
-  ASSERT_EQ(global_state_->GetAllNodeInfo().size(), 0);
-  // It's useful to check if index value will be marked as address suffix.
-  for (int index = 0; index < node_count; ++index) {
-    auto node_table_data =
-        Mocker::GenNodeInfo(index, std::string("127.0.0.") + std::to_string(index));
-    std::promise<bool> promise;
-    RAY_CHECK_OK(gcs_client_->Nodes().AsyncRegister(
-        *node_table_data, [&promise](Status status) { promise.set_value(status.ok()); }));
-    WaitReady(promise.get_future(), timeout_ms_);
-  }
-  auto node_table = global_state_->GetAllNodeInfo();
-  ASSERT_EQ(node_table.size(), node_count);
-  for (int index = 0; index < node_count; ++index) {
-    rpc::GcsNodeInfo node_data;
-    node_data.ParseFromString(node_table[index]);
-    ASSERT_EQ(node_data.node_manager_address(),
-              std::string("127.0.0.") + std::to_string(node_data.node_manager_port()));
-  }
-}
-
-TEST_P(GlobalStateAccessorTest, TestNodeResourceTable) {
-  int node_count = 100;
-  ASSERT_EQ(global_state_->GetAllNodeInfo().size(), 0);
-  for (int index = 0; index < node_count; ++index) {
-    auto node_table_data =
-        Mocker::GenNodeInfo(index, std::string("127.0.0.") + std::to_string(index));
-    auto node_id = NodeID::FromBinary(node_table_data->node_id());
-    std::promise<bool> promise;
-    RAY_CHECK_OK(gcs_client_->Nodes().AsyncRegister(
-        *node_table_data, [&promise](Status status) { promise.set_value(status.ok()); }));
-    WaitReady(promise.get_future(), timeout_ms_);
-    ray::gcs::NodeResourceInfoAccessor::ResourceMap resources;
-    rpc::ResourceTableData resource_table_data;
-    resource_table_data.set_resource_capacity(static_cast<double>(index + 1) + 0.1);
-    resources[std::to_string(index)] =
-        std::make_shared<rpc::ResourceTableData>(resource_table_data);
-    RAY_IGNORE_EXPR(gcs_client_->NodeResources().AsyncUpdateResources(
-        node_id, resources, [](Status status) { RAY_CHECK(status.ok()); }));
-  }
-  auto node_table = global_state_->GetAllNodeInfo();
-  ASSERT_EQ(node_table.size(), node_count);
-  for (int index = 0; index < node_count; ++index) {
-    rpc::GcsNodeInfo node_data;
-    node_data.ParseFromString(node_table[index]);
-    auto resource_map_str =
-        global_state_->GetNodeResourceInfo(NodeID::FromBinary(node_data.node_id()));
-    rpc::ResourceMap resource_map;
-    resource_map.ParseFromString(resource_map_str);
-    ASSERT_EQ(
-        static_cast<uint32_t>(
-            (*resource_map.mutable_items())[std::to_string(node_data.node_manager_port())]
-                .resource_capacity()),
-        node_data.node_manager_port() + 1);
-  }
-}
-
-TEST_P(GlobalStateAccessorTest, TestGetAllResourceUsage) {
-  std::unique_ptr<std::string> resources = global_state_->GetAllResourceUsage();
-  rpc::ResourceUsageBatchData resource_usage_batch_data;
-  resource_usage_batch_data.ParseFromString(*resources.get());
-  ASSERT_EQ(resource_usage_batch_data.batch_size(), 0);
-
-  auto node_table_data = Mocker::GenNodeInfo();
-  std::promise<bool> promise;
-  RAY_CHECK_OK(gcs_client_->Nodes().AsyncRegister(
-      *node_table_data, [&promise](Status status) { promise.set_value(status.ok()); }));
-  WaitReady(promise.get_future(), timeout_ms_);
-  auto node_table = global_state_->GetAllNodeInfo();
-  ASSERT_EQ(node_table.size(), 1);
-
-  // Report resource usage first time.
-  std::promise<bool> promise1;
-  auto resources1 = std::make_shared<rpc::ResourcesData>();
-  resources1->set_node_id(node_table_data->node_id());
-  RAY_CHECK_OK(gcs_client_->NodeResources().AsyncReportResourceUsage(
-      resources1, [&promise1](Status status) { promise1.set_value(status.ok()); }));
-  WaitReady(promise1.get_future(), timeout_ms_);
-
-  resources = global_state_->GetAllResourceUsage();
-  resource_usage_batch_data.ParseFromString(*resources.get());
-  ASSERT_EQ(resource_usage_batch_data.batch_size(), 1);
-
-  // Report changed resource usage.
-  std::promise<bool> promise2;
-  auto heartbeat2 = std::make_shared<rpc::ResourcesData>();
-  heartbeat2->set_node_id(node_table_data->node_id());
-  (*heartbeat2->mutable_resources_total())["CPU"] = 1;
-  (*heartbeat2->mutable_resources_total())["GPU"] = 10;
-  heartbeat2->set_resources_available_changed(true);
-  (*heartbeat2->mutable_resources_available())["GPU"] = 5;
-  RAY_CHECK_OK(gcs_client_->NodeResources().AsyncReportResourceUsage(
-      heartbeat2, [&promise2](Status status) { promise2.set_value(status.ok()); }));
-  WaitReady(promise2.get_future(), timeout_ms_);
-
-  resources = global_state_->GetAllResourceUsage();
-  resource_usage_batch_data.ParseFromString(*resources.get());
-  ASSERT_EQ(resource_usage_batch_data.batch_size(), 1);
-  auto resources_data = resource_usage_batch_data.mutable_batch()->at(0);
-  ASSERT_EQ(resources_data.resources_total_size(), 2);
-  ASSERT_EQ((*resources_data.mutable_resources_total())["CPU"], 1.0);
-  ASSERT_EQ((*resources_data.mutable_resources_total())["GPU"], 10.0);
-  ASSERT_EQ(resources_data.resources_available_size(), 1);
-  ASSERT_EQ((*resources_data.mutable_resources_available())["GPU"], 5.0);
-
-  // Report unchanged resource usage. (Only works with light resource usage report
-  // enabled)
-  std::promise<bool> promise3;
-  auto heartbeat3 = std::make_shared<rpc::ResourcesData>();
-  heartbeat3->set_node_id(node_table_data->node_id());
-  (*heartbeat3->mutable_resources_available())["CPU"] = 1;
-  (*heartbeat3->mutable_resources_available())["GPU"] = 6;
-  RAY_CHECK_OK(gcs_client_->NodeResources().AsyncReportResourceUsage(
-      heartbeat3, [&promise3](Status status) { promise3.set_value(status.ok()); }));
-  WaitReady(promise3.get_future(), timeout_ms_);
-
-  resources = global_state_->GetAllResourceUsage();
-  resource_usage_batch_data.ParseFromString(*resources.get());
-  ASSERT_EQ(resource_usage_batch_data.batch_size(), 1);
-  resources_data = resource_usage_batch_data.mutable_batch()->at(0);
-  ASSERT_EQ(resources_data.resources_total_size(), 2);
-  ASSERT_EQ((*resources_data.mutable_resources_total())["CPU"], 1.0);
-  ASSERT_EQ((*resources_data.mutable_resources_total())["GPU"], 10.0);
-  ASSERT_EQ(resources_data.resources_available_size(), 1);
-  ASSERT_EQ((*resources_data.mutable_resources_available())["GPU"], 5.0);
-}
-
-TEST_P(GlobalStateAccessorTest, TestProfileTable) {
-  int profile_count = RayConfig::instance().maximum_profile_table_rows_count() + 1;
-  ASSERT_EQ(global_state_->GetAllProfileInfo().size(), 0);
-  for (int index = 0; index < profile_count; ++index) {
-    auto node_id = NodeID::FromRandom();
-    auto profile_table_data = Mocker::GenProfileTableData(node_id);
-    std::promise<bool> promise;
-    RAY_CHECK_OK(gcs_client_->Stats().AsyncAddProfileData(
-        profile_table_data,
-        [&promise](Status status) { promise.set_value(status.ok()); }));
-    WaitReady(promise.get_future(), timeout_ms_);
-  }
-  ASSERT_EQ(global_state_->GetAllProfileInfo().size(),
-            RayConfig::instance().maximum_profile_table_rows_count());
-}
-
-TEST_P(GlobalStateAccessorTest, TestWorkerTable) {
-  ASSERT_EQ(global_state_->GetAllWorkerInfo().size(), 0);
-  // Add worker info
-  auto worker_table_data = Mocker::GenWorkerTableData();
-  worker_table_data->mutable_worker_address()->set_worker_id(
-      WorkerID::FromRandom().Binary());
-  ASSERT_TRUE(global_state_->AddWorkerInfo(worker_table_data->SerializeAsString()));
-
-  // Get worker info
-  auto worker_id = WorkerID::FromBinary(worker_table_data->worker_address().worker_id());
-  ASSERT_TRUE(global_state_->GetWorkerInfo(worker_id));
-
-  // Add another worker info
-  auto another_worker_data = Mocker::GenWorkerTableData();
-  another_worker_data->mutable_worker_address()->set_worker_id(
-      WorkerID::FromRandom().Binary());
-  ASSERT_TRUE(global_state_->AddWorkerInfo(another_worker_data->SerializeAsString()));
-  ASSERT_EQ(global_state_->GetAllWorkerInfo().size(), 2);
-}
-
-// TODO(sang): Add tests after adding asyncAdd
-TEST_P(GlobalStateAccessorTest, TestPlacementGroupTable) {
-  ASSERT_EQ(global_state_->GetAllPlacementGroupInfo().size(), 0);
-}
-
-INSTANTIATE_TEST_SUITE_P(RedisRemovalTest, GlobalStateAccessorTest,
-                         ::testing::Values(false, true));
-
-}  // namespace ray
-
-int main(int argc, char **argv) {
-  ray::RayLog::InstallFailureSignalHandler(argv[0]);
-  InitShutdownRAII ray_log_shutdown_raii(ray::RayLog::StartRayLog,
-                                         ray::RayLog::ShutDownRayLog, argv[0],
-                                         ray::RayLogLevel::INFO,
-                                         /*log_dir=*/"");
-  ::testing::InitGoogleTest(&argc, argv);
-  RAY_CHECK(argc == 3);
-  ray::TEST_REDIS_SERVER_EXEC_PATH = argv[1];
-  ray::TEST_REDIS_CLIENT_EXEC_PATH = argv[2];
-  return RUN_ALL_TESTS();
-}
->>>>>>> 19672688
+// Copyright 2017 The Ray Authors.
+//
+// Licensed under the Apache License, Version 2.0 (the "License");
+// you may not use this file except in compliance with the License.
+// You may obtain a copy of the License at
+//
+//  http://www.apache.org/licenses/LICENSE-2.0
+//
+// Unless required by applicable law or agreed to in writing, software
+// distributed under the License is distributed on an "AS IS" BASIS,
+// WITHOUT WARRANTIES OR CONDITIONS OF ANY KIND, either express or implied.
+// See the License for the specific language governing permissions and
+// limitations under the License.
+
+#include "ray/gcs/gcs_client/global_state_accessor.h"
+
+#include "gtest/gtest.h"
+#include "ray/common/asio/instrumented_io_context.h"
+#include "ray/common/test_util.h"
+#include "ray/gcs/gcs_server/gcs_server.h"
+#include "ray/gcs/test/gcs_test_util.h"
+#include "ray/rpc/gcs_server/gcs_rpc_client.h"
+
+namespace ray {
+
+class GlobalStateAccessorTest : public ::testing::TestWithParam<bool> {
+ public:
+  GlobalStateAccessorTest() {
+    if (GetParam()) {
+      RayConfig::instance().bootstrap_with_gcs() = true;
+      RayConfig::instance().gcs_storage() = "memory";
+      RayConfig::instance().gcs_grpc_based_pubsub() = true;
+    } else {
+      RayConfig::instance().bootstrap_with_gcs() = false;
+      RayConfig::instance().gcs_storage() = "redis";
+      RayConfig::instance().gcs_grpc_based_pubsub() = false;
+    }
+
+    if (!RayConfig::instance().bootstrap_with_gcs()) {
+      TestSetupUtil::StartUpRedisServers(std::vector<int>());
+    }
+  }
+
+  virtual ~GlobalStateAccessorTest() {
+    if (!RayConfig::instance().bootstrap_with_gcs()) {
+      TestSetupUtil::ShutDownRedisServers();
+    }
+  }
+
+ protected:
+  void SetUp() override {
+    RayConfig::instance().gcs_max_active_rpcs_per_handler() = -1;
+    if (RayConfig::instance().bootstrap_with_gcs()) {
+      config.grpc_server_port = 6379;
+      config.grpc_pubsub_enabled = true;
+    } else {
+      config.grpc_server_port = 0;
+      config.redis_address = "127.0.0.1";
+      config.enable_sharding_conn = false;
+      config.grpc_pubsub_enabled = false;
+      config.redis_port = TEST_REDIS_SERVER_PORTS.front();
+    }
+
+    config.node_ip_address = "127.0.0.1";
+    config.grpc_server_name = "MockedGcsServer";
+    config.grpc_server_thread_num = 1;
+
+    io_service_.reset(new instrumented_io_context());
+    gcs_server_.reset(new gcs::GcsServer(config, *io_service_));
+    gcs_server_->Start();
+    work_ = std::make_unique<boost::asio::io_service::work>(*io_service_);
+    thread_io_service_.reset(new std::thread([this] { io_service_->run(); }));
+
+    // Wait until server starts listening.
+    while (!gcs_server_->IsStarted()) {
+      std::this_thread::sleep_for(std::chrono::milliseconds(10));
+    }
+
+    // Create GCS client and global state.
+    if (RayConfig::instance().bootstrap_with_gcs()) {
+      gcs::GcsClientOptions options("127.0.0.1:6379");
+      gcs_client_ = std::make_unique<gcs::GcsClient>(options);
+      global_state_ = std::make_unique<gcs::GlobalStateAccessor>(options);
+    } else {
+      gcs::GcsClientOptions options(config.redis_address, config.redis_port,
+                                    config.redis_password);
+      gcs_client_ = std::make_unique<gcs::GcsClient>(options);
+      global_state_ = std::make_unique<gcs::GlobalStateAccessor>(options);
+    }
+    RAY_CHECK_OK(gcs_client_->Connect(*io_service_));
+
+    RAY_CHECK(global_state_->Connect());
+  }
+
+  void TearDown() override {
+    global_state_->Disconnect();
+    global_state_.reset();
+
+    gcs_client_->Disconnect();
+    gcs_client_.reset();
+
+    gcs_server_->Stop();
+    if (!RayConfig::instance().bootstrap_with_gcs()) {
+      TestSetupUtil::FlushAllRedisServers();
+    }
+
+    io_service_->stop();
+    thread_io_service_->join();
+    gcs_server_.reset();
+  }
+
+  // GCS server.
+  gcs::GcsServerConfig config;
+  std::unique_ptr<gcs::GcsServer> gcs_server_;
+  std::unique_ptr<std::thread> thread_io_service_;
+  std::unique_ptr<instrumented_io_context> io_service_;
+
+  // GCS client.
+  std::unique_ptr<gcs::GcsClient> gcs_client_;
+
+  std::unique_ptr<gcs::GlobalStateAccessor> global_state_;
+
+  // Timeout waiting for GCS server reply, default is 2s.
+  const std::chrono::milliseconds timeout_ms_{2000};
+  std::unique_ptr<boost::asio::io_service::work> work_;
+};
+
+TEST_P(GlobalStateAccessorTest, TestJobTable) {
+  int job_count = 100;
+  ASSERT_EQ(global_state_->GetAllJobInfo().size(), 0);
+  for (int index = 0; index < job_count; ++index) {
+    auto job_id = JobID::FromInt(index);
+    auto job_table_data = Mocker::GenJobTableData(job_id);
+    std::promise<bool> promise;
+    RAY_CHECK_OK(gcs_client_->Jobs().AsyncAdd(
+        job_table_data, [&promise](Status status) { promise.set_value(status.ok()); }));
+    promise.get_future().get();
+  }
+  ASSERT_EQ(global_state_->GetAllJobInfo().size(), job_count);
+}
+
+TEST_P(GlobalStateAccessorTest, TestNodeTable) {
+  int node_count = 100;
+  ASSERT_EQ(global_state_->GetAllNodeInfo().size(), 0);
+  // It's useful to check if index value will be marked as address suffix.
+  for (int index = 0; index < node_count; ++index) {
+    auto node_table_data =
+        Mocker::GenNodeInfo(index, std::string("127.0.0.") + std::to_string(index));
+    std::promise<bool> promise;
+    RAY_CHECK_OK(gcs_client_->Nodes().AsyncRegister(
+        *node_table_data, [&promise](Status status) { promise.set_value(status.ok()); }));
+    WaitReady(promise.get_future(), timeout_ms_);
+  }
+  auto node_table = global_state_->GetAllNodeInfo();
+  ASSERT_EQ(node_table.size(), node_count);
+  for (int index = 0; index < node_count; ++index) {
+    rpc::GcsNodeInfo node_data;
+    node_data.ParseFromString(node_table[index]);
+    ASSERT_EQ(node_data.node_manager_address(),
+              std::string("127.0.0.") + std::to_string(node_data.node_manager_port()));
+  }
+}
+
+TEST_P(GlobalStateAccessorTest, TestNodeResourceTable) {
+  int node_count = 100;
+  ASSERT_EQ(global_state_->GetAllNodeInfo().size(), 0);
+  for (int index = 0; index < node_count; ++index) {
+    auto node_table_data =
+        Mocker::GenNodeInfo(index, std::string("127.0.0.") + std::to_string(index));
+    auto node_id = NodeID::FromBinary(node_table_data->node_id());
+    std::promise<bool> promise;
+    RAY_CHECK_OK(gcs_client_->Nodes().AsyncRegister(
+        *node_table_data, [&promise](Status status) { promise.set_value(status.ok()); }));
+    WaitReady(promise.get_future(), timeout_ms_);
+    ray::gcs::NodeResourceInfoAccessor::ResourceMap resources;
+    rpc::ResourceTableData resource_table_data;
+    resource_table_data.set_resource_capacity(static_cast<double>(index + 1) + 0.1);
+    resources[std::to_string(index)] =
+        std::make_shared<rpc::ResourceTableData>(resource_table_data);
+    RAY_IGNORE_EXPR(gcs_client_->NodeResources().AsyncUpdateResources(
+        node_id, resources, [](Status status) { RAY_CHECK(status.ok()); }));
+  }
+  auto node_table = global_state_->GetAllNodeInfo();
+  ASSERT_EQ(node_table.size(), node_count);
+  for (int index = 0; index < node_count; ++index) {
+    rpc::GcsNodeInfo node_data;
+    node_data.ParseFromString(node_table[index]);
+    auto resource_map_str =
+        global_state_->GetNodeResourceInfo(NodeID::FromBinary(node_data.node_id()));
+    rpc::ResourceMap resource_map;
+    resource_map.ParseFromString(resource_map_str);
+    ASSERT_EQ(
+        static_cast<uint32_t>(
+            (*resource_map.mutable_items())[std::to_string(node_data.node_manager_port())]
+                .resource_capacity()),
+        node_data.node_manager_port() + 1);
+  }
+}
+
+TEST_P(GlobalStateAccessorTest, TestGetAllResourceUsage) {
+  std::unique_ptr<std::string> resources = global_state_->GetAllResourceUsage();
+  rpc::ResourceUsageBatchData resource_usage_batch_data;
+  resource_usage_batch_data.ParseFromString(*resources.get());
+  ASSERT_EQ(resource_usage_batch_data.batch_size(), 0);
+
+  auto node_table_data = Mocker::GenNodeInfo();
+  std::promise<bool> promise;
+  RAY_CHECK_OK(gcs_client_->Nodes().AsyncRegister(
+      *node_table_data, [&promise](Status status) { promise.set_value(status.ok()); }));
+  WaitReady(promise.get_future(), timeout_ms_);
+  auto node_table = global_state_->GetAllNodeInfo();
+  ASSERT_EQ(node_table.size(), 1);
+
+  // Report resource usage first time.
+  std::promise<bool> promise1;
+  auto resources1 = std::make_shared<rpc::ResourcesData>();
+  resources1->set_node_id(node_table_data->node_id());
+  RAY_CHECK_OK(gcs_client_->NodeResources().AsyncReportResourceUsage(
+      resources1, [&promise1](Status status) { promise1.set_value(status.ok()); }));
+  WaitReady(promise1.get_future(), timeout_ms_);
+
+  resources = global_state_->GetAllResourceUsage();
+  resource_usage_batch_data.ParseFromString(*resources.get());
+  ASSERT_EQ(resource_usage_batch_data.batch_size(), 1);
+
+  // Report changed resource usage.
+  std::promise<bool> promise2;
+  auto heartbeat2 = std::make_shared<rpc::ResourcesData>();
+  heartbeat2->set_node_id(node_table_data->node_id());
+  (*heartbeat2->mutable_resources_total())["CPU"] = 1;
+  (*heartbeat2->mutable_resources_total())["GPU"] = 10;
+  heartbeat2->set_resources_available_changed(true);
+  (*heartbeat2->mutable_resources_available())["GPU"] = 5;
+  RAY_CHECK_OK(gcs_client_->NodeResources().AsyncReportResourceUsage(
+      heartbeat2, [&promise2](Status status) { promise2.set_value(status.ok()); }));
+  WaitReady(promise2.get_future(), timeout_ms_);
+
+  resources = global_state_->GetAllResourceUsage();
+  resource_usage_batch_data.ParseFromString(*resources.get());
+  ASSERT_EQ(resource_usage_batch_data.batch_size(), 1);
+  auto resources_data = resource_usage_batch_data.mutable_batch()->at(0);
+  ASSERT_EQ(resources_data.resources_total_size(), 2);
+  ASSERT_EQ((*resources_data.mutable_resources_total())["CPU"], 1.0);
+  ASSERT_EQ((*resources_data.mutable_resources_total())["GPU"], 10.0);
+  ASSERT_EQ(resources_data.resources_available_size(), 1);
+  ASSERT_EQ((*resources_data.mutable_resources_available())["GPU"], 5.0);
+
+  // Report unchanged resource usage. (Only works with light resource usage report
+  // enabled)
+  std::promise<bool> promise3;
+  auto heartbeat3 = std::make_shared<rpc::ResourcesData>();
+  heartbeat3->set_node_id(node_table_data->node_id());
+  (*heartbeat3->mutable_resources_available())["CPU"] = 1;
+  (*heartbeat3->mutable_resources_available())["GPU"] = 6;
+  RAY_CHECK_OK(gcs_client_->NodeResources().AsyncReportResourceUsage(
+      heartbeat3, [&promise3](Status status) { promise3.set_value(status.ok()); }));
+  WaitReady(promise3.get_future(), timeout_ms_);
+
+  resources = global_state_->GetAllResourceUsage();
+  resource_usage_batch_data.ParseFromString(*resources.get());
+  ASSERT_EQ(resource_usage_batch_data.batch_size(), 1);
+  resources_data = resource_usage_batch_data.mutable_batch()->at(0);
+  ASSERT_EQ(resources_data.resources_total_size(), 2);
+  ASSERT_EQ((*resources_data.mutable_resources_total())["CPU"], 1.0);
+  ASSERT_EQ((*resources_data.mutable_resources_total())["GPU"], 10.0);
+  ASSERT_EQ(resources_data.resources_available_size(), 1);
+  ASSERT_EQ((*resources_data.mutable_resources_available())["GPU"], 5.0);
+}
+
+TEST_P(GlobalStateAccessorTest, TestProfileTable) {
+  int profile_count = RayConfig::instance().maximum_profile_table_rows_count() + 1;
+  ASSERT_EQ(global_state_->GetAllProfileInfo().size(), 0);
+  for (int index = 0; index < profile_count; ++index) {
+    auto node_id = NodeID::FromRandom();
+    auto profile_table_data = Mocker::GenProfileTableData(node_id);
+    std::promise<bool> promise;
+    RAY_CHECK_OK(gcs_client_->Stats().AsyncAddProfileData(
+        profile_table_data,
+        [&promise](Status status) { promise.set_value(status.ok()); }));
+    WaitReady(promise.get_future(), timeout_ms_);
+  }
+  ASSERT_EQ(global_state_->GetAllProfileInfo().size(),
+            RayConfig::instance().maximum_profile_table_rows_count());
+}
+
+TEST_P(GlobalStateAccessorTest, TestWorkerTable) {
+  ASSERT_EQ(global_state_->GetAllWorkerInfo().size(), 0);
+  // Add worker info
+  auto worker_table_data = Mocker::GenWorkerTableData();
+  worker_table_data->mutable_worker_address()->set_worker_id(
+      WorkerID::FromRandom().Binary());
+  ASSERT_TRUE(global_state_->AddWorkerInfo(worker_table_data->SerializeAsString()));
+
+  // Get worker info
+  auto worker_id = WorkerID::FromBinary(worker_table_data->worker_address().worker_id());
+  ASSERT_TRUE(global_state_->GetWorkerInfo(worker_id));
+
+  // Add another worker info
+  auto another_worker_data = Mocker::GenWorkerTableData();
+  another_worker_data->mutable_worker_address()->set_worker_id(
+      WorkerID::FromRandom().Binary());
+  ASSERT_TRUE(global_state_->AddWorkerInfo(another_worker_data->SerializeAsString()));
+  ASSERT_EQ(global_state_->GetAllWorkerInfo().size(), 2);
+}
+
+// TODO(sang): Add tests after adding asyncAdd
+TEST_P(GlobalStateAccessorTest, TestPlacementGroupTable) {
+  ASSERT_EQ(global_state_->GetAllPlacementGroupInfo().size(), 0);
+}
+
+INSTANTIATE_TEST_SUITE_P(RedisRemovalTest, GlobalStateAccessorTest,
+                         ::testing::Values(false, true));
+
+}  // namespace ray
+
+int main(int argc, char **argv) {
+  ray::RayLog::InstallFailureSignalHandler(argv[0]);
+  InitShutdownRAII ray_log_shutdown_raii(ray::RayLog::StartRayLog,
+                                         ray::RayLog::ShutDownRayLog, argv[0],
+                                         ray::RayLogLevel::INFO,
+                                         /*log_dir=*/"");
+  ::testing::InitGoogleTest(&argc, argv);
+  RAY_CHECK(argc == 3);
+  ray::TEST_REDIS_SERVER_EXEC_PATH = argv[1];
+  ray::TEST_REDIS_CLIENT_EXEC_PATH = argv[2];
+  return RUN_ALL_TESTS();
+}