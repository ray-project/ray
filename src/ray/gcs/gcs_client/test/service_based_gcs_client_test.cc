--- conflicted
+++ resolved
@@ -29,19 +29,13 @@
  public:
   ServiceBasedGcsClientTest() {
     RayConfig::instance().initialize(
-<<<<<<< HEAD
         R"(
 {
   "ping_gcs_rpc_server_max_retries": 60,
   "maximum_gcs_destroyed_actor_cached_count": 10,
-  "maximum_gcs_dead_node_cached_count": 10,
-  "grpc_based_resource_broadcast": false
+  "maximum_gcs_dead_node_cached_count": 10
 }
   )");
-=======
-        "ping_gcs_rpc_server_max_retries,60;maximum_gcs_destroyed_actor_cached_count,10;"
-        "maximum_gcs_dead_node_cached_count,10");
->>>>>>> 5afa53aa
     TestSetupUtil::StartUpRedisServers(std::vector<int>());
   }
 
