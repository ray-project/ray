// Copyright 2017 The Ray Authors.
//
// Licensed under the Apache License, Version 2.0 (the "License");
// you may not use this file except in compliance with the License.
// You may obtain a copy of the License at
//
//  http://www.apache.org/licenses/LICENSE-2.0
//
// Unless required by applicable law or agreed to in writing, software
// distributed under the License is distributed on an "AS IS" BASIS,
// WITHOUT WARRANTIES OR CONDITIONS OF ANY KIND, either express or implied.
// See the License for the specific language governing permissions and
// limitations under the License.

#include "ray/gcs/gcs_client/service_based_gcs_client.h"
#include "gtest/gtest.h"
#include "ray/common/test_util.h"
#include "ray/gcs/gcs_client/service_based_accessor.h"
#include "ray/gcs/gcs_server/gcs_server.h"
#include "ray/rpc/gcs_server/gcs_rpc_client.h"

namespace ray {

class ServiceBasedGcsClientTest : public RedisServiceManagerForTest {
 protected:
  void SetUp() override {
    config.grpc_server_port = 0;
    config.grpc_server_name = "MockedGcsServer";
    config.grpc_server_thread_num = 1;
    config.redis_address = "127.0.0.1";
    config.is_test = true;
    config.redis_port = REDIS_SERVER_PORT;
    gcs_server_.reset(new gcs::GcsServer(config));
    io_service_.reset(new boost::asio::io_service());

    thread_io_service_.reset(new std::thread([this] {
      std::unique_ptr<boost::asio::io_service::work> work(
          new boost::asio::io_service::work(*io_service_));
      io_service_->run();
    }));

    thread_gcs_server_.reset(new std::thread([this] { gcs_server_->Start(); }));

    // Wait until server starts listening.
    while (!gcs_server_->IsStarted()) {
      std::this_thread::sleep_for(std::chrono::milliseconds(10));
    }

    // Create GCS client.
    gcs::GcsClientOptions options(config.redis_address, config.redis_port,
                                  config.redis_password, config.is_test);
    gcs_client_.reset(new gcs::ServiceBasedGcsClient(options));
    RAY_CHECK_OK(gcs_client_->Connect(*io_service_));
  }

  void TearDown() override {
    gcs_server_->Stop();
    io_service_->stop();
    thread_io_service_->join();
    thread_gcs_server_->join();
    gcs_client_->Disconnect();
    FlushAll();
  }

  bool SubscribeToFinishedJobs(
      const gcs::SubscribeCallback<JobID, rpc::JobTableData> &subscribe) {
    std::promise<bool> promise;
    RAY_CHECK_OK(gcs_client_->Jobs().AsyncSubscribeToFinishedJobs(
        subscribe, [&promise](Status status) { promise.set_value(status.ok()); }));
    return WaitReady(promise.get_future(), timeout_ms_);
  }

  bool AddJob(const std::shared_ptr<rpc::JobTableData> &job_table_data) {
    std::promise<bool> promise;
    RAY_CHECK_OK(gcs_client_->Jobs().AsyncAdd(
        job_table_data, [&promise](Status status) { promise.set_value(status.ok()); }));
    return WaitReady(promise.get_future(), timeout_ms_);
  }

  bool MarkJobFinished(const JobID &job_id) {
    std::promise<bool> promise;
    RAY_CHECK_OK(gcs_client_->Jobs().AsyncMarkFinished(
        job_id, [&promise](Status status) { promise.set_value(status.ok()); }));
    return WaitReady(promise.get_future(), timeout_ms_);
  }

  bool SubscribeActor(
      const ActorID &actor_id,
      const gcs::SubscribeCallback<ActorID, rpc::ActorTableData> &subscribe) {
    std::promise<bool> promise;
    RAY_CHECK_OK(gcs_client_->Actors().AsyncSubscribe(
        actor_id, subscribe,
        [&promise](Status status) { promise.set_value(status.ok()); }));
    return WaitReady(promise.get_future(), timeout_ms_);
  }

  bool UnsubscribeActor(const ActorID &actor_id) {
    std::promise<bool> promise;
    RAY_CHECK_OK(gcs_client_->Actors().AsyncUnsubscribe(
        actor_id, [&promise](Status status) { promise.set_value(status.ok()); }));
    return WaitReady(promise.get_future(), timeout_ms_);
  }

  bool SubscribeAllActors(
      const gcs::SubscribeCallback<ActorID, rpc::ActorTableData> &subscribe) {
    std::promise<bool> promise;
    RAY_CHECK_OK(gcs_client_->Actors().AsyncSubscribeAll(
        subscribe, [&promise](Status status) { promise.set_value(status.ok()); }));
    return WaitReady(promise.get_future(), timeout_ms_);
  }

  bool RegisterActor(const std::shared_ptr<rpc::ActorTableData> &actor_table_data) {
    std::promise<bool> promise;
    RAY_CHECK_OK(gcs_client_->Actors().AsyncRegister(
        actor_table_data, [&promise](Status status) { promise.set_value(status.ok()); }));
    return WaitReady(promise.get_future(), timeout_ms_);
  }

  bool UpdateActor(const ActorID &actor_id,
                   const std::shared_ptr<rpc::ActorTableData> &actor_table_data) {
    std::promise<bool> promise;
    RAY_CHECK_OK(gcs_client_->Actors().AsyncUpdate(
        actor_id, actor_table_data,
        [&promise](Status status) { promise.set_value(status.ok()); }));
    return WaitReady(promise.get_future(), timeout_ms_);
  }

  rpc::ActorTableData GetActor(const ActorID &actor_id) {
    std::promise<bool> promise;
    rpc::ActorTableData actor_table_data;
    RAY_CHECK_OK(gcs_client_->Actors().AsyncGet(
        actor_id, [&actor_table_data, &promise](
                      Status status, const boost::optional<rpc::ActorTableData> &result) {
          assert(result);
          actor_table_data.CopyFrom(*result);
          promise.set_value(true);
        }));
    EXPECT_TRUE(WaitReady(promise.get_future(), timeout_ms_));
    return actor_table_data;
  }

  bool AddCheckpoint(
      const std::shared_ptr<rpc::ActorCheckpointData> &actor_checkpoint_data) {
    std::promise<bool> promise;
    RAY_CHECK_OK(gcs_client_->Actors().AsyncAddCheckpoint(
        actor_checkpoint_data,
        [&promise](Status status) { promise.set_value(status.ok()); }));
    return WaitReady(promise.get_future(), timeout_ms_);
  }

  rpc::ActorCheckpointData GetCheckpoint(const ActorID &actor_id,
                                         const ActorCheckpointID &checkpoint_id) {
    std::promise<bool> promise;
    rpc::ActorCheckpointData actor_checkpoint_data;
    RAY_CHECK_OK(gcs_client_->Actors().AsyncGetCheckpoint(
        checkpoint_id, actor_id,
        [&actor_checkpoint_data, &promise](
            Status status, const boost::optional<rpc::ActorCheckpointData> &result) {
          assert(result);
          actor_checkpoint_data.CopyFrom(*result);
          promise.set_value(true);
        }));
    EXPECT_TRUE(WaitReady(promise.get_future(), timeout_ms_));
    return actor_checkpoint_data;
  }

  rpc::ActorCheckpointIdData GetCheckpointID(const ActorID &actor_id) {
    std::promise<bool> promise;
    rpc::ActorCheckpointIdData actor_checkpoint_id_data;
    RAY_CHECK_OK(gcs_client_->Actors().AsyncGetCheckpointID(
        actor_id,
        [&actor_checkpoint_id_data, &promise](
            Status status, const boost::optional<rpc::ActorCheckpointIdData> &result) {
          assert(result);
          actor_checkpoint_id_data.CopyFrom(*result);
          promise.set_value(true);
        }));
    EXPECT_TRUE(WaitReady(promise.get_future(), timeout_ms_));
    return actor_checkpoint_id_data;
  }

  bool SubscribeToNodeChange(
      const gcs::SubscribeCallback<ClientID, rpc::GcsNodeInfo> &subscribe) {
    std::promise<bool> promise;
    RAY_CHECK_OK(gcs_client_->Nodes().AsyncSubscribeToNodeChange(
        subscribe, [&promise](Status status) { promise.set_value(status.ok()); }));
    return WaitReady(promise.get_future(), timeout_ms_);
  }

  bool RegisterSelf(const rpc::GcsNodeInfo &local_node_info) {
    Status status = gcs_client_->Nodes().RegisterSelf(local_node_info);
    return status.ok();
  }

  bool UnregisterSelf() {
    Status status = gcs_client_->Nodes().UnregisterSelf();
    return status.ok();
  }

  bool RegisterNode(const rpc::GcsNodeInfo &node_info) {
    std::promise<bool> promise;
    RAY_CHECK_OK(gcs_client_->Nodes().AsyncRegister(
        node_info, [&promise](Status status) { promise.set_value(status.ok()); }));
    return WaitReady(promise.get_future(), timeout_ms_);
  }

  std::vector<rpc::GcsNodeInfo> GetNodeInfoList() {
    std::promise<bool> promise;
    std::vector<rpc::GcsNodeInfo> nodes;
    RAY_CHECK_OK(gcs_client_->Nodes().AsyncGetAll(
        [&nodes, &promise](Status status, const std::vector<rpc::GcsNodeInfo> &result) {
          assert(!result.empty());
          nodes.assign(result.begin(), result.end());
          promise.set_value(status.ok());
        }));
    EXPECT_TRUE(WaitReady(promise.get_future(), timeout_ms_));
    return nodes;
  }

  bool UnregisterNode(const ClientID &node_id) {
    std::promise<bool> promise;
    RAY_CHECK_OK(gcs_client_->Nodes().AsyncUnregister(
        node_id, [&promise](Status status) { promise.set_value(status.ok()); }));
    return WaitReady(promise.get_future(), timeout_ms_);
  }

  bool SubscribeToResources(
      const gcs::SubscribeCallback<ClientID, gcs::ResourceChangeNotification>
          &subscribe) {
    std::promise<bool> promise;
    RAY_CHECK_OK(gcs_client_->Nodes().AsyncSubscribeToResources(
        subscribe, [&promise](Status status) { promise.set_value(status.ok()); }));
    return WaitReady(promise.get_future(), timeout_ms_);
  }

  gcs::NodeInfoAccessor::ResourceMap GetResources(const ClientID &node_id) {
    gcs::NodeInfoAccessor::ResourceMap resource_map;
    std::promise<bool> promise;
    RAY_CHECK_OK(gcs_client_->Nodes().AsyncGetResources(
        node_id, [&resource_map, &promise](
                     Status status,
                     const boost::optional<gcs::NodeInfoAccessor::ResourceMap> &result) {
          if (result) {
            resource_map.insert(result->begin(), result->end());
          }
          promise.set_value(true);
        }));
    EXPECT_TRUE(WaitReady(promise.get_future(), timeout_ms_));
    return resource_map;
  }

  bool UpdateResources(const ClientID &node_id,
                       const gcs::NodeInfoAccessor::ResourceMap &resource_map) {
    std::promise<bool> promise;
    RAY_CHECK_OK(gcs_client_->Nodes().AsyncUpdateResources(
        node_id, resource_map,
        [&promise](Status status) { promise.set_value(status.ok()); }));
    return WaitReady(promise.get_future(), timeout_ms_);
  }

  bool DeleteResources(const ClientID &node_id,
                       const std::vector<std::string> &resource_names) {
    std::promise<bool> promise;
    RAY_CHECK_OK(gcs_client_->Nodes().AsyncDeleteResources(
        node_id, resource_names,
        [&promise](Status status) { promise.set_value(status.ok()); }));
    return WaitReady(promise.get_future(), timeout_ms_);
  }

  bool SubscribeBatchHeartbeat(
      const gcs::ItemCallback<rpc::HeartbeatBatchTableData> &subscribe) {
    std::promise<bool> promise;
    RAY_CHECK_OK(gcs_client_->Nodes().AsyncSubscribeBatchHeartbeat(
        subscribe, [&promise](Status status) { promise.set_value(status.ok()); }));
    return WaitReady(promise.get_future(), timeout_ms_);
  }

  bool ReportHeartbeat(const std::shared_ptr<rpc::HeartbeatTableData> heartbeat) {
    std::promise<bool> promise;
    RAY_CHECK_OK(gcs_client_->Nodes().AsyncReportHeartbeat(
        heartbeat, [&promise](Status status) { promise.set_value(status.ok()); }));
    return WaitReady(promise.get_future(), timeout_ms_);
  }

  bool SubscribeTask(
      const TaskID &task_id,
      const gcs::SubscribeCallback<TaskID, rpc::TaskTableData> &subscribe) {
    std::promise<bool> promise;
    RAY_CHECK_OK(gcs_client_->Tasks().AsyncSubscribe(
        task_id, subscribe,
        [&promise](Status status) { promise.set_value(status.ok()); }));
    return WaitReady(promise.get_future(), timeout_ms_);
  }

  bool UnsubscribeTask(const TaskID &task_id) {
    std::promise<bool> promise;
    RAY_CHECK_OK(gcs_client_->Tasks().AsyncUnsubscribe(
        task_id, [&promise](Status status) { promise.set_value(status.ok()); }));
    return WaitReady(promise.get_future(), timeout_ms_);
  }

  bool AddTask(const std::shared_ptr<rpc::TaskTableData> task) {
    std::promise<bool> promise;
    RAY_CHECK_OK(gcs_client_->Tasks().AsyncAdd(
        task, [&promise](Status status) { promise.set_value(status.ok()); }));
    return WaitReady(promise.get_future(), timeout_ms_);
  }

  rpc::TaskTableData GetTask(const TaskID &task_id) {
    std::promise<bool> promise;
    rpc::TaskTableData task_table_data;
    RAY_CHECK_OK(gcs_client_->Tasks().AsyncGet(
        task_id, [&task_table_data, &promise](
                     Status status, const boost::optional<rpc::TaskTableData> &result) {
          if (result) {
            task_table_data.CopyFrom(*result);
          }
          promise.set_value(status.ok());
        }));
    EXPECT_TRUE(WaitReady(promise.get_future(), timeout_ms_));
    return task_table_data;
  }

  bool DeleteTask(const std::vector<TaskID> &task_ids) {
    std::promise<bool> promise;
    RAY_CHECK_OK(gcs_client_->Tasks().AsyncDelete(
        task_ids, [&promise](Status status) { promise.set_value(status.ok()); }));
    return WaitReady(promise.get_future(), timeout_ms_);
  }

  bool SubscribeTaskLease(
      const TaskID &task_id,
      const gcs::SubscribeCallback<TaskID, boost::optional<rpc::TaskLeaseData>>
          &subscribe) {
    std::promise<bool> promise;
    RAY_CHECK_OK(gcs_client_->Tasks().AsyncSubscribeTaskLease(
        task_id, subscribe,
        [&promise](Status status) { promise.set_value(status.ok()); }));
    return WaitReady(promise.get_future(), timeout_ms_);
  }

  bool UnsubscribeTaskLease(const TaskID &task_id) {
    std::promise<bool> promise;
    RAY_CHECK_OK(gcs_client_->Tasks().AsyncUnsubscribeTaskLease(
        task_id, [&promise](Status status) { promise.set_value(status.ok()); }));
    return WaitReady(promise.get_future(), timeout_ms_);
  }

  bool AddTaskLease(const std::shared_ptr<rpc::TaskLeaseData> task_lease) {
    std::promise<bool> promise;
    RAY_CHECK_OK(gcs_client_->Tasks().AsyncAddTaskLease(
        task_lease, [&promise](Status status) { promise.set_value(status.ok()); }));
    return WaitReady(promise.get_future(), timeout_ms_);
  }

  bool AttemptTaskReconstruction(
      const std::shared_ptr<rpc::TaskReconstructionData> task_reconstruction_data) {
    std::promise<bool> promise;
    RAY_CHECK_OK(gcs_client_->Tasks().AttemptTaskReconstruction(
        task_reconstruction_data,
        [&promise](Status status) { promise.set_value(status.ok()); }));
    return WaitReady(promise.get_future(), timeout_ms_);
  }

  bool SubscribeToLocations(
      const ObjectID &object_id,
      const gcs::SubscribeCallback<ObjectID, gcs::ObjectChangeNotification> &subscribe) {
    std::promise<bool> promise;
    RAY_CHECK_OK(gcs_client_->Objects().AsyncSubscribeToLocations(
        object_id, subscribe,
        [&promise](Status status) { promise.set_value(status.ok()); }));
    return WaitReady(promise.get_future(), timeout_ms_);
  }

  bool UnsubscribeToLocations(const ObjectID &object_id) {
    std::promise<bool> promise;
    RAY_CHECK_OK(gcs_client_->Objects().AsyncUnsubscribeToLocations(
        object_id, [&promise](Status status) { promise.set_value(status.ok()); }));
    return WaitReady(promise.get_future(), timeout_ms_);
  }

  bool AddLocation(const ObjectID &object_id, const ClientID &node_id) {
    std::promise<bool> promise;
    RAY_CHECK_OK(gcs_client_->Objects().AsyncAddLocation(
        object_id, node_id,
        [&promise](Status status) { promise.set_value(status.ok()); }));
    return WaitReady(promise.get_future(), timeout_ms_);
  }

  bool RemoveLocation(const ObjectID &object_id, const ClientID &node_id) {
    std::promise<bool> promise;
    RAY_CHECK_OK(gcs_client_->Objects().AsyncRemoveLocation(
        object_id, node_id,
        [&promise](Status status) { promise.set_value(status.ok()); }));
    return WaitReady(promise.get_future(), timeout_ms_);
  }

  std::vector<rpc::ObjectTableData> GetLocations(const ObjectID &object_id) {
    std::promise<bool> promise;
    std::vector<rpc::ObjectTableData> locations;
    RAY_CHECK_OK(gcs_client_->Objects().AsyncGetLocations(
        object_id, [&locations, &promise](
                       Status status, const std::vector<rpc::ObjectTableData> &result) {
          locations = result;
          promise.set_value(status.ok());
        }));
    EXPECT_TRUE(WaitReady(promise.get_future(), timeout_ms_));
    return locations;
  }

  bool AddProfileData(const std::shared_ptr<rpc::ProfileTableData> &profile_table_data) {
    std::promise<bool> promise;
    RAY_CHECK_OK(gcs_client_->Stats().AsyncAddProfileData(
        profile_table_data,
        [&promise](Status status) { promise.set_value(status.ok()); }));
    return WaitReady(promise.get_future(), timeout_ms_);
  }

  bool ReportJobError(const std::shared_ptr<rpc::ErrorTableData> &error_table_data) {
    std::promise<bool> promise;
    RAY_CHECK_OK(gcs_client_->Errors().AsyncReportJobError(
        error_table_data, [&promise](Status status) { promise.set_value(status.ok()); }));
    return WaitReady(promise.get_future(), timeout_ms_);
  }

  bool SubscribeToWorkerFailures(
      const gcs::SubscribeCallback<WorkerID, rpc::WorkerFailureData> &subscribe) {
    std::promise<bool> promise;
    RAY_CHECK_OK(gcs_client_->Workers().AsyncSubscribeToWorkerFailures(
        subscribe, [&promise](Status status) { promise.set_value(status.ok()); }));
    return WaitReady(promise.get_future(), timeout_ms_);
  }

  bool ReportWorkerFailure(
      const std::shared_ptr<rpc::WorkerFailureData> &worker_failure_data) {
    std::promise<bool> promise;
    RAY_CHECK_OK(gcs_client_->Workers().AsyncReportWorkerFailure(
        worker_failure_data,
        [&promise](Status status) { promise.set_value(status.ok()); }));
    return WaitReady(promise.get_future(), timeout_ms_);
  }

  bool WaitReady(std::future<bool> future, const std::chrono::milliseconds &timeout_ms) {
    auto status = future.wait_for(timeout_ms);
    return status == std::future_status::ready && future.get();
  }

  void WaitPendingDone(std::atomic<int> &current_count, int expected_count) {
    auto condition = [&current_count, expected_count]() {
      return current_count == expected_count;
    };
    EXPECT_TRUE(WaitForCondition(condition, timeout_ms_.count()));
  }

  std::shared_ptr<rpc::JobTableData> GenJobTableData(JobID job_id) {
    auto job_table_data = std::make_shared<rpc::JobTableData>();
    job_table_data->set_job_id(job_id.Binary());
    job_table_data->set_is_dead(false);
    job_table_data->set_timestamp(std::time(nullptr));
    job_table_data->set_node_manager_address("127.0.0.1");
    job_table_data->set_driver_pid(5667L);
    return job_table_data;
  }

  std::shared_ptr<rpc::ActorTableData> GenActorTableData(const JobID &job_id) {
    auto actor_table_data = std::make_shared<rpc::ActorTableData>();
    ActorID actor_id = ActorID::Of(job_id, RandomTaskId(), 0);
    actor_table_data->set_actor_id(actor_id.Binary());
    actor_table_data->set_job_id(job_id.Binary());
    actor_table_data->set_state(
        rpc::ActorTableData_ActorState::ActorTableData_ActorState_ALIVE);
    actor_table_data->set_max_reconstructions(1);
    actor_table_data->set_remaining_reconstructions(1);
    return actor_table_data;
  }

  rpc::GcsNodeInfo GenGcsNodeInfo(const std::string &node_id) {
    rpc::GcsNodeInfo gcs_node_info;
    gcs_node_info.set_node_id(node_id);
    gcs_node_info.set_state(rpc::GcsNodeInfo_GcsNodeState_ALIVE);
    gcs_node_info.set_node_manager_address("127.0.0.1");
    return gcs_node_info;
  }

  std::shared_ptr<rpc::TaskTableData> GenTaskTableData(const std::string &job_id,
                                                       const std::string &task_id) {
    auto task_table_data = std::make_shared<rpc::TaskTableData>();
    rpc::Task task;
    rpc::TaskSpec task_spec;
    task_spec.set_job_id(job_id);
    task_spec.set_task_id(task_id);
    task.mutable_task_spec()->CopyFrom(task_spec);
    task_table_data->mutable_task()->CopyFrom(task);
    return task_table_data;
  }

  std::shared_ptr<rpc::TaskLeaseData> GenTaskLeaseData(const std::string &task_id,
                                                       const std::string &node_id) {
    auto task_lease_data = std::make_shared<rpc::TaskLeaseData>();
    task_lease_data->set_task_id(task_id);
    task_lease_data->set_node_manager_id(node_id);
    return task_lease_data;
  }

  std::shared_ptr<rpc::ProfileTableData> GenProfileTableData(const ClientID &node_id) {
    auto profile_table_data = std::make_shared<rpc::ProfileTableData>();
    profile_table_data->set_component_id(node_id.Binary());
    return profile_table_data;
  }

  std::shared_ptr<rpc::ErrorTableData> GenErrorTableData(const JobID &job_id) {
    auto error_table_data = std::make_shared<rpc::ErrorTableData>();
    error_table_data->set_job_id(job_id.Binary());
    return error_table_data;
  }

  std::shared_ptr<rpc::WorkerFailureData> GenWorkerFailureData() {
    auto worker_failure_data = std::make_shared<rpc::WorkerFailureData>();
    worker_failure_data->set_timestamp(std::time(nullptr));
    return worker_failure_data;
  }

  // GCS server.
  gcs::GcsServerConfig config;
  std::unique_ptr<gcs::GcsServer> gcs_server_;
  std::unique_ptr<std::thread> thread_io_service_;
  std::unique_ptr<std::thread> thread_gcs_server_;
  std::unique_ptr<boost::asio::io_service> io_service_;

  // GCS client.
  std::unique_ptr<gcs::GcsClient> gcs_client_;

  // Timeout waiting for GCS server reply, default is 2s.
  const std::chrono::milliseconds timeout_ms_{2000};
};

TEST_F(ServiceBasedGcsClientTest, TestJobInfo) {
  // Create job table data.
  JobID add_job_id = JobID::FromInt(1);
  auto job_table_data = GenJobTableData(add_job_id);

  // Subscribe to finished jobs.
  std::atomic<int> finished_job_count(0);
  auto on_subscribe = [&finished_job_count](const JobID &job_id,
                                            const gcs::JobTableData &data) {
    finished_job_count++;
  };
  ASSERT_TRUE(SubscribeToFinishedJobs(on_subscribe));

  ASSERT_TRUE(AddJob(job_table_data));
  ASSERT_TRUE(MarkJobFinished(add_job_id));
  WaitPendingDone(finished_job_count, 1);
}

TEST_F(ServiceBasedGcsClientTest, TestActorInfo) {
  // Create actor table data.
  JobID job_id = JobID::FromInt(1);
  auto actor_table_data = GenActorTableData(job_id);
  ActorID actor_id = ActorID::FromBinary(actor_table_data->actor_id());

  // Subscribe to any update operations of an actor.
  std::atomic<int> actor_update_count(0);
  auto on_subscribe = [&actor_update_count](const ActorID &actor_id,
                                            const gcs::ActorTableData &data) {
    ++actor_update_count;
  };
  ASSERT_TRUE(SubscribeActor(actor_id, on_subscribe));

  // Register an actor to GCS.
  ASSERT_TRUE(RegisterActor(actor_table_data));
  ASSERT_TRUE(GetActor(actor_id).state() ==
              rpc::ActorTableData_ActorState::ActorTableData_ActorState_ALIVE);

  // Cancel subscription to an actor.
  ASSERT_TRUE(UnsubscribeActor(actor_id));

  // Update dynamic states of actor in GCS.
  actor_table_data->set_state(
      rpc::ActorTableData_ActorState::ActorTableData_ActorState_DEAD);
  ASSERT_TRUE(UpdateActor(actor_id, actor_table_data));
  ASSERT_TRUE(GetActor(actor_id).state() ==
              rpc::ActorTableData_ActorState::ActorTableData_ActorState_DEAD);
  WaitPendingDone(actor_update_count, 1);
}

TEST_F(ServiceBasedGcsClientTest, TestActorCheckpoint) {
  // Create actor checkpoint data.
  JobID job_id = JobID::FromInt(1);
  auto actor_table_data = GenActorTableData(job_id);
  ActorID actor_id = ActorID::FromBinary(actor_table_data->actor_id());

  ActorCheckpointID checkpoint_id = ActorCheckpointID::FromRandom();
  auto checkpoint = std::make_shared<rpc::ActorCheckpointData>();
  checkpoint->set_actor_id(actor_table_data->actor_id());
  checkpoint->set_checkpoint_id(checkpoint_id.Binary());
  checkpoint->set_execution_dependency(checkpoint_id.Binary());

  // Add actor checkpoint data to GCS.
  ASSERT_TRUE(AddCheckpoint(checkpoint));

  // Get actor checkpoint data from GCS.
  auto get_checkpoint_result = GetCheckpoint(actor_id, checkpoint_id);
  ASSERT_TRUE(get_checkpoint_result.actor_id() == actor_id.Binary());

  // Get actor checkpoint id data from GCS.
  auto get_checkpoint_id_result = GetCheckpointID(actor_id);
  ASSERT_TRUE(get_checkpoint_id_result.checkpoint_ids_size() == 1);
  ASSERT_TRUE(get_checkpoint_id_result.checkpoint_ids(0) == checkpoint_id.Binary());
}

TEST_F(ServiceBasedGcsClientTest, TestActorSubscribeAll) {
  // Create actor table data.
  JobID job_id = JobID::FromInt(1);
  auto actor_table_data1 = GenActorTableData(job_id);
  auto actor_table_data2 = GenActorTableData(job_id);

  // Subscribe to any register or update operations of actors.
  std::atomic<int> actor_update_count(0);
  auto on_subscribe = [&actor_update_count](const ActorID &actor_id,
                                            const gcs::ActorTableData &data) {
    ++actor_update_count;
  };
  ASSERT_TRUE(SubscribeAllActors(on_subscribe));

  // Register an actor to GCS.
  ASSERT_TRUE(RegisterActor(actor_table_data1));
  ASSERT_TRUE(RegisterActor(actor_table_data2));
  WaitPendingDone(actor_update_count, 2);
}

TEST_F(ServiceBasedGcsClientTest, TestNodeInfo) {
  // Create gcs node info.
  ClientID node1_id = ClientID::FromRandom();
  auto gcs_node1_info = GenGcsNodeInfo(node1_id.Binary());

  // Subscribe to node addition and removal events from GCS.
  std::atomic<int> register_count(0);
  std::atomic<int> unregister_count(0);
  auto on_subscribe = [&register_count, &unregister_count](const ClientID &node_id,
                                                           const rpc::GcsNodeInfo &data) {
    if (data.state() == rpc::GcsNodeInfo::ALIVE) {
      ++register_count;
    } else if (data.state() == rpc::GcsNodeInfo::DEAD) {
      ++unregister_count;
    }
  };
  ASSERT_TRUE(SubscribeToNodeChange(on_subscribe));

  // Register local node to GCS.
  ASSERT_TRUE(RegisterSelf(gcs_node1_info));
  sleep(1);
  EXPECT_EQ(gcs_client_->Nodes().GetSelfId(), node1_id);
  EXPECT_EQ(gcs_client_->Nodes().GetSelfInfo().node_id(), gcs_node1_info.node_id());
  EXPECT_EQ(gcs_client_->Nodes().GetSelfInfo().state(), gcs_node1_info.state());

  // Register a node to GCS.
  ClientID node2_id = ClientID::FromRandom();
  auto gcs_node2_info = GenGcsNodeInfo(node2_id.Binary());
  ASSERT_TRUE(RegisterNode(gcs_node2_info));
  WaitPendingDone(register_count, 2);

  // Get information of all nodes from GCS.
  std::vector<rpc::GcsNodeInfo> node_list = GetNodeInfoList();
  EXPECT_EQ(node_list.size(), 2);
  ASSERT_TRUE(gcs_client_->Nodes().Get(node1_id));
  EXPECT_EQ(gcs_client_->Nodes().GetAll().size(), 2);

  // Cancel registration of local node to GCS.
  ASSERT_TRUE(UnregisterSelf());

  // Cancel registration of a node to GCS.
  ASSERT_TRUE(UnregisterNode(node2_id));
  WaitPendingDone(unregister_count, 2);

  // Get information of all nodes from GCS.
  node_list = GetNodeInfoList();
  EXPECT_EQ(node_list.size(), 2);
  EXPECT_EQ(node_list[0].state(),
            rpc::GcsNodeInfo_GcsNodeState::GcsNodeInfo_GcsNodeState_DEAD);
  EXPECT_EQ(node_list[1].state(),
            rpc::GcsNodeInfo_GcsNodeState::GcsNodeInfo_GcsNodeState_DEAD);
  ASSERT_TRUE(gcs_client_->Nodes().IsRemoved(node2_id));
}

TEST_F(ServiceBasedGcsClientTest, TestNodeResources) {
  // Subscribe to node resource changes.
  std::atomic<int> add_count(0);
  std::atomic<int> remove_count(0);
  auto on_subscribe = [&add_count, &remove_count](
                          const ClientID &id,
                          const gcs::ResourceChangeNotification &notification) {
    if (notification.IsAdded()) {
      ++add_count;
    } else if (notification.IsRemoved()) {
      ++remove_count;
    }
  };
  ASSERT_TRUE(SubscribeToResources(on_subscribe));

  // Update resources of node in GCS.
  ClientID node_id = ClientID::FromRandom();
  gcs::NodeInfoAccessor::ResourceMap resource_map;
  std::string key = "CPU";
  auto resource = std::make_shared<rpc::ResourceTableData>();
  resource->set_resource_capacity(1.0);
  resource_map[key] = resource;
  ASSERT_TRUE(UpdateResources(node_id, resource_map));
  WaitPendingDone(add_count, 1);
  ASSERT_TRUE(GetResources(node_id).count(key));

  // Delete resources of a node from GCS.
  ASSERT_TRUE(DeleteResources(node_id, {key}));
  WaitPendingDone(remove_count, 1);
  ASSERT_TRUE(GetResources(node_id).empty());
}

TEST_F(ServiceBasedGcsClientTest, TestNodeHeartbeat) {
  // Subscribe batched state of all nodes from GCS.
  std::atomic<int> heartbeat_batch_count(0);
  auto on_subscribe =
      [&heartbeat_batch_count](const gcs::HeartbeatBatchTableData &result) {
        ++heartbeat_batch_count;
      };
  ASSERT_TRUE(SubscribeBatchHeartbeat(on_subscribe));

  // Report heartbeat of a node to GCS.
  ClientID node_id = ClientID::FromRandom();
  auto heartbeat = std::make_shared<rpc::HeartbeatTableData>();
  heartbeat->set_client_id(node_id.Binary());
  ASSERT_TRUE(ReportHeartbeat(heartbeat));
  WaitPendingDone(heartbeat_batch_count, 1);
}

TEST_F(ServiceBasedGcsClientTest, TestTaskInfo) {
  JobID job_id = JobID::FromInt(1);
  TaskID task_id = TaskID::ForDriverTask(job_id);
  auto task_table_data = GenTaskTableData(job_id.Binary(), task_id.Binary());

  // Subscribe to the event that the given task is added in GCS.
  std::atomic<int> task_count(0);
  auto task_subscribe = [&task_count](const TaskID &id,
                                      const rpc::TaskTableData &result) { ++task_count; };
  ASSERT_TRUE(SubscribeTask(task_id, task_subscribe));

  // Add a task to GCS.
  ASSERT_TRUE(AddTask(task_table_data));
  auto get_task_result = GetTask(task_id);
  ASSERT_TRUE(get_task_result.task().task_spec().task_id() == task_id.Binary());
  ASSERT_TRUE(get_task_result.task().task_spec().job_id() == job_id.Binary());

  // Cancel subscription to a task.
  ASSERT_TRUE(UnsubscribeTask(task_id));

  // Add a task to GCS again.
  ASSERT_TRUE(AddTask(task_table_data));

  // Assert unsubscribe succeeded.
  usleep(100 * 1000);
  EXPECT_EQ(task_count, 1);

  // Delete tasks from GCS.
  std::vector<TaskID> task_ids = {task_id};
  ASSERT_TRUE(DeleteTask(task_ids));

  // Subscribe to the event that the given task lease is added in GCS.
  std::atomic<int> task_lease_count(0);
  auto task_lease_subscribe = [&task_lease_count](
                                  const TaskID &id,
                                  const boost::optional<rpc::TaskLeaseData> &result) {
    ++task_lease_count;
  };
<<<<<<< HEAD
  RAY_CHECK_OK(gcs_client_->Tasks().AsyncSubscribeTaskLease(task_id, task_lease_subscribe,
                                                            nullptr));
  WaitPendingDone(task_lease_count, 1);

=======
  ASSERT_TRUE(SubscribeTaskLease(task_id, task_lease_subscribe));

  // Add a task lease to GCS.
>>>>>>> 06104322
  ClientID node_id = ClientID::FromRandom();
  auto task_lease = GenTaskLeaseData(task_id.Binary(), node_id.Binary());
  ASSERT_TRUE(AddTaskLease(task_lease));
  WaitPendingDone(task_lease_count, 2);

  // Cancel subscription to a task lease.
  ASSERT_TRUE(UnsubscribeTaskLease(task_id));

  // Add a task lease to GCS again.
  ASSERT_TRUE(AddTaskLease(task_lease));

  // Assert unsubscribe succeeded.
  usleep(100 * 1000);
  EXPECT_EQ(task_lease_count, 2);

  // Attempt task reconstruction to GCS.
  auto task_reconstruction_data = std::make_shared<rpc::TaskReconstructionData>();
  task_reconstruction_data->set_task_id(task_id.Binary());
  task_reconstruction_data->set_num_reconstructions(0);
  ASSERT_TRUE(AttemptTaskReconstruction(task_reconstruction_data));
}

TEST_F(ServiceBasedGcsClientTest, TestObjectInfo) {
  ObjectID object_id = ObjectID::FromRandom();
  ClientID node_id = ClientID::FromRandom();

  // Subscribe to any update of an object's location.
  std::atomic<int> object_add_count(0);
  std::atomic<int> object_remove_count(0);
  auto on_subscribe = [&object_add_count, &object_remove_count](
                          const ObjectID &object_id,
                          const gcs::ObjectChangeNotification &result) {
    if (!result.GetData().empty()) {
      if (result.IsAdded()) {
        ++object_add_count;
      } else if (result.IsRemoved()) {
        ++object_remove_count;
      }
    }
  };
  ASSERT_TRUE(SubscribeToLocations(object_id, on_subscribe));

  // Add location of object to GCS.
  ASSERT_TRUE(AddLocation(object_id, node_id));
  WaitPendingDone(object_add_count, 1);

  // Get object's locations from GCS.
  auto locations = GetLocations(object_id);
  ASSERT_EQ(locations.size(), 1);
  ASSERT_EQ(locations.back().manager(), node_id.Binary());

  // Remove location of object from GCS.
  ASSERT_TRUE(RemoveLocation(object_id, node_id));
  WaitPendingDone(object_remove_count, 1);
  ASSERT_TRUE(GetLocations(object_id).empty());

  // Cancel subscription to any update of an object's location.
  ASSERT_TRUE(UnsubscribeToLocations(object_id));

  // Add location of object to GCS again.
  ASSERT_TRUE(AddLocation(object_id, node_id));

  // Assert unsubscribe succeeded.
  usleep(100 * 1000);
  ASSERT_EQ(object_add_count, 1);
}

TEST_F(ServiceBasedGcsClientTest, TestStats) {
  // Add profile data to GCS.
  ClientID node_id = ClientID::FromRandom();
  auto profile_table_data = GenProfileTableData(node_id);
  ASSERT_TRUE(AddProfileData(profile_table_data));
}

TEST_F(ServiceBasedGcsClientTest, TestWorkerInfo) {
  // Subscribe to all unexpected failure of workers from GCS.
  std::atomic<int> worker_failure_count(0);
  auto on_subscribe = [&worker_failure_count](const WorkerID &worker_id,
                                              const rpc::WorkerFailureData &result) {
    ++worker_failure_count;
  };
  ASSERT_TRUE(SubscribeToWorkerFailures(on_subscribe));

  // Report a worker failure to GCS.
  auto worker_failure_data = GenWorkerFailureData();
  ASSERT_TRUE(ReportWorkerFailure(worker_failure_data));
  WaitPendingDone(worker_failure_count, 1);
}

TEST_F(ServiceBasedGcsClientTest, TestErrorInfo) {
  // Report a job error to GCS.
  JobID job_id = JobID::FromInt(1);
  auto error_table_data = GenErrorTableData(job_id);
  ASSERT_TRUE(ReportJobError(error_table_data));
}

TEST_F(ServiceBasedGcsClientTest, TestDetectGcsAvailability) {
  // Create job table data.
  JobID add_job_id = JobID::FromInt(1);
  auto job_table_data = GenJobTableData(add_job_id);

  RAY_LOG(INFO) << "Initializing GCS service, port = " << gcs_server_->GetPort();
  gcs_server_->Stop();
  thread_gcs_server_->join();

  gcs_server_.reset(new gcs::GcsServer(config));
  thread_gcs_server_.reset(new std::thread([this] { gcs_server_->Start(); }));

  // Wait until server starts listening.
  while (gcs_server_->GetPort() == 0) {
    std::this_thread::sleep_for(std::chrono::milliseconds(10));
  }
  RAY_LOG(INFO) << "GCS service restarted, port = " << gcs_server_->GetPort();

  std::promise<bool> promise;
  RAY_CHECK_OK(gcs_client_->Jobs().AsyncAdd(
      job_table_data, [&promise](Status status) { promise.set_value(status.ok()); }));
  promise.get_future().get();
}

TEST_F(ServiceBasedGcsClientTest, TestGcsRedisFailureDetector) {
  // Stop redis.
  TearDownTestCase();

  // Sleep 3 times of gcs_redis_heartbeat_interval_milliseconds to make sure gcs_server
  // detects that the redis is failure and then stop itself.
  auto interval_ms = RayConfig::instance().gcs_redis_heartbeat_interval_milliseconds();
  std::this_thread::sleep_for(std::chrono::milliseconds(3 * interval_ms));

  // Check if GCS server has exited.
  RAY_CHECK(gcs_server_->IsStopped());
}

}  // namespace ray

int main(int argc, char **argv) {
  ::testing::InitGoogleTest(&argc, argv);
  RAY_CHECK(argc == 4);
  ray::REDIS_SERVER_EXEC_PATH = argv[1];
  ray::REDIS_CLIENT_EXEC_PATH = argv[2];
  ray::REDIS_MODULE_LIBRARY_PATH = argv[3];
  return RUN_ALL_TESTS();
}<|MERGE_RESOLUTION|>--- conflicted
+++ resolved
@@ -769,16 +769,9 @@
                                   const boost::optional<rpc::TaskLeaseData> &result) {
     ++task_lease_count;
   };
-<<<<<<< HEAD
-  RAY_CHECK_OK(gcs_client_->Tasks().AsyncSubscribeTaskLease(task_id, task_lease_subscribe,
-                                                            nullptr));
-  WaitPendingDone(task_lease_count, 1);
-
-=======
   ASSERT_TRUE(SubscribeTaskLease(task_id, task_lease_subscribe));
 
   // Add a task lease to GCS.
->>>>>>> 06104322
   ClientID node_id = ClientID::FromRandom();
   auto task_lease = GenTaskLeaseData(task_id.Binary(), node_id.Binary());
   ASSERT_TRUE(AddTaskLease(task_lease));
