// Copyright 2017 The Ray Authors.
//
// Licensed under the Apache License, Version 2.0 (the "License");
// you may not use this file except in compliance with the License.
// You may obtain a copy of the License at
//
//  http://www.apache.org/licenses/LICENSE-2.0
//
// Unless required by applicable law or agreed to in writing, software
// distributed under the License is distributed on an "AS IS" BASIS,
// WITHOUT WARRANTIES OR CONDITIONS OF ANY KIND, either express or implied.
// See the License for the specific language governing permissions and
// limitations under the License.

#include "ray/gcs/gcs_client/gcs_client.h"

#include "absl/strings/substitute.h"
#include "gtest/gtest.h"
#include "ray/common/asio/instrumented_io_context.h"
#include "ray/common/test_util.h"
#include "ray/gcs/gcs_client/accessor.h"
#include "ray/gcs/gcs_server/gcs_server.h"
#include "ray/gcs/test/gcs_test_util.h"
#include "ray/rpc/gcs_server/gcs_rpc_client.h"
#include "ray/util/util.h"

using namespace std::chrono_literals;

namespace ray {

class GcsClientTest : public ::testing::TestWithParam<bool> {
 public:
  GcsClientTest() : no_redis_(GetParam()) {
    RayConfig::instance().initialize(
        absl::Substitute(R"(
{
  "gcs_rpc_server_reconnect_timeout_s": 60,
  "maximum_gcs_destroyed_actor_cached_count": 10,
  "maximum_gcs_dead_node_cached_count": 10,
  "gcs_storage": $0
}
  )",
                         no_redis_ ? "\"memory\"" : "\"redis\""));
    if (!no_redis_) {
      TestSetupUtil::StartUpRedisServers(std::vector<int>());
    }
  }

  virtual ~GcsClientTest() {
    if (!no_redis_) {
      TestSetupUtil::ShutDownRedisServers();
    }
  }

 protected:
  void SetUp() override {
    if (!no_redis_) {
      config_.redis_address = "127.0.0.1";
      config_.enable_sharding_conn = false;
      config_.redis_port = TEST_REDIS_SERVER_PORTS.front();
    } else {
      config_.redis_port = 0;
      config_.redis_address = "";
    }

    config_.grpc_server_port = 5397;
    config_.grpc_server_name = "MockedGcsServer";
    config_.grpc_server_thread_num = 1;
    config_.node_ip_address = "127.0.0.1";
    config_.enable_sharding_conn = false;

    // Tests legacy code paths. The poller and broadcaster have their own dedicated unit
    // test targets.
    client_io_service_ = std::make_unique<instrumented_io_context>();
    client_io_service_thread_ = std::make_unique<std::thread>([this] {
      std::unique_ptr<boost::asio::io_service::work> work(
          new boost::asio::io_service::work(*client_io_service_));
      client_io_service_->run();
    });

    server_io_service_ = std::make_unique<instrumented_io_context>();
    gcs_server_ = std::make_unique<gcs::GcsServer>(config_, *server_io_service_);
    gcs_server_->Start();
    server_io_service_thread_ = std::make_unique<std::thread>([this] {
      std::unique_ptr<boost::asio::io_service::work> work(
          new boost::asio::io_service::work(*server_io_service_));
      server_io_service_->run();
    });

    // Wait until server starts listening.
    while (!gcs_server_->IsStarted()) {
      std::this_thread::sleep_for(std::chrono::milliseconds(10));
    }

    // Create GCS client.
    gcs::GcsClientOptions options("127.0.0.1:5397");
    gcs_client_ = std::make_unique<gcs::GcsClient>(options);
    ReconnectClient();
  }

  void TearDown() override {
    client_io_service_->stop();
    client_io_service_thread_->join();
    gcs_client_->Disconnect();
    gcs_client_.reset();

    server_io_service_->stop();
    rpc::DrainServerCallExecutor();
    server_io_service_thread_->join();
    gcs_server_->Stop();
    gcs_server_.reset();
    if (!no_redis_) {
      TestSetupUtil::FlushAllRedisServers();
    }
    rpc::ResetServerCallExecutor();
  }

  void ReconnectClient() {
    ClusterID cluster_id = gcs_server_->GetClusterId();
    RAY_CHECK_OK(gcs_client_->Connect(*client_io_service_, cluster_id));
  }

  void StampContext(grpc::ClientContext &context) {
    context.AddMetadata(kClusterIdKey, gcs_client_->GetClusterId().Hex());
  }

  void RestartGcsServer() {
    RAY_LOG(INFO) << "Stopping GCS service, port = " << gcs_server_->GetPort();
    gcs_server_->Stop();
    server_io_service_->stop();
    server_io_service_thread_->join();
    gcs_server_.reset();
    RAY_LOG(INFO) << "Finished stopping GCS service.";

    server_io_service_.reset(new instrumented_io_context());
    gcs_server_.reset(new gcs::GcsServer(config_, *server_io_service_));
    gcs_server_->Start();
    server_io_service_thread_.reset(new std::thread([this] {
      std::unique_ptr<boost::asio::io_service::work> work(
          new boost::asio::io_service::work(*server_io_service_));
      server_io_service_->run();
    }));

    // Wait until server starts listening.
    while (gcs_server_->GetPort() == 0) {
      std::this_thread::sleep_for(std::chrono::milliseconds(10));
    }
    while (true) {
      auto channel =
          grpc::CreateChannel(absl::StrCat("127.0.0.1:", gcs_server_->GetPort()),
                              grpc::InsecureChannelCredentials());
      auto stub = rpc::NodeInfoGcsService::NewStub(std::move(channel));
      grpc::ClientContext context;
      StampContext(context);
      context.set_deadline(std::chrono::system_clock::now() + 1s);
      const rpc::CheckAliveRequest request;
      rpc::CheckAliveReply reply;
      auto status = stub->CheckAlive(&context, request, &reply);
      // If it is in memory, we don't have the new token until we connect again.
      if (!((!no_redis_ && status.ok()) ||
            (no_redis_ && GrpcStatusToRayStatus(status).IsAuthError()))) {
        RAY_LOG(WARNING) << "Unable to reach GCS: " << status.error_code() << " "
                         << status.error_message();
        continue;
      }
      break;
    }
    RAY_LOG(INFO) << "GCS service restarted, port = " << gcs_server_->GetPort();
  }

  bool SubscribeToAllJobs(
      const gcs::SubscribeCallback<JobID, rpc::JobTableData> &subscribe) {
    std::promise<bool> promise;
    RAY_CHECK_OK(gcs_client_->Jobs().AsyncSubscribeAll(
        subscribe, [&promise](Status status) { promise.set_value(status.ok()); }));
    return WaitReady(promise.get_future(), timeout_ms_);
  }

  bool AddJob(const std::shared_ptr<rpc::JobTableData> &job_table_data) {
    std::promise<bool> promise;
    RAY_CHECK_OK(gcs_client_->Jobs().AsyncAdd(
        job_table_data, [&promise](Status status) { promise.set_value(status.ok()); }));
    return WaitReady(promise.get_future(), timeout_ms_);
  }

  void AddJob(const JobID &job_id) {
    auto job_table_data = std::make_shared<rpc::JobTableData>();
    job_table_data->set_job_id(job_id.Binary());
    AddJob(job_table_data);
  }

  bool MarkJobFinished(const JobID &job_id) {
    std::promise<bool> promise;
    RAY_CHECK_OK(gcs_client_->Jobs().AsyncMarkFinished(
        job_id, [&promise](Status status) { promise.set_value(status.ok()); }));
    return WaitReady(promise.get_future(), timeout_ms_);
  }

  JobID GetNextJobID() {
    std::promise<JobID> promise;
    RAY_CHECK_OK(gcs_client_->Jobs().AsyncGetNextJobID(
        [&promise](const JobID &job_id) { promise.set_value(job_id); }));
    return promise.get_future().get();
  }

  bool SubscribeActor(
      const ActorID &actor_id,
      const gcs::SubscribeCallback<ActorID, rpc::ActorTableData> &subscribe) {
    std::promise<bool> promise;
    RAY_CHECK_OK(gcs_client_->Actors().AsyncSubscribe(
        actor_id, subscribe, [&promise](Status status) {
          promise.set_value(status.ok());
        }));
    return WaitReady(promise.get_future(), timeout_ms_);
  }

  void UnsubscribeActor(const ActorID &actor_id) {
    RAY_CHECK_OK(gcs_client_->Actors().AsyncUnsubscribe(actor_id));
  }

  void WaitForActorUnsubscribed(const ActorID &actor_id) {
    auto condition = [this, actor_id]() {
      return gcs_client_->Actors().IsActorUnsubscribed(actor_id);
    };
    EXPECT_TRUE(WaitForCondition(condition, timeout_ms_.count()));
  }

  bool RegisterActor(const std::shared_ptr<rpc::ActorTableData> &actor_table_data,
                     bool is_detached = true,
                     bool skip_wait = false) {
    rpc::TaskSpec message;
    auto actor_id = ActorID::FromBinary(actor_table_data->actor_id());
    message.set_job_id(actor_id.JobId().Binary());
    message.set_type(TaskType::ACTOR_CREATION_TASK);
    message.set_task_id(TaskID::ForActorCreationTask(actor_id).Binary());
    message.set_caller_id(actor_id.Binary());
    message.set_max_retries(0);
    message.set_num_returns(1);
    message.set_parent_task_id(TaskID::ForActorCreationTask(actor_id).Binary());
    message.mutable_actor_creation_task_spec()->set_actor_id(actor_id.Binary());
    message.mutable_actor_creation_task_spec()->set_is_detached(is_detached);
    message.mutable_actor_creation_task_spec()->set_ray_namespace("test");
    // If the actor is non-detached, the `WaitForActorOutOfScope` function of the core
    // worker client is called during the actor registration process. In order to simulate
    // the scenario of registration failure, we set the address to an illegal value.
    if (!is_detached) {
      rpc::Address address;
      address.set_ip_address("");
      message.mutable_caller_address()->CopyFrom(address);
    }
    TaskSpecification task_spec(message);

    if (skip_wait) {
      return gcs_client_->Actors()
          .AsyncRegisterActor(task_spec, [](Status status) {})
          .ok();
    }

    // NOTE: GCS will not reply when actor registration fails, so when GCS restarts, gcs
    // client will register the actor again and promise may be set twice.
    auto promise = std::make_shared<std::promise<bool>>();
    RAY_CHECK_OK(
        gcs_client_->Actors().AsyncRegisterActor(task_spec, [promise](Status status) {
          try {
            promise->set_value(status.ok());
          } catch (...) {
          }
        }));
    return WaitReady(promise->get_future(), timeout_ms_);
  }

  rpc::ActorTableData GetActor(const ActorID &actor_id) {
    std::promise<bool> promise;
    rpc::ActorTableData actor_table_data;
    RAY_CHECK_OK(gcs_client_->Actors().AsyncGet(
        actor_id,
        [&actor_table_data, &promise](
            Status status, const boost::optional<rpc::ActorTableData> &result) {
          assert(result);
          actor_table_data.CopyFrom(*result);
          promise.set_value(true);
        }));
    EXPECT_TRUE(WaitReady(promise.get_future(), timeout_ms_));
    return actor_table_data;
  }

  std::vector<rpc::ActorTableData> GetAllActors(bool filter_non_dead_actor = false) {
    std::promise<bool> promise;
    std::vector<rpc::ActorTableData> actors;
    RAY_CHECK_OK(gcs_client_->Actors().AsyncGetAllByFilter(
        std::nullopt,
        std::nullopt,
        std::nullopt,
        [filter_non_dead_actor, &actors, &promise](
            Status status, std::vector<rpc::ActorTableData> &&result) {
          if (!result.empty()) {
            if (filter_non_dead_actor) {
              for (auto &iter : result) {
                if (iter.state() == gcs::ActorTableData::DEAD) {
                  actors.emplace_back(iter);
                }
              }
            } else {
              actors = std::move(result);
            }
          }
          promise.set_value(true);
        }));
    EXPECT_TRUE(WaitReady(promise.get_future(), timeout_ms_));
    return actors;
  }

  bool SubscribeToNodeChange(
      const gcs::SubscribeCallback<NodeID, rpc::GcsNodeInfo> &subscribe) {
    std::promise<bool> promise;
    RAY_CHECK_OK(gcs_client_->Nodes().AsyncSubscribeToNodeChange(
        subscribe, [&promise](Status status) { promise.set_value(status.ok()); }));
    return WaitReady(promise.get_future(), timeout_ms_);
  }

  bool RegisterSelf(const rpc::GcsNodeInfo &local_node_info) {
    Status status = gcs_client_->Nodes().RegisterSelf(local_node_info, nullptr);
    return status.ok();
  }

  bool DrainSelf() {
    Status status = gcs_client_->Nodes().DrainSelf();
    return status.ok();
  }

  bool RegisterNode(const rpc::GcsNodeInfo &node_info) {
    std::promise<bool> promise;
    RAY_CHECK_OK(gcs_client_->Nodes().AsyncRegister(
        node_info, [&promise](Status status) { promise.set_value(status.ok()); }));
    return WaitReady(promise.get_future(), timeout_ms_);
  }

  std::vector<rpc::GcsNodeInfo> GetNodeInfoList() {
    std::promise<bool> promise;
    std::vector<rpc::GcsNodeInfo> nodes;
    RAY_CHECK_OK(gcs_client_->Nodes().AsyncGetAll(
        [&nodes, &promise](Status status, std::vector<rpc::GcsNodeInfo> &&result) {
          assert(!result.empty());
          nodes = std::move(result);
          promise.set_value(status.ok());
        }));
    EXPECT_TRUE(WaitReady(promise.get_future(), timeout_ms_));
    return nodes;
  }

  bool DrainNode(const NodeID &node_id) {
    std::promise<bool> promise;
    RAY_CHECK_OK(gcs_client_->Nodes().AsyncDrainNode(
        node_id, [&promise](Status status) { promise.set_value(status.ok()); }));
    return WaitReady(promise.get_future(), timeout_ms_);
  }

  gcs::NodeResourceInfoAccessor::ResourceMap GetResources(const NodeID &node_id) {
    gcs::NodeResourceInfoAccessor::ResourceMap resource_map;
    std::promise<bool> promise;
    RAY_CHECK_OK(gcs_client_->NodeResources().AsyncGetResources(
        node_id,
        [&resource_map, &promise](
            Status status,
            const boost::optional<gcs::NodeResourceInfoAccessor::ResourceMap> &result) {
          if (result) {
            resource_map.insert(result->begin(), result->end());
          }
          promise.set_value(true);
        }));
    EXPECT_TRUE(WaitReady(promise.get_future(), timeout_ms_));
    return resource_map;
  }

<<<<<<< HEAD
  void ReportResourceUsage(const std::shared_ptr<rpc::ResourcesData> resources) {
    // Do it from the server side.
    gcs_server_->GetMutableGcsResourceManager().UpdateFromResourceView(*resources);
  }

=======
>>>>>>> a9d7b9d7
  std::vector<rpc::AvailableResources> GetAllAvailableResources() {
    std::promise<bool> promise;
    std::vector<rpc::AvailableResources> resources;
    RAY_CHECK_OK(gcs_client_->NodeResources().AsyncGetAllAvailableResources(
        [&resources, &promise](Status status,
                               const std::vector<rpc::AvailableResources> &result) {
          EXPECT_TRUE(!result.empty());
          resources.assign(result.begin(), result.end());
          promise.set_value(status.ok());
        }));
    EXPECT_TRUE(WaitReady(promise.get_future(), timeout_ms_));
    return resources;
  }

  bool ReportJobError(const std::shared_ptr<rpc::ErrorTableData> &error_table_data) {
    std::promise<bool> promise;
    RAY_CHECK_OK(gcs_client_->Errors().AsyncReportJobError(
        error_table_data, [&promise](Status status) { promise.set_value(status.ok()); }));
    return WaitReady(promise.get_future(), timeout_ms_);
  }

  bool SubscribeToWorkerFailures(
      const gcs::ItemCallback<rpc::WorkerDeltaData> &subscribe) {
    std::promise<bool> promise;
    RAY_CHECK_OK(gcs_client_->Workers().AsyncSubscribeToWorkerFailures(
        subscribe, [&promise](Status status) { promise.set_value(status.ok()); }));
    return WaitReady(promise.get_future(), timeout_ms_);
  }

  bool ReportWorkerFailure(
      const std::shared_ptr<rpc::WorkerTableData> &worker_failure_data) {
    std::promise<bool> promise;
    RAY_CHECK_OK(gcs_client_->Workers().AsyncReportWorkerFailure(
        worker_failure_data,
        [&promise](Status status) { promise.set_value(status.ok()); }));
    return WaitReady(promise.get_future(), timeout_ms_);
  }

  bool AddWorker(const std::shared_ptr<rpc::WorkerTableData> &worker_data) {
    std::promise<bool> promise;
    RAY_CHECK_OK(gcs_client_->Workers().AsyncAdd(
        worker_data, [&promise](Status status) { promise.set_value(status.ok()); }));
    return WaitReady(promise.get_future(), timeout_ms_);
  }

  void CheckActorData(const gcs::ActorTableData &actor,
                      rpc::ActorTableData_ActorState expected_state) {
    ASSERT_TRUE(actor.state() == expected_state);
  }

  absl::flat_hash_set<NodeID> RegisterNodeAndMarkDead(int node_count) {
    absl::flat_hash_set<NodeID> node_ids;
    for (int index = 0; index < node_count; ++index) {
      auto node_info = Mocker::GenNodeInfo();
      auto node_id = NodeID::FromBinary(node_info->node_id());
      EXPECT_TRUE(RegisterNode(*node_info));
      EXPECT_TRUE(DrainNode(node_id));
      node_ids.insert(node_id);
    }
    return node_ids;
  }

  // Test parameter, whether to use GCS without redis.
  const bool no_redis_;

  // GCS server.
  gcs::GcsServerConfig config_;
  std::unique_ptr<gcs::GcsServer> gcs_server_;
  std::unique_ptr<std::thread> server_io_service_thread_;
  std::unique_ptr<instrumented_io_context> server_io_service_;

  // GCS client.
  std::unique_ptr<std::thread> client_io_service_thread_;
  std::unique_ptr<instrumented_io_context> client_io_service_;
  std::unique_ptr<gcs::GcsClient> gcs_client_;
  std::unique_ptr<std::thread> syncer_io_service_thread_;
  std::unique_ptr<instrumented_io_context> syncer_io_service_;

  // Ray Syncer and reporter.
  std::unique_ptr<syncer::RaySyncer> ray_syncer_;
  std::unique_ptr<syncer::RaySyncerService> ray_syncer_service_;
  std::unique_ptr<grpc::Server> syncer_server_;
  std::unique_ptr<LocalResourceManager> local_resource_manager_;

  // Timeout waiting for GCS server reply, default is 2s.
  const std::chrono::milliseconds timeout_ms_{2000};
};

INSTANTIATE_TEST_SUITE_P(RedisMigration, GcsClientTest, testing::Bool());

TEST_P(GcsClientTest, TestCheckAlive) {
  auto node_info1 = Mocker::GenNodeInfo();
  node_info1->set_node_manager_address("172.1.2.3");
  node_info1->set_node_manager_port(31292);

  auto node_info2 = Mocker::GenNodeInfo();
  node_info2->set_node_manager_address("172.1.2.4");
  node_info2->set_node_manager_port(31293);

  auto channel = grpc::CreateChannel(absl::StrCat("127.0.0.1:", gcs_server_->GetPort()),
                                     grpc::InsecureChannelCredentials());
  auto stub = rpc::NodeInfoGcsService::NewStub(std::move(channel));
  rpc::CheckAliveRequest request;
  *(request.mutable_raylet_address()->Add()) = "172.1.2.3:31292";
  *(request.mutable_raylet_address()->Add()) = "172.1.2.4:31293";
  {
    grpc::ClientContext context;
    context.set_deadline(std::chrono::system_clock::now() + 1s);
    rpc::CheckAliveReply reply;
    ASSERT_TRUE(stub->CheckAlive(&context, request, &reply).ok());
    ASSERT_EQ(2, reply.raylet_alive_size());
    ASSERT_FALSE(reply.raylet_alive().at(0));
    ASSERT_FALSE(reply.raylet_alive().at(1));
  }

  ASSERT_TRUE(RegisterNode(*node_info1));
  {
    grpc::ClientContext context;
    context.set_deadline(std::chrono::system_clock::now() + 1s);
    rpc::CheckAliveReply reply;
    ASSERT_TRUE(stub->CheckAlive(&context, request, &reply).ok());
    ASSERT_EQ(2, reply.raylet_alive_size());
    ASSERT_TRUE(reply.raylet_alive().at(0));
    ASSERT_FALSE(reply.raylet_alive().at(1));
  }
}

TEST_P(GcsClientTest, TestJobInfo) {
  // Create job table data.
  JobID add_job_id = JobID::FromInt(1);
  auto job_table_data = Mocker::GenJobTableData(add_job_id);

  // Subscribe to all jobs.
  std::atomic<int> job_updates(0);
  auto on_subscribe = [&job_updates](const JobID &job_id, const gcs::JobTableData &data) {
    job_updates++;
  };
  ASSERT_TRUE(SubscribeToAllJobs(on_subscribe));

  ASSERT_TRUE(AddJob(job_table_data));
  ASSERT_TRUE(MarkJobFinished(add_job_id));
  WaitForExpectedCount(job_updates, 2);
}

TEST_P(GcsClientTest, TestGetNextJobID) {
  JobID job_id1 = GetNextJobID();
  JobID job_id2 = GetNextJobID();
  ASSERT_TRUE(job_id1.ToInt() + 1 == job_id2.ToInt());
}

TEST_P(GcsClientTest, TestActorInfo) {
  // Create actor table data.
  JobID job_id = JobID::FromInt(1);
  AddJob(job_id);
  auto actor_table_data = Mocker::GenActorTableData(job_id);
  ActorID actor_id = ActorID::FromBinary(actor_table_data->actor_id());

  // Subscribe to any update operations of an actor.
  auto on_subscribe = [](const ActorID &actor_id, const gcs::ActorTableData &data) {};
  ASSERT_TRUE(SubscribeActor(actor_id, on_subscribe));

  // Register an actor to GCS.
  ASSERT_TRUE(RegisterActor(actor_table_data));
  ASSERT_TRUE(GetActor(actor_id).state() == rpc::ActorTableData::DEPENDENCIES_UNREADY);

  // Cancel subscription to an actor.
  UnsubscribeActor(actor_id);
  WaitForActorUnsubscribed(actor_id);
}

TEST_P(GcsClientTest, TestNodeInfo) {
  // Create gcs node info.
  auto gcs_node1_info = Mocker::GenNodeInfo();
  NodeID node1_id = NodeID::FromBinary(gcs_node1_info->node_id());

  // Subscribe to node addition and removal events from GCS.
  std::atomic<int> register_count(0);
  std::atomic<int> unregister_count(0);
  auto on_subscribe = [&register_count, &unregister_count](const NodeID &node_id,
                                                           const rpc::GcsNodeInfo &data) {
    if (data.state() == rpc::GcsNodeInfo::ALIVE) {
      ++register_count;
    } else if (data.state() == rpc::GcsNodeInfo::DEAD) {
      ++unregister_count;
    }
  };
  ASSERT_TRUE(SubscribeToNodeChange(on_subscribe));

  // Register local node to GCS.
  ASSERT_TRUE(RegisterSelf(*gcs_node1_info));
  std::this_thread::sleep_for(std::chrono::milliseconds(1000));
  EXPECT_EQ(gcs_client_->Nodes().GetSelfId(), node1_id);
  EXPECT_EQ(gcs_client_->Nodes().GetSelfInfo().node_id(), gcs_node1_info->node_id());
  EXPECT_EQ(gcs_client_->Nodes().GetSelfInfo().state(), gcs_node1_info->state());

  // Register a node to GCS.
  auto gcs_node2_info = Mocker::GenNodeInfo();
  NodeID node2_id = NodeID::FromBinary(gcs_node2_info->node_id());
  ASSERT_TRUE(RegisterNode(*gcs_node2_info));
  WaitForExpectedCount(register_count, 2);

  // Get information of all nodes from GCS.
  std::vector<rpc::GcsNodeInfo> node_list = GetNodeInfoList();
  EXPECT_EQ(node_list.size(), 2);
  ASSERT_TRUE(gcs_client_->Nodes().Get(node1_id));
  EXPECT_EQ(gcs_client_->Nodes().GetAll().size(), 2);

  // Cancel registration of local node to GCS.
  ASSERT_TRUE(DrainSelf());

  // Cancel registration of a node to GCS.
  ASSERT_TRUE(DrainNode(node2_id));
  WaitForExpectedCount(unregister_count, 2);

  // Get information of all nodes from GCS.
  node_list = GetNodeInfoList();
  EXPECT_EQ(node_list.size(), 2);
  EXPECT_EQ(node_list[0].state(),
            rpc::GcsNodeInfo_GcsNodeState::GcsNodeInfo_GcsNodeState_DEAD);
  EXPECT_EQ(node_list[1].state(),
            rpc::GcsNodeInfo_GcsNodeState::GcsNodeInfo_GcsNodeState_DEAD);
  ASSERT_TRUE(gcs_client_->Nodes().IsRemoved(node2_id));
}

TEST_P(GcsClientTest, TestGetAllAvailableResources) {
  // Register node.
  auto node_info = Mocker::GenNodeInfo();
  node_info->mutable_resources_total()->insert({"CPU", 1.0});
  node_info->mutable_resources_total()->insert({"GPU", 10.0});

  RAY_CHECK(RegisterNode(*node_info));

  // Report resource usage of a node to GCS.
  NodeID node_id = NodeID::FromBinary(node_info->node_id());
  auto resource = std::make_shared<rpc::ResourcesData>();
  resource->set_node_id(node_id.Binary());
  // Set this flag to indicate resources has changed.
  (*resource->mutable_resources_available())["CPU"] = 1.0;
  (*resource->mutable_resources_available())["GPU"] = 10.0;
  (*resource->mutable_resources_total())["CPU"] = 1.0;
  (*resource->mutable_resources_total())["GPU"] = 10.0;
<<<<<<< HEAD
  ReportResourceUsage(resource);
=======
  gcs_server_->UpdateGcsResourceManagerInTest(*resource);
>>>>>>> a9d7b9d7

  // Assert get all available resources right.
  std::vector<rpc::AvailableResources> resources = GetAllAvailableResources();
  EXPECT_EQ(resources.size(), 1);
  EXPECT_EQ(resources[0].resources_available_size(), 2);
  EXPECT_EQ((*resources[0].mutable_resources_available())["CPU"], 1.0);
  EXPECT_EQ((*resources[0].mutable_resources_available())["GPU"], 10.0);
}

TEST_P(GcsClientTest, TestWorkerInfo) {
  // Subscribe to all unexpected failure of workers from GCS.
  std::atomic<int> worker_failure_count(0);
  auto on_subscribe = [&worker_failure_count](const rpc::WorkerDeltaData &result) {
    ++worker_failure_count;
  };
  ASSERT_TRUE(SubscribeToWorkerFailures(on_subscribe));

  // Report a worker failure to GCS when this worker doesn't exist.
  auto worker_data = Mocker::GenWorkerTableData();
  worker_data->mutable_worker_address()->set_worker_id(WorkerID::FromRandom().Binary());
  ASSERT_TRUE(ReportWorkerFailure(worker_data));
  WaitForExpectedCount(worker_failure_count, 1);

  // Add a worker to GCS.
  ASSERT_TRUE(AddWorker(worker_data));

  // Report a worker failure to GCS when this worker is actually exist.
  ASSERT_TRUE(ReportWorkerFailure(worker_data));
  WaitForExpectedCount(worker_failure_count, 2);
}

TEST_P(GcsClientTest, TestErrorInfo) {
  // Report a job error to GCS.
  JobID job_id = JobID::FromInt(1);
  auto error_table_data = Mocker::GenErrorTableData(job_id);
  ASSERT_TRUE(ReportJobError(error_table_data));
}

TEST_P(GcsClientTest, TestJobTableResubscribe) {
  // TODO: Support resubscribing with GCS pubsub.
  GTEST_SKIP();

  // Test that subscription of the job table can still work when GCS server restarts.
  JobID job_id = JobID::FromInt(1);
  auto job_table_data = Mocker::GenJobTableData(job_id);

  // Subscribe to all jobs.
  std::atomic<int> job_update_count(0);
  auto subscribe = [&job_update_count](const JobID &id, const rpc::JobTableData &result) {
    ++job_update_count;
  };
  ASSERT_TRUE(SubscribeToAllJobs(subscribe));

  ASSERT_TRUE(AddJob(job_table_data));
  WaitForExpectedCount(job_update_count, 1);
  RestartGcsServer();

  // The GCS client will fetch data from the GCS server after the GCS server is restarted,
  // and the GCS server keeps a job record, so `job_update_count` plus one.
  WaitForExpectedCount(job_update_count, 2);

  ASSERT_TRUE(MarkJobFinished(job_id));
  WaitForExpectedCount(job_update_count, 3);
}

TEST_P(GcsClientTest, TestActorTableResubscribe) {
  // TODO: Support resubscribing with GCS pubsub.
  GTEST_SKIP();

  // Test that subscription of the actor table can still work when GCS server restarts.
  JobID job_id = JobID::FromInt(1);
  AddJob(job_id);
  auto actor_table_data = Mocker::GenActorTableData(job_id);
  auto actor_id = ActorID::FromBinary(actor_table_data->actor_id());

  // Number of notifications for the following `SubscribeActor` operation.
  std::atomic<int> num_subscribe_one_notifications(0);
  // All the notifications for the following `SubscribeActor` operation.
  std::vector<gcs::ActorTableData> subscribe_one_notifications;
  auto actor_subscribe = [&num_subscribe_one_notifications, &subscribe_one_notifications](
                             const ActorID &actor_id, const gcs::ActorTableData &data) {
    subscribe_one_notifications.emplace_back(data);
    ++num_subscribe_one_notifications;
    RAY_LOG(INFO) << "The number of actor subscription messages received is "
                  << num_subscribe_one_notifications;
  };
  // Subscribe to updates for this actor.
  ASSERT_TRUE(SubscribeActor(actor_id, actor_subscribe));

  // In order to prevent receiving the message of other test case publish, we get the
  // expected number of actor subscription messages before registering actor.
  auto expected_num_subscribe_one_notifications = num_subscribe_one_notifications + 1;

  // NOTE: In the process of actor registration, if the callback function of
  // `WaitForActorOutOfScope` is executed first, and then the callback function of
  // `ActorTable().Put` is executed, the actor registration fails, we will receive one
  // notification message; otherwise, the actor registration succeeds, we will receive
  // two notification messages. So we can't assert whether the actor is registered
  // successfully.
  RegisterActor(actor_table_data, false);

  auto condition_subscribe_one = [&num_subscribe_one_notifications,
                                  expected_num_subscribe_one_notifications]() {
    return num_subscribe_one_notifications >= expected_num_subscribe_one_notifications;
  };
  EXPECT_TRUE(WaitForCondition(condition_subscribe_one, timeout_ms_.count()));

  // Restart GCS server.
  RestartGcsServer();

  // When GCS client detects that GCS server has restarted, but the pub-sub server
  // didn't restart, it will fetch data again from the GCS server. The GCS will destroy
  // the actor because it finds that the actor is out of scope, so we'll receive another
  // notification of DEAD state.
  expected_num_subscribe_one_notifications += 2;
  auto condition_subscribe_one_restart = [&num_subscribe_one_notifications,
                                          expected_num_subscribe_one_notifications]() {
    return num_subscribe_one_notifications >= expected_num_subscribe_one_notifications;
  };
  EXPECT_TRUE(WaitForCondition(condition_subscribe_one_restart, timeout_ms_.count()));
}

TEST_P(GcsClientTest, TestNodeTableResubscribe) {
  // TODO: Support resubscribing with GCS pubsub.
  GTEST_SKIP();

  // Test that subscription of the node table can still work when GCS server restarts.
  // Subscribe to node addition and removal events from GCS and cache those information.
  std::atomic<int> node_change_count(0);
  auto node_subscribe = [&node_change_count](const NodeID &id,
                                             const rpc::GcsNodeInfo &result) {
    ++node_change_count;
  };
  ASSERT_TRUE(SubscribeToNodeChange(node_subscribe));

  auto node_info = Mocker::GenNodeInfo(1);
  ASSERT_TRUE(RegisterNode(*node_info));
  NodeID node_id = NodeID::FromBinary(node_info->node_id());
  std::string key = "CPU";
  auto resources = std::make_shared<rpc::ResourcesData>();
  resources->set_node_id(node_info->node_id());
  // Set this flag because GCS won't publish unchanged resources.
  resources->set_should_global_gc(true);
<<<<<<< HEAD
  ReportResourceUsage(resources);
=======
  gcs_server_->UpdateGcsResourceManagerInTest(*resources);
>>>>>>> a9d7b9d7

  RestartGcsServer();

  node_info = Mocker::GenNodeInfo(1);
  ASSERT_TRUE(RegisterNode(*node_info));
  node_id = NodeID::FromBinary(node_info->node_id());
  resources->set_node_id(node_info->node_id());
<<<<<<< HEAD
  ReportResourceUsage(resources);
=======
  gcs_server_->UpdateGcsResourceManagerInTest(*resources);
>>>>>>> a9d7b9d7

  WaitForExpectedCount(node_change_count, 2);
}

TEST_P(GcsClientTest, TestWorkerTableResubscribe) {
  // TODO: Support resubscribing with GCS pubsub.
  GTEST_SKIP();

  // Subscribe to all unexpected failure of workers from GCS.
  std::atomic<int> worker_failure_count(0);
  auto on_subscribe = [&worker_failure_count](const rpc::WorkerDeltaData &result) {
    ++worker_failure_count;
  };
  ASSERT_TRUE(SubscribeToWorkerFailures(on_subscribe));

  // Restart GCS
  RestartGcsServer();

  // Add a worker before report worker failure to GCS.
  auto worker_data = Mocker::GenWorkerTableData();
  worker_data->mutable_worker_address()->set_worker_id(WorkerID::FromRandom().Binary());
  ASSERT_TRUE(AddWorker(worker_data));

  // Report a worker failure to GCS and check if resubscribe works.
  ASSERT_TRUE(ReportWorkerFailure(worker_data));
  WaitForExpectedCount(worker_failure_count, 1);
}

TEST_P(GcsClientTest, TestGcsTableReload) {
  // Restart gcs only work with redis.
  if (no_redis_) {
    return;
  }
  // Register node to GCS.
  auto node_info = Mocker::GenNodeInfo();
  ASSERT_TRUE(RegisterNode(*node_info));

  // Restart GCS.
  RestartGcsServer();

  // Get information of nodes from GCS.
  std::vector<rpc::GcsNodeInfo> node_list = GetNodeInfoList();
  EXPECT_EQ(node_list.size(), 1);
}

TEST_P(GcsClientTest, TestGcsRedisFailureDetector) {
  // Stop redis.
  GTEST_SKIP() << "Skip this test for now since the failure will crash GCS";
  TestSetupUtil::ShutDownRedisServers();

  // Sleep 3 times of gcs_redis_heartbeat_interval_milliseconds to make sure gcs_server
  // detects that the redis is failure and then stop itself.
  auto interval_ms = RayConfig::instance().gcs_redis_heartbeat_interval_milliseconds();
  std::this_thread::sleep_for(std::chrono::milliseconds(3 * interval_ms));

  // Check if GCS server has exited.
  RAY_CHECK(gcs_server_->IsStopped());
}

TEST_P(GcsClientTest, TestMultiThreadSubAndUnsub) {
  auto sub_finished_count = std::make_shared<std::atomic<int>>(0);
  int size = 5;
  std::vector<std::unique_ptr<std::thread>> threads;
  threads.resize(size);

  // The number of times each thread executes subscribe & unsubscribe.
  int sub_and_unsub_loop_count = 20;

  // Multithreading subscribe/unsubscribe actors.
  auto job_id = JobID::FromInt(1);
  for (int index = 0; index < size; ++index) {
    threads[index].reset(new std::thread([this, sub_and_unsub_loop_count, job_id] {
      for (int index = 0; index < sub_and_unsub_loop_count; ++index) {
        auto actor_id = ActorID::Of(job_id, RandomTaskId(), 0);
        ASSERT_TRUE(SubscribeActor(
            actor_id, [](const ActorID &id, const rpc::ActorTableData &result) {}));
        UnsubscribeActor(actor_id);
      }
    }));
  }

  for (auto &thread : threads) {
    thread->join();
    thread.reset();
  }
}

// This UT is only used to test the query actor info performance.
// We disable it by default.
TEST_P(GcsClientTest, DISABLED_TestGetActorPerf) {
  // Register actors.
  JobID job_id = JobID::FromInt(1);
  AddJob(job_id);
  int actor_count = 5000;
  rpc::TaskSpec task_spec;
  rpc::TaskArg task_arg;
  task_arg.set_data("0123456789");
  for (int index = 0; index < 10000; ++index) {
    task_spec.add_args()->CopyFrom(task_arg);
  }
  for (int index = 0; index < actor_count; ++index) {
    auto actor_table_data = Mocker::GenActorTableData(job_id);
    RegisterActor(actor_table_data, false, true);
  }

  // Get all actors.
  auto condition = [this, actor_count]() {
    return (int)GetAllActors().size() == actor_count;
  };
  EXPECT_TRUE(WaitForCondition(condition, timeout_ms_.count()));

  int64_t start_time = current_time_ms();
  auto actors = GetAllActors();
  RAY_LOG(INFO) << "It takes " << current_time_ms() - start_time << "ms to query "
                << actor_count << " actors.";
}

TEST_P(GcsClientTest, TestEvictExpiredDestroyedActors) {
  // Restart doesn't work with in memory storage
  if (RayConfig::instance().gcs_storage() == gcs::GcsServer::kInMemoryStorage) {
    return;
  }
  // Register actors and the actors will be destroyed.
  JobID job_id = JobID::FromInt(1);
  AddJob(job_id);
  absl::flat_hash_set<ActorID> actor_ids;
  int actor_count = RayConfig::instance().maximum_gcs_destroyed_actor_cached_count();
  for (int index = 0; index < actor_count; ++index) {
    auto actor_table_data = Mocker::GenActorTableData(job_id);
    RegisterActor(actor_table_data, false);
    actor_ids.insert(ActorID::FromBinary(actor_table_data->actor_id()));
  }

  // Restart GCS.
  RestartGcsServer();
  ReconnectClient();

  for (int index = 0; index < actor_count; ++index) {
    auto actor_table_data = Mocker::GenActorTableData(job_id);
    RegisterActor(actor_table_data, false);
    actor_ids.insert(ActorID::FromBinary(actor_table_data->actor_id()));
  }

  // NOTE: GCS will not reply when actor registration fails, so when GCS restarts, gcs
  // client will register the actor again and the status of the actor may be
  // `DEPENDENCIES_UNREADY` or `DEAD`. We should get all dead actors.
  auto condition = [this]() {
    return GetAllActors(true).size() ==
           RayConfig::instance().maximum_gcs_destroyed_actor_cached_count();
  };
  EXPECT_TRUE(WaitForCondition(condition, timeout_ms_.count()));

  auto actors = GetAllActors(true);
  for (const auto &actor : actors) {
    EXPECT_TRUE(actor_ids.contains(ActorID::FromBinary(actor.actor_id())));
  }
}

TEST_P(GcsClientTest, TestGcsEmptyAuth) {
  RayConfig::instance().initialize(R"({"enable_cluster_auth": true})");
  // Restart GCS.
  RestartGcsServer();
  auto channel = grpc::CreateChannel(absl::StrCat("127.0.0.1:", gcs_server_->GetPort()),
                                     grpc::InsecureChannelCredentials());
  auto stub = rpc::NodeInfoGcsService::NewStub(std::move(channel));
  grpc::ClientContext context;
  StampContext(context);
  context.set_deadline(std::chrono::system_clock::now() + 1s);
  const rpc::GetClusterIdRequest request;
  rpc::GetClusterIdReply reply;
  auto status = stub->GetClusterId(&context, request, &reply);

  // We expect the wrong cluster ID
  EXPECT_TRUE(GrpcStatusToRayStatus(status).IsAuthError());
}

TEST_P(GcsClientTest, TestGcsAuth) {
  RayConfig::instance().initialize(R"({"enable_cluster_auth": true})");
  // Restart GCS.
  RestartGcsServer();
  auto node_info = Mocker::GenNodeInfo();
  if (!no_redis_) {
    // If we are backed by Redis, we can reuse cluster ID, so the RPC passes.
    EXPECT_TRUE(RegisterNode(*node_info));
    return;
  }

  // If we are not backed by Redis, we need to first fetch
  // the new cluster ID, so we expect failure before success.
  EXPECT_FALSE(RegisterNode(*node_info));
  ReconnectClient();
  EXPECT_TRUE(RegisterNode(*node_info));
}

TEST_P(GcsClientTest, TestEvictExpiredDeadNodes) {
  RayConfig::instance().initialize(R"({"enable_cluster_auth": true})");
  // Restart GCS.
  RestartGcsServer();
  if (RayConfig::instance().gcs_storage() == gcs::GcsServer::kInMemoryStorage) {
    ReconnectClient();
  }

  // Simulate the scenario of node dead.
  int node_count = RayConfig::instance().maximum_gcs_dead_node_cached_count();

  const auto &node_ids = RegisterNodeAndMarkDead(node_count);

  // Get all nodes.
  auto condition = [this]() {
    return GetNodeInfoList().size() ==
           RayConfig::instance().maximum_gcs_dead_node_cached_count();
  };
  EXPECT_TRUE(WaitForCondition(condition, timeout_ms_.count()));

  auto nodes = GetNodeInfoList();
  for (const auto &node : nodes) {
    EXPECT_TRUE(node_ids.contains(NodeID::FromBinary(node.node_id())));
  }
}

// TODO(sang): Add tests after adding asyncAdd

}  // namespace ray

int main(int argc, char **argv) {
  InitShutdownRAII ray_log_shutdown_raii(ray::RayLog::StartRayLog,
                                         ray::RayLog::ShutDownRayLog,
                                         argv[0],
                                         ray::RayLogLevel::INFO,
                                         /*log_dir=*/"");
  ::testing::InitGoogleTest(&argc, argv);
  RAY_CHECK(argc == 3);
  ray::TEST_REDIS_SERVER_EXEC_PATH = argv[1];
  ray::TEST_REDIS_CLIENT_EXEC_PATH = argv[2];
  return RUN_ALL_TESTS();
}<|MERGE_RESOLUTION|>--- conflicted
+++ resolved
@@ -372,14 +372,6 @@
     return resource_map;
   }
 
-<<<<<<< HEAD
-  void ReportResourceUsage(const std::shared_ptr<rpc::ResourcesData> resources) {
-    // Do it from the server side.
-    gcs_server_->GetMutableGcsResourceManager().UpdateFromResourceView(*resources);
-  }
-
-=======
->>>>>>> a9d7b9d7
   std::vector<rpc::AvailableResources> GetAllAvailableResources() {
     std::promise<bool> promise;
     std::vector<rpc::AvailableResources> resources;
@@ -621,11 +613,7 @@
   (*resource->mutable_resources_available())["GPU"] = 10.0;
   (*resource->mutable_resources_total())["CPU"] = 1.0;
   (*resource->mutable_resources_total())["GPU"] = 10.0;
-<<<<<<< HEAD
-  ReportResourceUsage(resource);
-=======
   gcs_server_->UpdateGcsResourceManagerInTest(*resource);
->>>>>>> a9d7b9d7
 
   // Assert get all available resources right.
   std::vector<rpc::AvailableResources> resources = GetAllAvailableResources();
@@ -769,11 +757,7 @@
   resources->set_node_id(node_info->node_id());
   // Set this flag because GCS won't publish unchanged resources.
   resources->set_should_global_gc(true);
-<<<<<<< HEAD
-  ReportResourceUsage(resources);
-=======
   gcs_server_->UpdateGcsResourceManagerInTest(*resources);
->>>>>>> a9d7b9d7
 
   RestartGcsServer();
 
@@ -781,11 +765,7 @@
   ASSERT_TRUE(RegisterNode(*node_info));
   node_id = NodeID::FromBinary(node_info->node_id());
   resources->set_node_id(node_info->node_id());
-<<<<<<< HEAD
-  ReportResourceUsage(resources);
-=======
   gcs_server_->UpdateGcsResourceManagerInTest(*resources);
->>>>>>> a9d7b9d7
 
   WaitForExpectedCount(node_change_count, 2);
 }
