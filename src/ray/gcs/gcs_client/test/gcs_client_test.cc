<<<<<<< HEAD
// Copyright 2017 The Ray Authors.
//
// Licensed under the Apache License, Version 2.0 (the "License");
// you may not use this file except in compliance with the License.
// You may obtain a copy of the License at
//
//  http://www.apache.org/licenses/LICENSE-2.0
//
// Unless required by applicable law or agreed to in writing, software
// distributed under the License is distributed on an "AS IS" BASIS,
// WITHOUT WARRANTIES OR CONDITIONS OF ANY KIND, either express or implied.
// See the License for the specific language governing permissions and
// limitations under the License.

#include "ray/gcs/gcs_client/gcs_client.h"

#include "absl/strings/substitute.h"
#include "gtest/gtest.h"
#include "ray/common/asio/instrumented_io_context.h"
#include "ray/common/test_util.h"
#include "ray/gcs/gcs_client/accessor.h"
#include "ray/gcs/gcs_server/gcs_server.h"
#include "ray/gcs/test/gcs_test_util.h"
#include "ray/rpc/gcs_server/gcs_rpc_client.h"
#include "ray/util/util.h"

namespace ray {

class GcsClientTest : public ::testing::TestWithParam<bool> {
 public:
  GcsClientTest() : use_gcs_pubsub_(GetParam()) {
    RayConfig::instance().initialize(
        absl::Substitute(R"(
{
  "ping_gcs_rpc_server_max_retries": 60,
  "maximum_gcs_destroyed_actor_cached_count": 10,
  "maximum_gcs_dead_node_cached_count": 10,
  "gcs_grpc_based_pubsub": $0
}
  )",
                         use_gcs_pubsub_ ? "true" : "false"));
    TestSetupUtil::StartUpRedisServers(std::vector<int>());
  }

  virtual ~GcsClientTest() { TestSetupUtil::ShutDownRedisServers(); }

 protected:
  void SetUp() override {
    config_.grpc_server_port = 0;
    config_.grpc_server_name = "MockedGcsServer";
    config_.grpc_server_thread_num = 1;
    config_.redis_address = "127.0.0.1";
    config_.node_ip_address = "127.0.0.1";
    config_.enable_sharding_conn = false;
    config_.redis_port = TEST_REDIS_SERVER_PORTS.front();
    // Tests legacy code paths. The poller and broadcaster have their own dedicated unit
    // test targets.
    config_.grpc_based_resource_broadcast = false;
    config_.grpc_pubsub_enabled = use_gcs_pubsub_;

    client_io_service_.reset(new instrumented_io_context());
    client_io_service_thread_.reset(new std::thread([this] {
      std::unique_ptr<boost::asio::io_service::work> work(
          new boost::asio::io_service::work(*client_io_service_));
      client_io_service_->run();
    }));

    server_io_service_.reset(new instrumented_io_context());
    gcs_server_.reset(new gcs::GcsServer(config_, *server_io_service_));
    gcs_server_->Start();
    server_io_service_thread_.reset(new std::thread([this] {
      std::unique_ptr<boost::asio::io_service::work> work(
          new boost::asio::io_service::work(*server_io_service_));
      server_io_service_->run();
    }));

    // Wait until server starts listening.
    while (!gcs_server_->IsStarted()) {
      std::this_thread::sleep_for(std::chrono::milliseconds(10));
    }

    // Create GCS client.
    gcs::GcsClientOptions options(config_.redis_address, config_.redis_port,
                                  config_.redis_password);
    gcs_client_.reset(new gcs::GcsClient(options));
    RAY_CHECK_OK(gcs_client_->Connect(*client_io_service_));
  }

  void TearDown() override {
    client_io_service_->stop();
    client_io_service_thread_->join();
    gcs_client_->Disconnect();

    server_io_service_->stop();
    server_io_service_thread_->join();
    gcs_server_->Stop();
    gcs_server_.reset();
    TestSetupUtil::FlushAllRedisServers();
  }

  void RestartGcsServer() {
    RAY_LOG(INFO) << "Stopping GCS service, port = " << gcs_server_->GetPort();
    gcs_server_->Stop();
    server_io_service_->stop();
    server_io_service_thread_->join();
    gcs_server_.reset();
    RAY_LOG(INFO) << "Finished stopping GCS service.";

    server_io_service_.reset(new instrumented_io_context());
    gcs_server_.reset(new gcs::GcsServer(config_, *server_io_service_));
    gcs_server_->Start();
    server_io_service_thread_.reset(new std::thread([this] {
      std::unique_ptr<boost::asio::io_service::work> work(
          new boost::asio::io_service::work(*server_io_service_));
      server_io_service_->run();
    }));

    // Wait until server starts listening.
    while (gcs_server_->GetPort() == 0) {
      std::this_thread::sleep_for(std::chrono::milliseconds(10));
    }
    RAY_LOG(INFO) << "GCS service restarted, port = " << gcs_server_->GetPort();
  }

  bool SubscribeToAllJobs(
      const gcs::SubscribeCallback<JobID, rpc::JobTableData> &subscribe) {
    std::promise<bool> promise;
    RAY_CHECK_OK(gcs_client_->Jobs().AsyncSubscribeAll(
        subscribe, [&promise](Status status) { promise.set_value(status.ok()); }));
    return WaitReady(promise.get_future(), timeout_ms_);
  }

  bool AddJob(const std::shared_ptr<rpc::JobTableData> &job_table_data) {
    std::promise<bool> promise;
    RAY_CHECK_OK(gcs_client_->Jobs().AsyncAdd(
        job_table_data, [&promise](Status status) { promise.set_value(status.ok()); }));
    return WaitReady(promise.get_future(), timeout_ms_);
  }

  void AddJob(const JobID &job_id) {
    auto job_table_data = std::make_shared<rpc::JobTableData>();
    job_table_data->set_job_id(job_id.Binary());
    AddJob(job_table_data);
  }

  bool MarkJobFinished(const JobID &job_id) {
    std::promise<bool> promise;
    RAY_CHECK_OK(gcs_client_->Jobs().AsyncMarkFinished(
        job_id, [&promise](Status status) { promise.set_value(status.ok()); }));
    return WaitReady(promise.get_future(), timeout_ms_);
  }

  JobID GetNextJobID() {
    std::promise<JobID> promise;
    RAY_CHECK_OK(gcs_client_->Jobs().AsyncGetNextJobID(
        [&promise](const JobID &job_id) { promise.set_value(job_id); }));
    return promise.get_future().get();
  }

  bool SubscribeActor(
      const ActorID &actor_id,
      const gcs::SubscribeCallback<ActorID, rpc::ActorTableData> &subscribe) {
    std::promise<bool> promise;
    RAY_CHECK_OK(gcs_client_->Actors().AsyncSubscribe(
        actor_id, subscribe,
        [&promise](Status status) { promise.set_value(status.ok()); }));
    return WaitReady(promise.get_future(), timeout_ms_);
  }

  void UnsubscribeActor(const ActorID &actor_id) {
    RAY_CHECK_OK(gcs_client_->Actors().AsyncUnsubscribe(actor_id));
  }

  void WaitForActorUnsubscribed(const ActorID &actor_id) {
    auto condition = [this, actor_id]() {
      return gcs_client_->Actors().IsActorUnsubscribed(actor_id);
    };
    EXPECT_TRUE(WaitForCondition(condition, timeout_ms_.count()));
  }

  bool RegisterActor(const std::shared_ptr<rpc::ActorTableData> &actor_table_data,
                     bool is_detached = true, bool skip_wait = false) {
    rpc::TaskSpec message;
    auto actor_id = ActorID::FromBinary(actor_table_data->actor_id());
    message.set_job_id(actor_id.JobId().Binary());
    message.set_type(TaskType::ACTOR_CREATION_TASK);
    message.set_task_id(TaskID::ForActorCreationTask(actor_id).Binary());
    message.set_caller_id(actor_id.Binary());
    message.set_max_retries(0);
    message.set_num_returns(1);
    message.set_parent_task_id(TaskID::ForActorCreationTask(actor_id).Binary());
    message.mutable_actor_creation_task_spec()->set_actor_id(actor_id.Binary());
    message.mutable_actor_creation_task_spec()->set_is_detached(is_detached);
    // If the actor is non-detached, the `WaitForActorOutOfScope` function of the core
    // worker client is called during the actor registration process. In order to simulate
    // the scenario of registration failure, we set the address to an illegal value.
    if (!is_detached) {
      rpc::Address address;
      address.set_ip_address("");
      message.mutable_caller_address()->CopyFrom(address);
    }
    TaskSpecification task_spec(message);

    if (skip_wait) {
      return gcs_client_->Actors()
          .AsyncRegisterActor(task_spec, [](Status status) {})
          .ok();
    }

    // NOTE: GCS will not reply when actor registration fails, so when GCS restarts, gcs
    // client will register the actor again and promise may be set twice.
    auto promise = std::make_shared<std::promise<bool>>();
    RAY_CHECK_OK(
        gcs_client_->Actors().AsyncRegisterActor(task_spec, [promise](Status status) {
          try {
            promise->set_value(status.ok());
          } catch (...) {
          }
        }));
    return WaitReady(promise->get_future(), timeout_ms_);
  }

  rpc::ActorTableData GetActor(const ActorID &actor_id) {
    std::promise<bool> promise;
    rpc::ActorTableData actor_table_data;
    RAY_CHECK_OK(gcs_client_->Actors().AsyncGet(
        actor_id, [&actor_table_data, &promise](
                      Status status, const boost::optional<rpc::ActorTableData> &result) {
          assert(result);
          actor_table_data.CopyFrom(*result);
          promise.set_value(true);
        }));
    EXPECT_TRUE(WaitReady(promise.get_future(), timeout_ms_));
    return actor_table_data;
  }

  std::vector<rpc::ActorTableData> GetAllActors(bool filter_non_dead_actor = false) {
    std::promise<bool> promise;
    std::vector<rpc::ActorTableData> actors;
    RAY_CHECK_OK(gcs_client_->Actors().AsyncGetAll(
        [filter_non_dead_actor, &actors, &promise](
            Status status, const std::vector<rpc::ActorTableData> &result) {
          if (!result.empty()) {
            if (filter_non_dead_actor) {
              for (auto &iter : result) {
                if (iter.state() == gcs::ActorTableData::DEAD) {
                  actors.emplace_back(iter);
                }
              }
            } else {
              actors.assign(result.begin(), result.end());
            }
          }
          promise.set_value(true);
        }));
    EXPECT_TRUE(WaitReady(promise.get_future(), timeout_ms_));
    return actors;
  }

  bool SubscribeToNodeChange(
      const gcs::SubscribeCallback<NodeID, rpc::GcsNodeInfo> &subscribe) {
    std::promise<bool> promise;
    RAY_CHECK_OK(gcs_client_->Nodes().AsyncSubscribeToNodeChange(
        subscribe, [&promise](Status status) { promise.set_value(status.ok()); }));
    return WaitReady(promise.get_future(), timeout_ms_);
  }

  bool RegisterSelf(const rpc::GcsNodeInfo &local_node_info) {
    Status status = gcs_client_->Nodes().RegisterSelf(local_node_info, nullptr);
    return status.ok();
  }

  bool DrainSelf() {
    Status status = gcs_client_->Nodes().DrainSelf();
    return status.ok();
  }

  bool RegisterNode(const rpc::GcsNodeInfo &node_info) {
    std::promise<bool> promise;
    RAY_CHECK_OK(gcs_client_->Nodes().AsyncRegister(
        node_info, [&promise](Status status) { promise.set_value(status.ok()); }));
    return WaitReady(promise.get_future(), timeout_ms_);
  }

  std::vector<rpc::GcsNodeInfo> GetNodeInfoList() {
    std::promise<bool> promise;
    std::vector<rpc::GcsNodeInfo> nodes;
    RAY_CHECK_OK(gcs_client_->Nodes().AsyncGetAll(
        [&nodes, &promise](Status status, const std::vector<rpc::GcsNodeInfo> &result) {
          assert(!result.empty());
          nodes.assign(result.begin(), result.end());
          promise.set_value(status.ok());
        }));
    EXPECT_TRUE(WaitReady(promise.get_future(), timeout_ms_));
    return nodes;
  }

  bool DrainNode(const NodeID &node_id) {
    std::promise<bool> promise;
    RAY_CHECK_OK(gcs_client_->Nodes().AsyncDrainNode(
        node_id, [&promise](Status status) { promise.set_value(status.ok()); }));
    return WaitReady(promise.get_future(), timeout_ms_);
  }

  bool SubscribeToResources(const gcs::ItemCallback<rpc::NodeResourceChange> &subscribe) {
    std::promise<bool> promise;
    RAY_CHECK_OK(gcs_client_->NodeResources().AsyncSubscribeToResources(
        subscribe, [&promise](Status status) { promise.set_value(status.ok()); }));
    return WaitReady(promise.get_future(), timeout_ms_);
  }

  gcs::NodeResourceInfoAccessor::ResourceMap GetResources(const NodeID &node_id) {
    gcs::NodeResourceInfoAccessor::ResourceMap resource_map;
    std::promise<bool> promise;
    RAY_CHECK_OK(gcs_client_->NodeResources().AsyncGetResources(
        node_id,
        [&resource_map, &promise](
            Status status,
            const boost::optional<gcs::NodeResourceInfoAccessor::ResourceMap> &result) {
          if (result) {
            resource_map.insert(result->begin(), result->end());
          }
          promise.set_value(true);
        }));
    EXPECT_TRUE(WaitReady(promise.get_future(), timeout_ms_));
    return resource_map;
  }

  bool UpdateResources(const NodeID &node_id, const std::string &key) {
    std::promise<bool> promise;
    gcs::NodeResourceInfoAccessor::ResourceMap resource_map;
    auto resource = std::make_shared<rpc::ResourceTableData>();
    resource->set_resource_capacity(1.0);
    resource_map[key] = resource;
    RAY_CHECK_OK(gcs_client_->NodeResources().AsyncUpdateResources(
        node_id, resource_map,
        [&promise](Status status) { promise.set_value(status.ok()); }));
    return WaitReady(promise.get_future(), timeout_ms_);
  }

  bool DeleteResources(const NodeID &node_id,
                       const std::vector<std::string> &resource_names) {
    std::promise<bool> promise;
    RAY_CHECK_OK(gcs_client_->NodeResources().AsyncDeleteResources(
        node_id, resource_names,
        [&promise](Status status) { promise.set_value(status.ok()); }));
    return WaitReady(promise.get_future(), timeout_ms_);
  }

  bool SubscribeBatchResourceUsage(
      const gcs::ItemCallback<rpc::ResourceUsageBatchData> &subscribe) {
    std::promise<bool> promise;
    RAY_CHECK_OK(gcs_client_->NodeResources().AsyncSubscribeBatchedResourceUsage(
        subscribe, [&promise](Status status) { promise.set_value(status.ok()); }));
    return WaitReady(promise.get_future(), timeout_ms_);
  }

  bool ReportHeartbeat(const std::shared_ptr<rpc::HeartbeatTableData> heartbeat) {
    std::promise<bool> promise;
    RAY_CHECK_OK(gcs_client_->Nodes().AsyncReportHeartbeat(
        heartbeat, [&promise](Status status) { promise.set_value(status.ok()); }));
    return WaitReady(promise.get_future(), timeout_ms_);
  }

  bool ReportResourceUsage(const std::shared_ptr<rpc::ResourcesData> resources) {
    std::promise<bool> promise;
    RAY_CHECK_OK(gcs_client_->NodeResources().AsyncReportResourceUsage(
        resources, [&promise](Status status) { promise.set_value(status.ok()); }));
    return WaitReady(promise.get_future(), timeout_ms_);
  }

  std::vector<rpc::AvailableResources> GetAllAvailableResources() {
    std::promise<bool> promise;
    std::vector<rpc::AvailableResources> resources;
    RAY_CHECK_OK(gcs_client_->NodeResources().AsyncGetAllAvailableResources(
        [&resources, &promise](Status status,
                               const std::vector<rpc::AvailableResources> &result) {
          EXPECT_TRUE(!result.empty());
          resources.assign(result.begin(), result.end());
          promise.set_value(status.ok());
        }));
    EXPECT_TRUE(WaitReady(promise.get_future(), timeout_ms_));
    return resources;
  }

  void WaitForTaskLeaseUnsubscribed(const TaskID &task_id) {
    auto condition = [this, task_id]() {
      return gcs_client_->Tasks().IsTaskLeaseUnsubscribed(task_id);
    };
    EXPECT_TRUE(WaitForCondition(condition, timeout_ms_.count()));
  }

  bool AddTask(const std::shared_ptr<rpc::TaskTableData> task) {
    std::promise<bool> promise;
    RAY_CHECK_OK(gcs_client_->Tasks().AsyncAdd(
        task, [&promise](Status status) { promise.set_value(status.ok()); }));
    return WaitReady(promise.get_future(), timeout_ms_);
  }

  rpc::TaskTableData GetTask(const TaskID &task_id) {
    std::promise<bool> promise;
    rpc::TaskTableData task_table_data;
    RAY_CHECK_OK(gcs_client_->Tasks().AsyncGet(
        task_id, [&task_table_data, &promise](
                     Status status, const boost::optional<rpc::TaskTableData> &result) {
          if (result) {
            task_table_data.CopyFrom(*result);
          }
          promise.set_value(status.ok());
        }));
    EXPECT_TRUE(WaitReady(promise.get_future(), timeout_ms_));
    return task_table_data;
  }

  bool SubscribeTaskLease(
      const TaskID &task_id,
      const gcs::SubscribeCallback<TaskID, boost::optional<rpc::TaskLeaseData>>
          &subscribe) {
    std::promise<bool> promise;
    RAY_CHECK_OK(gcs_client_->Tasks().AsyncSubscribeTaskLease(
        task_id, subscribe,
        [&promise](Status status) { promise.set_value(status.ok()); }));
    return WaitReady(promise.get_future(), timeout_ms_);
  }

  void UnsubscribeTaskLease(const TaskID &task_id) {
    RAY_CHECK_OK(gcs_client_->Tasks().AsyncUnsubscribeTaskLease(task_id));
  }

  bool AddTaskLease(const std::shared_ptr<rpc::TaskLeaseData> task_lease) {
    std::promise<bool> promise;
    RAY_CHECK_OK(gcs_client_->Tasks().AsyncAddTaskLease(
        task_lease, [&promise](Status status) { promise.set_value(status.ok()); }));
    return WaitReady(promise.get_future(), timeout_ms_);
  }

  bool AttemptTaskReconstruction(
      const std::shared_ptr<rpc::TaskReconstructionData> task_reconstruction_data) {
    std::promise<bool> promise;
    RAY_CHECK_OK(gcs_client_->Tasks().AttemptTaskReconstruction(
        task_reconstruction_data,
        [&promise](Status status) { promise.set_value(status.ok()); }));
    return WaitReady(promise.get_future(), timeout_ms_);
  }

  bool AddProfileData(const std::shared_ptr<rpc::ProfileTableData> &profile_table_data) {
    std::promise<bool> promise;
    RAY_CHECK_OK(gcs_client_->Stats().AsyncAddProfileData(
        profile_table_data,
        [&promise](Status status) { promise.set_value(status.ok()); }));
    return WaitReady(promise.get_future(), timeout_ms_);
  }

  bool ReportJobError(const std::shared_ptr<rpc::ErrorTableData> &error_table_data) {
    std::promise<bool> promise;
    RAY_CHECK_OK(gcs_client_->Errors().AsyncReportJobError(
        error_table_data, [&promise](Status status) { promise.set_value(status.ok()); }));
    return WaitReady(promise.get_future(), timeout_ms_);
  }

  bool SubscribeToWorkerFailures(
      const gcs::ItemCallback<rpc::WorkerDeltaData> &subscribe) {
    std::promise<bool> promise;
    RAY_CHECK_OK(gcs_client_->Workers().AsyncSubscribeToWorkerFailures(
        subscribe, [&promise](Status status) { promise.set_value(status.ok()); }));
    return WaitReady(promise.get_future(), timeout_ms_);
  }

  bool ReportWorkerFailure(
      const std::shared_ptr<rpc::WorkerTableData> &worker_failure_data) {
    std::promise<bool> promise;
    RAY_CHECK_OK(gcs_client_->Workers().AsyncReportWorkerFailure(
        worker_failure_data,
        [&promise](Status status) { promise.set_value(status.ok()); }));
    return WaitReady(promise.get_future(), timeout_ms_);
  }

  bool AddWorker(const std::shared_ptr<rpc::WorkerTableData> &worker_data) {
    std::promise<bool> promise;
    RAY_CHECK_OK(gcs_client_->Workers().AsyncAdd(
        worker_data, [&promise](Status status) { promise.set_value(status.ok()); }));
    return WaitReady(promise.get_future(), timeout_ms_);
  }

  void CheckActorData(const gcs::ActorTableData &actor,
                      rpc::ActorTableData_ActorState expected_state) {
    ASSERT_TRUE(actor.state() == expected_state);
  }

  absl::flat_hash_set<NodeID> RegisterNodeAndMarkDead(int node_count) {
    absl::flat_hash_set<NodeID> node_ids;
    for (int index = 0; index < node_count; ++index) {
      auto node_info = Mocker::GenNodeInfo();
      auto node_id = NodeID::FromBinary(node_info->node_id());
      EXPECT_TRUE(RegisterNode(*node_info));
      EXPECT_TRUE(DrainNode(node_id));
      node_ids.insert(node_id);
    }
    return node_ids;
  }

  // Test parameter, whether to use GCS pubsub instead of Redis pubsub.
  const bool use_gcs_pubsub_;

  // GCS server.
  gcs::GcsServerConfig config_;
  std::unique_ptr<gcs::GcsServer> gcs_server_;
  std::unique_ptr<std::thread> server_io_service_thread_;
  std::unique_ptr<instrumented_io_context> server_io_service_;

  // GCS client.
  std::unique_ptr<std::thread> client_io_service_thread_;
  std::unique_ptr<instrumented_io_context> client_io_service_;
  std::unique_ptr<gcs::GcsClient> gcs_client_;

  // Timeout waiting for GCS server reply, default is 2s.
  const std::chrono::milliseconds timeout_ms_{2000};
};

INSTANTIATE_TEST_SUITE_P(RedisMigration, GcsClientTest, testing::Bool());

TEST_P(GcsClientTest, TestJobInfo) {
  // Create job table data.
  JobID add_job_id = JobID::FromInt(1);
  auto job_table_data = Mocker::GenJobTableData(add_job_id);

  // Subscribe to all jobs.
  std::atomic<int> job_updates(0);
  auto on_subscribe = [&job_updates](const JobID &job_id, const gcs::JobTableData &data) {
    job_updates++;
  };
  ASSERT_TRUE(SubscribeToAllJobs(on_subscribe));

  ASSERT_TRUE(AddJob(job_table_data));
  ASSERT_TRUE(MarkJobFinished(add_job_id));
  WaitForExpectedCount(job_updates, 2);
}

TEST_P(GcsClientTest, TestGetNextJobID) {
  JobID job_id1 = GetNextJobID();
  JobID job_id2 = GetNextJobID();
  ASSERT_TRUE(job_id1.ToInt() + 1 == job_id2.ToInt());
}

TEST_P(GcsClientTest, TestActorInfo) {
  // Create actor table data.
  JobID job_id = JobID::FromInt(1);
  AddJob(job_id);
  auto actor_table_data = Mocker::GenActorTableData(job_id);
  ActorID actor_id = ActorID::FromBinary(actor_table_data->actor_id());

  // Subscribe to any update operations of an actor.
  std::atomic<int> actor_update_count(0);
  auto on_subscribe = [&actor_update_count](const ActorID &actor_id,
                                            const gcs::ActorTableData &data) {
    ++actor_update_count;
  };
  ASSERT_TRUE(SubscribeActor(actor_id, on_subscribe));

  // Register an actor to GCS.
  ASSERT_TRUE(RegisterActor(actor_table_data));
  ASSERT_TRUE(GetActor(actor_id).state() == rpc::ActorTableData::DEPENDENCIES_UNREADY);

  // Cancel subscription to an actor.
  UnsubscribeActor(actor_id);
  WaitForActorUnsubscribed(actor_id);
}

TEST_P(GcsClientTest, TestNodeInfo) {
  // Create gcs node info.
  auto gcs_node1_info = Mocker::GenNodeInfo();
  NodeID node1_id = NodeID::FromBinary(gcs_node1_info->node_id());

  // Subscribe to node addition and removal events from GCS.
  std::atomic<int> register_count(0);
  std::atomic<int> unregister_count(0);
  auto on_subscribe = [&register_count, &unregister_count](const NodeID &node_id,
                                                           const rpc::GcsNodeInfo &data) {
    if (data.state() == rpc::GcsNodeInfo::ALIVE) {
      ++register_count;
    } else if (data.state() == rpc::GcsNodeInfo::DEAD) {
      ++unregister_count;
    }
  };
  ASSERT_TRUE(SubscribeToNodeChange(on_subscribe));

  // Register local node to GCS.
  ASSERT_TRUE(RegisterSelf(*gcs_node1_info));
  std::this_thread::sleep_for(std::chrono::milliseconds(1000));
  EXPECT_EQ(gcs_client_->Nodes().GetSelfId(), node1_id);
  EXPECT_EQ(gcs_client_->Nodes().GetSelfInfo().node_id(), gcs_node1_info->node_id());
  EXPECT_EQ(gcs_client_->Nodes().GetSelfInfo().state(), gcs_node1_info->state());

  // Register a node to GCS.
  auto gcs_node2_info = Mocker::GenNodeInfo();
  NodeID node2_id = NodeID::FromBinary(gcs_node2_info->node_id());
  ASSERT_TRUE(RegisterNode(*gcs_node2_info));
  WaitForExpectedCount(register_count, 2);

  // Get information of all nodes from GCS.
  std::vector<rpc::GcsNodeInfo> node_list = GetNodeInfoList();
  EXPECT_EQ(node_list.size(), 2);
  ASSERT_TRUE(gcs_client_->Nodes().Get(node1_id));
  EXPECT_EQ(gcs_client_->Nodes().GetAll().size(), 2);

  // Cancel registration of local node to GCS.
  ASSERT_TRUE(DrainSelf());

  // Cancel registration of a node to GCS.
  ASSERT_TRUE(DrainNode(node2_id));
  WaitForExpectedCount(unregister_count, 2);

  // Get information of all nodes from GCS.
  node_list = GetNodeInfoList();
  EXPECT_EQ(node_list.size(), 2);
  EXPECT_EQ(node_list[0].state(),
            rpc::GcsNodeInfo_GcsNodeState::GcsNodeInfo_GcsNodeState_DEAD);
  EXPECT_EQ(node_list[1].state(),
            rpc::GcsNodeInfo_GcsNodeState::GcsNodeInfo_GcsNodeState_DEAD);
  ASSERT_TRUE(gcs_client_->Nodes().IsRemoved(node2_id));
}

TEST_P(GcsClientTest, TestNodeResources) {
  // Subscribe to node resource changes.
  std::atomic<int> add_count(0);
  std::atomic<int> remove_count(0);
  auto on_subscribe = [&add_count,
                       &remove_count](const rpc::NodeResourceChange &notification) {
    if (0 == notification.deleted_resources_size()) {
      ++add_count;
    } else {
      ++remove_count;
    }
  };
  ASSERT_TRUE(SubscribeToResources(on_subscribe));

  // Register node.
  auto node_info = Mocker::GenNodeInfo();
  RAY_CHECK(RegisterNode(*node_info));

  // Update resources of node in GCS.
  NodeID node_id = NodeID::FromBinary(node_info->node_id());
  std::string key = "CPU";
  ASSERT_TRUE(UpdateResources(node_id, key));
  WaitForExpectedCount(add_count, 1);
  ASSERT_TRUE(GetResources(node_id).count(key));

  // Delete resources of a node from GCS.
  ASSERT_TRUE(DeleteResources(node_id, {key}));
  WaitForExpectedCount(remove_count, 1);
  ASSERT_TRUE(GetResources(node_id).empty());
}

TEST_P(GcsClientTest, TestNodeResourceUsage) {
  // Subscribe batched state of all nodes from GCS.
  std::atomic<int> resource_batch_count(0);
  auto on_subscribe = [&resource_batch_count](const gcs::ResourceUsageBatchData &result) {
    ++resource_batch_count;
  };
  ASSERT_TRUE(SubscribeBatchResourceUsage(on_subscribe));

  // Register node.
  auto node_info = Mocker::GenNodeInfo();
  RAY_CHECK(RegisterNode(*node_info));

  // Report resource usage of a node to GCS.
  NodeID node_id = NodeID::FromBinary(node_info->node_id());
  auto resource = std::make_shared<rpc::ResourcesData>();
  resource->set_node_id(node_id.Binary());
  resource->set_should_global_gc(true);
  std::string resource_name = "CPU";
  double resource_value = 1.0;
  (*resource->mutable_resources_total())[resource_name] = resource_value;
  ASSERT_TRUE(ReportResourceUsage(resource));
  WaitForExpectedCount(resource_batch_count, 1);

  // Get and check last report resource usage.
  auto last_resource_usage = gcs_client_->NodeResources().GetLastResourceUsage();
  ASSERT_EQ(last_resource_usage->GetTotalResources().GetResource(resource_name),
            resource_value);
}

TEST_P(GcsClientTest, TestNodeResourceUsageWithLightResourceUsageReport) {
  // Subscribe batched state of all nodes from GCS.
  std::atomic<int> resource_batch_count(0);
  auto on_subscribe = [&resource_batch_count](const gcs::ResourceUsageBatchData &result) {
    ++resource_batch_count;
  };
  ASSERT_TRUE(SubscribeBatchResourceUsage(on_subscribe));

  // Register node.
  auto node_info = Mocker::GenNodeInfo();
  RAY_CHECK(RegisterNode(*node_info));

  // Report unchanged resource usage of a node to GCS.
  NodeID node_id = NodeID::FromBinary(node_info->node_id());
  auto resource = std::make_shared<rpc::ResourcesData>();
  resource->set_node_id(node_id.Binary());
  ASSERT_TRUE(ReportResourceUsage(resource));
  WaitForExpectedCount(resource_batch_count, 0);

  // Report changed resource usage of a node to GCS.
  auto resource1 = std::make_shared<rpc::ResourcesData>();
  resource1->set_node_id(node_id.Binary());
  resource1->set_resources_available_changed(true);
  ASSERT_TRUE(ReportResourceUsage(resource1));
  WaitForExpectedCount(resource_batch_count, 1);
}

TEST_P(GcsClientTest, TestGetAllAvailableResources) {
  // Subscribe batched state of all nodes from GCS.
  std::atomic<int> resource_batch_count(0);
  auto on_subscribe = [&resource_batch_count](const gcs::ResourceUsageBatchData &result) {
    ++resource_batch_count;
  };
  ASSERT_TRUE(SubscribeBatchResourceUsage(on_subscribe));

  // Register node.
  auto node_info = Mocker::GenNodeInfo();
  RAY_CHECK(RegisterNode(*node_info));

  // Report resource usage of a node to GCS.
  NodeID node_id = NodeID::FromBinary(node_info->node_id());
  auto resource = std::make_shared<rpc::ResourcesData>();
  resource->set_node_id(node_id.Binary());
  // Set this flag to indicate resources has changed.
  resource->set_resources_available_changed(true);
  (*resource->mutable_resources_available())["CPU"] = 1.0;
  (*resource->mutable_resources_available())["GPU"] = 10.0;
  ASSERT_TRUE(ReportResourceUsage(resource));
  WaitForExpectedCount(resource_batch_count, 1);

  // Assert get all available resources right.
  std::vector<rpc::AvailableResources> resources = GetAllAvailableResources();
  EXPECT_EQ(resources.size(), 1);
  EXPECT_EQ(resources[0].resources_available_size(), 2);
  EXPECT_EQ((*resources[0].mutable_resources_available())["CPU"], 1.0);
  EXPECT_EQ((*resources[0].mutable_resources_available())["GPU"], 10.0);
}

TEST_P(GcsClientTest, TestGetAllAvailableResourcesWithLightResourceUsageReport) {
  // Subscribe batched state of all nodes from GCS.
  std::atomic<int> resource_batch_count(0);
  auto on_subscribe = [&resource_batch_count](const gcs::ResourceUsageBatchData &result) {
    ++resource_batch_count;
  };
  ASSERT_TRUE(SubscribeBatchResourceUsage(on_subscribe));

  // Register node.
  auto node_info = Mocker::GenNodeInfo();
  RAY_CHECK(RegisterNode(*node_info));

  // Report resource usage of a node to GCS.
  NodeID node_id = NodeID::FromBinary(node_info->node_id());
  auto resource = std::make_shared<rpc::ResourcesData>();
  resource->set_node_id(node_id.Binary());
  resource->set_resources_available_changed(true);
  (*resource->mutable_resources_available())["CPU"] = 1.0;
  (*resource->mutable_resources_available())["GPU"] = 10.0;
  ASSERT_TRUE(ReportResourceUsage(resource));
  WaitForExpectedCount(resource_batch_count, 1);

  // Assert get all available resources right.
  std::vector<rpc::AvailableResources> resources = GetAllAvailableResources();
  EXPECT_EQ(resources.size(), 1);
  EXPECT_EQ(resources[0].resources_available_size(), 2);
  EXPECT_EQ((*resources[0].mutable_resources_available())["CPU"], 1.0);
  EXPECT_EQ((*resources[0].mutable_resources_available())["GPU"], 10.0);

  // Report unchanged resource usage of a node to GCS.
  auto resource1 = std::make_shared<rpc::ResourcesData>();
  resource1->set_node_id(node_id.Binary());
  (*resource1->mutable_resources_available())["GPU"] = 8.0;
  ASSERT_TRUE(ReportResourceUsage(resource1));
  WaitForExpectedCount(resource_batch_count, 1);

  // The value would remain unchanged.
  std::vector<rpc::AvailableResources> resources1 = GetAllAvailableResources();
  EXPECT_EQ(resources1.size(), 1);
  EXPECT_EQ(resources1[0].resources_available_size(), 2);
  EXPECT_EQ((*resources1[0].mutable_resources_available())["CPU"], 1.0);
  EXPECT_EQ((*resources1[0].mutable_resources_available())["GPU"], 10.0);
}

TEST_P(GcsClientTest, TestTaskInfo) {
  JobID job_id = JobID::FromInt(1);
  AddJob(job_id);
  TaskID task_id = TaskID::ForDriverTask(job_id);
  auto task_table_data = Mocker::GenTaskTableData(job_id.Binary(), task_id.Binary());

  // Add a task to GCS.
  ASSERT_TRUE(AddTask(task_table_data));
  auto get_task_result = GetTask(task_id);
  ASSERT_TRUE(get_task_result.task().task_spec().task_id() == task_id.Binary());
  ASSERT_TRUE(get_task_result.task().task_spec().job_id() == job_id.Binary());

  // Subscribe to the event that the given task lease is added in GCS.
  std::atomic<int> task_lease_count(0);
  auto task_lease_subscribe = [&task_lease_count](
                                  const TaskID &id,
                                  const boost::optional<rpc::TaskLeaseData> &result) {
    ++task_lease_count;
  };
  ASSERT_TRUE(SubscribeTaskLease(task_id, task_lease_subscribe));

  // Add a task lease to GCS.
  NodeID node_id = NodeID::FromRandom();
  auto task_lease = Mocker::GenTaskLeaseData(task_id.Binary(), node_id.Binary());
  ASSERT_TRUE(AddTaskLease(task_lease));
  WaitForExpectedCount(task_lease_count, 2);

  // Cancel subscription to a task lease.
  UnsubscribeTaskLease(task_id);
  WaitForTaskLeaseUnsubscribed(task_id);

  // Add a task lease to GCS again.
  ASSERT_TRUE(AddTaskLease(task_lease));

  // Assert unsubscribe succeeded.
  std::this_thread::sleep_for(std::chrono::milliseconds(100));
  EXPECT_EQ(task_lease_count, 2);

  // Attempt task reconstruction to GCS.
  auto task_reconstruction_data = std::make_shared<rpc::TaskReconstructionData>();
  task_reconstruction_data->set_task_id(task_id.Binary());
  task_reconstruction_data->set_num_reconstructions(0);
  ASSERT_TRUE(AttemptTaskReconstruction(task_reconstruction_data));
}

TEST_P(GcsClientTest, TestStats) {
  // Add profile data to GCS.
  NodeID node_id = NodeID::FromRandom();
  auto profile_table_data = Mocker::GenProfileTableData(node_id);
  ASSERT_TRUE(AddProfileData(profile_table_data));
}

TEST_P(GcsClientTest, TestWorkerInfo) {
  // Subscribe to all unexpected failure of workers from GCS.
  std::atomic<int> worker_failure_count(0);
  auto on_subscribe = [&worker_failure_count](const rpc::WorkerDeltaData &result) {
    ++worker_failure_count;
  };
  ASSERT_TRUE(SubscribeToWorkerFailures(on_subscribe));

  // Report a worker failure to GCS when this worker doesn't exist.
  auto worker_data = Mocker::GenWorkerTableData();
  worker_data->mutable_worker_address()->set_worker_id(WorkerID::FromRandom().Binary());
  ASSERT_TRUE(ReportWorkerFailure(worker_data));
  WaitForExpectedCount(worker_failure_count, 1);

  // Add a worker to GCS.
  ASSERT_TRUE(AddWorker(worker_data));

  // Report a worker failure to GCS when this worker is actually exist.
  ASSERT_TRUE(ReportWorkerFailure(worker_data));
  WaitForExpectedCount(worker_failure_count, 2);
}

TEST_P(GcsClientTest, TestErrorInfo) {
  // Report a job error to GCS.
  JobID job_id = JobID::FromInt(1);
  auto error_table_data = Mocker::GenErrorTableData(job_id);
  ASSERT_TRUE(ReportJobError(error_table_data));
}

TEST_P(GcsClientTest, TestJobTableResubscribe) {
  // TODO: Support resubscribing with GCS pubsub.
  if (use_gcs_pubsub_) {
    return;
  }

  // Test that subscription of the job table can still work when GCS server restarts.
  JobID job_id = JobID::FromInt(1);
  auto job_table_data = Mocker::GenJobTableData(job_id);

  // Subscribe to all jobs.
  std::atomic<int> job_update_count(0);
  auto subscribe = [&job_update_count](const JobID &id, const rpc::JobTableData &result) {
    ++job_update_count;
  };
  ASSERT_TRUE(SubscribeToAllJobs(subscribe));

  ASSERT_TRUE(AddJob(job_table_data));
  WaitForExpectedCount(job_update_count, 1);
  RestartGcsServer();

  // The GCS client will fetch data from the GCS server after the GCS server is restarted,
  // and the GCS server keeps a job record, so `job_update_count` plus one.
  WaitForExpectedCount(job_update_count, 2);

  ASSERT_TRUE(MarkJobFinished(job_id));
  WaitForExpectedCount(job_update_count, 3);
}

TEST_P(GcsClientTest, TestActorTableResubscribe) {
  // TODO: Support resubscribing with GCS pubsub.
  if (use_gcs_pubsub_) {
    return;
  }

  // Test that subscription of the actor table can still work when GCS server restarts.
  JobID job_id = JobID::FromInt(1);
  AddJob(job_id);
  auto actor_table_data = Mocker::GenActorTableData(job_id);
  auto actor_id = ActorID::FromBinary(actor_table_data->actor_id());

  // Number of notifications for the following `SubscribeActor` operation.
  std::atomic<int> num_subscribe_one_notifications(0);
  // All the notifications for the following `SubscribeActor` operation.
  std::vector<gcs::ActorTableData> subscribe_one_notifications;
  auto actor_subscribe = [&num_subscribe_one_notifications, &subscribe_one_notifications](
                             const ActorID &actor_id, const gcs::ActorTableData &data) {
    subscribe_one_notifications.emplace_back(data);
    ++num_subscribe_one_notifications;
    RAY_LOG(INFO) << "The number of actor subscription messages received is "
                  << num_subscribe_one_notifications;
  };
  // Subscribe to updates for this actor.
  ASSERT_TRUE(SubscribeActor(actor_id, actor_subscribe));

  // In order to prevent receiving the message of other test case publish, we get the
  // expected number of actor subscription messages before registering actor.
  auto expected_num_subscribe_one_notifications = num_subscribe_one_notifications + 1;

  // NOTE: In the process of actor registration, if the callback function of
  // `WaitForActorOutOfScope` is executed first, and then the callback function of
  // `ActorTable().Put` is executed, the actor registration fails, we will receive one
  // notification message; otherwise, the actor registration succeeds, we will receive
  // two notification messages. So we can't assert whether the actor is registered
  // successfully.
  RegisterActor(actor_table_data, false);

  auto condition_subscribe_one = [&num_subscribe_one_notifications,
                                  expected_num_subscribe_one_notifications]() {
    return num_subscribe_one_notifications >= expected_num_subscribe_one_notifications;
  };
  EXPECT_TRUE(WaitForCondition(condition_subscribe_one, timeout_ms_.count()));

  // Restart GCS server.
  RestartGcsServer();

  // When GCS client detects that GCS server has restarted, but the pub-sub server
  // didn't restart, it will fetch data again from the GCS server. The GCS will destroy
  // the actor because it finds that the actor is out of scope, so we'll receive another
  // notification of DEAD state.
  expected_num_subscribe_one_notifications += 2;
  auto condition_subscribe_one_restart = [&num_subscribe_one_notifications,
                                          expected_num_subscribe_one_notifications]() {
    return num_subscribe_one_notifications >= expected_num_subscribe_one_notifications;
  };
  EXPECT_TRUE(WaitForCondition(condition_subscribe_one_restart, timeout_ms_.count()));
}

TEST_P(GcsClientTest, TestNodeTableResubscribe) {
  // TODO: Support resubscribing with GCS pubsub.
  if (use_gcs_pubsub_) {
    return;
  }

  // Test that subscription of the node table can still work when GCS server restarts.
  // Subscribe to node addition and removal events from GCS and cache those information.
  std::atomic<int> node_change_count(0);
  auto node_subscribe = [&node_change_count](const NodeID &id,
                                             const rpc::GcsNodeInfo &result) {
    ++node_change_count;
  };
  ASSERT_TRUE(SubscribeToNodeChange(node_subscribe));

  // Subscribe to node resource changes.
  std::atomic<int> resource_change_count(0);
  auto resource_subscribe =
      [&resource_change_count](const rpc::NodeResourceChange &result) {
        ++resource_change_count;
      };
  ASSERT_TRUE(SubscribeToResources(resource_subscribe));

  // Subscribe batched state of all nodes from GCS.
  std::atomic<int> batch_resource_usage_count(0);
  auto batch_resource_usage_subscribe =
      [&batch_resource_usage_count](const rpc::ResourceUsageBatchData &result) {
        ++batch_resource_usage_count;
      };
  ASSERT_TRUE(SubscribeBatchResourceUsage(batch_resource_usage_subscribe));

  auto node_info = Mocker::GenNodeInfo(1);
  ASSERT_TRUE(RegisterNode(*node_info));
  NodeID node_id = NodeID::FromBinary(node_info->node_id());
  std::string key = "CPU";
  ASSERT_TRUE(UpdateResources(node_id, key));
  auto resources = std::make_shared<rpc::ResourcesData>();
  resources->set_node_id(node_info->node_id());
  // Set this flag because GCS won't publish unchanged resources.
  resources->set_should_global_gc(true);
  ASSERT_TRUE(ReportResourceUsage(resources));
  WaitForExpectedCount(batch_resource_usage_count, 1);

  RestartGcsServer();

  node_info = Mocker::GenNodeInfo(1);
  ASSERT_TRUE(RegisterNode(*node_info));
  node_id = NodeID::FromBinary(node_info->node_id());
  ASSERT_TRUE(UpdateResources(node_id, key));
  resources->set_node_id(node_info->node_id());
  ASSERT_TRUE(ReportResourceUsage(resources));

  WaitForExpectedCount(node_change_count, 2);
  WaitForExpectedCount(resource_change_count, 2);
  WaitForExpectedCount(batch_resource_usage_count, 2);
}

TEST_P(GcsClientTest, TestTaskTableResubscribe) {
  // TODO: Support resubscribing with GCS pubsub.
  if (use_gcs_pubsub_) {
    return;
  }

  JobID job_id = JobID::FromInt(6);
  AddJob(job_id);
  TaskID task_id = TaskID::ForDriverTask(job_id);
  auto task_table_data = Mocker::GenTaskTableData(job_id.Binary(), task_id.Binary());

  // Subscribe to the event that the given task lease is added in GCS.
  std::atomic<int> task_lease_count(0);
  auto task_lease_subscribe = [&task_lease_count](
                                  const TaskID &task_id,
                                  const boost::optional<rpc::TaskLeaseData> &data) {
    if (data) {
      ++task_lease_count;
    }
  };
  ASSERT_TRUE(SubscribeTaskLease(task_id, task_lease_subscribe));

  ASSERT_TRUE(AddTask(task_table_data));
  NodeID node_id = NodeID::FromRandom();
  auto task_lease = Mocker::GenTaskLeaseData(task_id.Binary(), node_id.Binary());
  ASSERT_TRUE(AddTaskLease(task_lease));
  WaitForExpectedCount(task_lease_count, 1);

  RestartGcsServer();

  node_id = NodeID::FromRandom();
  task_lease = Mocker::GenTaskLeaseData(task_id.Binary(), node_id.Binary());
  ASSERT_TRUE(AddTaskLease(task_lease));
  WaitForExpectedCount(task_lease_count, 3);
}

TEST_P(GcsClientTest, TestWorkerTableResubscribe) {
  // TODO: Support resubscribing with GCS pubsub.
  if (use_gcs_pubsub_) {
    return;
  }

  // Subscribe to all unexpected failure of workers from GCS.
  std::atomic<int> worker_failure_count(0);
  auto on_subscribe = [&worker_failure_count](const rpc::WorkerDeltaData &result) {
    ++worker_failure_count;
  };
  ASSERT_TRUE(SubscribeToWorkerFailures(on_subscribe));

  // Restart GCS
  RestartGcsServer();

  // Add a worker before report worker failure to GCS.
  auto worker_data = Mocker::GenWorkerTableData();
  worker_data->mutable_worker_address()->set_worker_id(WorkerID::FromRandom().Binary());
  ASSERT_TRUE(AddWorker(worker_data));

  // Report a worker failure to GCS and check if resubscribe works.
  ASSERT_TRUE(ReportWorkerFailure(worker_data));
  WaitForExpectedCount(worker_failure_count, 1);
}

TEST_P(GcsClientTest, TestGcsTableReload) {
  // Register node to GCS.
  auto node_info = Mocker::GenNodeInfo();
  ASSERT_TRUE(RegisterNode(*node_info));

  // Restart GCS.
  RestartGcsServer();

  // Get information of nodes from GCS.
  std::vector<rpc::GcsNodeInfo> node_list = GetNodeInfoList();
  EXPECT_EQ(node_list.size(), 1);
}

TEST_P(GcsClientTest, TestGcsRedisFailureDetector) {
  // Stop redis.
  TestSetupUtil::ShutDownRedisServers();

  // Sleep 3 times of gcs_redis_heartbeat_interval_milliseconds to make sure gcs_server
  // detects that the redis is failure and then stop itself.
  auto interval_ms = RayConfig::instance().gcs_redis_heartbeat_interval_milliseconds();
  std::this_thread::sleep_for(std::chrono::milliseconds(3 * interval_ms));

  // Check if GCS server has exited.
  RAY_CHECK(gcs_server_->IsStopped());
}

TEST_P(GcsClientTest, TestMultiThreadSubAndUnsub) {
  auto sub_finished_count = std::make_shared<std::atomic<int>>(0);
  int size = 5;
  std::vector<std::unique_ptr<std::thread>> threads;
  threads.resize(size);

  // The number of times each thread executes subscribe & unsubscribe.
  int sub_and_unsub_loop_count = 20;

  // Multithreading subscribe/unsubscribe actors.
  auto job_id = JobID::FromInt(1);
  for (int index = 0; index < size; ++index) {
    threads[index].reset(new std::thread([this, sub_and_unsub_loop_count, job_id] {
      for (int index = 0; index < sub_and_unsub_loop_count; ++index) {
        auto actor_id = ActorID::Of(job_id, RandomTaskId(), 0);
        ASSERT_TRUE(SubscribeActor(
            actor_id, [](const ActorID &id, const rpc::ActorTableData &result) {}));
        UnsubscribeActor(actor_id);
      }
    }));
  }

  for (auto &thread : threads) {
    thread->join();
    thread.reset();
  }
}

// This UT is only used to test the query actor info performance.
// We disable it by default.
TEST_P(GcsClientTest, DISABLED_TestGetActorPerf) {
  // Register actors.
  JobID job_id = JobID::FromInt(1);
  AddJob(job_id);
  int actor_count = 5000;
  rpc::TaskSpec task_spec;
  rpc::TaskArg task_arg;
  task_arg.set_data("0123456789");
  for (int index = 0; index < 10000; ++index) {
    task_spec.add_args()->CopyFrom(task_arg);
  }
  for (int index = 0; index < actor_count; ++index) {
    auto actor_table_data = Mocker::GenActorTableData(job_id);
    actor_table_data->mutable_task_spec()->CopyFrom(task_spec);
    RegisterActor(actor_table_data, false, true);
  }

  // Get all actors.
  auto condition = [this, actor_count]() {
    return (int)GetAllActors().size() == actor_count;
  };
  EXPECT_TRUE(WaitForCondition(condition, timeout_ms_.count()));

  int64_t start_time = current_time_ms();
  auto actors = GetAllActors();
  RAY_LOG(INFO) << "It takes " << current_time_ms() - start_time << "ms to query "
                << actor_count << " actors.";
}

TEST_P(GcsClientTest, TestEvictExpiredDestroyedActors) {
  // Register actors and the actors will be destroyed.
  JobID job_id = JobID::FromInt(1);
  AddJob(job_id);
  absl::flat_hash_set<ActorID> actor_ids;
  int actor_count = RayConfig::instance().maximum_gcs_destroyed_actor_cached_count();
  for (int index = 0; index < actor_count; ++index) {
    auto actor_table_data = Mocker::GenActorTableData(job_id);
    RegisterActor(actor_table_data, false);
    actor_ids.insert(ActorID::FromBinary(actor_table_data->actor_id()));
  }

  // Restart GCS.
  RestartGcsServer();

  for (int index = 0; index < actor_count; ++index) {
    auto actor_table_data = Mocker::GenActorTableData(job_id);
    RegisterActor(actor_table_data, false);
    actor_ids.insert(ActorID::FromBinary(actor_table_data->actor_id()));
  }

  // NOTE: GCS will not reply when actor registration fails, so when GCS restarts, gcs
  // client will register the actor again and the status of the actor may be
  // `DEPENDENCIES_UNREADY` or `DEAD`. We should get all dead actors.
  auto condition = [this]() {
    return GetAllActors(true).size() ==
           RayConfig::instance().maximum_gcs_destroyed_actor_cached_count();
  };
  EXPECT_TRUE(WaitForCondition(condition, timeout_ms_.count()));

  auto actors = GetAllActors(true);
  for (const auto &actor : actors) {
    EXPECT_TRUE(actor_ids.contains(ActorID::FromBinary(actor.actor_id())));
  }
}

TEST_P(GcsClientTest, TestEvictExpiredDeadNodes) {
  // Simulate the scenario of node dead.
  int node_count = RayConfig::instance().maximum_gcs_dead_node_cached_count();
  RegisterNodeAndMarkDead(node_count);

  // Restart GCS.
  RestartGcsServer();

  const auto &node_ids = RegisterNodeAndMarkDead(node_count);

  // Get all nodes.
  auto condition = [this]() {
    return GetNodeInfoList().size() ==
           RayConfig::instance().maximum_gcs_dead_node_cached_count();
  };
  EXPECT_TRUE(WaitForCondition(condition, timeout_ms_.count()));

  auto nodes = GetNodeInfoList();
  for (const auto &node : nodes) {
    EXPECT_TRUE(node_ids.contains(NodeID::FromBinary(node.node_id())));
  }
}

// TODO(sang): Add tests after adding asyncAdd

}  // namespace ray

int main(int argc, char **argv) {
  InitShutdownRAII ray_log_shutdown_raii(ray::RayLog::StartRayLog,
                                         ray::RayLog::ShutDownRayLog, argv[0],
                                         ray::RayLogLevel::INFO,
                                         /*log_dir=*/"");
  ::testing::InitGoogleTest(&argc, argv);
  RAY_CHECK(argc == 3);
  ray::TEST_REDIS_SERVER_EXEC_PATH = argv[1];
  ray::TEST_REDIS_CLIENT_EXEC_PATH = argv[2];
  return RUN_ALL_TESTS();
}
=======
// Copyright 2017 The Ray Authors.
//
// Licensed under the Apache License, Version 2.0 (the "License");
// you may not use this file except in compliance with the License.
// You may obtain a copy of the License at
//
//  http://www.apache.org/licenses/LICENSE-2.0
//
// Unless required by applicable law or agreed to in writing, software
// distributed under the License is distributed on an "AS IS" BASIS,
// WITHOUT WARRANTIES OR CONDITIONS OF ANY KIND, either express or implied.
// See the License for the specific language governing permissions and
// limitations under the License.

#include "ray/gcs/gcs_client/gcs_client.h"

#include "absl/strings/substitute.h"
#include "gtest/gtest.h"
#include "ray/common/asio/instrumented_io_context.h"
#include "ray/common/test_util.h"
#include "ray/gcs/gcs_client/accessor.h"
#include "ray/gcs/gcs_server/gcs_server.h"
#include "ray/gcs/test/gcs_test_util.h"
#include "ray/rpc/gcs_server/gcs_rpc_client.h"
#include "ray/util/util.h"

namespace ray {

class GcsClientTest : public ::testing::TestWithParam<bool> {
 public:
  GcsClientTest() : enable_gcs_bootstrap_(GetParam()) {
    RayConfig::instance().initialize(
        absl::Substitute(R"(
{
  "gcs_rpc_server_reconnect_timeout_s": 60,
  "maximum_gcs_destroyed_actor_cached_count": 10,
  "maximum_gcs_dead_node_cached_count": 10,
  "gcs_grpc_based_pubsub": $0,
  "gcs_storage": $1,
  "bootstrap_with_gcs": $2
}
  )",
                         enable_gcs_bootstrap_ ? "true" : "false",
                         enable_gcs_bootstrap_ ? "\"memory\"" : "\"redis\"",
                         enable_gcs_bootstrap_ ? "true" : "false"));
    if (!enable_gcs_bootstrap_) {
      TestSetupUtil::StartUpRedisServers(std::vector<int>());
    }
  }

  virtual ~GcsClientTest() {
    if (!enable_gcs_bootstrap_) {
      TestSetupUtil::ShutDownRedisServers();
    }
  }

 protected:
  void SetUp() override {
    if (enable_gcs_bootstrap_) {
      config_.grpc_server_port = 5397;
      config_.redis_port = 0;
      config_.redis_address = "";
    } else {
      config_.grpc_server_port = 0;
      config_.redis_port = TEST_REDIS_SERVER_PORTS.front();
      config_.redis_address = "127.0.0.1";
    }
    config_.grpc_server_name = "MockedGcsServer";
    config_.grpc_server_thread_num = 1;
    config_.node_ip_address = "127.0.0.1";
    config_.enable_sharding_conn = false;

    // Tests legacy code paths. The poller and broadcaster have their own dedicated unit
    // test targets.
    config_.grpc_based_resource_broadcast = false;
    config_.grpc_pubsub_enabled = enable_gcs_bootstrap_;
    ;

    client_io_service_ = std::make_unique<instrumented_io_context>();
    client_io_service_thread_ = std::make_unique<std::thread>([this] {
      std::unique_ptr<boost::asio::io_service::work> work(
          new boost::asio::io_service::work(*client_io_service_));
      client_io_service_->run();
    });

    server_io_service_ = std::make_unique<instrumented_io_context>();
    gcs_server_ = std::make_unique<gcs::GcsServer>(config_, *server_io_service_);
    gcs_server_->Start();
    server_io_service_thread_ = std::make_unique<std::thread>([this] {
      std::unique_ptr<boost::asio::io_service::work> work(
          new boost::asio::io_service::work(*server_io_service_));
      server_io_service_->run();
    });

    // Wait until server starts listening.
    while (!gcs_server_->IsStarted()) {
      std::this_thread::sleep_for(std::chrono::milliseconds(10));
    }

    // Create GCS client.
    if (enable_gcs_bootstrap_) {
      gcs::GcsClientOptions options("127.0.0.1:5397");
      gcs_client_ = std::make_unique<gcs::GcsClient>(options);
    } else {
      gcs::GcsClientOptions options(config_.redis_address, config_.redis_port,
                                    config_.redis_password);
      gcs_client_ = std::make_unique<gcs::GcsClient>(options);
    }
    RAY_CHECK_OK(gcs_client_->Connect(*client_io_service_));
  }

  void TearDown() override {
    client_io_service_->stop();
    client_io_service_thread_->join();
    gcs_client_->Disconnect();

    server_io_service_->stop();
    server_io_service_thread_->join();
    gcs_server_->Stop();
    gcs_server_.reset();
    if (!enable_gcs_bootstrap_) {
      TestSetupUtil::FlushAllRedisServers();
    }
  }

  void RestartGcsServer() {
    RAY_LOG(INFO) << "Stopping GCS service, port = " << gcs_server_->GetPort();
    gcs_server_->Stop();
    server_io_service_->stop();
    server_io_service_thread_->join();
    gcs_server_.reset();
    RAY_LOG(INFO) << "Finished stopping GCS service.";

    server_io_service_.reset(new instrumented_io_context());
    gcs_server_.reset(new gcs::GcsServer(config_, *server_io_service_));
    gcs_server_->Start();
    server_io_service_thread_.reset(new std::thread([this] {
      std::unique_ptr<boost::asio::io_service::work> work(
          new boost::asio::io_service::work(*server_io_service_));
      server_io_service_->run();
    }));

    // Wait until server starts listening.
    while (gcs_server_->GetPort() == 0) {
      std::this_thread::sleep_for(std::chrono::milliseconds(10));
    }
    RAY_LOG(INFO) << "GCS service restarted, port = " << gcs_server_->GetPort();
  }

  bool SubscribeToAllJobs(
      const gcs::SubscribeCallback<JobID, rpc::JobTableData> &subscribe) {
    std::promise<bool> promise;
    RAY_CHECK_OK(gcs_client_->Jobs().AsyncSubscribeAll(
        subscribe, [&promise](Status status) { promise.set_value(status.ok()); }));
    return WaitReady(promise.get_future(), timeout_ms_);
  }

  bool AddJob(const std::shared_ptr<rpc::JobTableData> &job_table_data) {
    std::promise<bool> promise;
    RAY_CHECK_OK(gcs_client_->Jobs().AsyncAdd(
        job_table_data, [&promise](Status status) { promise.set_value(status.ok()); }));
    return WaitReady(promise.get_future(), timeout_ms_);
  }

  void AddJob(const JobID &job_id) {
    auto job_table_data = std::make_shared<rpc::JobTableData>();
    job_table_data->set_job_id(job_id.Binary());
    AddJob(job_table_data);
  }

  bool MarkJobFinished(const JobID &job_id) {
    std::promise<bool> promise;
    RAY_CHECK_OK(gcs_client_->Jobs().AsyncMarkFinished(
        job_id, [&promise](Status status) { promise.set_value(status.ok()); }));
    return WaitReady(promise.get_future(), timeout_ms_);
  }

  JobID GetNextJobID() {
    std::promise<JobID> promise;
    RAY_CHECK_OK(gcs_client_->Jobs().AsyncGetNextJobID(
        [&promise](const JobID &job_id) { promise.set_value(job_id); }));
    return promise.get_future().get();
  }

  bool SubscribeActor(
      const ActorID &actor_id,
      const gcs::SubscribeCallback<ActorID, rpc::ActorTableData> &subscribe) {
    std::promise<bool> promise;
    RAY_CHECK_OK(gcs_client_->Actors().AsyncSubscribe(
        actor_id, subscribe,
        [&promise](Status status) { promise.set_value(status.ok()); }));
    return WaitReady(promise.get_future(), timeout_ms_);
  }

  void UnsubscribeActor(const ActorID &actor_id) {
    RAY_CHECK_OK(gcs_client_->Actors().AsyncUnsubscribe(actor_id));
  }

  void WaitForActorUnsubscribed(const ActorID &actor_id) {
    auto condition = [this, actor_id]() {
      return gcs_client_->Actors().IsActorUnsubscribed(actor_id);
    };
    EXPECT_TRUE(WaitForCondition(condition, timeout_ms_.count()));
  }

  bool RegisterActor(const std::shared_ptr<rpc::ActorTableData> &actor_table_data,
                     bool is_detached = true, bool skip_wait = false) {
    rpc::TaskSpec message;
    auto actor_id = ActorID::FromBinary(actor_table_data->actor_id());
    message.set_job_id(actor_id.JobId().Binary());
    message.set_type(TaskType::ACTOR_CREATION_TASK);
    message.set_task_id(TaskID::ForActorCreationTask(actor_id).Binary());
    message.set_caller_id(actor_id.Binary());
    message.set_max_retries(0);
    message.set_num_returns(1);
    message.set_parent_task_id(TaskID::ForActorCreationTask(actor_id).Binary());
    message.mutable_actor_creation_task_spec()->set_actor_id(actor_id.Binary());
    message.mutable_actor_creation_task_spec()->set_is_detached(is_detached);
    // If the actor is non-detached, the `WaitForActorOutOfScope` function of the core
    // worker client is called during the actor registration process. In order to simulate
    // the scenario of registration failure, we set the address to an illegal value.
    if (!is_detached) {
      rpc::Address address;
      address.set_ip_address("");
      message.mutable_caller_address()->CopyFrom(address);
    }
    TaskSpecification task_spec(message);

    if (skip_wait) {
      return gcs_client_->Actors()
          .AsyncRegisterActor(task_spec, [](Status status) {})
          .ok();
    }

    // NOTE: GCS will not reply when actor registration fails, so when GCS restarts, gcs
    // client will register the actor again and promise may be set twice.
    auto promise = std::make_shared<std::promise<bool>>();
    RAY_CHECK_OK(
        gcs_client_->Actors().AsyncRegisterActor(task_spec, [promise](Status status) {
          try {
            promise->set_value(status.ok());
          } catch (...) {
          }
        }));
    return WaitReady(promise->get_future(), timeout_ms_);
  }

  rpc::ActorTableData GetActor(const ActorID &actor_id) {
    std::promise<bool> promise;
    rpc::ActorTableData actor_table_data;
    RAY_CHECK_OK(gcs_client_->Actors().AsyncGet(
        actor_id, [&actor_table_data, &promise](
                      Status status, const boost::optional<rpc::ActorTableData> &result) {
          assert(result);
          actor_table_data.CopyFrom(*result);
          promise.set_value(true);
        }));
    EXPECT_TRUE(WaitReady(promise.get_future(), timeout_ms_));
    return actor_table_data;
  }

  std::vector<rpc::ActorTableData> GetAllActors(bool filter_non_dead_actor = false) {
    std::promise<bool> promise;
    std::vector<rpc::ActorTableData> actors;
    RAY_CHECK_OK(gcs_client_->Actors().AsyncGetAll(
        [filter_non_dead_actor, &actors, &promise](
            Status status, const std::vector<rpc::ActorTableData> &result) {
          if (!result.empty()) {
            if (filter_non_dead_actor) {
              for (auto &iter : result) {
                if (iter.state() == gcs::ActorTableData::DEAD) {
                  actors.emplace_back(iter);
                }
              }
            } else {
              actors.assign(result.begin(), result.end());
            }
          }
          promise.set_value(true);
        }));
    EXPECT_TRUE(WaitReady(promise.get_future(), timeout_ms_));
    return actors;
  }

  bool SubscribeToNodeChange(
      const gcs::SubscribeCallback<NodeID, rpc::GcsNodeInfo> &subscribe) {
    std::promise<bool> promise;
    RAY_CHECK_OK(gcs_client_->Nodes().AsyncSubscribeToNodeChange(
        subscribe, [&promise](Status status) { promise.set_value(status.ok()); }));
    return WaitReady(promise.get_future(), timeout_ms_);
  }

  bool RegisterSelf(const rpc::GcsNodeInfo &local_node_info) {
    Status status = gcs_client_->Nodes().RegisterSelf(local_node_info, nullptr);
    return status.ok();
  }

  bool DrainSelf() {
    Status status = gcs_client_->Nodes().DrainSelf();
    return status.ok();
  }

  bool RegisterNode(const rpc::GcsNodeInfo &node_info) {
    std::promise<bool> promise;
    RAY_CHECK_OK(gcs_client_->Nodes().AsyncRegister(
        node_info, [&promise](Status status) { promise.set_value(status.ok()); }));
    return WaitReady(promise.get_future(), timeout_ms_);
  }

  std::vector<rpc::GcsNodeInfo> GetNodeInfoList() {
    std::promise<bool> promise;
    std::vector<rpc::GcsNodeInfo> nodes;
    RAY_CHECK_OK(gcs_client_->Nodes().AsyncGetAll(
        [&nodes, &promise](Status status, const std::vector<rpc::GcsNodeInfo> &result) {
          assert(!result.empty());
          nodes.assign(result.begin(), result.end());
          promise.set_value(status.ok());
        }));
    EXPECT_TRUE(WaitReady(promise.get_future(), timeout_ms_));
    return nodes;
  }

  bool DrainNode(const NodeID &node_id) {
    std::promise<bool> promise;
    RAY_CHECK_OK(gcs_client_->Nodes().AsyncDrainNode(
        node_id, [&promise](Status status) { promise.set_value(status.ok()); }));
    return WaitReady(promise.get_future(), timeout_ms_);
  }

  bool SubscribeToResources(const gcs::ItemCallback<rpc::NodeResourceChange> &subscribe) {
    std::promise<bool> promise;
    RAY_CHECK_OK(gcs_client_->NodeResources().AsyncSubscribeToResources(
        subscribe, [&promise](Status status) { promise.set_value(status.ok()); }));
    return WaitReady(promise.get_future(), timeout_ms_);
  }

  gcs::NodeResourceInfoAccessor::ResourceMap GetResources(const NodeID &node_id) {
    gcs::NodeResourceInfoAccessor::ResourceMap resource_map;
    std::promise<bool> promise;
    RAY_CHECK_OK(gcs_client_->NodeResources().AsyncGetResources(
        node_id,
        [&resource_map, &promise](
            Status status,
            const boost::optional<gcs::NodeResourceInfoAccessor::ResourceMap> &result) {
          if (result) {
            resource_map.insert(result->begin(), result->end());
          }
          promise.set_value(true);
        }));
    EXPECT_TRUE(WaitReady(promise.get_future(), timeout_ms_));
    return resource_map;
  }

  bool UpdateResources(const NodeID &node_id, const std::string &key) {
    std::promise<bool> promise;
    gcs::NodeResourceInfoAccessor::ResourceMap resource_map;
    auto resource = std::make_shared<rpc::ResourceTableData>();
    resource->set_resource_capacity(1.0);
    resource_map[key] = resource;
    RAY_CHECK_OK(gcs_client_->NodeResources().AsyncUpdateResources(
        node_id, resource_map,
        [&promise](Status status) { promise.set_value(status.ok()); }));
    return WaitReady(promise.get_future(), timeout_ms_);
  }

  bool DeleteResources(const NodeID &node_id,
                       const std::vector<std::string> &resource_names) {
    std::promise<bool> promise;
    RAY_CHECK_OK(gcs_client_->NodeResources().AsyncDeleteResources(
        node_id, resource_names,
        [&promise](Status status) { promise.set_value(status.ok()); }));
    return WaitReady(promise.get_future(), timeout_ms_);
  }

  bool ReportHeartbeat(const std::shared_ptr<rpc::HeartbeatTableData> heartbeat) {
    std::promise<bool> promise;
    RAY_CHECK_OK(gcs_client_->Nodes().AsyncReportHeartbeat(
        heartbeat, [&promise](Status status) { promise.set_value(status.ok()); }));
    return WaitReady(promise.get_future(), timeout_ms_);
  }

  bool ReportResourceUsage(const std::shared_ptr<rpc::ResourcesData> resources) {
    std::promise<bool> promise;
    RAY_CHECK_OK(gcs_client_->NodeResources().AsyncReportResourceUsage(
        resources, [&promise](Status status) { promise.set_value(status.ok()); }));
    return WaitReady(promise.get_future(), timeout_ms_);
  }

  std::vector<rpc::AvailableResources> GetAllAvailableResources() {
    std::promise<bool> promise;
    std::vector<rpc::AvailableResources> resources;
    RAY_CHECK_OK(gcs_client_->NodeResources().AsyncGetAllAvailableResources(
        [&resources, &promise](Status status,
                               const std::vector<rpc::AvailableResources> &result) {
          EXPECT_TRUE(!result.empty());
          resources.assign(result.begin(), result.end());
          promise.set_value(status.ok());
        }));
    EXPECT_TRUE(WaitReady(promise.get_future(), timeout_ms_));
    return resources;
  }

  bool AddProfileData(const std::shared_ptr<rpc::ProfileTableData> &profile_table_data) {
    std::promise<bool> promise;
    RAY_CHECK_OK(gcs_client_->Stats().AsyncAddProfileData(
        profile_table_data,
        [&promise](Status status) { promise.set_value(status.ok()); }));
    return WaitReady(promise.get_future(), timeout_ms_);
  }

  bool ReportJobError(const std::shared_ptr<rpc::ErrorTableData> &error_table_data) {
    std::promise<bool> promise;
    RAY_CHECK_OK(gcs_client_->Errors().AsyncReportJobError(
        error_table_data, [&promise](Status status) { promise.set_value(status.ok()); }));
    return WaitReady(promise.get_future(), timeout_ms_);
  }

  bool SubscribeToWorkerFailures(
      const gcs::ItemCallback<rpc::WorkerDeltaData> &subscribe) {
    std::promise<bool> promise;
    RAY_CHECK_OK(gcs_client_->Workers().AsyncSubscribeToWorkerFailures(
        subscribe, [&promise](Status status) { promise.set_value(status.ok()); }));
    return WaitReady(promise.get_future(), timeout_ms_);
  }

  bool ReportWorkerFailure(
      const std::shared_ptr<rpc::WorkerTableData> &worker_failure_data) {
    std::promise<bool> promise;
    RAY_CHECK_OK(gcs_client_->Workers().AsyncReportWorkerFailure(
        worker_failure_data,
        [&promise](Status status) { promise.set_value(status.ok()); }));
    return WaitReady(promise.get_future(), timeout_ms_);
  }

  bool AddWorker(const std::shared_ptr<rpc::WorkerTableData> &worker_data) {
    std::promise<bool> promise;
    RAY_CHECK_OK(gcs_client_->Workers().AsyncAdd(
        worker_data, [&promise](Status status) { promise.set_value(status.ok()); }));
    return WaitReady(promise.get_future(), timeout_ms_);
  }

  void CheckActorData(const gcs::ActorTableData &actor,
                      rpc::ActorTableData_ActorState expected_state) {
    ASSERT_TRUE(actor.state() == expected_state);
  }

  absl::flat_hash_set<NodeID> RegisterNodeAndMarkDead(int node_count) {
    absl::flat_hash_set<NodeID> node_ids;
    for (int index = 0; index < node_count; ++index) {
      auto node_info = Mocker::GenNodeInfo();
      auto node_id = NodeID::FromBinary(node_info->node_id());
      EXPECT_TRUE(RegisterNode(*node_info));
      EXPECT_TRUE(DrainNode(node_id));
      node_ids.insert(node_id);
    }
    return node_ids;
  }

  // Test parameter, whether to use GCS without redis.
  const bool enable_gcs_bootstrap_;

  // GCS server.
  gcs::GcsServerConfig config_;
  std::unique_ptr<gcs::GcsServer> gcs_server_;
  std::unique_ptr<std::thread> server_io_service_thread_;
  std::unique_ptr<instrumented_io_context> server_io_service_;

  // GCS client.
  std::unique_ptr<std::thread> client_io_service_thread_;
  std::unique_ptr<instrumented_io_context> client_io_service_;
  std::unique_ptr<gcs::GcsClient> gcs_client_;

  // Timeout waiting for GCS server reply, default is 2s.
  const std::chrono::milliseconds timeout_ms_{2000};
};

INSTANTIATE_TEST_SUITE_P(RedisMigration, GcsClientTest, testing::Bool());

TEST_P(GcsClientTest, TestJobInfo) {
  // Create job table data.
  JobID add_job_id = JobID::FromInt(1);
  auto job_table_data = Mocker::GenJobTableData(add_job_id);

  // Subscribe to all jobs.
  std::atomic<int> job_updates(0);
  auto on_subscribe = [&job_updates](const JobID &job_id, const gcs::JobTableData &data) {
    job_updates++;
  };
  ASSERT_TRUE(SubscribeToAllJobs(on_subscribe));

  ASSERT_TRUE(AddJob(job_table_data));
  ASSERT_TRUE(MarkJobFinished(add_job_id));
  WaitForExpectedCount(job_updates, 2);
}

TEST_P(GcsClientTest, TestGetNextJobID) {
  JobID job_id1 = GetNextJobID();
  JobID job_id2 = GetNextJobID();
  ASSERT_TRUE(job_id1.ToInt() + 1 == job_id2.ToInt());
}

TEST_P(GcsClientTest, TestActorInfo) {
  // Create actor table data.
  JobID job_id = JobID::FromInt(1);
  AddJob(job_id);
  auto actor_table_data = Mocker::GenActorTableData(job_id);
  ActorID actor_id = ActorID::FromBinary(actor_table_data->actor_id());

  // Subscribe to any update operations of an actor.
  std::atomic<int> actor_update_count(0);
  auto on_subscribe = [&actor_update_count](const ActorID &actor_id,
                                            const gcs::ActorTableData &data) {
    ++actor_update_count;
  };
  ASSERT_TRUE(SubscribeActor(actor_id, on_subscribe));

  // Register an actor to GCS.
  ASSERT_TRUE(RegisterActor(actor_table_data));
  ASSERT_TRUE(GetActor(actor_id).state() == rpc::ActorTableData::DEPENDENCIES_UNREADY);

  // Cancel subscription to an actor.
  UnsubscribeActor(actor_id);
  WaitForActorUnsubscribed(actor_id);
}

TEST_P(GcsClientTest, TestNodeInfo) {
  // Create gcs node info.
  auto gcs_node1_info = Mocker::GenNodeInfo();
  NodeID node1_id = NodeID::FromBinary(gcs_node1_info->node_id());

  // Subscribe to node addition and removal events from GCS.
  std::atomic<int> register_count(0);
  std::atomic<int> unregister_count(0);
  auto on_subscribe = [&register_count, &unregister_count](const NodeID &node_id,
                                                           const rpc::GcsNodeInfo &data) {
    if (data.state() == rpc::GcsNodeInfo::ALIVE) {
      ++register_count;
    } else if (data.state() == rpc::GcsNodeInfo::DEAD) {
      ++unregister_count;
    }
  };
  ASSERT_TRUE(SubscribeToNodeChange(on_subscribe));

  // Register local node to GCS.
  ASSERT_TRUE(RegisterSelf(*gcs_node1_info));
  std::this_thread::sleep_for(std::chrono::milliseconds(1000));
  EXPECT_EQ(gcs_client_->Nodes().GetSelfId(), node1_id);
  EXPECT_EQ(gcs_client_->Nodes().GetSelfInfo().node_id(), gcs_node1_info->node_id());
  EXPECT_EQ(gcs_client_->Nodes().GetSelfInfo().state(), gcs_node1_info->state());

  // Register a node to GCS.
  auto gcs_node2_info = Mocker::GenNodeInfo();
  NodeID node2_id = NodeID::FromBinary(gcs_node2_info->node_id());
  ASSERT_TRUE(RegisterNode(*gcs_node2_info));
  WaitForExpectedCount(register_count, 2);

  // Get information of all nodes from GCS.
  std::vector<rpc::GcsNodeInfo> node_list = GetNodeInfoList();
  EXPECT_EQ(node_list.size(), 2);
  ASSERT_TRUE(gcs_client_->Nodes().Get(node1_id));
  EXPECT_EQ(gcs_client_->Nodes().GetAll().size(), 2);

  // Cancel registration of local node to GCS.
  ASSERT_TRUE(DrainSelf());

  // Cancel registration of a node to GCS.
  ASSERT_TRUE(DrainNode(node2_id));
  WaitForExpectedCount(unregister_count, 2);

  // Get information of all nodes from GCS.
  node_list = GetNodeInfoList();
  EXPECT_EQ(node_list.size(), 2);
  EXPECT_EQ(node_list[0].state(),
            rpc::GcsNodeInfo_GcsNodeState::GcsNodeInfo_GcsNodeState_DEAD);
  EXPECT_EQ(node_list[1].state(),
            rpc::GcsNodeInfo_GcsNodeState::GcsNodeInfo_GcsNodeState_DEAD);
  ASSERT_TRUE(gcs_client_->Nodes().IsRemoved(node2_id));
}

TEST_P(GcsClientTest, TestNodeResources) {
  // Subscribe to node resource changes.
  std::atomic<int> add_count(0);
  std::atomic<int> remove_count(0);
  auto on_subscribe = [&add_count,
                       &remove_count](const rpc::NodeResourceChange &notification) {
    if (0 == notification.deleted_resources_size()) {
      ++add_count;
    } else {
      ++remove_count;
    }
  };
  ASSERT_TRUE(SubscribeToResources(on_subscribe));

  // Register node.
  auto node_info = Mocker::GenNodeInfo();
  RAY_CHECK(RegisterNode(*node_info));

  // Update resources of node in GCS.
  NodeID node_id = NodeID::FromBinary(node_info->node_id());
  std::string key = "CPU";
  ASSERT_TRUE(UpdateResources(node_id, key));
  WaitForExpectedCount(add_count, 1);
  ASSERT_TRUE(GetResources(node_id).count(key));

  // Delete resources of a node from GCS.
  ASSERT_TRUE(DeleteResources(node_id, {key}));
  WaitForExpectedCount(remove_count, 1);
  ASSERT_TRUE(GetResources(node_id).empty());
}

TEST_P(GcsClientTest, TestNodeResourceUsage) {
  // Register node.
  auto node_info = Mocker::GenNodeInfo();
  RAY_CHECK(RegisterNode(*node_info));

  // Report resource usage of a node to GCS.
  NodeID node_id = NodeID::FromBinary(node_info->node_id());
  auto resource = std::make_shared<rpc::ResourcesData>();
  resource->set_node_id(node_id.Binary());
  resource->set_should_global_gc(true);
  std::string resource_name = "CPU";
  double resource_value = 1.0;
  (*resource->mutable_resources_total())[resource_name] = resource_value;
  ASSERT_TRUE(ReportResourceUsage(resource));

  // Get and check last report resource usage.
  auto last_resource_usage = gcs_client_->NodeResources().GetLastResourceUsage();
  ASSERT_EQ(last_resource_usage->GetTotalResources().GetResource(resource_name),
            resource_value);
}

TEST_P(GcsClientTest, TestNodeResourceUsageWithLightResourceUsageReport) {
  // Register node.
  auto node_info = Mocker::GenNodeInfo();
  RAY_CHECK(RegisterNode(*node_info));

  // Report unchanged resource usage of a node to GCS.
  NodeID node_id = NodeID::FromBinary(node_info->node_id());
  auto resource = std::make_shared<rpc::ResourcesData>();
  resource->set_node_id(node_id.Binary());
  ASSERT_TRUE(ReportResourceUsage(resource));

  // Report changed resource usage of a node to GCS.
  auto resource1 = std::make_shared<rpc::ResourcesData>();
  resource1->set_node_id(node_id.Binary());
  resource1->set_resources_available_changed(true);
  ASSERT_TRUE(ReportResourceUsage(resource1));
}

TEST_P(GcsClientTest, TestGetAllAvailableResources) {
  // Register node.
  auto node_info = Mocker::GenNodeInfo();
  RAY_CHECK(RegisterNode(*node_info));

  // Report resource usage of a node to GCS.
  NodeID node_id = NodeID::FromBinary(node_info->node_id());
  auto resource = std::make_shared<rpc::ResourcesData>();
  resource->set_node_id(node_id.Binary());
  // Set this flag to indicate resources has changed.
  resource->set_resources_available_changed(true);
  (*resource->mutable_resources_available())["CPU"] = 1.0;
  (*resource->mutable_resources_available())["GPU"] = 10.0;
  ASSERT_TRUE(ReportResourceUsage(resource));

  // Assert get all available resources right.
  std::vector<rpc::AvailableResources> resources = GetAllAvailableResources();
  EXPECT_EQ(resources.size(), 1);
  EXPECT_EQ(resources[0].resources_available_size(), 2);
  EXPECT_EQ((*resources[0].mutable_resources_available())["CPU"], 1.0);
  EXPECT_EQ((*resources[0].mutable_resources_available())["GPU"], 10.0);
}

TEST_P(GcsClientTest, TestGetAllAvailableResourcesWithLightResourceUsageReport) {
  // Register node.
  auto node_info = Mocker::GenNodeInfo();
  RAY_CHECK(RegisterNode(*node_info));

  // Report resource usage of a node to GCS.
  NodeID node_id = NodeID::FromBinary(node_info->node_id());
  auto resource = std::make_shared<rpc::ResourcesData>();
  resource->set_node_id(node_id.Binary());
  resource->set_resources_available_changed(true);
  (*resource->mutable_resources_available())["CPU"] = 1.0;
  (*resource->mutable_resources_available())["GPU"] = 10.0;
  ASSERT_TRUE(ReportResourceUsage(resource));

  // Assert get all available resources right.
  std::vector<rpc::AvailableResources> resources = GetAllAvailableResources();
  EXPECT_EQ(resources.size(), 1);
  EXPECT_EQ(resources[0].resources_available_size(), 2);
  EXPECT_EQ((*resources[0].mutable_resources_available())["CPU"], 1.0);
  EXPECT_EQ((*resources[0].mutable_resources_available())["GPU"], 10.0);

  // Report unchanged resource usage of a node to GCS.
  auto resource1 = std::make_shared<rpc::ResourcesData>();
  resource1->set_node_id(node_id.Binary());
  (*resource1->mutable_resources_available())["GPU"] = 8.0;
  ASSERT_TRUE(ReportResourceUsage(resource1));

  // The value would remain unchanged.
  std::vector<rpc::AvailableResources> resources1 = GetAllAvailableResources();
  EXPECT_EQ(resources1.size(), 1);
  EXPECT_EQ(resources1[0].resources_available_size(), 2);
  EXPECT_EQ((*resources1[0].mutable_resources_available())["CPU"], 1.0);
  EXPECT_EQ((*resources1[0].mutable_resources_available())["GPU"], 10.0);
}

TEST_P(GcsClientTest, TestStats) {
  // Add profile data to GCS.
  NodeID node_id = NodeID::FromRandom();
  auto profile_table_data = Mocker::GenProfileTableData(node_id);
  ASSERT_TRUE(AddProfileData(profile_table_data));
}

TEST_P(GcsClientTest, TestWorkerInfo) {
  // Subscribe to all unexpected failure of workers from GCS.
  std::atomic<int> worker_failure_count(0);
  auto on_subscribe = [&worker_failure_count](const rpc::WorkerDeltaData &result) {
    ++worker_failure_count;
  };
  ASSERT_TRUE(SubscribeToWorkerFailures(on_subscribe));

  // Report a worker failure to GCS when this worker doesn't exist.
  auto worker_data = Mocker::GenWorkerTableData();
  worker_data->mutable_worker_address()->set_worker_id(WorkerID::FromRandom().Binary());
  ASSERT_TRUE(ReportWorkerFailure(worker_data));
  WaitForExpectedCount(worker_failure_count, 1);

  // Add a worker to GCS.
  ASSERT_TRUE(AddWorker(worker_data));

  // Report a worker failure to GCS when this worker is actually exist.
  ASSERT_TRUE(ReportWorkerFailure(worker_data));
  WaitForExpectedCount(worker_failure_count, 2);
}

TEST_P(GcsClientTest, TestErrorInfo) {
  // Report a job error to GCS.
  JobID job_id = JobID::FromInt(1);
  auto error_table_data = Mocker::GenErrorTableData(job_id);
  ASSERT_TRUE(ReportJobError(error_table_data));
}

TEST_P(GcsClientTest, TestJobTableResubscribe) {
  // TODO: Support resubscribing with GCS pubsub.
  if (RayConfig::instance().gcs_grpc_based_pubsub()) {
    return;
  }

  // Test that subscription of the job table can still work when GCS server restarts.
  JobID job_id = JobID::FromInt(1);
  auto job_table_data = Mocker::GenJobTableData(job_id);

  // Subscribe to all jobs.
  std::atomic<int> job_update_count(0);
  auto subscribe = [&job_update_count](const JobID &id, const rpc::JobTableData &result) {
    ++job_update_count;
  };
  ASSERT_TRUE(SubscribeToAllJobs(subscribe));

  ASSERT_TRUE(AddJob(job_table_data));
  WaitForExpectedCount(job_update_count, 1);
  RestartGcsServer();

  // The GCS client will fetch data from the GCS server after the GCS server is restarted,
  // and the GCS server keeps a job record, so `job_update_count` plus one.
  WaitForExpectedCount(job_update_count, 2);

  ASSERT_TRUE(MarkJobFinished(job_id));
  WaitForExpectedCount(job_update_count, 3);
}

TEST_P(GcsClientTest, TestActorTableResubscribe) {
  // TODO: Support resubscribing with GCS pubsub.
  if (RayConfig::instance().gcs_grpc_based_pubsub()) {
    return;
  }

  // Test that subscription of the actor table can still work when GCS server restarts.
  JobID job_id = JobID::FromInt(1);
  AddJob(job_id);
  auto actor_table_data = Mocker::GenActorTableData(job_id);
  auto actor_id = ActorID::FromBinary(actor_table_data->actor_id());

  // Number of notifications for the following `SubscribeActor` operation.
  std::atomic<int> num_subscribe_one_notifications(0);
  // All the notifications for the following `SubscribeActor` operation.
  std::vector<gcs::ActorTableData> subscribe_one_notifications;
  auto actor_subscribe = [&num_subscribe_one_notifications, &subscribe_one_notifications](
                             const ActorID &actor_id, const gcs::ActorTableData &data) {
    subscribe_one_notifications.emplace_back(data);
    ++num_subscribe_one_notifications;
    RAY_LOG(INFO) << "The number of actor subscription messages received is "
                  << num_subscribe_one_notifications;
  };
  // Subscribe to updates for this actor.
  ASSERT_TRUE(SubscribeActor(actor_id, actor_subscribe));

  // In order to prevent receiving the message of other test case publish, we get the
  // expected number of actor subscription messages before registering actor.
  auto expected_num_subscribe_one_notifications = num_subscribe_one_notifications + 1;

  // NOTE: In the process of actor registration, if the callback function of
  // `WaitForActorOutOfScope` is executed first, and then the callback function of
  // `ActorTable().Put` is executed, the actor registration fails, we will receive one
  // notification message; otherwise, the actor registration succeeds, we will receive
  // two notification messages. So we can't assert whether the actor is registered
  // successfully.
  RegisterActor(actor_table_data, false);

  auto condition_subscribe_one = [&num_subscribe_one_notifications,
                                  expected_num_subscribe_one_notifications]() {
    return num_subscribe_one_notifications >= expected_num_subscribe_one_notifications;
  };
  EXPECT_TRUE(WaitForCondition(condition_subscribe_one, timeout_ms_.count()));

  // Restart GCS server.
  RestartGcsServer();

  // When GCS client detects that GCS server has restarted, but the pub-sub server
  // didn't restart, it will fetch data again from the GCS server. The GCS will destroy
  // the actor because it finds that the actor is out of scope, so we'll receive another
  // notification of DEAD state.
  expected_num_subscribe_one_notifications += 2;
  auto condition_subscribe_one_restart = [&num_subscribe_one_notifications,
                                          expected_num_subscribe_one_notifications]() {
    return num_subscribe_one_notifications >= expected_num_subscribe_one_notifications;
  };
  EXPECT_TRUE(WaitForCondition(condition_subscribe_one_restart, timeout_ms_.count()));
}

TEST_P(GcsClientTest, TestNodeTableResubscribe) {
  // TODO: Support resubscribing with GCS pubsub.
  if (RayConfig::instance().gcs_grpc_based_pubsub()) {
    return;
  }

  // Test that subscription of the node table can still work when GCS server restarts.
  // Subscribe to node addition and removal events from GCS and cache those information.
  std::atomic<int> node_change_count(0);
  auto node_subscribe = [&node_change_count](const NodeID &id,
                                             const rpc::GcsNodeInfo &result) {
    ++node_change_count;
  };
  ASSERT_TRUE(SubscribeToNodeChange(node_subscribe));

  // Subscribe to node resource changes.
  std::atomic<int> resource_change_count(0);
  auto resource_subscribe =
      [&resource_change_count](const rpc::NodeResourceChange &result) {
        ++resource_change_count;
      };
  ASSERT_TRUE(SubscribeToResources(resource_subscribe));

  auto node_info = Mocker::GenNodeInfo(1);
  ASSERT_TRUE(RegisterNode(*node_info));
  NodeID node_id = NodeID::FromBinary(node_info->node_id());
  std::string key = "CPU";
  ASSERT_TRUE(UpdateResources(node_id, key));
  auto resources = std::make_shared<rpc::ResourcesData>();
  resources->set_node_id(node_info->node_id());
  // Set this flag because GCS won't publish unchanged resources.
  resources->set_should_global_gc(true);
  ASSERT_TRUE(ReportResourceUsage(resources));

  RestartGcsServer();

  node_info = Mocker::GenNodeInfo(1);
  ASSERT_TRUE(RegisterNode(*node_info));
  node_id = NodeID::FromBinary(node_info->node_id());
  ASSERT_TRUE(UpdateResources(node_id, key));
  resources->set_node_id(node_info->node_id());
  ASSERT_TRUE(ReportResourceUsage(resources));

  WaitForExpectedCount(node_change_count, 2);
  WaitForExpectedCount(resource_change_count, 2);
}

TEST_P(GcsClientTest, TestWorkerTableResubscribe) {
  // TODO: Support resubscribing with GCS pubsub.
  if (RayConfig::instance().gcs_grpc_based_pubsub()) {
    return;
  }

  // Subscribe to all unexpected failure of workers from GCS.
  std::atomic<int> worker_failure_count(0);
  auto on_subscribe = [&worker_failure_count](const rpc::WorkerDeltaData &result) {
    ++worker_failure_count;
  };
  ASSERT_TRUE(SubscribeToWorkerFailures(on_subscribe));

  // Restart GCS
  RestartGcsServer();

  // Add a worker before report worker failure to GCS.
  auto worker_data = Mocker::GenWorkerTableData();
  worker_data->mutable_worker_address()->set_worker_id(WorkerID::FromRandom().Binary());
  ASSERT_TRUE(AddWorker(worker_data));

  // Report a worker failure to GCS and check if resubscribe works.
  ASSERT_TRUE(ReportWorkerFailure(worker_data));
  WaitForExpectedCount(worker_failure_count, 1);
}

TEST_P(GcsClientTest, TestGcsTableReload) {
  // Restart gcs only work with redis.
  if (RayConfig::instance().bootstrap_with_gcs()) {
    return;
  }
  // Register node to GCS.
  auto node_info = Mocker::GenNodeInfo();
  ASSERT_TRUE(RegisterNode(*node_info));

  // Restart GCS.
  RestartGcsServer();

  // Get information of nodes from GCS.
  std::vector<rpc::GcsNodeInfo> node_list = GetNodeInfoList();
  EXPECT_EQ(node_list.size(), 1);
}

TEST_P(GcsClientTest, TestGcsRedisFailureDetector) {
  // Stop redis.
  if (RayConfig::instance().bootstrap_with_gcs()) {
    return;
  }
  TestSetupUtil::ShutDownRedisServers();

  // Sleep 3 times of gcs_redis_heartbeat_interval_milliseconds to make sure gcs_server
  // detects that the redis is failure and then stop itself.
  auto interval_ms = RayConfig::instance().gcs_redis_heartbeat_interval_milliseconds();
  std::this_thread::sleep_for(std::chrono::milliseconds(3 * interval_ms));

  // Check if GCS server has exited.
  RAY_CHECK(gcs_server_->IsStopped());
}

TEST_P(GcsClientTest, TestMultiThreadSubAndUnsub) {
  auto sub_finished_count = std::make_shared<std::atomic<int>>(0);
  int size = 5;
  std::vector<std::unique_ptr<std::thread>> threads;
  threads.resize(size);

  // The number of times each thread executes subscribe & unsubscribe.
  int sub_and_unsub_loop_count = 20;

  // Multithreading subscribe/unsubscribe actors.
  auto job_id = JobID::FromInt(1);
  for (int index = 0; index < size; ++index) {
    threads[index].reset(new std::thread([this, sub_and_unsub_loop_count, job_id] {
      for (int index = 0; index < sub_and_unsub_loop_count; ++index) {
        auto actor_id = ActorID::Of(job_id, RandomTaskId(), 0);
        ASSERT_TRUE(SubscribeActor(
            actor_id, [](const ActorID &id, const rpc::ActorTableData &result) {}));
        UnsubscribeActor(actor_id);
      }
    }));
  }

  for (auto &thread : threads) {
    thread->join();
    thread.reset();
  }
}

// This UT is only used to test the query actor info performance.
// We disable it by default.
TEST_P(GcsClientTest, DISABLED_TestGetActorPerf) {
  // Register actors.
  JobID job_id = JobID::FromInt(1);
  AddJob(job_id);
  int actor_count = 5000;
  rpc::TaskSpec task_spec;
  rpc::TaskArg task_arg;
  task_arg.set_data("0123456789");
  for (int index = 0; index < 10000; ++index) {
    task_spec.add_args()->CopyFrom(task_arg);
  }
  for (int index = 0; index < actor_count; ++index) {
    auto actor_table_data = Mocker::GenActorTableData(job_id);
    actor_table_data->mutable_task_spec()->CopyFrom(task_spec);
    RegisterActor(actor_table_data, false, true);
  }

  // Get all actors.
  auto condition = [this, actor_count]() {
    return (int)GetAllActors().size() == actor_count;
  };
  EXPECT_TRUE(WaitForCondition(condition, timeout_ms_.count()));

  int64_t start_time = current_time_ms();
  auto actors = GetAllActors();
  RAY_LOG(INFO) << "It takes " << current_time_ms() - start_time << "ms to query "
                << actor_count << " actors.";
}

TEST_P(GcsClientTest, TestEvictExpiredDestroyedActors) {
  // Restart doesn't work with in memory storage
  if (RayConfig::instance().gcs_storage() == "memory") {
    return;
  }
  // Register actors and the actors will be destroyed.
  JobID job_id = JobID::FromInt(1);
  AddJob(job_id);
  absl::flat_hash_set<ActorID> actor_ids;
  int actor_count = RayConfig::instance().maximum_gcs_destroyed_actor_cached_count();
  for (int index = 0; index < actor_count; ++index) {
    auto actor_table_data = Mocker::GenActorTableData(job_id);
    RegisterActor(actor_table_data, false);
    actor_ids.insert(ActorID::FromBinary(actor_table_data->actor_id()));
  }

  // Restart GCS.
  RestartGcsServer();

  for (int index = 0; index < actor_count; ++index) {
    auto actor_table_data = Mocker::GenActorTableData(job_id);
    RegisterActor(actor_table_data, false);
    actor_ids.insert(ActorID::FromBinary(actor_table_data->actor_id()));
  }

  // NOTE: GCS will not reply when actor registration fails, so when GCS restarts, gcs
  // client will register the actor again and the status of the actor may be
  // `DEPENDENCIES_UNREADY` or `DEAD`. We should get all dead actors.
  auto condition = [this]() {
    return GetAllActors(true).size() ==
           RayConfig::instance().maximum_gcs_destroyed_actor_cached_count();
  };
  EXPECT_TRUE(WaitForCondition(condition, timeout_ms_.count()));

  auto actors = GetAllActors(true);
  for (const auto &actor : actors) {
    EXPECT_TRUE(actor_ids.contains(ActorID::FromBinary(actor.actor_id())));
  }
}

TEST_P(GcsClientTest, TestEvictExpiredDeadNodes) {
  // Simulate the scenario of node dead.
  int node_count = RayConfig::instance().maximum_gcs_dead_node_cached_count();
  RegisterNodeAndMarkDead(node_count);

  // Restart GCS.
  RestartGcsServer();

  const auto &node_ids = RegisterNodeAndMarkDead(node_count);

  // Get all nodes.
  auto condition = [this]() {
    return GetNodeInfoList().size() ==
           RayConfig::instance().maximum_gcs_dead_node_cached_count();
  };
  EXPECT_TRUE(WaitForCondition(condition, timeout_ms_.count()));

  auto nodes = GetNodeInfoList();
  for (const auto &node : nodes) {
    EXPECT_TRUE(node_ids.contains(NodeID::FromBinary(node.node_id())));
  }
}

// TODO(sang): Add tests after adding asyncAdd

}  // namespace ray

int main(int argc, char **argv) {
  InitShutdownRAII ray_log_shutdown_raii(ray::RayLog::StartRayLog,
                                         ray::RayLog::ShutDownRayLog, argv[0],
                                         ray::RayLogLevel::INFO,
                                         /*log_dir=*/"");
  ::testing::InitGoogleTest(&argc, argv);
  RAY_CHECK(argc == 3);
  ray::TEST_REDIS_SERVER_EXEC_PATH = argv[1];
  ray::TEST_REDIS_CLIENT_EXEC_PATH = argv[2];
  return RUN_ALL_TESTS();
}
>>>>>>> 19672688
<|MERGE_RESOLUTION|>--- conflicted
+++ resolved
@@ -1,2308 +1,1074 @@
-<<<<<<< HEAD
-// Copyright 2017 The Ray Authors.
-//
-// Licensed under the Apache License, Version 2.0 (the "License");
-// you may not use this file except in compliance with the License.
-// You may obtain a copy of the License at
-//
-//  http://www.apache.org/licenses/LICENSE-2.0
-//
-// Unless required by applicable law or agreed to in writing, software
-// distributed under the License is distributed on an "AS IS" BASIS,
-// WITHOUT WARRANTIES OR CONDITIONS OF ANY KIND, either express or implied.
-// See the License for the specific language governing permissions and
-// limitations under the License.
-
-#include "ray/gcs/gcs_client/gcs_client.h"
-
-#include "absl/strings/substitute.h"
-#include "gtest/gtest.h"
-#include "ray/common/asio/instrumented_io_context.h"
-#include "ray/common/test_util.h"
-#include "ray/gcs/gcs_client/accessor.h"
-#include "ray/gcs/gcs_server/gcs_server.h"
-#include "ray/gcs/test/gcs_test_util.h"
-#include "ray/rpc/gcs_server/gcs_rpc_client.h"
-#include "ray/util/util.h"
-
-namespace ray {
-
-class GcsClientTest : public ::testing::TestWithParam<bool> {
- public:
-  GcsClientTest() : use_gcs_pubsub_(GetParam()) {
-    RayConfig::instance().initialize(
-        absl::Substitute(R"(
-{
-  "ping_gcs_rpc_server_max_retries": 60,
-  "maximum_gcs_destroyed_actor_cached_count": 10,
-  "maximum_gcs_dead_node_cached_count": 10,
-  "gcs_grpc_based_pubsub": $0
-}
-  )",
-                         use_gcs_pubsub_ ? "true" : "false"));
-    TestSetupUtil::StartUpRedisServers(std::vector<int>());
-  }
-
-  virtual ~GcsClientTest() { TestSetupUtil::ShutDownRedisServers(); }
-
- protected:
-  void SetUp() override {
-    config_.grpc_server_port = 0;
-    config_.grpc_server_name = "MockedGcsServer";
-    config_.grpc_server_thread_num = 1;
-    config_.redis_address = "127.0.0.1";
-    config_.node_ip_address = "127.0.0.1";
-    config_.enable_sharding_conn = false;
-    config_.redis_port = TEST_REDIS_SERVER_PORTS.front();
-    // Tests legacy code paths. The poller and broadcaster have their own dedicated unit
-    // test targets.
-    config_.grpc_based_resource_broadcast = false;
-    config_.grpc_pubsub_enabled = use_gcs_pubsub_;
-
-    client_io_service_.reset(new instrumented_io_context());
-    client_io_service_thread_.reset(new std::thread([this] {
-      std::unique_ptr<boost::asio::io_service::work> work(
-          new boost::asio::io_service::work(*client_io_service_));
-      client_io_service_->run();
-    }));
-
-    server_io_service_.reset(new instrumented_io_context());
-    gcs_server_.reset(new gcs::GcsServer(config_, *server_io_service_));
-    gcs_server_->Start();
-    server_io_service_thread_.reset(new std::thread([this] {
-      std::unique_ptr<boost::asio::io_service::work> work(
-          new boost::asio::io_service::work(*server_io_service_));
-      server_io_service_->run();
-    }));
-
-    // Wait until server starts listening.
-    while (!gcs_server_->IsStarted()) {
-      std::this_thread::sleep_for(std::chrono::milliseconds(10));
-    }
-
-    // Create GCS client.
-    gcs::GcsClientOptions options(config_.redis_address, config_.redis_port,
-                                  config_.redis_password);
-    gcs_client_.reset(new gcs::GcsClient(options));
-    RAY_CHECK_OK(gcs_client_->Connect(*client_io_service_));
-  }
-
-  void TearDown() override {
-    client_io_service_->stop();
-    client_io_service_thread_->join();
-    gcs_client_->Disconnect();
-
-    server_io_service_->stop();
-    server_io_service_thread_->join();
-    gcs_server_->Stop();
-    gcs_server_.reset();
-    TestSetupUtil::FlushAllRedisServers();
-  }
-
-  void RestartGcsServer() {
-    RAY_LOG(INFO) << "Stopping GCS service, port = " << gcs_server_->GetPort();
-    gcs_server_->Stop();
-    server_io_service_->stop();
-    server_io_service_thread_->join();
-    gcs_server_.reset();
-    RAY_LOG(INFO) << "Finished stopping GCS service.";
-
-    server_io_service_.reset(new instrumented_io_context());
-    gcs_server_.reset(new gcs::GcsServer(config_, *server_io_service_));
-    gcs_server_->Start();
-    server_io_service_thread_.reset(new std::thread([this] {
-      std::unique_ptr<boost::asio::io_service::work> work(
-          new boost::asio::io_service::work(*server_io_service_));
-      server_io_service_->run();
-    }));
-
-    // Wait until server starts listening.
-    while (gcs_server_->GetPort() == 0) {
-      std::this_thread::sleep_for(std::chrono::milliseconds(10));
-    }
-    RAY_LOG(INFO) << "GCS service restarted, port = " << gcs_server_->GetPort();
-  }
-
-  bool SubscribeToAllJobs(
-      const gcs::SubscribeCallback<JobID, rpc::JobTableData> &subscribe) {
-    std::promise<bool> promise;
-    RAY_CHECK_OK(gcs_client_->Jobs().AsyncSubscribeAll(
-        subscribe, [&promise](Status status) { promise.set_value(status.ok()); }));
-    return WaitReady(promise.get_future(), timeout_ms_);
-  }
-
-  bool AddJob(const std::shared_ptr<rpc::JobTableData> &job_table_data) {
-    std::promise<bool> promise;
-    RAY_CHECK_OK(gcs_client_->Jobs().AsyncAdd(
-        job_table_data, [&promise](Status status) { promise.set_value(status.ok()); }));
-    return WaitReady(promise.get_future(), timeout_ms_);
-  }
-
-  void AddJob(const JobID &job_id) {
-    auto job_table_data = std::make_shared<rpc::JobTableData>();
-    job_table_data->set_job_id(job_id.Binary());
-    AddJob(job_table_data);
-  }
-
-  bool MarkJobFinished(const JobID &job_id) {
-    std::promise<bool> promise;
-    RAY_CHECK_OK(gcs_client_->Jobs().AsyncMarkFinished(
-        job_id, [&promise](Status status) { promise.set_value(status.ok()); }));
-    return WaitReady(promise.get_future(), timeout_ms_);
-  }
-
-  JobID GetNextJobID() {
-    std::promise<JobID> promise;
-    RAY_CHECK_OK(gcs_client_->Jobs().AsyncGetNextJobID(
-        [&promise](const JobID &job_id) { promise.set_value(job_id); }));
-    return promise.get_future().get();
-  }
-
-  bool SubscribeActor(
-      const ActorID &actor_id,
-      const gcs::SubscribeCallback<ActorID, rpc::ActorTableData> &subscribe) {
-    std::promise<bool> promise;
-    RAY_CHECK_OK(gcs_client_->Actors().AsyncSubscribe(
-        actor_id, subscribe,
-        [&promise](Status status) { promise.set_value(status.ok()); }));
-    return WaitReady(promise.get_future(), timeout_ms_);
-  }
-
-  void UnsubscribeActor(const ActorID &actor_id) {
-    RAY_CHECK_OK(gcs_client_->Actors().AsyncUnsubscribe(actor_id));
-  }
-
-  void WaitForActorUnsubscribed(const ActorID &actor_id) {
-    auto condition = [this, actor_id]() {
-      return gcs_client_->Actors().IsActorUnsubscribed(actor_id);
-    };
-    EXPECT_TRUE(WaitForCondition(condition, timeout_ms_.count()));
-  }
-
-  bool RegisterActor(const std::shared_ptr<rpc::ActorTableData> &actor_table_data,
-                     bool is_detached = true, bool skip_wait = false) {
-    rpc::TaskSpec message;
-    auto actor_id = ActorID::FromBinary(actor_table_data->actor_id());
-    message.set_job_id(actor_id.JobId().Binary());
-    message.set_type(TaskType::ACTOR_CREATION_TASK);
-    message.set_task_id(TaskID::ForActorCreationTask(actor_id).Binary());
-    message.set_caller_id(actor_id.Binary());
-    message.set_max_retries(0);
-    message.set_num_returns(1);
-    message.set_parent_task_id(TaskID::ForActorCreationTask(actor_id).Binary());
-    message.mutable_actor_creation_task_spec()->set_actor_id(actor_id.Binary());
-    message.mutable_actor_creation_task_spec()->set_is_detached(is_detached);
-    // If the actor is non-detached, the `WaitForActorOutOfScope` function of the core
-    // worker client is called during the actor registration process. In order to simulate
-    // the scenario of registration failure, we set the address to an illegal value.
-    if (!is_detached) {
-      rpc::Address address;
-      address.set_ip_address("");
-      message.mutable_caller_address()->CopyFrom(address);
-    }
-    TaskSpecification task_spec(message);
-
-    if (skip_wait) {
-      return gcs_client_->Actors()
-          .AsyncRegisterActor(task_spec, [](Status status) {})
-          .ok();
-    }
-
-    // NOTE: GCS will not reply when actor registration fails, so when GCS restarts, gcs
-    // client will register the actor again and promise may be set twice.
-    auto promise = std::make_shared<std::promise<bool>>();
-    RAY_CHECK_OK(
-        gcs_client_->Actors().AsyncRegisterActor(task_spec, [promise](Status status) {
-          try {
-            promise->set_value(status.ok());
-          } catch (...) {
-          }
-        }));
-    return WaitReady(promise->get_future(), timeout_ms_);
-  }
-
-  rpc::ActorTableData GetActor(const ActorID &actor_id) {
-    std::promise<bool> promise;
-    rpc::ActorTableData actor_table_data;
-    RAY_CHECK_OK(gcs_client_->Actors().AsyncGet(
-        actor_id, [&actor_table_data, &promise](
-                      Status status, const boost::optional<rpc::ActorTableData> &result) {
-          assert(result);
-          actor_table_data.CopyFrom(*result);
-          promise.set_value(true);
-        }));
-    EXPECT_TRUE(WaitReady(promise.get_future(), timeout_ms_));
-    return actor_table_data;
-  }
-
-  std::vector<rpc::ActorTableData> GetAllActors(bool filter_non_dead_actor = false) {
-    std::promise<bool> promise;
-    std::vector<rpc::ActorTableData> actors;
-    RAY_CHECK_OK(gcs_client_->Actors().AsyncGetAll(
-        [filter_non_dead_actor, &actors, &promise](
-            Status status, const std::vector<rpc::ActorTableData> &result) {
-          if (!result.empty()) {
-            if (filter_non_dead_actor) {
-              for (auto &iter : result) {
-                if (iter.state() == gcs::ActorTableData::DEAD) {
-                  actors.emplace_back(iter);
-                }
-              }
-            } else {
-              actors.assign(result.begin(), result.end());
-            }
-          }
-          promise.set_value(true);
-        }));
-    EXPECT_TRUE(WaitReady(promise.get_future(), timeout_ms_));
-    return actors;
-  }
-
-  bool SubscribeToNodeChange(
-      const gcs::SubscribeCallback<NodeID, rpc::GcsNodeInfo> &subscribe) {
-    std::promise<bool> promise;
-    RAY_CHECK_OK(gcs_client_->Nodes().AsyncSubscribeToNodeChange(
-        subscribe, [&promise](Status status) { promise.set_value(status.ok()); }));
-    return WaitReady(promise.get_future(), timeout_ms_);
-  }
-
-  bool RegisterSelf(const rpc::GcsNodeInfo &local_node_info) {
-    Status status = gcs_client_->Nodes().RegisterSelf(local_node_info, nullptr);
-    return status.ok();
-  }
-
-  bool DrainSelf() {
-    Status status = gcs_client_->Nodes().DrainSelf();
-    return status.ok();
-  }
-
-  bool RegisterNode(const rpc::GcsNodeInfo &node_info) {
-    std::promise<bool> promise;
-    RAY_CHECK_OK(gcs_client_->Nodes().AsyncRegister(
-        node_info, [&promise](Status status) { promise.set_value(status.ok()); }));
-    return WaitReady(promise.get_future(), timeout_ms_);
-  }
-
-  std::vector<rpc::GcsNodeInfo> GetNodeInfoList() {
-    std::promise<bool> promise;
-    std::vector<rpc::GcsNodeInfo> nodes;
-    RAY_CHECK_OK(gcs_client_->Nodes().AsyncGetAll(
-        [&nodes, &promise](Status status, const std::vector<rpc::GcsNodeInfo> &result) {
-          assert(!result.empty());
-          nodes.assign(result.begin(), result.end());
-          promise.set_value(status.ok());
-        }));
-    EXPECT_TRUE(WaitReady(promise.get_future(), timeout_ms_));
-    return nodes;
-  }
-
-  bool DrainNode(const NodeID &node_id) {
-    std::promise<bool> promise;
-    RAY_CHECK_OK(gcs_client_->Nodes().AsyncDrainNode(
-        node_id, [&promise](Status status) { promise.set_value(status.ok()); }));
-    return WaitReady(promise.get_future(), timeout_ms_);
-  }
-
-  bool SubscribeToResources(const gcs::ItemCallback<rpc::NodeResourceChange> &subscribe) {
-    std::promise<bool> promise;
-    RAY_CHECK_OK(gcs_client_->NodeResources().AsyncSubscribeToResources(
-        subscribe, [&promise](Status status) { promise.set_value(status.ok()); }));
-    return WaitReady(promise.get_future(), timeout_ms_);
-  }
-
-  gcs::NodeResourceInfoAccessor::ResourceMap GetResources(const NodeID &node_id) {
-    gcs::NodeResourceInfoAccessor::ResourceMap resource_map;
-    std::promise<bool> promise;
-    RAY_CHECK_OK(gcs_client_->NodeResources().AsyncGetResources(
-        node_id,
-        [&resource_map, &promise](
-            Status status,
-            const boost::optional<gcs::NodeResourceInfoAccessor::ResourceMap> &result) {
-          if (result) {
-            resource_map.insert(result->begin(), result->end());
-          }
-          promise.set_value(true);
-        }));
-    EXPECT_TRUE(WaitReady(promise.get_future(), timeout_ms_));
-    return resource_map;
-  }
-
-  bool UpdateResources(const NodeID &node_id, const std::string &key) {
-    std::promise<bool> promise;
-    gcs::NodeResourceInfoAccessor::ResourceMap resource_map;
-    auto resource = std::make_shared<rpc::ResourceTableData>();
-    resource->set_resource_capacity(1.0);
-    resource_map[key] = resource;
-    RAY_CHECK_OK(gcs_client_->NodeResources().AsyncUpdateResources(
-        node_id, resource_map,
-        [&promise](Status status) { promise.set_value(status.ok()); }));
-    return WaitReady(promise.get_future(), timeout_ms_);
-  }
-
-  bool DeleteResources(const NodeID &node_id,
-                       const std::vector<std::string> &resource_names) {
-    std::promise<bool> promise;
-    RAY_CHECK_OK(gcs_client_->NodeResources().AsyncDeleteResources(
-        node_id, resource_names,
-        [&promise](Status status) { promise.set_value(status.ok()); }));
-    return WaitReady(promise.get_future(), timeout_ms_);
-  }
-
-  bool SubscribeBatchResourceUsage(
-      const gcs::ItemCallback<rpc::ResourceUsageBatchData> &subscribe) {
-    std::promise<bool> promise;
-    RAY_CHECK_OK(gcs_client_->NodeResources().AsyncSubscribeBatchedResourceUsage(
-        subscribe, [&promise](Status status) { promise.set_value(status.ok()); }));
-    return WaitReady(promise.get_future(), timeout_ms_);
-  }
-
-  bool ReportHeartbeat(const std::shared_ptr<rpc::HeartbeatTableData> heartbeat) {
-    std::promise<bool> promise;
-    RAY_CHECK_OK(gcs_client_->Nodes().AsyncReportHeartbeat(
-        heartbeat, [&promise](Status status) { promise.set_value(status.ok()); }));
-    return WaitReady(promise.get_future(), timeout_ms_);
-  }
-
-  bool ReportResourceUsage(const std::shared_ptr<rpc::ResourcesData> resources) {
-    std::promise<bool> promise;
-    RAY_CHECK_OK(gcs_client_->NodeResources().AsyncReportResourceUsage(
-        resources, [&promise](Status status) { promise.set_value(status.ok()); }));
-    return WaitReady(promise.get_future(), timeout_ms_);
-  }
-
-  std::vector<rpc::AvailableResources> GetAllAvailableResources() {
-    std::promise<bool> promise;
-    std::vector<rpc::AvailableResources> resources;
-    RAY_CHECK_OK(gcs_client_->NodeResources().AsyncGetAllAvailableResources(
-        [&resources, &promise](Status status,
-                               const std::vector<rpc::AvailableResources> &result) {
-          EXPECT_TRUE(!result.empty());
-          resources.assign(result.begin(), result.end());
-          promise.set_value(status.ok());
-        }));
-    EXPECT_TRUE(WaitReady(promise.get_future(), timeout_ms_));
-    return resources;
-  }
-
-  void WaitForTaskLeaseUnsubscribed(const TaskID &task_id) {
-    auto condition = [this, task_id]() {
-      return gcs_client_->Tasks().IsTaskLeaseUnsubscribed(task_id);
-    };
-    EXPECT_TRUE(WaitForCondition(condition, timeout_ms_.count()));
-  }
-
-  bool AddTask(const std::shared_ptr<rpc::TaskTableData> task) {
-    std::promise<bool> promise;
-    RAY_CHECK_OK(gcs_client_->Tasks().AsyncAdd(
-        task, [&promise](Status status) { promise.set_value(status.ok()); }));
-    return WaitReady(promise.get_future(), timeout_ms_);
-  }
-
-  rpc::TaskTableData GetTask(const TaskID &task_id) {
-    std::promise<bool> promise;
-    rpc::TaskTableData task_table_data;
-    RAY_CHECK_OK(gcs_client_->Tasks().AsyncGet(
-        task_id, [&task_table_data, &promise](
-                     Status status, const boost::optional<rpc::TaskTableData> &result) {
-          if (result) {
-            task_table_data.CopyFrom(*result);
-          }
-          promise.set_value(status.ok());
-        }));
-    EXPECT_TRUE(WaitReady(promise.get_future(), timeout_ms_));
-    return task_table_data;
-  }
-
-  bool SubscribeTaskLease(
-      const TaskID &task_id,
-      const gcs::SubscribeCallback<TaskID, boost::optional<rpc::TaskLeaseData>>
-          &subscribe) {
-    std::promise<bool> promise;
-    RAY_CHECK_OK(gcs_client_->Tasks().AsyncSubscribeTaskLease(
-        task_id, subscribe,
-        [&promise](Status status) { promise.set_value(status.ok()); }));
-    return WaitReady(promise.get_future(), timeout_ms_);
-  }
-
-  void UnsubscribeTaskLease(const TaskID &task_id) {
-    RAY_CHECK_OK(gcs_client_->Tasks().AsyncUnsubscribeTaskLease(task_id));
-  }
-
-  bool AddTaskLease(const std::shared_ptr<rpc::TaskLeaseData> task_lease) {
-    std::promise<bool> promise;
-    RAY_CHECK_OK(gcs_client_->Tasks().AsyncAddTaskLease(
-        task_lease, [&promise](Status status) { promise.set_value(status.ok()); }));
-    return WaitReady(promise.get_future(), timeout_ms_);
-  }
-
-  bool AttemptTaskReconstruction(
-      const std::shared_ptr<rpc::TaskReconstructionData> task_reconstruction_data) {
-    std::promise<bool> promise;
-    RAY_CHECK_OK(gcs_client_->Tasks().AttemptTaskReconstruction(
-        task_reconstruction_data,
-        [&promise](Status status) { promise.set_value(status.ok()); }));
-    return WaitReady(promise.get_future(), timeout_ms_);
-  }
-
-  bool AddProfileData(const std::shared_ptr<rpc::ProfileTableData> &profile_table_data) {
-    std::promise<bool> promise;
-    RAY_CHECK_OK(gcs_client_->Stats().AsyncAddProfileData(
-        profile_table_data,
-        [&promise](Status status) { promise.set_value(status.ok()); }));
-    return WaitReady(promise.get_future(), timeout_ms_);
-  }
-
-  bool ReportJobError(const std::shared_ptr<rpc::ErrorTableData> &error_table_data) {
-    std::promise<bool> promise;
-    RAY_CHECK_OK(gcs_client_->Errors().AsyncReportJobError(
-        error_table_data, [&promise](Status status) { promise.set_value(status.ok()); }));
-    return WaitReady(promise.get_future(), timeout_ms_);
-  }
-
-  bool SubscribeToWorkerFailures(
-      const gcs::ItemCallback<rpc::WorkerDeltaData> &subscribe) {
-    std::promise<bool> promise;
-    RAY_CHECK_OK(gcs_client_->Workers().AsyncSubscribeToWorkerFailures(
-        subscribe, [&promise](Status status) { promise.set_value(status.ok()); }));
-    return WaitReady(promise.get_future(), timeout_ms_);
-  }
-
-  bool ReportWorkerFailure(
-      const std::shared_ptr<rpc::WorkerTableData> &worker_failure_data) {
-    std::promise<bool> promise;
-    RAY_CHECK_OK(gcs_client_->Workers().AsyncReportWorkerFailure(
-        worker_failure_data,
-        [&promise](Status status) { promise.set_value(status.ok()); }));
-    return WaitReady(promise.get_future(), timeout_ms_);
-  }
-
-  bool AddWorker(const std::shared_ptr<rpc::WorkerTableData> &worker_data) {
-    std::promise<bool> promise;
-    RAY_CHECK_OK(gcs_client_->Workers().AsyncAdd(
-        worker_data, [&promise](Status status) { promise.set_value(status.ok()); }));
-    return WaitReady(promise.get_future(), timeout_ms_);
-  }
-
-  void CheckActorData(const gcs::ActorTableData &actor,
-                      rpc::ActorTableData_ActorState expected_state) {
-    ASSERT_TRUE(actor.state() == expected_state);
-  }
-
-  absl::flat_hash_set<NodeID> RegisterNodeAndMarkDead(int node_count) {
-    absl::flat_hash_set<NodeID> node_ids;
-    for (int index = 0; index < node_count; ++index) {
-      auto node_info = Mocker::GenNodeInfo();
-      auto node_id = NodeID::FromBinary(node_info->node_id());
-      EXPECT_TRUE(RegisterNode(*node_info));
-      EXPECT_TRUE(DrainNode(node_id));
-      node_ids.insert(node_id);
-    }
-    return node_ids;
-  }
-
-  // Test parameter, whether to use GCS pubsub instead of Redis pubsub.
-  const bool use_gcs_pubsub_;
-
-  // GCS server.
-  gcs::GcsServerConfig config_;
-  std::unique_ptr<gcs::GcsServer> gcs_server_;
-  std::unique_ptr<std::thread> server_io_service_thread_;
-  std::unique_ptr<instrumented_io_context> server_io_service_;
-
-  // GCS client.
-  std::unique_ptr<std::thread> client_io_service_thread_;
-  std::unique_ptr<instrumented_io_context> client_io_service_;
-  std::unique_ptr<gcs::GcsClient> gcs_client_;
-
-  // Timeout waiting for GCS server reply, default is 2s.
-  const std::chrono::milliseconds timeout_ms_{2000};
-};
-
-INSTANTIATE_TEST_SUITE_P(RedisMigration, GcsClientTest, testing::Bool());
-
-TEST_P(GcsClientTest, TestJobInfo) {
-  // Create job table data.
-  JobID add_job_id = JobID::FromInt(1);
-  auto job_table_data = Mocker::GenJobTableData(add_job_id);
-
-  // Subscribe to all jobs.
-  std::atomic<int> job_updates(0);
-  auto on_subscribe = [&job_updates](const JobID &job_id, const gcs::JobTableData &data) {
-    job_updates++;
-  };
-  ASSERT_TRUE(SubscribeToAllJobs(on_subscribe));
-
-  ASSERT_TRUE(AddJob(job_table_data));
-  ASSERT_TRUE(MarkJobFinished(add_job_id));
-  WaitForExpectedCount(job_updates, 2);
-}
-
-TEST_P(GcsClientTest, TestGetNextJobID) {
-  JobID job_id1 = GetNextJobID();
-  JobID job_id2 = GetNextJobID();
-  ASSERT_TRUE(job_id1.ToInt() + 1 == job_id2.ToInt());
-}
-
-TEST_P(GcsClientTest, TestActorInfo) {
-  // Create actor table data.
-  JobID job_id = JobID::FromInt(1);
-  AddJob(job_id);
-  auto actor_table_data = Mocker::GenActorTableData(job_id);
-  ActorID actor_id = ActorID::FromBinary(actor_table_data->actor_id());
-
-  // Subscribe to any update operations of an actor.
-  std::atomic<int> actor_update_count(0);
-  auto on_subscribe = [&actor_update_count](const ActorID &actor_id,
-                                            const gcs::ActorTableData &data) {
-    ++actor_update_count;
-  };
-  ASSERT_TRUE(SubscribeActor(actor_id, on_subscribe));
-
-  // Register an actor to GCS.
-  ASSERT_TRUE(RegisterActor(actor_table_data));
-  ASSERT_TRUE(GetActor(actor_id).state() == rpc::ActorTableData::DEPENDENCIES_UNREADY);
-
-  // Cancel subscription to an actor.
-  UnsubscribeActor(actor_id);
-  WaitForActorUnsubscribed(actor_id);
-}
-
-TEST_P(GcsClientTest, TestNodeInfo) {
-  // Create gcs node info.
-  auto gcs_node1_info = Mocker::GenNodeInfo();
-  NodeID node1_id = NodeID::FromBinary(gcs_node1_info->node_id());
-
-  // Subscribe to node addition and removal events from GCS.
-  std::atomic<int> register_count(0);
-  std::atomic<int> unregister_count(0);
-  auto on_subscribe = [&register_count, &unregister_count](const NodeID &node_id,
-                                                           const rpc::GcsNodeInfo &data) {
-    if (data.state() == rpc::GcsNodeInfo::ALIVE) {
-      ++register_count;
-    } else if (data.state() == rpc::GcsNodeInfo::DEAD) {
-      ++unregister_count;
-    }
-  };
-  ASSERT_TRUE(SubscribeToNodeChange(on_subscribe));
-
-  // Register local node to GCS.
-  ASSERT_TRUE(RegisterSelf(*gcs_node1_info));
-  std::this_thread::sleep_for(std::chrono::milliseconds(1000));
-  EXPECT_EQ(gcs_client_->Nodes().GetSelfId(), node1_id);
-  EXPECT_EQ(gcs_client_->Nodes().GetSelfInfo().node_id(), gcs_node1_info->node_id());
-  EXPECT_EQ(gcs_client_->Nodes().GetSelfInfo().state(), gcs_node1_info->state());
-
-  // Register a node to GCS.
-  auto gcs_node2_info = Mocker::GenNodeInfo();
-  NodeID node2_id = NodeID::FromBinary(gcs_node2_info->node_id());
-  ASSERT_TRUE(RegisterNode(*gcs_node2_info));
-  WaitForExpectedCount(register_count, 2);
-
-  // Get information of all nodes from GCS.
-  std::vector<rpc::GcsNodeInfo> node_list = GetNodeInfoList();
-  EXPECT_EQ(node_list.size(), 2);
-  ASSERT_TRUE(gcs_client_->Nodes().Get(node1_id));
-  EXPECT_EQ(gcs_client_->Nodes().GetAll().size(), 2);
-
-  // Cancel registration of local node to GCS.
-  ASSERT_TRUE(DrainSelf());
-
-  // Cancel registration of a node to GCS.
-  ASSERT_TRUE(DrainNode(node2_id));
-  WaitForExpectedCount(unregister_count, 2);
-
-  // Get information of all nodes from GCS.
-  node_list = GetNodeInfoList();
-  EXPECT_EQ(node_list.size(), 2);
-  EXPECT_EQ(node_list[0].state(),
-            rpc::GcsNodeInfo_GcsNodeState::GcsNodeInfo_GcsNodeState_DEAD);
-  EXPECT_EQ(node_list[1].state(),
-            rpc::GcsNodeInfo_GcsNodeState::GcsNodeInfo_GcsNodeState_DEAD);
-  ASSERT_TRUE(gcs_client_->Nodes().IsRemoved(node2_id));
-}
-
-TEST_P(GcsClientTest, TestNodeResources) {
-  // Subscribe to node resource changes.
-  std::atomic<int> add_count(0);
-  std::atomic<int> remove_count(0);
-  auto on_subscribe = [&add_count,
-                       &remove_count](const rpc::NodeResourceChange &notification) {
-    if (0 == notification.deleted_resources_size()) {
-      ++add_count;
-    } else {
-      ++remove_count;
-    }
-  };
-  ASSERT_TRUE(SubscribeToResources(on_subscribe));
-
-  // Register node.
-  auto node_info = Mocker::GenNodeInfo();
-  RAY_CHECK(RegisterNode(*node_info));
-
-  // Update resources of node in GCS.
-  NodeID node_id = NodeID::FromBinary(node_info->node_id());
-  std::string key = "CPU";
-  ASSERT_TRUE(UpdateResources(node_id, key));
-  WaitForExpectedCount(add_count, 1);
-  ASSERT_TRUE(GetResources(node_id).count(key));
-
-  // Delete resources of a node from GCS.
-  ASSERT_TRUE(DeleteResources(node_id, {key}));
-  WaitForExpectedCount(remove_count, 1);
-  ASSERT_TRUE(GetResources(node_id).empty());
-}
-
-TEST_P(GcsClientTest, TestNodeResourceUsage) {
-  // Subscribe batched state of all nodes from GCS.
-  std::atomic<int> resource_batch_count(0);
-  auto on_subscribe = [&resource_batch_count](const gcs::ResourceUsageBatchData &result) {
-    ++resource_batch_count;
-  };
-  ASSERT_TRUE(SubscribeBatchResourceUsage(on_subscribe));
-
-  // Register node.
-  auto node_info = Mocker::GenNodeInfo();
-  RAY_CHECK(RegisterNode(*node_info));
-
-  // Report resource usage of a node to GCS.
-  NodeID node_id = NodeID::FromBinary(node_info->node_id());
-  auto resource = std::make_shared<rpc::ResourcesData>();
-  resource->set_node_id(node_id.Binary());
-  resource->set_should_global_gc(true);
-  std::string resource_name = "CPU";
-  double resource_value = 1.0;
-  (*resource->mutable_resources_total())[resource_name] = resource_value;
-  ASSERT_TRUE(ReportResourceUsage(resource));
-  WaitForExpectedCount(resource_batch_count, 1);
-
-  // Get and check last report resource usage.
-  auto last_resource_usage = gcs_client_->NodeResources().GetLastResourceUsage();
-  ASSERT_EQ(last_resource_usage->GetTotalResources().GetResource(resource_name),
-            resource_value);
-}
-
-TEST_P(GcsClientTest, TestNodeResourceUsageWithLightResourceUsageReport) {
-  // Subscribe batched state of all nodes from GCS.
-  std::atomic<int> resource_batch_count(0);
-  auto on_subscribe = [&resource_batch_count](const gcs::ResourceUsageBatchData &result) {
-    ++resource_batch_count;
-  };
-  ASSERT_TRUE(SubscribeBatchResourceUsage(on_subscribe));
-
-  // Register node.
-  auto node_info = Mocker::GenNodeInfo();
-  RAY_CHECK(RegisterNode(*node_info));
-
-  // Report unchanged resource usage of a node to GCS.
-  NodeID node_id = NodeID::FromBinary(node_info->node_id());
-  auto resource = std::make_shared<rpc::ResourcesData>();
-  resource->set_node_id(node_id.Binary());
-  ASSERT_TRUE(ReportResourceUsage(resource));
-  WaitForExpectedCount(resource_batch_count, 0);
-
-  // Report changed resource usage of a node to GCS.
-  auto resource1 = std::make_shared<rpc::ResourcesData>();
-  resource1->set_node_id(node_id.Binary());
-  resource1->set_resources_available_changed(true);
-  ASSERT_TRUE(ReportResourceUsage(resource1));
-  WaitForExpectedCount(resource_batch_count, 1);
-}
-
-TEST_P(GcsClientTest, TestGetAllAvailableResources) {
-  // Subscribe batched state of all nodes from GCS.
-  std::atomic<int> resource_batch_count(0);
-  auto on_subscribe = [&resource_batch_count](const gcs::ResourceUsageBatchData &result) {
-    ++resource_batch_count;
-  };
-  ASSERT_TRUE(SubscribeBatchResourceUsage(on_subscribe));
-
-  // Register node.
-  auto node_info = Mocker::GenNodeInfo();
-  RAY_CHECK(RegisterNode(*node_info));
-
-  // Report resource usage of a node to GCS.
-  NodeID node_id = NodeID::FromBinary(node_info->node_id());
-  auto resource = std::make_shared<rpc::ResourcesData>();
-  resource->set_node_id(node_id.Binary());
-  // Set this flag to indicate resources has changed.
-  resource->set_resources_available_changed(true);
-  (*resource->mutable_resources_available())["CPU"] = 1.0;
-  (*resource->mutable_resources_available())["GPU"] = 10.0;
-  ASSERT_TRUE(ReportResourceUsage(resource));
-  WaitForExpectedCount(resource_batch_count, 1);
-
-  // Assert get all available resources right.
-  std::vector<rpc::AvailableResources> resources = GetAllAvailableResources();
-  EXPECT_EQ(resources.size(), 1);
-  EXPECT_EQ(resources[0].resources_available_size(), 2);
-  EXPECT_EQ((*resources[0].mutable_resources_available())["CPU"], 1.0);
-  EXPECT_EQ((*resources[0].mutable_resources_available())["GPU"], 10.0);
-}
-
-TEST_P(GcsClientTest, TestGetAllAvailableResourcesWithLightResourceUsageReport) {
-  // Subscribe batched state of all nodes from GCS.
-  std::atomic<int> resource_batch_count(0);
-  auto on_subscribe = [&resource_batch_count](const gcs::ResourceUsageBatchData &result) {
-    ++resource_batch_count;
-  };
-  ASSERT_TRUE(SubscribeBatchResourceUsage(on_subscribe));
-
-  // Register node.
-  auto node_info = Mocker::GenNodeInfo();
-  RAY_CHECK(RegisterNode(*node_info));
-
-  // Report resource usage of a node to GCS.
-  NodeID node_id = NodeID::FromBinary(node_info->node_id());
-  auto resource = std::make_shared<rpc::ResourcesData>();
-  resource->set_node_id(node_id.Binary());
-  resource->set_resources_available_changed(true);
-  (*resource->mutable_resources_available())["CPU"] = 1.0;
-  (*resource->mutable_resources_available())["GPU"] = 10.0;
-  ASSERT_TRUE(ReportResourceUsage(resource));
-  WaitForExpectedCount(resource_batch_count, 1);
-
-  // Assert get all available resources right.
-  std::vector<rpc::AvailableResources> resources = GetAllAvailableResources();
-  EXPECT_EQ(resources.size(), 1);
-  EXPECT_EQ(resources[0].resources_available_size(), 2);
-  EXPECT_EQ((*resources[0].mutable_resources_available())["CPU"], 1.0);
-  EXPECT_EQ((*resources[0].mutable_resources_available())["GPU"], 10.0);
-
-  // Report unchanged resource usage of a node to GCS.
-  auto resource1 = std::make_shared<rpc::ResourcesData>();
-  resource1->set_node_id(node_id.Binary());
-  (*resource1->mutable_resources_available())["GPU"] = 8.0;
-  ASSERT_TRUE(ReportResourceUsage(resource1));
-  WaitForExpectedCount(resource_batch_count, 1);
-
-  // The value would remain unchanged.
-  std::vector<rpc::AvailableResources> resources1 = GetAllAvailableResources();
-  EXPECT_EQ(resources1.size(), 1);
-  EXPECT_EQ(resources1[0].resources_available_size(), 2);
-  EXPECT_EQ((*resources1[0].mutable_resources_available())["CPU"], 1.0);
-  EXPECT_EQ((*resources1[0].mutable_resources_available())["GPU"], 10.0);
-}
-
-TEST_P(GcsClientTest, TestTaskInfo) {
-  JobID job_id = JobID::FromInt(1);
-  AddJob(job_id);
-  TaskID task_id = TaskID::ForDriverTask(job_id);
-  auto task_table_data = Mocker::GenTaskTableData(job_id.Binary(), task_id.Binary());
-
-  // Add a task to GCS.
-  ASSERT_TRUE(AddTask(task_table_data));
-  auto get_task_result = GetTask(task_id);
-  ASSERT_TRUE(get_task_result.task().task_spec().task_id() == task_id.Binary());
-  ASSERT_TRUE(get_task_result.task().task_spec().job_id() == job_id.Binary());
-
-  // Subscribe to the event that the given task lease is added in GCS.
-  std::atomic<int> task_lease_count(0);
-  auto task_lease_subscribe = [&task_lease_count](
-                                  const TaskID &id,
-                                  const boost::optional<rpc::TaskLeaseData> &result) {
-    ++task_lease_count;
-  };
-  ASSERT_TRUE(SubscribeTaskLease(task_id, task_lease_subscribe));
-
-  // Add a task lease to GCS.
-  NodeID node_id = NodeID::FromRandom();
-  auto task_lease = Mocker::GenTaskLeaseData(task_id.Binary(), node_id.Binary());
-  ASSERT_TRUE(AddTaskLease(task_lease));
-  WaitForExpectedCount(task_lease_count, 2);
-
-  // Cancel subscription to a task lease.
-  UnsubscribeTaskLease(task_id);
-  WaitForTaskLeaseUnsubscribed(task_id);
-
-  // Add a task lease to GCS again.
-  ASSERT_TRUE(AddTaskLease(task_lease));
-
-  // Assert unsubscribe succeeded.
-  std::this_thread::sleep_for(std::chrono::milliseconds(100));
-  EXPECT_EQ(task_lease_count, 2);
-
-  // Attempt task reconstruction to GCS.
-  auto task_reconstruction_data = std::make_shared<rpc::TaskReconstructionData>();
-  task_reconstruction_data->set_task_id(task_id.Binary());
-  task_reconstruction_data->set_num_reconstructions(0);
-  ASSERT_TRUE(AttemptTaskReconstruction(task_reconstruction_data));
-}
-
-TEST_P(GcsClientTest, TestStats) {
-  // Add profile data to GCS.
-  NodeID node_id = NodeID::FromRandom();
-  auto profile_table_data = Mocker::GenProfileTableData(node_id);
-  ASSERT_TRUE(AddProfileData(profile_table_data));
-}
-
-TEST_P(GcsClientTest, TestWorkerInfo) {
-  // Subscribe to all unexpected failure of workers from GCS.
-  std::atomic<int> worker_failure_count(0);
-  auto on_subscribe = [&worker_failure_count](const rpc::WorkerDeltaData &result) {
-    ++worker_failure_count;
-  };
-  ASSERT_TRUE(SubscribeToWorkerFailures(on_subscribe));
-
-  // Report a worker failure to GCS when this worker doesn't exist.
-  auto worker_data = Mocker::GenWorkerTableData();
-  worker_data->mutable_worker_address()->set_worker_id(WorkerID::FromRandom().Binary());
-  ASSERT_TRUE(ReportWorkerFailure(worker_data));
-  WaitForExpectedCount(worker_failure_count, 1);
-
-  // Add a worker to GCS.
-  ASSERT_TRUE(AddWorker(worker_data));
-
-  // Report a worker failure to GCS when this worker is actually exist.
-  ASSERT_TRUE(ReportWorkerFailure(worker_data));
-  WaitForExpectedCount(worker_failure_count, 2);
-}
-
-TEST_P(GcsClientTest, TestErrorInfo) {
-  // Report a job error to GCS.
-  JobID job_id = JobID::FromInt(1);
-  auto error_table_data = Mocker::GenErrorTableData(job_id);
-  ASSERT_TRUE(ReportJobError(error_table_data));
-}
-
-TEST_P(GcsClientTest, TestJobTableResubscribe) {
-  // TODO: Support resubscribing with GCS pubsub.
-  if (use_gcs_pubsub_) {
-    return;
-  }
-
-  // Test that subscription of the job table can still work when GCS server restarts.
-  JobID job_id = JobID::FromInt(1);
-  auto job_table_data = Mocker::GenJobTableData(job_id);
-
-  // Subscribe to all jobs.
-  std::atomic<int> job_update_count(0);
-  auto subscribe = [&job_update_count](const JobID &id, const rpc::JobTableData &result) {
-    ++job_update_count;
-  };
-  ASSERT_TRUE(SubscribeToAllJobs(subscribe));
-
-  ASSERT_TRUE(AddJob(job_table_data));
-  WaitForExpectedCount(job_update_count, 1);
-  RestartGcsServer();
-
-  // The GCS client will fetch data from the GCS server after the GCS server is restarted,
-  // and the GCS server keeps a job record, so `job_update_count` plus one.
-  WaitForExpectedCount(job_update_count, 2);
-
-  ASSERT_TRUE(MarkJobFinished(job_id));
-  WaitForExpectedCount(job_update_count, 3);
-}
-
-TEST_P(GcsClientTest, TestActorTableResubscribe) {
-  // TODO: Support resubscribing with GCS pubsub.
-  if (use_gcs_pubsub_) {
-    return;
-  }
-
-  // Test that subscription of the actor table can still work when GCS server restarts.
-  JobID job_id = JobID::FromInt(1);
-  AddJob(job_id);
-  auto actor_table_data = Mocker::GenActorTableData(job_id);
-  auto actor_id = ActorID::FromBinary(actor_table_data->actor_id());
-
-  // Number of notifications for the following `SubscribeActor` operation.
-  std::atomic<int> num_subscribe_one_notifications(0);
-  // All the notifications for the following `SubscribeActor` operation.
-  std::vector<gcs::ActorTableData> subscribe_one_notifications;
-  auto actor_subscribe = [&num_subscribe_one_notifications, &subscribe_one_notifications](
-                             const ActorID &actor_id, const gcs::ActorTableData &data) {
-    subscribe_one_notifications.emplace_back(data);
-    ++num_subscribe_one_notifications;
-    RAY_LOG(INFO) << "The number of actor subscription messages received is "
-                  << num_subscribe_one_notifications;
-  };
-  // Subscribe to updates for this actor.
-  ASSERT_TRUE(SubscribeActor(actor_id, actor_subscribe));
-
-  // In order to prevent receiving the message of other test case publish, we get the
-  // expected number of actor subscription messages before registering actor.
-  auto expected_num_subscribe_one_notifications = num_subscribe_one_notifications + 1;
-
-  // NOTE: In the process of actor registration, if the callback function of
-  // `WaitForActorOutOfScope` is executed first, and then the callback function of
-  // `ActorTable().Put` is executed, the actor registration fails, we will receive one
-  // notification message; otherwise, the actor registration succeeds, we will receive
-  // two notification messages. So we can't assert whether the actor is registered
-  // successfully.
-  RegisterActor(actor_table_data, false);
-
-  auto condition_subscribe_one = [&num_subscribe_one_notifications,
-                                  expected_num_subscribe_one_notifications]() {
-    return num_subscribe_one_notifications >= expected_num_subscribe_one_notifications;
-  };
-  EXPECT_TRUE(WaitForCondition(condition_subscribe_one, timeout_ms_.count()));
-
-  // Restart GCS server.
-  RestartGcsServer();
-
-  // When GCS client detects that GCS server has restarted, but the pub-sub server
-  // didn't restart, it will fetch data again from the GCS server. The GCS will destroy
-  // the actor because it finds that the actor is out of scope, so we'll receive another
-  // notification of DEAD state.
-  expected_num_subscribe_one_notifications += 2;
-  auto condition_subscribe_one_restart = [&num_subscribe_one_notifications,
-                                          expected_num_subscribe_one_notifications]() {
-    return num_subscribe_one_notifications >= expected_num_subscribe_one_notifications;
-  };
-  EXPECT_TRUE(WaitForCondition(condition_subscribe_one_restart, timeout_ms_.count()));
-}
-
-TEST_P(GcsClientTest, TestNodeTableResubscribe) {
-  // TODO: Support resubscribing with GCS pubsub.
-  if (use_gcs_pubsub_) {
-    return;
-  }
-
-  // Test that subscription of the node table can still work when GCS server restarts.
-  // Subscribe to node addition and removal events from GCS and cache those information.
-  std::atomic<int> node_change_count(0);
-  auto node_subscribe = [&node_change_count](const NodeID &id,
-                                             const rpc::GcsNodeInfo &result) {
-    ++node_change_count;
-  };
-  ASSERT_TRUE(SubscribeToNodeChange(node_subscribe));
-
-  // Subscribe to node resource changes.
-  std::atomic<int> resource_change_count(0);
-  auto resource_subscribe =
-      [&resource_change_count](const rpc::NodeResourceChange &result) {
-        ++resource_change_count;
-      };
-  ASSERT_TRUE(SubscribeToResources(resource_subscribe));
-
-  // Subscribe batched state of all nodes from GCS.
-  std::atomic<int> batch_resource_usage_count(0);
-  auto batch_resource_usage_subscribe =
-      [&batch_resource_usage_count](const rpc::ResourceUsageBatchData &result) {
-        ++batch_resource_usage_count;
-      };
-  ASSERT_TRUE(SubscribeBatchResourceUsage(batch_resource_usage_subscribe));
-
-  auto node_info = Mocker::GenNodeInfo(1);
-  ASSERT_TRUE(RegisterNode(*node_info));
-  NodeID node_id = NodeID::FromBinary(node_info->node_id());
-  std::string key = "CPU";
-  ASSERT_TRUE(UpdateResources(node_id, key));
-  auto resources = std::make_shared<rpc::ResourcesData>();
-  resources->set_node_id(node_info->node_id());
-  // Set this flag because GCS won't publish unchanged resources.
-  resources->set_should_global_gc(true);
-  ASSERT_TRUE(ReportResourceUsage(resources));
-  WaitForExpectedCount(batch_resource_usage_count, 1);
-
-  RestartGcsServer();
-
-  node_info = Mocker::GenNodeInfo(1);
-  ASSERT_TRUE(RegisterNode(*node_info));
-  node_id = NodeID::FromBinary(node_info->node_id());
-  ASSERT_TRUE(UpdateResources(node_id, key));
-  resources->set_node_id(node_info->node_id());
-  ASSERT_TRUE(ReportResourceUsage(resources));
-
-  WaitForExpectedCount(node_change_count, 2);
-  WaitForExpectedCount(resource_change_count, 2);
-  WaitForExpectedCount(batch_resource_usage_count, 2);
-}
-
-TEST_P(GcsClientTest, TestTaskTableResubscribe) {
-  // TODO: Support resubscribing with GCS pubsub.
-  if (use_gcs_pubsub_) {
-    return;
-  }
-
-  JobID job_id = JobID::FromInt(6);
-  AddJob(job_id);
-  TaskID task_id = TaskID::ForDriverTask(job_id);
-  auto task_table_data = Mocker::GenTaskTableData(job_id.Binary(), task_id.Binary());
-
-  // Subscribe to the event that the given task lease is added in GCS.
-  std::atomic<int> task_lease_count(0);
-  auto task_lease_subscribe = [&task_lease_count](
-                                  const TaskID &task_id,
-                                  const boost::optional<rpc::TaskLeaseData> &data) {
-    if (data) {
-      ++task_lease_count;
-    }
-  };
-  ASSERT_TRUE(SubscribeTaskLease(task_id, task_lease_subscribe));
-
-  ASSERT_TRUE(AddTask(task_table_data));
-  NodeID node_id = NodeID::FromRandom();
-  auto task_lease = Mocker::GenTaskLeaseData(task_id.Binary(), node_id.Binary());
-  ASSERT_TRUE(AddTaskLease(task_lease));
-  WaitForExpectedCount(task_lease_count, 1);
-
-  RestartGcsServer();
-
-  node_id = NodeID::FromRandom();
-  task_lease = Mocker::GenTaskLeaseData(task_id.Binary(), node_id.Binary());
-  ASSERT_TRUE(AddTaskLease(task_lease));
-  WaitForExpectedCount(task_lease_count, 3);
-}
-
-TEST_P(GcsClientTest, TestWorkerTableResubscribe) {
-  // TODO: Support resubscribing with GCS pubsub.
-  if (use_gcs_pubsub_) {
-    return;
-  }
-
-  // Subscribe to all unexpected failure of workers from GCS.
-  std::atomic<int> worker_failure_count(0);
-  auto on_subscribe = [&worker_failure_count](const rpc::WorkerDeltaData &result) {
-    ++worker_failure_count;
-  };
-  ASSERT_TRUE(SubscribeToWorkerFailures(on_subscribe));
-
-  // Restart GCS
-  RestartGcsServer();
-
-  // Add a worker before report worker failure to GCS.
-  auto worker_data = Mocker::GenWorkerTableData();
-  worker_data->mutable_worker_address()->set_worker_id(WorkerID::FromRandom().Binary());
-  ASSERT_TRUE(AddWorker(worker_data));
-
-  // Report a worker failure to GCS and check if resubscribe works.
-  ASSERT_TRUE(ReportWorkerFailure(worker_data));
-  WaitForExpectedCount(worker_failure_count, 1);
-}
-
-TEST_P(GcsClientTest, TestGcsTableReload) {
-  // Register node to GCS.
-  auto node_info = Mocker::GenNodeInfo();
-  ASSERT_TRUE(RegisterNode(*node_info));
-
-  // Restart GCS.
-  RestartGcsServer();
-
-  // Get information of nodes from GCS.
-  std::vector<rpc::GcsNodeInfo> node_list = GetNodeInfoList();
-  EXPECT_EQ(node_list.size(), 1);
-}
-
-TEST_P(GcsClientTest, TestGcsRedisFailureDetector) {
-  // Stop redis.
-  TestSetupUtil::ShutDownRedisServers();
-
-  // Sleep 3 times of gcs_redis_heartbeat_interval_milliseconds to make sure gcs_server
-  // detects that the redis is failure and then stop itself.
-  auto interval_ms = RayConfig::instance().gcs_redis_heartbeat_interval_milliseconds();
-  std::this_thread::sleep_for(std::chrono::milliseconds(3 * interval_ms));
-
-  // Check if GCS server has exited.
-  RAY_CHECK(gcs_server_->IsStopped());
-}
-
-TEST_P(GcsClientTest, TestMultiThreadSubAndUnsub) {
-  auto sub_finished_count = std::make_shared<std::atomic<int>>(0);
-  int size = 5;
-  std::vector<std::unique_ptr<std::thread>> threads;
-  threads.resize(size);
-
-  // The number of times each thread executes subscribe & unsubscribe.
-  int sub_and_unsub_loop_count = 20;
-
-  // Multithreading subscribe/unsubscribe actors.
-  auto job_id = JobID::FromInt(1);
-  for (int index = 0; index < size; ++index) {
-    threads[index].reset(new std::thread([this, sub_and_unsub_loop_count, job_id] {
-      for (int index = 0; index < sub_and_unsub_loop_count; ++index) {
-        auto actor_id = ActorID::Of(job_id, RandomTaskId(), 0);
-        ASSERT_TRUE(SubscribeActor(
-            actor_id, [](const ActorID &id, const rpc::ActorTableData &result) {}));
-        UnsubscribeActor(actor_id);
-      }
-    }));
-  }
-
-  for (auto &thread : threads) {
-    thread->join();
-    thread.reset();
-  }
-}
-
-// This UT is only used to test the query actor info performance.
-// We disable it by default.
-TEST_P(GcsClientTest, DISABLED_TestGetActorPerf) {
-  // Register actors.
-  JobID job_id = JobID::FromInt(1);
-  AddJob(job_id);
-  int actor_count = 5000;
-  rpc::TaskSpec task_spec;
-  rpc::TaskArg task_arg;
-  task_arg.set_data("0123456789");
-  for (int index = 0; index < 10000; ++index) {
-    task_spec.add_args()->CopyFrom(task_arg);
-  }
-  for (int index = 0; index < actor_count; ++index) {
-    auto actor_table_data = Mocker::GenActorTableData(job_id);
-    actor_table_data->mutable_task_spec()->CopyFrom(task_spec);
-    RegisterActor(actor_table_data, false, true);
-  }
-
-  // Get all actors.
-  auto condition = [this, actor_count]() {
-    return (int)GetAllActors().size() == actor_count;
-  };
-  EXPECT_TRUE(WaitForCondition(condition, timeout_ms_.count()));
-
-  int64_t start_time = current_time_ms();
-  auto actors = GetAllActors();
-  RAY_LOG(INFO) << "It takes " << current_time_ms() - start_time << "ms to query "
-                << actor_count << " actors.";
-}
-
-TEST_P(GcsClientTest, TestEvictExpiredDestroyedActors) {
-  // Register actors and the actors will be destroyed.
-  JobID job_id = JobID::FromInt(1);
-  AddJob(job_id);
-  absl::flat_hash_set<ActorID> actor_ids;
-  int actor_count = RayConfig::instance().maximum_gcs_destroyed_actor_cached_count();
-  for (int index = 0; index < actor_count; ++index) {
-    auto actor_table_data = Mocker::GenActorTableData(job_id);
-    RegisterActor(actor_table_data, false);
-    actor_ids.insert(ActorID::FromBinary(actor_table_data->actor_id()));
-  }
-
-  // Restart GCS.
-  RestartGcsServer();
-
-  for (int index = 0; index < actor_count; ++index) {
-    auto actor_table_data = Mocker::GenActorTableData(job_id);
-    RegisterActor(actor_table_data, false);
-    actor_ids.insert(ActorID::FromBinary(actor_table_data->actor_id()));
-  }
-
-  // NOTE: GCS will not reply when actor registration fails, so when GCS restarts, gcs
-  // client will register the actor again and the status of the actor may be
-  // `DEPENDENCIES_UNREADY` or `DEAD`. We should get all dead actors.
-  auto condition = [this]() {
-    return GetAllActors(true).size() ==
-           RayConfig::instance().maximum_gcs_destroyed_actor_cached_count();
-  };
-  EXPECT_TRUE(WaitForCondition(condition, timeout_ms_.count()));
-
-  auto actors = GetAllActors(true);
-  for (const auto &actor : actors) {
-    EXPECT_TRUE(actor_ids.contains(ActorID::FromBinary(actor.actor_id())));
-  }
-}
-
-TEST_P(GcsClientTest, TestEvictExpiredDeadNodes) {
-  // Simulate the scenario of node dead.
-  int node_count = RayConfig::instance().maximum_gcs_dead_node_cached_count();
-  RegisterNodeAndMarkDead(node_count);
-
-  // Restart GCS.
-  RestartGcsServer();
-
-  const auto &node_ids = RegisterNodeAndMarkDead(node_count);
-
-  // Get all nodes.
-  auto condition = [this]() {
-    return GetNodeInfoList().size() ==
-           RayConfig::instance().maximum_gcs_dead_node_cached_count();
-  };
-  EXPECT_TRUE(WaitForCondition(condition, timeout_ms_.count()));
-
-  auto nodes = GetNodeInfoList();
-  for (const auto &node : nodes) {
-    EXPECT_TRUE(node_ids.contains(NodeID::FromBinary(node.node_id())));
-  }
-}
-
-// TODO(sang): Add tests after adding asyncAdd
-
-}  // namespace ray
-
-int main(int argc, char **argv) {
-  InitShutdownRAII ray_log_shutdown_raii(ray::RayLog::StartRayLog,
-                                         ray::RayLog::ShutDownRayLog, argv[0],
-                                         ray::RayLogLevel::INFO,
-                                         /*log_dir=*/"");
-  ::testing::InitGoogleTest(&argc, argv);
-  RAY_CHECK(argc == 3);
-  ray::TEST_REDIS_SERVER_EXEC_PATH = argv[1];
-  ray::TEST_REDIS_CLIENT_EXEC_PATH = argv[2];
-  return RUN_ALL_TESTS();
-}
-=======
-// Copyright 2017 The Ray Authors.
-//
-// Licensed under the Apache License, Version 2.0 (the "License");
-// you may not use this file except in compliance with the License.
-// You may obtain a copy of the License at
-//
-//  http://www.apache.org/licenses/LICENSE-2.0
-//
-// Unless required by applicable law or agreed to in writing, software
-// distributed under the License is distributed on an "AS IS" BASIS,
-// WITHOUT WARRANTIES OR CONDITIONS OF ANY KIND, either express or implied.
-// See the License for the specific language governing permissions and
-// limitations under the License.
-
-#include "ray/gcs/gcs_client/gcs_client.h"
-
-#include "absl/strings/substitute.h"
-#include "gtest/gtest.h"
-#include "ray/common/asio/instrumented_io_context.h"
-#include "ray/common/test_util.h"
-#include "ray/gcs/gcs_client/accessor.h"
-#include "ray/gcs/gcs_server/gcs_server.h"
-#include "ray/gcs/test/gcs_test_util.h"
-#include "ray/rpc/gcs_server/gcs_rpc_client.h"
-#include "ray/util/util.h"
-
-namespace ray {
-
-class GcsClientTest : public ::testing::TestWithParam<bool> {
- public:
-  GcsClientTest() : enable_gcs_bootstrap_(GetParam()) {
-    RayConfig::instance().initialize(
-        absl::Substitute(R"(
-{
-  "gcs_rpc_server_reconnect_timeout_s": 60,
-  "maximum_gcs_destroyed_actor_cached_count": 10,
-  "maximum_gcs_dead_node_cached_count": 10,
-  "gcs_grpc_based_pubsub": $0,
-  "gcs_storage": $1,
-  "bootstrap_with_gcs": $2
-}
-  )",
-                         enable_gcs_bootstrap_ ? "true" : "false",
-                         enable_gcs_bootstrap_ ? "\"memory\"" : "\"redis\"",
-                         enable_gcs_bootstrap_ ? "true" : "false"));
-    if (!enable_gcs_bootstrap_) {
-      TestSetupUtil::StartUpRedisServers(std::vector<int>());
-    }
-  }
-
-  virtual ~GcsClientTest() {
-    if (!enable_gcs_bootstrap_) {
-      TestSetupUtil::ShutDownRedisServers();
-    }
-  }
-
- protected:
-  void SetUp() override {
-    if (enable_gcs_bootstrap_) {
-      config_.grpc_server_port = 5397;
-      config_.redis_port = 0;
-      config_.redis_address = "";
-    } else {
-      config_.grpc_server_port = 0;
-      config_.redis_port = TEST_REDIS_SERVER_PORTS.front();
-      config_.redis_address = "127.0.0.1";
-    }
-    config_.grpc_server_name = "MockedGcsServer";
-    config_.grpc_server_thread_num = 1;
-    config_.node_ip_address = "127.0.0.1";
-    config_.enable_sharding_conn = false;
-
-    // Tests legacy code paths. The poller and broadcaster have their own dedicated unit
-    // test targets.
-    config_.grpc_based_resource_broadcast = false;
-    config_.grpc_pubsub_enabled = enable_gcs_bootstrap_;
-    ;
-
-    client_io_service_ = std::make_unique<instrumented_io_context>();
-    client_io_service_thread_ = std::make_unique<std::thread>([this] {
-      std::unique_ptr<boost::asio::io_service::work> work(
-          new boost::asio::io_service::work(*client_io_service_));
-      client_io_service_->run();
-    });
-
-    server_io_service_ = std::make_unique<instrumented_io_context>();
-    gcs_server_ = std::make_unique<gcs::GcsServer>(config_, *server_io_service_);
-    gcs_server_->Start();
-    server_io_service_thread_ = std::make_unique<std::thread>([this] {
-      std::unique_ptr<boost::asio::io_service::work> work(
-          new boost::asio::io_service::work(*server_io_service_));
-      server_io_service_->run();
-    });
-
-    // Wait until server starts listening.
-    while (!gcs_server_->IsStarted()) {
-      std::this_thread::sleep_for(std::chrono::milliseconds(10));
-    }
-
-    // Create GCS client.
-    if (enable_gcs_bootstrap_) {
-      gcs::GcsClientOptions options("127.0.0.1:5397");
-      gcs_client_ = std::make_unique<gcs::GcsClient>(options);
-    } else {
-      gcs::GcsClientOptions options(config_.redis_address, config_.redis_port,
-                                    config_.redis_password);
-      gcs_client_ = std::make_unique<gcs::GcsClient>(options);
-    }
-    RAY_CHECK_OK(gcs_client_->Connect(*client_io_service_));
-  }
-
-  void TearDown() override {
-    client_io_service_->stop();
-    client_io_service_thread_->join();
-    gcs_client_->Disconnect();
-
-    server_io_service_->stop();
-    server_io_service_thread_->join();
-    gcs_server_->Stop();
-    gcs_server_.reset();
-    if (!enable_gcs_bootstrap_) {
-      TestSetupUtil::FlushAllRedisServers();
-    }
-  }
-
-  void RestartGcsServer() {
-    RAY_LOG(INFO) << "Stopping GCS service, port = " << gcs_server_->GetPort();
-    gcs_server_->Stop();
-    server_io_service_->stop();
-    server_io_service_thread_->join();
-    gcs_server_.reset();
-    RAY_LOG(INFO) << "Finished stopping GCS service.";
-
-    server_io_service_.reset(new instrumented_io_context());
-    gcs_server_.reset(new gcs::GcsServer(config_, *server_io_service_));
-    gcs_server_->Start();
-    server_io_service_thread_.reset(new std::thread([this] {
-      std::unique_ptr<boost::asio::io_service::work> work(
-          new boost::asio::io_service::work(*server_io_service_));
-      server_io_service_->run();
-    }));
-
-    // Wait until server starts listening.
-    while (gcs_server_->GetPort() == 0) {
-      std::this_thread::sleep_for(std::chrono::milliseconds(10));
-    }
-    RAY_LOG(INFO) << "GCS service restarted, port = " << gcs_server_->GetPort();
-  }
-
-  bool SubscribeToAllJobs(
-      const gcs::SubscribeCallback<JobID, rpc::JobTableData> &subscribe) {
-    std::promise<bool> promise;
-    RAY_CHECK_OK(gcs_client_->Jobs().AsyncSubscribeAll(
-        subscribe, [&promise](Status status) { promise.set_value(status.ok()); }));
-    return WaitReady(promise.get_future(), timeout_ms_);
-  }
-
-  bool AddJob(const std::shared_ptr<rpc::JobTableData> &job_table_data) {
-    std::promise<bool> promise;
-    RAY_CHECK_OK(gcs_client_->Jobs().AsyncAdd(
-        job_table_data, [&promise](Status status) { promise.set_value(status.ok()); }));
-    return WaitReady(promise.get_future(), timeout_ms_);
-  }
-
-  void AddJob(const JobID &job_id) {
-    auto job_table_data = std::make_shared<rpc::JobTableData>();
-    job_table_data->set_job_id(job_id.Binary());
-    AddJob(job_table_data);
-  }
-
-  bool MarkJobFinished(const JobID &job_id) {
-    std::promise<bool> promise;
-    RAY_CHECK_OK(gcs_client_->Jobs().AsyncMarkFinished(
-        job_id, [&promise](Status status) { promise.set_value(status.ok()); }));
-    return WaitReady(promise.get_future(), timeout_ms_);
-  }
-
-  JobID GetNextJobID() {
-    std::promise<JobID> promise;
-    RAY_CHECK_OK(gcs_client_->Jobs().AsyncGetNextJobID(
-        [&promise](const JobID &job_id) { promise.set_value(job_id); }));
-    return promise.get_future().get();
-  }
-
-  bool SubscribeActor(
-      const ActorID &actor_id,
-      const gcs::SubscribeCallback<ActorID, rpc::ActorTableData> &subscribe) {
-    std::promise<bool> promise;
-    RAY_CHECK_OK(gcs_client_->Actors().AsyncSubscribe(
-        actor_id, subscribe,
-        [&promise](Status status) { promise.set_value(status.ok()); }));
-    return WaitReady(promise.get_future(), timeout_ms_);
-  }
-
-  void UnsubscribeActor(const ActorID &actor_id) {
-    RAY_CHECK_OK(gcs_client_->Actors().AsyncUnsubscribe(actor_id));
-  }
-
-  void WaitForActorUnsubscribed(const ActorID &actor_id) {
-    auto condition = [this, actor_id]() {
-      return gcs_client_->Actors().IsActorUnsubscribed(actor_id);
-    };
-    EXPECT_TRUE(WaitForCondition(condition, timeout_ms_.count()));
-  }
-
-  bool RegisterActor(const std::shared_ptr<rpc::ActorTableData> &actor_table_data,
-                     bool is_detached = true, bool skip_wait = false) {
-    rpc::TaskSpec message;
-    auto actor_id = ActorID::FromBinary(actor_table_data->actor_id());
-    message.set_job_id(actor_id.JobId().Binary());
-    message.set_type(TaskType::ACTOR_CREATION_TASK);
-    message.set_task_id(TaskID::ForActorCreationTask(actor_id).Binary());
-    message.set_caller_id(actor_id.Binary());
-    message.set_max_retries(0);
-    message.set_num_returns(1);
-    message.set_parent_task_id(TaskID::ForActorCreationTask(actor_id).Binary());
-    message.mutable_actor_creation_task_spec()->set_actor_id(actor_id.Binary());
-    message.mutable_actor_creation_task_spec()->set_is_detached(is_detached);
-    // If the actor is non-detached, the `WaitForActorOutOfScope` function of the core
-    // worker client is called during the actor registration process. In order to simulate
-    // the scenario of registration failure, we set the address to an illegal value.
-    if (!is_detached) {
-      rpc::Address address;
-      address.set_ip_address("");
-      message.mutable_caller_address()->CopyFrom(address);
-    }
-    TaskSpecification task_spec(message);
-
-    if (skip_wait) {
-      return gcs_client_->Actors()
-          .AsyncRegisterActor(task_spec, [](Status status) {})
-          .ok();
-    }
-
-    // NOTE: GCS will not reply when actor registration fails, so when GCS restarts, gcs
-    // client will register the actor again and promise may be set twice.
-    auto promise = std::make_shared<std::promise<bool>>();
-    RAY_CHECK_OK(
-        gcs_client_->Actors().AsyncRegisterActor(task_spec, [promise](Status status) {
-          try {
-            promise->set_value(status.ok());
-          } catch (...) {
-          }
-        }));
-    return WaitReady(promise->get_future(), timeout_ms_);
-  }
-
-  rpc::ActorTableData GetActor(const ActorID &actor_id) {
-    std::promise<bool> promise;
-    rpc::ActorTableData actor_table_data;
-    RAY_CHECK_OK(gcs_client_->Actors().AsyncGet(
-        actor_id, [&actor_table_data, &promise](
-                      Status status, const boost::optional<rpc::ActorTableData> &result) {
-          assert(result);
-          actor_table_data.CopyFrom(*result);
-          promise.set_value(true);
-        }));
-    EXPECT_TRUE(WaitReady(promise.get_future(), timeout_ms_));
-    return actor_table_data;
-  }
-
-  std::vector<rpc::ActorTableData> GetAllActors(bool filter_non_dead_actor = false) {
-    std::promise<bool> promise;
-    std::vector<rpc::ActorTableData> actors;
-    RAY_CHECK_OK(gcs_client_->Actors().AsyncGetAll(
-        [filter_non_dead_actor, &actors, &promise](
-            Status status, const std::vector<rpc::ActorTableData> &result) {
-          if (!result.empty()) {
-            if (filter_non_dead_actor) {
-              for (auto &iter : result) {
-                if (iter.state() == gcs::ActorTableData::DEAD) {
-                  actors.emplace_back(iter);
-                }
-              }
-            } else {
-              actors.assign(result.begin(), result.end());
-            }
-          }
-          promise.set_value(true);
-        }));
-    EXPECT_TRUE(WaitReady(promise.get_future(), timeout_ms_));
-    return actors;
-  }
-
-  bool SubscribeToNodeChange(
-      const gcs::SubscribeCallback<NodeID, rpc::GcsNodeInfo> &subscribe) {
-    std::promise<bool> promise;
-    RAY_CHECK_OK(gcs_client_->Nodes().AsyncSubscribeToNodeChange(
-        subscribe, [&promise](Status status) { promise.set_value(status.ok()); }));
-    return WaitReady(promise.get_future(), timeout_ms_);
-  }
-
-  bool RegisterSelf(const rpc::GcsNodeInfo &local_node_info) {
-    Status status = gcs_client_->Nodes().RegisterSelf(local_node_info, nullptr);
-    return status.ok();
-  }
-
-  bool DrainSelf() {
-    Status status = gcs_client_->Nodes().DrainSelf();
-    return status.ok();
-  }
-
-  bool RegisterNode(const rpc::GcsNodeInfo &node_info) {
-    std::promise<bool> promise;
-    RAY_CHECK_OK(gcs_client_->Nodes().AsyncRegister(
-        node_info, [&promise](Status status) { promise.set_value(status.ok()); }));
-    return WaitReady(promise.get_future(), timeout_ms_);
-  }
-
-  std::vector<rpc::GcsNodeInfo> GetNodeInfoList() {
-    std::promise<bool> promise;
-    std::vector<rpc::GcsNodeInfo> nodes;
-    RAY_CHECK_OK(gcs_client_->Nodes().AsyncGetAll(
-        [&nodes, &promise](Status status, const std::vector<rpc::GcsNodeInfo> &result) {
-          assert(!result.empty());
-          nodes.assign(result.begin(), result.end());
-          promise.set_value(status.ok());
-        }));
-    EXPECT_TRUE(WaitReady(promise.get_future(), timeout_ms_));
-    return nodes;
-  }
-
-  bool DrainNode(const NodeID &node_id) {
-    std::promise<bool> promise;
-    RAY_CHECK_OK(gcs_client_->Nodes().AsyncDrainNode(
-        node_id, [&promise](Status status) { promise.set_value(status.ok()); }));
-    return WaitReady(promise.get_future(), timeout_ms_);
-  }
-
-  bool SubscribeToResources(const gcs::ItemCallback<rpc::NodeResourceChange> &subscribe) {
-    std::promise<bool> promise;
-    RAY_CHECK_OK(gcs_client_->NodeResources().AsyncSubscribeToResources(
-        subscribe, [&promise](Status status) { promise.set_value(status.ok()); }));
-    return WaitReady(promise.get_future(), timeout_ms_);
-  }
-
-  gcs::NodeResourceInfoAccessor::ResourceMap GetResources(const NodeID &node_id) {
-    gcs::NodeResourceInfoAccessor::ResourceMap resource_map;
-    std::promise<bool> promise;
-    RAY_CHECK_OK(gcs_client_->NodeResources().AsyncGetResources(
-        node_id,
-        [&resource_map, &promise](
-            Status status,
-            const boost::optional<gcs::NodeResourceInfoAccessor::ResourceMap> &result) {
-          if (result) {
-            resource_map.insert(result->begin(), result->end());
-          }
-          promise.set_value(true);
-        }));
-    EXPECT_TRUE(WaitReady(promise.get_future(), timeout_ms_));
-    return resource_map;
-  }
-
-  bool UpdateResources(const NodeID &node_id, const std::string &key) {
-    std::promise<bool> promise;
-    gcs::NodeResourceInfoAccessor::ResourceMap resource_map;
-    auto resource = std::make_shared<rpc::ResourceTableData>();
-    resource->set_resource_capacity(1.0);
-    resource_map[key] = resource;
-    RAY_CHECK_OK(gcs_client_->NodeResources().AsyncUpdateResources(
-        node_id, resource_map,
-        [&promise](Status status) { promise.set_value(status.ok()); }));
-    return WaitReady(promise.get_future(), timeout_ms_);
-  }
-
-  bool DeleteResources(const NodeID &node_id,
-                       const std::vector<std::string> &resource_names) {
-    std::promise<bool> promise;
-    RAY_CHECK_OK(gcs_client_->NodeResources().AsyncDeleteResources(
-        node_id, resource_names,
-        [&promise](Status status) { promise.set_value(status.ok()); }));
-    return WaitReady(promise.get_future(), timeout_ms_);
-  }
-
-  bool ReportHeartbeat(const std::shared_ptr<rpc::HeartbeatTableData> heartbeat) {
-    std::promise<bool> promise;
-    RAY_CHECK_OK(gcs_client_->Nodes().AsyncReportHeartbeat(
-        heartbeat, [&promise](Status status) { promise.set_value(status.ok()); }));
-    return WaitReady(promise.get_future(), timeout_ms_);
-  }
-
-  bool ReportResourceUsage(const std::shared_ptr<rpc::ResourcesData> resources) {
-    std::promise<bool> promise;
-    RAY_CHECK_OK(gcs_client_->NodeResources().AsyncReportResourceUsage(
-        resources, [&promise](Status status) { promise.set_value(status.ok()); }));
-    return WaitReady(promise.get_future(), timeout_ms_);
-  }
-
-  std::vector<rpc::AvailableResources> GetAllAvailableResources() {
-    std::promise<bool> promise;
-    std::vector<rpc::AvailableResources> resources;
-    RAY_CHECK_OK(gcs_client_->NodeResources().AsyncGetAllAvailableResources(
-        [&resources, &promise](Status status,
-                               const std::vector<rpc::AvailableResources> &result) {
-          EXPECT_TRUE(!result.empty());
-          resources.assign(result.begin(), result.end());
-          promise.set_value(status.ok());
-        }));
-    EXPECT_TRUE(WaitReady(promise.get_future(), timeout_ms_));
-    return resources;
-  }
-
-  bool AddProfileData(const std::shared_ptr<rpc::ProfileTableData> &profile_table_data) {
-    std::promise<bool> promise;
-    RAY_CHECK_OK(gcs_client_->Stats().AsyncAddProfileData(
-        profile_table_data,
-        [&promise](Status status) { promise.set_value(status.ok()); }));
-    return WaitReady(promise.get_future(), timeout_ms_);
-  }
-
-  bool ReportJobError(const std::shared_ptr<rpc::ErrorTableData> &error_table_data) {
-    std::promise<bool> promise;
-    RAY_CHECK_OK(gcs_client_->Errors().AsyncReportJobError(
-        error_table_data, [&promise](Status status) { promise.set_value(status.ok()); }));
-    return WaitReady(promise.get_future(), timeout_ms_);
-  }
-
-  bool SubscribeToWorkerFailures(
-      const gcs::ItemCallback<rpc::WorkerDeltaData> &subscribe) {
-    std::promise<bool> promise;
-    RAY_CHECK_OK(gcs_client_->Workers().AsyncSubscribeToWorkerFailures(
-        subscribe, [&promise](Status status) { promise.set_value(status.ok()); }));
-    return WaitReady(promise.get_future(), timeout_ms_);
-  }
-
-  bool ReportWorkerFailure(
-      const std::shared_ptr<rpc::WorkerTableData> &worker_failure_data) {
-    std::promise<bool> promise;
-    RAY_CHECK_OK(gcs_client_->Workers().AsyncReportWorkerFailure(
-        worker_failure_data,
-        [&promise](Status status) { promise.set_value(status.ok()); }));
-    return WaitReady(promise.get_future(), timeout_ms_);
-  }
-
-  bool AddWorker(const std::shared_ptr<rpc::WorkerTableData> &worker_data) {
-    std::promise<bool> promise;
-    RAY_CHECK_OK(gcs_client_->Workers().AsyncAdd(
-        worker_data, [&promise](Status status) { promise.set_value(status.ok()); }));
-    return WaitReady(promise.get_future(), timeout_ms_);
-  }
-
-  void CheckActorData(const gcs::ActorTableData &actor,
-                      rpc::ActorTableData_ActorState expected_state) {
-    ASSERT_TRUE(actor.state() == expected_state);
-  }
-
-  absl::flat_hash_set<NodeID> RegisterNodeAndMarkDead(int node_count) {
-    absl::flat_hash_set<NodeID> node_ids;
-    for (int index = 0; index < node_count; ++index) {
-      auto node_info = Mocker::GenNodeInfo();
-      auto node_id = NodeID::FromBinary(node_info->node_id());
-      EXPECT_TRUE(RegisterNode(*node_info));
-      EXPECT_TRUE(DrainNode(node_id));
-      node_ids.insert(node_id);
-    }
-    return node_ids;
-  }
-
-  // Test parameter, whether to use GCS without redis.
-  const bool enable_gcs_bootstrap_;
-
-  // GCS server.
-  gcs::GcsServerConfig config_;
-  std::unique_ptr<gcs::GcsServer> gcs_server_;
-  std::unique_ptr<std::thread> server_io_service_thread_;
-  std::unique_ptr<instrumented_io_context> server_io_service_;
-
-  // GCS client.
-  std::unique_ptr<std::thread> client_io_service_thread_;
-  std::unique_ptr<instrumented_io_context> client_io_service_;
-  std::unique_ptr<gcs::GcsClient> gcs_client_;
-
-  // Timeout waiting for GCS server reply, default is 2s.
-  const std::chrono::milliseconds timeout_ms_{2000};
-};
-
-INSTANTIATE_TEST_SUITE_P(RedisMigration, GcsClientTest, testing::Bool());
-
-TEST_P(GcsClientTest, TestJobInfo) {
-  // Create job table data.
-  JobID add_job_id = JobID::FromInt(1);
-  auto job_table_data = Mocker::GenJobTableData(add_job_id);
-
-  // Subscribe to all jobs.
-  std::atomic<int> job_updates(0);
-  auto on_subscribe = [&job_updates](const JobID &job_id, const gcs::JobTableData &data) {
-    job_updates++;
-  };
-  ASSERT_TRUE(SubscribeToAllJobs(on_subscribe));
-
-  ASSERT_TRUE(AddJob(job_table_data));
-  ASSERT_TRUE(MarkJobFinished(add_job_id));
-  WaitForExpectedCount(job_updates, 2);
-}
-
-TEST_P(GcsClientTest, TestGetNextJobID) {
-  JobID job_id1 = GetNextJobID();
-  JobID job_id2 = GetNextJobID();
-  ASSERT_TRUE(job_id1.ToInt() + 1 == job_id2.ToInt());
-}
-
-TEST_P(GcsClientTest, TestActorInfo) {
-  // Create actor table data.
-  JobID job_id = JobID::FromInt(1);
-  AddJob(job_id);
-  auto actor_table_data = Mocker::GenActorTableData(job_id);
-  ActorID actor_id = ActorID::FromBinary(actor_table_data->actor_id());
-
-  // Subscribe to any update operations of an actor.
-  std::atomic<int> actor_update_count(0);
-  auto on_subscribe = [&actor_update_count](const ActorID &actor_id,
-                                            const gcs::ActorTableData &data) {
-    ++actor_update_count;
-  };
-  ASSERT_TRUE(SubscribeActor(actor_id, on_subscribe));
-
-  // Register an actor to GCS.
-  ASSERT_TRUE(RegisterActor(actor_table_data));
-  ASSERT_TRUE(GetActor(actor_id).state() == rpc::ActorTableData::DEPENDENCIES_UNREADY);
-
-  // Cancel subscription to an actor.
-  UnsubscribeActor(actor_id);
-  WaitForActorUnsubscribed(actor_id);
-}
-
-TEST_P(GcsClientTest, TestNodeInfo) {
-  // Create gcs node info.
-  auto gcs_node1_info = Mocker::GenNodeInfo();
-  NodeID node1_id = NodeID::FromBinary(gcs_node1_info->node_id());
-
-  // Subscribe to node addition and removal events from GCS.
-  std::atomic<int> register_count(0);
-  std::atomic<int> unregister_count(0);
-  auto on_subscribe = [&register_count, &unregister_count](const NodeID &node_id,
-                                                           const rpc::GcsNodeInfo &data) {
-    if (data.state() == rpc::GcsNodeInfo::ALIVE) {
-      ++register_count;
-    } else if (data.state() == rpc::GcsNodeInfo::DEAD) {
-      ++unregister_count;
-    }
-  };
-  ASSERT_TRUE(SubscribeToNodeChange(on_subscribe));
-
-  // Register local node to GCS.
-  ASSERT_TRUE(RegisterSelf(*gcs_node1_info));
-  std::this_thread::sleep_for(std::chrono::milliseconds(1000));
-  EXPECT_EQ(gcs_client_->Nodes().GetSelfId(), node1_id);
-  EXPECT_EQ(gcs_client_->Nodes().GetSelfInfo().node_id(), gcs_node1_info->node_id());
-  EXPECT_EQ(gcs_client_->Nodes().GetSelfInfo().state(), gcs_node1_info->state());
-
-  // Register a node to GCS.
-  auto gcs_node2_info = Mocker::GenNodeInfo();
-  NodeID node2_id = NodeID::FromBinary(gcs_node2_info->node_id());
-  ASSERT_TRUE(RegisterNode(*gcs_node2_info));
-  WaitForExpectedCount(register_count, 2);
-
-  // Get information of all nodes from GCS.
-  std::vector<rpc::GcsNodeInfo> node_list = GetNodeInfoList();
-  EXPECT_EQ(node_list.size(), 2);
-  ASSERT_TRUE(gcs_client_->Nodes().Get(node1_id));
-  EXPECT_EQ(gcs_client_->Nodes().GetAll().size(), 2);
-
-  // Cancel registration of local node to GCS.
-  ASSERT_TRUE(DrainSelf());
-
-  // Cancel registration of a node to GCS.
-  ASSERT_TRUE(DrainNode(node2_id));
-  WaitForExpectedCount(unregister_count, 2);
-
-  // Get information of all nodes from GCS.
-  node_list = GetNodeInfoList();
-  EXPECT_EQ(node_list.size(), 2);
-  EXPECT_EQ(node_list[0].state(),
-            rpc::GcsNodeInfo_GcsNodeState::GcsNodeInfo_GcsNodeState_DEAD);
-  EXPECT_EQ(node_list[1].state(),
-            rpc::GcsNodeInfo_GcsNodeState::GcsNodeInfo_GcsNodeState_DEAD);
-  ASSERT_TRUE(gcs_client_->Nodes().IsRemoved(node2_id));
-}
-
-TEST_P(GcsClientTest, TestNodeResources) {
-  // Subscribe to node resource changes.
-  std::atomic<int> add_count(0);
-  std::atomic<int> remove_count(0);
-  auto on_subscribe = [&add_count,
-                       &remove_count](const rpc::NodeResourceChange &notification) {
-    if (0 == notification.deleted_resources_size()) {
-      ++add_count;
-    } else {
-      ++remove_count;
-    }
-  };
-  ASSERT_TRUE(SubscribeToResources(on_subscribe));
-
-  // Register node.
-  auto node_info = Mocker::GenNodeInfo();
-  RAY_CHECK(RegisterNode(*node_info));
-
-  // Update resources of node in GCS.
-  NodeID node_id = NodeID::FromBinary(node_info->node_id());
-  std::string key = "CPU";
-  ASSERT_TRUE(UpdateResources(node_id, key));
-  WaitForExpectedCount(add_count, 1);
-  ASSERT_TRUE(GetResources(node_id).count(key));
-
-  // Delete resources of a node from GCS.
-  ASSERT_TRUE(DeleteResources(node_id, {key}));
-  WaitForExpectedCount(remove_count, 1);
-  ASSERT_TRUE(GetResources(node_id).empty());
-}
-
-TEST_P(GcsClientTest, TestNodeResourceUsage) {
-  // Register node.
-  auto node_info = Mocker::GenNodeInfo();
-  RAY_CHECK(RegisterNode(*node_info));
-
-  // Report resource usage of a node to GCS.
-  NodeID node_id = NodeID::FromBinary(node_info->node_id());
-  auto resource = std::make_shared<rpc::ResourcesData>();
-  resource->set_node_id(node_id.Binary());
-  resource->set_should_global_gc(true);
-  std::string resource_name = "CPU";
-  double resource_value = 1.0;
-  (*resource->mutable_resources_total())[resource_name] = resource_value;
-  ASSERT_TRUE(ReportResourceUsage(resource));
-
-  // Get and check last report resource usage.
-  auto last_resource_usage = gcs_client_->NodeResources().GetLastResourceUsage();
-  ASSERT_EQ(last_resource_usage->GetTotalResources().GetResource(resource_name),
-            resource_value);
-}
-
-TEST_P(GcsClientTest, TestNodeResourceUsageWithLightResourceUsageReport) {
-  // Register node.
-  auto node_info = Mocker::GenNodeInfo();
-  RAY_CHECK(RegisterNode(*node_info));
-
-  // Report unchanged resource usage of a node to GCS.
-  NodeID node_id = NodeID::FromBinary(node_info->node_id());
-  auto resource = std::make_shared<rpc::ResourcesData>();
-  resource->set_node_id(node_id.Binary());
-  ASSERT_TRUE(ReportResourceUsage(resource));
-
-  // Report changed resource usage of a node to GCS.
-  auto resource1 = std::make_shared<rpc::ResourcesData>();
-  resource1->set_node_id(node_id.Binary());
-  resource1->set_resources_available_changed(true);
-  ASSERT_TRUE(ReportResourceUsage(resource1));
-}
-
-TEST_P(GcsClientTest, TestGetAllAvailableResources) {
-  // Register node.
-  auto node_info = Mocker::GenNodeInfo();
-  RAY_CHECK(RegisterNode(*node_info));
-
-  // Report resource usage of a node to GCS.
-  NodeID node_id = NodeID::FromBinary(node_info->node_id());
-  auto resource = std::make_shared<rpc::ResourcesData>();
-  resource->set_node_id(node_id.Binary());
-  // Set this flag to indicate resources has changed.
-  resource->set_resources_available_changed(true);
-  (*resource->mutable_resources_available())["CPU"] = 1.0;
-  (*resource->mutable_resources_available())["GPU"] = 10.0;
-  ASSERT_TRUE(ReportResourceUsage(resource));
-
-  // Assert get all available resources right.
-  std::vector<rpc::AvailableResources> resources = GetAllAvailableResources();
-  EXPECT_EQ(resources.size(), 1);
-  EXPECT_EQ(resources[0].resources_available_size(), 2);
-  EXPECT_EQ((*resources[0].mutable_resources_available())["CPU"], 1.0);
-  EXPECT_EQ((*resources[0].mutable_resources_available())["GPU"], 10.0);
-}
-
-TEST_P(GcsClientTest, TestGetAllAvailableResourcesWithLightResourceUsageReport) {
-  // Register node.
-  auto node_info = Mocker::GenNodeInfo();
-  RAY_CHECK(RegisterNode(*node_info));
-
-  // Report resource usage of a node to GCS.
-  NodeID node_id = NodeID::FromBinary(node_info->node_id());
-  auto resource = std::make_shared<rpc::ResourcesData>();
-  resource->set_node_id(node_id.Binary());
-  resource->set_resources_available_changed(true);
-  (*resource->mutable_resources_available())["CPU"] = 1.0;
-  (*resource->mutable_resources_available())["GPU"] = 10.0;
-  ASSERT_TRUE(ReportResourceUsage(resource));
-
-  // Assert get all available resources right.
-  std::vector<rpc::AvailableResources> resources = GetAllAvailableResources();
-  EXPECT_EQ(resources.size(), 1);
-  EXPECT_EQ(resources[0].resources_available_size(), 2);
-  EXPECT_EQ((*resources[0].mutable_resources_available())["CPU"], 1.0);
-  EXPECT_EQ((*resources[0].mutable_resources_available())["GPU"], 10.0);
-
-  // Report unchanged resource usage of a node to GCS.
-  auto resource1 = std::make_shared<rpc::ResourcesData>();
-  resource1->set_node_id(node_id.Binary());
-  (*resource1->mutable_resources_available())["GPU"] = 8.0;
-  ASSERT_TRUE(ReportResourceUsage(resource1));
-
-  // The value would remain unchanged.
-  std::vector<rpc::AvailableResources> resources1 = GetAllAvailableResources();
-  EXPECT_EQ(resources1.size(), 1);
-  EXPECT_EQ(resources1[0].resources_available_size(), 2);
-  EXPECT_EQ((*resources1[0].mutable_resources_available())["CPU"], 1.0);
-  EXPECT_EQ((*resources1[0].mutable_resources_available())["GPU"], 10.0);
-}
-
-TEST_P(GcsClientTest, TestStats) {
-  // Add profile data to GCS.
-  NodeID node_id = NodeID::FromRandom();
-  auto profile_table_data = Mocker::GenProfileTableData(node_id);
-  ASSERT_TRUE(AddProfileData(profile_table_data));
-}
-
-TEST_P(GcsClientTest, TestWorkerInfo) {
-  // Subscribe to all unexpected failure of workers from GCS.
-  std::atomic<int> worker_failure_count(0);
-  auto on_subscribe = [&worker_failure_count](const rpc::WorkerDeltaData &result) {
-    ++worker_failure_count;
-  };
-  ASSERT_TRUE(SubscribeToWorkerFailures(on_subscribe));
-
-  // Report a worker failure to GCS when this worker doesn't exist.
-  auto worker_data = Mocker::GenWorkerTableData();
-  worker_data->mutable_worker_address()->set_worker_id(WorkerID::FromRandom().Binary());
-  ASSERT_TRUE(ReportWorkerFailure(worker_data));
-  WaitForExpectedCount(worker_failure_count, 1);
-
-  // Add a worker to GCS.
-  ASSERT_TRUE(AddWorker(worker_data));
-
-  // Report a worker failure to GCS when this worker is actually exist.
-  ASSERT_TRUE(ReportWorkerFailure(worker_data));
-  WaitForExpectedCount(worker_failure_count, 2);
-}
-
-TEST_P(GcsClientTest, TestErrorInfo) {
-  // Report a job error to GCS.
-  JobID job_id = JobID::FromInt(1);
-  auto error_table_data = Mocker::GenErrorTableData(job_id);
-  ASSERT_TRUE(ReportJobError(error_table_data));
-}
-
-TEST_P(GcsClientTest, TestJobTableResubscribe) {
-  // TODO: Support resubscribing with GCS pubsub.
-  if (RayConfig::instance().gcs_grpc_based_pubsub()) {
-    return;
-  }
-
-  // Test that subscription of the job table can still work when GCS server restarts.
-  JobID job_id = JobID::FromInt(1);
-  auto job_table_data = Mocker::GenJobTableData(job_id);
-
-  // Subscribe to all jobs.
-  std::atomic<int> job_update_count(0);
-  auto subscribe = [&job_update_count](const JobID &id, const rpc::JobTableData &result) {
-    ++job_update_count;
-  };
-  ASSERT_TRUE(SubscribeToAllJobs(subscribe));
-
-  ASSERT_TRUE(AddJob(job_table_data));
-  WaitForExpectedCount(job_update_count, 1);
-  RestartGcsServer();
-
-  // The GCS client will fetch data from the GCS server after the GCS server is restarted,
-  // and the GCS server keeps a job record, so `job_update_count` plus one.
-  WaitForExpectedCount(job_update_count, 2);
-
-  ASSERT_TRUE(MarkJobFinished(job_id));
-  WaitForExpectedCount(job_update_count, 3);
-}
-
-TEST_P(GcsClientTest, TestActorTableResubscribe) {
-  // TODO: Support resubscribing with GCS pubsub.
-  if (RayConfig::instance().gcs_grpc_based_pubsub()) {
-    return;
-  }
-
-  // Test that subscription of the actor table can still work when GCS server restarts.
-  JobID job_id = JobID::FromInt(1);
-  AddJob(job_id);
-  auto actor_table_data = Mocker::GenActorTableData(job_id);
-  auto actor_id = ActorID::FromBinary(actor_table_data->actor_id());
-
-  // Number of notifications for the following `SubscribeActor` operation.
-  std::atomic<int> num_subscribe_one_notifications(0);
-  // All the notifications for the following `SubscribeActor` operation.
-  std::vector<gcs::ActorTableData> subscribe_one_notifications;
-  auto actor_subscribe = [&num_subscribe_one_notifications, &subscribe_one_notifications](
-                             const ActorID &actor_id, const gcs::ActorTableData &data) {
-    subscribe_one_notifications.emplace_back(data);
-    ++num_subscribe_one_notifications;
-    RAY_LOG(INFO) << "The number of actor subscription messages received is "
-                  << num_subscribe_one_notifications;
-  };
-  // Subscribe to updates for this actor.
-  ASSERT_TRUE(SubscribeActor(actor_id, actor_subscribe));
-
-  // In order to prevent receiving the message of other test case publish, we get the
-  // expected number of actor subscription messages before registering actor.
-  auto expected_num_subscribe_one_notifications = num_subscribe_one_notifications + 1;
-
-  // NOTE: In the process of actor registration, if the callback function of
-  // `WaitForActorOutOfScope` is executed first, and then the callback function of
-  // `ActorTable().Put` is executed, the actor registration fails, we will receive one
-  // notification message; otherwise, the actor registration succeeds, we will receive
-  // two notification messages. So we can't assert whether the actor is registered
-  // successfully.
-  RegisterActor(actor_table_data, false);
-
-  auto condition_subscribe_one = [&num_subscribe_one_notifications,
-                                  expected_num_subscribe_one_notifications]() {
-    return num_subscribe_one_notifications >= expected_num_subscribe_one_notifications;
-  };
-  EXPECT_TRUE(WaitForCondition(condition_subscribe_one, timeout_ms_.count()));
-
-  // Restart GCS server.
-  RestartGcsServer();
-
-  // When GCS client detects that GCS server has restarted, but the pub-sub server
-  // didn't restart, it will fetch data again from the GCS server. The GCS will destroy
-  // the actor because it finds that the actor is out of scope, so we'll receive another
-  // notification of DEAD state.
-  expected_num_subscribe_one_notifications += 2;
-  auto condition_subscribe_one_restart = [&num_subscribe_one_notifications,
-                                          expected_num_subscribe_one_notifications]() {
-    return num_subscribe_one_notifications >= expected_num_subscribe_one_notifications;
-  };
-  EXPECT_TRUE(WaitForCondition(condition_subscribe_one_restart, timeout_ms_.count()));
-}
-
-TEST_P(GcsClientTest, TestNodeTableResubscribe) {
-  // TODO: Support resubscribing with GCS pubsub.
-  if (RayConfig::instance().gcs_grpc_based_pubsub()) {
-    return;
-  }
-
-  // Test that subscription of the node table can still work when GCS server restarts.
-  // Subscribe to node addition and removal events from GCS and cache those information.
-  std::atomic<int> node_change_count(0);
-  auto node_subscribe = [&node_change_count](const NodeID &id,
-                                             const rpc::GcsNodeInfo &result) {
-    ++node_change_count;
-  };
-  ASSERT_TRUE(SubscribeToNodeChange(node_subscribe));
-
-  // Subscribe to node resource changes.
-  std::atomic<int> resource_change_count(0);
-  auto resource_subscribe =
-      [&resource_change_count](const rpc::NodeResourceChange &result) {
-        ++resource_change_count;
-      };
-  ASSERT_TRUE(SubscribeToResources(resource_subscribe));
-
-  auto node_info = Mocker::GenNodeInfo(1);
-  ASSERT_TRUE(RegisterNode(*node_info));
-  NodeID node_id = NodeID::FromBinary(node_info->node_id());
-  std::string key = "CPU";
-  ASSERT_TRUE(UpdateResources(node_id, key));
-  auto resources = std::make_shared<rpc::ResourcesData>();
-  resources->set_node_id(node_info->node_id());
-  // Set this flag because GCS won't publish unchanged resources.
-  resources->set_should_global_gc(true);
-  ASSERT_TRUE(ReportResourceUsage(resources));
-
-  RestartGcsServer();
-
-  node_info = Mocker::GenNodeInfo(1);
-  ASSERT_TRUE(RegisterNode(*node_info));
-  node_id = NodeID::FromBinary(node_info->node_id());
-  ASSERT_TRUE(UpdateResources(node_id, key));
-  resources->set_node_id(node_info->node_id());
-  ASSERT_TRUE(ReportResourceUsage(resources));
-
-  WaitForExpectedCount(node_change_count, 2);
-  WaitForExpectedCount(resource_change_count, 2);
-}
-
-TEST_P(GcsClientTest, TestWorkerTableResubscribe) {
-  // TODO: Support resubscribing with GCS pubsub.
-  if (RayConfig::instance().gcs_grpc_based_pubsub()) {
-    return;
-  }
-
-  // Subscribe to all unexpected failure of workers from GCS.
-  std::atomic<int> worker_failure_count(0);
-  auto on_subscribe = [&worker_failure_count](const rpc::WorkerDeltaData &result) {
-    ++worker_failure_count;
-  };
-  ASSERT_TRUE(SubscribeToWorkerFailures(on_subscribe));
-
-  // Restart GCS
-  RestartGcsServer();
-
-  // Add a worker before report worker failure to GCS.
-  auto worker_data = Mocker::GenWorkerTableData();
-  worker_data->mutable_worker_address()->set_worker_id(WorkerID::FromRandom().Binary());
-  ASSERT_TRUE(AddWorker(worker_data));
-
-  // Report a worker failure to GCS and check if resubscribe works.
-  ASSERT_TRUE(ReportWorkerFailure(worker_data));
-  WaitForExpectedCount(worker_failure_count, 1);
-}
-
-TEST_P(GcsClientTest, TestGcsTableReload) {
-  // Restart gcs only work with redis.
-  if (RayConfig::instance().bootstrap_with_gcs()) {
-    return;
-  }
-  // Register node to GCS.
-  auto node_info = Mocker::GenNodeInfo();
-  ASSERT_TRUE(RegisterNode(*node_info));
-
-  // Restart GCS.
-  RestartGcsServer();
-
-  // Get information of nodes from GCS.
-  std::vector<rpc::GcsNodeInfo> node_list = GetNodeInfoList();
-  EXPECT_EQ(node_list.size(), 1);
-}
-
-TEST_P(GcsClientTest, TestGcsRedisFailureDetector) {
-  // Stop redis.
-  if (RayConfig::instance().bootstrap_with_gcs()) {
-    return;
-  }
-  TestSetupUtil::ShutDownRedisServers();
-
-  // Sleep 3 times of gcs_redis_heartbeat_interval_milliseconds to make sure gcs_server
-  // detects that the redis is failure and then stop itself.
-  auto interval_ms = RayConfig::instance().gcs_redis_heartbeat_interval_milliseconds();
-  std::this_thread::sleep_for(std::chrono::milliseconds(3 * interval_ms));
-
-  // Check if GCS server has exited.
-  RAY_CHECK(gcs_server_->IsStopped());
-}
-
-TEST_P(GcsClientTest, TestMultiThreadSubAndUnsub) {
-  auto sub_finished_count = std::make_shared<std::atomic<int>>(0);
-  int size = 5;
-  std::vector<std::unique_ptr<std::thread>> threads;
-  threads.resize(size);
-
-  // The number of times each thread executes subscribe & unsubscribe.
-  int sub_and_unsub_loop_count = 20;
-
-  // Multithreading subscribe/unsubscribe actors.
-  auto job_id = JobID::FromInt(1);
-  for (int index = 0; index < size; ++index) {
-    threads[index].reset(new std::thread([this, sub_and_unsub_loop_count, job_id] {
-      for (int index = 0; index < sub_and_unsub_loop_count; ++index) {
-        auto actor_id = ActorID::Of(job_id, RandomTaskId(), 0);
-        ASSERT_TRUE(SubscribeActor(
-            actor_id, [](const ActorID &id, const rpc::ActorTableData &result) {}));
-        UnsubscribeActor(actor_id);
-      }
-    }));
-  }
-
-  for (auto &thread : threads) {
-    thread->join();
-    thread.reset();
-  }
-}
-
-// This UT is only used to test the query actor info performance.
-// We disable it by default.
-TEST_P(GcsClientTest, DISABLED_TestGetActorPerf) {
-  // Register actors.
-  JobID job_id = JobID::FromInt(1);
-  AddJob(job_id);
-  int actor_count = 5000;
-  rpc::TaskSpec task_spec;
-  rpc::TaskArg task_arg;
-  task_arg.set_data("0123456789");
-  for (int index = 0; index < 10000; ++index) {
-    task_spec.add_args()->CopyFrom(task_arg);
-  }
-  for (int index = 0; index < actor_count; ++index) {
-    auto actor_table_data = Mocker::GenActorTableData(job_id);
-    actor_table_data->mutable_task_spec()->CopyFrom(task_spec);
-    RegisterActor(actor_table_data, false, true);
-  }
-
-  // Get all actors.
-  auto condition = [this, actor_count]() {
-    return (int)GetAllActors().size() == actor_count;
-  };
-  EXPECT_TRUE(WaitForCondition(condition, timeout_ms_.count()));
-
-  int64_t start_time = current_time_ms();
-  auto actors = GetAllActors();
-  RAY_LOG(INFO) << "It takes " << current_time_ms() - start_time << "ms to query "
-                << actor_count << " actors.";
-}
-
-TEST_P(GcsClientTest, TestEvictExpiredDestroyedActors) {
-  // Restart doesn't work with in memory storage
-  if (RayConfig::instance().gcs_storage() == "memory") {
-    return;
-  }
-  // Register actors and the actors will be destroyed.
-  JobID job_id = JobID::FromInt(1);
-  AddJob(job_id);
-  absl::flat_hash_set<ActorID> actor_ids;
-  int actor_count = RayConfig::instance().maximum_gcs_destroyed_actor_cached_count();
-  for (int index = 0; index < actor_count; ++index) {
-    auto actor_table_data = Mocker::GenActorTableData(job_id);
-    RegisterActor(actor_table_data, false);
-    actor_ids.insert(ActorID::FromBinary(actor_table_data->actor_id()));
-  }
-
-  // Restart GCS.
-  RestartGcsServer();
-
-  for (int index = 0; index < actor_count; ++index) {
-    auto actor_table_data = Mocker::GenActorTableData(job_id);
-    RegisterActor(actor_table_data, false);
-    actor_ids.insert(ActorID::FromBinary(actor_table_data->actor_id()));
-  }
-
-  // NOTE: GCS will not reply when actor registration fails, so when GCS restarts, gcs
-  // client will register the actor again and the status of the actor may be
-  // `DEPENDENCIES_UNREADY` or `DEAD`. We should get all dead actors.
-  auto condition = [this]() {
-    return GetAllActors(true).size() ==
-           RayConfig::instance().maximum_gcs_destroyed_actor_cached_count();
-  };
-  EXPECT_TRUE(WaitForCondition(condition, timeout_ms_.count()));
-
-  auto actors = GetAllActors(true);
-  for (const auto &actor : actors) {
-    EXPECT_TRUE(actor_ids.contains(ActorID::FromBinary(actor.actor_id())));
-  }
-}
-
-TEST_P(GcsClientTest, TestEvictExpiredDeadNodes) {
-  // Simulate the scenario of node dead.
-  int node_count = RayConfig::instance().maximum_gcs_dead_node_cached_count();
-  RegisterNodeAndMarkDead(node_count);
-
-  // Restart GCS.
-  RestartGcsServer();
-
-  const auto &node_ids = RegisterNodeAndMarkDead(node_count);
-
-  // Get all nodes.
-  auto condition = [this]() {
-    return GetNodeInfoList().size() ==
-           RayConfig::instance().maximum_gcs_dead_node_cached_count();
-  };
-  EXPECT_TRUE(WaitForCondition(condition, timeout_ms_.count()));
-
-  auto nodes = GetNodeInfoList();
-  for (const auto &node : nodes) {
-    EXPECT_TRUE(node_ids.contains(NodeID::FromBinary(node.node_id())));
-  }
-}
-
-// TODO(sang): Add tests after adding asyncAdd
-
-}  // namespace ray
-
-int main(int argc, char **argv) {
-  InitShutdownRAII ray_log_shutdown_raii(ray::RayLog::StartRayLog,
-                                         ray::RayLog::ShutDownRayLog, argv[0],
-                                         ray::RayLogLevel::INFO,
-                                         /*log_dir=*/"");
-  ::testing::InitGoogleTest(&argc, argv);
-  RAY_CHECK(argc == 3);
-  ray::TEST_REDIS_SERVER_EXEC_PATH = argv[1];
-  ray::TEST_REDIS_CLIENT_EXEC_PATH = argv[2];
-  return RUN_ALL_TESTS();
-}
->>>>>>> 19672688
+// Copyright 2017 The Ray Authors.
+//
+// Licensed under the Apache License, Version 2.0 (the "License");
+// you may not use this file except in compliance with the License.
+// You may obtain a copy of the License at
+//
+//  http://www.apache.org/licenses/LICENSE-2.0
+//
+// Unless required by applicable law or agreed to in writing, software
+// distributed under the License is distributed on an "AS IS" BASIS,
+// WITHOUT WARRANTIES OR CONDITIONS OF ANY KIND, either express or implied.
+// See the License for the specific language governing permissions and
+// limitations under the License.
+
+#include "ray/gcs/gcs_client/gcs_client.h"
+
+#include "absl/strings/substitute.h"
+#include "gtest/gtest.h"
+#include "ray/common/asio/instrumented_io_context.h"
+#include "ray/common/test_util.h"
+#include "ray/gcs/gcs_client/accessor.h"
+#include "ray/gcs/gcs_server/gcs_server.h"
+#include "ray/gcs/test/gcs_test_util.h"
+#include "ray/rpc/gcs_server/gcs_rpc_client.h"
+#include "ray/util/util.h"
+
+namespace ray {
+
+class GcsClientTest : public ::testing::TestWithParam<bool> {
+ public:
+  GcsClientTest() : enable_gcs_bootstrap_(GetParam()) {
+    RayConfig::instance().initialize(
+        absl::Substitute(R"(
+{
+  "gcs_rpc_server_reconnect_timeout_s": 60,
+  "maximum_gcs_destroyed_actor_cached_count": 10,
+  "maximum_gcs_dead_node_cached_count": 10,
+  "gcs_grpc_based_pubsub": $0,
+  "gcs_storage": $1,
+  "bootstrap_with_gcs": $2
+}
+  )",
+                         enable_gcs_bootstrap_ ? "true" : "false",
+                         enable_gcs_bootstrap_ ? "\"memory\"" : "\"redis\"",
+                         enable_gcs_bootstrap_ ? "true" : "false"));
+    if (!enable_gcs_bootstrap_) {
+      TestSetupUtil::StartUpRedisServers(std::vector<int>());
+    }
+  }
+
+  virtual ~GcsClientTest() {
+    if (!enable_gcs_bootstrap_) {
+      TestSetupUtil::ShutDownRedisServers();
+    }
+  }
+
+ protected:
+  void SetUp() override {
+    if (enable_gcs_bootstrap_) {
+      config_.grpc_server_port = 5397;
+      config_.redis_port = 0;
+      config_.redis_address = "";
+    } else {
+      config_.grpc_server_port = 0;
+      config_.redis_port = TEST_REDIS_SERVER_PORTS.front();
+      config_.redis_address = "127.0.0.1";
+    }
+    config_.grpc_server_name = "MockedGcsServer";
+    config_.grpc_server_thread_num = 1;
+    config_.node_ip_address = "127.0.0.1";
+    config_.enable_sharding_conn = false;
+
+    // Tests legacy code paths. The poller and broadcaster have their own dedicated unit
+    // test targets.
+    config_.grpc_based_resource_broadcast = false;
+    config_.grpc_pubsub_enabled = enable_gcs_bootstrap_;
+    ;
+
+    client_io_service_ = std::make_unique<instrumented_io_context>();
+    client_io_service_thread_ = std::make_unique<std::thread>([this] {
+      std::unique_ptr<boost::asio::io_service::work> work(
+          new boost::asio::io_service::work(*client_io_service_));
+      client_io_service_->run();
+    });
+
+    server_io_service_ = std::make_unique<instrumented_io_context>();
+    gcs_server_ = std::make_unique<gcs::GcsServer>(config_, *server_io_service_);
+    gcs_server_->Start();
+    server_io_service_thread_ = std::make_unique<std::thread>([this] {
+      std::unique_ptr<boost::asio::io_service::work> work(
+          new boost::asio::io_service::work(*server_io_service_));
+      server_io_service_->run();
+    });
+
+    // Wait until server starts listening.
+    while (!gcs_server_->IsStarted()) {
+      std::this_thread::sleep_for(std::chrono::milliseconds(10));
+    }
+
+    // Create GCS client.
+    if (enable_gcs_bootstrap_) {
+      gcs::GcsClientOptions options("127.0.0.1:5397");
+      gcs_client_ = std::make_unique<gcs::GcsClient>(options);
+    } else {
+      gcs::GcsClientOptions options(config_.redis_address, config_.redis_port,
+                                    config_.redis_password);
+      gcs_client_ = std::make_unique<gcs::GcsClient>(options);
+    }
+    RAY_CHECK_OK(gcs_client_->Connect(*client_io_service_));
+  }
+
+  void TearDown() override {
+    client_io_service_->stop();
+    client_io_service_thread_->join();
+    gcs_client_->Disconnect();
+
+    server_io_service_->stop();
+    server_io_service_thread_->join();
+    gcs_server_->Stop();
+    gcs_server_.reset();
+    if (!enable_gcs_bootstrap_) {
+      TestSetupUtil::FlushAllRedisServers();
+    }
+  }
+
+  void RestartGcsServer() {
+    RAY_LOG(INFO) << "Stopping GCS service, port = " << gcs_server_->GetPort();
+    gcs_server_->Stop();
+    server_io_service_->stop();
+    server_io_service_thread_->join();
+    gcs_server_.reset();
+    RAY_LOG(INFO) << "Finished stopping GCS service.";
+
+    server_io_service_.reset(new instrumented_io_context());
+    gcs_server_.reset(new gcs::GcsServer(config_, *server_io_service_));
+    gcs_server_->Start();
+    server_io_service_thread_.reset(new std::thread([this] {
+      std::unique_ptr<boost::asio::io_service::work> work(
+          new boost::asio::io_service::work(*server_io_service_));
+      server_io_service_->run();
+    }));
+
+    // Wait until server starts listening.
+    while (gcs_server_->GetPort() == 0) {
+      std::this_thread::sleep_for(std::chrono::milliseconds(10));
+    }
+    RAY_LOG(INFO) << "GCS service restarted, port = " << gcs_server_->GetPort();
+  }
+
+  bool SubscribeToAllJobs(
+      const gcs::SubscribeCallback<JobID, rpc::JobTableData> &subscribe) {
+    std::promise<bool> promise;
+    RAY_CHECK_OK(gcs_client_->Jobs().AsyncSubscribeAll(
+        subscribe, [&promise](Status status) { promise.set_value(status.ok()); }));
+    return WaitReady(promise.get_future(), timeout_ms_);
+  }
+
+  bool AddJob(const std::shared_ptr<rpc::JobTableData> &job_table_data) {
+    std::promise<bool> promise;
+    RAY_CHECK_OK(gcs_client_->Jobs().AsyncAdd(
+        job_table_data, [&promise](Status status) { promise.set_value(status.ok()); }));
+    return WaitReady(promise.get_future(), timeout_ms_);
+  }
+
+  void AddJob(const JobID &job_id) {
+    auto job_table_data = std::make_shared<rpc::JobTableData>();
+    job_table_data->set_job_id(job_id.Binary());
+    AddJob(job_table_data);
+  }
+
+  bool MarkJobFinished(const JobID &job_id) {
+    std::promise<bool> promise;
+    RAY_CHECK_OK(gcs_client_->Jobs().AsyncMarkFinished(
+        job_id, [&promise](Status status) { promise.set_value(status.ok()); }));
+    return WaitReady(promise.get_future(), timeout_ms_);
+  }
+
+  JobID GetNextJobID() {
+    std::promise<JobID> promise;
+    RAY_CHECK_OK(gcs_client_->Jobs().AsyncGetNextJobID(
+        [&promise](const JobID &job_id) { promise.set_value(job_id); }));
+    return promise.get_future().get();
+  }
+
+  bool SubscribeActor(
+      const ActorID &actor_id,
+      const gcs::SubscribeCallback<ActorID, rpc::ActorTableData> &subscribe) {
+    std::promise<bool> promise;
+    RAY_CHECK_OK(gcs_client_->Actors().AsyncSubscribe(
+        actor_id, subscribe,
+        [&promise](Status status) { promise.set_value(status.ok()); }));
+    return WaitReady(promise.get_future(), timeout_ms_);
+  }
+
+  void UnsubscribeActor(const ActorID &actor_id) {
+    RAY_CHECK_OK(gcs_client_->Actors().AsyncUnsubscribe(actor_id));
+  }
+
+  void WaitForActorUnsubscribed(const ActorID &actor_id) {
+    auto condition = [this, actor_id]() {
+      return gcs_client_->Actors().IsActorUnsubscribed(actor_id);
+    };
+    EXPECT_TRUE(WaitForCondition(condition, timeout_ms_.count()));
+  }
+
+  bool RegisterActor(const std::shared_ptr<rpc::ActorTableData> &actor_table_data,
+                     bool is_detached = true, bool skip_wait = false) {
+    rpc::TaskSpec message;
+    auto actor_id = ActorID::FromBinary(actor_table_data->actor_id());
+    message.set_job_id(actor_id.JobId().Binary());
+    message.set_type(TaskType::ACTOR_CREATION_TASK);
+    message.set_task_id(TaskID::ForActorCreationTask(actor_id).Binary());
+    message.set_caller_id(actor_id.Binary());
+    message.set_max_retries(0);
+    message.set_num_returns(1);
+    message.set_parent_task_id(TaskID::ForActorCreationTask(actor_id).Binary());
+    message.mutable_actor_creation_task_spec()->set_actor_id(actor_id.Binary());
+    message.mutable_actor_creation_task_spec()->set_is_detached(is_detached);
+    // If the actor is non-detached, the `WaitForActorOutOfScope` function of the core
+    // worker client is called during the actor registration process. In order to simulate
+    // the scenario of registration failure, we set the address to an illegal value.
+    if (!is_detached) {
+      rpc::Address address;
+      address.set_ip_address("");
+      message.mutable_caller_address()->CopyFrom(address);
+    }
+    TaskSpecification task_spec(message);
+
+    if (skip_wait) {
+      return gcs_client_->Actors()
+          .AsyncRegisterActor(task_spec, [](Status status) {})
+          .ok();
+    }
+
+    // NOTE: GCS will not reply when actor registration fails, so when GCS restarts, gcs
+    // client will register the actor again and promise may be set twice.
+    auto promise = std::make_shared<std::promise<bool>>();
+    RAY_CHECK_OK(
+        gcs_client_->Actors().AsyncRegisterActor(task_spec, [promise](Status status) {
+          try {
+            promise->set_value(status.ok());
+          } catch (...) {
+          }
+        }));
+    return WaitReady(promise->get_future(), timeout_ms_);
+  }
+
+  rpc::ActorTableData GetActor(const ActorID &actor_id) {
+    std::promise<bool> promise;
+    rpc::ActorTableData actor_table_data;
+    RAY_CHECK_OK(gcs_client_->Actors().AsyncGet(
+        actor_id, [&actor_table_data, &promise](
+                      Status status, const boost::optional<rpc::ActorTableData> &result) {
+          assert(result);
+          actor_table_data.CopyFrom(*result);
+          promise.set_value(true);
+        }));
+    EXPECT_TRUE(WaitReady(promise.get_future(), timeout_ms_));
+    return actor_table_data;
+  }
+
+  std::vector<rpc::ActorTableData> GetAllActors(bool filter_non_dead_actor = false) {
+    std::promise<bool> promise;
+    std::vector<rpc::ActorTableData> actors;
+    RAY_CHECK_OK(gcs_client_->Actors().AsyncGetAll(
+        [filter_non_dead_actor, &actors, &promise](
+            Status status, const std::vector<rpc::ActorTableData> &result) {
+          if (!result.empty()) {
+            if (filter_non_dead_actor) {
+              for (auto &iter : result) {
+                if (iter.state() == gcs::ActorTableData::DEAD) {
+                  actors.emplace_back(iter);
+                }
+              }
+            } else {
+              actors.assign(result.begin(), result.end());
+            }
+          }
+          promise.set_value(true);
+        }));
+    EXPECT_TRUE(WaitReady(promise.get_future(), timeout_ms_));
+    return actors;
+  }
+
+  bool SubscribeToNodeChange(
+      const gcs::SubscribeCallback<NodeID, rpc::GcsNodeInfo> &subscribe) {
+    std::promise<bool> promise;
+    RAY_CHECK_OK(gcs_client_->Nodes().AsyncSubscribeToNodeChange(
+        subscribe, [&promise](Status status) { promise.set_value(status.ok()); }));
+    return WaitReady(promise.get_future(), timeout_ms_);
+  }
+
+  bool RegisterSelf(const rpc::GcsNodeInfo &local_node_info) {
+    Status status = gcs_client_->Nodes().RegisterSelf(local_node_info, nullptr);
+    return status.ok();
+  }
+
+  bool DrainSelf() {
+    Status status = gcs_client_->Nodes().DrainSelf();
+    return status.ok();
+  }
+
+  bool RegisterNode(const rpc::GcsNodeInfo &node_info) {
+    std::promise<bool> promise;
+    RAY_CHECK_OK(gcs_client_->Nodes().AsyncRegister(
+        node_info, [&promise](Status status) { promise.set_value(status.ok()); }));
+    return WaitReady(promise.get_future(), timeout_ms_);
+  }
+
+  std::vector<rpc::GcsNodeInfo> GetNodeInfoList() {
+    std::promise<bool> promise;
+    std::vector<rpc::GcsNodeInfo> nodes;
+    RAY_CHECK_OK(gcs_client_->Nodes().AsyncGetAll(
+        [&nodes, &promise](Status status, const std::vector<rpc::GcsNodeInfo> &result) {
+          assert(!result.empty());
+          nodes.assign(result.begin(), result.end());
+          promise.set_value(status.ok());
+        }));
+    EXPECT_TRUE(WaitReady(promise.get_future(), timeout_ms_));
+    return nodes;
+  }
+
+  bool DrainNode(const NodeID &node_id) {
+    std::promise<bool> promise;
+    RAY_CHECK_OK(gcs_client_->Nodes().AsyncDrainNode(
+        node_id, [&promise](Status status) { promise.set_value(status.ok()); }));
+    return WaitReady(promise.get_future(), timeout_ms_);
+  }
+
+  bool SubscribeToResources(const gcs::ItemCallback<rpc::NodeResourceChange> &subscribe) {
+    std::promise<bool> promise;
+    RAY_CHECK_OK(gcs_client_->NodeResources().AsyncSubscribeToResources(
+        subscribe, [&promise](Status status) { promise.set_value(status.ok()); }));
+    return WaitReady(promise.get_future(), timeout_ms_);
+  }
+
+  gcs::NodeResourceInfoAccessor::ResourceMap GetResources(const NodeID &node_id) {
+    gcs::NodeResourceInfoAccessor::ResourceMap resource_map;
+    std::promise<bool> promise;
+    RAY_CHECK_OK(gcs_client_->NodeResources().AsyncGetResources(
+        node_id,
+        [&resource_map, &promise](
+            Status status,
+            const boost::optional<gcs::NodeResourceInfoAccessor::ResourceMap> &result) {
+          if (result) {
+            resource_map.insert(result->begin(), result->end());
+          }
+          promise.set_value(true);
+        }));
+    EXPECT_TRUE(WaitReady(promise.get_future(), timeout_ms_));
+    return resource_map;
+  }
+
+  bool UpdateResources(const NodeID &node_id, const std::string &key) {
+    std::promise<bool> promise;
+    gcs::NodeResourceInfoAccessor::ResourceMap resource_map;
+    auto resource = std::make_shared<rpc::ResourceTableData>();
+    resource->set_resource_capacity(1.0);
+    resource_map[key] = resource;
+    RAY_CHECK_OK(gcs_client_->NodeResources().AsyncUpdateResources(
+        node_id, resource_map,
+        [&promise](Status status) { promise.set_value(status.ok()); }));
+    return WaitReady(promise.get_future(), timeout_ms_);
+  }
+
+  bool DeleteResources(const NodeID &node_id,
+                       const std::vector<std::string> &resource_names) {
+    std::promise<bool> promise;
+    RAY_CHECK_OK(gcs_client_->NodeResources().AsyncDeleteResources(
+        node_id, resource_names,
+        [&promise](Status status) { promise.set_value(status.ok()); }));
+    return WaitReady(promise.get_future(), timeout_ms_);
+  }
+
+  bool ReportHeartbeat(const std::shared_ptr<rpc::HeartbeatTableData> heartbeat) {
+    std::promise<bool> promise;
+    RAY_CHECK_OK(gcs_client_->Nodes().AsyncReportHeartbeat(
+        heartbeat, [&promise](Status status) { promise.set_value(status.ok()); }));
+    return WaitReady(promise.get_future(), timeout_ms_);
+  }
+
+  bool ReportResourceUsage(const std::shared_ptr<rpc::ResourcesData> resources) {
+    std::promise<bool> promise;
+    RAY_CHECK_OK(gcs_client_->NodeResources().AsyncReportResourceUsage(
+        resources, [&promise](Status status) { promise.set_value(status.ok()); }));
+    return WaitReady(promise.get_future(), timeout_ms_);
+  }
+
+  std::vector<rpc::AvailableResources> GetAllAvailableResources() {
+    std::promise<bool> promise;
+    std::vector<rpc::AvailableResources> resources;
+    RAY_CHECK_OK(gcs_client_->NodeResources().AsyncGetAllAvailableResources(
+        [&resources, &promise](Status status,
+                               const std::vector<rpc::AvailableResources> &result) {
+          EXPECT_TRUE(!result.empty());
+          resources.assign(result.begin(), result.end());
+          promise.set_value(status.ok());
+        }));
+    EXPECT_TRUE(WaitReady(promise.get_future(), timeout_ms_));
+    return resources;
+  }
+
+  bool AddProfileData(const std::shared_ptr<rpc::ProfileTableData> &profile_table_data) {
+    std::promise<bool> promise;
+    RAY_CHECK_OK(gcs_client_->Stats().AsyncAddProfileData(
+        profile_table_data,
+        [&promise](Status status) { promise.set_value(status.ok()); }));
+    return WaitReady(promise.get_future(), timeout_ms_);
+  }
+
+  bool ReportJobError(const std::shared_ptr<rpc::ErrorTableData> &error_table_data) {
+    std::promise<bool> promise;
+    RAY_CHECK_OK(gcs_client_->Errors().AsyncReportJobError(
+        error_table_data, [&promise](Status status) { promise.set_value(status.ok()); }));
+    return WaitReady(promise.get_future(), timeout_ms_);
+  }
+
+  bool SubscribeToWorkerFailures(
+      const gcs::ItemCallback<rpc::WorkerDeltaData> &subscribe) {
+    std::promise<bool> promise;
+    RAY_CHECK_OK(gcs_client_->Workers().AsyncSubscribeToWorkerFailures(
+        subscribe, [&promise](Status status) { promise.set_value(status.ok()); }));
+    return WaitReady(promise.get_future(), timeout_ms_);
+  }
+
+  bool ReportWorkerFailure(
+      const std::shared_ptr<rpc::WorkerTableData> &worker_failure_data) {
+    std::promise<bool> promise;
+    RAY_CHECK_OK(gcs_client_->Workers().AsyncReportWorkerFailure(
+        worker_failure_data,
+        [&promise](Status status) { promise.set_value(status.ok()); }));
+    return WaitReady(promise.get_future(), timeout_ms_);
+  }
+
+  bool AddWorker(const std::shared_ptr<rpc::WorkerTableData> &worker_data) {
+    std::promise<bool> promise;
+    RAY_CHECK_OK(gcs_client_->Workers().AsyncAdd(
+        worker_data, [&promise](Status status) { promise.set_value(status.ok()); }));
+    return WaitReady(promise.get_future(), timeout_ms_);
+  }
+
+  void CheckActorData(const gcs::ActorTableData &actor,
+                      rpc::ActorTableData_ActorState expected_state) {
+    ASSERT_TRUE(actor.state() == expected_state);
+  }
+
+  absl::flat_hash_set<NodeID> RegisterNodeAndMarkDead(int node_count) {
+    absl::flat_hash_set<NodeID> node_ids;
+    for (int index = 0; index < node_count; ++index) {
+      auto node_info = Mocker::GenNodeInfo();
+      auto node_id = NodeID::FromBinary(node_info->node_id());
+      EXPECT_TRUE(RegisterNode(*node_info));
+      EXPECT_TRUE(DrainNode(node_id));
+      node_ids.insert(node_id);
+    }
+    return node_ids;
+  }
+
+  // Test parameter, whether to use GCS without redis.
+  const bool enable_gcs_bootstrap_;
+
+  // GCS server.
+  gcs::GcsServerConfig config_;
+  std::unique_ptr<gcs::GcsServer> gcs_server_;
+  std::unique_ptr<std::thread> server_io_service_thread_;
+  std::unique_ptr<instrumented_io_context> server_io_service_;
+
+  // GCS client.
+  std::unique_ptr<std::thread> client_io_service_thread_;
+  std::unique_ptr<instrumented_io_context> client_io_service_;
+  std::unique_ptr<gcs::GcsClient> gcs_client_;
+
+  // Timeout waiting for GCS server reply, default is 2s.
+  const std::chrono::milliseconds timeout_ms_{2000};
+};
+
+INSTANTIATE_TEST_SUITE_P(RedisMigration, GcsClientTest, testing::Bool());
+
+TEST_P(GcsClientTest, TestJobInfo) {
+  // Create job table data.
+  JobID add_job_id = JobID::FromInt(1);
+  auto job_table_data = Mocker::GenJobTableData(add_job_id);
+
+  // Subscribe to all jobs.
+  std::atomic<int> job_updates(0);
+  auto on_subscribe = [&job_updates](const JobID &job_id, const gcs::JobTableData &data) {
+    job_updates++;
+  };
+  ASSERT_TRUE(SubscribeToAllJobs(on_subscribe));
+
+  ASSERT_TRUE(AddJob(job_table_data));
+  ASSERT_TRUE(MarkJobFinished(add_job_id));
+  WaitForExpectedCount(job_updates, 2);
+}
+
+TEST_P(GcsClientTest, TestGetNextJobID) {
+  JobID job_id1 = GetNextJobID();
+  JobID job_id2 = GetNextJobID();
+  ASSERT_TRUE(job_id1.ToInt() + 1 == job_id2.ToInt());
+}
+
+TEST_P(GcsClientTest, TestActorInfo) {
+  // Create actor table data.
+  JobID job_id = JobID::FromInt(1);
+  AddJob(job_id);
+  auto actor_table_data = Mocker::GenActorTableData(job_id);
+  ActorID actor_id = ActorID::FromBinary(actor_table_data->actor_id());
+
+  // Subscribe to any update operations of an actor.
+  std::atomic<int> actor_update_count(0);
+  auto on_subscribe = [&actor_update_count](const ActorID &actor_id,
+                                            const gcs::ActorTableData &data) {
+    ++actor_update_count;
+  };
+  ASSERT_TRUE(SubscribeActor(actor_id, on_subscribe));
+
+  // Register an actor to GCS.
+  ASSERT_TRUE(RegisterActor(actor_table_data));
+  ASSERT_TRUE(GetActor(actor_id).state() == rpc::ActorTableData::DEPENDENCIES_UNREADY);
+
+  // Cancel subscription to an actor.
+  UnsubscribeActor(actor_id);
+  WaitForActorUnsubscribed(actor_id);
+}
+
+TEST_P(GcsClientTest, TestNodeInfo) {
+  // Create gcs node info.
+  auto gcs_node1_info = Mocker::GenNodeInfo();
+  NodeID node1_id = NodeID::FromBinary(gcs_node1_info->node_id());
+
+  // Subscribe to node addition and removal events from GCS.
+  std::atomic<int> register_count(0);
+  std::atomic<int> unregister_count(0);
+  auto on_subscribe = [&register_count, &unregister_count](const NodeID &node_id,
+                                                           const rpc::GcsNodeInfo &data) {
+    if (data.state() == rpc::GcsNodeInfo::ALIVE) {
+      ++register_count;
+    } else if (data.state() == rpc::GcsNodeInfo::DEAD) {
+      ++unregister_count;
+    }
+  };
+  ASSERT_TRUE(SubscribeToNodeChange(on_subscribe));
+
+  // Register local node to GCS.
+  ASSERT_TRUE(RegisterSelf(*gcs_node1_info));
+  std::this_thread::sleep_for(std::chrono::milliseconds(1000));
+  EXPECT_EQ(gcs_client_->Nodes().GetSelfId(), node1_id);
+  EXPECT_EQ(gcs_client_->Nodes().GetSelfInfo().node_id(), gcs_node1_info->node_id());
+  EXPECT_EQ(gcs_client_->Nodes().GetSelfInfo().state(), gcs_node1_info->state());
+
+  // Register a node to GCS.
+  auto gcs_node2_info = Mocker::GenNodeInfo();
+  NodeID node2_id = NodeID::FromBinary(gcs_node2_info->node_id());
+  ASSERT_TRUE(RegisterNode(*gcs_node2_info));
+  WaitForExpectedCount(register_count, 2);
+
+  // Get information of all nodes from GCS.
+  std::vector<rpc::GcsNodeInfo> node_list = GetNodeInfoList();
+  EXPECT_EQ(node_list.size(), 2);
+  ASSERT_TRUE(gcs_client_->Nodes().Get(node1_id));
+  EXPECT_EQ(gcs_client_->Nodes().GetAll().size(), 2);
+
+  // Cancel registration of local node to GCS.
+  ASSERT_TRUE(DrainSelf());
+
+  // Cancel registration of a node to GCS.
+  ASSERT_TRUE(DrainNode(node2_id));
+  WaitForExpectedCount(unregister_count, 2);
+
+  // Get information of all nodes from GCS.
+  node_list = GetNodeInfoList();
+  EXPECT_EQ(node_list.size(), 2);
+  EXPECT_EQ(node_list[0].state(),
+            rpc::GcsNodeInfo_GcsNodeState::GcsNodeInfo_GcsNodeState_DEAD);
+  EXPECT_EQ(node_list[1].state(),
+            rpc::GcsNodeInfo_GcsNodeState::GcsNodeInfo_GcsNodeState_DEAD);
+  ASSERT_TRUE(gcs_client_->Nodes().IsRemoved(node2_id));
+}
+
+TEST_P(GcsClientTest, TestNodeResources) {
+  // Subscribe to node resource changes.
+  std::atomic<int> add_count(0);
+  std::atomic<int> remove_count(0);
+  auto on_subscribe = [&add_count,
+                       &remove_count](const rpc::NodeResourceChange &notification) {
+    if (0 == notification.deleted_resources_size()) {
+      ++add_count;
+    } else {
+      ++remove_count;
+    }
+  };
+  ASSERT_TRUE(SubscribeToResources(on_subscribe));
+
+  // Register node.
+  auto node_info = Mocker::GenNodeInfo();
+  RAY_CHECK(RegisterNode(*node_info));
+
+  // Update resources of node in GCS.
+  NodeID node_id = NodeID::FromBinary(node_info->node_id());
+  std::string key = "CPU";
+  ASSERT_TRUE(UpdateResources(node_id, key));
+  WaitForExpectedCount(add_count, 1);
+  ASSERT_TRUE(GetResources(node_id).count(key));
+
+  // Delete resources of a node from GCS.
+  ASSERT_TRUE(DeleteResources(node_id, {key}));
+  WaitForExpectedCount(remove_count, 1);
+  ASSERT_TRUE(GetResources(node_id).empty());
+}
+
+TEST_P(GcsClientTest, TestNodeResourceUsage) {
+  // Register node.
+  auto node_info = Mocker::GenNodeInfo();
+  RAY_CHECK(RegisterNode(*node_info));
+
+  // Report resource usage of a node to GCS.
+  NodeID node_id = NodeID::FromBinary(node_info->node_id());
+  auto resource = std::make_shared<rpc::ResourcesData>();
+  resource->set_node_id(node_id.Binary());
+  resource->set_should_global_gc(true);
+  std::string resource_name = "CPU";
+  double resource_value = 1.0;
+  (*resource->mutable_resources_total())[resource_name] = resource_value;
+  ASSERT_TRUE(ReportResourceUsage(resource));
+
+  // Get and check last report resource usage.
+  auto last_resource_usage = gcs_client_->NodeResources().GetLastResourceUsage();
+  ASSERT_EQ(last_resource_usage->GetTotalResources().GetResource(resource_name),
+            resource_value);
+}
+
+TEST_P(GcsClientTest, TestNodeResourceUsageWithLightResourceUsageReport) {
+  // Register node.
+  auto node_info = Mocker::GenNodeInfo();
+  RAY_CHECK(RegisterNode(*node_info));
+
+  // Report unchanged resource usage of a node to GCS.
+  NodeID node_id = NodeID::FromBinary(node_info->node_id());
+  auto resource = std::make_shared<rpc::ResourcesData>();
+  resource->set_node_id(node_id.Binary());
+  ASSERT_TRUE(ReportResourceUsage(resource));
+
+  // Report changed resource usage of a node to GCS.
+  auto resource1 = std::make_shared<rpc::ResourcesData>();
+  resource1->set_node_id(node_id.Binary());
+  resource1->set_resources_available_changed(true);
+  ASSERT_TRUE(ReportResourceUsage(resource1));
+}
+
+TEST_P(GcsClientTest, TestGetAllAvailableResources) {
+  // Register node.
+  auto node_info = Mocker::GenNodeInfo();
+  RAY_CHECK(RegisterNode(*node_info));
+
+  // Report resource usage of a node to GCS.
+  NodeID node_id = NodeID::FromBinary(node_info->node_id());
+  auto resource = std::make_shared<rpc::ResourcesData>();
+  resource->set_node_id(node_id.Binary());
+  // Set this flag to indicate resources has changed.
+  resource->set_resources_available_changed(true);
+  (*resource->mutable_resources_available())["CPU"] = 1.0;
+  (*resource->mutable_resources_available())["GPU"] = 10.0;
+  ASSERT_TRUE(ReportResourceUsage(resource));
+
+  // Assert get all available resources right.
+  std::vector<rpc::AvailableResources> resources = GetAllAvailableResources();
+  EXPECT_EQ(resources.size(), 1);
+  EXPECT_EQ(resources[0].resources_available_size(), 2);
+  EXPECT_EQ((*resources[0].mutable_resources_available())["CPU"], 1.0);
+  EXPECT_EQ((*resources[0].mutable_resources_available())["GPU"], 10.0);
+}
+
+TEST_P(GcsClientTest, TestGetAllAvailableResourcesWithLightResourceUsageReport) {
+  // Register node.
+  auto node_info = Mocker::GenNodeInfo();
+  RAY_CHECK(RegisterNode(*node_info));
+
+  // Report resource usage of a node to GCS.
+  NodeID node_id = NodeID::FromBinary(node_info->node_id());
+  auto resource = std::make_shared<rpc::ResourcesData>();
+  resource->set_node_id(node_id.Binary());
+  resource->set_resources_available_changed(true);
+  (*resource->mutable_resources_available())["CPU"] = 1.0;
+  (*resource->mutable_resources_available())["GPU"] = 10.0;
+  ASSERT_TRUE(ReportResourceUsage(resource));
+
+  // Assert get all available resources right.
+  std::vector<rpc::AvailableResources> resources = GetAllAvailableResources();
+  EXPECT_EQ(resources.size(), 1);
+  EXPECT_EQ(resources[0].resources_available_size(), 2);
+  EXPECT_EQ((*resources[0].mutable_resources_available())["CPU"], 1.0);
+  EXPECT_EQ((*resources[0].mutable_resources_available())["GPU"], 10.0);
+
+  // Report unchanged resource usage of a node to GCS.
+  auto resource1 = std::make_shared<rpc::ResourcesData>();
+  resource1->set_node_id(node_id.Binary());
+  (*resource1->mutable_resources_available())["GPU"] = 8.0;
+  ASSERT_TRUE(ReportResourceUsage(resource1));
+
+  // The value would remain unchanged.
+  std::vector<rpc::AvailableResources> resources1 = GetAllAvailableResources();
+  EXPECT_EQ(resources1.size(), 1);
+  EXPECT_EQ(resources1[0].resources_available_size(), 2);
+  EXPECT_EQ((*resources1[0].mutable_resources_available())["CPU"], 1.0);
+  EXPECT_EQ((*resources1[0].mutable_resources_available())["GPU"], 10.0);
+}
+
+TEST_P(GcsClientTest, TestStats) {
+  // Add profile data to GCS.
+  NodeID node_id = NodeID::FromRandom();
+  auto profile_table_data = Mocker::GenProfileTableData(node_id);
+  ASSERT_TRUE(AddProfileData(profile_table_data));
+}
+
+TEST_P(GcsClientTest, TestWorkerInfo) {
+  // Subscribe to all unexpected failure of workers from GCS.
+  std::atomic<int> worker_failure_count(0);
+  auto on_subscribe = [&worker_failure_count](const rpc::WorkerDeltaData &result) {
+    ++worker_failure_count;
+  };
+  ASSERT_TRUE(SubscribeToWorkerFailures(on_subscribe));
+
+  // Report a worker failure to GCS when this worker doesn't exist.
+  auto worker_data = Mocker::GenWorkerTableData();
+  worker_data->mutable_worker_address()->set_worker_id(WorkerID::FromRandom().Binary());
+  ASSERT_TRUE(ReportWorkerFailure(worker_data));
+  WaitForExpectedCount(worker_failure_count, 1);
+
+  // Add a worker to GCS.
+  ASSERT_TRUE(AddWorker(worker_data));
+
+  // Report a worker failure to GCS when this worker is actually exist.
+  ASSERT_TRUE(ReportWorkerFailure(worker_data));
+  WaitForExpectedCount(worker_failure_count, 2);
+}
+
+TEST_P(GcsClientTest, TestErrorInfo) {
+  // Report a job error to GCS.
+  JobID job_id = JobID::FromInt(1);
+  auto error_table_data = Mocker::GenErrorTableData(job_id);
+  ASSERT_TRUE(ReportJobError(error_table_data));
+}
+
+TEST_P(GcsClientTest, TestJobTableResubscribe) {
+  // TODO: Support resubscribing with GCS pubsub.
+  if (RayConfig::instance().gcs_grpc_based_pubsub()) {
+    return;
+  }
+
+  // Test that subscription of the job table can still work when GCS server restarts.
+  JobID job_id = JobID::FromInt(1);
+  auto job_table_data = Mocker::GenJobTableData(job_id);
+
+  // Subscribe to all jobs.
+  std::atomic<int> job_update_count(0);
+  auto subscribe = [&job_update_count](const JobID &id, const rpc::JobTableData &result) {
+    ++job_update_count;
+  };
+  ASSERT_TRUE(SubscribeToAllJobs(subscribe));
+
+  ASSERT_TRUE(AddJob(job_table_data));
+  WaitForExpectedCount(job_update_count, 1);
+  RestartGcsServer();
+
+  // The GCS client will fetch data from the GCS server after the GCS server is restarted,
+  // and the GCS server keeps a job record, so `job_update_count` plus one.
+  WaitForExpectedCount(job_update_count, 2);
+
+  ASSERT_TRUE(MarkJobFinished(job_id));
+  WaitForExpectedCount(job_update_count, 3);
+}
+
+TEST_P(GcsClientTest, TestActorTableResubscribe) {
+  // TODO: Support resubscribing with GCS pubsub.
+  if (RayConfig::instance().gcs_grpc_based_pubsub()) {
+    return;
+  }
+
+  // Test that subscription of the actor table can still work when GCS server restarts.
+  JobID job_id = JobID::FromInt(1);
+  AddJob(job_id);
+  auto actor_table_data = Mocker::GenActorTableData(job_id);
+  auto actor_id = ActorID::FromBinary(actor_table_data->actor_id());
+
+  // Number of notifications for the following `SubscribeActor` operation.
+  std::atomic<int> num_subscribe_one_notifications(0);
+  // All the notifications for the following `SubscribeActor` operation.
+  std::vector<gcs::ActorTableData> subscribe_one_notifications;
+  auto actor_subscribe = [&num_subscribe_one_notifications, &subscribe_one_notifications](
+                             const ActorID &actor_id, const gcs::ActorTableData &data) {
+    subscribe_one_notifications.emplace_back(data);
+    ++num_subscribe_one_notifications;
+    RAY_LOG(INFO) << "The number of actor subscription messages received is "
+                  << num_subscribe_one_notifications;
+  };
+  // Subscribe to updates for this actor.
+  ASSERT_TRUE(SubscribeActor(actor_id, actor_subscribe));
+
+  // In order to prevent receiving the message of other test case publish, we get the
+  // expected number of actor subscription messages before registering actor.
+  auto expected_num_subscribe_one_notifications = num_subscribe_one_notifications + 1;
+
+  // NOTE: In the process of actor registration, if the callback function of
+  // `WaitForActorOutOfScope` is executed first, and then the callback function of
+  // `ActorTable().Put` is executed, the actor registration fails, we will receive one
+  // notification message; otherwise, the actor registration succeeds, we will receive
+  // two notification messages. So we can't assert whether the actor is registered
+  // successfully.
+  RegisterActor(actor_table_data, false);
+
+  auto condition_subscribe_one = [&num_subscribe_one_notifications,
+                                  expected_num_subscribe_one_notifications]() {
+    return num_subscribe_one_notifications >= expected_num_subscribe_one_notifications;
+  };
+  EXPECT_TRUE(WaitForCondition(condition_subscribe_one, timeout_ms_.count()));
+
+  // Restart GCS server.
+  RestartGcsServer();
+
+  // When GCS client detects that GCS server has restarted, but the pub-sub server
+  // didn't restart, it will fetch data again from the GCS server. The GCS will destroy
+  // the actor because it finds that the actor is out of scope, so we'll receive another
+  // notification of DEAD state.
+  expected_num_subscribe_one_notifications += 2;
+  auto condition_subscribe_one_restart = [&num_subscribe_one_notifications,
+                                          expected_num_subscribe_one_notifications]() {
+    return num_subscribe_one_notifications >= expected_num_subscribe_one_notifications;
+  };
+  EXPECT_TRUE(WaitForCondition(condition_subscribe_one_restart, timeout_ms_.count()));
+}
+
+TEST_P(GcsClientTest, TestNodeTableResubscribe) {
+  // TODO: Support resubscribing with GCS pubsub.
+  if (RayConfig::instance().gcs_grpc_based_pubsub()) {
+    return;
+  }
+
+  // Test that subscription of the node table can still work when GCS server restarts.
+  // Subscribe to node addition and removal events from GCS and cache those information.
+  std::atomic<int> node_change_count(0);
+  auto node_subscribe = [&node_change_count](const NodeID &id,
+                                             const rpc::GcsNodeInfo &result) {
+    ++node_change_count;
+  };
+  ASSERT_TRUE(SubscribeToNodeChange(node_subscribe));
+
+  // Subscribe to node resource changes.
+  std::atomic<int> resource_change_count(0);
+  auto resource_subscribe =
+      [&resource_change_count](const rpc::NodeResourceChange &result) {
+        ++resource_change_count;
+      };
+  ASSERT_TRUE(SubscribeToResources(resource_subscribe));
+
+  auto node_info = Mocker::GenNodeInfo(1);
+  ASSERT_TRUE(RegisterNode(*node_info));
+  NodeID node_id = NodeID::FromBinary(node_info->node_id());
+  std::string key = "CPU";
+  ASSERT_TRUE(UpdateResources(node_id, key));
+  auto resources = std::make_shared<rpc::ResourcesData>();
+  resources->set_node_id(node_info->node_id());
+  // Set this flag because GCS won't publish unchanged resources.
+  resources->set_should_global_gc(true);
+  ASSERT_TRUE(ReportResourceUsage(resources));
+
+  RestartGcsServer();
+
+  node_info = Mocker::GenNodeInfo(1);
+  ASSERT_TRUE(RegisterNode(*node_info));
+  node_id = NodeID::FromBinary(node_info->node_id());
+  ASSERT_TRUE(UpdateResources(node_id, key));
+  resources->set_node_id(node_info->node_id());
+  ASSERT_TRUE(ReportResourceUsage(resources));
+
+  WaitForExpectedCount(node_change_count, 2);
+  WaitForExpectedCount(resource_change_count, 2);
+}
+
+TEST_P(GcsClientTest, TestWorkerTableResubscribe) {
+  // TODO: Support resubscribing with GCS pubsub.
+  if (RayConfig::instance().gcs_grpc_based_pubsub()) {
+    return;
+  }
+
+  // Subscribe to all unexpected failure of workers from GCS.
+  std::atomic<int> worker_failure_count(0);
+  auto on_subscribe = [&worker_failure_count](const rpc::WorkerDeltaData &result) {
+    ++worker_failure_count;
+  };
+  ASSERT_TRUE(SubscribeToWorkerFailures(on_subscribe));
+
+  // Restart GCS
+  RestartGcsServer();
+
+  // Add a worker before report worker failure to GCS.
+  auto worker_data = Mocker::GenWorkerTableData();
+  worker_data->mutable_worker_address()->set_worker_id(WorkerID::FromRandom().Binary());
+  ASSERT_TRUE(AddWorker(worker_data));
+
+  // Report a worker failure to GCS and check if resubscribe works.
+  ASSERT_TRUE(ReportWorkerFailure(worker_data));
+  WaitForExpectedCount(worker_failure_count, 1);
+}
+
+TEST_P(GcsClientTest, TestGcsTableReload) {
+  // Restart gcs only work with redis.
+  if (RayConfig::instance().bootstrap_with_gcs()) {
+    return;
+  }
+  // Register node to GCS.
+  auto node_info = Mocker::GenNodeInfo();
+  ASSERT_TRUE(RegisterNode(*node_info));
+
+  // Restart GCS.
+  RestartGcsServer();
+
+  // Get information of nodes from GCS.
+  std::vector<rpc::GcsNodeInfo> node_list = GetNodeInfoList();
+  EXPECT_EQ(node_list.size(), 1);
+}
+
+TEST_P(GcsClientTest, TestGcsRedisFailureDetector) {
+  // Stop redis.
+  if (RayConfig::instance().bootstrap_with_gcs()) {
+    return;
+  }
+  TestSetupUtil::ShutDownRedisServers();
+
+  // Sleep 3 times of gcs_redis_heartbeat_interval_milliseconds to make sure gcs_server
+  // detects that the redis is failure and then stop itself.
+  auto interval_ms = RayConfig::instance().gcs_redis_heartbeat_interval_milliseconds();
+  std::this_thread::sleep_for(std::chrono::milliseconds(3 * interval_ms));
+
+  // Check if GCS server has exited.
+  RAY_CHECK(gcs_server_->IsStopped());
+}
+
+TEST_P(GcsClientTest, TestMultiThreadSubAndUnsub) {
+  auto sub_finished_count = std::make_shared<std::atomic<int>>(0);
+  int size = 5;
+  std::vector<std::unique_ptr<std::thread>> threads;
+  threads.resize(size);
+
+  // The number of times each thread executes subscribe & unsubscribe.
+  int sub_and_unsub_loop_count = 20;
+
+  // Multithreading subscribe/unsubscribe actors.
+  auto job_id = JobID::FromInt(1);
+  for (int index = 0; index < size; ++index) {
+    threads[index].reset(new std::thread([this, sub_and_unsub_loop_count, job_id] {
+      for (int index = 0; index < sub_and_unsub_loop_count; ++index) {
+        auto actor_id = ActorID::Of(job_id, RandomTaskId(), 0);
+        ASSERT_TRUE(SubscribeActor(
+            actor_id, [](const ActorID &id, const rpc::ActorTableData &result) {}));
+        UnsubscribeActor(actor_id);
+      }
+    }));
+  }
+
+  for (auto &thread : threads) {
+    thread->join();
+    thread.reset();
+  }
+}
+
+// This UT is only used to test the query actor info performance.
+// We disable it by default.
+TEST_P(GcsClientTest, DISABLED_TestGetActorPerf) {
+  // Register actors.
+  JobID job_id = JobID::FromInt(1);
+  AddJob(job_id);
+  int actor_count = 5000;
+  rpc::TaskSpec task_spec;
+  rpc::TaskArg task_arg;
+  task_arg.set_data("0123456789");
+  for (int index = 0; index < 10000; ++index) {
+    task_spec.add_args()->CopyFrom(task_arg);
+  }
+  for (int index = 0; index < actor_count; ++index) {
+    auto actor_table_data = Mocker::GenActorTableData(job_id);
+    actor_table_data->mutable_task_spec()->CopyFrom(task_spec);
+    RegisterActor(actor_table_data, false, true);
+  }
+
+  // Get all actors.
+  auto condition = [this, actor_count]() {
+    return (int)GetAllActors().size() == actor_count;
+  };
+  EXPECT_TRUE(WaitForCondition(condition, timeout_ms_.count()));
+
+  int64_t start_time = current_time_ms();
+  auto actors = GetAllActors();
+  RAY_LOG(INFO) << "It takes " << current_time_ms() - start_time << "ms to query "
+                << actor_count << " actors.";
+}
+
+TEST_P(GcsClientTest, TestEvictExpiredDestroyedActors) {
+  // Restart doesn't work with in memory storage
+  if (RayConfig::instance().gcs_storage() == "memory") {
+    return;
+  }
+  // Register actors and the actors will be destroyed.
+  JobID job_id = JobID::FromInt(1);
+  AddJob(job_id);
+  absl::flat_hash_set<ActorID> actor_ids;
+  int actor_count = RayConfig::instance().maximum_gcs_destroyed_actor_cached_count();
+  for (int index = 0; index < actor_count; ++index) {
+    auto actor_table_data = Mocker::GenActorTableData(job_id);
+    RegisterActor(actor_table_data, false);
+    actor_ids.insert(ActorID::FromBinary(actor_table_data->actor_id()));
+  }
+
+  // Restart GCS.
+  RestartGcsServer();
+
+  for (int index = 0; index < actor_count; ++index) {
+    auto actor_table_data = Mocker::GenActorTableData(job_id);
+    RegisterActor(actor_table_data, false);
+    actor_ids.insert(ActorID::FromBinary(actor_table_data->actor_id()));
+  }
+
+  // NOTE: GCS will not reply when actor registration fails, so when GCS restarts, gcs
+  // client will register the actor again and the status of the actor may be
+  // `DEPENDENCIES_UNREADY` or `DEAD`. We should get all dead actors.
+  auto condition = [this]() {
+    return GetAllActors(true).size() ==
+           RayConfig::instance().maximum_gcs_destroyed_actor_cached_count();
+  };
+  EXPECT_TRUE(WaitForCondition(condition, timeout_ms_.count()));
+
+  auto actors = GetAllActors(true);
+  for (const auto &actor : actors) {
+    EXPECT_TRUE(actor_ids.contains(ActorID::FromBinary(actor.actor_id())));
+  }
+}
+
+TEST_P(GcsClientTest, TestEvictExpiredDeadNodes) {
+  // Simulate the scenario of node dead.
+  int node_count = RayConfig::instance().maximum_gcs_dead_node_cached_count();
+  RegisterNodeAndMarkDead(node_count);
+
+  // Restart GCS.
+  RestartGcsServer();
+
+  const auto &node_ids = RegisterNodeAndMarkDead(node_count);
+
+  // Get all nodes.
+  auto condition = [this]() {
+    return GetNodeInfoList().size() ==
+           RayConfig::instance().maximum_gcs_dead_node_cached_count();
+  };
+  EXPECT_TRUE(WaitForCondition(condition, timeout_ms_.count()));
+
+  auto nodes = GetNodeInfoList();
+  for (const auto &node : nodes) {
+    EXPECT_TRUE(node_ids.contains(NodeID::FromBinary(node.node_id())));
+  }
+}
+
+// TODO(sang): Add tests after adding asyncAdd
+
+}  // namespace ray
+
+int main(int argc, char **argv) {
+  InitShutdownRAII ray_log_shutdown_raii(ray::RayLog::StartRayLog,
+                                         ray::RayLog::ShutDownRayLog, argv[0],
+                                         ray::RayLogLevel::INFO,
+                                         /*log_dir=*/"");
+  ::testing::InitGoogleTest(&argc, argv);
+  RAY_CHECK(argc == 3);
+  ray::TEST_REDIS_SERVER_EXEC_PATH = argv[1];
+  ray::TEST_REDIS_CLIENT_EXEC_PATH = argv[2];
+  return RUN_ALL_TESTS();
+}