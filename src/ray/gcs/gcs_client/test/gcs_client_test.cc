// Copyright 2017 The Ray Authors.
//
// Licensed under the Apache License, Version 2.0 (the "License");
// you may not use this file except in compliance with the License.
// You may obtain a copy of the License at
//
//  http://www.apache.org/licenses/LICENSE-2.0
//
// Unless required by applicable law or agreed to in writing, software
// distributed under the License is distributed on an "AS IS" BASIS,
// WITHOUT WARRANTIES OR CONDITIONS OF ANY KIND, either express or implied.
// See the License for the specific language governing permissions and
// limitations under the License.

#include "ray/gcs/gcs_client/gcs_client.h"

#include "absl/strings/substitute.h"
#include "gtest/gtest.h"
#include "ray/common/asio/instrumented_io_context.h"
#include "ray/common/test_util.h"
#include "ray/gcs/gcs_client/accessor.h"
#include "ray/gcs/gcs_server/gcs_server.h"
#include "ray/gcs/test/gcs_test_util.h"
#include "ray/rpc/gcs_server/gcs_rpc_client.h"
#include "ray/util/util.h"

namespace ray {

class GcsClientTest : public ::testing::TestWithParam<bool> {
 public:
  GcsClientTest() : use_gcs_pubsub_(GetParam()) {
    RayConfig::instance().initialize(
        absl::Substitute(R"(
{
  "ping_gcs_rpc_server_max_retries": 60,
  "maximum_gcs_destroyed_actor_cached_count": 10,
  "maximum_gcs_dead_node_cached_count": 10,
  "gcs_grpc_based_pubsub": $0
}
  )",
                         use_gcs_pubsub_ ? "true" : "false"));
    TestSetupUtil::StartUpRedisServers(std::vector<int>());
  }

  virtual ~GcsClientTest() { TestSetupUtil::ShutDownRedisServers(); }

 protected:
  void SetUp() override {
    config_.grpc_server_port = 0;
    config_.grpc_server_name = "MockedGcsServer";
    config_.grpc_server_thread_num = 1;
    config_.redis_address = "127.0.0.1";
    config_.node_ip_address = "127.0.0.1";
    config_.enable_sharding_conn = false;
    config_.redis_port = TEST_REDIS_SERVER_PORTS.front();
    // Tests legacy code paths. The poller and broadcaster have their own dedicated unit
    // test targets.
    config_.grpc_based_resource_broadcast = false;
    config_.grpc_pubsub_enabled = use_gcs_pubsub_;

    client_io_service_.reset(new instrumented_io_context());
    client_io_service_thread_.reset(new std::thread([this] {
      std::unique_ptr<boost::asio::io_service::work> work(
          new boost::asio::io_service::work(*client_io_service_));
      client_io_service_->run();
    }));

    server_io_service_.reset(new instrumented_io_context());
    gcs_server_.reset(new gcs::GcsServer(config_, *server_io_service_));
    gcs_server_->Start();
    server_io_service_thread_.reset(new std::thread([this] {
      std::unique_ptr<boost::asio::io_service::work> work(
          new boost::asio::io_service::work(*server_io_service_));
      server_io_service_->run();
    }));

    // Wait until server starts listening.
    while (!gcs_server_->IsStarted()) {
      std::this_thread::sleep_for(std::chrono::milliseconds(10));
    }

    // Create GCS client.
    gcs::GcsClientOptions options(config_.redis_address, config_.redis_port,
                                  config_.redis_password);
    gcs_client_.reset(new gcs::GcsClient(options));
    RAY_CHECK_OK(gcs_client_->Connect(*client_io_service_));
  }

  void TearDown() override {
    client_io_service_->stop();
    client_io_service_thread_->join();
    gcs_client_->Disconnect();

    server_io_service_->stop();
    server_io_service_thread_->join();
    gcs_server_->Stop();
    gcs_server_.reset();
    TestSetupUtil::FlushAllRedisServers();
  }

  void RestartGcsServer() {
    RAY_LOG(INFO) << "Stopping GCS service, port = " << gcs_server_->GetPort();
    gcs_server_->Stop();
    server_io_service_->stop();
    server_io_service_thread_->join();
    gcs_server_.reset();
    RAY_LOG(INFO) << "Finished stopping GCS service.";

    server_io_service_.reset(new instrumented_io_context());
    gcs_server_.reset(new gcs::GcsServer(config_, *server_io_service_));
    gcs_server_->Start();
    server_io_service_thread_.reset(new std::thread([this] {
      std::unique_ptr<boost::asio::io_service::work> work(
          new boost::asio::io_service::work(*server_io_service_));
      server_io_service_->run();
    }));

    // Wait until server starts listening.
    while (gcs_server_->GetPort() == 0) {
      std::this_thread::sleep_for(std::chrono::milliseconds(10));
    }
    RAY_LOG(INFO) << "GCS service restarted, port = " << gcs_server_->GetPort();
  }

  bool SubscribeToAllJobs(
      const gcs::SubscribeCallback<JobID, rpc::JobTableData> &subscribe) {
    std::promise<bool> promise;
    RAY_CHECK_OK(gcs_client_->Jobs().AsyncSubscribeAll(
        subscribe, [&promise](Status status) { promise.set_value(status.ok()); }));
    return WaitReady(promise.get_future(), timeout_ms_);
  }

  bool AddJob(const std::shared_ptr<rpc::JobTableData> &job_table_data) {
    std::promise<bool> promise;
    RAY_CHECK_OK(gcs_client_->Jobs().AsyncAdd(
        job_table_data, [&promise](Status status) { promise.set_value(status.ok()); }));
    return WaitReady(promise.get_future(), timeout_ms_);
  }

  void AddJob(const JobID &job_id) {
    auto job_table_data = std::make_shared<rpc::JobTableData>();
    job_table_data->set_job_id(job_id.Binary());
    AddJob(job_table_data);
  }

  bool MarkJobFinished(const JobID &job_id) {
    std::promise<bool> promise;
    RAY_CHECK_OK(gcs_client_->Jobs().AsyncMarkFinished(
        job_id, [&promise](Status status) { promise.set_value(status.ok()); }));
    return WaitReady(promise.get_future(), timeout_ms_);
  }

  JobID GetNextJobID() {
    std::promise<JobID> promise;
    RAY_CHECK_OK(gcs_client_->Jobs().AsyncGetNextJobID(
        [&promise](const JobID &job_id) { promise.set_value(job_id); }));
    return promise.get_future().get();
  }

  bool SubscribeActor(
      const ActorID &actor_id,
      const gcs::SubscribeCallback<ActorID, rpc::ActorTableData> &subscribe) {
    std::promise<bool> promise;
    RAY_CHECK_OK(gcs_client_->Actors().AsyncSubscribe(
        actor_id, subscribe,
        [&promise](Status status) { promise.set_value(status.ok()); }));
    return WaitReady(promise.get_future(), timeout_ms_);
  }

  void UnsubscribeActor(const ActorID &actor_id) {
    RAY_CHECK_OK(gcs_client_->Actors().AsyncUnsubscribe(actor_id));
  }

  void WaitForActorUnsubscribed(const ActorID &actor_id) {
    auto condition = [this, actor_id]() {
      return gcs_client_->Actors().IsActorUnsubscribed(actor_id);
    };
    EXPECT_TRUE(WaitForCondition(condition, timeout_ms_.count()));
  }

  bool RegisterActor(const std::shared_ptr<rpc::ActorTableData> &actor_table_data,
                     bool is_detached = true, bool skip_wait = false) {
    rpc::TaskSpec message;
    auto actor_id = ActorID::FromBinary(actor_table_data->actor_id());
    message.set_job_id(actor_id.JobId().Binary());
    message.set_type(TaskType::ACTOR_CREATION_TASK);
    message.set_task_id(TaskID::ForActorCreationTask(actor_id).Binary());
    message.set_caller_id(actor_id.Binary());
    message.set_max_retries(0);
    message.set_num_returns(1);
    message.set_parent_task_id(TaskID::ForActorCreationTask(actor_id).Binary());
    message.mutable_actor_creation_task_spec()->set_actor_id(actor_id.Binary());
    message.mutable_actor_creation_task_spec()->set_is_detached(is_detached);
    // If the actor is non-detached, the `WaitForActorOutOfScope` function of the core
    // worker client is called during the actor registration process. In order to simulate
    // the scenario of registration failure, we set the address to an illegal value.
    if (!is_detached) {
      rpc::Address address;
      address.set_ip_address("");
      message.mutable_caller_address()->CopyFrom(address);
    }
    TaskSpecification task_spec(message);

    if (skip_wait) {
      return gcs_client_->Actors()
          .AsyncRegisterActor(task_spec, [](Status status) {})
          .ok();
    }

    // NOTE: GCS will not reply when actor registration fails, so when GCS restarts, gcs
    // client will register the actor again and promise may be set twice.
    auto promise = std::make_shared<std::promise<bool>>();
    RAY_CHECK_OK(
        gcs_client_->Actors().AsyncRegisterActor(task_spec, [promise](Status status) {
          try {
            promise->set_value(status.ok());
          } catch (...) {
          }
        }));
    return WaitReady(promise->get_future(), timeout_ms_);
  }

  rpc::ActorTableData GetActor(const ActorID &actor_id) {
    std::promise<bool> promise;
    rpc::ActorTableData actor_table_data;
    RAY_CHECK_OK(gcs_client_->Actors().AsyncGet(
        actor_id, [&actor_table_data, &promise](
                      Status status, const boost::optional<rpc::ActorTableData> &result) {
          assert(result);
          actor_table_data.CopyFrom(*result);
          promise.set_value(true);
        }));
    EXPECT_TRUE(WaitReady(promise.get_future(), timeout_ms_));
    return actor_table_data;
  }

  std::vector<rpc::ActorTableData> GetAllActors(bool filter_non_dead_actor = false) {
    std::promise<bool> promise;
    std::vector<rpc::ActorTableData> actors;
    RAY_CHECK_OK(gcs_client_->Actors().AsyncGetAll(
        [filter_non_dead_actor, &actors, &promise](
            Status status, const std::vector<rpc::ActorTableData> &result) {
          if (!result.empty()) {
            if (filter_non_dead_actor) {
              for (auto &iter : result) {
                if (iter.state() == gcs::ActorTableData::DEAD) {
                  actors.emplace_back(iter);
                }
              }
            } else {
              actors.assign(result.begin(), result.end());
            }
          }
          promise.set_value(true);
        }));
    EXPECT_TRUE(WaitReady(promise.get_future(), timeout_ms_));
    return actors;
  }

  bool SubscribeToNodeChange(
      const gcs::SubscribeCallback<NodeID, rpc::GcsNodeInfo> &subscribe) {
    std::promise<bool> promise;
    RAY_CHECK_OK(gcs_client_->Nodes().AsyncSubscribeToNodeChange(
        subscribe, [&promise](Status status) { promise.set_value(status.ok()); }));
    return WaitReady(promise.get_future(), timeout_ms_);
  }

  bool RegisterSelf(const rpc::GcsNodeInfo &local_node_info) {
    Status status = gcs_client_->Nodes().RegisterSelf(local_node_info, nullptr);
    return status.ok();
  }

  bool DrainSelf() {
    Status status = gcs_client_->Nodes().DrainSelf();
    return status.ok();
  }

  bool RegisterNode(const rpc::GcsNodeInfo &node_info) {
    std::promise<bool> promise;
    RAY_CHECK_OK(gcs_client_->Nodes().AsyncRegister(
        node_info, [&promise](Status status) { promise.set_value(status.ok()); }));
    return WaitReady(promise.get_future(), timeout_ms_);
  }

  std::vector<rpc::GcsNodeInfo> GetNodeInfoList() {
    std::promise<bool> promise;
    std::vector<rpc::GcsNodeInfo> nodes;
    RAY_CHECK_OK(gcs_client_->Nodes().AsyncGetAll(
        [&nodes, &promise](Status status, const std::vector<rpc::GcsNodeInfo> &result) {
          assert(!result.empty());
          nodes.assign(result.begin(), result.end());
          promise.set_value(status.ok());
        }));
    EXPECT_TRUE(WaitReady(promise.get_future(), timeout_ms_));
    return nodes;
  }

  bool DrainNode(const NodeID &node_id) {
    std::promise<bool> promise;
    RAY_CHECK_OK(gcs_client_->Nodes().AsyncDrainNode(
        node_id, [&promise](Status status) { promise.set_value(status.ok()); }));
    return WaitReady(promise.get_future(), timeout_ms_);
  }

  bool SubscribeToResources(const gcs::ItemCallback<rpc::NodeResourceChange> &subscribe) {
    std::promise<bool> promise;
    RAY_CHECK_OK(gcs_client_->NodeResources().AsyncSubscribeToResources(
        subscribe, [&promise](Status status) { promise.set_value(status.ok()); }));
    return WaitReady(promise.get_future(), timeout_ms_);
  }

  gcs::NodeResourceInfoAccessor::ResourceMap GetResources(const NodeID &node_id) {
    gcs::NodeResourceInfoAccessor::ResourceMap resource_map;
    std::promise<bool> promise;
    RAY_CHECK_OK(gcs_client_->NodeResources().AsyncGetResources(
        node_id,
        [&resource_map, &promise](
            Status status,
            const boost::optional<gcs::NodeResourceInfoAccessor::ResourceMap> &result) {
          if (result) {
            resource_map.insert(result->begin(), result->end());
          }
          promise.set_value(true);
        }));
    EXPECT_TRUE(WaitReady(promise.get_future(), timeout_ms_));
    return resource_map;
  }

  bool UpdateResources(const NodeID &node_id, const std::string &key) {
    std::promise<bool> promise;
    gcs::NodeResourceInfoAccessor::ResourceMap resource_map;
    auto resource = std::make_shared<rpc::ResourceTableData>();
    resource->set_resource_capacity(1.0);
    resource_map[key] = resource;
    RAY_CHECK_OK(gcs_client_->NodeResources().AsyncUpdateResources(
        node_id, resource_map,
        [&promise](Status status) { promise.set_value(status.ok()); }));
    return WaitReady(promise.get_future(), timeout_ms_);
  }

  bool DeleteResources(const NodeID &node_id,
                       const std::vector<std::string> &resource_names) {
    std::promise<bool> promise;
    RAY_CHECK_OK(gcs_client_->NodeResources().AsyncDeleteResources(
        node_id, resource_names,
        [&promise](Status status) { promise.set_value(status.ok()); }));
    return WaitReady(promise.get_future(), timeout_ms_);
  }

  bool SubscribeBatchResourceUsage(
      const gcs::ItemCallback<rpc::ResourceUsageBatchData> &subscribe) {
    std::promise<bool> promise;
    RAY_CHECK_OK(gcs_client_->NodeResources().AsyncSubscribeBatchedResourceUsage(
        subscribe, [&promise](Status status) { promise.set_value(status.ok()); }));
    return WaitReady(promise.get_future(), timeout_ms_);
  }

  bool ReportHeartbeat(const std::shared_ptr<rpc::HeartbeatTableData> heartbeat) {
    std::promise<bool> promise;
    RAY_CHECK_OK(gcs_client_->Nodes().AsyncReportHeartbeat(
        heartbeat, [&promise](Status status) { promise.set_value(status.ok()); }));
    return WaitReady(promise.get_future(), timeout_ms_);
  }

  bool ReportResourceUsage(const std::shared_ptr<rpc::ResourcesData> resources) {
    std::promise<bool> promise;
    RAY_CHECK_OK(gcs_client_->NodeResources().AsyncReportResourceUsage(
        resources, [&promise](Status status) { promise.set_value(status.ok()); }));
    return WaitReady(promise.get_future(), timeout_ms_);
  }

  std::vector<rpc::AvailableResources> GetAllAvailableResources() {
    std::promise<bool> promise;
    std::vector<rpc::AvailableResources> resources;
    RAY_CHECK_OK(gcs_client_->NodeResources().AsyncGetAllAvailableResources(
        [&resources, &promise](Status status,
                               const std::vector<rpc::AvailableResources> &result) {
          EXPECT_TRUE(!result.empty());
          resources.assign(result.begin(), result.end());
          promise.set_value(status.ok());
        }));
    EXPECT_TRUE(WaitReady(promise.get_future(), timeout_ms_));
    return resources;
  }

  void WaitForTaskLeaseUnsubscribed(const TaskID &task_id) {
    auto condition = [this, task_id]() {
      return gcs_client_->Tasks().IsTaskLeaseUnsubscribed(task_id);
    };
    EXPECT_TRUE(WaitForCondition(condition, timeout_ms_.count()));
  }

  bool AddTask(const std::shared_ptr<rpc::TaskTableData> task) {
    std::promise<bool> promise;
    RAY_CHECK_OK(gcs_client_->Tasks().AsyncAdd(
        task, [&promise](Status status) { promise.set_value(status.ok()); }));
    return WaitReady(promise.get_future(), timeout_ms_);
  }

  rpc::TaskTableData GetTask(const TaskID &task_id) {
    std::promise<bool> promise;
    rpc::TaskTableData task_table_data;
    RAY_CHECK_OK(gcs_client_->Tasks().AsyncGet(
        task_id, [&task_table_data, &promise](
                     Status status, const boost::optional<rpc::TaskTableData> &result) {
          if (result) {
            task_table_data.CopyFrom(*result);
          }
          promise.set_value(status.ok());
        }));
    EXPECT_TRUE(WaitReady(promise.get_future(), timeout_ms_));
    return task_table_data;
  }

  bool SubscribeTaskLease(
      const TaskID &task_id,
      const gcs::SubscribeCallback<TaskID, boost::optional<rpc::TaskLeaseData>>
          &subscribe) {
    std::promise<bool> promise;
    RAY_CHECK_OK(gcs_client_->Tasks().AsyncSubscribeTaskLease(
        task_id, subscribe,
        [&promise](Status status) { promise.set_value(status.ok()); }));
    return WaitReady(promise.get_future(), timeout_ms_);
  }

  void UnsubscribeTaskLease(const TaskID &task_id) {
    RAY_CHECK_OK(gcs_client_->Tasks().AsyncUnsubscribeTaskLease(task_id));
  }

  bool AddTaskLease(const std::shared_ptr<rpc::TaskLeaseData> task_lease) {
    std::promise<bool> promise;
    RAY_CHECK_OK(gcs_client_->Tasks().AsyncAddTaskLease(
        task_lease, [&promise](Status status) { promise.set_value(status.ok()); }));
    return WaitReady(promise.get_future(), timeout_ms_);
  }

  bool AttemptTaskReconstruction(
      const std::shared_ptr<rpc::TaskReconstructionData> task_reconstruction_data) {
    std::promise<bool> promise;
    RAY_CHECK_OK(gcs_client_->Tasks().AttemptTaskReconstruction(
        task_reconstruction_data,
        [&promise](Status status) { promise.set_value(status.ok()); }));
    return WaitReady(promise.get_future(), timeout_ms_);
  }

  bool AddProfileData(const std::shared_ptr<rpc::ProfileTableData> &profile_table_data) {
    std::promise<bool> promise;
    RAY_CHECK_OK(gcs_client_->Stats().AsyncAddProfileData(
        profile_table_data,
        [&promise](Status status) { promise.set_value(status.ok()); }));
    return WaitReady(promise.get_future(), timeout_ms_);
  }

  bool ReportJobError(const std::shared_ptr<rpc::ErrorTableData> &error_table_data) {
    std::promise<bool> promise;
    RAY_CHECK_OK(gcs_client_->Errors().AsyncReportJobError(
        error_table_data, [&promise](Status status) { promise.set_value(status.ok()); }));
    return WaitReady(promise.get_future(), timeout_ms_);
  }

  bool SubscribeToWorkerFailures(
      const gcs::ItemCallback<rpc::WorkerDeltaData> &subscribe) {
    std::promise<bool> promise;
    RAY_CHECK_OK(gcs_client_->Workers().AsyncSubscribeToWorkerFailures(
        subscribe, [&promise](Status status) { promise.set_value(status.ok()); }));
    return WaitReady(promise.get_future(), timeout_ms_);
  }

  bool ReportWorkerFailure(
      const std::shared_ptr<rpc::WorkerTableData> &worker_failure_data) {
    std::promise<bool> promise;
    RAY_CHECK_OK(gcs_client_->Workers().AsyncReportWorkerFailure(
        worker_failure_data,
        [&promise](Status status) { promise.set_value(status.ok()); }));
    return WaitReady(promise.get_future(), timeout_ms_);
  }

  bool AddWorker(const std::shared_ptr<rpc::WorkerTableData> &worker_data) {
    std::promise<bool> promise;
    RAY_CHECK_OK(gcs_client_->Workers().AsyncAdd(
        worker_data, [&promise](Status status) { promise.set_value(status.ok()); }));
    return WaitReady(promise.get_future(), timeout_ms_);
  }

  void CheckActorData(const gcs::ActorTableData &actor,
                      rpc::ActorTableData_ActorState expected_state) {
    ASSERT_TRUE(actor.state() == expected_state);
  }

  absl::flat_hash_set<NodeID> RegisterNodeAndMarkDead(int node_count) {
    absl::flat_hash_set<NodeID> node_ids;
    for (int index = 0; index < node_count; ++index) {
      auto node_info = Mocker::GenNodeInfo();
      auto node_id = NodeID::FromBinary(node_info->node_id());
      EXPECT_TRUE(RegisterNode(*node_info));
      EXPECT_TRUE(DrainNode(node_id));
      node_ids.insert(node_id);
    }
    return node_ids;
  }

  // Test parameter, whether to use GCS pubsub instead of Redis pubsub.
  const bool use_gcs_pubsub_;

  // GCS server.
  gcs::GcsServerConfig config_;
  std::unique_ptr<gcs::GcsServer> gcs_server_;
  std::unique_ptr<std::thread> server_io_service_thread_;
  std::unique_ptr<instrumented_io_context> server_io_service_;

  // GCS client.
  std::unique_ptr<std::thread> client_io_service_thread_;
  std::unique_ptr<instrumented_io_context> client_io_service_;
  std::unique_ptr<gcs::GcsClient> gcs_client_;

  // Timeout waiting for GCS server reply, default is 2s.
  const std::chrono::milliseconds timeout_ms_{2000};
};

INSTANTIATE_TEST_SUITE_P(RedisMigration, GcsClientTest, testing::Bool());

TEST_P(GcsClientTest, TestJobInfo) {
  // Create job table data.
  JobID add_job_id = JobID::FromInt(1);
  auto job_table_data = Mocker::GenJobTableData(add_job_id);

  // Subscribe to all jobs.
  std::atomic<int> job_updates(0);
  auto on_subscribe = [&job_updates](const JobID &job_id, const gcs::JobTableData &data) {
    job_updates++;
  };
  ASSERT_TRUE(SubscribeToAllJobs(on_subscribe));

  ASSERT_TRUE(AddJob(job_table_data));
  ASSERT_TRUE(MarkJobFinished(add_job_id));
  WaitForExpectedCount(job_updates, 2);
}

TEST_P(GcsClientTest, TestGetNextJobID) {
  JobID job_id1 = GetNextJobID();
  JobID job_id2 = GetNextJobID();
  ASSERT_TRUE(job_id1.ToInt() + 1 == job_id2.ToInt());
}

TEST_P(GcsClientTest, TestActorInfo) {
  // Create actor table data.
  JobID job_id = JobID::FromInt(1);
  AddJob(job_id);
  auto actor_table_data = Mocker::GenActorTableData(job_id);
  ActorID actor_id = ActorID::FromBinary(actor_table_data->actor_id());

  // Subscribe to any update operations of an actor.
  std::atomic<int> actor_update_count(0);
  auto on_subscribe = [&actor_update_count](const ActorID &actor_id,
                                            const gcs::ActorTableData &data) {
    ++actor_update_count;
  };
  ASSERT_TRUE(SubscribeActor(actor_id, on_subscribe));

  // Register an actor to GCS.
  ASSERT_TRUE(RegisterActor(actor_table_data));
  ASSERT_TRUE(GetActor(actor_id).state() == rpc::ActorTableData::DEPENDENCIES_UNREADY);

  // Cancel subscription to an actor.
  UnsubscribeActor(actor_id);
  WaitForActorUnsubscribed(actor_id);
}

TEST_P(GcsClientTest, TestNodeInfo) {
  // Create gcs node info.
  auto gcs_node1_info = Mocker::GenNodeInfo();
  NodeID node1_id = NodeID::FromBinary(gcs_node1_info->node_id());

  // Subscribe to node addition and removal events from GCS.
  std::atomic<int> register_count(0);
  std::atomic<int> unregister_count(0);
  auto on_subscribe = [&register_count, &unregister_count](const NodeID &node_id,
                                                           const rpc::GcsNodeInfo &data) {
    if (data.state() == rpc::GcsNodeInfo::ALIVE) {
      ++register_count;
    } else if (data.state() == rpc::GcsNodeInfo::DEAD) {
      ++unregister_count;
    }
  };
  ASSERT_TRUE(SubscribeToNodeChange(on_subscribe));

  // Register local node to GCS.
  ASSERT_TRUE(RegisterSelf(*gcs_node1_info));
  std::this_thread::sleep_for(std::chrono::milliseconds(1000));
  EXPECT_EQ(gcs_client_->Nodes().GetSelfId(), node1_id);
  EXPECT_EQ(gcs_client_->Nodes().GetSelfInfo().node_id(), gcs_node1_info->node_id());
  EXPECT_EQ(gcs_client_->Nodes().GetSelfInfo().state(), gcs_node1_info->state());

  // Register a node to GCS.
  auto gcs_node2_info = Mocker::GenNodeInfo();
  NodeID node2_id = NodeID::FromBinary(gcs_node2_info->node_id());
  ASSERT_TRUE(RegisterNode(*gcs_node2_info));
  WaitForExpectedCount(register_count, 2);

  // Get information of all nodes from GCS.
  std::vector<rpc::GcsNodeInfo> node_list = GetNodeInfoList();
  EXPECT_EQ(node_list.size(), 2);
  ASSERT_TRUE(gcs_client_->Nodes().Get(node1_id));
  EXPECT_EQ(gcs_client_->Nodes().GetAll().size(), 2);

  // Cancel registration of local node to GCS.
  ASSERT_TRUE(DrainSelf());

  // Cancel registration of a node to GCS.
  ASSERT_TRUE(DrainNode(node2_id));
  WaitForExpectedCount(unregister_count, 2);

  // Get information of all nodes from GCS.
  node_list = GetNodeInfoList();
  EXPECT_EQ(node_list.size(), 2);
  EXPECT_EQ(node_list[0].state(),
            rpc::GcsNodeInfo_GcsNodeState::GcsNodeInfo_GcsNodeState_DEAD);
  EXPECT_EQ(node_list[1].state(),
            rpc::GcsNodeInfo_GcsNodeState::GcsNodeInfo_GcsNodeState_DEAD);
  ASSERT_TRUE(gcs_client_->Nodes().IsRemoved(node2_id));
}

TEST_P(GcsClientTest, TestNodeResources) {
  // Subscribe to node resource changes.
  std::atomic<int> add_count(0);
  std::atomic<int> remove_count(0);
  auto on_subscribe = [&add_count,
                       &remove_count](const rpc::NodeResourceChange &notification) {
    if (0 == notification.deleted_resources_size()) {
      ++add_count;
    } else {
      ++remove_count;
    }
  };
  ASSERT_TRUE(SubscribeToResources(on_subscribe));

  // Register node.
  auto node_info = Mocker::GenNodeInfo();
  RAY_CHECK(RegisterNode(*node_info));

  // Update resources of node in GCS.
  NodeID node_id = NodeID::FromBinary(node_info->node_id());
  std::string key = "CPU";
  ASSERT_TRUE(UpdateResources(node_id, key));
  WaitForExpectedCount(add_count, 1);
  ASSERT_TRUE(GetResources(node_id).count(key));

  // Delete resources of a node from GCS.
  ASSERT_TRUE(DeleteResources(node_id, {key}));
  WaitForExpectedCount(remove_count, 1);
  ASSERT_TRUE(GetResources(node_id).empty());
}

TEST_P(GcsClientTest, TestNodeResourceUsage) {
  // Subscribe batched state of all nodes from GCS.
  std::atomic<int> resource_batch_count(0);
  auto on_subscribe = [&resource_batch_count](const gcs::ResourceUsageBatchData &result) {
    ++resource_batch_count;
  };
  ASSERT_TRUE(SubscribeBatchResourceUsage(on_subscribe));

  // Register node.
  auto node_info = Mocker::GenNodeInfo();
  RAY_CHECK(RegisterNode(*node_info));

  // Report resource usage of a node to GCS.
  NodeID node_id = NodeID::FromBinary(node_info->node_id());
  auto resource = std::make_shared<rpc::ResourcesData>();
  resource->set_node_id(node_id.Binary());
  resource->set_should_global_gc(true);
  std::string resource_name = "CPU";
  double resource_value = 1.0;
  (*resource->mutable_resources_total())[resource_name] = resource_value;
  ASSERT_TRUE(ReportResourceUsage(resource));
  WaitForExpectedCount(resource_batch_count, 1);

  // Get and check last report resource usage.
  auto last_resource_usage = gcs_client_->NodeResources().GetLastResourceUsage();
  ASSERT_EQ(last_resource_usage->GetTotalResources().GetResource(resource_name),
            resource_value);
}

TEST_P(GcsClientTest, TestNodeResourceUsageWithLightResourceUsageReport) {
  // Subscribe batched state of all nodes from GCS.
  std::atomic<int> resource_batch_count(0);
  auto on_subscribe = [&resource_batch_count](const gcs::ResourceUsageBatchData &result) {
    ++resource_batch_count;
  };
  ASSERT_TRUE(SubscribeBatchResourceUsage(on_subscribe));

  // Register node.
  auto node_info = Mocker::GenNodeInfo();
  RAY_CHECK(RegisterNode(*node_info));

  // Report unchanged resource usage of a node to GCS.
  NodeID node_id = NodeID::FromBinary(node_info->node_id());
  auto resource = std::make_shared<rpc::ResourcesData>();
  resource->set_node_id(node_id.Binary());
  ASSERT_TRUE(ReportResourceUsage(resource));
  WaitForExpectedCount(resource_batch_count, 0);

  // Report changed resource usage of a node to GCS.
  auto resource1 = std::make_shared<rpc::ResourcesData>();
  resource1->set_node_id(node_id.Binary());
  resource1->set_resources_available_changed(true);
  ASSERT_TRUE(ReportResourceUsage(resource1));
  WaitForExpectedCount(resource_batch_count, 1);
}

TEST_P(GcsClientTest, TestGetAllAvailableResources) {
  // Subscribe batched state of all nodes from GCS.
  std::atomic<int> resource_batch_count(0);
  auto on_subscribe = [&resource_batch_count](const gcs::ResourceUsageBatchData &result) {
    ++resource_batch_count;
  };
  ASSERT_TRUE(SubscribeBatchResourceUsage(on_subscribe));

  // Register node.
  auto node_info = Mocker::GenNodeInfo();
  RAY_CHECK(RegisterNode(*node_info));

  // Report resource usage of a node to GCS.
  NodeID node_id = NodeID::FromBinary(node_info->node_id());
  auto resource = std::make_shared<rpc::ResourcesData>();
  resource->set_node_id(node_id.Binary());
  // Set this flag to indicate resources has changed.
  resource->set_resources_available_changed(true);
  (*resource->mutable_resources_available())["CPU"] = 1.0;
  (*resource->mutable_resources_available())["GPU"] = 10.0;
  ASSERT_TRUE(ReportResourceUsage(resource));
  WaitForExpectedCount(resource_batch_count, 1);

  // Assert get all available resources right.
  std::vector<rpc::AvailableResources> resources = GetAllAvailableResources();
  EXPECT_EQ(resources.size(), 1);
  EXPECT_EQ(resources[0].resources_available_size(), 2);
  EXPECT_EQ((*resources[0].mutable_resources_available())["CPU"], 1.0);
  EXPECT_EQ((*resources[0].mutable_resources_available())["GPU"], 10.0);
}

TEST_P(GcsClientTest, TestGetAllAvailableResourcesWithLightResourceUsageReport) {
  // Subscribe batched state of all nodes from GCS.
  std::atomic<int> resource_batch_count(0);
  auto on_subscribe = [&resource_batch_count](const gcs::ResourceUsageBatchData &result) {
    ++resource_batch_count;
  };
  ASSERT_TRUE(SubscribeBatchResourceUsage(on_subscribe));

  // Register node.
  auto node_info = Mocker::GenNodeInfo();
  RAY_CHECK(RegisterNode(*node_info));

  // Report resource usage of a node to GCS.
  NodeID node_id = NodeID::FromBinary(node_info->node_id());
  auto resource = std::make_shared<rpc::ResourcesData>();
  resource->set_node_id(node_id.Binary());
  resource->set_resources_available_changed(true);
  (*resource->mutable_resources_available())["CPU"] = 1.0;
  (*resource->mutable_resources_available())["GPU"] = 10.0;
  ASSERT_TRUE(ReportResourceUsage(resource));
  WaitForExpectedCount(resource_batch_count, 1);

  // Assert get all available resources right.
  std::vector<rpc::AvailableResources> resources = GetAllAvailableResources();
  EXPECT_EQ(resources.size(), 1);
  EXPECT_EQ(resources[0].resources_available_size(), 2);
  EXPECT_EQ((*resources[0].mutable_resources_available())["CPU"], 1.0);
  EXPECT_EQ((*resources[0].mutable_resources_available())["GPU"], 10.0);

  // Report unchanged resource usage of a node to GCS.
  auto resource1 = std::make_shared<rpc::ResourcesData>();
  resource1->set_node_id(node_id.Binary());
  (*resource1->mutable_resources_available())["GPU"] = 8.0;
  ASSERT_TRUE(ReportResourceUsage(resource1));
  WaitForExpectedCount(resource_batch_count, 1);

  // The value would remain unchanged.
  std::vector<rpc::AvailableResources> resources1 = GetAllAvailableResources();
  EXPECT_EQ(resources1.size(), 1);
  EXPECT_EQ(resources1[0].resources_available_size(), 2);
  EXPECT_EQ((*resources1[0].mutable_resources_available())["CPU"], 1.0);
  EXPECT_EQ((*resources1[0].mutable_resources_available())["GPU"], 10.0);
}

TEST_P(GcsClientTest, TestTaskInfo) {
  JobID job_id = JobID::FromInt(1);
  AddJob(job_id);
  TaskID task_id = TaskID::ForDriverTask(job_id);
  auto task_table_data = Mocker::GenTaskTableData(job_id.Binary(), task_id.Binary());

  // Add a task to GCS.
  ASSERT_TRUE(AddTask(task_table_data));
  auto get_task_result = GetTask(task_id);
  ASSERT_TRUE(get_task_result.task().task_spec().task_id() == task_id.Binary());
  ASSERT_TRUE(get_task_result.task().task_spec().job_id() == job_id.Binary());

  // Subscribe to the event that the given task lease is added in GCS.
  std::atomic<int> task_lease_count(0);
  auto task_lease_subscribe = [&task_lease_count](
                                  const TaskID &id,
                                  const boost::optional<rpc::TaskLeaseData> &result) {
    ++task_lease_count;
  };
  ASSERT_TRUE(SubscribeTaskLease(task_id, task_lease_subscribe));

  // Add a task lease to GCS.
  NodeID node_id = NodeID::FromRandom();
  auto task_lease = Mocker::GenTaskLeaseData(task_id.Binary(), node_id.Binary());
  ASSERT_TRUE(AddTaskLease(task_lease));
  WaitForExpectedCount(task_lease_count, 2);

  // Cancel subscription to a task lease.
  UnsubscribeTaskLease(task_id);
  WaitForTaskLeaseUnsubscribed(task_id);

  // Add a task lease to GCS again.
  ASSERT_TRUE(AddTaskLease(task_lease));

  // Assert unsubscribe succeeded.
  std::this_thread::sleep_for(std::chrono::milliseconds(100));
  EXPECT_EQ(task_lease_count, 2);

  // Attempt task reconstruction to GCS.
  auto task_reconstruction_data = std::make_shared<rpc::TaskReconstructionData>();
  task_reconstruction_data->set_task_id(task_id.Binary());
  task_reconstruction_data->set_num_reconstructions(0);
  ASSERT_TRUE(AttemptTaskReconstruction(task_reconstruction_data));
}

TEST_P(GcsClientTest, TestStats) {
  // Add profile data to GCS.
  NodeID node_id = NodeID::FromRandom();
  auto profile_table_data = Mocker::GenProfileTableData(node_id);
  ASSERT_TRUE(AddProfileData(profile_table_data));
}

TEST_P(GcsClientTest, TestWorkerInfo) {
  // Subscribe to all unexpected failure of workers from GCS.
  std::atomic<int> worker_failure_count(0);
  auto on_subscribe = [&worker_failure_count](const rpc::WorkerDeltaData &result) {
    ++worker_failure_count;
  };
  ASSERT_TRUE(SubscribeToWorkerFailures(on_subscribe));

  // Report a worker failure to GCS when this worker doesn't exist.
  auto worker_data = Mocker::GenWorkerTableData();
  worker_data->mutable_worker_address()->set_worker_id(WorkerID::FromRandom().Binary());
  ASSERT_TRUE(ReportWorkerFailure(worker_data));
  WaitForExpectedCount(worker_failure_count, 1);

  // Add a worker to GCS.
  ASSERT_TRUE(AddWorker(worker_data));

  // Report a worker failure to GCS when this worker is actually exist.
  ASSERT_TRUE(ReportWorkerFailure(worker_data));
  WaitForExpectedCount(worker_failure_count, 2);
}

TEST_P(GcsClientTest, TestErrorInfo) {
  // Report a job error to GCS.
  JobID job_id = JobID::FromInt(1);
  auto error_table_data = Mocker::GenErrorTableData(job_id);
  ASSERT_TRUE(ReportJobError(error_table_data));
}

TEST_P(GcsClientTest, TestJobTableResubscribe) {
  // TODO: Support resubscribing with GCS pubsub.
  if (use_gcs_pubsub_) {
    return;
  }

  // Test that subscription of the job table can still work when GCS server restarts.
  JobID job_id = JobID::FromInt(1);
  auto job_table_data = Mocker::GenJobTableData(job_id);

  // Subscribe to all jobs.
  std::atomic<int> job_update_count(0);
  auto subscribe = [&job_update_count](const JobID &id, const rpc::JobTableData &result) {
    ++job_update_count;
  };
  ASSERT_TRUE(SubscribeToAllJobs(subscribe));

  ASSERT_TRUE(AddJob(job_table_data));
  WaitForExpectedCount(job_update_count, 1);
  RestartGcsServer();

  // The GCS client will fetch data from the GCS server after the GCS server is restarted,
  // and the GCS server keeps a job record, so `job_update_count` plus one.
  WaitForExpectedCount(job_update_count, 2);

  ASSERT_TRUE(MarkJobFinished(job_id));
  WaitForExpectedCount(job_update_count, 3);
}

TEST_P(GcsClientTest, TestActorTableResubscribe) {
  // TODO: Support resubscribing with GCS pubsub.
  if (use_gcs_pubsub_) {
    return;
  }

  // Test that subscription of the actor table can still work when GCS server restarts.
  JobID job_id = JobID::FromInt(1);
  AddJob(job_id);
  auto actor_table_data = Mocker::GenActorTableData(job_id);
  auto actor_id = ActorID::FromBinary(actor_table_data->actor_id());

  // Number of notifications for the following `SubscribeActor` operation.
  std::atomic<int> num_subscribe_one_notifications(0);
  // All the notifications for the following `SubscribeActor` operation.
  std::vector<gcs::ActorTableData> subscribe_one_notifications;
  auto actor_subscribe = [&num_subscribe_one_notifications, &subscribe_one_notifications](
                             const ActorID &actor_id, const gcs::ActorTableData &data) {
    subscribe_one_notifications.emplace_back(data);
    ++num_subscribe_one_notifications;
    RAY_LOG(INFO) << "The number of actor subscription messages received is "
                  << num_subscribe_one_notifications;
  };
  // Subscribe to updates for this actor.
  ASSERT_TRUE(SubscribeActor(actor_id, actor_subscribe));

  // In order to prevent receiving the message of other test case publish, we get the
  // expected number of actor subscription messages before registering actor.
  auto expected_num_subscribe_one_notifications = num_subscribe_one_notifications + 1;

  // NOTE: In the process of actor registration, if the callback function of
  // `WaitForActorOutOfScope` is executed first, and then the callback function of
  // `ActorTable().Put` is executed, the actor registration fails, we will receive one
  // notification message; otherwise, the actor registration succeeds, we will receive
  // two notification messages. So we can't assert whether the actor is registered
  // successfully.
  RegisterActor(actor_table_data, false);

  auto condition_subscribe_one = [&num_subscribe_one_notifications,
                                  expected_num_subscribe_one_notifications]() {
    return num_subscribe_one_notifications >= expected_num_subscribe_one_notifications;
  };
  EXPECT_TRUE(WaitForCondition(condition_subscribe_one, timeout_ms_.count()));

  // Restart GCS server.
  RestartGcsServer();

  // When GCS client detects that GCS server has restarted, but the pub-sub server
  // didn't restart, it will fetch data again from the GCS server. The GCS will destroy
  // the actor because it finds that the actor is out of scope, so we'll receive another
  // notification of DEAD state.
  expected_num_subscribe_one_notifications += 2;
  auto condition_subscribe_one_restart = [&num_subscribe_one_notifications,
                                          expected_num_subscribe_one_notifications]() {
    return num_subscribe_one_notifications >= expected_num_subscribe_one_notifications;
  };
  EXPECT_TRUE(WaitForCondition(condition_subscribe_one_restart, timeout_ms_.count()));
}

<<<<<<< HEAD
TEST_P(GcsClientTest, TestObjectTableResubscribe) {
  // TODO: Support resubscribing with GCS pubsub.
  if (use_gcs_pubsub_) {
    return;
  }

  ObjectID object1_id = ObjectID::FromRandom();
  ObjectID object2_id = ObjectID::FromRandom();
  NodeID node_id = NodeID::FromRandom();

  // Subscribe to any update of an object's location.
  std::atomic<int> object1_change_count(0);
  std::atomic<int> object2_change_count(0);
  ASSERT_TRUE(SubscribeToLocations(
      object1_id,
      [&object1_change_count](const ObjectID &object_id,
                              const std::vector<rpc::ObjectLocationChange> &result) {
        if (!result.empty()) {
          ++object1_change_count;
        }
      }));
  ASSERT_TRUE(SubscribeToLocations(
      object2_id,
      [&object2_change_count](const ObjectID &object_id,
                              const std::vector<rpc::ObjectLocationChange> &result) {
        if (!result.empty()) {
          ++object2_change_count;
        }
      }));

  ASSERT_TRUE(AddLocation(object1_id, node_id));
  WaitForExpectedCount(object1_change_count, 1);
  ASSERT_TRUE(AddLocation(object2_id, node_id));
  WaitForExpectedCount(object2_change_count, 1);

  // Cancel subscription to any update of an object's location.
  UnsubscribeToLocations(object1_id);
  WaitForObjectUnsubscribed(object1_id);

  // Restart GCS.
  RestartGcsServer();
  // When GCS client detects that GCS server has restarted, but the pub-sub server
  // didn't restart, it will fetch the subscription data again from the GCS server, so
  // `object2_change_count` plus 1.
  WaitForExpectedCount(object2_change_count, 2);

  // Add location of object to GCS again and check if resubscribe works.
  ASSERT_TRUE(AddLocation(object1_id, node_id));
  WaitForExpectedCount(object1_change_count, 1);
  ASSERT_TRUE(AddLocation(object2_id, node_id));
  WaitForExpectedCount(object2_change_count, 3);
}

=======
>>>>>>> ef4b6e46
TEST_P(GcsClientTest, TestNodeTableResubscribe) {
  // TODO: Support resubscribing with GCS pubsub.
  if (use_gcs_pubsub_) {
    return;
  }

  // Test that subscription of the node table can still work when GCS server restarts.
  // Subscribe to node addition and removal events from GCS and cache those information.
  std::atomic<int> node_change_count(0);
  auto node_subscribe = [&node_change_count](const NodeID &id,
                                             const rpc::GcsNodeInfo &result) {
    ++node_change_count;
  };
  ASSERT_TRUE(SubscribeToNodeChange(node_subscribe));

  // Subscribe to node resource changes.
  std::atomic<int> resource_change_count(0);
  auto resource_subscribe =
      [&resource_change_count](const rpc::NodeResourceChange &result) {
        ++resource_change_count;
      };
  ASSERT_TRUE(SubscribeToResources(resource_subscribe));

  // Subscribe batched state of all nodes from GCS.
  std::atomic<int> batch_resource_usage_count(0);
  auto batch_resource_usage_subscribe =
      [&batch_resource_usage_count](const rpc::ResourceUsageBatchData &result) {
        ++batch_resource_usage_count;
      };
  ASSERT_TRUE(SubscribeBatchResourceUsage(batch_resource_usage_subscribe));

  auto node_info = Mocker::GenNodeInfo(1);
  ASSERT_TRUE(RegisterNode(*node_info));
  NodeID node_id = NodeID::FromBinary(node_info->node_id());
  std::string key = "CPU";
  ASSERT_TRUE(UpdateResources(node_id, key));
  auto resources = std::make_shared<rpc::ResourcesData>();
  resources->set_node_id(node_info->node_id());
  // Set this flag because GCS won't publish unchanged resources.
  resources->set_should_global_gc(true);
  ASSERT_TRUE(ReportResourceUsage(resources));
  WaitForExpectedCount(batch_resource_usage_count, 1);

  RestartGcsServer();

  node_info = Mocker::GenNodeInfo(1);
  ASSERT_TRUE(RegisterNode(*node_info));
  node_id = NodeID::FromBinary(node_info->node_id());
  ASSERT_TRUE(UpdateResources(node_id, key));
  resources->set_node_id(node_info->node_id());
  ASSERT_TRUE(ReportResourceUsage(resources));

  WaitForExpectedCount(node_change_count, 2);
  WaitForExpectedCount(resource_change_count, 2);
  WaitForExpectedCount(batch_resource_usage_count, 2);
}

TEST_P(GcsClientTest, TestTaskTableResubscribe) {
  // TODO: Support resubscribing with GCS pubsub.
  if (use_gcs_pubsub_) {
    return;
  }

  JobID job_id = JobID::FromInt(6);
  AddJob(job_id);
  TaskID task_id = TaskID::ForDriverTask(job_id);
  auto task_table_data = Mocker::GenTaskTableData(job_id.Binary(), task_id.Binary());

  // Subscribe to the event that the given task lease is added in GCS.
  std::atomic<int> task_lease_count(0);
  auto task_lease_subscribe = [&task_lease_count](
                                  const TaskID &task_id,
                                  const boost::optional<rpc::TaskLeaseData> &data) {
    if (data) {
      ++task_lease_count;
    }
  };
  ASSERT_TRUE(SubscribeTaskLease(task_id, task_lease_subscribe));

  ASSERT_TRUE(AddTask(task_table_data));
  NodeID node_id = NodeID::FromRandom();
  auto task_lease = Mocker::GenTaskLeaseData(task_id.Binary(), node_id.Binary());
  ASSERT_TRUE(AddTaskLease(task_lease));
  WaitForExpectedCount(task_lease_count, 1);

  RestartGcsServer();

  node_id = NodeID::FromRandom();
  task_lease = Mocker::GenTaskLeaseData(task_id.Binary(), node_id.Binary());
  ASSERT_TRUE(AddTaskLease(task_lease));
  WaitForExpectedCount(task_lease_count, 3);
}

TEST_P(GcsClientTest, TestWorkerTableResubscribe) {
  // TODO: Support resubscribing with GCS pubsub.
  if (use_gcs_pubsub_) {
    return;
  }

  // Subscribe to all unexpected failure of workers from GCS.
  std::atomic<int> worker_failure_count(0);
  auto on_subscribe = [&worker_failure_count](const rpc::WorkerDeltaData &result) {
    ++worker_failure_count;
  };
  ASSERT_TRUE(SubscribeToWorkerFailures(on_subscribe));

  // Restart GCS
  RestartGcsServer();

  // Add a worker before report worker failure to GCS.
  auto worker_data = Mocker::GenWorkerTableData();
  worker_data->mutable_worker_address()->set_worker_id(WorkerID::FromRandom().Binary());
  ASSERT_TRUE(AddWorker(worker_data));

  // Report a worker failure to GCS and check if resubscribe works.
  ASSERT_TRUE(ReportWorkerFailure(worker_data));
  WaitForExpectedCount(worker_failure_count, 1);
}

TEST_P(GcsClientTest, TestGcsTableReload) {
  // Register node to GCS.
  auto node_info = Mocker::GenNodeInfo();
  ASSERT_TRUE(RegisterNode(*node_info));

  // Restart GCS.
  RestartGcsServer();

  // Get information of nodes from GCS.
  std::vector<rpc::GcsNodeInfo> node_list = GetNodeInfoList();
  EXPECT_EQ(node_list.size(), 1);
}

TEST_P(GcsClientTest, TestGcsRedisFailureDetector) {
  // Stop redis.
  TestSetupUtil::ShutDownRedisServers();

  // Sleep 3 times of gcs_redis_heartbeat_interval_milliseconds to make sure gcs_server
  // detects that the redis is failure and then stop itself.
  auto interval_ms = RayConfig::instance().gcs_redis_heartbeat_interval_milliseconds();
  std::this_thread::sleep_for(std::chrono::milliseconds(3 * interval_ms));

  // Check if GCS server has exited.
  RAY_CHECK(gcs_server_->IsStopped());
}

TEST_P(GcsClientTest, TestMultiThreadSubAndUnsub) {
  auto sub_finished_count = std::make_shared<std::atomic<int>>(0);
  int size = 5;
  std::vector<std::unique_ptr<std::thread>> threads;
  threads.resize(size);

  // The number of times each thread executes subscribe & unsubscribe.
  int sub_and_unsub_loop_count = 20;

  // Multithreading subscribe/unsubscribe actors.
  auto job_id = JobID::FromInt(1);
  for (int index = 0; index < size; ++index) {
    threads[index].reset(new std::thread([this, sub_and_unsub_loop_count, job_id] {
      for (int index = 0; index < sub_and_unsub_loop_count; ++index) {
        auto actor_id = ActorID::Of(job_id, RandomTaskId(), 0);
        ASSERT_TRUE(SubscribeActor(
            actor_id, [](const ActorID &id, const rpc::ActorTableData &result) {}));
        UnsubscribeActor(actor_id);
      }
    }));
  }

  for (auto &thread : threads) {
    thread->join();
    thread.reset();
  }
}

// This UT is only used to test the query actor info performance.
// We disable it by default.
TEST_P(GcsClientTest, DISABLED_TestGetActorPerf) {
  // Register actors.
  JobID job_id = JobID::FromInt(1);
  AddJob(job_id);
  int actor_count = 5000;
  rpc::TaskSpec task_spec;
  rpc::TaskArg task_arg;
  task_arg.set_data("0123456789");
  for (int index = 0; index < 10000; ++index) {
    task_spec.add_args()->CopyFrom(task_arg);
  }
  for (int index = 0; index < actor_count; ++index) {
    auto actor_table_data = Mocker::GenActorTableData(job_id);
    actor_table_data->mutable_task_spec()->CopyFrom(task_spec);
    RegisterActor(actor_table_data, false, true);
  }

  // Get all actors.
  auto condition = [this, actor_count]() {
    return (int)GetAllActors().size() == actor_count;
  };
  EXPECT_TRUE(WaitForCondition(condition, timeout_ms_.count()));

  int64_t start_time = current_time_ms();
  auto actors = GetAllActors();
  RAY_LOG(INFO) << "It takes " << current_time_ms() - start_time << "ms to query "
                << actor_count << " actors.";
}

TEST_P(GcsClientTest, TestEvictExpiredDestroyedActors) {
  // Register actors and the actors will be destroyed.
  JobID job_id = JobID::FromInt(1);
  AddJob(job_id);
  absl::flat_hash_set<ActorID> actor_ids;
  int actor_count = RayConfig::instance().maximum_gcs_destroyed_actor_cached_count();
  for (int index = 0; index < actor_count; ++index) {
    auto actor_table_data = Mocker::GenActorTableData(job_id);
    RegisterActor(actor_table_data, false);
    actor_ids.insert(ActorID::FromBinary(actor_table_data->actor_id()));
  }

  // Restart GCS.
  RestartGcsServer();

  for (int index = 0; index < actor_count; ++index) {
    auto actor_table_data = Mocker::GenActorTableData(job_id);
    RegisterActor(actor_table_data, false);
    actor_ids.insert(ActorID::FromBinary(actor_table_data->actor_id()));
  }

  // NOTE: GCS will not reply when actor registration fails, so when GCS restarts, gcs
  // client will register the actor again and the status of the actor may be
  // `DEPENDENCIES_UNREADY` or `DEAD`. We should get all dead actors.
  auto condition = [this]() {
    return GetAllActors(true).size() ==
           RayConfig::instance().maximum_gcs_destroyed_actor_cached_count();
  };
  EXPECT_TRUE(WaitForCondition(condition, timeout_ms_.count()));

  auto actors = GetAllActors(true);
  for (const auto &actor : actors) {
    EXPECT_TRUE(actor_ids.contains(ActorID::FromBinary(actor.actor_id())));
  }
}

TEST_P(GcsClientTest, TestEvictExpiredDeadNodes) {
  // Simulate the scenario of node dead.
  int node_count = RayConfig::instance().maximum_gcs_dead_node_cached_count();
  RegisterNodeAndMarkDead(node_count);

  // Restart GCS.
  RestartGcsServer();

  const auto &node_ids = RegisterNodeAndMarkDead(node_count);

  // Get all nodes.
  auto condition = [this]() {
    return GetNodeInfoList().size() ==
           RayConfig::instance().maximum_gcs_dead_node_cached_count();
  };
  EXPECT_TRUE(WaitForCondition(condition, timeout_ms_.count()));

  auto nodes = GetNodeInfoList();
  for (const auto &node : nodes) {
    EXPECT_TRUE(node_ids.contains(NodeID::FromBinary(node.node_id())));
  }
}

// TODO(sang): Add tests after adding asyncAdd

}  // namespace ray

int main(int argc, char **argv) {
  InitShutdownRAII ray_log_shutdown_raii(ray::RayLog::StartRayLog,
                                         ray::RayLog::ShutDownRayLog, argv[0],
                                         ray::RayLogLevel::INFO,
                                         /*log_dir=*/"");
  ::testing::InitGoogleTest(&argc, argv);
  RAY_CHECK(argc == 3);
  ray::TEST_REDIS_SERVER_EXEC_PATH = argv[1];
  ray::TEST_REDIS_CLIENT_EXEC_PATH = argv[2];
  return RUN_ALL_TESTS();
}<|MERGE_RESOLUTION|>--- conflicted
+++ resolved
@@ -951,62 +951,6 @@
   EXPECT_TRUE(WaitForCondition(condition_subscribe_one_restart, timeout_ms_.count()));
 }
 
-<<<<<<< HEAD
-TEST_P(GcsClientTest, TestObjectTableResubscribe) {
-  // TODO: Support resubscribing with GCS pubsub.
-  if (use_gcs_pubsub_) {
-    return;
-  }
-
-  ObjectID object1_id = ObjectID::FromRandom();
-  ObjectID object2_id = ObjectID::FromRandom();
-  NodeID node_id = NodeID::FromRandom();
-
-  // Subscribe to any update of an object's location.
-  std::atomic<int> object1_change_count(0);
-  std::atomic<int> object2_change_count(0);
-  ASSERT_TRUE(SubscribeToLocations(
-      object1_id,
-      [&object1_change_count](const ObjectID &object_id,
-                              const std::vector<rpc::ObjectLocationChange> &result) {
-        if (!result.empty()) {
-          ++object1_change_count;
-        }
-      }));
-  ASSERT_TRUE(SubscribeToLocations(
-      object2_id,
-      [&object2_change_count](const ObjectID &object_id,
-                              const std::vector<rpc::ObjectLocationChange> &result) {
-        if (!result.empty()) {
-          ++object2_change_count;
-        }
-      }));
-
-  ASSERT_TRUE(AddLocation(object1_id, node_id));
-  WaitForExpectedCount(object1_change_count, 1);
-  ASSERT_TRUE(AddLocation(object2_id, node_id));
-  WaitForExpectedCount(object2_change_count, 1);
-
-  // Cancel subscription to any update of an object's location.
-  UnsubscribeToLocations(object1_id);
-  WaitForObjectUnsubscribed(object1_id);
-
-  // Restart GCS.
-  RestartGcsServer();
-  // When GCS client detects that GCS server has restarted, but the pub-sub server
-  // didn't restart, it will fetch the subscription data again from the GCS server, so
-  // `object2_change_count` plus 1.
-  WaitForExpectedCount(object2_change_count, 2);
-
-  // Add location of object to GCS again and check if resubscribe works.
-  ASSERT_TRUE(AddLocation(object1_id, node_id));
-  WaitForExpectedCount(object1_change_count, 1);
-  ASSERT_TRUE(AddLocation(object2_id, node_id));
-  WaitForExpectedCount(object2_change_count, 3);
-}
-
-=======
->>>>>>> ef4b6e46
 TEST_P(GcsClientTest, TestNodeTableResubscribe) {
   // TODO: Support resubscribing with GCS pubsub.
   if (use_gcs_pubsub_) {
