// Copyright 2017 The Ray Authors.
//
// Licensed under the Apache License, Version 2.0 (the "License");
// you may not use this file except in compliance with the License.
// You may obtain a copy of the License at
//
//  http://www.apache.org/licenses/LICENSE-2.0
//
// Unless required by applicable law or agreed to in writing, software
// distributed under the License is distributed on an "AS IS" BASIS,
// WITHOUT WARRANTIES OR CONDITIONS OF ANY KIND, either express or implied.
// See the License for the specific language governing permissions and
// limitations under the License.

#include "ray/gcs/gcs_client/service_based_accessor.h"

#include "ray/gcs/gcs_client/service_based_gcs_client.h"

namespace ray {
namespace gcs {

ServiceBasedJobInfoAccessor::ServiceBasedJobInfoAccessor(
    ServiceBasedGcsClient *client_impl)
    : client_impl_(client_impl) {}

Status ServiceBasedJobInfoAccessor::AsyncAdd(
    const std::shared_ptr<JobTableData> &data_ptr, const StatusCallback &callback) {
  JobID job_id = JobID::FromBinary(data_ptr->job_id());
  RAY_LOG(DEBUG) << "Adding job, job id = " << job_id
                 << ", driver pid = " << data_ptr->driver_pid();
  rpc::AddJobRequest request;
  request.mutable_data()->CopyFrom(*data_ptr);
  client_impl_->GetGcsRpcClient().AddJob(
      request,
      [job_id, data_ptr, callback](const Status &status, const rpc::AddJobReply &reply) {
        if (callback) {
          callback(status);
        }
        RAY_LOG(DEBUG) << "Finished adding job, status = " << status
                       << ", job id = " << job_id
                       << ", driver pid = " << data_ptr->driver_pid();
      });
  return Status::OK();
}

Status ServiceBasedJobInfoAccessor::AsyncMarkFinished(const JobID &job_id,
                                                      const StatusCallback &callback) {
  RAY_LOG(DEBUG) << "Marking job state, job id = " << job_id;
  rpc::MarkJobFinishedRequest request;
  request.set_job_id(job_id.Binary());
  client_impl_->GetGcsRpcClient().MarkJobFinished(
      request,
      [job_id, callback](const Status &status, const rpc::MarkJobFinishedReply &reply) {
        if (callback) {
          callback(status);
        }
        RAY_LOG(DEBUG) << "Finished marking job state, status = " << status
                       << ", job id = " << job_id;
      });
  return Status::OK();
}

Status ServiceBasedJobInfoAccessor::AsyncSubscribeAll(
    const SubscribeCallback<JobID, JobTableData> &subscribe, const StatusCallback &done) {
  RAY_CHECK(subscribe != nullptr);
  fetch_all_data_operation_ = [this, subscribe](const StatusCallback &done) {
    auto callback = [subscribe, done](
                        const Status &status,
                        const std::vector<rpc::JobTableData> &job_info_list) {
      for (auto &job_info : job_info_list) {
        subscribe(JobID::FromBinary(job_info.job_id()), job_info);
      }
      if (done) {
        done(status);
      }
    };
    RAY_CHECK_OK(AsyncGetAll(callback));
  };
  subscribe_operation_ = [this, subscribe](const StatusCallback &done) {
    auto on_subscribe = [subscribe](const std::string &id, const std::string &data) {
      JobTableData job_data;
      job_data.ParseFromString(data);
      subscribe(JobID::FromBinary(id), job_data);
    };
    return client_impl_->GetGcsPubSub().SubscribeAll(JOB_CHANNEL, on_subscribe, done);
  };
  return subscribe_operation_(
      [this, done](const Status &status) { fetch_all_data_operation_(done); });
}

void ServiceBasedJobInfoAccessor::AsyncResubscribe(bool is_pubsub_server_restarted) {
  RAY_LOG(DEBUG) << "Reestablishing subscription for job info.";
  // If only the GCS sever has restarted, we only need to fetch data from the GCS server.
  // If the pub-sub server has also restarted, we need to resubscribe to the pub-sub
  // server first, then fetch data from the GCS server.
  if (is_pubsub_server_restarted) {
    if (subscribe_operation_ != nullptr) {
      RAY_CHECK_OK(subscribe_operation_(
          [this](const Status &status) { fetch_all_data_operation_(nullptr); }));
    }
  } else {
    if (fetch_all_data_operation_ != nullptr) {
      fetch_all_data_operation_(nullptr);
    }
  }
}

Status ServiceBasedJobInfoAccessor::AsyncGetAll(
    const MultiItemCallback<rpc::JobTableData> &callback) {
  RAY_LOG(DEBUG) << "Getting all job info.";
  RAY_CHECK(callback);
  rpc::GetAllJobInfoRequest request;
  client_impl_->GetGcsRpcClient().GetAllJobInfo(
      request, [callback](const Status &status, const rpc::GetAllJobInfoReply &reply) {
        auto result = VectorFromProtobuf(reply.job_info_list());
        callback(status, result);
        RAY_LOG(DEBUG) << "Finished getting all job info.";
      });
  return Status::OK();
}

ServiceBasedActorInfoAccessor::ServiceBasedActorInfoAccessor(
    ServiceBasedGcsClient *client_impl)
    : client_impl_(client_impl) {}

Status ServiceBasedActorInfoAccessor::GetAll(
    std::vector<ActorTableData> *actor_table_data_list) {
  return Status::Invalid("Not implemented");
}

Status ServiceBasedActorInfoAccessor::AsyncGet(
    const ActorID &actor_id, const OptionalItemCallback<rpc::ActorTableData> &callback) {
  RAY_LOG(DEBUG) << "Getting actor info, actor id = " << actor_id
                 << ", job id = " << actor_id.JobId();
  rpc::GetActorInfoRequest request;
  request.set_actor_id(actor_id.Binary());
  client_impl_->GetGcsRpcClient().GetActorInfo(
      request,
      [actor_id, callback](const Status &status, const rpc::GetActorInfoReply &reply) {
        if (reply.has_actor_table_data()) {
          callback(status, reply.actor_table_data());
        } else {
          callback(status, boost::none);
        }
        RAY_LOG(DEBUG) << "Finished getting actor info, status = " << status
                       << ", actor id = " << actor_id
                       << ", job id = " << actor_id.JobId();
      });
  return Status::OK();
}

Status ServiceBasedActorInfoAccessor::AsyncGetAll(
    const MultiItemCallback<rpc::ActorTableData> &callback) {
  RAY_LOG(DEBUG) << "Getting all actor info.";
  rpc::GetAllActorInfoRequest request;
  client_impl_->GetGcsRpcClient().GetAllActorInfo(
      request, [callback](const Status &status, const rpc::GetAllActorInfoReply &reply) {
        auto result = VectorFromProtobuf(reply.actor_table_data());
        callback(status, result);
        RAY_LOG(DEBUG) << "Finished getting all actor info, status = " << status;
      });
  return Status::OK();
}

Status ServiceBasedActorInfoAccessor::AsyncGetByName(
    const std::string &name, const OptionalItemCallback<rpc::ActorTableData> &callback) {
  RAY_LOG(DEBUG) << "Getting actor info, name = " << name;
  rpc::GetNamedActorInfoRequest request;
  request.set_name(name);
  client_impl_->GetGcsRpcClient().GetNamedActorInfo(
      request,
      [name, callback](const Status &status, const rpc::GetNamedActorInfoReply &reply) {
        if (reply.has_actor_table_data()) {
          callback(status, reply.actor_table_data());
        } else {
          callback(status, boost::none);
        }
        RAY_LOG(DEBUG) << "Finished getting actor info, status = " << status
                       << ", name = " << name;
      });
  return Status::OK();
}

Status ServiceBasedActorInfoAccessor::AsyncRegisterActor(
    const ray::TaskSpecification &task_spec, const ray::gcs::StatusCallback &callback) {
  RAY_CHECK(task_spec.IsActorCreationTask() && callback);
  rpc::RegisterActorRequest request;
  request.mutable_task_spec()->CopyFrom(task_spec.GetMessage());
  client_impl_->GetGcsRpcClient().RegisterActor(
      request, [callback](const Status &, const rpc::RegisterActorReply &reply) {
        auto status =
            reply.status().code() == (int)StatusCode::OK
                ? Status()
                : Status(StatusCode(reply.status().code()), reply.status().message());
        callback(status);
      });
  return Status::OK();
}

Status ServiceBasedActorInfoAccessor::AsyncCreateActor(
    const ray::TaskSpecification &task_spec, const ray::gcs::StatusCallback &callback) {
  RAY_CHECK(task_spec.IsActorCreationTask() && callback);
  rpc::CreateActorRequest request;
  request.mutable_task_spec()->CopyFrom(task_spec.GetMessage());
  client_impl_->GetGcsRpcClient().CreateActor(
      request, [callback](const Status &, const rpc::CreateActorReply &reply) {
        auto status =
            reply.status().code() == (int)StatusCode::OK
                ? Status()
                : Status(StatusCode(reply.status().code()), reply.status().message());
        callback(status);
      });
  return Status::OK();
}

Status ServiceBasedActorInfoAccessor::AsyncSubscribeAll(
    const SubscribeCallback<ActorID, rpc::ActorTableData> &subscribe,
    const StatusCallback &done) {
  RAY_CHECK(subscribe != nullptr);
  fetch_all_data_operation_ = [this, subscribe](const StatusCallback &done) {
    auto callback = [subscribe, done](
                        const Status &status,
                        const std::vector<rpc::ActorTableData> &actor_info_list) {
      for (auto &actor_info : actor_info_list) {
        subscribe(ActorID::FromBinary(actor_info.actor_id()), actor_info);
      }
      if (done) {
        done(status);
      }
    };
    RAY_CHECK_OK(AsyncGetAll(callback));
  };

  subscribe_all_operation_ = [this, subscribe](const StatusCallback &done) {
    auto on_subscribe = [subscribe](const std::string &id, const std::string &data) {
      ActorTableData actor_data;
      actor_data.ParseFromString(data);
      subscribe(ActorID::FromBinary(actor_data.actor_id()), actor_data);
    };
    return client_impl_->GetGcsPubSub().SubscribeAll(ACTOR_CHANNEL, on_subscribe, done);
  };

  return subscribe_all_operation_(
      [this, done](const Status &status) { fetch_all_data_operation_(done); });
}

Status ServiceBasedActorInfoAccessor::AsyncSubscribe(
    const ActorID &actor_id,
    const SubscribeCallback<ActorID, rpc::ActorTableData> &subscribe,
    const StatusCallback &done) {
  RAY_LOG(DEBUG) << "Subscribing update operations of actor, actor id = " << actor_id
                 << ", job id = " << actor_id.JobId();
  RAY_CHECK(subscribe != nullptr) << "Failed to subscribe actor, actor id = " << actor_id;

  auto fetch_data_operation = [this, actor_id,
                               subscribe](const StatusCallback &fetch_done) {
    auto callback = [actor_id, subscribe, fetch_done](
                        const Status &status,
                        const boost::optional<rpc::ActorTableData> &result) {
      if (result) {
        subscribe(actor_id, *result);
      }
      if (fetch_done) {
        fetch_done(status);
      }
    };
    RAY_CHECK_OK(AsyncGet(actor_id, callback));
  };

  auto subscribe_operation = [this, actor_id,
                              subscribe](const StatusCallback &subscribe_done) {
    auto on_subscribe = [subscribe](const std::string &id, const std::string &data) {
      ActorTableData actor_data;
      actor_data.ParseFromString(data);
      subscribe(ActorID::FromBinary(actor_data.actor_id()), actor_data);
    };
    return client_impl_->GetGcsPubSub().Subscribe(ACTOR_CHANNEL, actor_id.Hex(),
                                                  on_subscribe, subscribe_done);
  };

  {
    absl::MutexLock lock(&mutex_);
    subscribe_operations_[actor_id] = subscribe_operation;
    fetch_data_operations_[actor_id] = fetch_data_operation;
  }
  return subscribe_operation(
      [fetch_data_operation, done](const Status &status) { fetch_data_operation(done); });
}

Status ServiceBasedActorInfoAccessor::AsyncUnsubscribe(const ActorID &actor_id) {
  RAY_LOG(DEBUG) << "Cancelling subscription to an actor, actor id = " << actor_id
                 << ", job id = " << actor_id.JobId();
  auto status = client_impl_->GetGcsPubSub().Unsubscribe(ACTOR_CHANNEL, actor_id.Hex());
  absl::MutexLock lock(&mutex_);
  subscribe_operations_.erase(actor_id);
  fetch_data_operations_.erase(actor_id);
  RAY_LOG(DEBUG) << "Finished cancelling subscription to an actor, actor id = "
                 << actor_id << ", job id = " << actor_id.JobId();
  return status;
}

Status ServiceBasedActorInfoAccessor::AsyncAddCheckpoint(
    const std::shared_ptr<rpc::ActorCheckpointData> &data_ptr,
    const StatusCallback &callback) {
  ActorID actor_id = ActorID::FromBinary(data_ptr->actor_id());
  ActorCheckpointID checkpoint_id =
      ActorCheckpointID::FromBinary(data_ptr->checkpoint_id());
  RAY_LOG(DEBUG) << "Adding actor checkpoint, actor id = " << actor_id
                 << ", checkpoint id = " << checkpoint_id
                 << ", job id = " << actor_id.JobId();
  rpc::AddActorCheckpointRequest request;
  request.mutable_checkpoint_data()->CopyFrom(*data_ptr);

  auto operation = [this, request, actor_id, checkpoint_id,
                    callback](const SequencerDoneCallback &done_callback) {
    client_impl_->GetGcsRpcClient().AddActorCheckpoint(
        request, [actor_id, checkpoint_id, callback, done_callback](
                     const Status &status, const rpc::AddActorCheckpointReply &reply) {
          if (callback) {
            callback(status);
          }
          RAY_LOG(DEBUG) << "Finished adding actor checkpoint, status = " << status
                         << ", actor id = " << actor_id
                         << ", checkpoint id = " << checkpoint_id
                         << ", job id = " << actor_id.JobId();
          done_callback();
        });
  };

  sequencer_.Post(actor_id, operation);
  return Status::OK();
}

Status ServiceBasedActorInfoAccessor::AsyncGetCheckpoint(
    const ActorCheckpointID &checkpoint_id, const ActorID &actor_id,
    const OptionalItemCallback<rpc::ActorCheckpointData> &callback) {
  RAY_LOG(DEBUG) << "Getting actor checkpoint, checkpoint id = " << checkpoint_id
                 << ", job id = " << actor_id.JobId();
  rpc::GetActorCheckpointRequest request;
  request.set_actor_id(actor_id.Binary());
  request.set_checkpoint_id(checkpoint_id.Binary());
  client_impl_->GetGcsRpcClient().GetActorCheckpoint(
      request, [checkpoint_id, actor_id, callback](
                   const Status &status, const rpc::GetActorCheckpointReply &reply) {
        if (reply.has_checkpoint_data()) {
          callback(status, reply.checkpoint_data());
        } else {
          callback(status, boost::none);
        }
        RAY_LOG(DEBUG) << "Finished getting actor checkpoint, status = " << status
                       << ", checkpoint id = " << checkpoint_id
                       << ", job id = " << actor_id.JobId();
      });
  return Status::OK();
}

Status ServiceBasedActorInfoAccessor::AsyncGetCheckpointID(
    const ActorID &actor_id,
    const OptionalItemCallback<rpc::ActorCheckpointIdData> &callback) {
  RAY_LOG(DEBUG) << "Getting actor checkpoint id, actor id = " << actor_id
                 << ", job id = " << actor_id.JobId();
  rpc::GetActorCheckpointIDRequest request;
  request.set_actor_id(actor_id.Binary());
  client_impl_->GetGcsRpcClient().GetActorCheckpointID(
      request, [actor_id, callback](const Status &status,
                                    const rpc::GetActorCheckpointIDReply &reply) {
        if (reply.has_checkpoint_id_data()) {
          callback(status, reply.checkpoint_id_data());
        } else {
          callback(status, boost::none);
        }
        RAY_LOG(DEBUG) << "Finished getting actor checkpoint id, status = " << status
                       << ", actor id = " << actor_id
                       << ", job id = " << actor_id.JobId();
      });
  return Status::OK();
}

void ServiceBasedActorInfoAccessor::AsyncResubscribe(bool is_pubsub_server_restarted) {
  RAY_LOG(DEBUG) << "Reestablishing subscription for actor info.";
  // If only the GCS sever has restarted, we only need to fetch data from the GCS server.
  // If the pub-sub server has also restarted, we need to resubscribe to the pub-sub
  // server first, then fetch data from the GCS server.
  absl::MutexLock lock(&mutex_);
  if (is_pubsub_server_restarted) {
    if (subscribe_all_operation_ != nullptr) {
      RAY_CHECK_OK(subscribe_all_operation_(
          [this](const Status &status) { fetch_all_data_operation_(nullptr); }));
    }
    for (auto &item : subscribe_operations_) {
      auto &actor_id = item.first;
      RAY_CHECK_OK(item.second([this, actor_id](const Status &status) {
        absl::MutexLock lock(&mutex_);
        auto fetch_data_operation = fetch_data_operations_[actor_id];
        // `fetch_data_operation` is called in the callback function of subscribe.
        // Before that, if the user calls `AsyncUnsubscribe` function, the corresponding
        // fetch function will be deleted, so we need to check if it's null.
        if (fetch_data_operation != nullptr) {
          fetch_data_operation(nullptr);
        }
      }));
    }
  } else {
    if (fetch_all_data_operation_ != nullptr) {
      fetch_all_data_operation_(nullptr);
    }
    for (auto &item : fetch_data_operations_) {
      item.second(nullptr);
    }
  }
}

bool ServiceBasedActorInfoAccessor::IsActorUnsubscribed(const ActorID &actor_id) {
  return client_impl_->GetGcsPubSub().IsUnsubscribed(ACTOR_CHANNEL, actor_id.Hex());
}

ServiceBasedNodeInfoAccessor::ServiceBasedNodeInfoAccessor(
    ServiceBasedGcsClient *client_impl)
    : client_impl_(client_impl) {}

Status ServiceBasedNodeInfoAccessor::RegisterSelf(const GcsNodeInfo &local_node_info) {
  auto node_id = NodeID::FromBinary(local_node_info.node_id());
  RAY_LOG(DEBUG) << "Registering node info, node id = " << node_id
                 << ", address is = " << local_node_info.node_manager_address();
  RAY_CHECK(local_node_id_.IsNil()) << "This node is already connected.";
  RAY_CHECK(local_node_info.state() == GcsNodeInfo::ALIVE);
  rpc::RegisterNodeRequest request;
  request.mutable_node_info()->CopyFrom(local_node_info);

  auto operation = [this, request, local_node_info,
                    node_id](const SequencerDoneCallback &done_callback) {
    client_impl_->GetGcsRpcClient().RegisterNode(
        request, [this, node_id, local_node_info, done_callback](
                     const Status &status, const rpc::RegisterNodeReply &reply) {
          if (status.ok()) {
            local_node_info_.CopyFrom(local_node_info);
            local_node_id_ = NodeID::FromBinary(local_node_info.node_id());
          }
          RAY_LOG(DEBUG) << "Finished registering node info, status = " << status
                         << ", node id = " << node_id;
          done_callback();
        });
  };

  sequencer_.Post(node_id, operation);
  return Status::OK();
}

Status ServiceBasedNodeInfoAccessor::UnregisterSelf() {
  RAY_CHECK(!local_node_id_.IsNil()) << "This node is disconnected.";
  NodeID node_id = NodeID::FromBinary(local_node_info_.node_id());
  RAY_LOG(INFO) << "Unregistering node info, node id = " << node_id;
  rpc::UnregisterNodeRequest request;
  request.set_node_id(local_node_info_.node_id());
  client_impl_->GetGcsRpcClient().UnregisterNode(
      request,
      [this, node_id](const Status &status, const rpc::UnregisterNodeReply &reply) {
        if (status.ok()) {
          local_node_info_.set_state(GcsNodeInfo::DEAD);
          local_node_id_ = NodeID::Nil();
        }
        RAY_LOG(INFO) << "Finished unregistering node info, status = " << status
                      << ", node id = " << node_id;
      });
  return Status::OK();
}

const NodeID &ServiceBasedNodeInfoAccessor::GetSelfId() const { return local_node_id_; }

const GcsNodeInfo &ServiceBasedNodeInfoAccessor::GetSelfInfo() const {
  return local_node_info_;
}

Status ServiceBasedNodeInfoAccessor::AsyncRegister(const rpc::GcsNodeInfo &node_info,
                                                   const StatusCallback &callback) {
  NodeID node_id = NodeID::FromBinary(node_info.node_id());
  RAY_LOG(DEBUG) << "Registering node info, node id = " << node_id;
  rpc::RegisterNodeRequest request;
  request.mutable_node_info()->CopyFrom(node_info);
  client_impl_->GetGcsRpcClient().RegisterNode(
      request,
      [node_id, callback](const Status &status, const rpc::RegisterNodeReply &reply) {
        if (callback) {
          callback(status);
        }
        RAY_LOG(DEBUG) << "Finished registering node info, status = " << status
                       << ", node id = " << node_id;
      });
  return Status::OK();
}

Status ServiceBasedNodeInfoAccessor::AsyncUnregister(const NodeID &node_id,
                                                     const StatusCallback &callback) {
  RAY_LOG(DEBUG) << "Unregistering node info, node id = " << node_id;
  rpc::UnregisterNodeRequest request;
  request.set_node_id(node_id.Binary());
  client_impl_->GetGcsRpcClient().UnregisterNode(
      request,
      [node_id, callback](const Status &status, const rpc::UnregisterNodeReply &reply) {
        if (callback) {
          callback(status);
        }
        RAY_LOG(DEBUG) << "Finished unregistering node info, status = " << status
                       << ", node id = " << node_id;
      });
  return Status::OK();
}

Status ServiceBasedNodeInfoAccessor::AsyncGetAll(
    const MultiItemCallback<GcsNodeInfo> &callback) {
  RAY_LOG(DEBUG) << "Getting information of all nodes.";
  rpc::GetAllNodeInfoRequest request;
  client_impl_->GetGcsRpcClient().GetAllNodeInfo(
      request, [callback](const Status &status, const rpc::GetAllNodeInfoReply &reply) {
        std::vector<GcsNodeInfo> result;
        result.reserve((reply.node_info_list_size()));
        for (int index = 0; index < reply.node_info_list_size(); ++index) {
          result.emplace_back(reply.node_info_list(index));
        }
        callback(status, result);
        RAY_LOG(DEBUG) << "Finished getting information of all nodes, status = "
                       << status;
      });
  return Status::OK();
}

Status ServiceBasedNodeInfoAccessor::AsyncSubscribeToNodeChange(
    const SubscribeCallback<NodeID, GcsNodeInfo> &subscribe, const StatusCallback &done) {
  RAY_CHECK(subscribe != nullptr);
  RAY_CHECK(node_change_callback_ == nullptr);
  node_change_callback_ = subscribe;

  fetch_node_data_operation_ = [this](const StatusCallback &done) {
    auto callback = [this, done](const Status &status,
                                 const std::vector<GcsNodeInfo> &node_info_list) {
      for (auto &node_info : node_info_list) {
        HandleNotification(node_info);
      }
      if (done) {
        done(status);
      }
    };
    RAY_CHECK_OK(AsyncGetAll(callback));
  };

  subscribe_node_operation_ = [this](const StatusCallback &done) {
    auto on_subscribe = [this](const std::string &id, const std::string &data) {
      GcsNodeInfo node_info;
      node_info.ParseFromString(data);
      HandleNotification(node_info);
    };
    return client_impl_->GetGcsPubSub().SubscribeAll(NODE_CHANNEL, on_subscribe, done);
  };

  return subscribe_node_operation_([this, subscribe, done](const Status &status) {
    fetch_node_data_operation_(done);
  });
}

boost::optional<GcsNodeInfo> ServiceBasedNodeInfoAccessor::Get(
    const NodeID &node_id) const {
  RAY_CHECK(!node_id.IsNil());
  auto entry = node_cache_.find(node_id);
  if (entry != node_cache_.end()) {
    return entry->second;
  }
  return boost::none;
}

const std::unordered_map<NodeID, GcsNodeInfo> &ServiceBasedNodeInfoAccessor::GetAll()
    const {
  return node_cache_;
}

bool ServiceBasedNodeInfoAccessor::IsRemoved(const NodeID &node_id) const {
  return removed_nodes_.count(node_id) == 1;
}

Status ServiceBasedNodeInfoAccessor::AsyncGetResources(
    const NodeID &node_id, const OptionalItemCallback<ResourceMap> &callback) {
  RAY_LOG(DEBUG) << "Getting node resources, node id = " << node_id;
  rpc::GetResourcesRequest request;
  request.set_node_id(node_id.Binary());
  client_impl_->GetGcsRpcClient().GetResources(
      request,
      [node_id, callback](const Status &status, const rpc::GetResourcesReply &reply) {
        ResourceMap resource_map;
        for (auto resource : reply.resources()) {
          resource_map[resource.first] =
              std::make_shared<rpc::ResourceTableData>(resource.second);
        }
        callback(status, resource_map);
        RAY_LOG(DEBUG) << "Finished getting node resources, status = " << status
                       << ", node id = " << node_id;
      });
  return Status::OK();
}

Status ServiceBasedNodeInfoAccessor::AsyncGetAllAvailableResources(
    const MultiItemCallback<rpc::AvailableResources> &callback) {
  rpc::GetAllAvailableResourcesRequest request;
  client_impl_->GetGcsRpcClient().GetAllAvailableResources(
      request,
      [callback](const Status &status, const rpc::GetAllAvailableResourcesReply &reply) {
        std::vector<rpc::AvailableResources> result =
            VectorFromProtobuf(reply.resources_list());
        callback(status, result);
        RAY_LOG(DEBUG) << "Finished getting available resources of all nodes, status = "
                       << status;
      });
  return Status::OK();
}

Status ServiceBasedNodeInfoAccessor::AsyncUpdateResources(
    const NodeID &node_id, const ResourceMap &resources, const StatusCallback &callback) {
  RAY_LOG(DEBUG) << "Updating node resources, node id = " << node_id;
  rpc::UpdateResourcesRequest request;
  request.set_node_id(node_id.Binary());
  for (auto &resource : resources) {
    (*request.mutable_resources())[resource.first] = *resource.second;
  }

  auto operation = [this, request, node_id,
                    callback](const SequencerDoneCallback &done_callback) {
    client_impl_->GetGcsRpcClient().UpdateResources(
        request, [node_id, callback, done_callback](
                     const Status &status, const rpc::UpdateResourcesReply &reply) {
          if (callback) {
            callback(status);
          }
          RAY_LOG(DEBUG) << "Finished updating node resources, status = " << status
                         << ", node id = " << node_id;
          done_callback();
        });
  };

  sequencer_.Post(node_id, operation);
  return Status::OK();
}

Status ServiceBasedNodeInfoAccessor::AsyncDeleteResources(
    const NodeID &node_id, const std::vector<std::string> &resource_names,
    const StatusCallback &callback) {
  RAY_LOG(DEBUG) << "Deleting node resources, node id = " << node_id;
  rpc::DeleteResourcesRequest request;
  request.set_node_id(node_id.Binary());
  for (auto &resource_name : resource_names) {
    request.add_resource_name_list(resource_name);
  }

  auto operation = [this, request, node_id,
                    callback](const SequencerDoneCallback &done_callback) {
    client_impl_->GetGcsRpcClient().DeleteResources(
        request, [node_id, callback, done_callback](
                     const Status &status, const rpc::DeleteResourcesReply &reply) {
          if (callback) {
            callback(status);
          }
          RAY_LOG(DEBUG) << "Finished deleting node resources, status = " << status
                         << ", node id = " << node_id;
          done_callback();
        });
  };

  sequencer_.Post(node_id, operation);
  return Status::OK();
}

Status ServiceBasedNodeInfoAccessor::AsyncSubscribeToResources(
    const ItemCallback<rpc::NodeResourceChange> &subscribe, const StatusCallback &done) {
  RAY_CHECK(subscribe != nullptr);
  subscribe_resource_operation_ = [this, subscribe](const StatusCallback &done) {
    auto on_subscribe = [subscribe](const std::string &id, const std::string &data) {
      rpc::NodeResourceChange node_resource_change;
      node_resource_change.ParseFromString(data);
      subscribe(node_resource_change);
    };
    return client_impl_->GetGcsPubSub().SubscribeAll(NODE_RESOURCE_CHANNEL, on_subscribe,
                                                     done);
  };
  return subscribe_resource_operation_(done);
}

Status ServiceBasedNodeInfoAccessor::AsyncReportHeartbeat(
    const std::shared_ptr<rpc::HeartbeatTableData> &data_ptr,
    const StatusCallback &callback) {
  absl::MutexLock lock(&mutex_);
  cached_heartbeat_.mutable_heartbeat()->CopyFrom(*data_ptr);
  client_impl_->GetGcsRpcClient().ReportHeartbeat(
      cached_heartbeat_,
      [callback](const Status &status, const rpc::ReportHeartbeatReply &reply) {
        if (callback) {
          callback(status);
        }
      });
  return Status::OK();
}

void ServiceBasedNodeInfoAccessor::AsyncReReportHeartbeat() {
  absl::MutexLock lock(&mutex_);
  if (cached_heartbeat_.has_heartbeat()) {
    RAY_LOG(INFO) << "Rereport heartbeat.";
    client_impl_->GetGcsRpcClient().ReportHeartbeat(
        cached_heartbeat_,
        [](const Status &status, const rpc::ReportHeartbeatReply &reply) {});
  }
}

Status ServiceBasedNodeInfoAccessor::AsyncSubscribeHeartbeat(
    const SubscribeCallback<NodeID, rpc::HeartbeatTableData> &subscribe,
    const StatusCallback &done) {
  const std::string error_msg =
      "Unsupported method of AsyncSubscribeHeartbeat in ServiceBasedNodeInfoAccessor.";
  RAY_LOG(FATAL) << error_msg;
  return Status::Invalid(error_msg);
}

Status ServiceBasedNodeInfoAccessor::AsyncReportBatchHeartbeat(
    const std::shared_ptr<rpc::HeartbeatBatchTableData> &data_ptr,
    const StatusCallback &callback) {
  const std::string error_msg =
      "Unsupported method of AsyncReportBatchHeartbeat in ServiceBasedNodeInfoAccessor.";
  RAY_LOG(FATAL) << error_msg;
  return Status::Invalid(error_msg);
}

Status ServiceBasedNodeInfoAccessor::AsyncSubscribeBatchHeartbeat(
    const ItemCallback<rpc::HeartbeatBatchTableData> &subscribe,
    const StatusCallback &done) {
  RAY_CHECK(subscribe != nullptr);
  subscribe_batch_heartbeat_operation_ = [this, subscribe](const StatusCallback &done) {
    auto on_subscribe = [subscribe](const std::string &id, const std::string &data) {
      rpc::HeartbeatBatchTableData heartbeat_batch_table_data;
      heartbeat_batch_table_data.ParseFromString(data);
      subscribe(heartbeat_batch_table_data);
    };
    return client_impl_->GetGcsPubSub().Subscribe(HEARTBEAT_BATCH_CHANNEL, "",
                                                  on_subscribe, done);
  };
  return subscribe_batch_heartbeat_operation_(done);
}

void ServiceBasedNodeInfoAccessor::HandleNotification(const GcsNodeInfo &node_info) {
  NodeID node_id = NodeID::FromBinary(node_info.node_id());
  bool is_alive = (node_info.state() == GcsNodeInfo::ALIVE);
  auto entry = node_cache_.find(node_id);
  bool is_notif_new;
  if (entry == node_cache_.end()) {
    // If the entry is not in the cache, then the notification is new.
    is_notif_new = true;
  } else {
    // If the entry is in the cache, then the notification is new if the node
    // was alive and is now dead or resources have been updated.
    bool was_alive = (entry->second.state() == GcsNodeInfo::ALIVE);
    is_notif_new = was_alive && !is_alive;

    // Once a node with a given ID has been removed, it should never be added
    // again. If the entry was in the cache and the node was deleted, we should check
    // that this new notification is not an insertion.
    // However, when a new node(node-B) registers with GCS, it subscribes to all node
    // information. It will subscribe to redis and then get all node information from GCS
    // through RPC. If node-A fails after GCS replies to node-B, GCS will send another
    // message(node-A is dead) to node-B through redis publish. Because RPC and redis
    // subscribe are two different sessions, node-B may process node-A dead message first
    // and then node-A alive message. So we use `RAY_LOG` instead of `RAY_CHECK ` as a
    // workaround.
    if (!was_alive && is_alive) {
      RAY_LOG(INFO) << "Notification for addition of a node that was already removed:"
                    << node_id;
      return;
    }
  }

  // Add the notification to our cache.
  RAY_LOG(INFO) << "Received notification for node id = " << node_id
                << ", IsAlive = " << is_alive;
  node_cache_[node_id] = node_info;

  // If the notification is new, call registered callback.
  if (is_notif_new) {
    if (is_alive) {
      RAY_CHECK(removed_nodes_.find(node_id) == removed_nodes_.end());
    } else {
      removed_nodes_.insert(node_id);
    }
    GcsNodeInfo &cache_data = node_cache_[node_id];
    node_change_callback_(node_id, cache_data);
  }
}

void ServiceBasedNodeInfoAccessor::AsyncResubscribe(bool is_pubsub_server_restarted) {
  RAY_LOG(DEBUG) << "Reestablishing subscription for node info.";
  // If only the GCS sever has restarted, we only need to fetch data from the GCS server.
  // If the pub-sub server has also restarted, we need to resubscribe to the pub-sub
  // server first, then fetch data from the GCS server.
  if (is_pubsub_server_restarted) {
    if (subscribe_node_operation_ != nullptr) {
      RAY_CHECK_OK(subscribe_node_operation_(
          [this](const Status &status) { fetch_node_data_operation_(nullptr); }));
    }
    if (subscribe_resource_operation_ != nullptr) {
      RAY_CHECK_OK(subscribe_resource_operation_(nullptr));
    }
    if (subscribe_batch_heartbeat_operation_ != nullptr) {
      RAY_CHECK_OK(subscribe_batch_heartbeat_operation_(nullptr));
    }
  } else {
    if (fetch_node_data_operation_ != nullptr) {
      fetch_node_data_operation_(nullptr);
    }
  }
}

Status ServiceBasedNodeInfoAccessor::AsyncSetInternalConfig(
    std::unordered_map<std::string, std::string> &config) {
  rpc::SetInternalConfigRequest request;
  request.mutable_config()->mutable_config()->insert(config.begin(), config.end());

  client_impl_->GetGcsRpcClient().SetInternalConfig(
      request, [](const Status &status, const rpc::SetInternalConfigReply &reply) {
        if (!status.ok()) {
          RAY_LOG(ERROR) << "Failed to set internal config: " << status.message();
        }
      });
  return Status::OK();
}

Status ServiceBasedNodeInfoAccessor::AsyncGetInternalConfig(
    const OptionalItemCallback<std::unordered_map<std::string, std::string>> &callback) {
  rpc::GetInternalConfigRequest request;
  client_impl_->GetGcsRpcClient().GetInternalConfig(
      request,
      [callback](const Status &status, const rpc::GetInternalConfigReply &reply) {
        boost::optional<std::unordered_map<std::string, std::string>> config;
        if (status.ok()) {
          if (reply.has_config()) {
            RAY_LOG(DEBUG) << "Fetched internal config: " << reply.config().DebugString();
            config = std::unordered_map<std::string, std::string>(
                reply.config().config().begin(), reply.config().config().end());
          } else {
            RAY_LOG(DEBUG) << "No internal config was stored.";
          }
        } else {
          RAY_LOG(ERROR) << "Failed to get internal config: " << status.message();
        }
        callback(status, config);
      });
  return Status::OK();
}

ServiceBasedTaskInfoAccessor::ServiceBasedTaskInfoAccessor(
    ServiceBasedGcsClient *client_impl)
    : client_impl_(client_impl) {}

Status ServiceBasedTaskInfoAccessor::AsyncAdd(
    const std::shared_ptr<rpc::TaskTableData> &data_ptr, const StatusCallback &callback) {
  TaskID task_id = TaskID::FromBinary(data_ptr->task().task_spec().task_id());
  JobID job_id = JobID::FromBinary(data_ptr->task().task_spec().job_id());
  RAY_LOG(DEBUG) << "Adding task, task id = " << task_id << ", job id = " << job_id;
  rpc::AddTaskRequest request;
  request.mutable_task_data()->CopyFrom(*data_ptr);
  client_impl_->GetGcsRpcClient().AddTask(
      request,
      [task_id, job_id, callback](const Status &status, const rpc::AddTaskReply &reply) {
        if (callback) {
          callback(status);
        }
        RAY_LOG(DEBUG) << "Finished adding task, status = " << status
                       << ", task id = " << task_id << ", job id = " << job_id;
      });
  return Status::OK();
}

Status ServiceBasedTaskInfoAccessor::AsyncGet(
    const TaskID &task_id, const OptionalItemCallback<rpc::TaskTableData> &callback) {
  RAY_LOG(DEBUG) << "Getting task, task id = " << task_id
                 << ", job id = " << task_id.JobId();
  rpc::GetTaskRequest request;
  request.set_task_id(task_id.Binary());
  client_impl_->GetGcsRpcClient().GetTask(
      request, [task_id, callback](const Status &status, const rpc::GetTaskReply &reply) {
        if (reply.has_task_data()) {
          callback(status, reply.task_data());
        } else {
          callback(status, boost::none);
        }
        RAY_LOG(DEBUG) << "Finished getting task, status = " << status
                       << ", task id = " << task_id << ", job id = " << task_id.JobId();
      });
  return Status::OK();
}

Status ServiceBasedTaskInfoAccessor::AsyncDelete(const std::vector<TaskID> &task_ids,
                                                 const StatusCallback &callback) {
  RAY_LOG(DEBUG) << "Deleting tasks, task id list size = " << task_ids.size();
  rpc::DeleteTasksRequest request;
  for (auto &task_id : task_ids) {
    request.add_task_id_list(task_id.Binary());
  }
  client_impl_->GetGcsRpcClient().DeleteTasks(
      request,
      [task_ids, callback](const Status &status, const rpc::DeleteTasksReply &reply) {
        if (callback) {
          callback(status);
        }
        RAY_LOG(DEBUG) << "Finished deleting tasks, status = " << status
                       << ", task id list size = " << task_ids.size();
      });
  return Status::OK();
}

Status ServiceBasedTaskInfoAccessor::AsyncSubscribe(
    const TaskID &task_id, const SubscribeCallback<TaskID, rpc::TaskTableData> &subscribe,
    const StatusCallback &done) {
  RAY_CHECK(subscribe != nullptr) << "Failed to subscribe task, task id = " << task_id
                                  << ", job id = " << task_id.JobId();

  auto fetch_data_operation = [this, task_id,
                               subscribe](const StatusCallback &fetch_done) {
    auto callback = [task_id, subscribe, fetch_done](
                        const Status &status,
                        const boost::optional<rpc::TaskTableData> &result) {
      if (result) {
        subscribe(task_id, *result);
      }
      if (fetch_done) {
        fetch_done(status);
      }
    };
    RAY_CHECK_OK(AsyncGet(task_id, callback));
  };

  auto subscribe_operation = [this, task_id,
                              subscribe](const StatusCallback &subscribe_done) {
    auto on_subscribe = [task_id, subscribe](const std::string &id,
                                             const std::string &data) {
      TaskTableData task_data;
      task_data.ParseFromString(data);
      subscribe(task_id, task_data);
    };
    return client_impl_->GetGcsPubSub().Subscribe(TASK_CHANNEL, task_id.Hex(),
                                                  on_subscribe, subscribe_done);
  };

  subscribe_task_operations_[task_id] = subscribe_operation;
  fetch_task_data_operations_[task_id] = fetch_data_operation;
  return subscribe_operation(
      [fetch_data_operation, done](const Status &status) { fetch_data_operation(done); });
}

Status ServiceBasedTaskInfoAccessor::AsyncUnsubscribe(const TaskID &task_id) {
  RAY_LOG(DEBUG) << "Unsubscribing task, task id = " << task_id
                 << ", job id = " << task_id.JobId();
  auto status = client_impl_->GetGcsPubSub().Unsubscribe(TASK_CHANNEL, task_id.Hex());
  subscribe_task_operations_.erase(task_id);
  fetch_task_data_operations_.erase(task_id);
  RAY_LOG(DEBUG) << "Finished unsubscribing task, task id = " << task_id
                 << ", job id = " << task_id.JobId();
  return status;
}

Status ServiceBasedTaskInfoAccessor::AsyncAddTaskLease(
    const std::shared_ptr<rpc::TaskLeaseData> &data_ptr, const StatusCallback &callback) {
  TaskID task_id = TaskID::FromBinary(data_ptr->task_id());
  NodeID node_id = NodeID::FromBinary(data_ptr->node_manager_id());
  RAY_LOG(DEBUG) << "Adding task lease, task id = " << task_id
                 << ", node id = " << node_id << ", job id = " << task_id.JobId();
  rpc::AddTaskLeaseRequest request;
  request.mutable_task_lease_data()->CopyFrom(*data_ptr);
  client_impl_->GetGcsRpcClient().AddTaskLease(
      request, [task_id, node_id, callback](const Status &status,
                                            const rpc::AddTaskLeaseReply &reply) {
        if (callback) {
          callback(status);
        }
        RAY_LOG(DEBUG) << "Finished adding task lease, status = " << status
                       << ", task id = " << task_id << ", node id = " << node_id
                       << ", job id = " << task_id.JobId();
      });
  return Status::OK();
}

Status ServiceBasedTaskInfoAccessor::AsyncGetTaskLease(
    const TaskID &task_id, const OptionalItemCallback<rpc::TaskLeaseData> &callback) {
  RAY_LOG(DEBUG) << "Getting task lease, task id = " << task_id
                 << ", job id = " << task_id.JobId();
  rpc::GetTaskLeaseRequest request;
  request.set_task_id(task_id.Binary());
  client_impl_->GetGcsRpcClient().GetTaskLease(
      request,
      [task_id, callback](const Status &status, const rpc::GetTaskLeaseReply &reply) {
        if (reply.has_task_lease_data()) {
          callback(status, reply.task_lease_data());
        } else {
          callback(status, boost::none);
        }
        RAY_LOG(DEBUG) << "Finished getting task lease, status = " << status
                       << ", task id = " << task_id << ", job id = " << task_id.JobId();
      });
  return Status::OK();
}

Status ServiceBasedTaskInfoAccessor::AsyncSubscribeTaskLease(
    const TaskID &task_id,
    const SubscribeCallback<TaskID, boost::optional<rpc::TaskLeaseData>> &subscribe,
    const StatusCallback &done) {
  RAY_CHECK(subscribe != nullptr)
      << "Failed to subscribe task lease, task id = " << task_id
      << ", job id = " << task_id.JobId();

  auto fetch_data_operation = [this, task_id,
                               subscribe](const StatusCallback &fetch_done) {
    auto callback = [task_id, subscribe, fetch_done](
                        const Status &status,
                        const boost::optional<rpc::TaskLeaseData> &result) {
      subscribe(task_id, result);
      if (fetch_done) {
        fetch_done(status);
      }
    };
    RAY_CHECK_OK(AsyncGetTaskLease(task_id, callback));
  };

  auto subscribe_operation = [this, task_id,
                              subscribe](const StatusCallback &subscribe_done) {
    auto on_subscribe = [task_id, subscribe](const std::string &id,
                                             const std::string &data) {
      TaskLeaseData task_lease_data;
      task_lease_data.ParseFromString(data);
      subscribe(task_id, task_lease_data);
    };
    return client_impl_->GetGcsPubSub().Subscribe(TASK_LEASE_CHANNEL, task_id.Hex(),
                                                  on_subscribe, subscribe_done);
  };

  subscribe_task_lease_operations_[task_id] = subscribe_operation;
  fetch_task_lease_data_operations_[task_id] = fetch_data_operation;
  return subscribe_operation(
      [fetch_data_operation, done](const Status &status) { fetch_data_operation(done); });
}

Status ServiceBasedTaskInfoAccessor::AsyncUnsubscribeTaskLease(const TaskID &task_id) {
  RAY_LOG(DEBUG) << "Unsubscribing task lease, task id = " << task_id
                 << ", job id = " << task_id.JobId();
  auto status =
      client_impl_->GetGcsPubSub().Unsubscribe(TASK_LEASE_CHANNEL, task_id.Hex());
  subscribe_task_lease_operations_.erase(task_id);
  fetch_task_lease_data_operations_.erase(task_id);
  RAY_LOG(DEBUG) << "Finished unsubscribing task lease, task id = " << task_id
                 << ", job id = " << task_id.JobId();
  return status;
}

Status ServiceBasedTaskInfoAccessor::AttemptTaskReconstruction(
    const std::shared_ptr<rpc::TaskReconstructionData> &data_ptr,
    const StatusCallback &callback) {
  auto num_reconstructions = data_ptr->num_reconstructions();
  NodeID node_id = NodeID::FromBinary(data_ptr->node_manager_id());
  TaskID task_id = TaskID::FromBinary(data_ptr->task_id());
  RAY_LOG(DEBUG) << "Reconstructing task, reconstructions num = " << num_reconstructions
                 << ", node id = " << node_id << ", task id = " << task_id
                 << ", job id = " << task_id.JobId();
  rpc::AttemptTaskReconstructionRequest request;
  request.mutable_task_reconstruction()->CopyFrom(*data_ptr);
  client_impl_->GetGcsRpcClient().AttemptTaskReconstruction(
      request,
      [num_reconstructions, node_id, task_id, callback](
          const Status &status, const rpc::AttemptTaskReconstructionReply &reply) {
        if (callback) {
          callback(status);
        }
        RAY_LOG(DEBUG) << "Finished reconstructing task, status = " << status
                       << ", reconstructions num = " << num_reconstructions
                       << ", node id = " << node_id << ", task id = " << task_id
                       << ", job id = " << task_id.JobId();
      });
  return Status::OK();
}

void ServiceBasedTaskInfoAccessor::AsyncResubscribe(bool is_pubsub_server_restarted) {
  RAY_LOG(DEBUG) << "Reestablishing subscription for task info.";
  // If only the GCS sever has restarted, we only need to fetch data from the GCS server.
  // If the pub-sub server has also restarted, we need to resubscribe to the pub-sub
  // server first, then fetch data from the GCS server.
  if (is_pubsub_server_restarted) {
    for (auto &item : subscribe_task_operations_) {
      auto &task_id = item.first;
      RAY_CHECK_OK(item.second([this, task_id](const Status &status) {
        fetch_task_data_operations_[task_id](nullptr);
      }));
    }
    for (auto &item : subscribe_task_lease_operations_) {
      auto &task_id = item.first;
      RAY_CHECK_OK(item.second([this, task_id](const Status &status) {
        fetch_task_lease_data_operations_[task_id](nullptr);
      }));
    }
  } else {
    for (auto &item : fetch_task_data_operations_) {
      item.second(nullptr);
    }
    for (auto &item : fetch_task_lease_data_operations_) {
      item.second(nullptr);
    }
  }
}

bool ServiceBasedTaskInfoAccessor::IsTaskUnsubscribed(const TaskID &task_id) {
  return client_impl_->GetGcsPubSub().IsUnsubscribed(TASK_CHANNEL, task_id.Hex());
}

bool ServiceBasedTaskInfoAccessor::IsTaskLeaseUnsubscribed(const TaskID &task_id) {
  return client_impl_->GetGcsPubSub().IsUnsubscribed(TASK_LEASE_CHANNEL, task_id.Hex());
}

ServiceBasedObjectInfoAccessor::ServiceBasedObjectInfoAccessor(
    ServiceBasedGcsClient *client_impl)
    : client_impl_(client_impl) {}

Status ServiceBasedObjectInfoAccessor::AsyncGetLocations(
    const ObjectID &object_id,
    const OptionalItemCallback<rpc::ObjectLocationInfo> &callback) {
<<<<<<< HEAD
  RAY_LOG(DEBUG) << "Getting object locations, object id = " << object_id;
=======
  RAY_LOG(DEBUG) << "Getting object locations, object id = " << object_id
                 << ", job id = " << object_id.TaskId().JobId();
>>>>>>> 2d1f52c2
  rpc::GetObjectLocationsRequest request;
  request.set_object_id(object_id.Binary());
  client_impl_->GetGcsRpcClient().GetObjectLocations(
      request, [object_id, callback](const Status &status,
                                     const rpc::GetObjectLocationsReply &reply) {
        callback(status, reply.location_info());
        RAY_LOG(DEBUG) << "Finished getting object locations, status = " << status
                       << ", object id = " << object_id
                       << ", job id = " << object_id.TaskId().JobId();
      });
  return Status::OK();
}

Status ServiceBasedObjectInfoAccessor::AsyncGetAll(
    const MultiItemCallback<rpc::ObjectLocationInfo> &callback) {
  RAY_LOG(DEBUG) << "Getting all object locations.";
  rpc::GetAllObjectLocationsRequest request;
  client_impl_->GetGcsRpcClient().GetAllObjectLocations(
      request,
      [callback](const Status &status, const rpc::GetAllObjectLocationsReply &reply) {
        std::vector<rpc::ObjectLocationInfo> result;
        result.reserve((reply.object_location_info_list_size()));
        for (int index = 0; index < reply.object_location_info_list_size(); ++index) {
          result.emplace_back(reply.object_location_info_list(index));
        }
        callback(status, result);
        RAY_LOG(DEBUG) << "Finished getting all object locations, status = " << status;
      });
  return Status::OK();
}

Status ServiceBasedObjectInfoAccessor::AsyncAddLocation(const ObjectID &object_id,
                                                        const NodeID &node_id,
                                                        const StatusCallback &callback) {
  RAY_LOG(DEBUG) << "Adding object location, object id = " << object_id
                 << ", node id = " << node_id
                 << ", job id = " << object_id.TaskId().JobId();
  rpc::AddObjectLocationRequest request;
  request.set_object_id(object_id.Binary());
  request.set_node_id(node_id.Binary());

  auto operation = [this, request, object_id, node_id,
                    callback](const SequencerDoneCallback &done_callback) {
    client_impl_->GetGcsRpcClient().AddObjectLocation(
        request, [object_id, node_id, callback, done_callback](
                     const Status &status, const rpc::AddObjectLocationReply &reply) {
          if (callback) {
            callback(status);
          }

          RAY_LOG(DEBUG) << "Finished adding object location, status = " << status
                         << ", object id = " << object_id << ", node id = " << node_id
                         << ", job id = " << object_id.TaskId().JobId();
          done_callback();
        });
  };

  sequencer_.Post(object_id, operation);
  return Status::OK();
}

Status ServiceBasedObjectInfoAccessor::AsyncAddSpilledUrl(
    const ObjectID &object_id, const std::string &spilled_url,
    const StatusCallback &callback) {
  RAY_LOG(DEBUG) << "Adding object spilled location, object id = " << object_id
                 << ", spilled_url = " << spilled_url
                 << ", job id = " << object_id.TaskId().JobId();
  rpc::AddObjectLocationRequest request;
  request.set_object_id(object_id.Binary());
  request.set_spilled_url(spilled_url);

  auto operation = [this, request, callback](const SequencerDoneCallback &done_callback) {
    client_impl_->GetGcsRpcClient().AddObjectLocation(
        request, [callback, done_callback](const Status &status,
                                           const rpc::AddObjectLocationReply &reply) {
          if (callback) {
            callback(status);
          }

          done_callback();
        });
  };

  sequencer_.Post(object_id, operation);
  return Status::OK();
}

Status ServiceBasedObjectInfoAccessor::AsyncAddSpilledUrl(
    const ObjectID &object_id, const std::string &spilled_url,
    const StatusCallback &callback) {
  RAY_LOG(DEBUG) << "Adding object spilled location, object id = " << object_id
                 << ", spilled_url = " << spilled_url;
  rpc::AddObjectLocationRequest request;
  request.set_object_id(object_id.Binary());
  request.set_spilled_url(spilled_url);

  auto operation = [this, object_id, request,
                    callback](const SequencerDoneCallback &done_callback) {
    client_impl_->GetGcsRpcClient().AddObjectLocation(
        request, [object_id, callback, done_callback](
                     const Status &status, const rpc::AddObjectLocationReply &reply) {
          if (callback) {
            callback(status);
          }

          done_callback();
        });
  };

  sequencer_.Post(object_id, operation);
  return Status::OK();
}

Status ServiceBasedObjectInfoAccessor::AsyncRemoveLocation(
    const ObjectID &object_id, const NodeID &node_id, const StatusCallback &callback) {
  RAY_LOG(DEBUG) << "Removing object location, object id = " << object_id
                 << ", node id = " << node_id
                 << ", job id = " << object_id.TaskId().JobId();
  rpc::RemoveObjectLocationRequest request;
  request.set_object_id(object_id.Binary());
  request.set_node_id(node_id.Binary());

  auto operation = [this, request, object_id, node_id,
                    callback](const SequencerDoneCallback &done_callback) {
    client_impl_->GetGcsRpcClient().RemoveObjectLocation(
        request, [object_id, node_id, callback, done_callback](
                     const Status &status, const rpc::RemoveObjectLocationReply &reply) {
          if (callback) {
            callback(status);
          }
          RAY_LOG(DEBUG) << "Finished removing object location, status = " << status
                         << ", object id = " << object_id << ", node id = " << node_id
                         << ", job id = " << object_id.TaskId().JobId();
          done_callback();
        });
  };

  sequencer_.Post(object_id, operation);
  return Status::OK();
}

Status ServiceBasedObjectInfoAccessor::AsyncSubscribeToLocations(
    const ObjectID &object_id,
    const SubscribeCallback<ObjectID, std::vector<rpc::ObjectLocationChange>> &subscribe,
    const StatusCallback &done) {
  RAY_CHECK(subscribe != nullptr)
      << "Failed to subscribe object location, object id = " << object_id
      << ", job id = " << object_id.TaskId().JobId();

  auto fetch_data_operation = [this, object_id,
                               subscribe](const StatusCallback &fetch_done) {
    auto callback = [object_id, subscribe, fetch_done](
                        const Status &status,
                        const boost::optional<rpc::ObjectLocationInfo> &result) {
      if (status.ok()) {
        std::vector<rpc::ObjectLocationChange> notification;
        for (const auto &loc : result->locations()) {
          rpc::ObjectLocationChange update;
          update.set_is_add(true);
          update.set_node_id(loc.manager());
          notification.push_back(update);
        }
        if (!result->spilled_url().empty()) {
          rpc::ObjectLocationChange update;
          update.set_spilled_url(result->spilled_url());
          notification.push_back(update);
        }
        subscribe(object_id, notification);
      }
      if (fetch_done) {
        fetch_done(status);
      }
    };
    RAY_CHECK_OK(AsyncGetLocations(object_id, callback));
  };

  auto subscribe_operation = [this, object_id,
                              subscribe](const StatusCallback &subscribe_done) {
    auto on_subscribe = [object_id, subscribe](const std::string &id,
                                               const std::string &data) {
      rpc::ObjectLocationChange object_location_change;
      object_location_change.ParseFromString(data);
      subscribe(object_id, {object_location_change});
    };
    return client_impl_->GetGcsPubSub().Subscribe(OBJECT_CHANNEL, object_id.Hex(),
                                                  on_subscribe, subscribe_done);
  };

  {
    absl::MutexLock lock(&mutex_);
    subscribe_object_operations_[object_id] = subscribe_operation;
    fetch_object_data_operations_[object_id] = fetch_data_operation;
  }
  return subscribe_operation(
      [fetch_data_operation, done](const Status &status) { fetch_data_operation(done); });
}

void ServiceBasedObjectInfoAccessor::AsyncResubscribe(bool is_pubsub_server_restarted) {
  RAY_LOG(DEBUG) << "Reestablishing subscription for object locations.";
  // If only the GCS sever has restarted, we only need to fetch data from the GCS server.
  // If the pub-sub server has also restarted, we need to resubscribe to the pub-sub
  // server first, then fetch data from the GCS server.
  absl::MutexLock lock(&mutex_);
  if (is_pubsub_server_restarted) {
    for (auto &item : subscribe_object_operations_) {
      RAY_CHECK_OK(item.second([this, item](const Status &status) {
        absl::MutexLock lock(&mutex_);
        auto fetch_object_data_operation = fetch_object_data_operations_[item.first];
        // `fetch_object_data_operation` is called in the callback function of subscribe.
        // Before that, if the user calls `AsyncUnsubscribeToLocations` function, the
        // corresponding fetch function will be deleted, so we need to check if it's null.
        if (fetch_object_data_operation != nullptr) {
          fetch_object_data_operation(nullptr);
        }
      }));
    }
  } else {
    for (auto &item : fetch_object_data_operations_) {
      item.second(nullptr);
    }
  }
}

Status ServiceBasedObjectInfoAccessor::AsyncUnsubscribeToLocations(
    const ObjectID &object_id) {
  RAY_LOG(DEBUG) << "Unsubscribing object location, object id = " << object_id
                 << ", job id = " << object_id.TaskId().JobId();
  auto status = client_impl_->GetGcsPubSub().Unsubscribe(OBJECT_CHANNEL, object_id.Hex());
  absl::MutexLock lock(&mutex_);
  subscribe_object_operations_.erase(object_id);
  fetch_object_data_operations_.erase(object_id);
  RAY_LOG(DEBUG) << "Finished unsubscribing object location, object id = " << object_id
                 << ", job id = " << object_id.TaskId().JobId();
  return status;
}

bool ServiceBasedObjectInfoAccessor::IsObjectUnsubscribed(const ObjectID &object_id) {
  return client_impl_->GetGcsPubSub().IsUnsubscribed(OBJECT_CHANNEL, object_id.Hex());
}

ServiceBasedStatsInfoAccessor::ServiceBasedStatsInfoAccessor(
    ServiceBasedGcsClient *client_impl)
    : client_impl_(client_impl) {}

Status ServiceBasedStatsInfoAccessor::AsyncAddProfileData(
    const std::shared_ptr<rpc::ProfileTableData> &data_ptr,
    const StatusCallback &callback) {
  NodeID node_id = NodeID::FromBinary(data_ptr->component_id());
  RAY_LOG(DEBUG) << "Adding profile data, component type = " << data_ptr->component_type()
                 << ", node id = " << node_id;
  rpc::AddProfileDataRequest request;
  request.mutable_profile_data()->CopyFrom(*data_ptr);
  client_impl_->GetGcsRpcClient().AddProfileData(
      request, [data_ptr, node_id, callback](const Status &status,
                                             const rpc::AddProfileDataReply &reply) {
        if (callback) {
          callback(status);
        }
        RAY_LOG(DEBUG) << "Finished adding profile data, status = " << status
                       << ", component type = " << data_ptr->component_type()
                       << ", node id = " << node_id;
      });
  return Status::OK();
}

Status ServiceBasedStatsInfoAccessor::AsyncGetAll(
    const MultiItemCallback<rpc::ProfileTableData> &callback) {
  RAY_LOG(DEBUG) << "Getting all profile info.";
  RAY_CHECK(callback);
  rpc::GetAllProfileInfoRequest request;
  client_impl_->GetGcsRpcClient().GetAllProfileInfo(
      request,
      [callback](const Status &status, const rpc::GetAllProfileInfoReply &reply) {
        auto result = VectorFromProtobuf(reply.profile_info_list());
        callback(status, result);
        RAY_LOG(DEBUG) << "Finished getting all job info.";
      });
  return Status::OK();
}

ServiceBasedErrorInfoAccessor::ServiceBasedErrorInfoAccessor(
    ServiceBasedGcsClient *client_impl)
    : client_impl_(client_impl) {}

Status ServiceBasedErrorInfoAccessor::AsyncReportJobError(
    const std::shared_ptr<rpc::ErrorTableData> &data_ptr,
    const StatusCallback &callback) {
  auto job_id = JobID::FromBinary(data_ptr->job_id());
  RAY_LOG(DEBUG) << "Publishing job error, job id = " << job_id;
  Status status = client_impl_->GetGcsPubSub().Publish(
      ERROR_INFO_CHANNEL, job_id.Hex(), data_ptr->SerializeAsString(), callback);
  RAY_LOG(DEBUG) << "Finished publishing job error, job id = " << job_id;
  return status;
}

ServiceBasedWorkerInfoAccessor::ServiceBasedWorkerInfoAccessor(
    ServiceBasedGcsClient *client_impl)
    : client_impl_(client_impl) {}

Status ServiceBasedWorkerInfoAccessor::AsyncSubscribeToWorkerFailures(
    const SubscribeCallback<WorkerID, rpc::WorkerTableData> &subscribe,
    const StatusCallback &done) {
  RAY_CHECK(subscribe != nullptr);
  subscribe_operation_ = [this, subscribe](const StatusCallback &done) {
    auto on_subscribe = [subscribe](const std::string &id, const std::string &data) {
      rpc::WorkerTableData worker_failure_data;
      worker_failure_data.ParseFromString(data);
      subscribe(WorkerID::FromBinary(id), worker_failure_data);
    };
    return client_impl_->GetGcsPubSub().SubscribeAll(WORKER_CHANNEL, on_subscribe, done);
  };
  return subscribe_operation_(done);
}

void ServiceBasedWorkerInfoAccessor::AsyncResubscribe(bool is_pubsub_server_restarted) {
  RAY_LOG(DEBUG) << "Reestablishing subscription for worker failures.";
  // If the pub-sub server has restarted, we need to resubscribe to the pub-sub server.
  if (subscribe_operation_ != nullptr && is_pubsub_server_restarted) {
    RAY_CHECK_OK(subscribe_operation_(nullptr));
  }
}

Status ServiceBasedWorkerInfoAccessor::AsyncReportWorkerFailure(
    const std::shared_ptr<rpc::WorkerTableData> &data_ptr,
    const StatusCallback &callback) {
  rpc::Address worker_address = data_ptr->worker_address();
  RAY_LOG(DEBUG) << "Reporting worker failure, " << worker_address.DebugString();
  rpc::ReportWorkerFailureRequest request;
  request.mutable_worker_failure()->CopyFrom(*data_ptr);
  client_impl_->GetGcsRpcClient().ReportWorkerFailure(
      request, [worker_address, callback](const Status &status,
                                          const rpc::ReportWorkerFailureReply &reply) {
        if (callback) {
          callback(status);
        }
        RAY_LOG(DEBUG) << "Finished reporting worker failure, "
                       << worker_address.DebugString() << ", status = " << status;
      });
  return Status::OK();
}

Status ServiceBasedWorkerInfoAccessor::AsyncGet(
    const WorkerID &worker_id,
    const OptionalItemCallback<rpc::WorkerTableData> &callback) {
  RAY_LOG(DEBUG) << "Getting worker info, worker id = " << worker_id;
  rpc::GetWorkerInfoRequest request;
  request.set_worker_id(worker_id.Binary());
  client_impl_->GetGcsRpcClient().GetWorkerInfo(
      request,
      [worker_id, callback](const Status &status, const rpc::GetWorkerInfoReply &reply) {
        if (reply.has_worker_table_data()) {
          callback(status, reply.worker_table_data());
        } else {
          callback(status, boost::none);
        }
        RAY_LOG(DEBUG) << "Finished getting worker info, worker id = " << worker_id;
      });
  return Status::OK();
}

Status ServiceBasedWorkerInfoAccessor::AsyncGetAll(
    const MultiItemCallback<rpc::WorkerTableData> &callback) {
  RAY_LOG(DEBUG) << "Getting all worker info.";
  rpc::GetAllWorkerInfoRequest request;
  client_impl_->GetGcsRpcClient().GetAllWorkerInfo(
      request, [callback](const Status &status, const rpc::GetAllWorkerInfoReply &reply) {
        auto result = VectorFromProtobuf(reply.worker_table_data());
        callback(status, result);
        RAY_LOG(DEBUG) << "Finished getting all worker info, status = " << status;
      });
  return Status::OK();
}

Status ServiceBasedWorkerInfoAccessor::AsyncAdd(
    const std::shared_ptr<rpc::WorkerTableData> &data_ptr,
    const StatusCallback &callback) {
  rpc::AddWorkerInfoRequest request;
  request.mutable_worker_data()->CopyFrom(*data_ptr);
  client_impl_->GetGcsRpcClient().AddWorkerInfo(
      request, [callback](const Status &status, const rpc::AddWorkerInfoReply &reply) {
        if (callback) {
          callback(status);
        }
      });
  return Status::OK();
}

ServiceBasedPlacementGroupInfoAccessor::ServiceBasedPlacementGroupInfoAccessor(
    ServiceBasedGcsClient *client_impl)
    : client_impl_(client_impl) {}

Status ServiceBasedPlacementGroupInfoAccessor::AsyncCreatePlacementGroup(
    const ray::PlacementGroupSpecification &placement_group_spec) {
  rpc::CreatePlacementGroupRequest request;
  request.mutable_placement_group_spec()->CopyFrom(placement_group_spec.GetMessage());
  client_impl_->GetGcsRpcClient().CreatePlacementGroup(
      request, [placement_group_spec](const Status &,
                                      const rpc::CreatePlacementGroupReply &reply) {
        auto status =
            reply.status().code() == (int)StatusCode::OK
                ? Status()
                : Status(StatusCode(reply.status().code()), reply.status().message());
        if (status.ok()) {
          RAY_LOG(DEBUG) << "Finished registering placement group. placement group id = "
                         << placement_group_spec.PlacementGroupId();
        } else {
          RAY_LOG(ERROR) << "Placement group id = "
                         << placement_group_spec.PlacementGroupId()
                         << " failed to be registered. " << status;
        }
      });
  return Status::OK();
}

Status ServiceBasedPlacementGroupInfoAccessor::AsyncRemovePlacementGroup(
    const ray::PlacementGroupID &placement_group_id, const StatusCallback &callback) {
  rpc::RemovePlacementGroupRequest request;
  request.set_placement_group_id(placement_group_id.Binary());
  client_impl_->GetGcsRpcClient().RemovePlacementGroup(
      request,
      [callback](const Status &status, const rpc::RemovePlacementGroupReply &reply) {
        if (callback) {
          callback(status);
        }
      });
  return Status::OK();
}

Status ServiceBasedPlacementGroupInfoAccessor::AsyncGet(
    const PlacementGroupID &placement_group_id,
    const OptionalItemCallback<rpc::PlacementGroupTableData> &callback) {
  RAY_LOG(DEBUG) << "Getting placement group info, placement group id = "
                 << placement_group_id;
  rpc::GetPlacementGroupRequest request;
  request.set_placement_group_id(placement_group_id.Binary());
  client_impl_->GetGcsRpcClient().GetPlacementGroup(
      request, [placement_group_id, callback](const Status &status,
                                              const rpc::GetPlacementGroupReply &reply) {
        if (reply.has_placement_group_table_data()) {
          callback(status, reply.placement_group_table_data());
        } else {
          callback(status, boost::none);
        }
        RAY_LOG(DEBUG) << "Finished getting placement group info, placement group id = "
                       << placement_group_id;
      });
  return Status::OK();
}

}  // namespace gcs
}  // namespace ray<|MERGE_RESOLUTION|>--- conflicted
+++ resolved
@@ -1120,12 +1120,8 @@
 Status ServiceBasedObjectInfoAccessor::AsyncGetLocations(
     const ObjectID &object_id,
     const OptionalItemCallback<rpc::ObjectLocationInfo> &callback) {
-<<<<<<< HEAD
-  RAY_LOG(DEBUG) << "Getting object locations, object id = " << object_id;
-=======
   RAY_LOG(DEBUG) << "Getting object locations, object id = " << object_id
                  << ", job id = " << object_id.TaskId().JobId();
->>>>>>> 2d1f52c2
   rpc::GetObjectLocationsRequest request;
   request.set_object_id(object_id.Binary());
   client_impl_->GetGcsRpcClient().GetObjectLocations(
@@ -1201,32 +1197,6 @@
     client_impl_->GetGcsRpcClient().AddObjectLocation(
         request, [callback, done_callback](const Status &status,
                                            const rpc::AddObjectLocationReply &reply) {
-          if (callback) {
-            callback(status);
-          }
-
-          done_callback();
-        });
-  };
-
-  sequencer_.Post(object_id, operation);
-  return Status::OK();
-}
-
-Status ServiceBasedObjectInfoAccessor::AsyncAddSpilledUrl(
-    const ObjectID &object_id, const std::string &spilled_url,
-    const StatusCallback &callback) {
-  RAY_LOG(DEBUG) << "Adding object spilled location, object id = " << object_id
-                 << ", spilled_url = " << spilled_url;
-  rpc::AddObjectLocationRequest request;
-  request.set_object_id(object_id.Binary());
-  request.set_spilled_url(spilled_url);
-
-  auto operation = [this, object_id, request,
-                    callback](const SequencerDoneCallback &done_callback) {
-    client_impl_->GetGcsRpcClient().AddObjectLocation(
-        request, [object_id, callback, done_callback](
-                     const Status &status, const rpc::AddObjectLocationReply &reply) {
           if (callback) {
             callback(status);
           }
