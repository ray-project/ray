--- conflicted
+++ resolved
@@ -1,493 +1,252 @@
-<<<<<<< HEAD
-// Copyright 2017 The Ray Authors.
-//
-// Licensed under the Apache License, Version 2.0 (the "License");
-// you may not use this file except in compliance with the License.
-// You may obtain a copy of the License at
-//
-//  http://www.apache.org/licenses/LICENSE-2.0
-//
-// Unless required by applicable law or agreed to in writing, software
-// distributed under the License is distributed on an "AS IS" BASIS,
-// WITHOUT WARRANTIES OR CONDITIONS OF ANY KIND, either express or implied.
-// See the License for the specific language governing permissions and
-// limitations under the License.
-
-#pragma once
-
-#include <boost/asio.hpp>
-#include <memory>
-#include <string>
-#include <vector>
-
-#include "gtest/gtest_prod.h"
-#include "ray/common/asio/instrumented_io_context.h"
-#include "ray/common/asio/periodical_runner.h"
-#include "ray/common/id.h"
-#include "ray/common/status.h"
-#include "ray/gcs/gcs_client/accessor.h"
-#include "ray/gcs/pubsub/gcs_pub_sub.h"
-#include "ray/gcs/redis_client.h"
-#include "ray/rpc/gcs_server/gcs_rpc_client.h"
-#include "ray/util/logging.h"
-
-namespace ray {
-
-namespace gcs {
-
-/// \class GcsClientOptions
-/// GCS client's options (configuration items), such as service address, and service
-/// password.
-class GcsClientOptions {
- public:
-  /// Constructor of GcsClientOptions.
-  ///
-  /// \param ip GCS service ip.
-  /// \param port GCS service port.
-  /// \param password GCS service password.
-  GcsClientOptions(const std::string &ip, int port, const std::string &password,
-                   bool enable_sync_conn = true, bool enable_async_conn = true,
-                   bool enable_subscribe_conn = true)
-      : server_ip_(ip),
-        server_port_(port),
-        password_(password),
-        enable_sync_conn_(enable_sync_conn),
-        enable_async_conn_(enable_async_conn),
-        enable_subscribe_conn_(enable_subscribe_conn) {}
-
-  GcsClientOptions() {}
-
-  // GCS server address
-  std::string server_ip_;
-  int server_port_;
-
-  // Password of GCS server.
-  std::string password_;
-
-  // Whether to enable connection for contexts.
-  bool enable_sync_conn_{true};
-  bool enable_async_conn_{true};
-  bool enable_subscribe_conn_{true};
-};
-
-/// \class GcsClient
-/// Abstract interface of the GCS client.
-///
-/// To read and write from the GCS, `Connect()` must be called and return Status::OK.
-/// Before exit, `Disconnect()` must be called.
-class RAY_EXPORT GcsClient : public std::enable_shared_from_this<GcsClient> {
- public:
-  GcsClient() = default;
-  /// Constructor of GcsClient.
-  ///
-  /// \param options Options for client.
-  /// \param get_gcs_server_address_func Function to get GCS server address.
-  explicit GcsClient(const GcsClientOptions &options,
-                     std::function<bool(std::pair<std::string, int> *)>
-                         get_gcs_server_address_func = {});
-
-  virtual ~GcsClient() = default;
-
-  /// Connect to GCS Service. Non-thread safe.
-  /// This function must be called before calling other functions.
-  ///
-  /// \return Status
-  virtual Status Connect(instrumented_io_context &io_service);
-
-  /// Disconnect with GCS Service. Non-thread safe.
-  virtual void Disconnect();
-
-  virtual std::pair<std::string, int> GetGcsServerAddress();
-
-  /// Return client information for debug.
-  virtual std::string DebugString() const { return ""; }
-
-  /// Get the sub-interface for accessing actor information in GCS.
-  /// This function is thread safe.
-  ActorInfoAccessor &Actors() {
-    RAY_CHECK(actor_accessor_ != nullptr);
-    return *actor_accessor_;
-  }
-
-  /// Get the sub-interface for accessing job information in GCS.
-  /// This function is thread safe.
-  JobInfoAccessor &Jobs() {
-    RAY_CHECK(job_accessor_ != nullptr);
-    return *job_accessor_;
-  }
-
-  /// Get the sub-interface for accessing node information in GCS.
-  /// This function is thread safe.
-  NodeInfoAccessor &Nodes() {
-    RAY_CHECK(node_accessor_ != nullptr);
-    return *node_accessor_;
-  }
-
-  /// Get the sub-interface for accessing node resource information in GCS.
-  /// This function is thread safe.
-  NodeResourceInfoAccessor &NodeResources() {
-    RAY_CHECK(node_resource_accessor_ != nullptr);
-    return *node_resource_accessor_;
-  }
-
-  /// Get the sub-interface for accessing task information in GCS.
-  /// This function is thread safe.
-  TaskInfoAccessor &Tasks() {
-    RAY_CHECK(task_accessor_ != nullptr);
-    return *task_accessor_;
-  }
-
-  /// Get the sub-interface for accessing error information in GCS.
-  /// This function is thread safe.
-  ErrorInfoAccessor &Errors() {
-    RAY_CHECK(error_accessor_ != nullptr);
-    return *error_accessor_;
-  }
-
-  /// Get the sub-interface for accessing stats information in GCS.
-  /// This function is thread safe.
-  StatsInfoAccessor &Stats() {
-    RAY_CHECK(stats_accessor_ != nullptr);
-    return *stats_accessor_;
-  }
-
-  /// Get the sub-interface for accessing worker information in GCS.
-  /// This function is thread safe.
-  WorkerInfoAccessor &Workers() {
-    RAY_CHECK(worker_accessor_ != nullptr);
-    return *worker_accessor_;
-  }
-
-  /// Get the sub-interface for accessing worker information in GCS.
-  /// This function is thread safe.
-  PlacementGroupInfoAccessor &PlacementGroups() {
-    RAY_CHECK(placement_group_accessor_ != nullptr);
-    return *placement_group_accessor_;
-  }
-
-  /// Get the sub-interface for accessing worker information in GCS.
-  /// This function is thread safe.
-  virtual InternalKVAccessor &InternalKV() { return *internal_kv_accessor_; }
-
-  virtual GcsSubscriber &GetGcsSubscriber() { return *gcs_subscriber_; }
-
-  virtual rpc::GcsRpcClient &GetGcsRpcClient() { return *gcs_rpc_client_; }
-
- protected:
-  GcsClientOptions options_;
-
-  /// Whether this client is connected to GCS.
-  bool is_connected_{false};
-
-  std::unique_ptr<ActorInfoAccessor> actor_accessor_;
-  std::unique_ptr<JobInfoAccessor> job_accessor_;
-  std::unique_ptr<NodeInfoAccessor> node_accessor_;
-  std::unique_ptr<NodeResourceInfoAccessor> node_resource_accessor_;
-  std::unique_ptr<TaskInfoAccessor> task_accessor_;
-  std::unique_ptr<ErrorInfoAccessor> error_accessor_;
-  std::unique_ptr<StatsInfoAccessor> stats_accessor_;
-  std::unique_ptr<WorkerInfoAccessor> worker_accessor_;
-  std::unique_ptr<PlacementGroupInfoAccessor> placement_group_accessor_;
-  std::unique_ptr<InternalKVAccessor> internal_kv_accessor_;
-
- private:
-  /// Get gcs server address from redis.
-  /// This address is set by GcsServer::StoreGcsServerAddressInRedis function.
-  ///
-  /// \param context The context of redis.
-  /// \param address The address of gcs server.
-  /// \param max_attempts The maximum number of times to get gcs server rpc address.
-  /// \return Returns true if gcs server address is obtained, False otherwise.
-  bool GetGcsServerAddressFromRedis(redisContext *context,
-                                    std::pair<std::string, int> *address,
-                                    int max_attempts = 1);
-
-  /// Fire a periodic timer to check if GCS sever address has changed.
-  void PeriodicallyCheckGcsServerAddress();
-
-  /// This function is used to redo subscription and reconnect to GCS RPC server when gcs
-  /// service failure is detected.
-  ///
-  /// \param type The type of GCS service failure.
-  void GcsServiceFailureDetected(rpc::GcsServiceFailureType type);
-
-  /// Reconnect to GCS RPC server.
-  void ReconnectGcsServer();
-
-  std::shared_ptr<RedisClient> redis_client_;
-
-  const UniqueID gcs_client_id_ = UniqueID::FromRandom();
-
-  std::unique_ptr<GcsSubscriber> gcs_subscriber_;
-
-  // Gcs rpc client
-  std::shared_ptr<rpc::GcsRpcClient> gcs_rpc_client_;
-  std::unique_ptr<rpc::ClientCallManager> client_call_manager_;
-  std::atomic<bool> disconnected_ = false;
-
-  // The runner to run function periodically.
-  std::unique_ptr<PeriodicalRunner> periodical_runner_;
-  std::function<bool(std::pair<std::string, int> *)> get_server_address_func_;
-  std::function<void(bool)> resubscribe_func_;
-  std::pair<std::string, int> current_gcs_server_address_;
-  int64_t last_reconnect_timestamp_ms_;
-  std::pair<std::string, int> last_reconnect_address_;
-};
-
-}  // namespace gcs
-
-}  // namespace ray
-=======
-// Copyright 2017 The Ray Authors.
-//
-// Licensed under the Apache License, Version 2.0 (the "License");
-// you may not use this file except in compliance with the License.
-// You may obtain a copy of the License at
-//
-//  http://www.apache.org/licenses/LICENSE-2.0
-//
-// Unless required by applicable law or agreed to in writing, software
-// distributed under the License is distributed on an "AS IS" BASIS,
-// WITHOUT WARRANTIES OR CONDITIONS OF ANY KIND, either express or implied.
-// See the License for the specific language governing permissions and
-// limitations under the License.
-
-#pragma once
-
-#include <boost/asio.hpp>
-#include <memory>
-#include <string>
-#include <vector>
-
-#include "absl/strings/str_split.h"
-#include "gtest/gtest_prod.h"
-#include "ray/common/asio/instrumented_io_context.h"
-#include "ray/common/asio/periodical_runner.h"
-#include "ray/common/id.h"
-#include "ray/common/status.h"
-#include "ray/gcs/gcs_client/accessor.h"
-#include "ray/gcs/pubsub/gcs_pub_sub.h"
-#include "ray/gcs/redis_client.h"
-#include "ray/rpc/gcs_server/gcs_rpc_client.h"
-#include "ray/util/logging.h"
-
-namespace ray {
-
-namespace gcs {
-
-/// \class GcsClientOptions
-/// GCS client's options (configuration items), such as service address, and service
-/// password.
-class GcsClientOptions {
- public:
-  /// Constructor of GcsClientOptions from redis.
-  ///
-  /// \param ip redis service ip.
-  /// \param port redis service port.
-  /// \param password redis service password.
-  GcsClientOptions(const std::string &redis_ip, int redis_port,
-                   const std::string &password, bool enable_sync_conn = true,
-                   bool enable_async_conn = true, bool enable_subscribe_conn = true)
-      : redis_ip_(redis_ip),
-        redis_port_(redis_port),
-        password_(password),
-        enable_sync_conn_(enable_sync_conn),
-        enable_async_conn_(enable_async_conn),
-        enable_subscribe_conn_(enable_subscribe_conn) {
-    RAY_LOG(DEBUG) << "Connect to gcs server via redis: " << redis_ip << ":"
-                   << redis_port;
-  }
-
-  /// Constructor of GcsClientOptions from gcs address
-  ///
-  /// \param gcs_address gcs address, including port
-  GcsClientOptions(const std::string &gcs_address) {
-    std::vector<std::string> address = absl::StrSplit(gcs_address, ':');
-    RAY_LOG(DEBUG) << "Connect to gcs server via address: " << gcs_address;
-    RAY_CHECK(address.size() == 2);
-    gcs_address_ = address[0];
-    gcs_port_ = std::stoi(address[1]);
-  }
-
-  GcsClientOptions() {}
-
-  // Gcs address
-  std::string gcs_address_;
-  int gcs_port_ = 0;
-
-  // redis server address
-  std::string redis_ip_;
-  int redis_port_ = 0;
-
-  // Password of GCS server.
-  std::string password_;
-
-  // Whether to enable connection for contexts.
-  bool enable_sync_conn_{true};
-  bool enable_async_conn_{true};
-  bool enable_subscribe_conn_{true};
-};
-
-/// \class GcsClient
-/// Abstract interface of the GCS client.
-///
-/// To read and write from the GCS, `Connect()` must be called and return Status::OK.
-/// Before exit, `Disconnect()` must be called.
-class RAY_EXPORT GcsClient : public std::enable_shared_from_this<GcsClient> {
- public:
-  GcsClient() = default;
-  /// Constructor of GcsClient.
-  ///
-  /// \param options Options for client.
-  /// \param get_gcs_server_address_func Function to get GCS server address.
-  explicit GcsClient(const GcsClientOptions &options,
-                     std::function<bool(std::pair<std::string, int> *)>
-                         get_gcs_server_address_func = nullptr);
-
-  virtual ~GcsClient() = default;
-
-  /// Connect to GCS Service. Non-thread safe.
-  /// This function must be called before calling other functions.
-  ///
-  /// \return Status
-  virtual Status Connect(instrumented_io_context &io_service);
-
-  /// Disconnect with GCS Service. Non-thread safe.
-  virtual void Disconnect();
-
-  virtual std::pair<std::string, int> GetGcsServerAddress();
-
-  /// Return client information for debug.
-  virtual std::string DebugString() const { return ""; }
-
-  /// Get the sub-interface for accessing actor information in GCS.
-  /// This function is thread safe.
-  ActorInfoAccessor &Actors() {
-    RAY_CHECK(actor_accessor_ != nullptr);
-    return *actor_accessor_;
-  }
-
-  /// Get the sub-interface for accessing job information in GCS.
-  /// This function is thread safe.
-  JobInfoAccessor &Jobs() {
-    RAY_CHECK(job_accessor_ != nullptr);
-    return *job_accessor_;
-  }
-
-  /// Get the sub-interface for accessing node information in GCS.
-  /// This function is thread safe.
-  NodeInfoAccessor &Nodes() {
-    RAY_CHECK(node_accessor_ != nullptr);
-    return *node_accessor_;
-  }
-
-  /// Get the sub-interface for accessing node resource information in GCS.
-  /// This function is thread safe.
-  NodeResourceInfoAccessor &NodeResources() {
-    RAY_CHECK(node_resource_accessor_ != nullptr);
-    return *node_resource_accessor_;
-  }
-
-  /// Get the sub-interface for accessing error information in GCS.
-  /// This function is thread safe.
-  ErrorInfoAccessor &Errors() {
-    RAY_CHECK(error_accessor_ != nullptr);
-    return *error_accessor_;
-  }
-
-  /// Get the sub-interface for accessing stats information in GCS.
-  /// This function is thread safe.
-  StatsInfoAccessor &Stats() {
-    RAY_CHECK(stats_accessor_ != nullptr);
-    return *stats_accessor_;
-  }
-
-  /// Get the sub-interface for accessing worker information in GCS.
-  /// This function is thread safe.
-  WorkerInfoAccessor &Workers() {
-    RAY_CHECK(worker_accessor_ != nullptr);
-    return *worker_accessor_;
-  }
-
-  /// Get the sub-interface for accessing worker information in GCS.
-  /// This function is thread safe.
-  PlacementGroupInfoAccessor &PlacementGroups() {
-    RAY_CHECK(placement_group_accessor_ != nullptr);
-    return *placement_group_accessor_;
-  }
-
-  /// Get the sub-interface for accessing worker information in GCS.
-  /// This function is thread safe.
-  virtual InternalKVAccessor &InternalKV() { return *internal_kv_accessor_; }
-
-  virtual GcsSubscriber &GetGcsSubscriber() { return *gcs_subscriber_; }
-
-  virtual rpc::GcsRpcClient &GetGcsRpcClient() { return *gcs_rpc_client_; }
-
- protected:
-  GcsClientOptions options_;
-
-  /// Whether this client is connected to GCS.
-  std::atomic<bool> is_connected_{false};
-
-  std::unique_ptr<ActorInfoAccessor> actor_accessor_;
-  std::unique_ptr<JobInfoAccessor> job_accessor_;
-  std::unique_ptr<NodeInfoAccessor> node_accessor_;
-  std::unique_ptr<NodeResourceInfoAccessor> node_resource_accessor_;
-  std::unique_ptr<ErrorInfoAccessor> error_accessor_;
-  std::unique_ptr<StatsInfoAccessor> stats_accessor_;
-  std::unique_ptr<WorkerInfoAccessor> worker_accessor_;
-  std::unique_ptr<PlacementGroupInfoAccessor> placement_group_accessor_;
-  std::unique_ptr<InternalKVAccessor> internal_kv_accessor_;
-
- private:
-  /// Get gcs server address from redis.
-  /// This address is set by GcsServer::StoreGcsServerAddressInRedis function.
-  ///
-  /// \param context The context of redis.
-  /// \param address The address of gcs server.
-  /// \param max_attempts The maximum number of times to get gcs server rpc address.
-  /// \return Returns true if gcs server address is obtained, False otherwise.
-  bool GetGcsServerAddressFromRedis(redisContext *context,
-                                    std::pair<std::string, int> *address,
-                                    int max_attempts = 1);
-
-  /// Fire a periodic timer to check if GCS sever address has changed.
-  void PeriodicallyCheckGcsServerAddress();
-
-  /// This function is used to redo subscription and reconnect to GCS RPC server when gcs
-  /// service failure is detected.
-  ///
-  /// \param type The type of GCS service failure.
-  void GcsServiceFailureDetected(rpc::GcsServiceFailureType type);
-
-  /// Reconnect to GCS RPC server.
-  void ReconnectGcsServer();
-
-  std::shared_ptr<RedisClient> redis_client_;
-
-  const UniqueID gcs_client_id_ = UniqueID::FromRandom();
-
-  std::unique_ptr<GcsSubscriber> gcs_subscriber_;
-
-  // Gcs rpc client
-  std::shared_ptr<rpc::GcsRpcClient> gcs_rpc_client_;
-  std::unique_ptr<rpc::ClientCallManager> client_call_manager_;
-  std::atomic<bool> disconnected_ = false;
-
-  // The runner to run function periodically.
-  std::unique_ptr<PeriodicalRunner> periodical_runner_;
-  std::function<bool(std::pair<std::string, int> *)> get_server_address_func_;
-  std::function<void(bool)> resubscribe_func_;
-  std::pair<std::string, int> current_gcs_server_address_;
-  int64_t last_reconnect_timestamp_ms_;
-  std::pair<std::string, int> last_reconnect_address_;
-
-  /// Retry interval to reconnect to a GCS server.
-  const int64_t kGCSReconnectionRetryIntervalMs = 1000;
-};
-
-}  // namespace gcs
-
-}  // namespace ray
->>>>>>> 19672688
+// Copyright 2017 The Ray Authors.
+//
+// Licensed under the Apache License, Version 2.0 (the "License");
+// you may not use this file except in compliance with the License.
+// You may obtain a copy of the License at
+//
+//  http://www.apache.org/licenses/LICENSE-2.0
+//
+// Unless required by applicable law or agreed to in writing, software
+// distributed under the License is distributed on an "AS IS" BASIS,
+// WITHOUT WARRANTIES OR CONDITIONS OF ANY KIND, either express or implied.
+// See the License for the specific language governing permissions and
+// limitations under the License.
+
+#pragma once
+
+#include <boost/asio.hpp>
+#include <memory>
+#include <string>
+#include <vector>
+
+#include "absl/strings/str_split.h"
+#include "gtest/gtest_prod.h"
+#include "ray/common/asio/instrumented_io_context.h"
+#include "ray/common/asio/periodical_runner.h"
+#include "ray/common/id.h"
+#include "ray/common/status.h"
+#include "ray/gcs/gcs_client/accessor.h"
+#include "ray/gcs/pubsub/gcs_pub_sub.h"
+#include "ray/gcs/redis_client.h"
+#include "ray/rpc/gcs_server/gcs_rpc_client.h"
+#include "ray/util/logging.h"
+
+namespace ray {
+
+namespace gcs {
+
+/// \class GcsClientOptions
+/// GCS client's options (configuration items), such as service address, and service
+/// password.
+class GcsClientOptions {
+ public:
+  /// Constructor of GcsClientOptions from redis.
+  ///
+  /// \param ip redis service ip.
+  /// \param port redis service port.
+  /// \param password redis service password.
+  GcsClientOptions(const std::string &redis_ip, int redis_port,
+                   const std::string &password, bool enable_sync_conn = true,
+                   bool enable_async_conn = true, bool enable_subscribe_conn = true)
+      : redis_ip_(redis_ip),
+        redis_port_(redis_port),
+        password_(password),
+        enable_sync_conn_(enable_sync_conn),
+        enable_async_conn_(enable_async_conn),
+        enable_subscribe_conn_(enable_subscribe_conn) {
+    RAY_LOG(DEBUG) << "Connect to gcs server via redis: " << redis_ip << ":"
+                   << redis_port;
+  }
+
+  /// Constructor of GcsClientOptions from gcs address
+  ///
+  /// \param gcs_address gcs address, including port
+  GcsClientOptions(const std::string &gcs_address) {
+    std::vector<std::string> address = absl::StrSplit(gcs_address, ':');
+    RAY_LOG(DEBUG) << "Connect to gcs server via address: " << gcs_address;
+    RAY_CHECK(address.size() == 2);
+    gcs_address_ = address[0];
+    gcs_port_ = std::stoi(address[1]);
+  }
+
+  GcsClientOptions() {}
+
+  // Gcs address
+  std::string gcs_address_;
+  int gcs_port_ = 0;
+
+  // redis server address
+  std::string redis_ip_;
+  int redis_port_ = 0;
+
+  // Password of GCS server.
+  std::string password_;
+
+  // Whether to enable connection for contexts.
+  bool enable_sync_conn_{true};
+  bool enable_async_conn_{true};
+  bool enable_subscribe_conn_{true};
+};
+
+/// \class GcsClient
+/// Abstract interface of the GCS client.
+///
+/// To read and write from the GCS, `Connect()` must be called and return Status::OK.
+/// Before exit, `Disconnect()` must be called.
+class RAY_EXPORT GcsClient : public std::enable_shared_from_this<GcsClient> {
+ public:
+  GcsClient() = default;
+  /// Constructor of GcsClient.
+  ///
+  /// \param options Options for client.
+  /// \param get_gcs_server_address_func Function to get GCS server address.
+  explicit GcsClient(const GcsClientOptions &options,
+                     std::function<bool(std::pair<std::string, int> *)>
+                         get_gcs_server_address_func = nullptr);
+
+  virtual ~GcsClient() = default;
+
+  /// Connect to GCS Service. Non-thread safe.
+  /// This function must be called before calling other functions.
+  ///
+  /// \return Status
+  virtual Status Connect(instrumented_io_context &io_service);
+
+  /// Disconnect with GCS Service. Non-thread safe.
+  virtual void Disconnect();
+
+  virtual std::pair<std::string, int> GetGcsServerAddress();
+
+  /// Return client information for debug.
+  virtual std::string DebugString() const { return ""; }
+
+  /// Get the sub-interface for accessing actor information in GCS.
+  /// This function is thread safe.
+  ActorInfoAccessor &Actors() {
+    RAY_CHECK(actor_accessor_ != nullptr);
+    return *actor_accessor_;
+  }
+
+  /// Get the sub-interface for accessing job information in GCS.
+  /// This function is thread safe.
+  JobInfoAccessor &Jobs() {
+    RAY_CHECK(job_accessor_ != nullptr);
+    return *job_accessor_;
+  }
+
+  /// Get the sub-interface for accessing node information in GCS.
+  /// This function is thread safe.
+  NodeInfoAccessor &Nodes() {
+    RAY_CHECK(node_accessor_ != nullptr);
+    return *node_accessor_;
+  }
+
+  /// Get the sub-interface for accessing node resource information in GCS.
+  /// This function is thread safe.
+  NodeResourceInfoAccessor &NodeResources() {
+    RAY_CHECK(node_resource_accessor_ != nullptr);
+    return *node_resource_accessor_;
+  }
+
+  /// Get the sub-interface for accessing error information in GCS.
+  /// This function is thread safe.
+  ErrorInfoAccessor &Errors() {
+    RAY_CHECK(error_accessor_ != nullptr);
+    return *error_accessor_;
+  }
+
+  /// Get the sub-interface for accessing stats information in GCS.
+  /// This function is thread safe.
+  StatsInfoAccessor &Stats() {
+    RAY_CHECK(stats_accessor_ != nullptr);
+    return *stats_accessor_;
+  }
+
+  /// Get the sub-interface for accessing worker information in GCS.
+  /// This function is thread safe.
+  WorkerInfoAccessor &Workers() {
+    RAY_CHECK(worker_accessor_ != nullptr);
+    return *worker_accessor_;
+  }
+
+  /// Get the sub-interface for accessing worker information in GCS.
+  /// This function is thread safe.
+  PlacementGroupInfoAccessor &PlacementGroups() {
+    RAY_CHECK(placement_group_accessor_ != nullptr);
+    return *placement_group_accessor_;
+  }
+
+  /// Get the sub-interface for accessing worker information in GCS.
+  /// This function is thread safe.
+  virtual InternalKVAccessor &InternalKV() { return *internal_kv_accessor_; }
+
+  virtual GcsSubscriber &GetGcsSubscriber() { return *gcs_subscriber_; }
+
+  virtual rpc::GcsRpcClient &GetGcsRpcClient() { return *gcs_rpc_client_; }
+
+ protected:
+  GcsClientOptions options_;
+
+  /// Whether this client is connected to GCS.
+  std::atomic<bool> is_connected_{false};
+
+  std::unique_ptr<ActorInfoAccessor> actor_accessor_;
+  std::unique_ptr<JobInfoAccessor> job_accessor_;
+  std::unique_ptr<NodeInfoAccessor> node_accessor_;
+  std::unique_ptr<NodeResourceInfoAccessor> node_resource_accessor_;
+  std::unique_ptr<ErrorInfoAccessor> error_accessor_;
+  std::unique_ptr<StatsInfoAccessor> stats_accessor_;
+  std::unique_ptr<WorkerInfoAccessor> worker_accessor_;
+  std::unique_ptr<PlacementGroupInfoAccessor> placement_group_accessor_;
+  std::unique_ptr<InternalKVAccessor> internal_kv_accessor_;
+
+ private:
+  /// Get gcs server address from redis.
+  /// This address is set by GcsServer::StoreGcsServerAddressInRedis function.
+  ///
+  /// \param context The context of redis.
+  /// \param address The address of gcs server.
+  /// \param max_attempts The maximum number of times to get gcs server rpc address.
+  /// \return Returns true if gcs server address is obtained, False otherwise.
+  bool GetGcsServerAddressFromRedis(redisContext *context,
+                                    std::pair<std::string, int> *address,
+                                    int max_attempts = 1);
+
+  /// Fire a periodic timer to check if GCS sever address has changed.
+  void PeriodicallyCheckGcsServerAddress();
+
+  /// This function is used to redo subscription and reconnect to GCS RPC server when gcs
+  /// service failure is detected.
+  ///
+  /// \param type The type of GCS service failure.
+  void GcsServiceFailureDetected(rpc::GcsServiceFailureType type);
+
+  /// Reconnect to GCS RPC server.
+  void ReconnectGcsServer();
+
+  std::shared_ptr<RedisClient> redis_client_;
+
+  const UniqueID gcs_client_id_ = UniqueID::FromRandom();
+
+  std::unique_ptr<GcsSubscriber> gcs_subscriber_;
+
+  // Gcs rpc client
+  std::shared_ptr<rpc::GcsRpcClient> gcs_rpc_client_;
+  std::unique_ptr<rpc::ClientCallManager> client_call_manager_;
+  std::atomic<bool> disconnected_ = false;
+
+  // The runner to run function periodically.
+  std::unique_ptr<PeriodicalRunner> periodical_runner_;
+  std::function<bool(std::pair<std::string, int> *)> get_server_address_func_;
+  std::function<void(bool)> resubscribe_func_;
+  std::pair<std::string, int> current_gcs_server_address_;
+  int64_t last_reconnect_timestamp_ms_;
+  std::pair<std::string, int> last_reconnect_address_;
+
+  /// Retry interval to reconnect to a GCS server.
+  const int64_t kGCSReconnectionRetryIntervalMs = 1000;
+};
+
+}  // namespace gcs
+
+}  // namespace ray