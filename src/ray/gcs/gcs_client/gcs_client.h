// Copyright 2017 The Ray Authors.
//
// Licensed under the Apache License, Version 2.0 (the "License");
// you may not use this file except in compliance with the License.
// You may obtain a copy of the License at
//
//  http://www.apache.org/licenses/LICENSE-2.0
//
// Unless required by applicable law or agreed to in writing, software
// distributed under the License is distributed on an "AS IS" BASIS,
// WITHOUT WARRANTIES OR CONDITIONS OF ANY KIND, either express or implied.
// See the License for the specific language governing permissions and
// limitations under the License.

#pragma once

#include <gtest/gtest_prod.h>

#include <boost/asio.hpp>
#include <memory>
#include <string>
#include <unordered_map>
#include <utility>
#include <vector>

#include "absl/strings/str_split.h"
#include "ray/common/asio/instrumented_io_context.h"
#include "ray/common/asio/periodical_runner.h"
#include "ray/common/id.h"
#include "ray/common/status.h"
#include "ray/gcs/gcs_client/accessor.h"
#include "ray/gcs/pubsub/gcs_pub_sub.h"
#include "ray/rpc/gcs_server/gcs_rpc_client.h"
#include "ray/util/logging.h"
#include "ray/util/util.h"
#include "src/ray/protobuf/autoscaler.grpc.pb.h"

namespace ray {

namespace gcs {

/// \class GcsClientOptions
/// GCS client's options (configuration items), such as service address, and service
/// password.
// TODO(ryw): eventually we will always have fetch_cluster_id_if_nil = true.
class GcsClientOptions {
 public:
  GcsClientOptions(const std::string &gcs_address,
                   int port,
                   const ClusterID &cluster_id,
                   bool allow_cluster_id_nil,
                   bool fetch_cluster_id_if_nil)
      : gcs_address_(gcs_address),
        gcs_port_(port),
        cluster_id_(cluster_id),
        should_fetch_cluster_id_(ShouldFetchClusterId(
            cluster_id, allow_cluster_id_nil, fetch_cluster_id_if_nil)) {}

  /// Constructor of GcsClientOptions from gcs address
  ///
  /// \param gcs_address gcs address, including port
<<<<<<< HEAD
  GcsClientOptions(const std::string &gcs_address) {
    std::vector<std::string> address = SplitIpPort(gcs_address);
=======
  GcsClientOptions(const std::string &gcs_address,
                   const ClusterID &cluster_id,
                   bool allow_cluster_id_nil,
                   bool fetch_cluster_id_if_nil)
      : cluster_id_(cluster_id),
        should_fetch_cluster_id_(ShouldFetchClusterId(
            cluster_id, allow_cluster_id_nil, fetch_cluster_id_if_nil)) {
    std::vector<std::string> address = absl::StrSplit(gcs_address, ':');
>>>>>>> 4919aa49
    RAY_LOG(DEBUG) << "Connect to gcs server via address: " << gcs_address;
    RAY_CHECK(address.size() == 2);
    gcs_address_ = address[0];
    gcs_port_ = std::stoi(address[1]);
  }

  GcsClientOptions() {}

  // - CHECK-fails if invalid (cluster_id_ is nil but !allow_cluster_id_nil_)
  // - Returns false if no need to fetch (cluster_id_ is not nil, or
  //    !fetch_cluster_id_if_nil_).
  // - Returns true if needs to fetch.
  static bool ShouldFetchClusterId(ClusterID cluster_id,
                                   bool allow_cluster_id_nil,
                                   bool fetch_cluster_id_if_nil);

  // Gcs address
  std::string gcs_address_;
  int gcs_port_ = 0;
  ClusterID cluster_id_;
  bool should_fetch_cluster_id_;
};

/// \class GcsClient
/// Abstract interface of the GCS client.
///
/// To read and write from the GCS, `Connect()` must be called and return Status::OK.
/// Before exit, `Disconnect()` must be called.
class RAY_EXPORT GcsClient : public std::enable_shared_from_this<GcsClient> {
 public:
  GcsClient() = default;
  /// Constructor of GcsClient.
  ///
  /// \param options Options for client.
  /// \param gcs_client_id The unique ID for the owner of this object.
  ///    This potentially will be used to tell GCS who is client connecting
  ///    to GCS.
  explicit GcsClient(const GcsClientOptions &options,
                     UniqueID gcs_client_id = UniqueID::FromRandom());

  virtual ~GcsClient() { Disconnect(); };

  /// Connect to GCS Service. Non-thread safe.
  /// This function must be called before calling other functions.
  ///
  /// If cluster_id in options is Nil, sends a blocking RPC to GCS to get the cluster ID.
  /// If returns OK, GetClusterId() will return a non-Nil cluster ID.
  ///
  /// Warning: since it may send *sync* RPCs to GCS, if the caller is in GCS itself, it
  /// must provide a non-Nil cluster ID to avoid deadlocks.
  ///
  /// Thread Safety: GcsClient holds unique ptr to client_call_manager_ which is used
  /// by RPC calls. Before a call to `Connect()` or after a `Disconnect()`, that field
  /// is nullptr and a call to RPC methods can cause segfaults.
  ///
  ///
  /// \param instrumented_io_context IO execution service.
  /// \param timeout_ms Timeout in milliseconds, default to
  /// gcs_rpc_server_connect_timeout_s (5s).
  ///
  /// \return Status
  virtual Status Connect(instrumented_io_context &io_service, int64_t timeout_ms = -1);

  /// Disconnect with GCS Service. Non-thread safe.
  /// Must be called without any concurrent RPC calls. After this call, the client
  /// must not be used until a next Connect() call.
  virtual void Disconnect();

  virtual std::pair<std::string, int> GetGcsServerAddress() const;

  /// Return client information for debug.
  virtual std::string DebugString() const { return ""; }

  /// Resubscribe to GCS to recover from a GCS failure.
  void AsyncResubscribe() {
    if (resubscribe_func_ != nullptr) {
      resubscribe_func_();
    }
  }

  /// Get the sub-interface for accessing actor information in GCS.
  /// This function is thread safe.
  ActorInfoAccessor &Actors() {
    RAY_CHECK(actor_accessor_ != nullptr);
    return *actor_accessor_;
  }

  /// Get the sub-interface for accessing job information in GCS.
  /// This function is thread safe.
  JobInfoAccessor &Jobs() {
    RAY_CHECK(job_accessor_ != nullptr);
    return *job_accessor_;
  }

  /// Get the sub-interface for accessing node information in GCS.
  /// This function is thread safe.
  NodeInfoAccessor &Nodes() {
    RAY_CHECK(node_accessor_ != nullptr);
    return *node_accessor_;
  }

  /// Get the sub-interface for accessing node resource information in GCS.
  /// This function is thread safe.
  NodeResourceInfoAccessor &NodeResources() {
    RAY_CHECK(node_resource_accessor_ != nullptr);
    return *node_resource_accessor_;
  }

  /// Get the sub-interface for accessing error information in GCS.
  /// This function is thread safe.
  ErrorInfoAccessor &Errors() {
    RAY_CHECK(error_accessor_ != nullptr);
    return *error_accessor_;
  }

  TaskInfoAccessor &Tasks() {
    RAY_CHECK(task_accessor_ != nullptr);
    return *task_accessor_;
  }

  /// Get the sub-interface for accessing worker information in GCS.
  /// This function is thread safe.
  WorkerInfoAccessor &Workers() {
    RAY_CHECK(worker_accessor_ != nullptr);
    return *worker_accessor_;
  }

  /// Get the sub-interface for accessing worker information in GCS.
  /// This function is thread safe.
  PlacementGroupInfoAccessor &PlacementGroups() {
    RAY_CHECK(placement_group_accessor_ != nullptr);
    return *placement_group_accessor_;
  }

  RuntimeEnvAccessor &RuntimeEnvs() {
    RAY_CHECK(runtime_env_accessor_ != nullptr);
    return *runtime_env_accessor_;
  }

  AutoscalerStateAccessor &Autoscaler() {
    RAY_CHECK(autoscaler_state_accessor_ != nullptr);
    return *autoscaler_state_accessor_;
  }

  // Gets ClusterID. If it's not set in Connect(), blocks on a sync RPC to GCS to get it.
  virtual ClusterID GetClusterId() const;

  /// Get the sub-interface for accessing worker information in GCS.
  /// This function is thread safe.
  virtual InternalKVAccessor &InternalKV() { return *internal_kv_accessor_; }

  virtual GcsSubscriber &GetGcsSubscriber() { return *gcs_subscriber_; }

  virtual rpc::GcsRpcClient &GetGcsRpcClient() { return *gcs_rpc_client_; }

 protected:
  GcsClientOptions options_;

  std::unique_ptr<ActorInfoAccessor> actor_accessor_;
  std::unique_ptr<JobInfoAccessor> job_accessor_;
  std::unique_ptr<NodeInfoAccessor> node_accessor_;
  std::unique_ptr<NodeResourceInfoAccessor> node_resource_accessor_;
  std::unique_ptr<ErrorInfoAccessor> error_accessor_;
  std::unique_ptr<WorkerInfoAccessor> worker_accessor_;
  std::unique_ptr<PlacementGroupInfoAccessor> placement_group_accessor_;
  std::unique_ptr<InternalKVAccessor> internal_kv_accessor_;
  std::unique_ptr<TaskInfoAccessor> task_accessor_;
  std::unique_ptr<RuntimeEnvAccessor> runtime_env_accessor_;
  std::unique_ptr<AutoscalerStateAccessor> autoscaler_state_accessor_;

 private:
  /// If client_call_manager_ does not have a cluster ID, fetches it from GCS. The
  /// fetched cluster ID is set to client_call_manager_.
  Status FetchClusterId(int64_t timeout_ms);

  const UniqueID gcs_client_id_ = UniqueID::FromRandom();

  std::unique_ptr<GcsSubscriber> gcs_subscriber_;

  // Gcs rpc client
  std::shared_ptr<rpc::GcsRpcClient> gcs_rpc_client_;
  std::unique_ptr<rpc::ClientCallManager> client_call_manager_;
  std::function<void()> resubscribe_func_;
};

// Connects a GcsClient to the GCS server, on a shared lazy-initialized singleton
// io_context. This is useful for connecting to the GCS server from Python.
//
// For param descriptions, see GcsClient::Connect().
Status ConnectOnSingletonIoContext(GcsClient &gcs_client, int64_t timeout_ms);

std::unordered_map<std::string, double> PythonGetResourcesTotal(
    const rpc::GcsNodeInfo &node_info);

std::unordered_map<std::string, std::string> PythonGetNodeLabels(
    const rpc::GcsNodeInfo &node_info);

}  // namespace gcs

}  // namespace ray<|MERGE_RESOLUTION|>--- conflicted
+++ resolved
@@ -59,10 +59,6 @@
   /// Constructor of GcsClientOptions from gcs address
   ///
   /// \param gcs_address gcs address, including port
-<<<<<<< HEAD
-  GcsClientOptions(const std::string &gcs_address) {
-    std::vector<std::string> address = SplitIpPort(gcs_address);
-=======
   GcsClientOptions(const std::string &gcs_address,
                    const ClusterID &cluster_id,
                    bool allow_cluster_id_nil,
@@ -70,8 +66,7 @@
       : cluster_id_(cluster_id),
         should_fetch_cluster_id_(ShouldFetchClusterId(
             cluster_id, allow_cluster_id_nil, fetch_cluster_id_if_nil)) {
-    std::vector<std::string> address = absl::StrSplit(gcs_address, ':');
->>>>>>> 4919aa49
+    std::vector<std::string> address = SplitIpPort(gcs_address, ':');
     RAY_LOG(DEBUG) << "Connect to gcs server via address: " << gcs_address;
     RAY_CHECK(address.size() == 2);
     gcs_address_ = address[0];
