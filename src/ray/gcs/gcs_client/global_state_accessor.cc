// Copyright 2017 The Ray Authors.
//
// Licensed under the Apache License, Version 2.0 (the "License");
// you may not use this file except in compliance with the License.
// You may obtain a copy of the License at
//
//  http://www.apache.org/licenses/LICENSE-2.0
//
// Unless required by applicable law or agreed to in writing, software
// distributed under the License is distributed on an "AS IS" BASIS,
// WITHOUT WARRANTIES OR CONDITIONS OF ANY KIND, either express or implied.
// See the License for the specific language governing permissions and
// limitations under the License.

#include "ray/gcs/gcs_client/global_state_accessor.h"

#include <algorithm>
#include <boost/algorithm/string.hpp>
#include <memory>
#include <string>
#include <unordered_map>
#include <utility>
#include <vector>

#include "ray/common/asio/instrumented_io_context.h"

namespace ray {
namespace gcs {

GlobalStateAccessor::GlobalStateAccessor(const GcsClientOptions &gcs_client_options) {
  gcs_client_ = std::make_unique<GcsClient>(gcs_client_options);
  io_service_ = std::make_unique<instrumented_io_context>();

  std::promise<bool> promise;
  thread_io_service_ = std::make_unique<std::thread>([this, &promise] {
    SetThreadName("global.accessor");
    boost::asio::executor_work_guard<boost::asio::io_context::executor_type> work(
        io_service_->get_executor());
    promise.set_value(true);
    io_service_->run();
  });
  promise.get_future().get();
}

GlobalStateAccessor::~GlobalStateAccessor() { Disconnect(); }

bool GlobalStateAccessor::Connect() {
  absl::WriterMutexLock lock(&mutex_);
  if (!is_connected_) {
    is_connected_ = true;
    return gcs_client_->Connect(*io_service_).ok();
  }
  RAY_LOG(DEBUG) << "Duplicated connection for GlobalStateAccessor.";
  return true;
}

void GlobalStateAccessor::Disconnect() {
  absl::WriterMutexLock lock(&mutex_);
  RAY_LOG(DEBUG) << "Global state accessor disconnect";
  if (is_connected_) {
    io_service_->stop();
    thread_io_service_->join();
    gcs_client_->Disconnect();
    is_connected_ = false;
  }
}

std::vector<std::string> GlobalStateAccessor::GetAllJobInfo(
    bool skip_submission_job_info_field, bool skip_is_running_tasks_field) {
  // This method assumes GCS is HA and does not return any error. On GCS down, it
  // retries indefinitely.
  std::vector<std::string> job_table_data;
  std::promise<bool> promise;
  {
    absl::ReaderMutexLock lock(&mutex_);
    gcs_client_->Jobs().AsyncGetAll(
        /*job_or_submission_id=*/std::nullopt,
        skip_submission_job_info_field,
        skip_is_running_tasks_field,
        TransformForMultiItemCallback<rpc::JobTableData>(job_table_data, promise),
        /*timeout_ms=*/-1);
  }
  promise.get_future().get();
  return job_table_data;
}

JobID GlobalStateAccessor::GetNextJobID() {
  std::promise<JobID> promise;
  {
    absl::ReaderMutexLock lock(&mutex_);
    gcs_client_->Jobs().AsyncGetNextJobID(
        [&promise](const JobID &job_id) { promise.set_value(job_id); });
  }
  return promise.get_future().get();
}

std::vector<std::string> GlobalStateAccessor::GetAllNodeInfo() {
  // This method assumes GCS is HA and does not return any error. On GCS down, it
  // retries indefinitely.
  std::vector<std::string> node_table_data;
  std::promise<bool> promise;
  {
    absl::ReaderMutexLock lock(&mutex_);
    gcs_client_->Nodes().AsyncGetAll(
        TransformForMultiItemCallback<rpc::GcsNodeInfo>(node_table_data, promise),
        /*timeout_ms=*/-1);
  }
  promise.get_future().get();
  return node_table_data;
}

std::vector<std::string> GlobalStateAccessor::GetAllTaskEvents() {
  std::vector<std::string> task_events;
  std::promise<bool> promise;
  {
    absl::ReaderMutexLock lock(&mutex_);
    gcs_client_->Tasks().AsyncGetTaskEvents(
        TransformForMultiItemCallback<rpc::TaskEvents>(task_events, promise));
  }
  promise.get_future().get();
  return task_events;
}

std::vector<std::string> GlobalStateAccessor::GetAllAvailableResources() {
  std::vector<std::string> available_resources;
  std::promise<bool> promise;
  {
    absl::ReaderMutexLock lock(&mutex_);
    gcs_client_->NodeResources().AsyncGetAllAvailableResources(
        TransformForMultiItemCallback<rpc::AvailableResources>(available_resources,
                                                               promise));
  }
  promise.get_future().get();
  return available_resources;
}

std::vector<std::string> GlobalStateAccessor::GetAllTotalResources() {
  std::vector<std::string> total_resources;
  std::promise<bool> promise;
  {
    absl::ReaderMutexLock lock(&mutex_);
    gcs_client_->NodeResources().AsyncGetAllTotalResources(
        TransformForMultiItemCallback<rpc::TotalResources>(total_resources, promise));
  }
  promise.get_future().get();
  return total_resources;
}

std::unordered_map<NodeID, int64_t> GlobalStateAccessor::GetDrainingNodes() {
  std::promise<std::unordered_map<NodeID, int64_t>> promise;
  {
    absl::ReaderMutexLock lock(&mutex_);
    gcs_client_->NodeResources().AsyncGetDrainingNodes(
        [&promise](const std::unordered_map<NodeID, int64_t> &draining_nodes) {
          promise.set_value(draining_nodes);
        });
  }
  return promise.get_future().get();
}

std::unique_ptr<std::string> GlobalStateAccessor::GetAllResourceUsage() {
  std::unique_ptr<std::string> resource_batch_data;
  std::promise<bool> promise;
  {
    absl::ReaderMutexLock lock(&mutex_);
    gcs_client_->NodeResources().AsyncGetAllResourceUsage(
        TransformForItemCallback<rpc::ResourceUsageBatchData>(resource_batch_data,
                                                              promise));
  }
  promise.get_future().get();
  return resource_batch_data;
}

std::vector<std::string> GlobalStateAccessor::GetAllActorInfo(
    const std::optional<ActorID> &actor_id,
    const std::optional<JobID> &job_id,
    const std::optional<std::string> &actor_state_name) {
  std::vector<std::string> actor_table_data;
  std::promise<bool> promise;
  {
    absl::ReaderMutexLock lock(&mutex_);
    gcs_client_->Actors().AsyncGetAllByFilter(
        actor_id,
        job_id,
        actor_state_name,
        TransformForMultiItemCallback<rpc::ActorTableData>(actor_table_data, promise));
  }
  promise.get_future().get();
  return actor_table_data;
}

std::unique_ptr<std::string> GlobalStateAccessor::GetActorInfo(const ActorID &actor_id) {
  std::unique_ptr<std::string> actor_table_data;
  std::promise<bool> promise;
  {
    absl::ReaderMutexLock lock(&mutex_);
    gcs_client_->Actors().AsyncGet(
        actor_id,
        TransformForOptionalItemCallback<rpc::ActorTableData>(actor_table_data, promise));
  }
  promise.get_future().get();
  return actor_table_data;
}

std::unique_ptr<std::string> GlobalStateAccessor::GetWorkerInfo(
    const WorkerID &worker_id) {
  std::unique_ptr<std::string> worker_table_data;
  std::promise<bool> promise;
  {
    absl::ReaderMutexLock lock(&mutex_);
    gcs_client_->Workers().AsyncGet(
        worker_id,
        TransformForOptionalItemCallback<rpc::WorkerTableData>(worker_table_data,
                                                               promise));
  }
  promise.get_future().get();
  return worker_table_data;
}

std::vector<std::string> GlobalStateAccessor::GetAllWorkerInfo() {
  std::vector<std::string> worker_table_data;
  std::promise<bool> promise;
  {
    absl::ReaderMutexLock lock(&mutex_);
    gcs_client_->Workers().AsyncGetAll(
        TransformForMultiItemCallback<rpc::WorkerTableData>(worker_table_data, promise));
  }
  promise.get_future().get();
  return worker_table_data;
}

bool GlobalStateAccessor::AddWorkerInfo(const std::string &serialized_string) {
  auto data_ptr = std::make_shared<rpc::WorkerTableData>();
  data_ptr->ParseFromString(serialized_string);
  std::promise<bool> promise;
  {
    absl::ReaderMutexLock lock(&mutex_);
    gcs_client_->Workers().AsyncAdd(data_ptr, [&promise](const Status &status) {
      RAY_CHECK_OK(status);
      promise.set_value(true);
    });
  }
  promise.get_future().get();
  return true;
}

uint32_t GlobalStateAccessor::GetWorkerDebuggerPort(const WorkerID &worker_id) {
  absl::ReaderMutexLock debugger_lock(&debugger_port_mutex_);
  std::promise<uint32_t> promise;
  {
    absl::ReaderMutexLock lock(&mutex_);
    gcs_client_->Workers().AsyncGet(
        worker_id,
        [&promise](const Status &status,
                   const std::optional<rpc::WorkerTableData> &result) {
          RAY_CHECK_OK(status);
          if (result.has_value()) {
            promise.set_value(result->debugger_port());
            return;
          }
          promise.set_value(0);
        });
  }
  // Setup a timeout
  auto future = promise.get_future();
  if (future.wait_for(std::chrono::seconds(
          RayConfig::instance().gcs_server_request_timeout_seconds())) !=
      std::future_status::ready) {
    RAY_LOG(FATAL) << "Failed to get the debugger port within the timeout setting.";
    return 0;
  }
  return future.get();
}

bool GlobalStateAccessor::UpdateWorkerDebuggerPort(const WorkerID &worker_id,
                                                   const uint32_t debugger_port) {
  // debugger mutex is used to avoid concurrent updates to the same worker
  absl::WriterMutexLock debugger_lock(&debugger_port_mutex_);
  std::promise<bool> promise;
  {
    absl::ReaderMutexLock lock(&mutex_);
    gcs_client_->Workers().AsyncUpdateDebuggerPort(
        worker_id, debugger_port, [&promise](const Status &status) {
          RAY_CHECK_OK(status);
          promise.set_value(status.ok());
        });
  }
  // Setup a timeout for the update request
  auto future = promise.get_future();
  if (future.wait_for(std::chrono::seconds(
          RayConfig::instance().gcs_server_request_timeout_seconds())) !=
      std::future_status::ready) {
    RAY_LOG(FATAL) << "Failed to update the debugger port within the timeout setting.";
    return false;
  }
  return future.get();
}

bool GlobalStateAccessor::UpdateWorkerNumPausedThreads(
    const WorkerID &worker_id, const int num_paused_threads_delta) {
  // Verify that the current thread is not the same as the thread_io_service_ to prevent
  // deadlock
  RAY_CHECK(thread_io_service_->get_id() != std::this_thread::get_id())
      << "This method should not be called from the same thread as the "
         "thread_io_service_";

  // debugger mutex is used to avoid concurrent updates to the same worker
  absl::WriterMutexLock debugger_lock(&debugger_threads_mutex_);
  std::promise<bool> promise;
  {
    absl::ReaderMutexLock lock(&mutex_);
    gcs_client_->Workers().AsyncUpdateWorkerNumPausedThreads(
        worker_id, num_paused_threads_delta, [&promise](const Status &status) {
          RAY_CHECK_OK(status);
          promise.set_value(status.ok());
        });
  }
  // Setup a timeout for the update request
  auto future = promise.get_future();
  if (future.wait_for(std::chrono::seconds(
          RayConfig::instance().gcs_server_request_timeout_seconds())) !=
      std::future_status::ready) {
    RAY_LOG(FATAL)
        << "Failed to update the num of paused threads within the timeout setting.";
    return false;
  }
  return future.get();
}

std::vector<std::string> GlobalStateAccessor::GetAllPlacementGroupInfo() {
  std::vector<std::string> placement_group_table_data;
  std::promise<bool> promise;
  {
    absl::ReaderMutexLock lock(&mutex_);
    gcs_client_->PlacementGroups().AsyncGetAll(
        TransformForMultiItemCallback<rpc::PlacementGroupTableData>(
            placement_group_table_data, promise));
  }
  promise.get_future().get();
  return placement_group_table_data;
}

std::unique_ptr<std::string> GlobalStateAccessor::GetPlacementGroupInfo(
    const PlacementGroupID &placement_group_id) {
  std::unique_ptr<std::string> placement_group_table_data;
  std::promise<bool> promise;
  {
    absl::ReaderMutexLock lock(&mutex_);
    gcs_client_->PlacementGroups().AsyncGet(
        placement_group_id,
        TransformForOptionalItemCallback<rpc::PlacementGroupTableData>(
            placement_group_table_data, promise));
  }
  promise.get_future().get();
  return placement_group_table_data;
}

std::unique_ptr<std::string> GlobalStateAccessor::GetPlacementGroupByName(
    const std::string &placement_group_name, const std::string &ray_namespace) {
  std::unique_ptr<std::string> placement_group_table_data;
  std::promise<bool> promise;
  {
    absl::ReaderMutexLock lock(&mutex_);
    gcs_client_->PlacementGroups().AsyncGetByName(
        placement_group_name,
        ray_namespace,
        TransformForOptionalItemCallback<rpc::PlacementGroupTableData>(
            placement_group_table_data, promise));
  }
  promise.get_future().get();
  return placement_group_table_data;
}

std::unique_ptr<std::string> GlobalStateAccessor::GetInternalKV(const std::string &ns,
                                                                const std::string &key) {
  absl::ReaderMutexLock lock(&mutex_);
  std::string value;

  Status status = gcs_client_->InternalKV().Get(ns, key, GetGcsTimeoutMs(), value);
  return status.ok() ? std::make_unique<std::string>(value) : nullptr;
}

std::string GlobalStateAccessor::GetSystemConfig() {
  std::promise<std::string> promise;
  {
    absl::ReaderMutexLock lock(&mutex_);
    gcs_client_->InternalKV().AsyncGetInternalConfig(
        [&promise](const Status &status,
                   const std::optional<std::string> &stored_raylet_config) {
          RAY_CHECK_OK(status);
          promise.set_value(*stored_raylet_config);
        });
  }
  auto future = promise.get_future();
  if (future.wait_for(std::chrono::seconds(
          RayConfig::instance().gcs_server_request_timeout_seconds())) !=
      std::future_status::ready) {
    RAY_LOG(FATAL) << "Failed to get system config within the timeout setting.";
  }
  return future.get();
}

ray::Status GlobalStateAccessor::GetNode(const std::string &node_id_hex_str,
                                         std::string *node_info) {
  const auto end_time_point =
      current_time_ms() + RayConfig::instance().raylet_start_wait_time_s() * 1000;
  const auto node_id_binary = NodeID::FromHex(node_id_hex_str).Binary();

  std::vector<rpc::GcsNodeInfo> node_infos;
  while (true) {
    rpc::GetAllNodeInfoRequest::NodeSelector selector;
    selector.set_node_id(node_id_binary);
    {
      absl::ReaderMutexLock lock(&mutex_);
      auto timeout_ms =
          std::max(end_time_point - current_time_ms(), static_cast<int64_t>(0));
      RAY_ASSIGN_OR_RETURN(node_infos,
                           gcs_client_->Nodes().GetAllNoCache(
                               timeout_ms, rpc::GcsNodeInfo::ALIVE, std::move(selector)));
    }
    if (!node_infos.empty()) {
      *node_info = node_infos[0].SerializeAsString();
      return Status::OK();
    }

    if (current_time_ms() >= end_time_point) {
      return Status::NotFound(
          "GCS cannot find the node with node ID " + node_id_hex_str +
          ". The node registration may not be complete yet before the timeout." +
          " Try increase the RAY_raylet_start_wait_time_s config.");
    }
<<<<<<< HEAD
=======
    RAY_LOG(DEBUG) << "Retrying to get node with node ID " << node_id_hex_str;
>>>>>>> 2807c0e4
    // Some of the information may not be in GCS yet, so wait a little bit.
    std::this_thread::sleep_for(std::chrono::seconds(1));
  }
}

ray::Status GlobalStateAccessor::GetNodeToConnectForDriver(
    const std::string &node_ip_address, std::string *node_to_connect) {
  const auto end_time_point =
      current_time_ms() + RayConfig::instance().raylet_start_wait_time_s() * 1000;

  std::vector<rpc::GcsNodeInfo> node_infos;
  rpc::GetAllNodeInfoRequest::NodeSelector selector;
  selector.set_node_ip_address(node_ip_address);
  while (true) {
    {
      absl::ReaderMutexLock lock(&mutex_);
      auto timeout_ms =
          std::max(end_time_point - current_time_ms(), static_cast<int64_t>(0));
      RAY_ASSIGN_OR_RETURN(node_infos,
                           gcs_client_->Nodes().GetAllNoCache(
                               timeout_ms, rpc::GcsNodeInfo::ALIVE, selector));
    }
    if (!node_infos.empty()) {
      *node_to_connect = node_infos[0].SerializeAsString();
      return Status::OK();
    }

    std::string gcs_address;
    {
      absl::WriterMutexLock lock(&mutex_);
      auto [address, _] = gcs_client_->GetGcsServerAddress();
      gcs_address = std::move(address);
    }
    selector.set_node_ip_address(gcs_address);
    {
      absl::ReaderMutexLock lock(&mutex_);
      auto timeout_ms = end_time_point - current_time_ms();
      RAY_ASSIGN_OR_RETURN(node_infos,
                           gcs_client_->Nodes().GetAllNoCache(
                               timeout_ms, rpc::GcsNodeInfo::ALIVE, selector));
    }
    if (node_infos.empty() && node_ip_address == gcs_address) {
      selector.set_node_ip_address("127.0.0.1");
      {
        absl::ReaderMutexLock lock(&mutex_);
        auto timeout_ms =
            std::max(end_time_point - current_time_ms(), static_cast<int64_t>(0));
        RAY_ASSIGN_OR_RETURN(node_infos,
                             gcs_client_->Nodes().GetAllNoCache(
                                 timeout_ms, rpc::GcsNodeInfo::ALIVE, selector));
      }
    }
    if (!node_infos.empty()) {
      RAY_LOG(INFO) << "This node has an IP address of " << node_ip_address
                    << ", but we cannot find a local Raylet with the same address. "
                    << "This can happen when you connect to the Ray cluster "
                    << "with a different IP address or when connecting to a container.";
      *node_to_connect = node_infos[0].SerializeAsString();
      return Status::OK();
    }

    if (current_time_ms() >= end_time_point) {
      std::ostringstream oss;
      oss << "This node has an IP address of " << node_ip_address << ", and Ray "
          << "expects this IP address to be either the GCS address or one of"
          << " the Raylet addresses. Connected to GCS at " << gcs_address
          << ", and found no Raylet with this IP address. "
          << "You might need to provide --node-ip-address to specify the IP "
          << "address that the head should use when sending to this node.";
      return Status::NotFound(oss.str());
    }
    RAY_LOG(WARNING) << "Some processes that the driver needs to connect to have "
                        "not registered with GCS, so retrying. Have you run "
                        "'ray start' on this node?";
    // Some of the information may not be in GCS yet, so wait a little bit.
    std::this_thread::sleep_for(std::chrono::seconds(1));
  }
}

}  // namespace gcs
}  // namespace ray<|MERGE_RESOLUTION|>--- conflicted
+++ resolved
@@ -429,10 +429,7 @@
           ". The node registration may not be complete yet before the timeout." +
           " Try increase the RAY_raylet_start_wait_time_s config.");
     }
-<<<<<<< HEAD
-=======
     RAY_LOG(DEBUG) << "Retrying to get node with node ID " << node_id_hex_str;
->>>>>>> 2807c0e4
     // Some of the information may not be in GCS yet, so wait a little bit.
     std::this_thread::sleep_for(std::chrono::seconds(1));
   }
