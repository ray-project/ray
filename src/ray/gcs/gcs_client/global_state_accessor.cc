--- conflicted
+++ resolved
@@ -129,7 +129,6 @@
   return object_info;
 }
 
-<<<<<<< HEAD
 std::string GlobalStateAccessor::GetNodeResourceInfo(const ClientID &node_id) {
   rpc::ResourceMap node_resource_map;
   std::promise<void> promise;
@@ -149,7 +148,8 @@
   RAY_CHECK_OK(gcs_client_->Nodes().AsyncGetResources(node_id, on_done));
   promise.get_future().get();
   return node_resource_map.SerializeAsString();
-=======
+}
+
 std::vector<std::string> GlobalStateAccessor::GetAllActorInfo() {
   std::vector<std::string> actor_table_data;
   std::promise<bool> promise;
@@ -178,7 +178,6 @@
                     actor_checkpoint_id_data, promise)));
   promise.get_future().get();
   return actor_checkpoint_id_data;
->>>>>>> d8a081a1
 }
 
 }  // namespace gcs
