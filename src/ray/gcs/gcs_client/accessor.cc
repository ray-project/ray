<<<<<<< HEAD
// Copyright 2017 The Ray Authors.
//
// Licensed under the Apache License, Version 2.0 (the "License");
// you may not use this file except in compliance with the License.
// You may obtain a copy of the License at
//
//  http://www.apache.org/licenses/LICENSE-2.0
//
// Unless required by applicable law or agreed to in writing, software
// distributed under the License is distributed on an "AS IS" BASIS,
// WITHOUT WARRANTIES OR CONDITIONS OF ANY KIND, either express or implied.
// See the License for the specific language governing permissions and
// limitations under the License.

#include "ray/gcs/gcs_client/accessor.h"

#include <future>

#include "ray/gcs/gcs_client/gcs_client.h"

namespace ray {
namespace gcs {

using namespace ray::rpc;

JobInfoAccessor::JobInfoAccessor(GcsClient *client_impl) : client_impl_(client_impl) {}

Status JobInfoAccessor::AsyncAdd(const std::shared_ptr<JobTableData> &data_ptr,
                                 const StatusCallback &callback) {
  JobID job_id = JobID::FromBinary(data_ptr->job_id());
  RAY_LOG(DEBUG) << "Adding job, job id = " << job_id
                 << ", driver pid = " << data_ptr->driver_pid();
  rpc::AddJobRequest request;
  request.mutable_data()->CopyFrom(*data_ptr);
  client_impl_->GetGcsRpcClient().AddJob(
      request,
      [job_id, data_ptr, callback](const Status &status, const rpc::AddJobReply &reply) {
        if (callback) {
          callback(status);
        }
        RAY_LOG(DEBUG) << "Finished adding job, status = " << status
                       << ", job id = " << job_id
                       << ", driver pid = " << data_ptr->driver_pid();
      });
  return Status::OK();
}

Status JobInfoAccessor::AsyncMarkFinished(const JobID &job_id,
                                          const StatusCallback &callback) {
  RAY_LOG(DEBUG) << "Marking job state, job id = " << job_id;
  rpc::MarkJobFinishedRequest request;
  request.set_job_id(job_id.Binary());
  client_impl_->GetGcsRpcClient().MarkJobFinished(
      request,
      [job_id, callback](const Status &status, const rpc::MarkJobFinishedReply &reply) {
        if (callback) {
          callback(status);
        }
        RAY_LOG(DEBUG) << "Finished marking job state, status = " << status
                       << ", job id = " << job_id;
      });
  return Status::OK();
}

Status JobInfoAccessor::AsyncSubscribeAll(
    const SubscribeCallback<JobID, JobTableData> &subscribe, const StatusCallback &done) {
  RAY_CHECK(subscribe != nullptr);
  fetch_all_data_operation_ = [this, subscribe](const StatusCallback &done) {
    auto callback = [subscribe, done](
                        const Status &status,
                        const std::vector<rpc::JobTableData> &job_info_list) {
      for (auto &job_info : job_info_list) {
        subscribe(JobID::FromBinary(job_info.job_id()), job_info);
      }
      if (done) {
        done(status);
      }
    };
    RAY_CHECK_OK(AsyncGetAll(callback));
  };
  subscribe_operation_ = [this, subscribe](const StatusCallback &done) {
    return client_impl_->GetGcsSubscriber().SubscribeAllJobs(subscribe, done);
  };
  return subscribe_operation_(
      [this, done](const Status &status) { fetch_all_data_operation_(done); });
}

void JobInfoAccessor::AsyncResubscribe(bool is_pubsub_server_restarted) {
  RAY_LOG(DEBUG) << "Reestablishing subscription for job info.";
  auto fetch_all_done = [](const Status &status) {
    RAY_LOG(INFO) << "Finished fetching all job information from gcs server after gcs "
                     "server or pub-sub server is restarted.";
  };

  // If only the GCS sever has restarted, we only need to fetch data from the GCS server.
  // If the pub-sub server has also restarted, we need to resubscribe to the pub-sub
  // server first, then fetch data from the GCS server.
  if (is_pubsub_server_restarted) {
    if (subscribe_operation_ != nullptr) {
      RAY_CHECK_OK(subscribe_operation_([this, fetch_all_done](const Status &status) {
        fetch_all_data_operation_(fetch_all_done);
      }));
    }
  } else {
    if (fetch_all_data_operation_ != nullptr) {
      fetch_all_data_operation_(fetch_all_done);
    }
  }
}

Status JobInfoAccessor::AsyncGetAll(
    const MultiItemCallback<rpc::JobTableData> &callback) {
  RAY_LOG(DEBUG) << "Getting all job info.";
  RAY_CHECK(callback);
  rpc::GetAllJobInfoRequest request;
  client_impl_->GetGcsRpcClient().GetAllJobInfo(
      request, [callback](const Status &status, const rpc::GetAllJobInfoReply &reply) {
        auto result = VectorFromProtobuf(reply.job_info_list());
        callback(status, result);
        RAY_LOG(DEBUG) << "Finished getting all job info.";
      });
  return Status::OK();
}

Status JobInfoAccessor::AsyncGetNextJobID(const ItemCallback<JobID> &callback) {
  RAY_LOG(DEBUG) << "Getting next job id";
  rpc::GetNextJobIDRequest request;
  client_impl_->GetGcsRpcClient().GetNextJobID(
      request, [callback](const Status &status, const rpc::GetNextJobIDReply &reply) {
        RAY_CHECK_OK(status);
        auto job_id = JobID::FromInt(reply.job_id());
        callback(job_id);
        RAY_LOG(DEBUG) << "Finished getting next job id = " << job_id;
      });
  return Status::OK();
}

ActorInfoAccessor::ActorInfoAccessor(GcsClient *client_impl)
    : client_impl_(client_impl) {}

Status ActorInfoAccessor::AsyncGet(
    const ActorID &actor_id, const OptionalItemCallback<rpc::ActorTableData> &callback) {
  RAY_LOG(DEBUG) << "Getting actor info, actor id = " << actor_id
                 << ", job id = " << actor_id.JobId();
  rpc::GetActorInfoRequest request;
  request.set_actor_id(actor_id.Binary());
  client_impl_->GetGcsRpcClient().GetActorInfo(
      request,
      [actor_id, callback](const Status &status, const rpc::GetActorInfoReply &reply) {
        if (reply.has_actor_table_data()) {
          callback(status, reply.actor_table_data());
        } else {
          callback(status, boost::none);
        }
        RAY_LOG(DEBUG) << "Finished getting actor info, status = " << status
                       << ", actor id = " << actor_id
                       << ", job id = " << actor_id.JobId();
      });
  return Status::OK();
}

Status ActorInfoAccessor::AsyncGetAll(
    const MultiItemCallback<rpc::ActorTableData> &callback) {
  RAY_LOG(DEBUG) << "Getting all actor info.";
  rpc::GetAllActorInfoRequest request;
  client_impl_->GetGcsRpcClient().GetAllActorInfo(
      request, [callback](const Status &status, const rpc::GetAllActorInfoReply &reply) {
        auto result = VectorFromProtobuf(reply.actor_table_data());
        callback(status, result);
        RAY_LOG(DEBUG) << "Finished getting all actor info, status = " << status;
      });
  return Status::OK();
}

Status ActorInfoAccessor::AsyncGetByName(
    const std::string &name, const std::string &ray_namespace,
    const OptionalItemCallback<rpc::ActorTableData> &callback) {
  RAY_LOG(DEBUG) << "Getting actor info, name = " << name;
  rpc::GetNamedActorInfoRequest request;
  request.set_name(name);
  request.set_ray_namespace(ray_namespace);
  client_impl_->GetGcsRpcClient().GetNamedActorInfo(
      request,
      [name, callback](const Status &status, const rpc::GetNamedActorInfoReply &reply) {
        if (reply.has_actor_table_data()) {
          callback(status, reply.actor_table_data());
        } else {
          callback(status, boost::none);
        }
        RAY_LOG(DEBUG) << "Finished getting actor info, status = " << status
                       << ", name = " << name;
      });
  return Status::OK();
}

Status ActorInfoAccessor::AsyncListNamedActors(
    bool all_namespaces, const std::string &ray_namespace,
    const ItemCallback<std::vector<rpc::NamedActorInfo>> &callback) {
  RAY_LOG(DEBUG) << "Listing actors";
  rpc::ListNamedActorsRequest request;
  request.set_all_namespaces(all_namespaces);
  request.set_ray_namespace(ray_namespace);
  client_impl_->GetGcsRpcClient().ListNamedActors(
      request, [callback](const Status &status, const rpc::ListNamedActorsReply &reply) {
        callback(VectorFromProtobuf(reply.named_actors_list()));
        RAY_LOG(DEBUG) << "Finished getting named actor names, status = " << status;
      });
  return Status::OK();
}

Status ActorInfoAccessor::AsyncRegisterActor(const ray::TaskSpecification &task_spec,
                                             const ray::gcs::StatusCallback &callback) {
  RAY_CHECK(task_spec.IsActorCreationTask() && callback);
  rpc::RegisterActorRequest request;
  request.mutable_task_spec()->CopyFrom(task_spec.GetMessage());
  client_impl_->GetGcsRpcClient().RegisterActor(
      request,
      [callback](const Status & /*unused*/, const rpc::RegisterActorReply &reply) {
        auto status =
            reply.status().code() == (int)StatusCode::OK
                ? Status()
                : Status(StatusCode(reply.status().code()), reply.status().message());
        callback(status);
      });
  return Status::OK();
}

Status ActorInfoAccessor::AsyncKillActor(const ActorID &actor_id, bool force_kill,
                                         bool no_restart,
                                         const ray::gcs::StatusCallback &callback) {
  rpc::KillActorViaGcsRequest request;
  request.set_actor_id(actor_id.Binary());
  request.set_force_kill(force_kill);
  request.set_no_restart(no_restart);
  client_impl_->GetGcsRpcClient().KillActorViaGcs(
      request,
      [callback](const Status & /*unused*/, const rpc::KillActorViaGcsReply &reply) {
        if (callback) {
          auto status =
              reply.status().code() == (int)StatusCode::OK
                  ? Status()
                  : Status(StatusCode(reply.status().code()), reply.status().message());
          callback(status);
        }
      });
  return Status::OK();
}

Status ActorInfoAccessor::AsyncCreateActor(
    const ray::TaskSpecification &task_spec,
    const rpc::ClientCallback<rpc::CreateActorReply> &callback) {
  RAY_CHECK(task_spec.IsActorCreationTask() && callback);
  rpc::CreateActorRequest request;
  request.mutable_task_spec()->CopyFrom(task_spec.GetMessage());
  client_impl_->GetGcsRpcClient().CreateActor(
      request, [callback](const Status & /*unused*/, const rpc::CreateActorReply &reply) {
        auto status =
            reply.status().code() == (int)StatusCode::OK
                ? Status()
                : Status(StatusCode(reply.status().code()), reply.status().message());
        callback(status, reply);
      });
  return Status::OK();
}

Status ActorInfoAccessor::AsyncSubscribe(
    const ActorID &actor_id,
    const SubscribeCallback<ActorID, rpc::ActorTableData> &subscribe,
    const StatusCallback &done) {
  RAY_LOG(DEBUG) << "Subscribing update operations of actor, actor id = " << actor_id
                 << ", job id = " << actor_id.JobId();
  RAY_CHECK(subscribe != nullptr) << "Failed to subscribe actor, actor id = " << actor_id;

  auto fetch_data_operation = [this, actor_id,
                               subscribe](const StatusCallback &fetch_done) {
    auto callback = [actor_id, subscribe, fetch_done](
                        const Status &status,
                        const boost::optional<rpc::ActorTableData> &result) {
      if (result) {
        subscribe(actor_id, *result);
      }
      if (fetch_done) {
        fetch_done(status);
      }
    };
    RAY_CHECK_OK(AsyncGet(actor_id, callback));
  };

  {
    absl::MutexLock lock(&mutex_);
    resubscribe_operations_[actor_id] =
        [this, actor_id, subscribe](const StatusCallback &subscribe_done) {
          // Unregister the previous subscription before subscribing the to new
          // GCS instance. Otherwise, the existing long poll on the previous GCS
          // instance could leak or access invalid memory when returned.
          // In future if long polls can be cancelled, this might become unnecessary.
          while (true) {
            Status s = client_impl_->GetGcsSubscriber().UnsubscribeActor(actor_id);
            if (s.ok()) {
              break;
            }
            RAY_LOG(WARNING) << "Unsubscribing failed for " << actor_id.Hex()
                             << ", retrying ...";
            absl::SleepFor(absl::Seconds(1));
          }
          return client_impl_->GetGcsSubscriber().SubscribeActor(actor_id, subscribe,
                                                                 subscribe_done);
        };
    fetch_data_operations_[actor_id] = fetch_data_operation;
  }

  return client_impl_->GetGcsSubscriber().SubscribeActor(
      actor_id, subscribe,
      [fetch_data_operation, done](const Status &) { fetch_data_operation(done); });
}

Status ActorInfoAccessor::AsyncUnsubscribe(const ActorID &actor_id) {
  RAY_LOG(DEBUG) << "Cancelling subscription to an actor, actor id = " << actor_id
                 << ", job id = " << actor_id.JobId();
  auto status = client_impl_->GetGcsSubscriber().UnsubscribeActor(actor_id);
  absl::MutexLock lock(&mutex_);
  resubscribe_operations_.erase(actor_id);
  fetch_data_operations_.erase(actor_id);
  RAY_LOG(DEBUG) << "Finished cancelling subscription to an actor, actor id = "
                 << actor_id << ", job id = " << actor_id.JobId();
  return status;
}

void ActorInfoAccessor::AsyncResubscribe(bool is_pubsub_server_restarted) {
  RAY_LOG(DEBUG) << "Reestablishing subscription for actor info.";
  // If only the GCS sever has restarted, we only need to fetch data from the GCS server.
  // If the pub-sub server has also restarted, we need to resubscribe to the pub-sub
  // server first, then fetch data from the GCS server.
  absl::MutexLock lock(&mutex_);
  if (is_pubsub_server_restarted) {
    for (auto &[actor_id, resubscribe_op] : resubscribe_operations_) {
      RAY_CHECK_OK(resubscribe_op([this, actor_id = actor_id](const Status &status) {
        absl::MutexLock lock(&mutex_);
        auto fetch_data_operation = fetch_data_operations_[actor_id];
        // `fetch_data_operation` is called in the callback function of subscribe.
        // Before that, if the user calls `AsyncUnsubscribe` function, the corresponding
        // fetch function will be deleted, so we need to check if it's null.
        if (fetch_data_operation != nullptr) {
          fetch_data_operation(nullptr);
        }
      }));
    }
  } else {
    for (auto &item : fetch_data_operations_) {
      item.second(nullptr);
    }
  }
}

bool ActorInfoAccessor::IsActorUnsubscribed(const ActorID &actor_id) {
  return client_impl_->GetGcsSubscriber().IsActorUnsubscribed(actor_id);
}

NodeInfoAccessor::NodeInfoAccessor(GcsClient *client_impl) : client_impl_(client_impl) {}

Status NodeInfoAccessor::RegisterSelf(const GcsNodeInfo &local_node_info,
                                      const StatusCallback &callback) {
  auto node_id = NodeID::FromBinary(local_node_info.node_id());
  RAY_LOG(DEBUG) << "Registering node info, node id = " << node_id
                 << ", address is = " << local_node_info.node_manager_address();
  RAY_CHECK(local_node_id_.IsNil()) << "This node is already connected.";
  RAY_CHECK(local_node_info.state() == GcsNodeInfo::ALIVE);
  rpc::RegisterNodeRequest request;
  request.mutable_node_info()->CopyFrom(local_node_info);

  client_impl_->GetGcsRpcClient().RegisterNode(
      request, [this, node_id, local_node_info, callback](
                   const Status &status, const rpc::RegisterNodeReply &reply) {
        if (status.ok()) {
          local_node_info_.CopyFrom(local_node_info);
          local_node_id_ = NodeID::FromBinary(local_node_info.node_id());
        }
        if (callback) {
          callback(status);
        }
        RAY_LOG(DEBUG) << "Finished registering node info, status = " << status
                       << ", node id = " << node_id;
      });

  return Status::OK();
}

Status NodeInfoAccessor::DrainSelf() {
  RAY_CHECK(!local_node_id_.IsNil()) << "This node is disconnected.";
  NodeID node_id = NodeID::FromBinary(local_node_info_.node_id());
  RAY_LOG(INFO) << "Unregistering node info, node id = " << node_id;
  rpc::DrainNodeRequest request;
  auto draining_request = request.add_drain_node_data();
  draining_request->set_node_id(local_node_info_.node_id());
  client_impl_->GetGcsRpcClient().DrainNode(
      request, [this, node_id](const Status &status, const rpc::DrainNodeReply &reply) {
        if (status.ok()) {
          local_node_info_.set_state(GcsNodeInfo::DEAD);
          local_node_id_ = NodeID::Nil();
        }
        RAY_LOG(INFO) << "Finished unregistering node info, status = " << status
                      << ", node id = " << node_id;
      });
  return Status::OK();
}

const NodeID &NodeInfoAccessor::GetSelfId() const { return local_node_id_; }

const GcsNodeInfo &NodeInfoAccessor::GetSelfInfo() const { return local_node_info_; }

Status NodeInfoAccessor::AsyncRegister(const rpc::GcsNodeInfo &node_info,
                                       const StatusCallback &callback) {
  NodeID node_id = NodeID::FromBinary(node_info.node_id());
  RAY_LOG(DEBUG) << "Registering node info, node id = " << node_id;
  rpc::RegisterNodeRequest request;
  request.mutable_node_info()->CopyFrom(node_info);
  client_impl_->GetGcsRpcClient().RegisterNode(
      request,
      [node_id, callback](const Status &status, const rpc::RegisterNodeReply &reply) {
        if (callback) {
          callback(status);
        }
        RAY_LOG(DEBUG) << "Finished registering node info, status = " << status
                       << ", node id = " << node_id;
      });
  return Status::OK();
}

Status NodeInfoAccessor::AsyncDrainNode(const NodeID &node_id,
                                        const StatusCallback &callback) {
  RAY_LOG(DEBUG) << "Draining node, node id = " << node_id;
  rpc::DrainNodeRequest request;
  auto draining_request = request.add_drain_node_data();
  draining_request->set_node_id(node_id.Binary());
  client_impl_->GetGcsRpcClient().DrainNode(
      request,
      [node_id, callback](const Status &status, const rpc::DrainNodeReply &reply) {
        if (callback) {
          callback(status);
        }
        RAY_LOG(DEBUG) << "Finished draining node, status = " << status
                       << ", node id = " << node_id;
      });
  return Status::OK();
}

Status NodeInfoAccessor::AsyncGetAll(const MultiItemCallback<GcsNodeInfo> &callback) {
  RAY_LOG(DEBUG) << "Getting information of all nodes.";
  rpc::GetAllNodeInfoRequest request;
  client_impl_->GetGcsRpcClient().GetAllNodeInfo(
      request, [callback](const Status &status, const rpc::GetAllNodeInfoReply &reply) {
        std::vector<GcsNodeInfo> result;
        result.reserve((reply.node_info_list_size()));
        for (int index = 0; index < reply.node_info_list_size(); ++index) {
          result.emplace_back(reply.node_info_list(index));
        }
        callback(status, result);
        RAY_LOG(DEBUG) << "Finished getting information of all nodes, status = "
                       << status;
      });
  return Status::OK();
}

Status NodeInfoAccessor::AsyncSubscribeToNodeChange(
    const SubscribeCallback<NodeID, GcsNodeInfo> &subscribe, const StatusCallback &done) {
  RAY_CHECK(subscribe != nullptr);
  RAY_CHECK(node_change_callback_ == nullptr);
  node_change_callback_ = subscribe;

  fetch_node_data_operation_ = [this](const StatusCallback &done) {
    auto callback = [this, done](const Status &status,
                                 const std::vector<GcsNodeInfo> &node_info_list) {
      for (auto &node_info : node_info_list) {
        HandleNotification(node_info);
      }
      if (done) {
        done(status);
      }
    };
    RAY_CHECK_OK(AsyncGetAll(callback));
  };

  subscribe_node_operation_ = [this](const StatusCallback &done) {
    auto on_subscribe = [this](const GcsNodeInfo &data) { HandleNotification(data); };
    return client_impl_->GetGcsSubscriber().SubscribeAllNodeInfo(on_subscribe, done);
  };

  return subscribe_node_operation_([this, subscribe, done](const Status &status) {
    fetch_node_data_operation_(done);
  });
}

const GcsNodeInfo *NodeInfoAccessor::Get(const NodeID &node_id,
                                         bool filter_dead_nodes) const {
  RAY_CHECK(!node_id.IsNil());
  auto entry = node_cache_.find(node_id);
  if (entry != node_cache_.end()) {
    if (filter_dead_nodes && entry->second.state() == rpc::GcsNodeInfo::DEAD) {
      return nullptr;
    }
    return &entry->second;
  }
  return nullptr;
}

const std::unordered_map<NodeID, GcsNodeInfo> &NodeInfoAccessor::GetAll() const {
  return node_cache_;
}

bool NodeInfoAccessor::IsRemoved(const NodeID &node_id) const {
  return removed_nodes_.count(node_id) == 1;
}

Status NodeInfoAccessor::AsyncReportHeartbeat(
    const std::shared_ptr<rpc::HeartbeatTableData> &data_ptr,
    const StatusCallback &callback) {
  rpc::ReportHeartbeatRequest request;
  request.mutable_heartbeat()->CopyFrom(*data_ptr);
  client_impl_->GetGcsRpcClient().ReportHeartbeat(
      request, [callback](const Status &status, const rpc::ReportHeartbeatReply &reply) {
        if (callback) {
          callback(status);
        }
      });
  return Status::OK();
}

void NodeInfoAccessor::HandleNotification(const GcsNodeInfo &node_info) {
  NodeID node_id = NodeID::FromBinary(node_info.node_id());
  bool is_alive = (node_info.state() == GcsNodeInfo::ALIVE);
  auto entry = node_cache_.find(node_id);
  bool is_notif_new;
  if (entry == node_cache_.end()) {
    // If the entry is not in the cache, then the notification is new.
    is_notif_new = true;
  } else {
    // If the entry is in the cache, then the notification is new if the node
    // was alive and is now dead or resources have been updated.
    bool was_alive = (entry->second.state() == GcsNodeInfo::ALIVE);
    is_notif_new = was_alive && !is_alive;

    // Once a node with a given ID has been removed, it should never be added
    // again. If the entry was in the cache and the node was deleted, we should check
    // that this new notification is not an insertion.
    // However, when a new node(node-B) registers with GCS, it subscribes to all node
    // information. It will subscribe to redis and then get all node information from GCS
    // through RPC. If node-A fails after GCS replies to node-B, GCS will send another
    // message(node-A is dead) to node-B through redis publish. Because RPC and redis
    // subscribe are two different sessions, node-B may process node-A dead message first
    // and then node-A alive message. So we use `RAY_LOG` instead of `RAY_CHECK ` as a
    // workaround.
    if (!was_alive && is_alive) {
      RAY_LOG(INFO) << "Notification for addition of a node that was already removed:"
                    << node_id;
      return;
    }
  }

  // Add the notification to our cache.
  RAY_LOG(INFO) << "Received notification for node id = " << node_id
                << ", IsAlive = " << is_alive;

  auto &node = node_cache_[node_id];
  if (is_alive) {
    node = node_info;
  } else {
    node.set_node_id(node_info.node_id());
    node.set_state(rpc::GcsNodeInfo::DEAD);
    node.set_timestamp(node_info.timestamp());
  }

  // If the notification is new, call registered callback.
  if (is_notif_new) {
    if (is_alive) {
      RAY_CHECK(removed_nodes_.find(node_id) == removed_nodes_.end());
    } else {
      removed_nodes_.insert(node_id);
    }
    GcsNodeInfo &cache_data = node_cache_[node_id];
    if (node_change_callback_) {
      node_change_callback_(node_id, cache_data);
    }
  }
}

void NodeInfoAccessor::AsyncResubscribe(bool is_pubsub_server_restarted) {
  RAY_LOG(DEBUG) << "Reestablishing subscription for node info.";
  auto fetch_all_done = [](const Status &status) {
    RAY_LOG(INFO) << "Finished fetching all node information from gcs server after gcs "
                     "server or pub-sub server is restarted.";
  };

  // If only the GCS sever has restarted, we only need to fetch data from the GCS server.
  // If the pub-sub server has also restarted, we need to resubscribe to the pub-sub
  // server first, then fetch data from the GCS server.
  if (is_pubsub_server_restarted) {
    if (subscribe_node_operation_ != nullptr) {
      RAY_CHECK_OK(
          subscribe_node_operation_([this, fetch_all_done](const Status &status) {
            fetch_node_data_operation_(fetch_all_done);
          }));
    }
  } else {
    if (fetch_node_data_operation_ != nullptr) {
      fetch_node_data_operation_(fetch_all_done);
    }
  }
}

Status NodeInfoAccessor::AsyncGetInternalConfig(
    const OptionalItemCallback<std::string> &callback) {
  rpc::GetInternalConfigRequest request;
  client_impl_->GetGcsRpcClient().GetInternalConfig(
      request,
      [callback](const Status &status, const rpc::GetInternalConfigReply &reply) {
        if (status.ok()) {
          RAY_LOG(DEBUG) << "Fetched internal config: " << reply.config();
        } else {
          RAY_LOG(ERROR) << "Failed to get internal config: " << status.message();
        }
        callback(status, reply.config());
      });
  return Status::OK();
}

NodeResourceInfoAccessor::NodeResourceInfoAccessor(GcsClient *client_impl)
    : client_impl_(client_impl) {}

Status NodeResourceInfoAccessor::AsyncGetResources(
    const NodeID &node_id, const OptionalItemCallback<ResourceMap> &callback) {
  RAY_LOG(DEBUG) << "Getting node resources, node id = " << node_id;
  rpc::GetResourcesRequest request;
  request.set_node_id(node_id.Binary());
  client_impl_->GetGcsRpcClient().GetResources(
      request,
      [node_id, callback](const Status &status, const rpc::GetResourcesReply &reply) {
        ResourceMap resource_map;
        for (const auto &resource : reply.resources()) {
          resource_map[resource.first] =
              std::make_shared<rpc::ResourceTableData>(resource.second);
        }
        callback(status, resource_map);
        RAY_LOG(DEBUG) << "Finished getting node resources, status = " << status
                       << ", node id = " << node_id;
      });
  return Status::OK();
}

Status NodeResourceInfoAccessor::AsyncGetAllAvailableResources(
    const MultiItemCallback<rpc::AvailableResources> &callback) {
  rpc::GetAllAvailableResourcesRequest request;
  client_impl_->GetGcsRpcClient().GetAllAvailableResources(
      request,
      [callback](const Status &status, const rpc::GetAllAvailableResourcesReply &reply) {
        std::vector<rpc::AvailableResources> result =
            VectorFromProtobuf(reply.resources_list());
        callback(status, result);
        RAY_LOG(DEBUG) << "Finished getting available resources of all nodes, status = "
                       << status;
      });
  return Status::OK();
}

Status NodeResourceInfoAccessor::AsyncUpdateResources(const NodeID &node_id,
                                                      const ResourceMap &resources,
                                                      const StatusCallback &callback) {
  RAY_LOG(DEBUG) << "Updating node resources, node id = " << node_id;
  rpc::UpdateResourcesRequest request;
  request.set_node_id(node_id.Binary());
  for (auto &resource : resources) {
    (*request.mutable_resources())[resource.first] = *resource.second;
  }

  auto operation = [this, request, node_id,
                    callback](const SequencerDoneCallback &done_callback) {
    client_impl_->GetGcsRpcClient().UpdateResources(
        request, [node_id, callback, done_callback](
                     const Status &status, const rpc::UpdateResourcesReply &reply) {
          if (callback) {
            callback(status);
          }
          RAY_LOG(DEBUG) << "Finished updating node resources, status = " << status
                         << ", node id = " << node_id;
          done_callback();
        });
  };

  sequencer_.Post(node_id, std::move(operation));
  return Status::OK();
}

Status NodeResourceInfoAccessor::AsyncReportResourceUsage(
    const std::shared_ptr<rpc::ResourcesData> &data_ptr, const StatusCallback &callback) {
  absl::MutexLock lock(&mutex_);
  last_resource_usage_->SetAvailableResources(
      ResourceSet(MapFromProtobuf(data_ptr->resources_available())));
  last_resource_usage_->SetTotalResources(
      ResourceSet(MapFromProtobuf(data_ptr->resources_total())));
  last_resource_usage_->SetLoadResources(
      ResourceSet(MapFromProtobuf(data_ptr->resource_load())));
  cached_resource_usage_.mutable_resources()->CopyFrom(*data_ptr);
  client_impl_->GetGcsRpcClient().ReportResourceUsage(
      cached_resource_usage_,
      [callback](const Status &status, const rpc::ReportResourceUsageReply &reply) {
        if (callback) {
          callback(status);
        }
      });
  return Status::OK();
}

void NodeResourceInfoAccessor::AsyncReReportResourceUsage() {
  absl::MutexLock lock(&mutex_);
  if (cached_resource_usage_.has_resources()) {
    RAY_LOG(INFO) << "Rereport resource usage.";
    FillResourceUsageRequest(cached_resource_usage_);
    client_impl_->GetGcsRpcClient().ReportResourceUsage(
        cached_resource_usage_,
        [](const Status &status, const rpc::ReportResourceUsageReply &reply) {});
  }
}

void NodeResourceInfoAccessor::FillResourceUsageRequest(
    rpc::ReportResourceUsageRequest &resources) {
  SchedulingResources cached_resources = SchedulingResources(*GetLastResourceUsage());

  auto resources_data = resources.mutable_resources();
  resources_data->clear_resources_total();
  for (const auto &resource_pair :
       cached_resources.GetTotalResources().GetResourceMap()) {
    (*resources_data->mutable_resources_total())[resource_pair.first] =
        resource_pair.second;
  }

  resources_data->clear_resources_available();
  resources_data->set_resources_available_changed(true);
  for (const auto &resource_pair :
       cached_resources.GetAvailableResources().GetResourceMap()) {
    (*resources_data->mutable_resources_available())[resource_pair.first] =
        resource_pair.second;
  }

  resources_data->clear_resource_load();
  resources_data->set_resource_load_changed(true);
  for (const auto &resource_pair : cached_resources.GetLoadResources().GetResourceMap()) {
    (*resources_data->mutable_resource_load())[resource_pair.first] =
        resource_pair.second;
  }
}

Status NodeResourceInfoAccessor::AsyncSubscribeBatchedResourceUsage(
    const ItemCallback<rpc::ResourceUsageBatchData> &subscribe,
    const StatusCallback &done) {
  RAY_CHECK(subscribe != nullptr);
  subscribe_batch_resource_usage_operation_ = [this,
                                               subscribe](const StatusCallback &done) {
    return client_impl_->GetGcsSubscriber().SubscribeResourcesBatch(subscribe, done);
  };
  return subscribe_batch_resource_usage_operation_(done);
}

Status NodeResourceInfoAccessor::AsyncDeleteResources(
    const NodeID &node_id, const std::vector<std::string> &resource_names,
    const StatusCallback &callback) {
  RAY_LOG(DEBUG) << "Deleting node resources, node id = " << node_id;
  rpc::DeleteResourcesRequest request;
  request.set_node_id(node_id.Binary());
  for (auto &resource_name : resource_names) {
    request.add_resource_name_list(resource_name);
  }

  auto operation = [this, request, node_id,
                    callback](const SequencerDoneCallback &done_callback) {
    client_impl_->GetGcsRpcClient().DeleteResources(
        request, [node_id, callback, done_callback](
                     const Status &status, const rpc::DeleteResourcesReply &reply) {
          if (callback) {
            callback(status);
          }
          RAY_LOG(DEBUG) << "Finished deleting node resources, status = " << status
                         << ", node id = " << node_id;
          done_callback();
        });
  };

  sequencer_.Post(node_id, operation);
  return Status::OK();
}

Status NodeResourceInfoAccessor::AsyncSubscribeToResources(
    const ItemCallback<rpc::NodeResourceChange> &subscribe, const StatusCallback &done) {
  RAY_CHECK(subscribe != nullptr);
  subscribe_resource_operation_ = [this, subscribe](const StatusCallback &done) {
    return client_impl_->GetGcsSubscriber().SubscribeAllNodeResources(subscribe, done);
  };
  return subscribe_resource_operation_(done);
}

void NodeResourceInfoAccessor::AsyncResubscribe(bool is_pubsub_server_restarted) {
  RAY_LOG(DEBUG) << "Reestablishing subscription for node resource info.";
  // If the pub-sub server has also restarted, we need to resubscribe to the pub-sub
  // server.
  if (is_pubsub_server_restarted) {
    if (subscribe_resource_operation_ != nullptr) {
      RAY_CHECK_OK(subscribe_resource_operation_(nullptr));
    }
    if (subscribe_batch_resource_usage_operation_ != nullptr) {
      RAY_CHECK_OK(subscribe_batch_resource_usage_operation_(nullptr));
    }
  }
}

Status NodeResourceInfoAccessor::AsyncGetAllResourceUsage(
    const ItemCallback<rpc::ResourceUsageBatchData> &callback) {
  rpc::GetAllResourceUsageRequest request;
  client_impl_->GetGcsRpcClient().GetAllResourceUsage(
      request,
      [callback](const Status &status, const rpc::GetAllResourceUsageReply &reply) {
        callback(reply.resource_usage_data());
        RAY_LOG(DEBUG) << "Finished getting resource usage of all nodes, status = "
                       << status;
      });
  return Status::OK();
}

TaskInfoAccessor::TaskInfoAccessor(GcsClient *client_impl) : client_impl_(client_impl) {}

Status TaskInfoAccessor::AsyncAdd(const std::shared_ptr<rpc::TaskTableData> &data_ptr,
                                  const StatusCallback &callback) {
  TaskID task_id = TaskID::FromBinary(data_ptr->task().task_spec().task_id());
  JobID job_id = JobID::FromBinary(data_ptr->task().task_spec().job_id());
  RAY_LOG(DEBUG) << "Adding task, task id = " << task_id << ", job id = " << job_id;
  rpc::AddTaskRequest request;
  request.mutable_task_data()->CopyFrom(*data_ptr);
  client_impl_->GetGcsRpcClient().AddTask(
      request,
      [task_id, job_id, callback](const Status &status, const rpc::AddTaskReply &reply) {
        if (callback) {
          callback(status);
        }
        RAY_LOG(DEBUG) << "Finished adding task, status = " << status
                       << ", task id = " << task_id << ", job id = " << job_id;
      });
  return Status::OK();
}

Status TaskInfoAccessor::AsyncGet(
    const TaskID &task_id, const OptionalItemCallback<rpc::TaskTableData> &callback) {
  RAY_LOG(DEBUG) << "Getting task, task id = " << task_id
                 << ", job id = " << task_id.JobId();
  rpc::GetTaskRequest request;
  request.set_task_id(task_id.Binary());
  client_impl_->GetGcsRpcClient().GetTask(
      request, [task_id, callback](const Status &status, const rpc::GetTaskReply &reply) {
        if (reply.has_task_data()) {
          callback(status, reply.task_data());
        } else {
          callback(status, boost::none);
        }
        RAY_LOG(DEBUG) << "Finished getting task, status = " << status
                       << ", task id = " << task_id << ", job id = " << task_id.JobId();
      });
  return Status::OK();
}

Status TaskInfoAccessor::AsyncAddTaskLease(
    const std::shared_ptr<rpc::TaskLeaseData> &data_ptr, const StatusCallback &callback) {
  TaskID task_id = TaskID::FromBinary(data_ptr->task_id());
  NodeID node_id = NodeID::FromBinary(data_ptr->node_manager_id());
  RAY_LOG(DEBUG) << "Adding task lease, task id = " << task_id
                 << ", node id = " << node_id << ", job id = " << task_id.JobId();
  rpc::AddTaskLeaseRequest request;
  request.mutable_task_lease_data()->CopyFrom(*data_ptr);
  client_impl_->GetGcsRpcClient().AddTaskLease(
      request, [task_id, node_id, callback](const Status &status,
                                            const rpc::AddTaskLeaseReply &reply) {
        if (callback) {
          callback(status);
        }
        RAY_LOG(DEBUG) << "Finished adding task lease, status = " << status
                       << ", task id = " << task_id << ", node id = " << node_id
                       << ", job id = " << task_id.JobId();
      });
  return Status::OK();
}

Status TaskInfoAccessor::AsyncGetTaskLease(
    const TaskID &task_id, const OptionalItemCallback<rpc::TaskLeaseData> &callback) {
  RAY_LOG(DEBUG) << "Getting task lease, task id = " << task_id
                 << ", job id = " << task_id.JobId();
  rpc::GetTaskLeaseRequest request;
  request.set_task_id(task_id.Binary());
  client_impl_->GetGcsRpcClient().GetTaskLease(
      request,
      [task_id, callback](const Status &status, const rpc::GetTaskLeaseReply &reply) {
        if (reply.has_task_lease_data()) {
          callback(status, reply.task_lease_data());
        } else {
          callback(status, boost::none);
        }
        RAY_LOG(DEBUG) << "Finished getting task lease, status = " << status
                       << ", task id = " << task_id << ", job id = " << task_id.JobId();
      });
  return Status::OK();
}

Status TaskInfoAccessor::AsyncSubscribeTaskLease(
    const TaskID &task_id,
    const SubscribeCallback<TaskID, boost::optional<rpc::TaskLeaseData>> &subscribe,
    const StatusCallback &done) {
  RAY_CHECK(subscribe != nullptr)
      << "Failed to subscribe task lease, task id = " << task_id
      << ", job id = " << task_id.JobId();

  auto fetch_data_operation = [this, task_id,
                               subscribe](const StatusCallback &fetch_done) {
    auto callback = [task_id, subscribe, fetch_done](
                        const Status &status,
                        const boost::optional<rpc::TaskLeaseData> &result) {
      subscribe(task_id, result);
      if (fetch_done) {
        fetch_done(status);
      }
    };
    RAY_CHECK_OK(AsyncGetTaskLease(task_id, callback));
  };

  auto subscribe_operation = [this, task_id,
                              subscribe](const StatusCallback &subscribe_done) {
    return client_impl_->GetGcsSubscriber().SubscribeTaskLease(task_id, subscribe,
                                                               subscribe_done);
  };

  subscribe_task_lease_operations_[task_id] = subscribe_operation;
  fetch_task_lease_data_operations_[task_id] = fetch_data_operation;
  return subscribe_operation(
      [fetch_data_operation, done](const Status &status) { fetch_data_operation(done); });
}

Status TaskInfoAccessor::AsyncUnsubscribeTaskLease(const TaskID &task_id) {
  RAY_LOG(DEBUG) << "Unsubscribing task lease, task id = " << task_id
                 << ", job id = " << task_id.JobId();
  auto status = client_impl_->GetGcsSubscriber().UnsubscribeTaskLease(task_id);
  subscribe_task_lease_operations_.erase(task_id);
  fetch_task_lease_data_operations_.erase(task_id);
  RAY_LOG(DEBUG) << "Finished unsubscribing task lease, task id = " << task_id
                 << ", job id = " << task_id.JobId();
  return status;
}

Status TaskInfoAccessor::AttemptTaskReconstruction(
    const std::shared_ptr<rpc::TaskReconstructionData> &data_ptr,
    const StatusCallback &callback) {
  auto num_reconstructions = data_ptr->num_reconstructions();
  NodeID node_id = NodeID::FromBinary(data_ptr->node_manager_id());
  TaskID task_id = TaskID::FromBinary(data_ptr->task_id());
  RAY_LOG(DEBUG) << "Reconstructing task, reconstructions num = " << num_reconstructions
                 << ", node id = " << node_id << ", task id = " << task_id
                 << ", job id = " << task_id.JobId();
  rpc::AttemptTaskReconstructionRequest request;
  request.mutable_task_reconstruction()->CopyFrom(*data_ptr);
  client_impl_->GetGcsRpcClient().AttemptTaskReconstruction(
      request,
      [num_reconstructions, node_id, task_id, callback](
          const Status &status, const rpc::AttemptTaskReconstructionReply &reply) {
        if (callback) {
          callback(status);
        }
        RAY_LOG(DEBUG) << "Finished reconstructing task, status = " << status
                       << ", reconstructions num = " << num_reconstructions
                       << ", node id = " << node_id << ", task id = " << task_id
                       << ", job id = " << task_id.JobId();
      });
  return Status::OK();
}

void TaskInfoAccessor::AsyncResubscribe(bool is_pubsub_server_restarted) {
  RAY_LOG(DEBUG) << "Reestablishing subscription for task info.";
  // If only the GCS sever has restarted, we only need to fetch data from the GCS server.
  // If the pub-sub server has also restarted, we need to resubscribe to the pub-sub
  // server first, then fetch data from the GCS server.
  if (is_pubsub_server_restarted) {
    for (auto &item : subscribe_task_lease_operations_) {
      auto &task_id = item.first;
      RAY_CHECK_OK(item.second([this, task_id](const Status &status) {
        fetch_task_lease_data_operations_[task_id](nullptr);
      }));
    }
  } else {
    for (auto &item : fetch_task_lease_data_operations_) {
      item.second(nullptr);
    }
  }
}

bool TaskInfoAccessor::IsTaskLeaseUnsubscribed(const TaskID &task_id) {
  return client_impl_->GetGcsSubscriber().IsTaskLeaseUnsubscribed(task_id);
}

StatsInfoAccessor::StatsInfoAccessor(GcsClient *client_impl)
    : client_impl_(client_impl) {}

Status StatsInfoAccessor::AsyncAddProfileData(
    const std::shared_ptr<rpc::ProfileTableData> &data_ptr,
    const StatusCallback &callback) {
  NodeID node_id = NodeID::FromBinary(data_ptr->component_id());
  RAY_LOG(DEBUG) << "Adding profile data, component type = " << data_ptr->component_type()
                 << ", node id = " << node_id;
  rpc::AddProfileDataRequest request;
  request.mutable_profile_data()->CopyFrom(*data_ptr);
  client_impl_->GetGcsRpcClient().AddProfileData(
      request, [data_ptr, node_id, callback](const Status &status,
                                             const rpc::AddProfileDataReply &reply) {
        if (callback) {
          callback(status);
        }
        RAY_LOG(DEBUG) << "Finished adding profile data, status = " << status
                       << ", component type = " << data_ptr->component_type()
                       << ", node id = " << node_id;
      });
  return Status::OK();
}

Status StatsInfoAccessor::AsyncGetAll(
    const MultiItemCallback<rpc::ProfileTableData> &callback) {
  RAY_LOG(DEBUG) << "Getting all profile info.";
  RAY_CHECK(callback);
  rpc::GetAllProfileInfoRequest request;
  client_impl_->GetGcsRpcClient().GetAllProfileInfo(
      request,
      [callback](const Status &status, const rpc::GetAllProfileInfoReply &reply) {
        auto result = VectorFromProtobuf(reply.profile_info_list());
        callback(status, result);
        RAY_LOG(DEBUG) << "Finished getting all job info.";
      });
  return Status::OK();
}

ErrorInfoAccessor::ErrorInfoAccessor(GcsClient *client_impl)
    : client_impl_(client_impl) {}

Status ErrorInfoAccessor::AsyncReportJobError(
    const std::shared_ptr<rpc::ErrorTableData> &data_ptr,
    const StatusCallback &callback) {
  auto job_id = JobID::FromBinary(data_ptr->job_id());
  RAY_LOG(DEBUG) << "Publishing job error, job id = " << job_id;
  rpc::ReportJobErrorRequest request;
  request.mutable_job_error()->CopyFrom(*data_ptr);
  client_impl_->GetGcsRpcClient().ReportJobError(
      request,
      [job_id, callback](const Status &status, const rpc::ReportJobErrorReply &reply) {
        if (callback) {
          callback(status);
        }
        RAY_LOG(DEBUG) << "Finished publishing job error, job id = " << job_id;
      });
  return Status::OK();
}

WorkerInfoAccessor::WorkerInfoAccessor(GcsClient *client_impl)
    : client_impl_(client_impl) {}

Status WorkerInfoAccessor::AsyncSubscribeToWorkerFailures(
    const ItemCallback<rpc::WorkerDeltaData> &subscribe, const StatusCallback &done) {
  RAY_CHECK(subscribe != nullptr);
  subscribe_operation_ = [this, subscribe](const StatusCallback &done) {
    return client_impl_->GetGcsSubscriber().SubscribeAllWorkerFailures(subscribe, done);
  };
  return subscribe_operation_(done);
}

void WorkerInfoAccessor::AsyncResubscribe(bool is_pubsub_server_restarted) {
  RAY_LOG(DEBUG) << "Reestablishing subscription for worker failures.";
  // If the pub-sub server has restarted, we need to resubscribe to the pub-sub server.
  if (subscribe_operation_ != nullptr && is_pubsub_server_restarted) {
    RAY_CHECK_OK(subscribe_operation_(nullptr));
  }
}

Status WorkerInfoAccessor::AsyncReportWorkerFailure(
    const std::shared_ptr<rpc::WorkerTableData> &data_ptr,
    const StatusCallback &callback) {
  rpc::Address worker_address = data_ptr->worker_address();
  RAY_LOG(DEBUG) << "Reporting worker failure, " << worker_address.DebugString();
  rpc::ReportWorkerFailureRequest request;
  request.mutable_worker_failure()->CopyFrom(*data_ptr);
  client_impl_->GetGcsRpcClient().ReportWorkerFailure(
      request, [worker_address, callback](const Status &status,
                                          const rpc::ReportWorkerFailureReply &reply) {
        if (callback) {
          callback(status);
        }
        RAY_LOG(DEBUG) << "Finished reporting worker failure, "
                       << worker_address.DebugString() << ", status = " << status;
      });
  return Status::OK();
}

Status WorkerInfoAccessor::AsyncGet(
    const WorkerID &worker_id,
    const OptionalItemCallback<rpc::WorkerTableData> &callback) {
  RAY_LOG(DEBUG) << "Getting worker info, worker id = " << worker_id;
  rpc::GetWorkerInfoRequest request;
  request.set_worker_id(worker_id.Binary());
  client_impl_->GetGcsRpcClient().GetWorkerInfo(
      request,
      [worker_id, callback](const Status &status, const rpc::GetWorkerInfoReply &reply) {
        if (reply.has_worker_table_data()) {
          callback(status, reply.worker_table_data());
        } else {
          callback(status, boost::none);
        }
        RAY_LOG(DEBUG) << "Finished getting worker info, worker id = " << worker_id;
      });
  return Status::OK();
}

Status WorkerInfoAccessor::AsyncGetAll(
    const MultiItemCallback<rpc::WorkerTableData> &callback) {
  RAY_LOG(DEBUG) << "Getting all worker info.";
  rpc::GetAllWorkerInfoRequest request;
  client_impl_->GetGcsRpcClient().GetAllWorkerInfo(
      request, [callback](const Status &status, const rpc::GetAllWorkerInfoReply &reply) {
        auto result = VectorFromProtobuf(reply.worker_table_data());
        callback(status, result);
        RAY_LOG(DEBUG) << "Finished getting all worker info, status = " << status;
      });
  return Status::OK();
}

Status WorkerInfoAccessor::AsyncAdd(const std::shared_ptr<rpc::WorkerTableData> &data_ptr,
                                    const StatusCallback &callback) {
  rpc::AddWorkerInfoRequest request;
  request.mutable_worker_data()->CopyFrom(*data_ptr);
  client_impl_->GetGcsRpcClient().AddWorkerInfo(
      request, [callback](const Status &status, const rpc::AddWorkerInfoReply &reply) {
        if (callback) {
          callback(status);
        }
      });
  return Status::OK();
}

PlacementGroupInfoAccessor::PlacementGroupInfoAccessor(GcsClient *client_impl)
    : client_impl_(client_impl) {}

Status PlacementGroupInfoAccessor::AsyncCreatePlacementGroup(
    const ray::PlacementGroupSpecification &placement_group_spec,
    const StatusCallback &callback) {
  rpc::CreatePlacementGroupRequest request;
  request.mutable_placement_group_spec()->CopyFrom(placement_group_spec.GetMessage());
  client_impl_->GetGcsRpcClient().CreatePlacementGroup(
      request,
      [placement_group_spec, callback](const Status & /*unused*/,
                                       const rpc::CreatePlacementGroupReply &reply) {
        auto status =
            reply.status().code() == (int)StatusCode::OK
                ? Status()
                : Status(StatusCode(reply.status().code()), reply.status().message());
        if (status.ok()) {
          RAY_LOG(DEBUG) << "Finished registering placement group. placement group id = "
                         << placement_group_spec.PlacementGroupId();
        } else {
          RAY_LOG(ERROR) << "Placement group id = "
                         << placement_group_spec.PlacementGroupId()
                         << " failed to be registered. " << status;
        }
        if (callback) {
          callback(status);
        }
      });
  return Status::OK();
}

Status PlacementGroupInfoAccessor::AsyncRemovePlacementGroup(
    const ray::PlacementGroupID &placement_group_id, const StatusCallback &callback) {
  rpc::RemovePlacementGroupRequest request;
  request.set_placement_group_id(placement_group_id.Binary());
  client_impl_->GetGcsRpcClient().RemovePlacementGroup(
      request,
      [callback](const Status &status, const rpc::RemovePlacementGroupReply &reply) {
        if (callback) {
          callback(status);
        }
      });
  return Status::OK();
}

Status PlacementGroupInfoAccessor::AsyncGet(
    const PlacementGroupID &placement_group_id,
    const OptionalItemCallback<rpc::PlacementGroupTableData> &callback) {
  RAY_LOG(DEBUG) << "Getting placement group info, placement group id = "
                 << placement_group_id;
  rpc::GetPlacementGroupRequest request;
  request.set_placement_group_id(placement_group_id.Binary());
  client_impl_->GetGcsRpcClient().GetPlacementGroup(
      request, [placement_group_id, callback](const Status &status,
                                              const rpc::GetPlacementGroupReply &reply) {
        if (reply.has_placement_group_table_data()) {
          callback(status, reply.placement_group_table_data());
        } else {
          callback(status, boost::none);
        }
        RAY_LOG(DEBUG) << "Finished getting placement group info, placement group id = "
                       << placement_group_id;
      });
  return Status::OK();
}

Status PlacementGroupInfoAccessor::AsyncGetByName(
    const std::string &name, const std::string &ray_namespace,
    const OptionalItemCallback<rpc::PlacementGroupTableData> &callback) {
  RAY_LOG(DEBUG) << "Getting named placement group info, name = " << name;
  rpc::GetNamedPlacementGroupRequest request;
  request.set_name(name);
  request.set_ray_namespace(ray_namespace);
  client_impl_->GetGcsRpcClient().GetNamedPlacementGroup(
      request, [name, callback](const Status &status,
                                const rpc::GetNamedPlacementGroupReply &reply) {
        if (reply.has_placement_group_table_data()) {
          callback(status, reply.placement_group_table_data());
        } else {
          callback(status, boost::none);
        }
        RAY_LOG(DEBUG) << "Finished getting named placement group info, status = "
                       << status << ", name = " << name;
      });
  return Status::OK();
}

Status PlacementGroupInfoAccessor::AsyncGetAll(
    const MultiItemCallback<rpc::PlacementGroupTableData> &callback) {
  RAY_LOG(DEBUG) << "Getting all placement group info.";
  rpc::GetAllPlacementGroupRequest request;
  client_impl_->GetGcsRpcClient().GetAllPlacementGroup(
      request,
      [callback](const Status &status, const rpc::GetAllPlacementGroupReply &reply) {
        callback(status, VectorFromProtobuf(reply.placement_group_table_data()));
        RAY_LOG(DEBUG) << "Finished getting all placement group info, status = "
                       << status;
      });
  return Status::OK();
}

Status PlacementGroupInfoAccessor::AsyncWaitUntilReady(
    const PlacementGroupID &placement_group_id, const StatusCallback &callback) {
  RAY_LOG(DEBUG) << "Waiting for placement group until ready, placement group id = "
                 << placement_group_id;
  rpc::WaitPlacementGroupUntilReadyRequest request;
  request.set_placement_group_id(placement_group_id.Binary());
  client_impl_->GetGcsRpcClient().WaitPlacementGroupUntilReady(
      request,
      [placement_group_id, callback](
          const Status &status, const rpc::WaitPlacementGroupUntilReadyReply &reply) {
        callback(status);
        RAY_LOG(DEBUG)
            << "Finished waiting placement group until ready, placement group id = "
            << placement_group_id;
      });
  return Status::OK();
}

InternalKVAccessor::InternalKVAccessor(GcsClient *client_impl)
    : client_impl_(client_impl) {}

Status InternalKVAccessor::AsyncInternalKVGet(
    const std::string &key, const OptionalItemCallback<std::string> &callback) {
  rpc::InternalKVGetRequest req;
  req.set_key(key);
  client_impl_->GetGcsRpcClient().InternalKVGet(
      req, [callback](const Status &status, const rpc::InternalKVGetReply &reply) {
        if (reply.status().code() == (int)StatusCode::NotFound) {
          callback(status, boost::none);
        } else {
          callback(status, reply.value());
        }
      });
  return Status::OK();
}

Status InternalKVAccessor::AsyncInternalKVPut(const std::string &key,
                                              const std::string &value, bool overwrite,
                                              const OptionalItemCallback<int> &callback) {
  rpc::InternalKVPutRequest req;
  req.set_key(key);
  req.set_value(value);
  req.set_overwrite(overwrite);
  client_impl_->GetGcsRpcClient().InternalKVPut(
      req, [callback](const Status &status, const rpc::InternalKVPutReply &reply) {
        callback(status, reply.added_num());
      });
  return Status::OK();
}

Status InternalKVAccessor::AsyncInternalKVExists(
    const std::string &key, const OptionalItemCallback<bool> &callback) {
  rpc::InternalKVExistsRequest req;
  req.set_key(key);
  client_impl_->GetGcsRpcClient().InternalKVExists(
      req, [callback](const Status &status, const rpc::InternalKVExistsReply &reply) {
        callback(status, reply.exists());
      });
  return Status::OK();
}

Status InternalKVAccessor::AsyncInternalKVDel(const std::string &key,
                                              const StatusCallback &callback) {
  rpc::InternalKVDelRequest req;
  req.set_key(key);
  client_impl_->GetGcsRpcClient().InternalKVDel(
      req, [callback](const Status &status, const rpc::InternalKVDelReply &reply) {
        callback(status);
      });
  return Status::OK();
}

Status InternalKVAccessor::AsyncInternalKVKeys(
    const std::string &prefix,
    const OptionalItemCallback<std::vector<std::string>> &callback) {
  rpc::InternalKVKeysRequest req;
  req.set_prefix(prefix);
  client_impl_->GetGcsRpcClient().InternalKVKeys(
      req, [callback](const Status &status, const rpc::InternalKVKeysReply &reply) {
        if (!status.ok()) {
          callback(status, boost::none);
        } else {
          callback(status, VectorFromProtobuf(reply.results()));
        }
      });
  return Status::OK();
}

Status InternalKVAccessor::Put(const std::string &key, const std::string &value,
                               bool overwrite, bool &added) {
  std::promise<Status> ret_promise;
  RAY_CHECK_OK(AsyncInternalKVPut(
      key, value, overwrite,
      [&ret_promise, &added](Status status, boost::optional<int> added_num) {
        added = static_cast<bool>(added_num.value_or(0));
        ret_promise.set_value(status);
      }));
  return ret_promise.get_future().get();
}

Status InternalKVAccessor::Keys(const std::string &prefix,
                                std::vector<std::string> &value) {
  std::promise<Status> ret_promise;
  RAY_CHECK_OK(
      AsyncInternalKVKeys(prefix, [&ret_promise, &value](Status status, auto &values) {
        value = values.value_or(std::vector<std::string>());
        ret_promise.set_value(status);
      }));
  return ret_promise.get_future().get();
}

Status InternalKVAccessor::Get(const std::string &key, std::string &value) {
  std::promise<Status> ret_promise;
  RAY_CHECK_OK(AsyncInternalKVGet(key, [&ret_promise, &value](Status status, auto &v) {
    if (v) {
      value = *v;
    }
    ret_promise.set_value(status);
  }));
  return ret_promise.get_future().get();
}

Status InternalKVAccessor::Del(const std::string &key) {
  std::promise<Status> ret_promise;
  RAY_CHECK_OK(AsyncInternalKVDel(
      key, [&ret_promise](Status status) { ret_promise.set_value(status); }));
  return ret_promise.get_future().get();
}

Status InternalKVAccessor::Exists(const std::string &key, bool &exist) {
  std::promise<Status> ret_promise;
  RAY_CHECK_OK(AsyncInternalKVExists(
      key, [&ret_promise, &exist](Status status, const boost::optional<bool> &value) {
        if (value) {
          exist = *value;
        }
        ret_promise.set_value(status);
      }));
  return ret_promise.get_future().get();
}

}  // namespace gcs
}  // namespace ray
=======
// Copyright 2017 The Ray Authors.
//
// Licensed under the Apache License, Version 2.0 (the "License");
// you may not use this file except in compliance with the License.
// You may obtain a copy of the License at
//
//  http://www.apache.org/licenses/LICENSE-2.0
//
// Unless required by applicable law or agreed to in writing, software
// distributed under the License is distributed on an "AS IS" BASIS,
// WITHOUT WARRANTIES OR CONDITIONS OF ANY KIND, either express or implied.
// See the License for the specific language governing permissions and
// limitations under the License.

#include "ray/gcs/gcs_client/accessor.h"

#include <future>

#include "ray/gcs/gcs_client/gcs_client.h"

namespace {
inline int64_t GetGcsTimeoutMs() {
  return absl::ToInt64Milliseconds(
      absl::Seconds(RayConfig::instance().gcs_server_request_timeout_seconds()));
}
}  // namespace

namespace ray {
namespace gcs {

using namespace ray::rpc;

JobInfoAccessor::JobInfoAccessor(GcsClient *client_impl) : client_impl_(client_impl) {}

Status JobInfoAccessor::AsyncAdd(const std::shared_ptr<JobTableData> &data_ptr,
                                 const StatusCallback &callback) {
  JobID job_id = JobID::FromBinary(data_ptr->job_id());
  RAY_LOG(DEBUG) << "Adding job, job id = " << job_id
                 << ", driver pid = " << data_ptr->driver_pid();
  rpc::AddJobRequest request;
  request.mutable_data()->CopyFrom(*data_ptr);
  client_impl_->GetGcsRpcClient().AddJob(
      request,
      [job_id, data_ptr, callback](const Status &status, const rpc::AddJobReply &reply) {
        if (callback) {
          callback(status);
        }
        RAY_LOG(DEBUG) << "Finished adding job, status = " << status
                       << ", job id = " << job_id
                       << ", driver pid = " << data_ptr->driver_pid();
      });
  return Status::OK();
}

Status JobInfoAccessor::AsyncMarkFinished(const JobID &job_id,
                                          const StatusCallback &callback) {
  RAY_LOG(DEBUG) << "Marking job state, job id = " << job_id;
  rpc::MarkJobFinishedRequest request;
  request.set_job_id(job_id.Binary());
  client_impl_->GetGcsRpcClient().MarkJobFinished(
      request,
      [job_id, callback](const Status &status, const rpc::MarkJobFinishedReply &reply) {
        if (callback) {
          callback(status);
        }
        RAY_LOG(DEBUG) << "Finished marking job state, status = " << status
                       << ", job id = " << job_id;
      });
  return Status::OK();
}

Status JobInfoAccessor::AsyncSubscribeAll(
    const SubscribeCallback<JobID, JobTableData> &subscribe, const StatusCallback &done) {
  RAY_CHECK(subscribe != nullptr);
  fetch_all_data_operation_ = [this, subscribe](const StatusCallback &done) {
    auto callback = [subscribe, done](
                        const Status &status,
                        const std::vector<rpc::JobTableData> &job_info_list) {
      for (auto &job_info : job_info_list) {
        subscribe(JobID::FromBinary(job_info.job_id()), job_info);
      }
      if (done) {
        done(status);
      }
    };
    RAY_CHECK_OK(AsyncGetAll(callback));
  };
  subscribe_operation_ = [this, subscribe](const StatusCallback &done) {
    return client_impl_->GetGcsSubscriber().SubscribeAllJobs(subscribe, done);
  };
  return subscribe_operation_(
      [this, done](const Status &status) { fetch_all_data_operation_(done); });
}

void JobInfoAccessor::AsyncResubscribe(bool is_pubsub_server_restarted) {
  RAY_LOG(DEBUG) << "Reestablishing subscription for job info.";
  auto fetch_all_done = [](const Status &status) {
    RAY_LOG(INFO) << "Finished fetching all job information from gcs server after gcs "
                     "server or pub-sub server is restarted.";
  };

  // If only the GCS sever has restarted, we only need to fetch data from the GCS server.
  // If the pub-sub server has also restarted, we need to resubscribe to the pub-sub
  // server first, then fetch data from the GCS server.
  if (is_pubsub_server_restarted) {
    if (subscribe_operation_ != nullptr) {
      RAY_CHECK_OK(subscribe_operation_([this, fetch_all_done](const Status &status) {
        fetch_all_data_operation_(fetch_all_done);
      }));
    }
  } else {
    if (fetch_all_data_operation_ != nullptr) {
      fetch_all_data_operation_(fetch_all_done);
    }
  }
}

Status JobInfoAccessor::AsyncGetAll(
    const MultiItemCallback<rpc::JobTableData> &callback) {
  RAY_LOG(DEBUG) << "Getting all job info.";
  RAY_CHECK(callback);
  rpc::GetAllJobInfoRequest request;
  client_impl_->GetGcsRpcClient().GetAllJobInfo(
      request, [callback](const Status &status, const rpc::GetAllJobInfoReply &reply) {
        auto result = VectorFromProtobuf(reply.job_info_list());
        callback(status, result);
        RAY_LOG(DEBUG) << "Finished getting all job info.";
      });
  return Status::OK();
}

Status JobInfoAccessor::AsyncGetNextJobID(const ItemCallback<JobID> &callback) {
  RAY_LOG(DEBUG) << "Getting next job id";
  rpc::GetNextJobIDRequest request;
  client_impl_->GetGcsRpcClient().GetNextJobID(
      request, [callback](const Status &status, const rpc::GetNextJobIDReply &reply) {
        RAY_CHECK_OK(status);
        auto job_id = JobID::FromInt(reply.job_id());
        callback(job_id);
        RAY_LOG(DEBUG) << "Finished getting next job id = " << job_id;
      });
  return Status::OK();
}

ActorInfoAccessor::ActorInfoAccessor(GcsClient *client_impl)
    : client_impl_(client_impl) {}

Status ActorInfoAccessor::AsyncGet(
    const ActorID &actor_id, const OptionalItemCallback<rpc::ActorTableData> &callback) {
  RAY_LOG(DEBUG) << "Getting actor info, actor id = " << actor_id
                 << ", job id = " << actor_id.JobId();
  rpc::GetActorInfoRequest request;
  request.set_actor_id(actor_id.Binary());
  client_impl_->GetGcsRpcClient().GetActorInfo(
      request,
      [actor_id, callback](const Status &status, const rpc::GetActorInfoReply &reply) {
        if (reply.has_actor_table_data()) {
          callback(status, reply.actor_table_data());
        } else {
          callback(status, boost::none);
        }
        RAY_LOG(DEBUG) << "Finished getting actor info, status = " << status
                       << ", actor id = " << actor_id
                       << ", job id = " << actor_id.JobId();
      });
  return Status::OK();
}

Status ActorInfoAccessor::AsyncGetAll(
    const MultiItemCallback<rpc::ActorTableData> &callback) {
  RAY_LOG(DEBUG) << "Getting all actor info.";
  rpc::GetAllActorInfoRequest request;
  client_impl_->GetGcsRpcClient().GetAllActorInfo(
      request, [callback](const Status &status, const rpc::GetAllActorInfoReply &reply) {
        auto result = VectorFromProtobuf(reply.actor_table_data());
        callback(status, result);
        RAY_LOG(DEBUG) << "Finished getting all actor info, status = " << status;
      });
  return Status::OK();
}

Status ActorInfoAccessor::AsyncGetByName(
    const std::string &name, const std::string &ray_namespace,
    const OptionalItemCallback<rpc::ActorTableData> &callback, int64_t timeout_ms) {
  RAY_LOG(DEBUG) << "Getting actor info, name = " << name;
  rpc::GetNamedActorInfoRequest request;
  request.set_name(name);
  request.set_ray_namespace(ray_namespace);
  client_impl_->GetGcsRpcClient().GetNamedActorInfo(
      request,
      [name, callback](const Status &status, const rpc::GetNamedActorInfoReply &reply) {
        if (reply.has_actor_table_data()) {
          callback(status, reply.actor_table_data());
        } else {
          callback(status, boost::none);
        }
        RAY_LOG(DEBUG) << "Finished getting actor info, status = " << status
                       << ", name = " << name;
      },
      /*timeout_ms*/ timeout_ms);
  return Status::OK();
}

Status ActorInfoAccessor::SyncGetByName(const std::string &name,
                                        const std::string &ray_namespace,
                                        rpc::ActorTableData &actor_table_data) {
  rpc::GetNamedActorInfoRequest request;
  rpc::GetNamedActorInfoReply reply;
  request.set_name(name);
  request.set_ray_namespace(ray_namespace);
  auto status = client_impl_->GetGcsRpcClient().SyncGetNamedActorInfo(
      request, &reply, /*timeout_ms*/ GetGcsTimeoutMs());
  if (status.ok() && reply.has_actor_table_data()) {
    actor_table_data = reply.actor_table_data();
  }
  return status;
}

Status ActorInfoAccessor::AsyncListNamedActors(
    bool all_namespaces, const std::string &ray_namespace,
    const OptionalItemCallback<std::vector<rpc::NamedActorInfo>> &callback,
    int64_t timeout_ms) {
  RAY_LOG(DEBUG) << "Listing actors";
  rpc::ListNamedActorsRequest request;
  request.set_all_namespaces(all_namespaces);
  request.set_ray_namespace(ray_namespace);
  client_impl_->GetGcsRpcClient().ListNamedActors(
      request,
      [callback](const Status &status, const rpc::ListNamedActorsReply &reply) {
        if (!status.ok()) {
          callback(status, boost::none);
        } else {
          callback(status, VectorFromProtobuf(reply.named_actors_list()));
        }
        RAY_LOG(DEBUG) << "Finished getting named actor names, status = " << status;
      },
      timeout_ms);
  return Status::OK();
}

Status ActorInfoAccessor::SyncListNamedActors(
    bool all_namespaces, const std::string &ray_namespace,
    std::vector<std::pair<std::string, std::string>> &actors) {
  rpc::ListNamedActorsRequest request;
  request.set_all_namespaces(all_namespaces);
  request.set_ray_namespace(ray_namespace);
  rpc::ListNamedActorsReply reply;
  auto status = client_impl_->GetGcsRpcClient().SyncListNamedActors(request, &reply,
                                                                    GetGcsTimeoutMs());
  if (!status.ok()) {
    return status;
  }

  for (const auto &actor_info : VectorFromProtobuf(reply.named_actors_list())) {
    actors.push_back(std::make_pair(actor_info.ray_namespace(), actor_info.name()));
  }
  return status;
}

Status ActorInfoAccessor::AsyncRegisterActor(const ray::TaskSpecification &task_spec,
                                             const ray::gcs::StatusCallback &callback,
                                             int64_t timeout_ms) {
  RAY_CHECK(task_spec.IsActorCreationTask() && callback);
  rpc::RegisterActorRequest request;
  request.mutable_task_spec()->CopyFrom(task_spec.GetMessage());
  client_impl_->GetGcsRpcClient().RegisterActor(
      request,
      [callback](const Status & /*unused*/, const rpc::RegisterActorReply &reply) {
        auto status =
            reply.status().code() == (int)StatusCode::OK
                ? Status()
                : Status(StatusCode(reply.status().code()), reply.status().message());
        callback(status);
      },
      timeout_ms);
  return Status::OK();
}

Status ActorInfoAccessor::SyncRegisterActor(const ray::TaskSpecification &task_spec) {
  RAY_CHECK(task_spec.IsActorCreationTask());
  rpc::RegisterActorRequest request;
  rpc::RegisterActorReply reply;
  request.mutable_task_spec()->CopyFrom(task_spec.GetMessage());
  auto status = client_impl_->GetGcsRpcClient().SyncRegisterActor(request, &reply,
                                                                  GetGcsTimeoutMs());
  return status;
}

Status ActorInfoAccessor::AsyncKillActor(const ActorID &actor_id, bool force_kill,
                                         bool no_restart,
                                         const ray::gcs::StatusCallback &callback) {
  rpc::KillActorViaGcsRequest request;
  request.set_actor_id(actor_id.Binary());
  request.set_force_kill(force_kill);
  request.set_no_restart(no_restart);
  client_impl_->GetGcsRpcClient().KillActorViaGcs(
      request,
      [callback](const Status & /*unused*/, const rpc::KillActorViaGcsReply &reply) {
        if (callback) {
          auto status =
              reply.status().code() == (int)StatusCode::OK
                  ? Status()
                  : Status(StatusCode(reply.status().code()), reply.status().message());
          callback(status);
        }
      });
  return Status::OK();
}

Status ActorInfoAccessor::AsyncCreateActor(
    const ray::TaskSpecification &task_spec,
    const rpc::ClientCallback<rpc::CreateActorReply> &callback) {
  RAY_CHECK(task_spec.IsActorCreationTask() && callback);
  rpc::CreateActorRequest request;
  request.mutable_task_spec()->CopyFrom(task_spec.GetMessage());
  client_impl_->GetGcsRpcClient().CreateActor(
      request, [callback](const Status & /*unused*/, const rpc::CreateActorReply &reply) {
        auto status =
            reply.status().code() == (int)StatusCode::OK
                ? Status()
                : Status(StatusCode(reply.status().code()), reply.status().message());
        callback(status, reply);
      });
  return Status::OK();
}

Status ActorInfoAccessor::AsyncSubscribe(
    const ActorID &actor_id,
    const SubscribeCallback<ActorID, rpc::ActorTableData> &subscribe,
    const StatusCallback &done) {
  RAY_LOG(DEBUG) << "Subscribing update operations of actor, actor id = " << actor_id
                 << ", job id = " << actor_id.JobId();
  RAY_CHECK(subscribe != nullptr) << "Failed to subscribe actor, actor id = " << actor_id;

  auto fetch_data_operation = [this, actor_id,
                               subscribe](const StatusCallback &fetch_done) {
    auto callback = [actor_id, subscribe, fetch_done](
                        const Status &status,
                        const boost::optional<rpc::ActorTableData> &result) {
      if (result) {
        subscribe(actor_id, *result);
      }
      if (fetch_done) {
        fetch_done(status);
      }
    };
    RAY_CHECK_OK(AsyncGet(actor_id, callback));
  };

  {
    absl::MutexLock lock(&mutex_);
    resubscribe_operations_[actor_id] =
        [this, actor_id, subscribe](const StatusCallback &subscribe_done) {
          // Unregister the previous subscription before subscribing the to new
          // GCS instance. Otherwise, the existing long poll on the previous GCS
          // instance could leak or access invalid memory when returned.
          // In future if long polls can be cancelled, this might become unnecessary.
          while (true) {
            Status s = client_impl_->GetGcsSubscriber().UnsubscribeActor(actor_id);
            if (s.ok()) {
              break;
            }
            RAY_LOG(WARNING) << "Unsubscribing failed for " << actor_id.Hex()
                             << ", retrying ...";
            absl::SleepFor(absl::Seconds(1));
          }
          return client_impl_->GetGcsSubscriber().SubscribeActor(actor_id, subscribe,
                                                                 subscribe_done);
        };
    fetch_data_operations_[actor_id] = fetch_data_operation;
  }

  return client_impl_->GetGcsSubscriber().SubscribeActor(
      actor_id, subscribe,
      [fetch_data_operation, done](const Status &) { fetch_data_operation(done); });
}

Status ActorInfoAccessor::AsyncUnsubscribe(const ActorID &actor_id) {
  RAY_LOG(DEBUG) << "Cancelling subscription to an actor, actor id = " << actor_id
                 << ", job id = " << actor_id.JobId();
  auto status = client_impl_->GetGcsSubscriber().UnsubscribeActor(actor_id);
  absl::MutexLock lock(&mutex_);
  resubscribe_operations_.erase(actor_id);
  fetch_data_operations_.erase(actor_id);
  RAY_LOG(DEBUG) << "Finished cancelling subscription to an actor, actor id = "
                 << actor_id << ", job id = " << actor_id.JobId();
  return status;
}

void ActorInfoAccessor::AsyncResubscribe(bool is_pubsub_server_restarted) {
  RAY_LOG(DEBUG) << "Reestablishing subscription for actor info.";
  // If only the GCS sever has restarted, we only need to fetch data from the GCS server.
  // If the pub-sub server has also restarted, we need to resubscribe to the pub-sub
  // server first, then fetch data from the GCS server.
  absl::MutexLock lock(&mutex_);
  if (is_pubsub_server_restarted) {
    for (auto &[actor_id, resubscribe_op] : resubscribe_operations_) {
      RAY_CHECK_OK(resubscribe_op([this, actor_id = actor_id](const Status &status) {
        absl::MutexLock lock(&mutex_);
        auto fetch_data_operation = fetch_data_operations_[actor_id];
        // `fetch_data_operation` is called in the callback function of subscribe.
        // Before that, if the user calls `AsyncUnsubscribe` function, the corresponding
        // fetch function will be deleted, so we need to check if it's null.
        if (fetch_data_operation != nullptr) {
          fetch_data_operation(nullptr);
        }
      }));
    }
  } else {
    for (auto &item : fetch_data_operations_) {
      item.second(nullptr);
    }
  }
}

bool ActorInfoAccessor::IsActorUnsubscribed(const ActorID &actor_id) {
  return client_impl_->GetGcsSubscriber().IsActorUnsubscribed(actor_id);
}

NodeInfoAccessor::NodeInfoAccessor(GcsClient *client_impl) : client_impl_(client_impl) {}

Status NodeInfoAccessor::RegisterSelf(const GcsNodeInfo &local_node_info,
                                      const StatusCallback &callback) {
  auto node_id = NodeID::FromBinary(local_node_info.node_id());
  RAY_LOG(DEBUG) << "Registering node info, node id = " << node_id
                 << ", address is = " << local_node_info.node_manager_address();
  RAY_CHECK(local_node_id_.IsNil()) << "This node is already connected.";
  RAY_CHECK(local_node_info.state() == GcsNodeInfo::ALIVE);
  rpc::RegisterNodeRequest request;
  request.mutable_node_info()->CopyFrom(local_node_info);

  client_impl_->GetGcsRpcClient().RegisterNode(
      request, [this, node_id, local_node_info, callback](
                   const Status &status, const rpc::RegisterNodeReply &reply) {
        if (status.ok()) {
          local_node_info_.CopyFrom(local_node_info);
          local_node_id_ = NodeID::FromBinary(local_node_info.node_id());
        }
        if (callback) {
          callback(status);
        }
        RAY_LOG(DEBUG) << "Finished registering node info, status = " << status
                       << ", node id = " << node_id;
      });

  return Status::OK();
}

Status NodeInfoAccessor::DrainSelf() {
  RAY_CHECK(!local_node_id_.IsNil()) << "This node is disconnected.";
  NodeID node_id = NodeID::FromBinary(local_node_info_.node_id());
  RAY_LOG(INFO) << "Unregistering node info, node id = " << node_id;
  rpc::DrainNodeRequest request;
  auto draining_request = request.add_drain_node_data();
  draining_request->set_node_id(local_node_info_.node_id());
  client_impl_->GetGcsRpcClient().DrainNode(
      request, [this, node_id](const Status &status, const rpc::DrainNodeReply &reply) {
        if (status.ok()) {
          local_node_info_.set_state(GcsNodeInfo::DEAD);
          local_node_id_ = NodeID::Nil();
        }
        RAY_LOG(INFO) << "Finished unregistering node info, status = " << status
                      << ", node id = " << node_id;
      });
  return Status::OK();
}

const NodeID &NodeInfoAccessor::GetSelfId() const { return local_node_id_; }

const GcsNodeInfo &NodeInfoAccessor::GetSelfInfo() const { return local_node_info_; }

Status NodeInfoAccessor::AsyncRegister(const rpc::GcsNodeInfo &node_info,
                                       const StatusCallback &callback) {
  NodeID node_id = NodeID::FromBinary(node_info.node_id());
  RAY_LOG(DEBUG) << "Registering node info, node id = " << node_id;
  rpc::RegisterNodeRequest request;
  request.mutable_node_info()->CopyFrom(node_info);
  client_impl_->GetGcsRpcClient().RegisterNode(
      request,
      [node_id, callback](const Status &status, const rpc::RegisterNodeReply &reply) {
        if (callback) {
          callback(status);
        }
        RAY_LOG(DEBUG) << "Finished registering node info, status = " << status
                       << ", node id = " << node_id;
      });
  return Status::OK();
}

Status NodeInfoAccessor::AsyncDrainNode(const NodeID &node_id,
                                        const StatusCallback &callback) {
  RAY_LOG(DEBUG) << "Draining node, node id = " << node_id;
  rpc::DrainNodeRequest request;
  auto draining_request = request.add_drain_node_data();
  draining_request->set_node_id(node_id.Binary());
  client_impl_->GetGcsRpcClient().DrainNode(
      request,
      [node_id, callback](const Status &status, const rpc::DrainNodeReply &reply) {
        if (callback) {
          callback(status);
        }
        RAY_LOG(DEBUG) << "Finished draining node, status = " << status
                       << ", node id = " << node_id;
      });
  return Status::OK();
}

Status NodeInfoAccessor::AsyncGetAll(const MultiItemCallback<GcsNodeInfo> &callback) {
  RAY_LOG(DEBUG) << "Getting information of all nodes.";
  rpc::GetAllNodeInfoRequest request;
  client_impl_->GetGcsRpcClient().GetAllNodeInfo(
      request, [callback](const Status &status, const rpc::GetAllNodeInfoReply &reply) {
        std::vector<GcsNodeInfo> result;
        result.reserve((reply.node_info_list_size()));
        for (int index = 0; index < reply.node_info_list_size(); ++index) {
          result.emplace_back(reply.node_info_list(index));
        }
        callback(status, result);
        RAY_LOG(DEBUG) << "Finished getting information of all nodes, status = "
                       << status;
      });
  return Status::OK();
}

Status NodeInfoAccessor::AsyncSubscribeToNodeChange(
    const SubscribeCallback<NodeID, GcsNodeInfo> &subscribe, const StatusCallback &done) {
  RAY_CHECK(subscribe != nullptr);
  RAY_CHECK(node_change_callback_ == nullptr);
  node_change_callback_ = subscribe;

  fetch_node_data_operation_ = [this](const StatusCallback &done) {
    auto callback = [this, done](const Status &status,
                                 const std::vector<GcsNodeInfo> &node_info_list) {
      for (auto &node_info : node_info_list) {
        HandleNotification(node_info);
      }
      if (done) {
        done(status);
      }
    };
    RAY_CHECK_OK(AsyncGetAll(callback));
  };

  subscribe_node_operation_ = [this](const StatusCallback &done) {
    auto on_subscribe = [this](const GcsNodeInfo &data) { HandleNotification(data); };
    return client_impl_->GetGcsSubscriber().SubscribeAllNodeInfo(on_subscribe, done);
  };

  return subscribe_node_operation_([this, subscribe, done](const Status &status) {
    fetch_node_data_operation_(done);
  });
}

const GcsNodeInfo *NodeInfoAccessor::Get(const NodeID &node_id,
                                         bool filter_dead_nodes) const {
  RAY_CHECK(!node_id.IsNil());
  auto entry = node_cache_.find(node_id);
  if (entry != node_cache_.end()) {
    if (filter_dead_nodes && entry->second.state() == rpc::GcsNodeInfo::DEAD) {
      return nullptr;
    }
    return &entry->second;
  }
  return nullptr;
}

const std::unordered_map<NodeID, GcsNodeInfo> &NodeInfoAccessor::GetAll() const {
  return node_cache_;
}

bool NodeInfoAccessor::IsRemoved(const NodeID &node_id) const {
  return removed_nodes_.count(node_id) == 1;
}

Status NodeInfoAccessor::AsyncReportHeartbeat(
    const std::shared_ptr<rpc::HeartbeatTableData> &data_ptr,
    const StatusCallback &callback) {
  rpc::ReportHeartbeatRequest request;
  request.mutable_heartbeat()->CopyFrom(*data_ptr);
  client_impl_->GetGcsRpcClient().ReportHeartbeat(
      request, [callback](const Status &status, const rpc::ReportHeartbeatReply &reply) {
        if (callback) {
          callback(status);
        }
      });
  return Status::OK();
}

void NodeInfoAccessor::HandleNotification(const GcsNodeInfo &node_info) {
  NodeID node_id = NodeID::FromBinary(node_info.node_id());
  bool is_alive = (node_info.state() == GcsNodeInfo::ALIVE);
  auto entry = node_cache_.find(node_id);
  bool is_notif_new;
  if (entry == node_cache_.end()) {
    // If the entry is not in the cache, then the notification is new.
    is_notif_new = true;
  } else {
    // If the entry is in the cache, then the notification is new if the node
    // was alive and is now dead or resources have been updated.
    bool was_alive = (entry->second.state() == GcsNodeInfo::ALIVE);
    is_notif_new = was_alive && !is_alive;

    // Once a node with a given ID has been removed, it should never be added
    // again. If the entry was in the cache and the node was deleted, we should check
    // that this new notification is not an insertion.
    // However, when a new node(node-B) registers with GCS, it subscribes to all node
    // information. It will subscribe to redis and then get all node information from GCS
    // through RPC. If node-A fails after GCS replies to node-B, GCS will send another
    // message(node-A is dead) to node-B through redis publish. Because RPC and redis
    // subscribe are two different sessions, node-B may process node-A dead message first
    // and then node-A alive message. So we use `RAY_LOG` instead of `RAY_CHECK ` as a
    // workaround.
    if (!was_alive && is_alive) {
      RAY_LOG(INFO) << "Notification for addition of a node that was already removed:"
                    << node_id;
      return;
    }
  }

  // Add the notification to our cache.
  RAY_LOG(INFO) << "Received notification for node id = " << node_id
                << ", IsAlive = " << is_alive;

  auto &node = node_cache_[node_id];
  if (is_alive) {
    node = node_info;
  } else {
    node.set_node_id(node_info.node_id());
    node.set_state(rpc::GcsNodeInfo::DEAD);
    node.set_timestamp(node_info.timestamp());
  }

  // If the notification is new, call registered callback.
  if (is_notif_new) {
    if (is_alive) {
      RAY_CHECK(removed_nodes_.find(node_id) == removed_nodes_.end());
    } else {
      removed_nodes_.insert(node_id);
    }
    GcsNodeInfo &cache_data = node_cache_[node_id];
    if (node_change_callback_) {
      node_change_callback_(node_id, cache_data);
    }
  }
}

void NodeInfoAccessor::AsyncResubscribe(bool is_pubsub_server_restarted) {
  RAY_LOG(DEBUG) << "Reestablishing subscription for node info.";
  auto fetch_all_done = [](const Status &status) {
    RAY_LOG(INFO) << "Finished fetching all node information from gcs server after gcs "
                     "server or pub-sub server is restarted.";
  };

  // If only the GCS sever has restarted, we only need to fetch data from the GCS server.
  // If the pub-sub server has also restarted, we need to resubscribe to the pub-sub
  // server first, then fetch data from the GCS server.
  if (is_pubsub_server_restarted) {
    if (subscribe_node_operation_ != nullptr) {
      RAY_CHECK_OK(
          subscribe_node_operation_([this, fetch_all_done](const Status &status) {
            fetch_node_data_operation_(fetch_all_done);
          }));
    }
  } else {
    if (fetch_node_data_operation_ != nullptr) {
      fetch_node_data_operation_(fetch_all_done);
    }
  }
}

Status NodeInfoAccessor::AsyncGetInternalConfig(
    const OptionalItemCallback<std::string> &callback) {
  rpc::GetInternalConfigRequest request;
  client_impl_->GetGcsRpcClient().GetInternalConfig(
      request,
      [callback](const Status &status, const rpc::GetInternalConfigReply &reply) {
        if (status.ok()) {
          RAY_LOG(DEBUG) << "Fetched internal config: " << reply.config();
        } else {
          RAY_LOG(ERROR) << "Failed to get internal config: " << status.message();
        }
        callback(status, reply.config());
      });
  return Status::OK();
}

NodeResourceInfoAccessor::NodeResourceInfoAccessor(GcsClient *client_impl)
    : client_impl_(client_impl) {}

Status NodeResourceInfoAccessor::AsyncGetResources(
    const NodeID &node_id, const OptionalItemCallback<ResourceMap> &callback) {
  RAY_LOG(DEBUG) << "Getting node resources, node id = " << node_id;
  rpc::GetResourcesRequest request;
  request.set_node_id(node_id.Binary());
  client_impl_->GetGcsRpcClient().GetResources(
      request,
      [node_id, callback](const Status &status, const rpc::GetResourcesReply &reply) {
        ResourceMap resource_map;
        for (const auto &resource : reply.resources()) {
          resource_map[resource.first] =
              std::make_shared<rpc::ResourceTableData>(resource.second);
        }
        callback(status, resource_map);
        RAY_LOG(DEBUG) << "Finished getting node resources, status = " << status
                       << ", node id = " << node_id;
      });
  return Status::OK();
}

Status NodeResourceInfoAccessor::AsyncGetAllAvailableResources(
    const MultiItemCallback<rpc::AvailableResources> &callback) {
  rpc::GetAllAvailableResourcesRequest request;
  client_impl_->GetGcsRpcClient().GetAllAvailableResources(
      request,
      [callback](const Status &status, const rpc::GetAllAvailableResourcesReply &reply) {
        std::vector<rpc::AvailableResources> result =
            VectorFromProtobuf(reply.resources_list());
        callback(status, result);
        RAY_LOG(DEBUG) << "Finished getting available resources of all nodes, status = "
                       << status;
      });
  return Status::OK();
}

Status NodeResourceInfoAccessor::AsyncUpdateResources(const NodeID &node_id,
                                                      const ResourceMap &resources,
                                                      const StatusCallback &callback) {
  RAY_LOG(DEBUG) << "Updating node resources, node id = " << node_id;
  rpc::UpdateResourcesRequest request;
  request.set_node_id(node_id.Binary());
  for (auto &resource : resources) {
    (*request.mutable_resources())[resource.first] = *resource.second;
  }

  auto operation = [this, request, node_id,
                    callback](const SequencerDoneCallback &done_callback) {
    client_impl_->GetGcsRpcClient().UpdateResources(
        request, [node_id, callback, done_callback](
                     const Status &status, const rpc::UpdateResourcesReply &reply) {
          if (callback) {
            callback(status);
          }
          RAY_LOG(DEBUG) << "Finished updating node resources, status = " << status
                         << ", node id = " << node_id;
          done_callback();
        });
  };

  sequencer_.Post(node_id, std::move(operation));
  return Status::OK();
}

Status NodeResourceInfoAccessor::AsyncReportResourceUsage(
    const std::shared_ptr<rpc::ResourcesData> &data_ptr, const StatusCallback &callback) {
  absl::MutexLock lock(&mutex_);
  last_resource_usage_->SetAvailableResources(
      ResourceSet(MapFromProtobuf(data_ptr->resources_available())));
  last_resource_usage_->SetTotalResources(
      ResourceSet(MapFromProtobuf(data_ptr->resources_total())));
  last_resource_usage_->SetLoadResources(
      ResourceSet(MapFromProtobuf(data_ptr->resource_load())));
  cached_resource_usage_.mutable_resources()->CopyFrom(*data_ptr);
  client_impl_->GetGcsRpcClient().ReportResourceUsage(
      cached_resource_usage_,
      [callback](const Status &status, const rpc::ReportResourceUsageReply &reply) {
        if (callback) {
          callback(status);
        }
      });
  return Status::OK();
}

void NodeResourceInfoAccessor::AsyncReReportResourceUsage() {
  absl::MutexLock lock(&mutex_);
  if (cached_resource_usage_.has_resources()) {
    RAY_LOG(INFO) << "Rereport resource usage.";
    FillResourceUsageRequest(cached_resource_usage_);
    client_impl_->GetGcsRpcClient().ReportResourceUsage(
        cached_resource_usage_,
        [](const Status &status, const rpc::ReportResourceUsageReply &reply) {});
  }
}

void NodeResourceInfoAccessor::FillResourceUsageRequest(
    rpc::ReportResourceUsageRequest &resources) {
  SchedulingResources cached_resources = SchedulingResources(*GetLastResourceUsage());

  auto resources_data = resources.mutable_resources();
  resources_data->clear_resources_total();
  for (const auto &resource_pair :
       cached_resources.GetTotalResources().GetResourceMap()) {
    (*resources_data->mutable_resources_total())[resource_pair.first] =
        resource_pair.second;
  }

  resources_data->clear_resources_available();
  resources_data->set_resources_available_changed(true);
  for (const auto &resource_pair :
       cached_resources.GetAvailableResources().GetResourceMap()) {
    (*resources_data->mutable_resources_available())[resource_pair.first] =
        resource_pair.second;
  }

  resources_data->clear_resource_load();
  resources_data->set_resource_load_changed(true);
  for (const auto &resource_pair : cached_resources.GetLoadResources().GetResourceMap()) {
    (*resources_data->mutable_resource_load())[resource_pair.first] =
        resource_pair.second;
  }
}

Status NodeResourceInfoAccessor::AsyncSubscribeBatchedResourceUsage(
    const ItemCallback<rpc::ResourceUsageBatchData> &subscribe,
    const StatusCallback &done) {
  RAY_CHECK(subscribe != nullptr);
  subscribe_batch_resource_usage_operation_ = [this,
                                               subscribe](const StatusCallback &done) {
    return client_impl_->GetGcsSubscriber().SubscribeResourcesBatch(subscribe, done);
  };
  return subscribe_batch_resource_usage_operation_(done);
}

Status NodeResourceInfoAccessor::AsyncDeleteResources(
    const NodeID &node_id, const std::vector<std::string> &resource_names,
    const StatusCallback &callback) {
  RAY_LOG(DEBUG) << "Deleting node resources, node id = " << node_id;
  rpc::DeleteResourcesRequest request;
  request.set_node_id(node_id.Binary());
  for (auto &resource_name : resource_names) {
    request.add_resource_name_list(resource_name);
  }

  auto operation = [this, request, node_id,
                    callback](const SequencerDoneCallback &done_callback) {
    client_impl_->GetGcsRpcClient().DeleteResources(
        request, [node_id, callback, done_callback](
                     const Status &status, const rpc::DeleteResourcesReply &reply) {
          if (callback) {
            callback(status);
          }
          RAY_LOG(DEBUG) << "Finished deleting node resources, status = " << status
                         << ", node id = " << node_id;
          done_callback();
        });
  };

  sequencer_.Post(node_id, operation);
  return Status::OK();
}

Status NodeResourceInfoAccessor::AsyncSubscribeToResources(
    const ItemCallback<rpc::NodeResourceChange> &subscribe, const StatusCallback &done) {
  RAY_CHECK(subscribe != nullptr);
  subscribe_resource_operation_ = [this, subscribe](const StatusCallback &done) {
    return client_impl_->GetGcsSubscriber().SubscribeAllNodeResources(subscribe, done);
  };
  return subscribe_resource_operation_(done);
}

void NodeResourceInfoAccessor::AsyncResubscribe(bool is_pubsub_server_restarted) {
  RAY_LOG(DEBUG) << "Reestablishing subscription for node resource info.";
  // If the pub-sub server has also restarted, we need to resubscribe to the pub-sub
  // server.
  if (is_pubsub_server_restarted) {
    if (subscribe_resource_operation_ != nullptr) {
      RAY_CHECK_OK(subscribe_resource_operation_(nullptr));
    }
    if (subscribe_batch_resource_usage_operation_ != nullptr) {
      RAY_CHECK_OK(subscribe_batch_resource_usage_operation_(nullptr));
    }
  }
}

Status NodeResourceInfoAccessor::AsyncGetAllResourceUsage(
    const ItemCallback<rpc::ResourceUsageBatchData> &callback) {
  rpc::GetAllResourceUsageRequest request;
  client_impl_->GetGcsRpcClient().GetAllResourceUsage(
      request,
      [callback](const Status &status, const rpc::GetAllResourceUsageReply &reply) {
        callback(reply.resource_usage_data());
        RAY_LOG(DEBUG) << "Finished getting resource usage of all nodes, status = "
                       << status;
      });
  return Status::OK();
}

StatsInfoAccessor::StatsInfoAccessor(GcsClient *client_impl)
    : client_impl_(client_impl) {}

Status StatsInfoAccessor::AsyncAddProfileData(
    const std::shared_ptr<rpc::ProfileTableData> &data_ptr,
    const StatusCallback &callback) {
  NodeID node_id = NodeID::FromBinary(data_ptr->component_id());
  RAY_LOG(DEBUG) << "Adding profile data, component type = " << data_ptr->component_type()
                 << ", node id = " << node_id;
  rpc::AddProfileDataRequest request;
  request.mutable_profile_data()->CopyFrom(*data_ptr);
  client_impl_->GetGcsRpcClient().AddProfileData(
      request, [data_ptr, node_id, callback](const Status &status,
                                             const rpc::AddProfileDataReply &reply) {
        if (callback) {
          callback(status);
        }
        RAY_LOG(DEBUG) << "Finished adding profile data, status = " << status
                       << ", component type = " << data_ptr->component_type()
                       << ", node id = " << node_id;
      });
  return Status::OK();
}

Status StatsInfoAccessor::AsyncGetAll(
    const MultiItemCallback<rpc::ProfileTableData> &callback) {
  RAY_LOG(DEBUG) << "Getting all profile info.";
  RAY_CHECK(callback);
  rpc::GetAllProfileInfoRequest request;
  client_impl_->GetGcsRpcClient().GetAllProfileInfo(
      request,
      [callback](const Status &status, const rpc::GetAllProfileInfoReply &reply) {
        auto result = VectorFromProtobuf(reply.profile_info_list());
        callback(status, result);
        RAY_LOG(DEBUG) << "Finished getting all job info.";
      });
  return Status::OK();
}

ErrorInfoAccessor::ErrorInfoAccessor(GcsClient *client_impl)
    : client_impl_(client_impl) {}

Status ErrorInfoAccessor::AsyncReportJobError(
    const std::shared_ptr<rpc::ErrorTableData> &data_ptr,
    const StatusCallback &callback) {
  auto job_id = JobID::FromBinary(data_ptr->job_id());
  RAY_LOG(DEBUG) << "Publishing job error, job id = " << job_id;
  rpc::ReportJobErrorRequest request;
  request.mutable_job_error()->CopyFrom(*data_ptr);
  client_impl_->GetGcsRpcClient().ReportJobError(
      request,
      [job_id, callback](const Status &status, const rpc::ReportJobErrorReply &reply) {
        if (callback) {
          callback(status);
        }
        RAY_LOG(DEBUG) << "Finished publishing job error, job id = " << job_id;
      });
  return Status::OK();
}

WorkerInfoAccessor::WorkerInfoAccessor(GcsClient *client_impl)
    : client_impl_(client_impl) {}

Status WorkerInfoAccessor::AsyncSubscribeToWorkerFailures(
    const ItemCallback<rpc::WorkerDeltaData> &subscribe, const StatusCallback &done) {
  RAY_CHECK(subscribe != nullptr);
  subscribe_operation_ = [this, subscribe](const StatusCallback &done) {
    return client_impl_->GetGcsSubscriber().SubscribeAllWorkerFailures(subscribe, done);
  };
  return subscribe_operation_(done);
}

void WorkerInfoAccessor::AsyncResubscribe(bool is_pubsub_server_restarted) {
  RAY_LOG(DEBUG) << "Reestablishing subscription for worker failures.";
  // If the pub-sub server has restarted, we need to resubscribe to the pub-sub server.
  if (subscribe_operation_ != nullptr && is_pubsub_server_restarted) {
    RAY_CHECK_OK(subscribe_operation_(nullptr));
  }
}

Status WorkerInfoAccessor::AsyncReportWorkerFailure(
    const std::shared_ptr<rpc::WorkerTableData> &data_ptr,
    const StatusCallback &callback) {
  rpc::Address worker_address = data_ptr->worker_address();
  RAY_LOG(DEBUG) << "Reporting worker failure, " << worker_address.DebugString();
  rpc::ReportWorkerFailureRequest request;
  request.mutable_worker_failure()->CopyFrom(*data_ptr);
  client_impl_->GetGcsRpcClient().ReportWorkerFailure(
      request, [worker_address, callback](const Status &status,
                                          const rpc::ReportWorkerFailureReply &reply) {
        if (callback) {
          callback(status);
        }
        RAY_LOG(DEBUG) << "Finished reporting worker failure, "
                       << worker_address.DebugString() << ", status = " << status;
      });
  return Status::OK();
}

Status WorkerInfoAccessor::AsyncGet(
    const WorkerID &worker_id,
    const OptionalItemCallback<rpc::WorkerTableData> &callback) {
  RAY_LOG(DEBUG) << "Getting worker info, worker id = " << worker_id;
  rpc::GetWorkerInfoRequest request;
  request.set_worker_id(worker_id.Binary());
  client_impl_->GetGcsRpcClient().GetWorkerInfo(
      request,
      [worker_id, callback](const Status &status, const rpc::GetWorkerInfoReply &reply) {
        if (reply.has_worker_table_data()) {
          callback(status, reply.worker_table_data());
        } else {
          callback(status, boost::none);
        }
        RAY_LOG(DEBUG) << "Finished getting worker info, worker id = " << worker_id;
      });
  return Status::OK();
}

Status WorkerInfoAccessor::AsyncGetAll(
    const MultiItemCallback<rpc::WorkerTableData> &callback) {
  RAY_LOG(DEBUG) << "Getting all worker info.";
  rpc::GetAllWorkerInfoRequest request;
  client_impl_->GetGcsRpcClient().GetAllWorkerInfo(
      request, [callback](const Status &status, const rpc::GetAllWorkerInfoReply &reply) {
        auto result = VectorFromProtobuf(reply.worker_table_data());
        callback(status, result);
        RAY_LOG(DEBUG) << "Finished getting all worker info, status = " << status;
      });
  return Status::OK();
}

Status WorkerInfoAccessor::AsyncAdd(const std::shared_ptr<rpc::WorkerTableData> &data_ptr,
                                    const StatusCallback &callback) {
  rpc::AddWorkerInfoRequest request;
  request.mutable_worker_data()->CopyFrom(*data_ptr);
  client_impl_->GetGcsRpcClient().AddWorkerInfo(
      request, [callback](const Status &status, const rpc::AddWorkerInfoReply &reply) {
        if (callback) {
          callback(status);
        }
      });
  return Status::OK();
}

PlacementGroupInfoAccessor::PlacementGroupInfoAccessor(GcsClient *client_impl)
    : client_impl_(client_impl) {}

Status PlacementGroupInfoAccessor::SyncCreatePlacementGroup(
    const ray::PlacementGroupSpecification &placement_group_spec) {
  rpc::CreatePlacementGroupRequest request;
  rpc::CreatePlacementGroupReply reply;
  request.mutable_placement_group_spec()->CopyFrom(placement_group_spec.GetMessage());
  auto status = client_impl_->GetGcsRpcClient().SyncCreatePlacementGroup(
      request, &reply, GetGcsTimeoutMs());
  if (status.ok()) {
    RAY_LOG(DEBUG) << "Finished registering placement group. placement group id = "
                   << placement_group_spec.PlacementGroupId();
  } else {
    RAY_LOG(ERROR) << "Placement group id = " << placement_group_spec.PlacementGroupId()
                   << " failed to be registered. " << status;
  }
  return status;
}

Status PlacementGroupInfoAccessor::SyncRemovePlacementGroup(
    const ray::PlacementGroupID &placement_group_id) {
  rpc::RemovePlacementGroupRequest request;
  rpc::RemovePlacementGroupReply reply;
  request.set_placement_group_id(placement_group_id.Binary());
  auto status = client_impl_->GetGcsRpcClient().SyncRemovePlacementGroup(
      request, &reply, GetGcsTimeoutMs());
  return status;
}

Status PlacementGroupInfoAccessor::AsyncGet(
    const PlacementGroupID &placement_group_id,
    const OptionalItemCallback<rpc::PlacementGroupTableData> &callback) {
  RAY_LOG(DEBUG) << "Getting placement group info, placement group id = "
                 << placement_group_id;
  rpc::GetPlacementGroupRequest request;
  request.set_placement_group_id(placement_group_id.Binary());
  client_impl_->GetGcsRpcClient().GetPlacementGroup(
      request, [placement_group_id, callback](const Status &status,
                                              const rpc::GetPlacementGroupReply &reply) {
        if (reply.has_placement_group_table_data()) {
          callback(status, reply.placement_group_table_data());
        } else {
          callback(status, boost::none);
        }
        RAY_LOG(DEBUG) << "Finished getting placement group info, placement group id = "
                       << placement_group_id;
      });
  return Status::OK();
}

Status PlacementGroupInfoAccessor::AsyncGetByName(
    const std::string &name, const std::string &ray_namespace,
    const OptionalItemCallback<rpc::PlacementGroupTableData> &callback,
    int64_t timeout_ms) {
  RAY_LOG(DEBUG) << "Getting named placement group info, name = " << name;
  rpc::GetNamedPlacementGroupRequest request;
  request.set_name(name);
  request.set_ray_namespace(ray_namespace);
  client_impl_->GetGcsRpcClient().GetNamedPlacementGroup(
      request,
      [name, callback](const Status &status,
                       const rpc::GetNamedPlacementGroupReply &reply) {
        if (reply.has_placement_group_table_data()) {
          callback(status, reply.placement_group_table_data());
        } else {
          callback(status, boost::none);
        }
        RAY_LOG(DEBUG) << "Finished getting named placement group info, status = "
                       << status << ", name = " << name;
      },
      /*timeout_ms*/ timeout_ms);
  return Status::OK();
}

Status PlacementGroupInfoAccessor::AsyncGetAll(
    const MultiItemCallback<rpc::PlacementGroupTableData> &callback) {
  RAY_LOG(DEBUG) << "Getting all placement group info.";
  rpc::GetAllPlacementGroupRequest request;
  client_impl_->GetGcsRpcClient().GetAllPlacementGroup(
      request,
      [callback](const Status &status, const rpc::GetAllPlacementGroupReply &reply) {
        callback(status, VectorFromProtobuf(reply.placement_group_table_data()));
        RAY_LOG(DEBUG) << "Finished getting all placement group info, status = "
                       << status;
      });
  return Status::OK();
}

Status PlacementGroupInfoAccessor::SyncWaitUntilReady(
    const PlacementGroupID &placement_group_id) {
  rpc::WaitPlacementGroupUntilReadyRequest request;
  rpc::WaitPlacementGroupUntilReadyReply reply;
  request.set_placement_group_id(placement_group_id.Binary());
  auto status = client_impl_->GetGcsRpcClient().SyncWaitPlacementGroupUntilReady(
      request, &reply, GetGcsTimeoutMs());
  RAY_LOG(DEBUG) << "Finished waiting placement group until ready, placement group id = "
                 << placement_group_id;
  return status;
}

InternalKVAccessor::InternalKVAccessor(GcsClient *client_impl)
    : client_impl_(client_impl) {}

Status InternalKVAccessor::AsyncInternalKVGet(
    const std::string &ns, const std::string &key,
    const OptionalItemCallback<std::string> &callback) {
  rpc::InternalKVGetRequest req;
  req.set_key(key);
  req.set_namespace_(ns);
  client_impl_->GetGcsRpcClient().InternalKVGet(
      req,
      [callback](const Status &status, const rpc::InternalKVGetReply &reply) {
        if (reply.status().code() == (int)StatusCode::NotFound) {
          callback(status, boost::none);
        } else {
          callback(status, reply.value());
        }
      },
      /*timeout_ms*/ GetGcsTimeoutMs());
  return Status::OK();
}

Status InternalKVAccessor::AsyncInternalKVPut(const std::string &ns,
                                              const std::string &key,
                                              const std::string &value, bool overwrite,
                                              const OptionalItemCallback<int> &callback) {
  rpc::InternalKVPutRequest req;
  req.set_namespace_(ns);
  req.set_key(key);
  req.set_value(value);
  req.set_overwrite(overwrite);
  client_impl_->GetGcsRpcClient().InternalKVPut(
      req,
      [callback](const Status &status, const rpc::InternalKVPutReply &reply) {
        callback(status, reply.added_num());
      },
      /*timeout_ms*/ GetGcsTimeoutMs());
  return Status::OK();
}

Status InternalKVAccessor::AsyncInternalKVExists(
    const std::string &ns, const std::string &key,
    const OptionalItemCallback<bool> &callback) {
  rpc::InternalKVExistsRequest req;
  req.set_namespace_(ns);
  req.set_key(key);
  client_impl_->GetGcsRpcClient().InternalKVExists(
      req,
      [callback](const Status &status, const rpc::InternalKVExistsReply &reply) {
        callback(status, reply.exists());
      },
      /*timeout_ms*/ GetGcsTimeoutMs());
  return Status::OK();
}

Status InternalKVAccessor::AsyncInternalKVDel(const std::string &ns,
                                              const std::string &key, bool del_by_prefix,
                                              const StatusCallback &callback) {
  rpc::InternalKVDelRequest req;
  req.set_namespace_(ns);
  req.set_key(key);
  client_impl_->GetGcsRpcClient().InternalKVDel(
      req,
      [callback](const Status &status, const rpc::InternalKVDelReply &reply) {
        callback(status);
      },
      /*timeout_ms*/ GetGcsTimeoutMs());
  return Status::OK();
}

Status InternalKVAccessor::AsyncInternalKVKeys(
    const std::string &ns, const std::string &prefix,
    const OptionalItemCallback<std::vector<std::string>> &callback) {
  rpc::InternalKVKeysRequest req;
  req.set_namespace_(ns);
  req.set_prefix(prefix);
  client_impl_->GetGcsRpcClient().InternalKVKeys(
      req,
      [callback](const Status &status, const rpc::InternalKVKeysReply &reply) {
        if (!status.ok()) {
          callback(status, boost::none);
        } else {
          callback(status, VectorFromProtobuf(reply.results()));
        }
      },
      /*timeout_ms*/ GetGcsTimeoutMs());
  return Status::OK();
}

Status InternalKVAccessor::Put(const std::string &ns, const std::string &key,
                               const std::string &value, bool overwrite, bool &added) {
  std::promise<Status> ret_promise;
  RAY_CHECK_OK(AsyncInternalKVPut(
      ns, key, value, overwrite,
      [&ret_promise, &added](Status status, boost::optional<int> added_num) {
        added = static_cast<bool>(added_num.value_or(0));
        ret_promise.set_value(status);
      }));
  return ret_promise.get_future().get();
}

Status InternalKVAccessor::Keys(const std::string &ns, const std::string &prefix,
                                std::vector<std::string> &value) {
  std::promise<Status> ret_promise;
  RAY_CHECK_OK(AsyncInternalKVKeys(ns, prefix,
                                   [&ret_promise, &value](Status status, auto &values) {
                                     value = values.value_or(std::vector<std::string>());
                                     ret_promise.set_value(status);
                                   }));
  return ret_promise.get_future().get();
}

Status InternalKVAccessor::Get(const std::string &ns, const std::string &key,
                               std::string &value) {
  std::promise<Status> ret_promise;
  RAY_CHECK_OK(
      AsyncInternalKVGet(ns, key, [&ret_promise, &value](Status status, auto &v) {
        if (v) {
          value = *v;
        }
        ret_promise.set_value(status);
      }));
  return ret_promise.get_future().get();
}

Status InternalKVAccessor::Del(const std::string &ns, const std::string &key,
                               bool del_by_prefix) {
  std::promise<Status> ret_promise;
  RAY_CHECK_OK(AsyncInternalKVDel(ns, key, del_by_prefix, [&ret_promise](Status status) {
    ret_promise.set_value(status);
  }));
  return ret_promise.get_future().get();
}

Status InternalKVAccessor::Exists(const std::string &ns, const std::string &key,
                                  bool &exist) {
  std::promise<Status> ret_promise;
  RAY_CHECK_OK(AsyncInternalKVExists(
      ns, key, [&ret_promise, &exist](Status status, const boost::optional<bool> &value) {
        if (value) {
          exist = *value;
        }
        ret_promise.set_value(status);
      }));
  return ret_promise.get_future().get();
}

}  // namespace gcs
}  // namespace ray
>>>>>>> 19672688
<|MERGE_RESOLUTION|>--- conflicted
+++ resolved
@@ -1,2670 +1,1280 @@
-<<<<<<< HEAD
-// Copyright 2017 The Ray Authors.
-//
-// Licensed under the Apache License, Version 2.0 (the "License");
-// you may not use this file except in compliance with the License.
-// You may obtain a copy of the License at
-//
-//  http://www.apache.org/licenses/LICENSE-2.0
-//
-// Unless required by applicable law or agreed to in writing, software
-// distributed under the License is distributed on an "AS IS" BASIS,
-// WITHOUT WARRANTIES OR CONDITIONS OF ANY KIND, either express or implied.
-// See the License for the specific language governing permissions and
-// limitations under the License.
-
-#include "ray/gcs/gcs_client/accessor.h"
-
-#include <future>
-
-#include "ray/gcs/gcs_client/gcs_client.h"
-
-namespace ray {
-namespace gcs {
-
-using namespace ray::rpc;
-
-JobInfoAccessor::JobInfoAccessor(GcsClient *client_impl) : client_impl_(client_impl) {}
-
-Status JobInfoAccessor::AsyncAdd(const std::shared_ptr<JobTableData> &data_ptr,
-                                 const StatusCallback &callback) {
-  JobID job_id = JobID::FromBinary(data_ptr->job_id());
-  RAY_LOG(DEBUG) << "Adding job, job id = " << job_id
-                 << ", driver pid = " << data_ptr->driver_pid();
-  rpc::AddJobRequest request;
-  request.mutable_data()->CopyFrom(*data_ptr);
-  client_impl_->GetGcsRpcClient().AddJob(
-      request,
-      [job_id, data_ptr, callback](const Status &status, const rpc::AddJobReply &reply) {
-        if (callback) {
-          callback(status);
-        }
-        RAY_LOG(DEBUG) << "Finished adding job, status = " << status
-                       << ", job id = " << job_id
-                       << ", driver pid = " << data_ptr->driver_pid();
-      });
-  return Status::OK();
-}
-
-Status JobInfoAccessor::AsyncMarkFinished(const JobID &job_id,
-                                          const StatusCallback &callback) {
-  RAY_LOG(DEBUG) << "Marking job state, job id = " << job_id;
-  rpc::MarkJobFinishedRequest request;
-  request.set_job_id(job_id.Binary());
-  client_impl_->GetGcsRpcClient().MarkJobFinished(
-      request,
-      [job_id, callback](const Status &status, const rpc::MarkJobFinishedReply &reply) {
-        if (callback) {
-          callback(status);
-        }
-        RAY_LOG(DEBUG) << "Finished marking job state, status = " << status
-                       << ", job id = " << job_id;
-      });
-  return Status::OK();
-}
-
-Status JobInfoAccessor::AsyncSubscribeAll(
-    const SubscribeCallback<JobID, JobTableData> &subscribe, const StatusCallback &done) {
-  RAY_CHECK(subscribe != nullptr);
-  fetch_all_data_operation_ = [this, subscribe](const StatusCallback &done) {
-    auto callback = [subscribe, done](
-                        const Status &status,
-                        const std::vector<rpc::JobTableData> &job_info_list) {
-      for (auto &job_info : job_info_list) {
-        subscribe(JobID::FromBinary(job_info.job_id()), job_info);
-      }
-      if (done) {
-        done(status);
-      }
-    };
-    RAY_CHECK_OK(AsyncGetAll(callback));
-  };
-  subscribe_operation_ = [this, subscribe](const StatusCallback &done) {
-    return client_impl_->GetGcsSubscriber().SubscribeAllJobs(subscribe, done);
-  };
-  return subscribe_operation_(
-      [this, done](const Status &status) { fetch_all_data_operation_(done); });
-}
-
-void JobInfoAccessor::AsyncResubscribe(bool is_pubsub_server_restarted) {
-  RAY_LOG(DEBUG) << "Reestablishing subscription for job info.";
-  auto fetch_all_done = [](const Status &status) {
-    RAY_LOG(INFO) << "Finished fetching all job information from gcs server after gcs "
-                     "server or pub-sub server is restarted.";
-  };
-
-  // If only the GCS sever has restarted, we only need to fetch data from the GCS server.
-  // If the pub-sub server has also restarted, we need to resubscribe to the pub-sub
-  // server first, then fetch data from the GCS server.
-  if (is_pubsub_server_restarted) {
-    if (subscribe_operation_ != nullptr) {
-      RAY_CHECK_OK(subscribe_operation_([this, fetch_all_done](const Status &status) {
-        fetch_all_data_operation_(fetch_all_done);
-      }));
-    }
-  } else {
-    if (fetch_all_data_operation_ != nullptr) {
-      fetch_all_data_operation_(fetch_all_done);
-    }
-  }
-}
-
-Status JobInfoAccessor::AsyncGetAll(
-    const MultiItemCallback<rpc::JobTableData> &callback) {
-  RAY_LOG(DEBUG) << "Getting all job info.";
-  RAY_CHECK(callback);
-  rpc::GetAllJobInfoRequest request;
-  client_impl_->GetGcsRpcClient().GetAllJobInfo(
-      request, [callback](const Status &status, const rpc::GetAllJobInfoReply &reply) {
-        auto result = VectorFromProtobuf(reply.job_info_list());
-        callback(status, result);
-        RAY_LOG(DEBUG) << "Finished getting all job info.";
-      });
-  return Status::OK();
-}
-
-Status JobInfoAccessor::AsyncGetNextJobID(const ItemCallback<JobID> &callback) {
-  RAY_LOG(DEBUG) << "Getting next job id";
-  rpc::GetNextJobIDRequest request;
-  client_impl_->GetGcsRpcClient().GetNextJobID(
-      request, [callback](const Status &status, const rpc::GetNextJobIDReply &reply) {
-        RAY_CHECK_OK(status);
-        auto job_id = JobID::FromInt(reply.job_id());
-        callback(job_id);
-        RAY_LOG(DEBUG) << "Finished getting next job id = " << job_id;
-      });
-  return Status::OK();
-}
-
-ActorInfoAccessor::ActorInfoAccessor(GcsClient *client_impl)
-    : client_impl_(client_impl) {}
-
-Status ActorInfoAccessor::AsyncGet(
-    const ActorID &actor_id, const OptionalItemCallback<rpc::ActorTableData> &callback) {
-  RAY_LOG(DEBUG) << "Getting actor info, actor id = " << actor_id
-                 << ", job id = " << actor_id.JobId();
-  rpc::GetActorInfoRequest request;
-  request.set_actor_id(actor_id.Binary());
-  client_impl_->GetGcsRpcClient().GetActorInfo(
-      request,
-      [actor_id, callback](const Status &status, const rpc::GetActorInfoReply &reply) {
-        if (reply.has_actor_table_data()) {
-          callback(status, reply.actor_table_data());
-        } else {
-          callback(status, boost::none);
-        }
-        RAY_LOG(DEBUG) << "Finished getting actor info, status = " << status
-                       << ", actor id = " << actor_id
-                       << ", job id = " << actor_id.JobId();
-      });
-  return Status::OK();
-}
-
-Status ActorInfoAccessor::AsyncGetAll(
-    const MultiItemCallback<rpc::ActorTableData> &callback) {
-  RAY_LOG(DEBUG) << "Getting all actor info.";
-  rpc::GetAllActorInfoRequest request;
-  client_impl_->GetGcsRpcClient().GetAllActorInfo(
-      request, [callback](const Status &status, const rpc::GetAllActorInfoReply &reply) {
-        auto result = VectorFromProtobuf(reply.actor_table_data());
-        callback(status, result);
-        RAY_LOG(DEBUG) << "Finished getting all actor info, status = " << status;
-      });
-  return Status::OK();
-}
-
-Status ActorInfoAccessor::AsyncGetByName(
-    const std::string &name, const std::string &ray_namespace,
-    const OptionalItemCallback<rpc::ActorTableData> &callback) {
-  RAY_LOG(DEBUG) << "Getting actor info, name = " << name;
-  rpc::GetNamedActorInfoRequest request;
-  request.set_name(name);
-  request.set_ray_namespace(ray_namespace);
-  client_impl_->GetGcsRpcClient().GetNamedActorInfo(
-      request,
-      [name, callback](const Status &status, const rpc::GetNamedActorInfoReply &reply) {
-        if (reply.has_actor_table_data()) {
-          callback(status, reply.actor_table_data());
-        } else {
-          callback(status, boost::none);
-        }
-        RAY_LOG(DEBUG) << "Finished getting actor info, status = " << status
-                       << ", name = " << name;
-      });
-  return Status::OK();
-}
-
-Status ActorInfoAccessor::AsyncListNamedActors(
-    bool all_namespaces, const std::string &ray_namespace,
-    const ItemCallback<std::vector<rpc::NamedActorInfo>> &callback) {
-  RAY_LOG(DEBUG) << "Listing actors";
-  rpc::ListNamedActorsRequest request;
-  request.set_all_namespaces(all_namespaces);
-  request.set_ray_namespace(ray_namespace);
-  client_impl_->GetGcsRpcClient().ListNamedActors(
-      request, [callback](const Status &status, const rpc::ListNamedActorsReply &reply) {
-        callback(VectorFromProtobuf(reply.named_actors_list()));
-        RAY_LOG(DEBUG) << "Finished getting named actor names, status = " << status;
-      });
-  return Status::OK();
-}
-
-Status ActorInfoAccessor::AsyncRegisterActor(const ray::TaskSpecification &task_spec,
-                                             const ray::gcs::StatusCallback &callback) {
-  RAY_CHECK(task_spec.IsActorCreationTask() && callback);
-  rpc::RegisterActorRequest request;
-  request.mutable_task_spec()->CopyFrom(task_spec.GetMessage());
-  client_impl_->GetGcsRpcClient().RegisterActor(
-      request,
-      [callback](const Status & /*unused*/, const rpc::RegisterActorReply &reply) {
-        auto status =
-            reply.status().code() == (int)StatusCode::OK
-                ? Status()
-                : Status(StatusCode(reply.status().code()), reply.status().message());
-        callback(status);
-      });
-  return Status::OK();
-}
-
-Status ActorInfoAccessor::AsyncKillActor(const ActorID &actor_id, bool force_kill,
-                                         bool no_restart,
-                                         const ray::gcs::StatusCallback &callback) {
-  rpc::KillActorViaGcsRequest request;
-  request.set_actor_id(actor_id.Binary());
-  request.set_force_kill(force_kill);
-  request.set_no_restart(no_restart);
-  client_impl_->GetGcsRpcClient().KillActorViaGcs(
-      request,
-      [callback](const Status & /*unused*/, const rpc::KillActorViaGcsReply &reply) {
-        if (callback) {
-          auto status =
-              reply.status().code() == (int)StatusCode::OK
-                  ? Status()
-                  : Status(StatusCode(reply.status().code()), reply.status().message());
-          callback(status);
-        }
-      });
-  return Status::OK();
-}
-
-Status ActorInfoAccessor::AsyncCreateActor(
-    const ray::TaskSpecification &task_spec,
-    const rpc::ClientCallback<rpc::CreateActorReply> &callback) {
-  RAY_CHECK(task_spec.IsActorCreationTask() && callback);
-  rpc::CreateActorRequest request;
-  request.mutable_task_spec()->CopyFrom(task_spec.GetMessage());
-  client_impl_->GetGcsRpcClient().CreateActor(
-      request, [callback](const Status & /*unused*/, const rpc::CreateActorReply &reply) {
-        auto status =
-            reply.status().code() == (int)StatusCode::OK
-                ? Status()
-                : Status(StatusCode(reply.status().code()), reply.status().message());
-        callback(status, reply);
-      });
-  return Status::OK();
-}
-
-Status ActorInfoAccessor::AsyncSubscribe(
-    const ActorID &actor_id,
-    const SubscribeCallback<ActorID, rpc::ActorTableData> &subscribe,
-    const StatusCallback &done) {
-  RAY_LOG(DEBUG) << "Subscribing update operations of actor, actor id = " << actor_id
-                 << ", job id = " << actor_id.JobId();
-  RAY_CHECK(subscribe != nullptr) << "Failed to subscribe actor, actor id = " << actor_id;
-
-  auto fetch_data_operation = [this, actor_id,
-                               subscribe](const StatusCallback &fetch_done) {
-    auto callback = [actor_id, subscribe, fetch_done](
-                        const Status &status,
-                        const boost::optional<rpc::ActorTableData> &result) {
-      if (result) {
-        subscribe(actor_id, *result);
-      }
-      if (fetch_done) {
-        fetch_done(status);
-      }
-    };
-    RAY_CHECK_OK(AsyncGet(actor_id, callback));
-  };
-
-  {
-    absl::MutexLock lock(&mutex_);
-    resubscribe_operations_[actor_id] =
-        [this, actor_id, subscribe](const StatusCallback &subscribe_done) {
-          // Unregister the previous subscription before subscribing the to new
-          // GCS instance. Otherwise, the existing long poll on the previous GCS
-          // instance could leak or access invalid memory when returned.
-          // In future if long polls can be cancelled, this might become unnecessary.
-          while (true) {
-            Status s = client_impl_->GetGcsSubscriber().UnsubscribeActor(actor_id);
-            if (s.ok()) {
-              break;
-            }
-            RAY_LOG(WARNING) << "Unsubscribing failed for " << actor_id.Hex()
-                             << ", retrying ...";
-            absl::SleepFor(absl::Seconds(1));
-          }
-          return client_impl_->GetGcsSubscriber().SubscribeActor(actor_id, subscribe,
-                                                                 subscribe_done);
-        };
-    fetch_data_operations_[actor_id] = fetch_data_operation;
-  }
-
-  return client_impl_->GetGcsSubscriber().SubscribeActor(
-      actor_id, subscribe,
-      [fetch_data_operation, done](const Status &) { fetch_data_operation(done); });
-}
-
-Status ActorInfoAccessor::AsyncUnsubscribe(const ActorID &actor_id) {
-  RAY_LOG(DEBUG) << "Cancelling subscription to an actor, actor id = " << actor_id
-                 << ", job id = " << actor_id.JobId();
-  auto status = client_impl_->GetGcsSubscriber().UnsubscribeActor(actor_id);
-  absl::MutexLock lock(&mutex_);
-  resubscribe_operations_.erase(actor_id);
-  fetch_data_operations_.erase(actor_id);
-  RAY_LOG(DEBUG) << "Finished cancelling subscription to an actor, actor id = "
-                 << actor_id << ", job id = " << actor_id.JobId();
-  return status;
-}
-
-void ActorInfoAccessor::AsyncResubscribe(bool is_pubsub_server_restarted) {
-  RAY_LOG(DEBUG) << "Reestablishing subscription for actor info.";
-  // If only the GCS sever has restarted, we only need to fetch data from the GCS server.
-  // If the pub-sub server has also restarted, we need to resubscribe to the pub-sub
-  // server first, then fetch data from the GCS server.
-  absl::MutexLock lock(&mutex_);
-  if (is_pubsub_server_restarted) {
-    for (auto &[actor_id, resubscribe_op] : resubscribe_operations_) {
-      RAY_CHECK_OK(resubscribe_op([this, actor_id = actor_id](const Status &status) {
-        absl::MutexLock lock(&mutex_);
-        auto fetch_data_operation = fetch_data_operations_[actor_id];
-        // `fetch_data_operation` is called in the callback function of subscribe.
-        // Before that, if the user calls `AsyncUnsubscribe` function, the corresponding
-        // fetch function will be deleted, so we need to check if it's null.
-        if (fetch_data_operation != nullptr) {
-          fetch_data_operation(nullptr);
-        }
-      }));
-    }
-  } else {
-    for (auto &item : fetch_data_operations_) {
-      item.second(nullptr);
-    }
-  }
-}
-
-bool ActorInfoAccessor::IsActorUnsubscribed(const ActorID &actor_id) {
-  return client_impl_->GetGcsSubscriber().IsActorUnsubscribed(actor_id);
-}
-
-NodeInfoAccessor::NodeInfoAccessor(GcsClient *client_impl) : client_impl_(client_impl) {}
-
-Status NodeInfoAccessor::RegisterSelf(const GcsNodeInfo &local_node_info,
-                                      const StatusCallback &callback) {
-  auto node_id = NodeID::FromBinary(local_node_info.node_id());
-  RAY_LOG(DEBUG) << "Registering node info, node id = " << node_id
-                 << ", address is = " << local_node_info.node_manager_address();
-  RAY_CHECK(local_node_id_.IsNil()) << "This node is already connected.";
-  RAY_CHECK(local_node_info.state() == GcsNodeInfo::ALIVE);
-  rpc::RegisterNodeRequest request;
-  request.mutable_node_info()->CopyFrom(local_node_info);
-
-  client_impl_->GetGcsRpcClient().RegisterNode(
-      request, [this, node_id, local_node_info, callback](
-                   const Status &status, const rpc::RegisterNodeReply &reply) {
-        if (status.ok()) {
-          local_node_info_.CopyFrom(local_node_info);
-          local_node_id_ = NodeID::FromBinary(local_node_info.node_id());
-        }
-        if (callback) {
-          callback(status);
-        }
-        RAY_LOG(DEBUG) << "Finished registering node info, status = " << status
-                       << ", node id = " << node_id;
-      });
-
-  return Status::OK();
-}
-
-Status NodeInfoAccessor::DrainSelf() {
-  RAY_CHECK(!local_node_id_.IsNil()) << "This node is disconnected.";
-  NodeID node_id = NodeID::FromBinary(local_node_info_.node_id());
-  RAY_LOG(INFO) << "Unregistering node info, node id = " << node_id;
-  rpc::DrainNodeRequest request;
-  auto draining_request = request.add_drain_node_data();
-  draining_request->set_node_id(local_node_info_.node_id());
-  client_impl_->GetGcsRpcClient().DrainNode(
-      request, [this, node_id](const Status &status, const rpc::DrainNodeReply &reply) {
-        if (status.ok()) {
-          local_node_info_.set_state(GcsNodeInfo::DEAD);
-          local_node_id_ = NodeID::Nil();
-        }
-        RAY_LOG(INFO) << "Finished unregistering node info, status = " << status
-                      << ", node id = " << node_id;
-      });
-  return Status::OK();
-}
-
-const NodeID &NodeInfoAccessor::GetSelfId() const { return local_node_id_; }
-
-const GcsNodeInfo &NodeInfoAccessor::GetSelfInfo() const { return local_node_info_; }
-
-Status NodeInfoAccessor::AsyncRegister(const rpc::GcsNodeInfo &node_info,
-                                       const StatusCallback &callback) {
-  NodeID node_id = NodeID::FromBinary(node_info.node_id());
-  RAY_LOG(DEBUG) << "Registering node info, node id = " << node_id;
-  rpc::RegisterNodeRequest request;
-  request.mutable_node_info()->CopyFrom(node_info);
-  client_impl_->GetGcsRpcClient().RegisterNode(
-      request,
-      [node_id, callback](const Status &status, const rpc::RegisterNodeReply &reply) {
-        if (callback) {
-          callback(status);
-        }
-        RAY_LOG(DEBUG) << "Finished registering node info, status = " << status
-                       << ", node id = " << node_id;
-      });
-  return Status::OK();
-}
-
-Status NodeInfoAccessor::AsyncDrainNode(const NodeID &node_id,
-                                        const StatusCallback &callback) {
-  RAY_LOG(DEBUG) << "Draining node, node id = " << node_id;
-  rpc::DrainNodeRequest request;
-  auto draining_request = request.add_drain_node_data();
-  draining_request->set_node_id(node_id.Binary());
-  client_impl_->GetGcsRpcClient().DrainNode(
-      request,
-      [node_id, callback](const Status &status, const rpc::DrainNodeReply &reply) {
-        if (callback) {
-          callback(status);
-        }
-        RAY_LOG(DEBUG) << "Finished draining node, status = " << status
-                       << ", node id = " << node_id;
-      });
-  return Status::OK();
-}
-
-Status NodeInfoAccessor::AsyncGetAll(const MultiItemCallback<GcsNodeInfo> &callback) {
-  RAY_LOG(DEBUG) << "Getting information of all nodes.";
-  rpc::GetAllNodeInfoRequest request;
-  client_impl_->GetGcsRpcClient().GetAllNodeInfo(
-      request, [callback](const Status &status, const rpc::GetAllNodeInfoReply &reply) {
-        std::vector<GcsNodeInfo> result;
-        result.reserve((reply.node_info_list_size()));
-        for (int index = 0; index < reply.node_info_list_size(); ++index) {
-          result.emplace_back(reply.node_info_list(index));
-        }
-        callback(status, result);
-        RAY_LOG(DEBUG) << "Finished getting information of all nodes, status = "
-                       << status;
-      });
-  return Status::OK();
-}
-
-Status NodeInfoAccessor::AsyncSubscribeToNodeChange(
-    const SubscribeCallback<NodeID, GcsNodeInfo> &subscribe, const StatusCallback &done) {
-  RAY_CHECK(subscribe != nullptr);
-  RAY_CHECK(node_change_callback_ == nullptr);
-  node_change_callback_ = subscribe;
-
-  fetch_node_data_operation_ = [this](const StatusCallback &done) {
-    auto callback = [this, done](const Status &status,
-                                 const std::vector<GcsNodeInfo> &node_info_list) {
-      for (auto &node_info : node_info_list) {
-        HandleNotification(node_info);
-      }
-      if (done) {
-        done(status);
-      }
-    };
-    RAY_CHECK_OK(AsyncGetAll(callback));
-  };
-
-  subscribe_node_operation_ = [this](const StatusCallback &done) {
-    auto on_subscribe = [this](const GcsNodeInfo &data) { HandleNotification(data); };
-    return client_impl_->GetGcsSubscriber().SubscribeAllNodeInfo(on_subscribe, done);
-  };
-
-  return subscribe_node_operation_([this, subscribe, done](const Status &status) {
-    fetch_node_data_operation_(done);
-  });
-}
-
-const GcsNodeInfo *NodeInfoAccessor::Get(const NodeID &node_id,
-                                         bool filter_dead_nodes) const {
-  RAY_CHECK(!node_id.IsNil());
-  auto entry = node_cache_.find(node_id);
-  if (entry != node_cache_.end()) {
-    if (filter_dead_nodes && entry->second.state() == rpc::GcsNodeInfo::DEAD) {
-      return nullptr;
-    }
-    return &entry->second;
-  }
-  return nullptr;
-}
-
-const std::unordered_map<NodeID, GcsNodeInfo> &NodeInfoAccessor::GetAll() const {
-  return node_cache_;
-}
-
-bool NodeInfoAccessor::IsRemoved(const NodeID &node_id) const {
-  return removed_nodes_.count(node_id) == 1;
-}
-
-Status NodeInfoAccessor::AsyncReportHeartbeat(
-    const std::shared_ptr<rpc::HeartbeatTableData> &data_ptr,
-    const StatusCallback &callback) {
-  rpc::ReportHeartbeatRequest request;
-  request.mutable_heartbeat()->CopyFrom(*data_ptr);
-  client_impl_->GetGcsRpcClient().ReportHeartbeat(
-      request, [callback](const Status &status, const rpc::ReportHeartbeatReply &reply) {
-        if (callback) {
-          callback(status);
-        }
-      });
-  return Status::OK();
-}
-
-void NodeInfoAccessor::HandleNotification(const GcsNodeInfo &node_info) {
-  NodeID node_id = NodeID::FromBinary(node_info.node_id());
-  bool is_alive = (node_info.state() == GcsNodeInfo::ALIVE);
-  auto entry = node_cache_.find(node_id);
-  bool is_notif_new;
-  if (entry == node_cache_.end()) {
-    // If the entry is not in the cache, then the notification is new.
-    is_notif_new = true;
-  } else {
-    // If the entry is in the cache, then the notification is new if the node
-    // was alive and is now dead or resources have been updated.
-    bool was_alive = (entry->second.state() == GcsNodeInfo::ALIVE);
-    is_notif_new = was_alive && !is_alive;
-
-    // Once a node with a given ID has been removed, it should never be added
-    // again. If the entry was in the cache and the node was deleted, we should check
-    // that this new notification is not an insertion.
-    // However, when a new node(node-B) registers with GCS, it subscribes to all node
-    // information. It will subscribe to redis and then get all node information from GCS
-    // through RPC. If node-A fails after GCS replies to node-B, GCS will send another
-    // message(node-A is dead) to node-B through redis publish. Because RPC and redis
-    // subscribe are two different sessions, node-B may process node-A dead message first
-    // and then node-A alive message. So we use `RAY_LOG` instead of `RAY_CHECK ` as a
-    // workaround.
-    if (!was_alive && is_alive) {
-      RAY_LOG(INFO) << "Notification for addition of a node that was already removed:"
-                    << node_id;
-      return;
-    }
-  }
-
-  // Add the notification to our cache.
-  RAY_LOG(INFO) << "Received notification for node id = " << node_id
-                << ", IsAlive = " << is_alive;
-
-  auto &node = node_cache_[node_id];
-  if (is_alive) {
-    node = node_info;
-  } else {
-    node.set_node_id(node_info.node_id());
-    node.set_state(rpc::GcsNodeInfo::DEAD);
-    node.set_timestamp(node_info.timestamp());
-  }
-
-  // If the notification is new, call registered callback.
-  if (is_notif_new) {
-    if (is_alive) {
-      RAY_CHECK(removed_nodes_.find(node_id) == removed_nodes_.end());
-    } else {
-      removed_nodes_.insert(node_id);
-    }
-    GcsNodeInfo &cache_data = node_cache_[node_id];
-    if (node_change_callback_) {
-      node_change_callback_(node_id, cache_data);
-    }
-  }
-}
-
-void NodeInfoAccessor::AsyncResubscribe(bool is_pubsub_server_restarted) {
-  RAY_LOG(DEBUG) << "Reestablishing subscription for node info.";
-  auto fetch_all_done = [](const Status &status) {
-    RAY_LOG(INFO) << "Finished fetching all node information from gcs server after gcs "
-                     "server or pub-sub server is restarted.";
-  };
-
-  // If only the GCS sever has restarted, we only need to fetch data from the GCS server.
-  // If the pub-sub server has also restarted, we need to resubscribe to the pub-sub
-  // server first, then fetch data from the GCS server.
-  if (is_pubsub_server_restarted) {
-    if (subscribe_node_operation_ != nullptr) {
-      RAY_CHECK_OK(
-          subscribe_node_operation_([this, fetch_all_done](const Status &status) {
-            fetch_node_data_operation_(fetch_all_done);
-          }));
-    }
-  } else {
-    if (fetch_node_data_operation_ != nullptr) {
-      fetch_node_data_operation_(fetch_all_done);
-    }
-  }
-}
-
-Status NodeInfoAccessor::AsyncGetInternalConfig(
-    const OptionalItemCallback<std::string> &callback) {
-  rpc::GetInternalConfigRequest request;
-  client_impl_->GetGcsRpcClient().GetInternalConfig(
-      request,
-      [callback](const Status &status, const rpc::GetInternalConfigReply &reply) {
-        if (status.ok()) {
-          RAY_LOG(DEBUG) << "Fetched internal config: " << reply.config();
-        } else {
-          RAY_LOG(ERROR) << "Failed to get internal config: " << status.message();
-        }
-        callback(status, reply.config());
-      });
-  return Status::OK();
-}
-
-NodeResourceInfoAccessor::NodeResourceInfoAccessor(GcsClient *client_impl)
-    : client_impl_(client_impl) {}
-
-Status NodeResourceInfoAccessor::AsyncGetResources(
-    const NodeID &node_id, const OptionalItemCallback<ResourceMap> &callback) {
-  RAY_LOG(DEBUG) << "Getting node resources, node id = " << node_id;
-  rpc::GetResourcesRequest request;
-  request.set_node_id(node_id.Binary());
-  client_impl_->GetGcsRpcClient().GetResources(
-      request,
-      [node_id, callback](const Status &status, const rpc::GetResourcesReply &reply) {
-        ResourceMap resource_map;
-        for (const auto &resource : reply.resources()) {
-          resource_map[resource.first] =
-              std::make_shared<rpc::ResourceTableData>(resource.second);
-        }
-        callback(status, resource_map);
-        RAY_LOG(DEBUG) << "Finished getting node resources, status = " << status
-                       << ", node id = " << node_id;
-      });
-  return Status::OK();
-}
-
-Status NodeResourceInfoAccessor::AsyncGetAllAvailableResources(
-    const MultiItemCallback<rpc::AvailableResources> &callback) {
-  rpc::GetAllAvailableResourcesRequest request;
-  client_impl_->GetGcsRpcClient().GetAllAvailableResources(
-      request,
-      [callback](const Status &status, const rpc::GetAllAvailableResourcesReply &reply) {
-        std::vector<rpc::AvailableResources> result =
-            VectorFromProtobuf(reply.resources_list());
-        callback(status, result);
-        RAY_LOG(DEBUG) << "Finished getting available resources of all nodes, status = "
-                       << status;
-      });
-  return Status::OK();
-}
-
-Status NodeResourceInfoAccessor::AsyncUpdateResources(const NodeID &node_id,
-                                                      const ResourceMap &resources,
-                                                      const StatusCallback &callback) {
-  RAY_LOG(DEBUG) << "Updating node resources, node id = " << node_id;
-  rpc::UpdateResourcesRequest request;
-  request.set_node_id(node_id.Binary());
-  for (auto &resource : resources) {
-    (*request.mutable_resources())[resource.first] = *resource.second;
-  }
-
-  auto operation = [this, request, node_id,
-                    callback](const SequencerDoneCallback &done_callback) {
-    client_impl_->GetGcsRpcClient().UpdateResources(
-        request, [node_id, callback, done_callback](
-                     const Status &status, const rpc::UpdateResourcesReply &reply) {
-          if (callback) {
-            callback(status);
-          }
-          RAY_LOG(DEBUG) << "Finished updating node resources, status = " << status
-                         << ", node id = " << node_id;
-          done_callback();
-        });
-  };
-
-  sequencer_.Post(node_id, std::move(operation));
-  return Status::OK();
-}
-
-Status NodeResourceInfoAccessor::AsyncReportResourceUsage(
-    const std::shared_ptr<rpc::ResourcesData> &data_ptr, const StatusCallback &callback) {
-  absl::MutexLock lock(&mutex_);
-  last_resource_usage_->SetAvailableResources(
-      ResourceSet(MapFromProtobuf(data_ptr->resources_available())));
-  last_resource_usage_->SetTotalResources(
-      ResourceSet(MapFromProtobuf(data_ptr->resources_total())));
-  last_resource_usage_->SetLoadResources(
-      ResourceSet(MapFromProtobuf(data_ptr->resource_load())));
-  cached_resource_usage_.mutable_resources()->CopyFrom(*data_ptr);
-  client_impl_->GetGcsRpcClient().ReportResourceUsage(
-      cached_resource_usage_,
-      [callback](const Status &status, const rpc::ReportResourceUsageReply &reply) {
-        if (callback) {
-          callback(status);
-        }
-      });
-  return Status::OK();
-}
-
-void NodeResourceInfoAccessor::AsyncReReportResourceUsage() {
-  absl::MutexLock lock(&mutex_);
-  if (cached_resource_usage_.has_resources()) {
-    RAY_LOG(INFO) << "Rereport resource usage.";
-    FillResourceUsageRequest(cached_resource_usage_);
-    client_impl_->GetGcsRpcClient().ReportResourceUsage(
-        cached_resource_usage_,
-        [](const Status &status, const rpc::ReportResourceUsageReply &reply) {});
-  }
-}
-
-void NodeResourceInfoAccessor::FillResourceUsageRequest(
-    rpc::ReportResourceUsageRequest &resources) {
-  SchedulingResources cached_resources = SchedulingResources(*GetLastResourceUsage());
-
-  auto resources_data = resources.mutable_resources();
-  resources_data->clear_resources_total();
-  for (const auto &resource_pair :
-       cached_resources.GetTotalResources().GetResourceMap()) {
-    (*resources_data->mutable_resources_total())[resource_pair.first] =
-        resource_pair.second;
-  }
-
-  resources_data->clear_resources_available();
-  resources_data->set_resources_available_changed(true);
-  for (const auto &resource_pair :
-       cached_resources.GetAvailableResources().GetResourceMap()) {
-    (*resources_data->mutable_resources_available())[resource_pair.first] =
-        resource_pair.second;
-  }
-
-  resources_data->clear_resource_load();
-  resources_data->set_resource_load_changed(true);
-  for (const auto &resource_pair : cached_resources.GetLoadResources().GetResourceMap()) {
-    (*resources_data->mutable_resource_load())[resource_pair.first] =
-        resource_pair.second;
-  }
-}
-
-Status NodeResourceInfoAccessor::AsyncSubscribeBatchedResourceUsage(
-    const ItemCallback<rpc::ResourceUsageBatchData> &subscribe,
-    const StatusCallback &done) {
-  RAY_CHECK(subscribe != nullptr);
-  subscribe_batch_resource_usage_operation_ = [this,
-                                               subscribe](const StatusCallback &done) {
-    return client_impl_->GetGcsSubscriber().SubscribeResourcesBatch(subscribe, done);
-  };
-  return subscribe_batch_resource_usage_operation_(done);
-}
-
-Status NodeResourceInfoAccessor::AsyncDeleteResources(
-    const NodeID &node_id, const std::vector<std::string> &resource_names,
-    const StatusCallback &callback) {
-  RAY_LOG(DEBUG) << "Deleting node resources, node id = " << node_id;
-  rpc::DeleteResourcesRequest request;
-  request.set_node_id(node_id.Binary());
-  for (auto &resource_name : resource_names) {
-    request.add_resource_name_list(resource_name);
-  }
-
-  auto operation = [this, request, node_id,
-                    callback](const SequencerDoneCallback &done_callback) {
-    client_impl_->GetGcsRpcClient().DeleteResources(
-        request, [node_id, callback, done_callback](
-                     const Status &status, const rpc::DeleteResourcesReply &reply) {
-          if (callback) {
-            callback(status);
-          }
-          RAY_LOG(DEBUG) << "Finished deleting node resources, status = " << status
-                         << ", node id = " << node_id;
-          done_callback();
-        });
-  };
-
-  sequencer_.Post(node_id, operation);
-  return Status::OK();
-}
-
-Status NodeResourceInfoAccessor::AsyncSubscribeToResources(
-    const ItemCallback<rpc::NodeResourceChange> &subscribe, const StatusCallback &done) {
-  RAY_CHECK(subscribe != nullptr);
-  subscribe_resource_operation_ = [this, subscribe](const StatusCallback &done) {
-    return client_impl_->GetGcsSubscriber().SubscribeAllNodeResources(subscribe, done);
-  };
-  return subscribe_resource_operation_(done);
-}
-
-void NodeResourceInfoAccessor::AsyncResubscribe(bool is_pubsub_server_restarted) {
-  RAY_LOG(DEBUG) << "Reestablishing subscription for node resource info.";
-  // If the pub-sub server has also restarted, we need to resubscribe to the pub-sub
-  // server.
-  if (is_pubsub_server_restarted) {
-    if (subscribe_resource_operation_ != nullptr) {
-      RAY_CHECK_OK(subscribe_resource_operation_(nullptr));
-    }
-    if (subscribe_batch_resource_usage_operation_ != nullptr) {
-      RAY_CHECK_OK(subscribe_batch_resource_usage_operation_(nullptr));
-    }
-  }
-}
-
-Status NodeResourceInfoAccessor::AsyncGetAllResourceUsage(
-    const ItemCallback<rpc::ResourceUsageBatchData> &callback) {
-  rpc::GetAllResourceUsageRequest request;
-  client_impl_->GetGcsRpcClient().GetAllResourceUsage(
-      request,
-      [callback](const Status &status, const rpc::GetAllResourceUsageReply &reply) {
-        callback(reply.resource_usage_data());
-        RAY_LOG(DEBUG) << "Finished getting resource usage of all nodes, status = "
-                       << status;
-      });
-  return Status::OK();
-}
-
-TaskInfoAccessor::TaskInfoAccessor(GcsClient *client_impl) : client_impl_(client_impl) {}
-
-Status TaskInfoAccessor::AsyncAdd(const std::shared_ptr<rpc::TaskTableData> &data_ptr,
-                                  const StatusCallback &callback) {
-  TaskID task_id = TaskID::FromBinary(data_ptr->task().task_spec().task_id());
-  JobID job_id = JobID::FromBinary(data_ptr->task().task_spec().job_id());
-  RAY_LOG(DEBUG) << "Adding task, task id = " << task_id << ", job id = " << job_id;
-  rpc::AddTaskRequest request;
-  request.mutable_task_data()->CopyFrom(*data_ptr);
-  client_impl_->GetGcsRpcClient().AddTask(
-      request,
-      [task_id, job_id, callback](const Status &status, const rpc::AddTaskReply &reply) {
-        if (callback) {
-          callback(status);
-        }
-        RAY_LOG(DEBUG) << "Finished adding task, status = " << status
-                       << ", task id = " << task_id << ", job id = " << job_id;
-      });
-  return Status::OK();
-}
-
-Status TaskInfoAccessor::AsyncGet(
-    const TaskID &task_id, const OptionalItemCallback<rpc::TaskTableData> &callback) {
-  RAY_LOG(DEBUG) << "Getting task, task id = " << task_id
-                 << ", job id = " << task_id.JobId();
-  rpc::GetTaskRequest request;
-  request.set_task_id(task_id.Binary());
-  client_impl_->GetGcsRpcClient().GetTask(
-      request, [task_id, callback](const Status &status, const rpc::GetTaskReply &reply) {
-        if (reply.has_task_data()) {
-          callback(status, reply.task_data());
-        } else {
-          callback(status, boost::none);
-        }
-        RAY_LOG(DEBUG) << "Finished getting task, status = " << status
-                       << ", task id = " << task_id << ", job id = " << task_id.JobId();
-      });
-  return Status::OK();
-}
-
-Status TaskInfoAccessor::AsyncAddTaskLease(
-    const std::shared_ptr<rpc::TaskLeaseData> &data_ptr, const StatusCallback &callback) {
-  TaskID task_id = TaskID::FromBinary(data_ptr->task_id());
-  NodeID node_id = NodeID::FromBinary(data_ptr->node_manager_id());
-  RAY_LOG(DEBUG) << "Adding task lease, task id = " << task_id
-                 << ", node id = " << node_id << ", job id = " << task_id.JobId();
-  rpc::AddTaskLeaseRequest request;
-  request.mutable_task_lease_data()->CopyFrom(*data_ptr);
-  client_impl_->GetGcsRpcClient().AddTaskLease(
-      request, [task_id, node_id, callback](const Status &status,
-                                            const rpc::AddTaskLeaseReply &reply) {
-        if (callback) {
-          callback(status);
-        }
-        RAY_LOG(DEBUG) << "Finished adding task lease, status = " << status
-                       << ", task id = " << task_id << ", node id = " << node_id
-                       << ", job id = " << task_id.JobId();
-      });
-  return Status::OK();
-}
-
-Status TaskInfoAccessor::AsyncGetTaskLease(
-    const TaskID &task_id, const OptionalItemCallback<rpc::TaskLeaseData> &callback) {
-  RAY_LOG(DEBUG) << "Getting task lease, task id = " << task_id
-                 << ", job id = " << task_id.JobId();
-  rpc::GetTaskLeaseRequest request;
-  request.set_task_id(task_id.Binary());
-  client_impl_->GetGcsRpcClient().GetTaskLease(
-      request,
-      [task_id, callback](const Status &status, const rpc::GetTaskLeaseReply &reply) {
-        if (reply.has_task_lease_data()) {
-          callback(status, reply.task_lease_data());
-        } else {
-          callback(status, boost::none);
-        }
-        RAY_LOG(DEBUG) << "Finished getting task lease, status = " << status
-                       << ", task id = " << task_id << ", job id = " << task_id.JobId();
-      });
-  return Status::OK();
-}
-
-Status TaskInfoAccessor::AsyncSubscribeTaskLease(
-    const TaskID &task_id,
-    const SubscribeCallback<TaskID, boost::optional<rpc::TaskLeaseData>> &subscribe,
-    const StatusCallback &done) {
-  RAY_CHECK(subscribe != nullptr)
-      << "Failed to subscribe task lease, task id = " << task_id
-      << ", job id = " << task_id.JobId();
-
-  auto fetch_data_operation = [this, task_id,
-                               subscribe](const StatusCallback &fetch_done) {
-    auto callback = [task_id, subscribe, fetch_done](
-                        const Status &status,
-                        const boost::optional<rpc::TaskLeaseData> &result) {
-      subscribe(task_id, result);
-      if (fetch_done) {
-        fetch_done(status);
-      }
-    };
-    RAY_CHECK_OK(AsyncGetTaskLease(task_id, callback));
-  };
-
-  auto subscribe_operation = [this, task_id,
-                              subscribe](const StatusCallback &subscribe_done) {
-    return client_impl_->GetGcsSubscriber().SubscribeTaskLease(task_id, subscribe,
-                                                               subscribe_done);
-  };
-
-  subscribe_task_lease_operations_[task_id] = subscribe_operation;
-  fetch_task_lease_data_operations_[task_id] = fetch_data_operation;
-  return subscribe_operation(
-      [fetch_data_operation, done](const Status &status) { fetch_data_operation(done); });
-}
-
-Status TaskInfoAccessor::AsyncUnsubscribeTaskLease(const TaskID &task_id) {
-  RAY_LOG(DEBUG) << "Unsubscribing task lease, task id = " << task_id
-                 << ", job id = " << task_id.JobId();
-  auto status = client_impl_->GetGcsSubscriber().UnsubscribeTaskLease(task_id);
-  subscribe_task_lease_operations_.erase(task_id);
-  fetch_task_lease_data_operations_.erase(task_id);
-  RAY_LOG(DEBUG) << "Finished unsubscribing task lease, task id = " << task_id
-                 << ", job id = " << task_id.JobId();
-  return status;
-}
-
-Status TaskInfoAccessor::AttemptTaskReconstruction(
-    const std::shared_ptr<rpc::TaskReconstructionData> &data_ptr,
-    const StatusCallback &callback) {
-  auto num_reconstructions = data_ptr->num_reconstructions();
-  NodeID node_id = NodeID::FromBinary(data_ptr->node_manager_id());
-  TaskID task_id = TaskID::FromBinary(data_ptr->task_id());
-  RAY_LOG(DEBUG) << "Reconstructing task, reconstructions num = " << num_reconstructions
-                 << ", node id = " << node_id << ", task id = " << task_id
-                 << ", job id = " << task_id.JobId();
-  rpc::AttemptTaskReconstructionRequest request;
-  request.mutable_task_reconstruction()->CopyFrom(*data_ptr);
-  client_impl_->GetGcsRpcClient().AttemptTaskReconstruction(
-      request,
-      [num_reconstructions, node_id, task_id, callback](
-          const Status &status, const rpc::AttemptTaskReconstructionReply &reply) {
-        if (callback) {
-          callback(status);
-        }
-        RAY_LOG(DEBUG) << "Finished reconstructing task, status = " << status
-                       << ", reconstructions num = " << num_reconstructions
-                       << ", node id = " << node_id << ", task id = " << task_id
-                       << ", job id = " << task_id.JobId();
-      });
-  return Status::OK();
-}
-
-void TaskInfoAccessor::AsyncResubscribe(bool is_pubsub_server_restarted) {
-  RAY_LOG(DEBUG) << "Reestablishing subscription for task info.";
-  // If only the GCS sever has restarted, we only need to fetch data from the GCS server.
-  // If the pub-sub server has also restarted, we need to resubscribe to the pub-sub
-  // server first, then fetch data from the GCS server.
-  if (is_pubsub_server_restarted) {
-    for (auto &item : subscribe_task_lease_operations_) {
-      auto &task_id = item.first;
-      RAY_CHECK_OK(item.second([this, task_id](const Status &status) {
-        fetch_task_lease_data_operations_[task_id](nullptr);
-      }));
-    }
-  } else {
-    for (auto &item : fetch_task_lease_data_operations_) {
-      item.second(nullptr);
-    }
-  }
-}
-
-bool TaskInfoAccessor::IsTaskLeaseUnsubscribed(const TaskID &task_id) {
-  return client_impl_->GetGcsSubscriber().IsTaskLeaseUnsubscribed(task_id);
-}
-
-StatsInfoAccessor::StatsInfoAccessor(GcsClient *client_impl)
-    : client_impl_(client_impl) {}
-
-Status StatsInfoAccessor::AsyncAddProfileData(
-    const std::shared_ptr<rpc::ProfileTableData> &data_ptr,
-    const StatusCallback &callback) {
-  NodeID node_id = NodeID::FromBinary(data_ptr->component_id());
-  RAY_LOG(DEBUG) << "Adding profile data, component type = " << data_ptr->component_type()
-                 << ", node id = " << node_id;
-  rpc::AddProfileDataRequest request;
-  request.mutable_profile_data()->CopyFrom(*data_ptr);
-  client_impl_->GetGcsRpcClient().AddProfileData(
-      request, [data_ptr, node_id, callback](const Status &status,
-                                             const rpc::AddProfileDataReply &reply) {
-        if (callback) {
-          callback(status);
-        }
-        RAY_LOG(DEBUG) << "Finished adding profile data, status = " << status
-                       << ", component type = " << data_ptr->component_type()
-                       << ", node id = " << node_id;
-      });
-  return Status::OK();
-}
-
-Status StatsInfoAccessor::AsyncGetAll(
-    const MultiItemCallback<rpc::ProfileTableData> &callback) {
-  RAY_LOG(DEBUG) << "Getting all profile info.";
-  RAY_CHECK(callback);
-  rpc::GetAllProfileInfoRequest request;
-  client_impl_->GetGcsRpcClient().GetAllProfileInfo(
-      request,
-      [callback](const Status &status, const rpc::GetAllProfileInfoReply &reply) {
-        auto result = VectorFromProtobuf(reply.profile_info_list());
-        callback(status, result);
-        RAY_LOG(DEBUG) << "Finished getting all job info.";
-      });
-  return Status::OK();
-}
-
-ErrorInfoAccessor::ErrorInfoAccessor(GcsClient *client_impl)
-    : client_impl_(client_impl) {}
-
-Status ErrorInfoAccessor::AsyncReportJobError(
-    const std::shared_ptr<rpc::ErrorTableData> &data_ptr,
-    const StatusCallback &callback) {
-  auto job_id = JobID::FromBinary(data_ptr->job_id());
-  RAY_LOG(DEBUG) << "Publishing job error, job id = " << job_id;
-  rpc::ReportJobErrorRequest request;
-  request.mutable_job_error()->CopyFrom(*data_ptr);
-  client_impl_->GetGcsRpcClient().ReportJobError(
-      request,
-      [job_id, callback](const Status &status, const rpc::ReportJobErrorReply &reply) {
-        if (callback) {
-          callback(status);
-        }
-        RAY_LOG(DEBUG) << "Finished publishing job error, job id = " << job_id;
-      });
-  return Status::OK();
-}
-
-WorkerInfoAccessor::WorkerInfoAccessor(GcsClient *client_impl)
-    : client_impl_(client_impl) {}
-
-Status WorkerInfoAccessor::AsyncSubscribeToWorkerFailures(
-    const ItemCallback<rpc::WorkerDeltaData> &subscribe, const StatusCallback &done) {
-  RAY_CHECK(subscribe != nullptr);
-  subscribe_operation_ = [this, subscribe](const StatusCallback &done) {
-    return client_impl_->GetGcsSubscriber().SubscribeAllWorkerFailures(subscribe, done);
-  };
-  return subscribe_operation_(done);
-}
-
-void WorkerInfoAccessor::AsyncResubscribe(bool is_pubsub_server_restarted) {
-  RAY_LOG(DEBUG) << "Reestablishing subscription for worker failures.";
-  // If the pub-sub server has restarted, we need to resubscribe to the pub-sub server.
-  if (subscribe_operation_ != nullptr && is_pubsub_server_restarted) {
-    RAY_CHECK_OK(subscribe_operation_(nullptr));
-  }
-}
-
-Status WorkerInfoAccessor::AsyncReportWorkerFailure(
-    const std::shared_ptr<rpc::WorkerTableData> &data_ptr,
-    const StatusCallback &callback) {
-  rpc::Address worker_address = data_ptr->worker_address();
-  RAY_LOG(DEBUG) << "Reporting worker failure, " << worker_address.DebugString();
-  rpc::ReportWorkerFailureRequest request;
-  request.mutable_worker_failure()->CopyFrom(*data_ptr);
-  client_impl_->GetGcsRpcClient().ReportWorkerFailure(
-      request, [worker_address, callback](const Status &status,
-                                          const rpc::ReportWorkerFailureReply &reply) {
-        if (callback) {
-          callback(status);
-        }
-        RAY_LOG(DEBUG) << "Finished reporting worker failure, "
-                       << worker_address.DebugString() << ", status = " << status;
-      });
-  return Status::OK();
-}
-
-Status WorkerInfoAccessor::AsyncGet(
-    const WorkerID &worker_id,
-    const OptionalItemCallback<rpc::WorkerTableData> &callback) {
-  RAY_LOG(DEBUG) << "Getting worker info, worker id = " << worker_id;
-  rpc::GetWorkerInfoRequest request;
-  request.set_worker_id(worker_id.Binary());
-  client_impl_->GetGcsRpcClient().GetWorkerInfo(
-      request,
-      [worker_id, callback](const Status &status, const rpc::GetWorkerInfoReply &reply) {
-        if (reply.has_worker_table_data()) {
-          callback(status, reply.worker_table_data());
-        } else {
-          callback(status, boost::none);
-        }
-        RAY_LOG(DEBUG) << "Finished getting worker info, worker id = " << worker_id;
-      });
-  return Status::OK();
-}
-
-Status WorkerInfoAccessor::AsyncGetAll(
-    const MultiItemCallback<rpc::WorkerTableData> &callback) {
-  RAY_LOG(DEBUG) << "Getting all worker info.";
-  rpc::GetAllWorkerInfoRequest request;
-  client_impl_->GetGcsRpcClient().GetAllWorkerInfo(
-      request, [callback](const Status &status, const rpc::GetAllWorkerInfoReply &reply) {
-        auto result = VectorFromProtobuf(reply.worker_table_data());
-        callback(status, result);
-        RAY_LOG(DEBUG) << "Finished getting all worker info, status = " << status;
-      });
-  return Status::OK();
-}
-
-Status WorkerInfoAccessor::AsyncAdd(const std::shared_ptr<rpc::WorkerTableData> &data_ptr,
-                                    const StatusCallback &callback) {
-  rpc::AddWorkerInfoRequest request;
-  request.mutable_worker_data()->CopyFrom(*data_ptr);
-  client_impl_->GetGcsRpcClient().AddWorkerInfo(
-      request, [callback](const Status &status, const rpc::AddWorkerInfoReply &reply) {
-        if (callback) {
-          callback(status);
-        }
-      });
-  return Status::OK();
-}
-
-PlacementGroupInfoAccessor::PlacementGroupInfoAccessor(GcsClient *client_impl)
-    : client_impl_(client_impl) {}
-
-Status PlacementGroupInfoAccessor::AsyncCreatePlacementGroup(
-    const ray::PlacementGroupSpecification &placement_group_spec,
-    const StatusCallback &callback) {
-  rpc::CreatePlacementGroupRequest request;
-  request.mutable_placement_group_spec()->CopyFrom(placement_group_spec.GetMessage());
-  client_impl_->GetGcsRpcClient().CreatePlacementGroup(
-      request,
-      [placement_group_spec, callback](const Status & /*unused*/,
-                                       const rpc::CreatePlacementGroupReply &reply) {
-        auto status =
-            reply.status().code() == (int)StatusCode::OK
-                ? Status()
-                : Status(StatusCode(reply.status().code()), reply.status().message());
-        if (status.ok()) {
-          RAY_LOG(DEBUG) << "Finished registering placement group. placement group id = "
-                         << placement_group_spec.PlacementGroupId();
-        } else {
-          RAY_LOG(ERROR) << "Placement group id = "
-                         << placement_group_spec.PlacementGroupId()
-                         << " failed to be registered. " << status;
-        }
-        if (callback) {
-          callback(status);
-        }
-      });
-  return Status::OK();
-}
-
-Status PlacementGroupInfoAccessor::AsyncRemovePlacementGroup(
-    const ray::PlacementGroupID &placement_group_id, const StatusCallback &callback) {
-  rpc::RemovePlacementGroupRequest request;
-  request.set_placement_group_id(placement_group_id.Binary());
-  client_impl_->GetGcsRpcClient().RemovePlacementGroup(
-      request,
-      [callback](const Status &status, const rpc::RemovePlacementGroupReply &reply) {
-        if (callback) {
-          callback(status);
-        }
-      });
-  return Status::OK();
-}
-
-Status PlacementGroupInfoAccessor::AsyncGet(
-    const PlacementGroupID &placement_group_id,
-    const OptionalItemCallback<rpc::PlacementGroupTableData> &callback) {
-  RAY_LOG(DEBUG) << "Getting placement group info, placement group id = "
-                 << placement_group_id;
-  rpc::GetPlacementGroupRequest request;
-  request.set_placement_group_id(placement_group_id.Binary());
-  client_impl_->GetGcsRpcClient().GetPlacementGroup(
-      request, [placement_group_id, callback](const Status &status,
-                                              const rpc::GetPlacementGroupReply &reply) {
-        if (reply.has_placement_group_table_data()) {
-          callback(status, reply.placement_group_table_data());
-        } else {
-          callback(status, boost::none);
-        }
-        RAY_LOG(DEBUG) << "Finished getting placement group info, placement group id = "
-                       << placement_group_id;
-      });
-  return Status::OK();
-}
-
-Status PlacementGroupInfoAccessor::AsyncGetByName(
-    const std::string &name, const std::string &ray_namespace,
-    const OptionalItemCallback<rpc::PlacementGroupTableData> &callback) {
-  RAY_LOG(DEBUG) << "Getting named placement group info, name = " << name;
-  rpc::GetNamedPlacementGroupRequest request;
-  request.set_name(name);
-  request.set_ray_namespace(ray_namespace);
-  client_impl_->GetGcsRpcClient().GetNamedPlacementGroup(
-      request, [name, callback](const Status &status,
-                                const rpc::GetNamedPlacementGroupReply &reply) {
-        if (reply.has_placement_group_table_data()) {
-          callback(status, reply.placement_group_table_data());
-        } else {
-          callback(status, boost::none);
-        }
-        RAY_LOG(DEBUG) << "Finished getting named placement group info, status = "
-                       << status << ", name = " << name;
-      });
-  return Status::OK();
-}
-
-Status PlacementGroupInfoAccessor::AsyncGetAll(
-    const MultiItemCallback<rpc::PlacementGroupTableData> &callback) {
-  RAY_LOG(DEBUG) << "Getting all placement group info.";
-  rpc::GetAllPlacementGroupRequest request;
-  client_impl_->GetGcsRpcClient().GetAllPlacementGroup(
-      request,
-      [callback](const Status &status, const rpc::GetAllPlacementGroupReply &reply) {
-        callback(status, VectorFromProtobuf(reply.placement_group_table_data()));
-        RAY_LOG(DEBUG) << "Finished getting all placement group info, status = "
-                       << status;
-      });
-  return Status::OK();
-}
-
-Status PlacementGroupInfoAccessor::AsyncWaitUntilReady(
-    const PlacementGroupID &placement_group_id, const StatusCallback &callback) {
-  RAY_LOG(DEBUG) << "Waiting for placement group until ready, placement group id = "
-                 << placement_group_id;
-  rpc::WaitPlacementGroupUntilReadyRequest request;
-  request.set_placement_group_id(placement_group_id.Binary());
-  client_impl_->GetGcsRpcClient().WaitPlacementGroupUntilReady(
-      request,
-      [placement_group_id, callback](
-          const Status &status, const rpc::WaitPlacementGroupUntilReadyReply &reply) {
-        callback(status);
-        RAY_LOG(DEBUG)
-            << "Finished waiting placement group until ready, placement group id = "
-            << placement_group_id;
-      });
-  return Status::OK();
-}
-
-InternalKVAccessor::InternalKVAccessor(GcsClient *client_impl)
-    : client_impl_(client_impl) {}
-
-Status InternalKVAccessor::AsyncInternalKVGet(
-    const std::string &key, const OptionalItemCallback<std::string> &callback) {
-  rpc::InternalKVGetRequest req;
-  req.set_key(key);
-  client_impl_->GetGcsRpcClient().InternalKVGet(
-      req, [callback](const Status &status, const rpc::InternalKVGetReply &reply) {
-        if (reply.status().code() == (int)StatusCode::NotFound) {
-          callback(status, boost::none);
-        } else {
-          callback(status, reply.value());
-        }
-      });
-  return Status::OK();
-}
-
-Status InternalKVAccessor::AsyncInternalKVPut(const std::string &key,
-                                              const std::string &value, bool overwrite,
-                                              const OptionalItemCallback<int> &callback) {
-  rpc::InternalKVPutRequest req;
-  req.set_key(key);
-  req.set_value(value);
-  req.set_overwrite(overwrite);
-  client_impl_->GetGcsRpcClient().InternalKVPut(
-      req, [callback](const Status &status, const rpc::InternalKVPutReply &reply) {
-        callback(status, reply.added_num());
-      });
-  return Status::OK();
-}
-
-Status InternalKVAccessor::AsyncInternalKVExists(
-    const std::string &key, const OptionalItemCallback<bool> &callback) {
-  rpc::InternalKVExistsRequest req;
-  req.set_key(key);
-  client_impl_->GetGcsRpcClient().InternalKVExists(
-      req, [callback](const Status &status, const rpc::InternalKVExistsReply &reply) {
-        callback(status, reply.exists());
-      });
-  return Status::OK();
-}
-
-Status InternalKVAccessor::AsyncInternalKVDel(const std::string &key,
-                                              const StatusCallback &callback) {
-  rpc::InternalKVDelRequest req;
-  req.set_key(key);
-  client_impl_->GetGcsRpcClient().InternalKVDel(
-      req, [callback](const Status &status, const rpc::InternalKVDelReply &reply) {
-        callback(status);
-      });
-  return Status::OK();
-}
-
-Status InternalKVAccessor::AsyncInternalKVKeys(
-    const std::string &prefix,
-    const OptionalItemCallback<std::vector<std::string>> &callback) {
-  rpc::InternalKVKeysRequest req;
-  req.set_prefix(prefix);
-  client_impl_->GetGcsRpcClient().InternalKVKeys(
-      req, [callback](const Status &status, const rpc::InternalKVKeysReply &reply) {
-        if (!status.ok()) {
-          callback(status, boost::none);
-        } else {
-          callback(status, VectorFromProtobuf(reply.results()));
-        }
-      });
-  return Status::OK();
-}
-
-Status InternalKVAccessor::Put(const std::string &key, const std::string &value,
-                               bool overwrite, bool &added) {
-  std::promise<Status> ret_promise;
-  RAY_CHECK_OK(AsyncInternalKVPut(
-      key, value, overwrite,
-      [&ret_promise, &added](Status status, boost::optional<int> added_num) {
-        added = static_cast<bool>(added_num.value_or(0));
-        ret_promise.set_value(status);
-      }));
-  return ret_promise.get_future().get();
-}
-
-Status InternalKVAccessor::Keys(const std::string &prefix,
-                                std::vector<std::string> &value) {
-  std::promise<Status> ret_promise;
-  RAY_CHECK_OK(
-      AsyncInternalKVKeys(prefix, [&ret_promise, &value](Status status, auto &values) {
-        value = values.value_or(std::vector<std::string>());
-        ret_promise.set_value(status);
-      }));
-  return ret_promise.get_future().get();
-}
-
-Status InternalKVAccessor::Get(const std::string &key, std::string &value) {
-  std::promise<Status> ret_promise;
-  RAY_CHECK_OK(AsyncInternalKVGet(key, [&ret_promise, &value](Status status, auto &v) {
-    if (v) {
-      value = *v;
-    }
-    ret_promise.set_value(status);
-  }));
-  return ret_promise.get_future().get();
-}
-
-Status InternalKVAccessor::Del(const std::string &key) {
-  std::promise<Status> ret_promise;
-  RAY_CHECK_OK(AsyncInternalKVDel(
-      key, [&ret_promise](Status status) { ret_promise.set_value(status); }));
-  return ret_promise.get_future().get();
-}
-
-Status InternalKVAccessor::Exists(const std::string &key, bool &exist) {
-  std::promise<Status> ret_promise;
-  RAY_CHECK_OK(AsyncInternalKVExists(
-      key, [&ret_promise, &exist](Status status, const boost::optional<bool> &value) {
-        if (value) {
-          exist = *value;
-        }
-        ret_promise.set_value(status);
-      }));
-  return ret_promise.get_future().get();
-}
-
-}  // namespace gcs
-}  // namespace ray
-=======
-// Copyright 2017 The Ray Authors.
-//
-// Licensed under the Apache License, Version 2.0 (the "License");
-// you may not use this file except in compliance with the License.
-// You may obtain a copy of the License at
-//
-//  http://www.apache.org/licenses/LICENSE-2.0
-//
-// Unless required by applicable law or agreed to in writing, software
-// distributed under the License is distributed on an "AS IS" BASIS,
-// WITHOUT WARRANTIES OR CONDITIONS OF ANY KIND, either express or implied.
-// See the License for the specific language governing permissions and
-// limitations under the License.
-
-#include "ray/gcs/gcs_client/accessor.h"
-
-#include <future>
-
-#include "ray/gcs/gcs_client/gcs_client.h"
-
-namespace {
-inline int64_t GetGcsTimeoutMs() {
-  return absl::ToInt64Milliseconds(
-      absl::Seconds(RayConfig::instance().gcs_server_request_timeout_seconds()));
-}
-}  // namespace
-
-namespace ray {
-namespace gcs {
-
-using namespace ray::rpc;
-
-JobInfoAccessor::JobInfoAccessor(GcsClient *client_impl) : client_impl_(client_impl) {}
-
-Status JobInfoAccessor::AsyncAdd(const std::shared_ptr<JobTableData> &data_ptr,
-                                 const StatusCallback &callback) {
-  JobID job_id = JobID::FromBinary(data_ptr->job_id());
-  RAY_LOG(DEBUG) << "Adding job, job id = " << job_id
-                 << ", driver pid = " << data_ptr->driver_pid();
-  rpc::AddJobRequest request;
-  request.mutable_data()->CopyFrom(*data_ptr);
-  client_impl_->GetGcsRpcClient().AddJob(
-      request,
-      [job_id, data_ptr, callback](const Status &status, const rpc::AddJobReply &reply) {
-        if (callback) {
-          callback(status);
-        }
-        RAY_LOG(DEBUG) << "Finished adding job, status = " << status
-                       << ", job id = " << job_id
-                       << ", driver pid = " << data_ptr->driver_pid();
-      });
-  return Status::OK();
-}
-
-Status JobInfoAccessor::AsyncMarkFinished(const JobID &job_id,
-                                          const StatusCallback &callback) {
-  RAY_LOG(DEBUG) << "Marking job state, job id = " << job_id;
-  rpc::MarkJobFinishedRequest request;
-  request.set_job_id(job_id.Binary());
-  client_impl_->GetGcsRpcClient().MarkJobFinished(
-      request,
-      [job_id, callback](const Status &status, const rpc::MarkJobFinishedReply &reply) {
-        if (callback) {
-          callback(status);
-        }
-        RAY_LOG(DEBUG) << "Finished marking job state, status = " << status
-                       << ", job id = " << job_id;
-      });
-  return Status::OK();
-}
-
-Status JobInfoAccessor::AsyncSubscribeAll(
-    const SubscribeCallback<JobID, JobTableData> &subscribe, const StatusCallback &done) {
-  RAY_CHECK(subscribe != nullptr);
-  fetch_all_data_operation_ = [this, subscribe](const StatusCallback &done) {
-    auto callback = [subscribe, done](
-                        const Status &status,
-                        const std::vector<rpc::JobTableData> &job_info_list) {
-      for (auto &job_info : job_info_list) {
-        subscribe(JobID::FromBinary(job_info.job_id()), job_info);
-      }
-      if (done) {
-        done(status);
-      }
-    };
-    RAY_CHECK_OK(AsyncGetAll(callback));
-  };
-  subscribe_operation_ = [this, subscribe](const StatusCallback &done) {
-    return client_impl_->GetGcsSubscriber().SubscribeAllJobs(subscribe, done);
-  };
-  return subscribe_operation_(
-      [this, done](const Status &status) { fetch_all_data_operation_(done); });
-}
-
-void JobInfoAccessor::AsyncResubscribe(bool is_pubsub_server_restarted) {
-  RAY_LOG(DEBUG) << "Reestablishing subscription for job info.";
-  auto fetch_all_done = [](const Status &status) {
-    RAY_LOG(INFO) << "Finished fetching all job information from gcs server after gcs "
-                     "server or pub-sub server is restarted.";
-  };
-
-  // If only the GCS sever has restarted, we only need to fetch data from the GCS server.
-  // If the pub-sub server has also restarted, we need to resubscribe to the pub-sub
-  // server first, then fetch data from the GCS server.
-  if (is_pubsub_server_restarted) {
-    if (subscribe_operation_ != nullptr) {
-      RAY_CHECK_OK(subscribe_operation_([this, fetch_all_done](const Status &status) {
-        fetch_all_data_operation_(fetch_all_done);
-      }));
-    }
-  } else {
-    if (fetch_all_data_operation_ != nullptr) {
-      fetch_all_data_operation_(fetch_all_done);
-    }
-  }
-}
-
-Status JobInfoAccessor::AsyncGetAll(
-    const MultiItemCallback<rpc::JobTableData> &callback) {
-  RAY_LOG(DEBUG) << "Getting all job info.";
-  RAY_CHECK(callback);
-  rpc::GetAllJobInfoRequest request;
-  client_impl_->GetGcsRpcClient().GetAllJobInfo(
-      request, [callback](const Status &status, const rpc::GetAllJobInfoReply &reply) {
-        auto result = VectorFromProtobuf(reply.job_info_list());
-        callback(status, result);
-        RAY_LOG(DEBUG) << "Finished getting all job info.";
-      });
-  return Status::OK();
-}
-
-Status JobInfoAccessor::AsyncGetNextJobID(const ItemCallback<JobID> &callback) {
-  RAY_LOG(DEBUG) << "Getting next job id";
-  rpc::GetNextJobIDRequest request;
-  client_impl_->GetGcsRpcClient().GetNextJobID(
-      request, [callback](const Status &status, const rpc::GetNextJobIDReply &reply) {
-        RAY_CHECK_OK(status);
-        auto job_id = JobID::FromInt(reply.job_id());
-        callback(job_id);
-        RAY_LOG(DEBUG) << "Finished getting next job id = " << job_id;
-      });
-  return Status::OK();
-}
-
-ActorInfoAccessor::ActorInfoAccessor(GcsClient *client_impl)
-    : client_impl_(client_impl) {}
-
-Status ActorInfoAccessor::AsyncGet(
-    const ActorID &actor_id, const OptionalItemCallback<rpc::ActorTableData> &callback) {
-  RAY_LOG(DEBUG) << "Getting actor info, actor id = " << actor_id
-                 << ", job id = " << actor_id.JobId();
-  rpc::GetActorInfoRequest request;
-  request.set_actor_id(actor_id.Binary());
-  client_impl_->GetGcsRpcClient().GetActorInfo(
-      request,
-      [actor_id, callback](const Status &status, const rpc::GetActorInfoReply &reply) {
-        if (reply.has_actor_table_data()) {
-          callback(status, reply.actor_table_data());
-        } else {
-          callback(status, boost::none);
-        }
-        RAY_LOG(DEBUG) << "Finished getting actor info, status = " << status
-                       << ", actor id = " << actor_id
-                       << ", job id = " << actor_id.JobId();
-      });
-  return Status::OK();
-}
-
-Status ActorInfoAccessor::AsyncGetAll(
-    const MultiItemCallback<rpc::ActorTableData> &callback) {
-  RAY_LOG(DEBUG) << "Getting all actor info.";
-  rpc::GetAllActorInfoRequest request;
-  client_impl_->GetGcsRpcClient().GetAllActorInfo(
-      request, [callback](const Status &status, const rpc::GetAllActorInfoReply &reply) {
-        auto result = VectorFromProtobuf(reply.actor_table_data());
-        callback(status, result);
-        RAY_LOG(DEBUG) << "Finished getting all actor info, status = " << status;
-      });
-  return Status::OK();
-}
-
-Status ActorInfoAccessor::AsyncGetByName(
-    const std::string &name, const std::string &ray_namespace,
-    const OptionalItemCallback<rpc::ActorTableData> &callback, int64_t timeout_ms) {
-  RAY_LOG(DEBUG) << "Getting actor info, name = " << name;
-  rpc::GetNamedActorInfoRequest request;
-  request.set_name(name);
-  request.set_ray_namespace(ray_namespace);
-  client_impl_->GetGcsRpcClient().GetNamedActorInfo(
-      request,
-      [name, callback](const Status &status, const rpc::GetNamedActorInfoReply &reply) {
-        if (reply.has_actor_table_data()) {
-          callback(status, reply.actor_table_data());
-        } else {
-          callback(status, boost::none);
-        }
-        RAY_LOG(DEBUG) << "Finished getting actor info, status = " << status
-                       << ", name = " << name;
-      },
-      /*timeout_ms*/ timeout_ms);
-  return Status::OK();
-}
-
-Status ActorInfoAccessor::SyncGetByName(const std::string &name,
-                                        const std::string &ray_namespace,
-                                        rpc::ActorTableData &actor_table_data) {
-  rpc::GetNamedActorInfoRequest request;
-  rpc::GetNamedActorInfoReply reply;
-  request.set_name(name);
-  request.set_ray_namespace(ray_namespace);
-  auto status = client_impl_->GetGcsRpcClient().SyncGetNamedActorInfo(
-      request, &reply, /*timeout_ms*/ GetGcsTimeoutMs());
-  if (status.ok() && reply.has_actor_table_data()) {
-    actor_table_data = reply.actor_table_data();
-  }
-  return status;
-}
-
-Status ActorInfoAccessor::AsyncListNamedActors(
-    bool all_namespaces, const std::string &ray_namespace,
-    const OptionalItemCallback<std::vector<rpc::NamedActorInfo>> &callback,
-    int64_t timeout_ms) {
-  RAY_LOG(DEBUG) << "Listing actors";
-  rpc::ListNamedActorsRequest request;
-  request.set_all_namespaces(all_namespaces);
-  request.set_ray_namespace(ray_namespace);
-  client_impl_->GetGcsRpcClient().ListNamedActors(
-      request,
-      [callback](const Status &status, const rpc::ListNamedActorsReply &reply) {
-        if (!status.ok()) {
-          callback(status, boost::none);
-        } else {
-          callback(status, VectorFromProtobuf(reply.named_actors_list()));
-        }
-        RAY_LOG(DEBUG) << "Finished getting named actor names, status = " << status;
-      },
-      timeout_ms);
-  return Status::OK();
-}
-
-Status ActorInfoAccessor::SyncListNamedActors(
-    bool all_namespaces, const std::string &ray_namespace,
-    std::vector<std::pair<std::string, std::string>> &actors) {
-  rpc::ListNamedActorsRequest request;
-  request.set_all_namespaces(all_namespaces);
-  request.set_ray_namespace(ray_namespace);
-  rpc::ListNamedActorsReply reply;
-  auto status = client_impl_->GetGcsRpcClient().SyncListNamedActors(request, &reply,
-                                                                    GetGcsTimeoutMs());
-  if (!status.ok()) {
-    return status;
-  }
-
-  for (const auto &actor_info : VectorFromProtobuf(reply.named_actors_list())) {
-    actors.push_back(std::make_pair(actor_info.ray_namespace(), actor_info.name()));
-  }
-  return status;
-}
-
-Status ActorInfoAccessor::AsyncRegisterActor(const ray::TaskSpecification &task_spec,
-                                             const ray::gcs::StatusCallback &callback,
-                                             int64_t timeout_ms) {
-  RAY_CHECK(task_spec.IsActorCreationTask() && callback);
-  rpc::RegisterActorRequest request;
-  request.mutable_task_spec()->CopyFrom(task_spec.GetMessage());
-  client_impl_->GetGcsRpcClient().RegisterActor(
-      request,
-      [callback](const Status & /*unused*/, const rpc::RegisterActorReply &reply) {
-        auto status =
-            reply.status().code() == (int)StatusCode::OK
-                ? Status()
-                : Status(StatusCode(reply.status().code()), reply.status().message());
-        callback(status);
-      },
-      timeout_ms);
-  return Status::OK();
-}
-
-Status ActorInfoAccessor::SyncRegisterActor(const ray::TaskSpecification &task_spec) {
-  RAY_CHECK(task_spec.IsActorCreationTask());
-  rpc::RegisterActorRequest request;
-  rpc::RegisterActorReply reply;
-  request.mutable_task_spec()->CopyFrom(task_spec.GetMessage());
-  auto status = client_impl_->GetGcsRpcClient().SyncRegisterActor(request, &reply,
-                                                                  GetGcsTimeoutMs());
-  return status;
-}
-
-Status ActorInfoAccessor::AsyncKillActor(const ActorID &actor_id, bool force_kill,
-                                         bool no_restart,
-                                         const ray::gcs::StatusCallback &callback) {
-  rpc::KillActorViaGcsRequest request;
-  request.set_actor_id(actor_id.Binary());
-  request.set_force_kill(force_kill);
-  request.set_no_restart(no_restart);
-  client_impl_->GetGcsRpcClient().KillActorViaGcs(
-      request,
-      [callback](const Status & /*unused*/, const rpc::KillActorViaGcsReply &reply) {
-        if (callback) {
-          auto status =
-              reply.status().code() == (int)StatusCode::OK
-                  ? Status()
-                  : Status(StatusCode(reply.status().code()), reply.status().message());
-          callback(status);
-        }
-      });
-  return Status::OK();
-}
-
-Status ActorInfoAccessor::AsyncCreateActor(
-    const ray::TaskSpecification &task_spec,
-    const rpc::ClientCallback<rpc::CreateActorReply> &callback) {
-  RAY_CHECK(task_spec.IsActorCreationTask() && callback);
-  rpc::CreateActorRequest request;
-  request.mutable_task_spec()->CopyFrom(task_spec.GetMessage());
-  client_impl_->GetGcsRpcClient().CreateActor(
-      request, [callback](const Status & /*unused*/, const rpc::CreateActorReply &reply) {
-        auto status =
-            reply.status().code() == (int)StatusCode::OK
-                ? Status()
-                : Status(StatusCode(reply.status().code()), reply.status().message());
-        callback(status, reply);
-      });
-  return Status::OK();
-}
-
-Status ActorInfoAccessor::AsyncSubscribe(
-    const ActorID &actor_id,
-    const SubscribeCallback<ActorID, rpc::ActorTableData> &subscribe,
-    const StatusCallback &done) {
-  RAY_LOG(DEBUG) << "Subscribing update operations of actor, actor id = " << actor_id
-                 << ", job id = " << actor_id.JobId();
-  RAY_CHECK(subscribe != nullptr) << "Failed to subscribe actor, actor id = " << actor_id;
-
-  auto fetch_data_operation = [this, actor_id,
-                               subscribe](const StatusCallback &fetch_done) {
-    auto callback = [actor_id, subscribe, fetch_done](
-                        const Status &status,
-                        const boost::optional<rpc::ActorTableData> &result) {
-      if (result) {
-        subscribe(actor_id, *result);
-      }
-      if (fetch_done) {
-        fetch_done(status);
-      }
-    };
-    RAY_CHECK_OK(AsyncGet(actor_id, callback));
-  };
-
-  {
-    absl::MutexLock lock(&mutex_);
-    resubscribe_operations_[actor_id] =
-        [this, actor_id, subscribe](const StatusCallback &subscribe_done) {
-          // Unregister the previous subscription before subscribing the to new
-          // GCS instance. Otherwise, the existing long poll on the previous GCS
-          // instance could leak or access invalid memory when returned.
-          // In future if long polls can be cancelled, this might become unnecessary.
-          while (true) {
-            Status s = client_impl_->GetGcsSubscriber().UnsubscribeActor(actor_id);
-            if (s.ok()) {
-              break;
-            }
-            RAY_LOG(WARNING) << "Unsubscribing failed for " << actor_id.Hex()
-                             << ", retrying ...";
-            absl::SleepFor(absl::Seconds(1));
-          }
-          return client_impl_->GetGcsSubscriber().SubscribeActor(actor_id, subscribe,
-                                                                 subscribe_done);
-        };
-    fetch_data_operations_[actor_id] = fetch_data_operation;
-  }
-
-  return client_impl_->GetGcsSubscriber().SubscribeActor(
-      actor_id, subscribe,
-      [fetch_data_operation, done](const Status &) { fetch_data_operation(done); });
-}
-
-Status ActorInfoAccessor::AsyncUnsubscribe(const ActorID &actor_id) {
-  RAY_LOG(DEBUG) << "Cancelling subscription to an actor, actor id = " << actor_id
-                 << ", job id = " << actor_id.JobId();
-  auto status = client_impl_->GetGcsSubscriber().UnsubscribeActor(actor_id);
-  absl::MutexLock lock(&mutex_);
-  resubscribe_operations_.erase(actor_id);
-  fetch_data_operations_.erase(actor_id);
-  RAY_LOG(DEBUG) << "Finished cancelling subscription to an actor, actor id = "
-                 << actor_id << ", job id = " << actor_id.JobId();
-  return status;
-}
-
-void ActorInfoAccessor::AsyncResubscribe(bool is_pubsub_server_restarted) {
-  RAY_LOG(DEBUG) << "Reestablishing subscription for actor info.";
-  // If only the GCS sever has restarted, we only need to fetch data from the GCS server.
-  // If the pub-sub server has also restarted, we need to resubscribe to the pub-sub
-  // server first, then fetch data from the GCS server.
-  absl::MutexLock lock(&mutex_);
-  if (is_pubsub_server_restarted) {
-    for (auto &[actor_id, resubscribe_op] : resubscribe_operations_) {
-      RAY_CHECK_OK(resubscribe_op([this, actor_id = actor_id](const Status &status) {
-        absl::MutexLock lock(&mutex_);
-        auto fetch_data_operation = fetch_data_operations_[actor_id];
-        // `fetch_data_operation` is called in the callback function of subscribe.
-        // Before that, if the user calls `AsyncUnsubscribe` function, the corresponding
-        // fetch function will be deleted, so we need to check if it's null.
-        if (fetch_data_operation != nullptr) {
-          fetch_data_operation(nullptr);
-        }
-      }));
-    }
-  } else {
-    for (auto &item : fetch_data_operations_) {
-      item.second(nullptr);
-    }
-  }
-}
-
-bool ActorInfoAccessor::IsActorUnsubscribed(const ActorID &actor_id) {
-  return client_impl_->GetGcsSubscriber().IsActorUnsubscribed(actor_id);
-}
-
-NodeInfoAccessor::NodeInfoAccessor(GcsClient *client_impl) : client_impl_(client_impl) {}
-
-Status NodeInfoAccessor::RegisterSelf(const GcsNodeInfo &local_node_info,
-                                      const StatusCallback &callback) {
-  auto node_id = NodeID::FromBinary(local_node_info.node_id());
-  RAY_LOG(DEBUG) << "Registering node info, node id = " << node_id
-                 << ", address is = " << local_node_info.node_manager_address();
-  RAY_CHECK(local_node_id_.IsNil()) << "This node is already connected.";
-  RAY_CHECK(local_node_info.state() == GcsNodeInfo::ALIVE);
-  rpc::RegisterNodeRequest request;
-  request.mutable_node_info()->CopyFrom(local_node_info);
-
-  client_impl_->GetGcsRpcClient().RegisterNode(
-      request, [this, node_id, local_node_info, callback](
-                   const Status &status, const rpc::RegisterNodeReply &reply) {
-        if (status.ok()) {
-          local_node_info_.CopyFrom(local_node_info);
-          local_node_id_ = NodeID::FromBinary(local_node_info.node_id());
-        }
-        if (callback) {
-          callback(status);
-        }
-        RAY_LOG(DEBUG) << "Finished registering node info, status = " << status
-                       << ", node id = " << node_id;
-      });
-
-  return Status::OK();
-}
-
-Status NodeInfoAccessor::DrainSelf() {
-  RAY_CHECK(!local_node_id_.IsNil()) << "This node is disconnected.";
-  NodeID node_id = NodeID::FromBinary(local_node_info_.node_id());
-  RAY_LOG(INFO) << "Unregistering node info, node id = " << node_id;
-  rpc::DrainNodeRequest request;
-  auto draining_request = request.add_drain_node_data();
-  draining_request->set_node_id(local_node_info_.node_id());
-  client_impl_->GetGcsRpcClient().DrainNode(
-      request, [this, node_id](const Status &status, const rpc::DrainNodeReply &reply) {
-        if (status.ok()) {
-          local_node_info_.set_state(GcsNodeInfo::DEAD);
-          local_node_id_ = NodeID::Nil();
-        }
-        RAY_LOG(INFO) << "Finished unregistering node info, status = " << status
-                      << ", node id = " << node_id;
-      });
-  return Status::OK();
-}
-
-const NodeID &NodeInfoAccessor::GetSelfId() const { return local_node_id_; }
-
-const GcsNodeInfo &NodeInfoAccessor::GetSelfInfo() const { return local_node_info_; }
-
-Status NodeInfoAccessor::AsyncRegister(const rpc::GcsNodeInfo &node_info,
-                                       const StatusCallback &callback) {
-  NodeID node_id = NodeID::FromBinary(node_info.node_id());
-  RAY_LOG(DEBUG) << "Registering node info, node id = " << node_id;
-  rpc::RegisterNodeRequest request;
-  request.mutable_node_info()->CopyFrom(node_info);
-  client_impl_->GetGcsRpcClient().RegisterNode(
-      request,
-      [node_id, callback](const Status &status, const rpc::RegisterNodeReply &reply) {
-        if (callback) {
-          callback(status);
-        }
-        RAY_LOG(DEBUG) << "Finished registering node info, status = " << status
-                       << ", node id = " << node_id;
-      });
-  return Status::OK();
-}
-
-Status NodeInfoAccessor::AsyncDrainNode(const NodeID &node_id,
-                                        const StatusCallback &callback) {
-  RAY_LOG(DEBUG) << "Draining node, node id = " << node_id;
-  rpc::DrainNodeRequest request;
-  auto draining_request = request.add_drain_node_data();
-  draining_request->set_node_id(node_id.Binary());
-  client_impl_->GetGcsRpcClient().DrainNode(
-      request,
-      [node_id, callback](const Status &status, const rpc::DrainNodeReply &reply) {
-        if (callback) {
-          callback(status);
-        }
-        RAY_LOG(DEBUG) << "Finished draining node, status = " << status
-                       << ", node id = " << node_id;
-      });
-  return Status::OK();
-}
-
-Status NodeInfoAccessor::AsyncGetAll(const MultiItemCallback<GcsNodeInfo> &callback) {
-  RAY_LOG(DEBUG) << "Getting information of all nodes.";
-  rpc::GetAllNodeInfoRequest request;
-  client_impl_->GetGcsRpcClient().GetAllNodeInfo(
-      request, [callback](const Status &status, const rpc::GetAllNodeInfoReply &reply) {
-        std::vector<GcsNodeInfo> result;
-        result.reserve((reply.node_info_list_size()));
-        for (int index = 0; index < reply.node_info_list_size(); ++index) {
-          result.emplace_back(reply.node_info_list(index));
-        }
-        callback(status, result);
-        RAY_LOG(DEBUG) << "Finished getting information of all nodes, status = "
-                       << status;
-      });
-  return Status::OK();
-}
-
-Status NodeInfoAccessor::AsyncSubscribeToNodeChange(
-    const SubscribeCallback<NodeID, GcsNodeInfo> &subscribe, const StatusCallback &done) {
-  RAY_CHECK(subscribe != nullptr);
-  RAY_CHECK(node_change_callback_ == nullptr);
-  node_change_callback_ = subscribe;
-
-  fetch_node_data_operation_ = [this](const StatusCallback &done) {
-    auto callback = [this, done](const Status &status,
-                                 const std::vector<GcsNodeInfo> &node_info_list) {
-      for (auto &node_info : node_info_list) {
-        HandleNotification(node_info);
-      }
-      if (done) {
-        done(status);
-      }
-    };
-    RAY_CHECK_OK(AsyncGetAll(callback));
-  };
-
-  subscribe_node_operation_ = [this](const StatusCallback &done) {
-    auto on_subscribe = [this](const GcsNodeInfo &data) { HandleNotification(data); };
-    return client_impl_->GetGcsSubscriber().SubscribeAllNodeInfo(on_subscribe, done);
-  };
-
-  return subscribe_node_operation_([this, subscribe, done](const Status &status) {
-    fetch_node_data_operation_(done);
-  });
-}
-
-const GcsNodeInfo *NodeInfoAccessor::Get(const NodeID &node_id,
-                                         bool filter_dead_nodes) const {
-  RAY_CHECK(!node_id.IsNil());
-  auto entry = node_cache_.find(node_id);
-  if (entry != node_cache_.end()) {
-    if (filter_dead_nodes && entry->second.state() == rpc::GcsNodeInfo::DEAD) {
-      return nullptr;
-    }
-    return &entry->second;
-  }
-  return nullptr;
-}
-
-const std::unordered_map<NodeID, GcsNodeInfo> &NodeInfoAccessor::GetAll() const {
-  return node_cache_;
-}
-
-bool NodeInfoAccessor::IsRemoved(const NodeID &node_id) const {
-  return removed_nodes_.count(node_id) == 1;
-}
-
-Status NodeInfoAccessor::AsyncReportHeartbeat(
-    const std::shared_ptr<rpc::HeartbeatTableData> &data_ptr,
-    const StatusCallback &callback) {
-  rpc::ReportHeartbeatRequest request;
-  request.mutable_heartbeat()->CopyFrom(*data_ptr);
-  client_impl_->GetGcsRpcClient().ReportHeartbeat(
-      request, [callback](const Status &status, const rpc::ReportHeartbeatReply &reply) {
-        if (callback) {
-          callback(status);
-        }
-      });
-  return Status::OK();
-}
-
-void NodeInfoAccessor::HandleNotification(const GcsNodeInfo &node_info) {
-  NodeID node_id = NodeID::FromBinary(node_info.node_id());
-  bool is_alive = (node_info.state() == GcsNodeInfo::ALIVE);
-  auto entry = node_cache_.find(node_id);
-  bool is_notif_new;
-  if (entry == node_cache_.end()) {
-    // If the entry is not in the cache, then the notification is new.
-    is_notif_new = true;
-  } else {
-    // If the entry is in the cache, then the notification is new if the node
-    // was alive and is now dead or resources have been updated.
-    bool was_alive = (entry->second.state() == GcsNodeInfo::ALIVE);
-    is_notif_new = was_alive && !is_alive;
-
-    // Once a node with a given ID has been removed, it should never be added
-    // again. If the entry was in the cache and the node was deleted, we should check
-    // that this new notification is not an insertion.
-    // However, when a new node(node-B) registers with GCS, it subscribes to all node
-    // information. It will subscribe to redis and then get all node information from GCS
-    // through RPC. If node-A fails after GCS replies to node-B, GCS will send another
-    // message(node-A is dead) to node-B through redis publish. Because RPC and redis
-    // subscribe are two different sessions, node-B may process node-A dead message first
-    // and then node-A alive message. So we use `RAY_LOG` instead of `RAY_CHECK ` as a
-    // workaround.
-    if (!was_alive && is_alive) {
-      RAY_LOG(INFO) << "Notification for addition of a node that was already removed:"
-                    << node_id;
-      return;
-    }
-  }
-
-  // Add the notification to our cache.
-  RAY_LOG(INFO) << "Received notification for node id = " << node_id
-                << ", IsAlive = " << is_alive;
-
-  auto &node = node_cache_[node_id];
-  if (is_alive) {
-    node = node_info;
-  } else {
-    node.set_node_id(node_info.node_id());
-    node.set_state(rpc::GcsNodeInfo::DEAD);
-    node.set_timestamp(node_info.timestamp());
-  }
-
-  // If the notification is new, call registered callback.
-  if (is_notif_new) {
-    if (is_alive) {
-      RAY_CHECK(removed_nodes_.find(node_id) == removed_nodes_.end());
-    } else {
-      removed_nodes_.insert(node_id);
-    }
-    GcsNodeInfo &cache_data = node_cache_[node_id];
-    if (node_change_callback_) {
-      node_change_callback_(node_id, cache_data);
-    }
-  }
-}
-
-void NodeInfoAccessor::AsyncResubscribe(bool is_pubsub_server_restarted) {
-  RAY_LOG(DEBUG) << "Reestablishing subscription for node info.";
-  auto fetch_all_done = [](const Status &status) {
-    RAY_LOG(INFO) << "Finished fetching all node information from gcs server after gcs "
-                     "server or pub-sub server is restarted.";
-  };
-
-  // If only the GCS sever has restarted, we only need to fetch data from the GCS server.
-  // If the pub-sub server has also restarted, we need to resubscribe to the pub-sub
-  // server first, then fetch data from the GCS server.
-  if (is_pubsub_server_restarted) {
-    if (subscribe_node_operation_ != nullptr) {
-      RAY_CHECK_OK(
-          subscribe_node_operation_([this, fetch_all_done](const Status &status) {
-            fetch_node_data_operation_(fetch_all_done);
-          }));
-    }
-  } else {
-    if (fetch_node_data_operation_ != nullptr) {
-      fetch_node_data_operation_(fetch_all_done);
-    }
-  }
-}
-
-Status NodeInfoAccessor::AsyncGetInternalConfig(
-    const OptionalItemCallback<std::string> &callback) {
-  rpc::GetInternalConfigRequest request;
-  client_impl_->GetGcsRpcClient().GetInternalConfig(
-      request,
-      [callback](const Status &status, const rpc::GetInternalConfigReply &reply) {
-        if (status.ok()) {
-          RAY_LOG(DEBUG) << "Fetched internal config: " << reply.config();
-        } else {
-          RAY_LOG(ERROR) << "Failed to get internal config: " << status.message();
-        }
-        callback(status, reply.config());
-      });
-  return Status::OK();
-}
-
-NodeResourceInfoAccessor::NodeResourceInfoAccessor(GcsClient *client_impl)
-    : client_impl_(client_impl) {}
-
-Status NodeResourceInfoAccessor::AsyncGetResources(
-    const NodeID &node_id, const OptionalItemCallback<ResourceMap> &callback) {
-  RAY_LOG(DEBUG) << "Getting node resources, node id = " << node_id;
-  rpc::GetResourcesRequest request;
-  request.set_node_id(node_id.Binary());
-  client_impl_->GetGcsRpcClient().GetResources(
-      request,
-      [node_id, callback](const Status &status, const rpc::GetResourcesReply &reply) {
-        ResourceMap resource_map;
-        for (const auto &resource : reply.resources()) {
-          resource_map[resource.first] =
-              std::make_shared<rpc::ResourceTableData>(resource.second);
-        }
-        callback(status, resource_map);
-        RAY_LOG(DEBUG) << "Finished getting node resources, status = " << status
-                       << ", node id = " << node_id;
-      });
-  return Status::OK();
-}
-
-Status NodeResourceInfoAccessor::AsyncGetAllAvailableResources(
-    const MultiItemCallback<rpc::AvailableResources> &callback) {
-  rpc::GetAllAvailableResourcesRequest request;
-  client_impl_->GetGcsRpcClient().GetAllAvailableResources(
-      request,
-      [callback](const Status &status, const rpc::GetAllAvailableResourcesReply &reply) {
-        std::vector<rpc::AvailableResources> result =
-            VectorFromProtobuf(reply.resources_list());
-        callback(status, result);
-        RAY_LOG(DEBUG) << "Finished getting available resources of all nodes, status = "
-                       << status;
-      });
-  return Status::OK();
-}
-
-Status NodeResourceInfoAccessor::AsyncUpdateResources(const NodeID &node_id,
-                                                      const ResourceMap &resources,
-                                                      const StatusCallback &callback) {
-  RAY_LOG(DEBUG) << "Updating node resources, node id = " << node_id;
-  rpc::UpdateResourcesRequest request;
-  request.set_node_id(node_id.Binary());
-  for (auto &resource : resources) {
-    (*request.mutable_resources())[resource.first] = *resource.second;
-  }
-
-  auto operation = [this, request, node_id,
-                    callback](const SequencerDoneCallback &done_callback) {
-    client_impl_->GetGcsRpcClient().UpdateResources(
-        request, [node_id, callback, done_callback](
-                     const Status &status, const rpc::UpdateResourcesReply &reply) {
-          if (callback) {
-            callback(status);
-          }
-          RAY_LOG(DEBUG) << "Finished updating node resources, status = " << status
-                         << ", node id = " << node_id;
-          done_callback();
-        });
-  };
-
-  sequencer_.Post(node_id, std::move(operation));
-  return Status::OK();
-}
-
-Status NodeResourceInfoAccessor::AsyncReportResourceUsage(
-    const std::shared_ptr<rpc::ResourcesData> &data_ptr, const StatusCallback &callback) {
-  absl::MutexLock lock(&mutex_);
-  last_resource_usage_->SetAvailableResources(
-      ResourceSet(MapFromProtobuf(data_ptr->resources_available())));
-  last_resource_usage_->SetTotalResources(
-      ResourceSet(MapFromProtobuf(data_ptr->resources_total())));
-  last_resource_usage_->SetLoadResources(
-      ResourceSet(MapFromProtobuf(data_ptr->resource_load())));
-  cached_resource_usage_.mutable_resources()->CopyFrom(*data_ptr);
-  client_impl_->GetGcsRpcClient().ReportResourceUsage(
-      cached_resource_usage_,
-      [callback](const Status &status, const rpc::ReportResourceUsageReply &reply) {
-        if (callback) {
-          callback(status);
-        }
-      });
-  return Status::OK();
-}
-
-void NodeResourceInfoAccessor::AsyncReReportResourceUsage() {
-  absl::MutexLock lock(&mutex_);
-  if (cached_resource_usage_.has_resources()) {
-    RAY_LOG(INFO) << "Rereport resource usage.";
-    FillResourceUsageRequest(cached_resource_usage_);
-    client_impl_->GetGcsRpcClient().ReportResourceUsage(
-        cached_resource_usage_,
-        [](const Status &status, const rpc::ReportResourceUsageReply &reply) {});
-  }
-}
-
-void NodeResourceInfoAccessor::FillResourceUsageRequest(
-    rpc::ReportResourceUsageRequest &resources) {
-  SchedulingResources cached_resources = SchedulingResources(*GetLastResourceUsage());
-
-  auto resources_data = resources.mutable_resources();
-  resources_data->clear_resources_total();
-  for (const auto &resource_pair :
-       cached_resources.GetTotalResources().GetResourceMap()) {
-    (*resources_data->mutable_resources_total())[resource_pair.first] =
-        resource_pair.second;
-  }
-
-  resources_data->clear_resources_available();
-  resources_data->set_resources_available_changed(true);
-  for (const auto &resource_pair :
-       cached_resources.GetAvailableResources().GetResourceMap()) {
-    (*resources_data->mutable_resources_available())[resource_pair.first] =
-        resource_pair.second;
-  }
-
-  resources_data->clear_resource_load();
-  resources_data->set_resource_load_changed(true);
-  for (const auto &resource_pair : cached_resources.GetLoadResources().GetResourceMap()) {
-    (*resources_data->mutable_resource_load())[resource_pair.first] =
-        resource_pair.second;
-  }
-}
-
-Status NodeResourceInfoAccessor::AsyncSubscribeBatchedResourceUsage(
-    const ItemCallback<rpc::ResourceUsageBatchData> &subscribe,
-    const StatusCallback &done) {
-  RAY_CHECK(subscribe != nullptr);
-  subscribe_batch_resource_usage_operation_ = [this,
-                                               subscribe](const StatusCallback &done) {
-    return client_impl_->GetGcsSubscriber().SubscribeResourcesBatch(subscribe, done);
-  };
-  return subscribe_batch_resource_usage_operation_(done);
-}
-
-Status NodeResourceInfoAccessor::AsyncDeleteResources(
-    const NodeID &node_id, const std::vector<std::string> &resource_names,
-    const StatusCallback &callback) {
-  RAY_LOG(DEBUG) << "Deleting node resources, node id = " << node_id;
-  rpc::DeleteResourcesRequest request;
-  request.set_node_id(node_id.Binary());
-  for (auto &resource_name : resource_names) {
-    request.add_resource_name_list(resource_name);
-  }
-
-  auto operation = [this, request, node_id,
-                    callback](const SequencerDoneCallback &done_callback) {
-    client_impl_->GetGcsRpcClient().DeleteResources(
-        request, [node_id, callback, done_callback](
-                     const Status &status, const rpc::DeleteResourcesReply &reply) {
-          if (callback) {
-            callback(status);
-          }
-          RAY_LOG(DEBUG) << "Finished deleting node resources, status = " << status
-                         << ", node id = " << node_id;
-          done_callback();
-        });
-  };
-
-  sequencer_.Post(node_id, operation);
-  return Status::OK();
-}
-
-Status NodeResourceInfoAccessor::AsyncSubscribeToResources(
-    const ItemCallback<rpc::NodeResourceChange> &subscribe, const StatusCallback &done) {
-  RAY_CHECK(subscribe != nullptr);
-  subscribe_resource_operation_ = [this, subscribe](const StatusCallback &done) {
-    return client_impl_->GetGcsSubscriber().SubscribeAllNodeResources(subscribe, done);
-  };
-  return subscribe_resource_operation_(done);
-}
-
-void NodeResourceInfoAccessor::AsyncResubscribe(bool is_pubsub_server_restarted) {
-  RAY_LOG(DEBUG) << "Reestablishing subscription for node resource info.";
-  // If the pub-sub server has also restarted, we need to resubscribe to the pub-sub
-  // server.
-  if (is_pubsub_server_restarted) {
-    if (subscribe_resource_operation_ != nullptr) {
-      RAY_CHECK_OK(subscribe_resource_operation_(nullptr));
-    }
-    if (subscribe_batch_resource_usage_operation_ != nullptr) {
-      RAY_CHECK_OK(subscribe_batch_resource_usage_operation_(nullptr));
-    }
-  }
-}
-
-Status NodeResourceInfoAccessor::AsyncGetAllResourceUsage(
-    const ItemCallback<rpc::ResourceUsageBatchData> &callback) {
-  rpc::GetAllResourceUsageRequest request;
-  client_impl_->GetGcsRpcClient().GetAllResourceUsage(
-      request,
-      [callback](const Status &status, const rpc::GetAllResourceUsageReply &reply) {
-        callback(reply.resource_usage_data());
-        RAY_LOG(DEBUG) << "Finished getting resource usage of all nodes, status = "
-                       << status;
-      });
-  return Status::OK();
-}
-
-StatsInfoAccessor::StatsInfoAccessor(GcsClient *client_impl)
-    : client_impl_(client_impl) {}
-
-Status StatsInfoAccessor::AsyncAddProfileData(
-    const std::shared_ptr<rpc::ProfileTableData> &data_ptr,
-    const StatusCallback &callback) {
-  NodeID node_id = NodeID::FromBinary(data_ptr->component_id());
-  RAY_LOG(DEBUG) << "Adding profile data, component type = " << data_ptr->component_type()
-                 << ", node id = " << node_id;
-  rpc::AddProfileDataRequest request;
-  request.mutable_profile_data()->CopyFrom(*data_ptr);
-  client_impl_->GetGcsRpcClient().AddProfileData(
-      request, [data_ptr, node_id, callback](const Status &status,
-                                             const rpc::AddProfileDataReply &reply) {
-        if (callback) {
-          callback(status);
-        }
-        RAY_LOG(DEBUG) << "Finished adding profile data, status = " << status
-                       << ", component type = " << data_ptr->component_type()
-                       << ", node id = " << node_id;
-      });
-  return Status::OK();
-}
-
-Status StatsInfoAccessor::AsyncGetAll(
-    const MultiItemCallback<rpc::ProfileTableData> &callback) {
-  RAY_LOG(DEBUG) << "Getting all profile info.";
-  RAY_CHECK(callback);
-  rpc::GetAllProfileInfoRequest request;
-  client_impl_->GetGcsRpcClient().GetAllProfileInfo(
-      request,
-      [callback](const Status &status, const rpc::GetAllProfileInfoReply &reply) {
-        auto result = VectorFromProtobuf(reply.profile_info_list());
-        callback(status, result);
-        RAY_LOG(DEBUG) << "Finished getting all job info.";
-      });
-  return Status::OK();
-}
-
-ErrorInfoAccessor::ErrorInfoAccessor(GcsClient *client_impl)
-    : client_impl_(client_impl) {}
-
-Status ErrorInfoAccessor::AsyncReportJobError(
-    const std::shared_ptr<rpc::ErrorTableData> &data_ptr,
-    const StatusCallback &callback) {
-  auto job_id = JobID::FromBinary(data_ptr->job_id());
-  RAY_LOG(DEBUG) << "Publishing job error, job id = " << job_id;
-  rpc::ReportJobErrorRequest request;
-  request.mutable_job_error()->CopyFrom(*data_ptr);
-  client_impl_->GetGcsRpcClient().ReportJobError(
-      request,
-      [job_id, callback](const Status &status, const rpc::ReportJobErrorReply &reply) {
-        if (callback) {
-          callback(status);
-        }
-        RAY_LOG(DEBUG) << "Finished publishing job error, job id = " << job_id;
-      });
-  return Status::OK();
-}
-
-WorkerInfoAccessor::WorkerInfoAccessor(GcsClient *client_impl)
-    : client_impl_(client_impl) {}
-
-Status WorkerInfoAccessor::AsyncSubscribeToWorkerFailures(
-    const ItemCallback<rpc::WorkerDeltaData> &subscribe, const StatusCallback &done) {
-  RAY_CHECK(subscribe != nullptr);
-  subscribe_operation_ = [this, subscribe](const StatusCallback &done) {
-    return client_impl_->GetGcsSubscriber().SubscribeAllWorkerFailures(subscribe, done);
-  };
-  return subscribe_operation_(done);
-}
-
-void WorkerInfoAccessor::AsyncResubscribe(bool is_pubsub_server_restarted) {
-  RAY_LOG(DEBUG) << "Reestablishing subscription for worker failures.";
-  // If the pub-sub server has restarted, we need to resubscribe to the pub-sub server.
-  if (subscribe_operation_ != nullptr && is_pubsub_server_restarted) {
-    RAY_CHECK_OK(subscribe_operation_(nullptr));
-  }
-}
-
-Status WorkerInfoAccessor::AsyncReportWorkerFailure(
-    const std::shared_ptr<rpc::WorkerTableData> &data_ptr,
-    const StatusCallback &callback) {
-  rpc::Address worker_address = data_ptr->worker_address();
-  RAY_LOG(DEBUG) << "Reporting worker failure, " << worker_address.DebugString();
-  rpc::ReportWorkerFailureRequest request;
-  request.mutable_worker_failure()->CopyFrom(*data_ptr);
-  client_impl_->GetGcsRpcClient().ReportWorkerFailure(
-      request, [worker_address, callback](const Status &status,
-                                          const rpc::ReportWorkerFailureReply &reply) {
-        if (callback) {
-          callback(status);
-        }
-        RAY_LOG(DEBUG) << "Finished reporting worker failure, "
-                       << worker_address.DebugString() << ", status = " << status;
-      });
-  return Status::OK();
-}
-
-Status WorkerInfoAccessor::AsyncGet(
-    const WorkerID &worker_id,
-    const OptionalItemCallback<rpc::WorkerTableData> &callback) {
-  RAY_LOG(DEBUG) << "Getting worker info, worker id = " << worker_id;
-  rpc::GetWorkerInfoRequest request;
-  request.set_worker_id(worker_id.Binary());
-  client_impl_->GetGcsRpcClient().GetWorkerInfo(
-      request,
-      [worker_id, callback](const Status &status, const rpc::GetWorkerInfoReply &reply) {
-        if (reply.has_worker_table_data()) {
-          callback(status, reply.worker_table_data());
-        } else {
-          callback(status, boost::none);
-        }
-        RAY_LOG(DEBUG) << "Finished getting worker info, worker id = " << worker_id;
-      });
-  return Status::OK();
-}
-
-Status WorkerInfoAccessor::AsyncGetAll(
-    const MultiItemCallback<rpc::WorkerTableData> &callback) {
-  RAY_LOG(DEBUG) << "Getting all worker info.";
-  rpc::GetAllWorkerInfoRequest request;
-  client_impl_->GetGcsRpcClient().GetAllWorkerInfo(
-      request, [callback](const Status &status, const rpc::GetAllWorkerInfoReply &reply) {
-        auto result = VectorFromProtobuf(reply.worker_table_data());
-        callback(status, result);
-        RAY_LOG(DEBUG) << "Finished getting all worker info, status = " << status;
-      });
-  return Status::OK();
-}
-
-Status WorkerInfoAccessor::AsyncAdd(const std::shared_ptr<rpc::WorkerTableData> &data_ptr,
-                                    const StatusCallback &callback) {
-  rpc::AddWorkerInfoRequest request;
-  request.mutable_worker_data()->CopyFrom(*data_ptr);
-  client_impl_->GetGcsRpcClient().AddWorkerInfo(
-      request, [callback](const Status &status, const rpc::AddWorkerInfoReply &reply) {
-        if (callback) {
-          callback(status);
-        }
-      });
-  return Status::OK();
-}
-
-PlacementGroupInfoAccessor::PlacementGroupInfoAccessor(GcsClient *client_impl)
-    : client_impl_(client_impl) {}
-
-Status PlacementGroupInfoAccessor::SyncCreatePlacementGroup(
-    const ray::PlacementGroupSpecification &placement_group_spec) {
-  rpc::CreatePlacementGroupRequest request;
-  rpc::CreatePlacementGroupReply reply;
-  request.mutable_placement_group_spec()->CopyFrom(placement_group_spec.GetMessage());
-  auto status = client_impl_->GetGcsRpcClient().SyncCreatePlacementGroup(
-      request, &reply, GetGcsTimeoutMs());
-  if (status.ok()) {
-    RAY_LOG(DEBUG) << "Finished registering placement group. placement group id = "
-                   << placement_group_spec.PlacementGroupId();
-  } else {
-    RAY_LOG(ERROR) << "Placement group id = " << placement_group_spec.PlacementGroupId()
-                   << " failed to be registered. " << status;
-  }
-  return status;
-}
-
-Status PlacementGroupInfoAccessor::SyncRemovePlacementGroup(
-    const ray::PlacementGroupID &placement_group_id) {
-  rpc::RemovePlacementGroupRequest request;
-  rpc::RemovePlacementGroupReply reply;
-  request.set_placement_group_id(placement_group_id.Binary());
-  auto status = client_impl_->GetGcsRpcClient().SyncRemovePlacementGroup(
-      request, &reply, GetGcsTimeoutMs());
-  return status;
-}
-
-Status PlacementGroupInfoAccessor::AsyncGet(
-    const PlacementGroupID &placement_group_id,
-    const OptionalItemCallback<rpc::PlacementGroupTableData> &callback) {
-  RAY_LOG(DEBUG) << "Getting placement group info, placement group id = "
-                 << placement_group_id;
-  rpc::GetPlacementGroupRequest request;
-  request.set_placement_group_id(placement_group_id.Binary());
-  client_impl_->GetGcsRpcClient().GetPlacementGroup(
-      request, [placement_group_id, callback](const Status &status,
-                                              const rpc::GetPlacementGroupReply &reply) {
-        if (reply.has_placement_group_table_data()) {
-          callback(status, reply.placement_group_table_data());
-        } else {
-          callback(status, boost::none);
-        }
-        RAY_LOG(DEBUG) << "Finished getting placement group info, placement group id = "
-                       << placement_group_id;
-      });
-  return Status::OK();
-}
-
-Status PlacementGroupInfoAccessor::AsyncGetByName(
-    const std::string &name, const std::string &ray_namespace,
-    const OptionalItemCallback<rpc::PlacementGroupTableData> &callback,
-    int64_t timeout_ms) {
-  RAY_LOG(DEBUG) << "Getting named placement group info, name = " << name;
-  rpc::GetNamedPlacementGroupRequest request;
-  request.set_name(name);
-  request.set_ray_namespace(ray_namespace);
-  client_impl_->GetGcsRpcClient().GetNamedPlacementGroup(
-      request,
-      [name, callback](const Status &status,
-                       const rpc::GetNamedPlacementGroupReply &reply) {
-        if (reply.has_placement_group_table_data()) {
-          callback(status, reply.placement_group_table_data());
-        } else {
-          callback(status, boost::none);
-        }
-        RAY_LOG(DEBUG) << "Finished getting named placement group info, status = "
-                       << status << ", name = " << name;
-      },
-      /*timeout_ms*/ timeout_ms);
-  return Status::OK();
-}
-
-Status PlacementGroupInfoAccessor::AsyncGetAll(
-    const MultiItemCallback<rpc::PlacementGroupTableData> &callback) {
-  RAY_LOG(DEBUG) << "Getting all placement group info.";
-  rpc::GetAllPlacementGroupRequest request;
-  client_impl_->GetGcsRpcClient().GetAllPlacementGroup(
-      request,
-      [callback](const Status &status, const rpc::GetAllPlacementGroupReply &reply) {
-        callback(status, VectorFromProtobuf(reply.placement_group_table_data()));
-        RAY_LOG(DEBUG) << "Finished getting all placement group info, status = "
-                       << status;
-      });
-  return Status::OK();
-}
-
-Status PlacementGroupInfoAccessor::SyncWaitUntilReady(
-    const PlacementGroupID &placement_group_id) {
-  rpc::WaitPlacementGroupUntilReadyRequest request;
-  rpc::WaitPlacementGroupUntilReadyReply reply;
-  request.set_placement_group_id(placement_group_id.Binary());
-  auto status = client_impl_->GetGcsRpcClient().SyncWaitPlacementGroupUntilReady(
-      request, &reply, GetGcsTimeoutMs());
-  RAY_LOG(DEBUG) << "Finished waiting placement group until ready, placement group id = "
-                 << placement_group_id;
-  return status;
-}
-
-InternalKVAccessor::InternalKVAccessor(GcsClient *client_impl)
-    : client_impl_(client_impl) {}
-
-Status InternalKVAccessor::AsyncInternalKVGet(
-    const std::string &ns, const std::string &key,
-    const OptionalItemCallback<std::string> &callback) {
-  rpc::InternalKVGetRequest req;
-  req.set_key(key);
-  req.set_namespace_(ns);
-  client_impl_->GetGcsRpcClient().InternalKVGet(
-      req,
-      [callback](const Status &status, const rpc::InternalKVGetReply &reply) {
-        if (reply.status().code() == (int)StatusCode::NotFound) {
-          callback(status, boost::none);
-        } else {
-          callback(status, reply.value());
-        }
-      },
-      /*timeout_ms*/ GetGcsTimeoutMs());
-  return Status::OK();
-}
-
-Status InternalKVAccessor::AsyncInternalKVPut(const std::string &ns,
-                                              const std::string &key,
-                                              const std::string &value, bool overwrite,
-                                              const OptionalItemCallback<int> &callback) {
-  rpc::InternalKVPutRequest req;
-  req.set_namespace_(ns);
-  req.set_key(key);
-  req.set_value(value);
-  req.set_overwrite(overwrite);
-  client_impl_->GetGcsRpcClient().InternalKVPut(
-      req,
-      [callback](const Status &status, const rpc::InternalKVPutReply &reply) {
-        callback(status, reply.added_num());
-      },
-      /*timeout_ms*/ GetGcsTimeoutMs());
-  return Status::OK();
-}
-
-Status InternalKVAccessor::AsyncInternalKVExists(
-    const std::string &ns, const std::string &key,
-    const OptionalItemCallback<bool> &callback) {
-  rpc::InternalKVExistsRequest req;
-  req.set_namespace_(ns);
-  req.set_key(key);
-  client_impl_->GetGcsRpcClient().InternalKVExists(
-      req,
-      [callback](const Status &status, const rpc::InternalKVExistsReply &reply) {
-        callback(status, reply.exists());
-      },
-      /*timeout_ms*/ GetGcsTimeoutMs());
-  return Status::OK();
-}
-
-Status InternalKVAccessor::AsyncInternalKVDel(const std::string &ns,
-                                              const std::string &key, bool del_by_prefix,
-                                              const StatusCallback &callback) {
-  rpc::InternalKVDelRequest req;
-  req.set_namespace_(ns);
-  req.set_key(key);
-  client_impl_->GetGcsRpcClient().InternalKVDel(
-      req,
-      [callback](const Status &status, const rpc::InternalKVDelReply &reply) {
-        callback(status);
-      },
-      /*timeout_ms*/ GetGcsTimeoutMs());
-  return Status::OK();
-}
-
-Status InternalKVAccessor::AsyncInternalKVKeys(
-    const std::string &ns, const std::string &prefix,
-    const OptionalItemCallback<std::vector<std::string>> &callback) {
-  rpc::InternalKVKeysRequest req;
-  req.set_namespace_(ns);
-  req.set_prefix(prefix);
-  client_impl_->GetGcsRpcClient().InternalKVKeys(
-      req,
-      [callback](const Status &status, const rpc::InternalKVKeysReply &reply) {
-        if (!status.ok()) {
-          callback(status, boost::none);
-        } else {
-          callback(status, VectorFromProtobuf(reply.results()));
-        }
-      },
-      /*timeout_ms*/ GetGcsTimeoutMs());
-  return Status::OK();
-}
-
-Status InternalKVAccessor::Put(const std::string &ns, const std::string &key,
-                               const std::string &value, bool overwrite, bool &added) {
-  std::promise<Status> ret_promise;
-  RAY_CHECK_OK(AsyncInternalKVPut(
-      ns, key, value, overwrite,
-      [&ret_promise, &added](Status status, boost::optional<int> added_num) {
-        added = static_cast<bool>(added_num.value_or(0));
-        ret_promise.set_value(status);
-      }));
-  return ret_promise.get_future().get();
-}
-
-Status InternalKVAccessor::Keys(const std::string &ns, const std::string &prefix,
-                                std::vector<std::string> &value) {
-  std::promise<Status> ret_promise;
-  RAY_CHECK_OK(AsyncInternalKVKeys(ns, prefix,
-                                   [&ret_promise, &value](Status status, auto &values) {
-                                     value = values.value_or(std::vector<std::string>());
-                                     ret_promise.set_value(status);
-                                   }));
-  return ret_promise.get_future().get();
-}
-
-Status InternalKVAccessor::Get(const std::string &ns, const std::string &key,
-                               std::string &value) {
-  std::promise<Status> ret_promise;
-  RAY_CHECK_OK(
-      AsyncInternalKVGet(ns, key, [&ret_promise, &value](Status status, auto &v) {
-        if (v) {
-          value = *v;
-        }
-        ret_promise.set_value(status);
-      }));
-  return ret_promise.get_future().get();
-}
-
-Status InternalKVAccessor::Del(const std::string &ns, const std::string &key,
-                               bool del_by_prefix) {
-  std::promise<Status> ret_promise;
-  RAY_CHECK_OK(AsyncInternalKVDel(ns, key, del_by_prefix, [&ret_promise](Status status) {
-    ret_promise.set_value(status);
-  }));
-  return ret_promise.get_future().get();
-}
-
-Status InternalKVAccessor::Exists(const std::string &ns, const std::string &key,
-                                  bool &exist) {
-  std::promise<Status> ret_promise;
-  RAY_CHECK_OK(AsyncInternalKVExists(
-      ns, key, [&ret_promise, &exist](Status status, const boost::optional<bool> &value) {
-        if (value) {
-          exist = *value;
-        }
-        ret_promise.set_value(status);
-      }));
-  return ret_promise.get_future().get();
-}
-
-}  // namespace gcs
-}  // namespace ray
->>>>>>> 19672688
+// Copyright 2017 The Ray Authors.
+//
+// Licensed under the Apache License, Version 2.0 (the "License");
+// you may not use this file except in compliance with the License.
+// You may obtain a copy of the License at
+//
+//  http://www.apache.org/licenses/LICENSE-2.0
+//
+// Unless required by applicable law or agreed to in writing, software
+// distributed under the License is distributed on an "AS IS" BASIS,
+// WITHOUT WARRANTIES OR CONDITIONS OF ANY KIND, either express or implied.
+// See the License for the specific language governing permissions and
+// limitations under the License.
+
+#include "ray/gcs/gcs_client/accessor.h"
+
+#include <future>
+
+#include "ray/gcs/gcs_client/gcs_client.h"
+
+namespace {
+inline int64_t GetGcsTimeoutMs() {
+  return absl::ToInt64Milliseconds(
+      absl::Seconds(RayConfig::instance().gcs_server_request_timeout_seconds()));
+}
+}  // namespace
+
+namespace ray {
+namespace gcs {
+
+using namespace ray::rpc;
+
+JobInfoAccessor::JobInfoAccessor(GcsClient *client_impl) : client_impl_(client_impl) {}
+
+Status JobInfoAccessor::AsyncAdd(const std::shared_ptr<JobTableData> &data_ptr,
+                                 const StatusCallback &callback) {
+  JobID job_id = JobID::FromBinary(data_ptr->job_id());
+  RAY_LOG(DEBUG) << "Adding job, job id = " << job_id
+                 << ", driver pid = " << data_ptr->driver_pid();
+  rpc::AddJobRequest request;
+  request.mutable_data()->CopyFrom(*data_ptr);
+  client_impl_->GetGcsRpcClient().AddJob(
+      request,
+      [job_id, data_ptr, callback](const Status &status, const rpc::AddJobReply &reply) {
+        if (callback) {
+          callback(status);
+        }
+        RAY_LOG(DEBUG) << "Finished adding job, status = " << status
+                       << ", job id = " << job_id
+                       << ", driver pid = " << data_ptr->driver_pid();
+      });
+  return Status::OK();
+}
+
+Status JobInfoAccessor::AsyncMarkFinished(const JobID &job_id,
+                                          const StatusCallback &callback) {
+  RAY_LOG(DEBUG) << "Marking job state, job id = " << job_id;
+  rpc::MarkJobFinishedRequest request;
+  request.set_job_id(job_id.Binary());
+  client_impl_->GetGcsRpcClient().MarkJobFinished(
+      request,
+      [job_id, callback](const Status &status, const rpc::MarkJobFinishedReply &reply) {
+        if (callback) {
+          callback(status);
+        }
+        RAY_LOG(DEBUG) << "Finished marking job state, status = " << status
+                       << ", job id = " << job_id;
+      });
+  return Status::OK();
+}
+
+Status JobInfoAccessor::AsyncSubscribeAll(
+    const SubscribeCallback<JobID, JobTableData> &subscribe, const StatusCallback &done) {
+  RAY_CHECK(subscribe != nullptr);
+  fetch_all_data_operation_ = [this, subscribe](const StatusCallback &done) {
+    auto callback = [subscribe, done](
+                        const Status &status,
+                        const std::vector<rpc::JobTableData> &job_info_list) {
+      for (auto &job_info : job_info_list) {
+        subscribe(JobID::FromBinary(job_info.job_id()), job_info);
+      }
+      if (done) {
+        done(status);
+      }
+    };
+    RAY_CHECK_OK(AsyncGetAll(callback));
+  };
+  subscribe_operation_ = [this, subscribe](const StatusCallback &done) {
+    return client_impl_->GetGcsSubscriber().SubscribeAllJobs(subscribe, done);
+  };
+  return subscribe_operation_(
+      [this, done](const Status &status) { fetch_all_data_operation_(done); });
+}
+
+void JobInfoAccessor::AsyncResubscribe(bool is_pubsub_server_restarted) {
+  RAY_LOG(DEBUG) << "Reestablishing subscription for job info.";
+  auto fetch_all_done = [](const Status &status) {
+    RAY_LOG(INFO) << "Finished fetching all job information from gcs server after gcs "
+                     "server or pub-sub server is restarted.";
+  };
+
+  // If only the GCS sever has restarted, we only need to fetch data from the GCS server.
+  // If the pub-sub server has also restarted, we need to resubscribe to the pub-sub
+  // server first, then fetch data from the GCS server.
+  if (is_pubsub_server_restarted) {
+    if (subscribe_operation_ != nullptr) {
+      RAY_CHECK_OK(subscribe_operation_([this, fetch_all_done](const Status &status) {
+        fetch_all_data_operation_(fetch_all_done);
+      }));
+    }
+  } else {
+    if (fetch_all_data_operation_ != nullptr) {
+      fetch_all_data_operation_(fetch_all_done);
+    }
+  }
+}
+
+Status JobInfoAccessor::AsyncGetAll(
+    const MultiItemCallback<rpc::JobTableData> &callback) {
+  RAY_LOG(DEBUG) << "Getting all job info.";
+  RAY_CHECK(callback);
+  rpc::GetAllJobInfoRequest request;
+  client_impl_->GetGcsRpcClient().GetAllJobInfo(
+      request, [callback](const Status &status, const rpc::GetAllJobInfoReply &reply) {
+        auto result = VectorFromProtobuf(reply.job_info_list());
+        callback(status, result);
+        RAY_LOG(DEBUG) << "Finished getting all job info.";
+      });
+  return Status::OK();
+}
+
+Status JobInfoAccessor::AsyncGetNextJobID(const ItemCallback<JobID> &callback) {
+  RAY_LOG(DEBUG) << "Getting next job id";
+  rpc::GetNextJobIDRequest request;
+  client_impl_->GetGcsRpcClient().GetNextJobID(
+      request, [callback](const Status &status, const rpc::GetNextJobIDReply &reply) {
+        RAY_CHECK_OK(status);
+        auto job_id = JobID::FromInt(reply.job_id());
+        callback(job_id);
+        RAY_LOG(DEBUG) << "Finished getting next job id = " << job_id;
+      });
+  return Status::OK();
+}
+
+ActorInfoAccessor::ActorInfoAccessor(GcsClient *client_impl)
+    : client_impl_(client_impl) {}
+
+Status ActorInfoAccessor::AsyncGet(
+    const ActorID &actor_id, const OptionalItemCallback<rpc::ActorTableData> &callback) {
+  RAY_LOG(DEBUG) << "Getting actor info, actor id = " << actor_id
+                 << ", job id = " << actor_id.JobId();
+  rpc::GetActorInfoRequest request;
+  request.set_actor_id(actor_id.Binary());
+  client_impl_->GetGcsRpcClient().GetActorInfo(
+      request,
+      [actor_id, callback](const Status &status, const rpc::GetActorInfoReply &reply) {
+        if (reply.has_actor_table_data()) {
+          callback(status, reply.actor_table_data());
+        } else {
+          callback(status, boost::none);
+        }
+        RAY_LOG(DEBUG) << "Finished getting actor info, status = " << status
+                       << ", actor id = " << actor_id
+                       << ", job id = " << actor_id.JobId();
+      });
+  return Status::OK();
+}
+
+Status ActorInfoAccessor::AsyncGetAll(
+    const MultiItemCallback<rpc::ActorTableData> &callback) {
+  RAY_LOG(DEBUG) << "Getting all actor info.";
+  rpc::GetAllActorInfoRequest request;
+  client_impl_->GetGcsRpcClient().GetAllActorInfo(
+      request, [callback](const Status &status, const rpc::GetAllActorInfoReply &reply) {
+        auto result = VectorFromProtobuf(reply.actor_table_data());
+        callback(status, result);
+        RAY_LOG(DEBUG) << "Finished getting all actor info, status = " << status;
+      });
+  return Status::OK();
+}
+
+Status ActorInfoAccessor::AsyncGetByName(
+    const std::string &name, const std::string &ray_namespace,
+    const OptionalItemCallback<rpc::ActorTableData> &callback, int64_t timeout_ms) {
+  RAY_LOG(DEBUG) << "Getting actor info, name = " << name;
+  rpc::GetNamedActorInfoRequest request;
+  request.set_name(name);
+  request.set_ray_namespace(ray_namespace);
+  client_impl_->GetGcsRpcClient().GetNamedActorInfo(
+      request,
+      [name, callback](const Status &status, const rpc::GetNamedActorInfoReply &reply) {
+        if (reply.has_actor_table_data()) {
+          callback(status, reply.actor_table_data());
+        } else {
+          callback(status, boost::none);
+        }
+        RAY_LOG(DEBUG) << "Finished getting actor info, status = " << status
+                       << ", name = " << name;
+      },
+      /*timeout_ms*/ timeout_ms);
+  return Status::OK();
+}
+
+Status ActorInfoAccessor::SyncGetByName(const std::string &name,
+                                        const std::string &ray_namespace,
+                                        rpc::ActorTableData &actor_table_data) {
+  rpc::GetNamedActorInfoRequest request;
+  rpc::GetNamedActorInfoReply reply;
+  request.set_name(name);
+  request.set_ray_namespace(ray_namespace);
+  auto status = client_impl_->GetGcsRpcClient().SyncGetNamedActorInfo(
+      request, &reply, /*timeout_ms*/ GetGcsTimeoutMs());
+  if (status.ok() && reply.has_actor_table_data()) {
+    actor_table_data = reply.actor_table_data();
+  }
+  return status;
+}
+
+Status ActorInfoAccessor::AsyncListNamedActors(
+    bool all_namespaces, const std::string &ray_namespace,
+    const OptionalItemCallback<std::vector<rpc::NamedActorInfo>> &callback,
+    int64_t timeout_ms) {
+  RAY_LOG(DEBUG) << "Listing actors";
+  rpc::ListNamedActorsRequest request;
+  request.set_all_namespaces(all_namespaces);
+  request.set_ray_namespace(ray_namespace);
+  client_impl_->GetGcsRpcClient().ListNamedActors(
+      request,
+      [callback](const Status &status, const rpc::ListNamedActorsReply &reply) {
+        if (!status.ok()) {
+          callback(status, boost::none);
+        } else {
+          callback(status, VectorFromProtobuf(reply.named_actors_list()));
+        }
+        RAY_LOG(DEBUG) << "Finished getting named actor names, status = " << status;
+      },
+      timeout_ms);
+  return Status::OK();
+}
+
+Status ActorInfoAccessor::SyncListNamedActors(
+    bool all_namespaces, const std::string &ray_namespace,
+    std::vector<std::pair<std::string, std::string>> &actors) {
+  rpc::ListNamedActorsRequest request;
+  request.set_all_namespaces(all_namespaces);
+  request.set_ray_namespace(ray_namespace);
+  rpc::ListNamedActorsReply reply;
+  auto status = client_impl_->GetGcsRpcClient().SyncListNamedActors(request, &reply,
+                                                                    GetGcsTimeoutMs());
+  if (!status.ok()) {
+    return status;
+  }
+
+  for (const auto &actor_info : VectorFromProtobuf(reply.named_actors_list())) {
+    actors.push_back(std::make_pair(actor_info.ray_namespace(), actor_info.name()));
+  }
+  return status;
+}
+
+Status ActorInfoAccessor::AsyncRegisterActor(const ray::TaskSpecification &task_spec,
+                                             const ray::gcs::StatusCallback &callback,
+                                             int64_t timeout_ms) {
+  RAY_CHECK(task_spec.IsActorCreationTask() && callback);
+  rpc::RegisterActorRequest request;
+  request.mutable_task_spec()->CopyFrom(task_spec.GetMessage());
+  client_impl_->GetGcsRpcClient().RegisterActor(
+      request,
+      [callback](const Status & /*unused*/, const rpc::RegisterActorReply &reply) {
+        auto status =
+            reply.status().code() == (int)StatusCode::OK
+                ? Status()
+                : Status(StatusCode(reply.status().code()), reply.status().message());
+        callback(status);
+      },
+      timeout_ms);
+  return Status::OK();
+}
+
+Status ActorInfoAccessor::SyncRegisterActor(const ray::TaskSpecification &task_spec) {
+  RAY_CHECK(task_spec.IsActorCreationTask());
+  rpc::RegisterActorRequest request;
+  rpc::RegisterActorReply reply;
+  request.mutable_task_spec()->CopyFrom(task_spec.GetMessage());
+  auto status = client_impl_->GetGcsRpcClient().SyncRegisterActor(request, &reply,
+                                                                  GetGcsTimeoutMs());
+  return status;
+}
+
+Status ActorInfoAccessor::AsyncKillActor(const ActorID &actor_id, bool force_kill,
+                                         bool no_restart,
+                                         const ray::gcs::StatusCallback &callback) {
+  rpc::KillActorViaGcsRequest request;
+  request.set_actor_id(actor_id.Binary());
+  request.set_force_kill(force_kill);
+  request.set_no_restart(no_restart);
+  client_impl_->GetGcsRpcClient().KillActorViaGcs(
+      request,
+      [callback](const Status & /*unused*/, const rpc::KillActorViaGcsReply &reply) {
+        if (callback) {
+          auto status =
+              reply.status().code() == (int)StatusCode::OK
+                  ? Status()
+                  : Status(StatusCode(reply.status().code()), reply.status().message());
+          callback(status);
+        }
+      });
+  return Status::OK();
+}
+
+Status ActorInfoAccessor::AsyncCreateActor(
+    const ray::TaskSpecification &task_spec,
+    const rpc::ClientCallback<rpc::CreateActorReply> &callback) {
+  RAY_CHECK(task_spec.IsActorCreationTask() && callback);
+  rpc::CreateActorRequest request;
+  request.mutable_task_spec()->CopyFrom(task_spec.GetMessage());
+  client_impl_->GetGcsRpcClient().CreateActor(
+      request, [callback](const Status & /*unused*/, const rpc::CreateActorReply &reply) {
+        auto status =
+            reply.status().code() == (int)StatusCode::OK
+                ? Status()
+                : Status(StatusCode(reply.status().code()), reply.status().message());
+        callback(status, reply);
+      });
+  return Status::OK();
+}
+
+Status ActorInfoAccessor::AsyncSubscribe(
+    const ActorID &actor_id,
+    const SubscribeCallback<ActorID, rpc::ActorTableData> &subscribe,
+    const StatusCallback &done) {
+  RAY_LOG(DEBUG) << "Subscribing update operations of actor, actor id = " << actor_id
+                 << ", job id = " << actor_id.JobId();
+  RAY_CHECK(subscribe != nullptr) << "Failed to subscribe actor, actor id = " << actor_id;
+
+  auto fetch_data_operation = [this, actor_id,
+                               subscribe](const StatusCallback &fetch_done) {
+    auto callback = [actor_id, subscribe, fetch_done](
+                        const Status &status,
+                        const boost::optional<rpc::ActorTableData> &result) {
+      if (result) {
+        subscribe(actor_id, *result);
+      }
+      if (fetch_done) {
+        fetch_done(status);
+      }
+    };
+    RAY_CHECK_OK(AsyncGet(actor_id, callback));
+  };
+
+  {
+    absl::MutexLock lock(&mutex_);
+    resubscribe_operations_[actor_id] =
+        [this, actor_id, subscribe](const StatusCallback &subscribe_done) {
+          // Unregister the previous subscription before subscribing the to new
+          // GCS instance. Otherwise, the existing long poll on the previous GCS
+          // instance could leak or access invalid memory when returned.
+          // In future if long polls can be cancelled, this might become unnecessary.
+          while (true) {
+            Status s = client_impl_->GetGcsSubscriber().UnsubscribeActor(actor_id);
+            if (s.ok()) {
+              break;
+            }
+            RAY_LOG(WARNING) << "Unsubscribing failed for " << actor_id.Hex()
+                             << ", retrying ...";
+            absl::SleepFor(absl::Seconds(1));
+          }
+          return client_impl_->GetGcsSubscriber().SubscribeActor(actor_id, subscribe,
+                                                                 subscribe_done);
+        };
+    fetch_data_operations_[actor_id] = fetch_data_operation;
+  }
+
+  return client_impl_->GetGcsSubscriber().SubscribeActor(
+      actor_id, subscribe,
+      [fetch_data_operation, done](const Status &) { fetch_data_operation(done); });
+}
+
+Status ActorInfoAccessor::AsyncUnsubscribe(const ActorID &actor_id) {
+  RAY_LOG(DEBUG) << "Cancelling subscription to an actor, actor id = " << actor_id
+                 << ", job id = " << actor_id.JobId();
+  auto status = client_impl_->GetGcsSubscriber().UnsubscribeActor(actor_id);
+  absl::MutexLock lock(&mutex_);
+  resubscribe_operations_.erase(actor_id);
+  fetch_data_operations_.erase(actor_id);
+  RAY_LOG(DEBUG) << "Finished cancelling subscription to an actor, actor id = "
+                 << actor_id << ", job id = " << actor_id.JobId();
+  return status;
+}
+
+void ActorInfoAccessor::AsyncResubscribe(bool is_pubsub_server_restarted) {
+  RAY_LOG(DEBUG) << "Reestablishing subscription for actor info.";
+  // If only the GCS sever has restarted, we only need to fetch data from the GCS server.
+  // If the pub-sub server has also restarted, we need to resubscribe to the pub-sub
+  // server first, then fetch data from the GCS server.
+  absl::MutexLock lock(&mutex_);
+  if (is_pubsub_server_restarted) {
+    for (auto &[actor_id, resubscribe_op] : resubscribe_operations_) {
+      RAY_CHECK_OK(resubscribe_op([this, actor_id = actor_id](const Status &status) {
+        absl::MutexLock lock(&mutex_);
+        auto fetch_data_operation = fetch_data_operations_[actor_id];
+        // `fetch_data_operation` is called in the callback function of subscribe.
+        // Before that, if the user calls `AsyncUnsubscribe` function, the corresponding
+        // fetch function will be deleted, so we need to check if it's null.
+        if (fetch_data_operation != nullptr) {
+          fetch_data_operation(nullptr);
+        }
+      }));
+    }
+  } else {
+    for (auto &item : fetch_data_operations_) {
+      item.second(nullptr);
+    }
+  }
+}
+
+bool ActorInfoAccessor::IsActorUnsubscribed(const ActorID &actor_id) {
+  return client_impl_->GetGcsSubscriber().IsActorUnsubscribed(actor_id);
+}
+
+NodeInfoAccessor::NodeInfoAccessor(GcsClient *client_impl) : client_impl_(client_impl) {}
+
+Status NodeInfoAccessor::RegisterSelf(const GcsNodeInfo &local_node_info,
+                                      const StatusCallback &callback) {
+  auto node_id = NodeID::FromBinary(local_node_info.node_id());
+  RAY_LOG(DEBUG) << "Registering node info, node id = " << node_id
+                 << ", address is = " << local_node_info.node_manager_address();
+  RAY_CHECK(local_node_id_.IsNil()) << "This node is already connected.";
+  RAY_CHECK(local_node_info.state() == GcsNodeInfo::ALIVE);
+  rpc::RegisterNodeRequest request;
+  request.mutable_node_info()->CopyFrom(local_node_info);
+
+  client_impl_->GetGcsRpcClient().RegisterNode(
+      request, [this, node_id, local_node_info, callback](
+                   const Status &status, const rpc::RegisterNodeReply &reply) {
+        if (status.ok()) {
+          local_node_info_.CopyFrom(local_node_info);
+          local_node_id_ = NodeID::FromBinary(local_node_info.node_id());
+        }
+        if (callback) {
+          callback(status);
+        }
+        RAY_LOG(DEBUG) << "Finished registering node info, status = " << status
+                       << ", node id = " << node_id;
+      });
+
+  return Status::OK();
+}
+
+Status NodeInfoAccessor::DrainSelf() {
+  RAY_CHECK(!local_node_id_.IsNil()) << "This node is disconnected.";
+  NodeID node_id = NodeID::FromBinary(local_node_info_.node_id());
+  RAY_LOG(INFO) << "Unregistering node info, node id = " << node_id;
+  rpc::DrainNodeRequest request;
+  auto draining_request = request.add_drain_node_data();
+  draining_request->set_node_id(local_node_info_.node_id());
+  client_impl_->GetGcsRpcClient().DrainNode(
+      request, [this, node_id](const Status &status, const rpc::DrainNodeReply &reply) {
+        if (status.ok()) {
+          local_node_info_.set_state(GcsNodeInfo::DEAD);
+          local_node_id_ = NodeID::Nil();
+        }
+        RAY_LOG(INFO) << "Finished unregistering node info, status = " << status
+                      << ", node id = " << node_id;
+      });
+  return Status::OK();
+}
+
+const NodeID &NodeInfoAccessor::GetSelfId() const { return local_node_id_; }
+
+const GcsNodeInfo &NodeInfoAccessor::GetSelfInfo() const { return local_node_info_; }
+
+Status NodeInfoAccessor::AsyncRegister(const rpc::GcsNodeInfo &node_info,
+                                       const StatusCallback &callback) {
+  NodeID node_id = NodeID::FromBinary(node_info.node_id());
+  RAY_LOG(DEBUG) << "Registering node info, node id = " << node_id;
+  rpc::RegisterNodeRequest request;
+  request.mutable_node_info()->CopyFrom(node_info);
+  client_impl_->GetGcsRpcClient().RegisterNode(
+      request,
+      [node_id, callback](const Status &status, const rpc::RegisterNodeReply &reply) {
+        if (callback) {
+          callback(status);
+        }
+        RAY_LOG(DEBUG) << "Finished registering node info, status = " << status
+                       << ", node id = " << node_id;
+      });
+  return Status::OK();
+}
+
+Status NodeInfoAccessor::AsyncDrainNode(const NodeID &node_id,
+                                        const StatusCallback &callback) {
+  RAY_LOG(DEBUG) << "Draining node, node id = " << node_id;
+  rpc::DrainNodeRequest request;
+  auto draining_request = request.add_drain_node_data();
+  draining_request->set_node_id(node_id.Binary());
+  client_impl_->GetGcsRpcClient().DrainNode(
+      request,
+      [node_id, callback](const Status &status, const rpc::DrainNodeReply &reply) {
+        if (callback) {
+          callback(status);
+        }
+        RAY_LOG(DEBUG) << "Finished draining node, status = " << status
+                       << ", node id = " << node_id;
+      });
+  return Status::OK();
+}
+
+Status NodeInfoAccessor::AsyncGetAll(const MultiItemCallback<GcsNodeInfo> &callback) {
+  RAY_LOG(DEBUG) << "Getting information of all nodes.";
+  rpc::GetAllNodeInfoRequest request;
+  client_impl_->GetGcsRpcClient().GetAllNodeInfo(
+      request, [callback](const Status &status, const rpc::GetAllNodeInfoReply &reply) {
+        std::vector<GcsNodeInfo> result;
+        result.reserve((reply.node_info_list_size()));
+        for (int index = 0; index < reply.node_info_list_size(); ++index) {
+          result.emplace_back(reply.node_info_list(index));
+        }
+        callback(status, result);
+        RAY_LOG(DEBUG) << "Finished getting information of all nodes, status = "
+                       << status;
+      });
+  return Status::OK();
+}
+
+Status NodeInfoAccessor::AsyncSubscribeToNodeChange(
+    const SubscribeCallback<NodeID, GcsNodeInfo> &subscribe, const StatusCallback &done) {
+  RAY_CHECK(subscribe != nullptr);
+  RAY_CHECK(node_change_callback_ == nullptr);
+  node_change_callback_ = subscribe;
+
+  fetch_node_data_operation_ = [this](const StatusCallback &done) {
+    auto callback = [this, done](const Status &status,
+                                 const std::vector<GcsNodeInfo> &node_info_list) {
+      for (auto &node_info : node_info_list) {
+        HandleNotification(node_info);
+      }
+      if (done) {
+        done(status);
+      }
+    };
+    RAY_CHECK_OK(AsyncGetAll(callback));
+  };
+
+  subscribe_node_operation_ = [this](const StatusCallback &done) {
+    auto on_subscribe = [this](const GcsNodeInfo &data) { HandleNotification(data); };
+    return client_impl_->GetGcsSubscriber().SubscribeAllNodeInfo(on_subscribe, done);
+  };
+
+  return subscribe_node_operation_([this, subscribe, done](const Status &status) {
+    fetch_node_data_operation_(done);
+  });
+}
+
+const GcsNodeInfo *NodeInfoAccessor::Get(const NodeID &node_id,
+                                         bool filter_dead_nodes) const {
+  RAY_CHECK(!node_id.IsNil());
+  auto entry = node_cache_.find(node_id);
+  if (entry != node_cache_.end()) {
+    if (filter_dead_nodes && entry->second.state() == rpc::GcsNodeInfo::DEAD) {
+      return nullptr;
+    }
+    return &entry->second;
+  }
+  return nullptr;
+}
+
+const std::unordered_map<NodeID, GcsNodeInfo> &NodeInfoAccessor::GetAll() const {
+  return node_cache_;
+}
+
+bool NodeInfoAccessor::IsRemoved(const NodeID &node_id) const {
+  return removed_nodes_.count(node_id) == 1;
+}
+
+Status NodeInfoAccessor::AsyncReportHeartbeat(
+    const std::shared_ptr<rpc::HeartbeatTableData> &data_ptr,
+    const StatusCallback &callback) {
+  rpc::ReportHeartbeatRequest request;
+  request.mutable_heartbeat()->CopyFrom(*data_ptr);
+  client_impl_->GetGcsRpcClient().ReportHeartbeat(
+      request, [callback](const Status &status, const rpc::ReportHeartbeatReply &reply) {
+        if (callback) {
+          callback(status);
+        }
+      });
+  return Status::OK();
+}
+
+void NodeInfoAccessor::HandleNotification(const GcsNodeInfo &node_info) {
+  NodeID node_id = NodeID::FromBinary(node_info.node_id());
+  bool is_alive = (node_info.state() == GcsNodeInfo::ALIVE);
+  auto entry = node_cache_.find(node_id);
+  bool is_notif_new;
+  if (entry == node_cache_.end()) {
+    // If the entry is not in the cache, then the notification is new.
+    is_notif_new = true;
+  } else {
+    // If the entry is in the cache, then the notification is new if the node
+    // was alive and is now dead or resources have been updated.
+    bool was_alive = (entry->second.state() == GcsNodeInfo::ALIVE);
+    is_notif_new = was_alive && !is_alive;
+
+    // Once a node with a given ID has been removed, it should never be added
+    // again. If the entry was in the cache and the node was deleted, we should check
+    // that this new notification is not an insertion.
+    // However, when a new node(node-B) registers with GCS, it subscribes to all node
+    // information. It will subscribe to redis and then get all node information from GCS
+    // through RPC. If node-A fails after GCS replies to node-B, GCS will send another
+    // message(node-A is dead) to node-B through redis publish. Because RPC and redis
+    // subscribe are two different sessions, node-B may process node-A dead message first
+    // and then node-A alive message. So we use `RAY_LOG` instead of `RAY_CHECK ` as a
+    // workaround.
+    if (!was_alive && is_alive) {
+      RAY_LOG(INFO) << "Notification for addition of a node that was already removed:"
+                    << node_id;
+      return;
+    }
+  }
+
+  // Add the notification to our cache.
+  RAY_LOG(INFO) << "Received notification for node id = " << node_id
+                << ", IsAlive = " << is_alive;
+
+  auto &node = node_cache_[node_id];
+  if (is_alive) {
+    node = node_info;
+  } else {
+    node.set_node_id(node_info.node_id());
+    node.set_state(rpc::GcsNodeInfo::DEAD);
+    node.set_timestamp(node_info.timestamp());
+  }
+
+  // If the notification is new, call registered callback.
+  if (is_notif_new) {
+    if (is_alive) {
+      RAY_CHECK(removed_nodes_.find(node_id) == removed_nodes_.end());
+    } else {
+      removed_nodes_.insert(node_id);
+    }
+    GcsNodeInfo &cache_data = node_cache_[node_id];
+    if (node_change_callback_) {
+      node_change_callback_(node_id, cache_data);
+    }
+  }
+}
+
+void NodeInfoAccessor::AsyncResubscribe(bool is_pubsub_server_restarted) {
+  RAY_LOG(DEBUG) << "Reestablishing subscription for node info.";
+  auto fetch_all_done = [](const Status &status) {
+    RAY_LOG(INFO) << "Finished fetching all node information from gcs server after gcs "
+                     "server or pub-sub server is restarted.";
+  };
+
+  // If only the GCS sever has restarted, we only need to fetch data from the GCS server.
+  // If the pub-sub server has also restarted, we need to resubscribe to the pub-sub
+  // server first, then fetch data from the GCS server.
+  if (is_pubsub_server_restarted) {
+    if (subscribe_node_operation_ != nullptr) {
+      RAY_CHECK_OK(
+          subscribe_node_operation_([this, fetch_all_done](const Status &status) {
+            fetch_node_data_operation_(fetch_all_done);
+          }));
+    }
+  } else {
+    if (fetch_node_data_operation_ != nullptr) {
+      fetch_node_data_operation_(fetch_all_done);
+    }
+  }
+}
+
+Status NodeInfoAccessor::AsyncGetInternalConfig(
+    const OptionalItemCallback<std::string> &callback) {
+  rpc::GetInternalConfigRequest request;
+  client_impl_->GetGcsRpcClient().GetInternalConfig(
+      request,
+      [callback](const Status &status, const rpc::GetInternalConfigReply &reply) {
+        if (status.ok()) {
+          RAY_LOG(DEBUG) << "Fetched internal config: " << reply.config();
+        } else {
+          RAY_LOG(ERROR) << "Failed to get internal config: " << status.message();
+        }
+        callback(status, reply.config());
+      });
+  return Status::OK();
+}
+
+NodeResourceInfoAccessor::NodeResourceInfoAccessor(GcsClient *client_impl)
+    : client_impl_(client_impl) {}
+
+Status NodeResourceInfoAccessor::AsyncGetResources(
+    const NodeID &node_id, const OptionalItemCallback<ResourceMap> &callback) {
+  RAY_LOG(DEBUG) << "Getting node resources, node id = " << node_id;
+  rpc::GetResourcesRequest request;
+  request.set_node_id(node_id.Binary());
+  client_impl_->GetGcsRpcClient().GetResources(
+      request,
+      [node_id, callback](const Status &status, const rpc::GetResourcesReply &reply) {
+        ResourceMap resource_map;
+        for (const auto &resource : reply.resources()) {
+          resource_map[resource.first] =
+              std::make_shared<rpc::ResourceTableData>(resource.second);
+        }
+        callback(status, resource_map);
+        RAY_LOG(DEBUG) << "Finished getting node resources, status = " << status
+                       << ", node id = " << node_id;
+      });
+  return Status::OK();
+}
+
+Status NodeResourceInfoAccessor::AsyncGetAllAvailableResources(
+    const MultiItemCallback<rpc::AvailableResources> &callback) {
+  rpc::GetAllAvailableResourcesRequest request;
+  client_impl_->GetGcsRpcClient().GetAllAvailableResources(
+      request,
+      [callback](const Status &status, const rpc::GetAllAvailableResourcesReply &reply) {
+        std::vector<rpc::AvailableResources> result =
+            VectorFromProtobuf(reply.resources_list());
+        callback(status, result);
+        RAY_LOG(DEBUG) << "Finished getting available resources of all nodes, status = "
+                       << status;
+      });
+  return Status::OK();
+}
+
+Status NodeResourceInfoAccessor::AsyncUpdateResources(const NodeID &node_id,
+                                                      const ResourceMap &resources,
+                                                      const StatusCallback &callback) {
+  RAY_LOG(DEBUG) << "Updating node resources, node id = " << node_id;
+  rpc::UpdateResourcesRequest request;
+  request.set_node_id(node_id.Binary());
+  for (auto &resource : resources) {
+    (*request.mutable_resources())[resource.first] = *resource.second;
+  }
+
+  auto operation = [this, request, node_id,
+                    callback](const SequencerDoneCallback &done_callback) {
+    client_impl_->GetGcsRpcClient().UpdateResources(
+        request, [node_id, callback, done_callback](
+                     const Status &status, const rpc::UpdateResourcesReply &reply) {
+          if (callback) {
+            callback(status);
+          }
+          RAY_LOG(DEBUG) << "Finished updating node resources, status = " << status
+                         << ", node id = " << node_id;
+          done_callback();
+        });
+  };
+
+  sequencer_.Post(node_id, std::move(operation));
+  return Status::OK();
+}
+
+Status NodeResourceInfoAccessor::AsyncReportResourceUsage(
+    const std::shared_ptr<rpc::ResourcesData> &data_ptr, const StatusCallback &callback) {
+  absl::MutexLock lock(&mutex_);
+  last_resource_usage_->SetAvailableResources(
+      ResourceSet(MapFromProtobuf(data_ptr->resources_available())));
+  last_resource_usage_->SetTotalResources(
+      ResourceSet(MapFromProtobuf(data_ptr->resources_total())));
+  last_resource_usage_->SetLoadResources(
+      ResourceSet(MapFromProtobuf(data_ptr->resource_load())));
+  cached_resource_usage_.mutable_resources()->CopyFrom(*data_ptr);
+  client_impl_->GetGcsRpcClient().ReportResourceUsage(
+      cached_resource_usage_,
+      [callback](const Status &status, const rpc::ReportResourceUsageReply &reply) {
+        if (callback) {
+          callback(status);
+        }
+      });
+  return Status::OK();
+}
+
+void NodeResourceInfoAccessor::AsyncReReportResourceUsage() {
+  absl::MutexLock lock(&mutex_);
+  if (cached_resource_usage_.has_resources()) {
+    RAY_LOG(INFO) << "Rereport resource usage.";
+    FillResourceUsageRequest(cached_resource_usage_);
+    client_impl_->GetGcsRpcClient().ReportResourceUsage(
+        cached_resource_usage_,
+        [](const Status &status, const rpc::ReportResourceUsageReply &reply) {});
+  }
+}
+
+void NodeResourceInfoAccessor::FillResourceUsageRequest(
+    rpc::ReportResourceUsageRequest &resources) {
+  SchedulingResources cached_resources = SchedulingResources(*GetLastResourceUsage());
+
+  auto resources_data = resources.mutable_resources();
+  resources_data->clear_resources_total();
+  for (const auto &resource_pair :
+       cached_resources.GetTotalResources().GetResourceMap()) {
+    (*resources_data->mutable_resources_total())[resource_pair.first] =
+        resource_pair.second;
+  }
+
+  resources_data->clear_resources_available();
+  resources_data->set_resources_available_changed(true);
+  for (const auto &resource_pair :
+       cached_resources.GetAvailableResources().GetResourceMap()) {
+    (*resources_data->mutable_resources_available())[resource_pair.first] =
+        resource_pair.second;
+  }
+
+  resources_data->clear_resource_load();
+  resources_data->set_resource_load_changed(true);
+  for (const auto &resource_pair : cached_resources.GetLoadResources().GetResourceMap()) {
+    (*resources_data->mutable_resource_load())[resource_pair.first] =
+        resource_pair.second;
+  }
+}
+
+Status NodeResourceInfoAccessor::AsyncSubscribeBatchedResourceUsage(
+    const ItemCallback<rpc::ResourceUsageBatchData> &subscribe,
+    const StatusCallback &done) {
+  RAY_CHECK(subscribe != nullptr);
+  subscribe_batch_resource_usage_operation_ = [this,
+                                               subscribe](const StatusCallback &done) {
+    return client_impl_->GetGcsSubscriber().SubscribeResourcesBatch(subscribe, done);
+  };
+  return subscribe_batch_resource_usage_operation_(done);
+}
+
+Status NodeResourceInfoAccessor::AsyncDeleteResources(
+    const NodeID &node_id, const std::vector<std::string> &resource_names,
+    const StatusCallback &callback) {
+  RAY_LOG(DEBUG) << "Deleting node resources, node id = " << node_id;
+  rpc::DeleteResourcesRequest request;
+  request.set_node_id(node_id.Binary());
+  for (auto &resource_name : resource_names) {
+    request.add_resource_name_list(resource_name);
+  }
+
+  auto operation = [this, request, node_id,
+                    callback](const SequencerDoneCallback &done_callback) {
+    client_impl_->GetGcsRpcClient().DeleteResources(
+        request, [node_id, callback, done_callback](
+                     const Status &status, const rpc::DeleteResourcesReply &reply) {
+          if (callback) {
+            callback(status);
+          }
+          RAY_LOG(DEBUG) << "Finished deleting node resources, status = " << status
+                         << ", node id = " << node_id;
+          done_callback();
+        });
+  };
+
+  sequencer_.Post(node_id, operation);
+  return Status::OK();
+}
+
+Status NodeResourceInfoAccessor::AsyncSubscribeToResources(
+    const ItemCallback<rpc::NodeResourceChange> &subscribe, const StatusCallback &done) {
+  RAY_CHECK(subscribe != nullptr);
+  subscribe_resource_operation_ = [this, subscribe](const StatusCallback &done) {
+    return client_impl_->GetGcsSubscriber().SubscribeAllNodeResources(subscribe, done);
+  };
+  return subscribe_resource_operation_(done);
+}
+
+void NodeResourceInfoAccessor::AsyncResubscribe(bool is_pubsub_server_restarted) {
+  RAY_LOG(DEBUG) << "Reestablishing subscription for node resource info.";
+  // If the pub-sub server has also restarted, we need to resubscribe to the pub-sub
+  // server.
+  if (is_pubsub_server_restarted) {
+    if (subscribe_resource_operation_ != nullptr) {
+      RAY_CHECK_OK(subscribe_resource_operation_(nullptr));
+    }
+    if (subscribe_batch_resource_usage_operation_ != nullptr) {
+      RAY_CHECK_OK(subscribe_batch_resource_usage_operation_(nullptr));
+    }
+  }
+}
+
+Status NodeResourceInfoAccessor::AsyncGetAllResourceUsage(
+    const ItemCallback<rpc::ResourceUsageBatchData> &callback) {
+  rpc::GetAllResourceUsageRequest request;
+  client_impl_->GetGcsRpcClient().GetAllResourceUsage(
+      request,
+      [callback](const Status &status, const rpc::GetAllResourceUsageReply &reply) {
+        callback(reply.resource_usage_data());
+        RAY_LOG(DEBUG) << "Finished getting resource usage of all nodes, status = "
+                       << status;
+      });
+  return Status::OK();
+}
+
+StatsInfoAccessor::StatsInfoAccessor(GcsClient *client_impl)
+    : client_impl_(client_impl) {}
+
+Status StatsInfoAccessor::AsyncAddProfileData(
+    const std::shared_ptr<rpc::ProfileTableData> &data_ptr,
+    const StatusCallback &callback) {
+  NodeID node_id = NodeID::FromBinary(data_ptr->component_id());
+  RAY_LOG(DEBUG) << "Adding profile data, component type = " << data_ptr->component_type()
+                 << ", node id = " << node_id;
+  rpc::AddProfileDataRequest request;
+  request.mutable_profile_data()->CopyFrom(*data_ptr);
+  client_impl_->GetGcsRpcClient().AddProfileData(
+      request, [data_ptr, node_id, callback](const Status &status,
+                                             const rpc::AddProfileDataReply &reply) {
+        if (callback) {
+          callback(status);
+        }
+        RAY_LOG(DEBUG) << "Finished adding profile data, status = " << status
+                       << ", component type = " << data_ptr->component_type()
+                       << ", node id = " << node_id;
+      });
+  return Status::OK();
+}
+
+Status StatsInfoAccessor::AsyncGetAll(
+    const MultiItemCallback<rpc::ProfileTableData> &callback) {
+  RAY_LOG(DEBUG) << "Getting all profile info.";
+  RAY_CHECK(callback);
+  rpc::GetAllProfileInfoRequest request;
+  client_impl_->GetGcsRpcClient().GetAllProfileInfo(
+      request,
+      [callback](const Status &status, const rpc::GetAllProfileInfoReply &reply) {
+        auto result = VectorFromProtobuf(reply.profile_info_list());
+        callback(status, result);
+        RAY_LOG(DEBUG) << "Finished getting all job info.";
+      });
+  return Status::OK();
+}
+
+ErrorInfoAccessor::ErrorInfoAccessor(GcsClient *client_impl)
+    : client_impl_(client_impl) {}
+
+Status ErrorInfoAccessor::AsyncReportJobError(
+    const std::shared_ptr<rpc::ErrorTableData> &data_ptr,
+    const StatusCallback &callback) {
+  auto job_id = JobID::FromBinary(data_ptr->job_id());
+  RAY_LOG(DEBUG) << "Publishing job error, job id = " << job_id;
+  rpc::ReportJobErrorRequest request;
+  request.mutable_job_error()->CopyFrom(*data_ptr);
+  client_impl_->GetGcsRpcClient().ReportJobError(
+      request,
+      [job_id, callback](const Status &status, const rpc::ReportJobErrorReply &reply) {
+        if (callback) {
+          callback(status);
+        }
+        RAY_LOG(DEBUG) << "Finished publishing job error, job id = " << job_id;
+      });
+  return Status::OK();
+}
+
+WorkerInfoAccessor::WorkerInfoAccessor(GcsClient *client_impl)
+    : client_impl_(client_impl) {}
+
+Status WorkerInfoAccessor::AsyncSubscribeToWorkerFailures(
+    const ItemCallback<rpc::WorkerDeltaData> &subscribe, const StatusCallback &done) {
+  RAY_CHECK(subscribe != nullptr);
+  subscribe_operation_ = [this, subscribe](const StatusCallback &done) {
+    return client_impl_->GetGcsSubscriber().SubscribeAllWorkerFailures(subscribe, done);
+  };
+  return subscribe_operation_(done);
+}
+
+void WorkerInfoAccessor::AsyncResubscribe(bool is_pubsub_server_restarted) {
+  RAY_LOG(DEBUG) << "Reestablishing subscription for worker failures.";
+  // If the pub-sub server has restarted, we need to resubscribe to the pub-sub server.
+  if (subscribe_operation_ != nullptr && is_pubsub_server_restarted) {
+    RAY_CHECK_OK(subscribe_operation_(nullptr));
+  }
+}
+
+Status WorkerInfoAccessor::AsyncReportWorkerFailure(
+    const std::shared_ptr<rpc::WorkerTableData> &data_ptr,
+    const StatusCallback &callback) {
+  rpc::Address worker_address = data_ptr->worker_address();
+  RAY_LOG(DEBUG) << "Reporting worker failure, " << worker_address.DebugString();
+  rpc::ReportWorkerFailureRequest request;
+  request.mutable_worker_failure()->CopyFrom(*data_ptr);
+  client_impl_->GetGcsRpcClient().ReportWorkerFailure(
+      request, [worker_address, callback](const Status &status,
+                                          const rpc::ReportWorkerFailureReply &reply) {
+        if (callback) {
+          callback(status);
+        }
+        RAY_LOG(DEBUG) << "Finished reporting worker failure, "
+                       << worker_address.DebugString() << ", status = " << status;
+      });
+  return Status::OK();
+}
+
+Status WorkerInfoAccessor::AsyncGet(
+    const WorkerID &worker_id,
+    const OptionalItemCallback<rpc::WorkerTableData> &callback) {
+  RAY_LOG(DEBUG) << "Getting worker info, worker id = " << worker_id;
+  rpc::GetWorkerInfoRequest request;
+  request.set_worker_id(worker_id.Binary());
+  client_impl_->GetGcsRpcClient().GetWorkerInfo(
+      request,
+      [worker_id, callback](const Status &status, const rpc::GetWorkerInfoReply &reply) {
+        if (reply.has_worker_table_data()) {
+          callback(status, reply.worker_table_data());
+        } else {
+          callback(status, boost::none);
+        }
+        RAY_LOG(DEBUG) << "Finished getting worker info, worker id = " << worker_id;
+      });
+  return Status::OK();
+}
+
+Status WorkerInfoAccessor::AsyncGetAll(
+    const MultiItemCallback<rpc::WorkerTableData> &callback) {
+  RAY_LOG(DEBUG) << "Getting all worker info.";
+  rpc::GetAllWorkerInfoRequest request;
+  client_impl_->GetGcsRpcClient().GetAllWorkerInfo(
+      request, [callback](const Status &status, const rpc::GetAllWorkerInfoReply &reply) {
+        auto result = VectorFromProtobuf(reply.worker_table_data());
+        callback(status, result);
+        RAY_LOG(DEBUG) << "Finished getting all worker info, status = " << status;
+      });
+  return Status::OK();
+}
+
+Status WorkerInfoAccessor::AsyncAdd(const std::shared_ptr<rpc::WorkerTableData> &data_ptr,
+                                    const StatusCallback &callback) {
+  rpc::AddWorkerInfoRequest request;
+  request.mutable_worker_data()->CopyFrom(*data_ptr);
+  client_impl_->GetGcsRpcClient().AddWorkerInfo(
+      request, [callback](const Status &status, const rpc::AddWorkerInfoReply &reply) {
+        if (callback) {
+          callback(status);
+        }
+      });
+  return Status::OK();
+}
+
+PlacementGroupInfoAccessor::PlacementGroupInfoAccessor(GcsClient *client_impl)
+    : client_impl_(client_impl) {}
+
+Status PlacementGroupInfoAccessor::SyncCreatePlacementGroup(
+    const ray::PlacementGroupSpecification &placement_group_spec) {
+  rpc::CreatePlacementGroupRequest request;
+  rpc::CreatePlacementGroupReply reply;
+  request.mutable_placement_group_spec()->CopyFrom(placement_group_spec.GetMessage());
+  auto status = client_impl_->GetGcsRpcClient().SyncCreatePlacementGroup(
+      request, &reply, GetGcsTimeoutMs());
+  if (status.ok()) {
+    RAY_LOG(DEBUG) << "Finished registering placement group. placement group id = "
+                   << placement_group_spec.PlacementGroupId();
+  } else {
+    RAY_LOG(ERROR) << "Placement group id = " << placement_group_spec.PlacementGroupId()
+                   << " failed to be registered. " << status;
+  }
+  return status;
+}
+
+Status PlacementGroupInfoAccessor::SyncRemovePlacementGroup(
+    const ray::PlacementGroupID &placement_group_id) {
+  rpc::RemovePlacementGroupRequest request;
+  rpc::RemovePlacementGroupReply reply;
+  request.set_placement_group_id(placement_group_id.Binary());
+  auto status = client_impl_->GetGcsRpcClient().SyncRemovePlacementGroup(
+      request, &reply, GetGcsTimeoutMs());
+  return status;
+}
+
+Status PlacementGroupInfoAccessor::AsyncGet(
+    const PlacementGroupID &placement_group_id,
+    const OptionalItemCallback<rpc::PlacementGroupTableData> &callback) {
+  RAY_LOG(DEBUG) << "Getting placement group info, placement group id = "
+                 << placement_group_id;
+  rpc::GetPlacementGroupRequest request;
+  request.set_placement_group_id(placement_group_id.Binary());
+  client_impl_->GetGcsRpcClient().GetPlacementGroup(
+      request, [placement_group_id, callback](const Status &status,
+                                              const rpc::GetPlacementGroupReply &reply) {
+        if (reply.has_placement_group_table_data()) {
+          callback(status, reply.placement_group_table_data());
+        } else {
+          callback(status, boost::none);
+        }
+        RAY_LOG(DEBUG) << "Finished getting placement group info, placement group id = "
+                       << placement_group_id;
+      });
+  return Status::OK();
+}
+
+Status PlacementGroupInfoAccessor::AsyncGetByName(
+    const std::string &name, const std::string &ray_namespace,
+    const OptionalItemCallback<rpc::PlacementGroupTableData> &callback,
+    int64_t timeout_ms) {
+  RAY_LOG(DEBUG) << "Getting named placement group info, name = " << name;
+  rpc::GetNamedPlacementGroupRequest request;
+  request.set_name(name);
+  request.set_ray_namespace(ray_namespace);
+  client_impl_->GetGcsRpcClient().GetNamedPlacementGroup(
+      request,
+      [name, callback](const Status &status,
+                       const rpc::GetNamedPlacementGroupReply &reply) {
+        if (reply.has_placement_group_table_data()) {
+          callback(status, reply.placement_group_table_data());
+        } else {
+          callback(status, boost::none);
+        }
+        RAY_LOG(DEBUG) << "Finished getting named placement group info, status = "
+                       << status << ", name = " << name;
+      },
+      /*timeout_ms*/ timeout_ms);
+  return Status::OK();
+}
+
+Status PlacementGroupInfoAccessor::AsyncGetAll(
+    const MultiItemCallback<rpc::PlacementGroupTableData> &callback) {
+  RAY_LOG(DEBUG) << "Getting all placement group info.";
+  rpc::GetAllPlacementGroupRequest request;
+  client_impl_->GetGcsRpcClient().GetAllPlacementGroup(
+      request,
+      [callback](const Status &status, const rpc::GetAllPlacementGroupReply &reply) {
+        callback(status, VectorFromProtobuf(reply.placement_group_table_data()));
+        RAY_LOG(DEBUG) << "Finished getting all placement group info, status = "
+                       << status;
+      });
+  return Status::OK();
+}
+
+Status PlacementGroupInfoAccessor::SyncWaitUntilReady(
+    const PlacementGroupID &placement_group_id) {
+  rpc::WaitPlacementGroupUntilReadyRequest request;
+  rpc::WaitPlacementGroupUntilReadyReply reply;
+  request.set_placement_group_id(placement_group_id.Binary());
+  auto status = client_impl_->GetGcsRpcClient().SyncWaitPlacementGroupUntilReady(
+      request, &reply, GetGcsTimeoutMs());
+  RAY_LOG(DEBUG) << "Finished waiting placement group until ready, placement group id = "
+                 << placement_group_id;
+  return status;
+}
+
+InternalKVAccessor::InternalKVAccessor(GcsClient *client_impl)
+    : client_impl_(client_impl) {}
+
+Status InternalKVAccessor::AsyncInternalKVGet(
+    const std::string &ns, const std::string &key,
+    const OptionalItemCallback<std::string> &callback) {
+  rpc::InternalKVGetRequest req;
+  req.set_key(key);
+  req.set_namespace_(ns);
+  client_impl_->GetGcsRpcClient().InternalKVGet(
+      req,
+      [callback](const Status &status, const rpc::InternalKVGetReply &reply) {
+        if (reply.status().code() == (int)StatusCode::NotFound) {
+          callback(status, boost::none);
+        } else {
+          callback(status, reply.value());
+        }
+      },
+      /*timeout_ms*/ GetGcsTimeoutMs());
+  return Status::OK();
+}
+
+Status InternalKVAccessor::AsyncInternalKVPut(const std::string &ns,
+                                              const std::string &key,
+                                              const std::string &value, bool overwrite,
+                                              const OptionalItemCallback<int> &callback) {
+  rpc::InternalKVPutRequest req;
+  req.set_namespace_(ns);
+  req.set_key(key);
+  req.set_value(value);
+  req.set_overwrite(overwrite);
+  client_impl_->GetGcsRpcClient().InternalKVPut(
+      req,
+      [callback](const Status &status, const rpc::InternalKVPutReply &reply) {
+        callback(status, reply.added_num());
+      },
+      /*timeout_ms*/ GetGcsTimeoutMs());
+  return Status::OK();
+}
+
+Status InternalKVAccessor::AsyncInternalKVExists(
+    const std::string &ns, const std::string &key,
+    const OptionalItemCallback<bool> &callback) {
+  rpc::InternalKVExistsRequest req;
+  req.set_namespace_(ns);
+  req.set_key(key);
+  client_impl_->GetGcsRpcClient().InternalKVExists(
+      req,
+      [callback](const Status &status, const rpc::InternalKVExistsReply &reply) {
+        callback(status, reply.exists());
+      },
+      /*timeout_ms*/ GetGcsTimeoutMs());
+  return Status::OK();
+}
+
+Status InternalKVAccessor::AsyncInternalKVDel(const std::string &ns,
+                                              const std::string &key, bool del_by_prefix,
+                                              const StatusCallback &callback) {
+  rpc::InternalKVDelRequest req;
+  req.set_namespace_(ns);
+  req.set_key(key);
+  client_impl_->GetGcsRpcClient().InternalKVDel(
+      req,
+      [callback](const Status &status, const rpc::InternalKVDelReply &reply) {
+        callback(status);
+      },
+      /*timeout_ms*/ GetGcsTimeoutMs());
+  return Status::OK();
+}
+
+Status InternalKVAccessor::AsyncInternalKVKeys(
+    const std::string &ns, const std::string &prefix,
+    const OptionalItemCallback<std::vector<std::string>> &callback) {
+  rpc::InternalKVKeysRequest req;
+  req.set_namespace_(ns);
+  req.set_prefix(prefix);
+  client_impl_->GetGcsRpcClient().InternalKVKeys(
+      req,
+      [callback](const Status &status, const rpc::InternalKVKeysReply &reply) {
+        if (!status.ok()) {
+          callback(status, boost::none);
+        } else {
+          callback(status, VectorFromProtobuf(reply.results()));
+        }
+      },
+      /*timeout_ms*/ GetGcsTimeoutMs());
+  return Status::OK();
+}
+
+Status InternalKVAccessor::Put(const std::string &ns, const std::string &key,
+                               const std::string &value, bool overwrite, bool &added) {
+  std::promise<Status> ret_promise;
+  RAY_CHECK_OK(AsyncInternalKVPut(
+      ns, key, value, overwrite,
+      [&ret_promise, &added](Status status, boost::optional<int> added_num) {
+        added = static_cast<bool>(added_num.value_or(0));
+        ret_promise.set_value(status);
+      }));
+  return ret_promise.get_future().get();
+}
+
+Status InternalKVAccessor::Keys(const std::string &ns, const std::string &prefix,
+                                std::vector<std::string> &value) {
+  std::promise<Status> ret_promise;
+  RAY_CHECK_OK(AsyncInternalKVKeys(ns, prefix,
+                                   [&ret_promise, &value](Status status, auto &values) {
+                                     value = values.value_or(std::vector<std::string>());
+                                     ret_promise.set_value(status);
+                                   }));
+  return ret_promise.get_future().get();
+}
+
+Status InternalKVAccessor::Get(const std::string &ns, const std::string &key,
+                               std::string &value) {
+  std::promise<Status> ret_promise;
+  RAY_CHECK_OK(
+      AsyncInternalKVGet(ns, key, [&ret_promise, &value](Status status, auto &v) {
+        if (v) {
+          value = *v;
+        }
+        ret_promise.set_value(status);
+      }));
+  return ret_promise.get_future().get();
+}
+
+Status InternalKVAccessor::Del(const std::string &ns, const std::string &key,
+                               bool del_by_prefix) {
+  std::promise<Status> ret_promise;
+  RAY_CHECK_OK(AsyncInternalKVDel(ns, key, del_by_prefix, [&ret_promise](Status status) {
+    ret_promise.set_value(status);
+  }));
+  return ret_promise.get_future().get();
+}
+
+Status InternalKVAccessor::Exists(const std::string &ns, const std::string &key,
+                                  bool &exist) {
+  std::promise<Status> ret_promise;
+  RAY_CHECK_OK(AsyncInternalKVExists(
+      ns, key, [&ret_promise, &exist](Status status, const boost::optional<bool> &value) {
+        if (value) {
+          exist = *value;
+        }
+        ret_promise.set_value(status);
+      }));
+  return ret_promise.get_future().get();
+}
+
+}  // namespace gcs
+}  // namespace ray