// Copyright 2017 The Ray Authors.
//
// Licensed under the Apache License, Version 2.0 (the "License");
// you may not use this file except in compliance with the License.
// You may obtain a copy of the License at
//
//  http://www.apache.org/licenses/LICENSE-2.0
//
// Unless required by applicable law or agreed to in writing, software
// distributed under the License is distributed on an "AS IS" BASIS,
// WITHOUT WARRANTIES OR CONDITIONS OF ANY KIND, either express or implied.
// See the License for the specific language governing permissions and
// limitations under the License.

#include "ray/gcs/gcs_client/accessor.h"

#include <future>

#include "ray/gcs/gcs_client/gcs_client.h"

namespace {
inline int64_t GetGcsTimeoutMs() {
  return absl::ToInt64Milliseconds(
      absl::Seconds(RayConfig::instance().gcs_server_request_timeout_seconds()));
}
}  // namespace

namespace ray {
namespace gcs {

using namespace ray::rpc;

JobInfoAccessor::JobInfoAccessor(GcsClient *client_impl) : client_impl_(client_impl) {}

Status JobInfoAccessor::AsyncAdd(const std::shared_ptr<JobTableData> &data_ptr,
                                 const StatusCallback &callback) {
  JobID job_id = JobID::FromBinary(data_ptr->job_id());
  RAY_LOG(DEBUG) << "Adding job, job id = " << job_id
                 << ", driver pid = " << data_ptr->driver_pid();
  rpc::AddJobRequest request;
  request.mutable_data()->CopyFrom(*data_ptr);
  client_impl_->GetGcsRpcClient().AddJob(
      request,
      [job_id, data_ptr, callback](const Status &status, const rpc::AddJobReply &reply) {
        if (callback) {
          callback(status);
        }
        RAY_LOG(DEBUG) << "Finished adding job, status = " << status
                       << ", job id = " << job_id
                       << ", driver pid = " << data_ptr->driver_pid();
      });
  return Status::OK();
}

Status JobInfoAccessor::AsyncMarkFinished(const JobID &job_id,
                                          const StatusCallback &callback) {
  RAY_LOG(DEBUG) << "Marking job state, job id = " << job_id;
  rpc::MarkJobFinishedRequest request;
  request.set_job_id(job_id.Binary());
  client_impl_->GetGcsRpcClient().MarkJobFinished(
      request,
      [job_id, callback](const Status &status, const rpc::MarkJobFinishedReply &reply) {
        if (callback) {
          callback(status);
        }
        RAY_LOG(DEBUG) << "Finished marking job state, status = " << status
                       << ", job id = " << job_id;
      });
  return Status::OK();
}

Status JobInfoAccessor::AsyncSubscribeAll(
    const SubscribeCallback<JobID, JobTableData> &subscribe, const StatusCallback &done) {
  RAY_CHECK(subscribe != nullptr);
  fetch_all_data_operation_ = [this, subscribe](const StatusCallback &done) {
    auto callback = [subscribe, done](
                        const Status &status,
                        const std::vector<rpc::JobTableData> &job_info_list) {
      for (auto &job_info : job_info_list) {
        subscribe(JobID::FromBinary(job_info.job_id()), job_info);
      }
      if (done) {
        done(status);
      }
    };
    RAY_CHECK_OK(AsyncGetAll(callback));
  };
  subscribe_operation_ = [this, subscribe](const StatusCallback &done) {
    return client_impl_->GetGcsSubscriber().SubscribeAllJobs(subscribe, done);
  };
  return subscribe_operation_(
      [this, done](const Status &status) { fetch_all_data_operation_(done); });
}

void JobInfoAccessor::AsyncResubscribe(bool is_pubsub_server_restarted) {
  RAY_LOG(DEBUG) << "Reestablishing subscription for job info.";
  auto fetch_all_done = [](const Status &status) {
    RAY_LOG(INFO) << "Finished fetching all job information from gcs server after gcs "
                     "server or pub-sub server is restarted.";
  };

  // If only the GCS sever has restarted, we only need to fetch data from the GCS server.
  // If the pub-sub server has also restarted, we need to resubscribe to the pub-sub
  // server first, then fetch data from the GCS server.
  if (is_pubsub_server_restarted) {
    if (subscribe_operation_ != nullptr) {
      RAY_CHECK_OK(subscribe_operation_([this, fetch_all_done](const Status &status) {
        fetch_all_data_operation_(fetch_all_done);
      }));
    }
  } else {
    if (fetch_all_data_operation_ != nullptr) {
      fetch_all_data_operation_(fetch_all_done);
    }
  }
}

Status JobInfoAccessor::AsyncGetAll(
    const MultiItemCallback<rpc::JobTableData> &callback) {
  RAY_LOG(DEBUG) << "Getting all job info.";
  RAY_CHECK(callback);
  rpc::GetAllJobInfoRequest request;
  client_impl_->GetGcsRpcClient().GetAllJobInfo(
      request, [callback](const Status &status, const rpc::GetAllJobInfoReply &reply) {
        callback(status, VectorFromProtobuf(reply.job_info_list()));
        RAY_LOG(DEBUG) << "Finished getting all job info.";
      });
  return Status::OK();
}

Status JobInfoAccessor::AsyncGetNextJobID(const ItemCallback<JobID> &callback) {
  RAY_LOG(DEBUG) << "Getting next job id";
  rpc::GetNextJobIDRequest request;
  client_impl_->GetGcsRpcClient().GetNextJobID(
      request, [callback](const Status &status, const rpc::GetNextJobIDReply &reply) {
        RAY_CHECK_OK(status);
        auto job_id = JobID::FromInt(reply.job_id());
        callback(job_id);
        RAY_LOG(DEBUG) << "Finished getting next job id = " << job_id;
      });
  return Status::OK();
}

ActorInfoAccessor::ActorInfoAccessor(GcsClient *client_impl)
    : client_impl_(client_impl) {}

Status ActorInfoAccessor::AsyncGet(
    const ActorID &actor_id, const OptionalItemCallback<rpc::ActorTableData> &callback) {
  RAY_LOG(DEBUG) << "Getting actor info, actor id = " << actor_id
                 << ", job id = " << actor_id.JobId();
  rpc::GetActorInfoRequest request;
  request.set_actor_id(actor_id.Binary());
  client_impl_->GetGcsRpcClient().GetActorInfo(
      request,
      [actor_id, callback](const Status &status, const rpc::GetActorInfoReply &reply) {
        if (reply.has_actor_table_data()) {
          callback(status, reply.actor_table_data());
        } else {
          callback(status, boost::none);
        }
        RAY_LOG(DEBUG) << "Finished getting actor info, status = " << status
                       << ", actor id = " << actor_id
                       << ", job id = " << actor_id.JobId();
      });
  return Status::OK();
}

Status ActorInfoAccessor::AsyncGetAll(
    const MultiItemCallback<rpc::ActorTableData> &callback) {
  RAY_LOG(DEBUG) << "Getting all actor info.";
  rpc::GetAllActorInfoRequest request;
  client_impl_->GetGcsRpcClient().GetAllActorInfo(
      request, [callback](const Status &status, const rpc::GetAllActorInfoReply &reply) {
        callback(status, VectorFromProtobuf(reply.actor_table_data()));
        RAY_LOG(DEBUG) << "Finished getting all actor info, status = " << status;
      });
  return Status::OK();
}

Status ActorInfoAccessor::AsyncGetByName(
    const std::string &name, const std::string &ray_namespace,
    const OptionalItemCallback<rpc::ActorTableData> &callback, int64_t timeout_ms) {
  RAY_LOG(DEBUG) << "Getting actor info, name = " << name;
  rpc::GetNamedActorInfoRequest request;
  request.set_name(name);
  request.set_ray_namespace(ray_namespace);
  client_impl_->GetGcsRpcClient().GetNamedActorInfo(
      request,
      [name, callback](const Status &status, const rpc::GetNamedActorInfoReply &reply) {
        if (reply.has_actor_table_data()) {
          callback(status, reply.actor_table_data());
        } else {
          callback(status, boost::none);
        }
        RAY_LOG(DEBUG) << "Finished getting actor info, status = " << status
                       << ", name = " << name;
      },
      /*timeout_ms*/ timeout_ms);
  return Status::OK();
}

Status ActorInfoAccessor::SyncGetByName(const std::string &name,
                                        const std::string &ray_namespace,
                                        rpc::ActorTableData &actor_table_data) {
  rpc::GetNamedActorInfoRequest request;
  rpc::GetNamedActorInfoReply reply;
  request.set_name(name);
  request.set_ray_namespace(ray_namespace);
  auto status = client_impl_->GetGcsRpcClient().SyncGetNamedActorInfo(
      request, &reply, /*timeout_ms*/ GetGcsTimeoutMs());
  if (status.ok() && reply.has_actor_table_data()) {
    actor_table_data = reply.actor_table_data();
  }
  return status;
}

Status ActorInfoAccessor::AsyncListNamedActors(
    bool all_namespaces, const std::string &ray_namespace,
    const OptionalItemCallback<std::vector<rpc::NamedActorInfo>> &callback,
    int64_t timeout_ms) {
  RAY_LOG(DEBUG) << "Listing actors";
  rpc::ListNamedActorsRequest request;
  request.set_all_namespaces(all_namespaces);
  request.set_ray_namespace(ray_namespace);
  client_impl_->GetGcsRpcClient().ListNamedActors(
      request,
      [callback](const Status &status, const rpc::ListNamedActorsReply &reply) {
        if (!status.ok()) {
          callback(status, boost::none);
        } else {
          callback(status, VectorFromProtobuf(reply.named_actors_list()));
        }
        RAY_LOG(DEBUG) << "Finished getting named actor names, status = " << status;
      },
      timeout_ms);
  return Status::OK();
}

Status ActorInfoAccessor::SyncListNamedActors(
    bool all_namespaces, const std::string &ray_namespace,
    std::vector<std::pair<std::string, std::string>> &actors) {
  rpc::ListNamedActorsRequest request;
  request.set_all_namespaces(all_namespaces);
  request.set_ray_namespace(ray_namespace);
  rpc::ListNamedActorsReply reply;
  auto status = client_impl_->GetGcsRpcClient().SyncListNamedActors(request, &reply,
                                                                    GetGcsTimeoutMs());
  if (!status.ok()) {
    return status;
  }

  for (const auto &actor_info : VectorFromProtobuf(reply.named_actors_list())) {
    actors.push_back(std::make_pair(actor_info.ray_namespace(), actor_info.name()));
  }
  return status;
}

Status ActorInfoAccessor::AsyncRegisterActor(const ray::TaskSpecification &task_spec,
                                             const ray::gcs::StatusCallback &callback,
                                             int64_t timeout_ms) {
  RAY_CHECK(task_spec.IsActorCreationTask() && callback);
  rpc::RegisterActorRequest request;
  request.mutable_task_spec()->CopyFrom(task_spec.GetMessage());
  client_impl_->GetGcsRpcClient().RegisterActor(
      request,
      [callback](const Status & /*unused*/, const rpc::RegisterActorReply &reply) {
        auto status =
            reply.status().code() == (int)StatusCode::OK
                ? Status()
                : Status(StatusCode(reply.status().code()), reply.status().message());
        callback(status);
      },
      timeout_ms);
  return Status::OK();
}

Status ActorInfoAccessor::SyncRegisterActor(const ray::TaskSpecification &task_spec) {
  RAY_CHECK(task_spec.IsActorCreationTask());
  rpc::RegisterActorRequest request;
  rpc::RegisterActorReply reply;
  request.mutable_task_spec()->CopyFrom(task_spec.GetMessage());
  auto status = client_impl_->GetGcsRpcClient().SyncRegisterActor(request, &reply,
                                                                  GetGcsTimeoutMs());
  return status;
}

Status ActorInfoAccessor::AsyncKillActor(const ActorID &actor_id, bool force_kill,
                                         bool no_restart,
                                         const ray::gcs::StatusCallback &callback) {
  rpc::KillActorViaGcsRequest request;
  request.set_actor_id(actor_id.Binary());
  request.set_force_kill(force_kill);
  request.set_no_restart(no_restart);
  client_impl_->GetGcsRpcClient().KillActorViaGcs(
      request,
      [callback](const Status & /*unused*/, const rpc::KillActorViaGcsReply &reply) {
        if (callback) {
          auto status =
              reply.status().code() == (int)StatusCode::OK
                  ? Status()
                  : Status(StatusCode(reply.status().code()), reply.status().message());
          callback(status);
        }
      });
  return Status::OK();
}

Status ActorInfoAccessor::AsyncCreateActor(
    const ray::TaskSpecification &task_spec,
    const rpc::ClientCallback<rpc::CreateActorReply> &callback) {
  RAY_CHECK(task_spec.IsActorCreationTask() && callback);
  rpc::CreateActorRequest request;
  request.mutable_task_spec()->CopyFrom(task_spec.GetMessage());
  client_impl_->GetGcsRpcClient().CreateActor(
      request, [callback](const Status & /*unused*/, const rpc::CreateActorReply &reply) {
        auto status =
            reply.status().code() == (int)StatusCode::OK
                ? Status()
                : Status(StatusCode(reply.status().code()), reply.status().message());
        callback(status, reply);
      });
  return Status::OK();
}

Status ActorInfoAccessor::AsyncSubscribe(
    const ActorID &actor_id,
    const SubscribeCallback<ActorID, rpc::ActorTableData> &subscribe,
    const StatusCallback &done) {
  RAY_LOG(DEBUG) << "Subscribing update operations of actor, actor id = " << actor_id
                 << ", job id = " << actor_id.JobId();
  RAY_CHECK(subscribe != nullptr) << "Failed to subscribe actor, actor id = " << actor_id;

  auto fetch_data_operation = [this, actor_id,
                               subscribe](const StatusCallback &fetch_done) {
    auto callback = [actor_id, subscribe, fetch_done](
                        const Status &status,
                        const boost::optional<rpc::ActorTableData> &result) {
      if (result) {
        subscribe(actor_id, *result);
      }
      if (fetch_done) {
        fetch_done(status);
      }
    };
    RAY_CHECK_OK(AsyncGet(actor_id, callback));
  };

  {
    absl::MutexLock lock(&mutex_);
    resubscribe_operations_[actor_id] =
        [this, actor_id, subscribe](const StatusCallback &subscribe_done) {
          // Unregister the previous subscription before subscribing the to new
          // GCS instance. Otherwise, the existing long poll on the previous GCS
          // instance could leak or access invalid memory when returned.
          // In future if long polls can be cancelled, this might become unnecessary.
          while (true) {
            Status s = client_impl_->GetGcsSubscriber().UnsubscribeActor(actor_id);
            if (s.ok()) {
              break;
            }
            RAY_LOG(WARNING) << "Unsubscribing failed for " << actor_id.Hex()
                             << ", retrying ...";
            absl::SleepFor(absl::Seconds(1));
          }
          return client_impl_->GetGcsSubscriber().SubscribeActor(actor_id, subscribe,
                                                                 subscribe_done);
        };
    fetch_data_operations_[actor_id] = fetch_data_operation;
  }

  return client_impl_->GetGcsSubscriber().SubscribeActor(
      actor_id, subscribe,
      [fetch_data_operation, done](const Status &) { fetch_data_operation(done); });
}

Status ActorInfoAccessor::AsyncUnsubscribe(const ActorID &actor_id) {
  RAY_LOG(DEBUG) << "Cancelling subscription to an actor, actor id = " << actor_id
                 << ", job id = " << actor_id.JobId();
  auto status = client_impl_->GetGcsSubscriber().UnsubscribeActor(actor_id);
  absl::MutexLock lock(&mutex_);
  resubscribe_operations_.erase(actor_id);
  fetch_data_operations_.erase(actor_id);
  RAY_LOG(DEBUG) << "Finished cancelling subscription to an actor, actor id = "
                 << actor_id << ", job id = " << actor_id.JobId();
  return status;
}

void ActorInfoAccessor::AsyncResubscribe(bool is_pubsub_server_restarted) {
  RAY_LOG(DEBUG) << "Reestablishing subscription for actor info.";
  // If only the GCS sever has restarted, we only need to fetch data from the GCS server.
  // If the pub-sub server has also restarted, we need to resubscribe to the pub-sub
  // server first, then fetch data from the GCS server.
  absl::MutexLock lock(&mutex_);
  if (is_pubsub_server_restarted) {
    for (auto &[actor_id, resubscribe_op] : resubscribe_operations_) {
      RAY_CHECK_OK(resubscribe_op([this, actor_id = actor_id](const Status &status) {
        absl::MutexLock lock(&mutex_);
        auto fetch_data_operation = fetch_data_operations_[actor_id];
        // `fetch_data_operation` is called in the callback function of subscribe.
        // Before that, if the user calls `AsyncUnsubscribe` function, the corresponding
        // fetch function will be deleted, so we need to check if it's null.
        if (fetch_data_operation != nullptr) {
          fetch_data_operation(nullptr);
        }
      }));
    }
  } else {
    for (auto &item : fetch_data_operations_) {
      item.second(nullptr);
    }
  }
}

bool ActorInfoAccessor::IsActorUnsubscribed(const ActorID &actor_id) {
  return client_impl_->GetGcsSubscriber().IsActorUnsubscribed(actor_id);
}

NodeInfoAccessor::NodeInfoAccessor(GcsClient *client_impl) : client_impl_(client_impl) {}

Status NodeInfoAccessor::RegisterSelf(const GcsNodeInfo &local_node_info,
                                      const StatusCallback &callback) {
  auto node_id = NodeID::FromBinary(local_node_info.node_id());
  RAY_LOG(DEBUG) << "Registering node info, node id = " << node_id
                 << ", address is = " << local_node_info.node_manager_address();
  RAY_CHECK(local_node_id_.IsNil()) << "This node is already connected.";
  RAY_CHECK(local_node_info.state() == GcsNodeInfo::ALIVE);
  rpc::RegisterNodeRequest request;
  request.mutable_node_info()->CopyFrom(local_node_info);
  client_impl_->GetGcsRpcClient().RegisterNode(
      request, [this, node_id, local_node_info, callback](
                   const Status &status, const rpc::RegisterNodeReply &reply) {
        if (status.ok()) {
          local_node_info_.CopyFrom(local_node_info);
          local_node_id_ = NodeID::FromBinary(local_node_info.node_id());
        }
        if (callback) {
          callback(status);
        }
        RAY_LOG(DEBUG) << "Finished registering node info, status = " << status
                       << ", node id = " << node_id;
      });

  return Status::OK();
}

Status NodeInfoAccessor::DrainSelf() {
  RAY_CHECK(!local_node_id_.IsNil()) << "This node is disconnected.";
  NodeID node_id = NodeID::FromBinary(local_node_info_.node_id());
  RAY_LOG(INFO) << "Unregistering node info, node id = " << node_id;
  rpc::DrainNodeRequest request;
  auto draining_request = request.add_drain_node_data();
  draining_request->set_node_id(local_node_info_.node_id());
  client_impl_->GetGcsRpcClient().DrainNode(
      request, [this, node_id](const Status &status, const rpc::DrainNodeReply &reply) {
        if (status.ok()) {
          local_node_info_.set_state(GcsNodeInfo::DEAD);
          local_node_id_ = NodeID::Nil();
        }
        RAY_LOG(INFO) << "Finished unregistering node info, status = " << status
                      << ", node id = " << node_id;
      });
  return Status::OK();
}

const NodeID &NodeInfoAccessor::GetSelfId() const { return local_node_id_; }

const GcsNodeInfo &NodeInfoAccessor::GetSelfInfo() const { return local_node_info_; }

Status NodeInfoAccessor::AsyncRegister(const rpc::GcsNodeInfo &node_info,
                                       const StatusCallback &callback) {
  NodeID node_id = NodeID::FromBinary(node_info.node_id());
  RAY_LOG(DEBUG) << "Registering node info, node id = " << node_id;
  rpc::RegisterNodeRequest request;
  request.mutable_node_info()->CopyFrom(node_info);
  client_impl_->GetGcsRpcClient().RegisterNode(
      request,
      [node_id, callback](const Status &status, const rpc::RegisterNodeReply &reply) {
        if (callback) {
          callback(status);
        }
        RAY_LOG(DEBUG) << "Finished registering node info, status = " << status
                       << ", node id = " << node_id;
      });
  return Status::OK();
}

Status NodeInfoAccessor::AsyncDrainNode(const NodeID &node_id,
                                        const StatusCallback &callback) {
  RAY_LOG(DEBUG) << "Draining node, node id = " << node_id;
  rpc::DrainNodeRequest request;
  auto draining_request = request.add_drain_node_data();
  draining_request->set_node_id(node_id.Binary());
  client_impl_->GetGcsRpcClient().DrainNode(
      request,
      [node_id, callback](const Status &status, const rpc::DrainNodeReply &reply) {
        if (callback) {
          callback(status);
        }
        RAY_LOG(DEBUG) << "Finished draining node, status = " << status
                       << ", node id = " << node_id;
      });
  return Status::OK();
}

Status NodeInfoAccessor::AsyncGetAll(const MultiItemCallback<GcsNodeInfo> &callback) {
  RAY_LOG(DEBUG) << "Getting information of all nodes.";
  rpc::GetAllNodeInfoRequest request;
  client_impl_->GetGcsRpcClient().GetAllNodeInfo(
      request, [callback](const Status &status, const rpc::GetAllNodeInfoReply &reply) {
        std::vector<GcsNodeInfo> result;
        result.reserve((reply.node_info_list_size()));
        for (int index = 0; index < reply.node_info_list_size(); ++index) {
          result.emplace_back(reply.node_info_list(index));
        }
        callback(status, std::move(result));
        RAY_LOG(DEBUG) << "Finished getting information of all nodes, status = "
                       << status;
      });
  return Status::OK();
}

Status NodeInfoAccessor::AsyncSubscribeToNodeChange(
    const SubscribeCallback<NodeID, GcsNodeInfo> &subscribe, const StatusCallback &done) {
  RAY_CHECK(subscribe != nullptr);
  RAY_CHECK(node_change_callback_ == nullptr);
  node_change_callback_ = subscribe;

  fetch_node_data_operation_ = [this](const StatusCallback &done) {
    auto callback = [this, done](const Status &status,
                                 const std::vector<GcsNodeInfo> &node_info_list) {
      for (auto &node_info : node_info_list) {
        HandleNotification(node_info);
      }
      if (done) {
        done(status);
      }
    };
    RAY_CHECK_OK(AsyncGetAll(callback));
  };

  subscribe_node_operation_ = [this](const StatusCallback &done) {
    auto on_subscribe = [this](const GcsNodeInfo &data) { HandleNotification(data); };
    return client_impl_->GetGcsSubscriber().SubscribeAllNodeInfo(on_subscribe, done);
  };

  return subscribe_node_operation_([this, subscribe, done](const Status &status) {
    fetch_node_data_operation_(done);
  });
}

const GcsNodeInfo *NodeInfoAccessor::Get(const NodeID &node_id,
                                         bool filter_dead_nodes) const {
  RAY_CHECK(!node_id.IsNil());
  auto entry = node_cache_.find(node_id);
  if (entry != node_cache_.end()) {
    if (filter_dead_nodes && entry->second.state() == rpc::GcsNodeInfo::DEAD) {
      return nullptr;
    }
    return &entry->second;
  }
  return nullptr;
}

const absl::flat_hash_map<NodeID, GcsNodeInfo> &NodeInfoAccessor::GetAll() const {
  return node_cache_;
}

bool NodeInfoAccessor::IsRemoved(const NodeID &node_id) const {
  return removed_nodes_.count(node_id) == 1;
}

Status NodeInfoAccessor::AsyncReportHeartbeat(
    const std::shared_ptr<rpc::HeartbeatTableData> &data_ptr,
    const StatusCallback &callback) {
  rpc::ReportHeartbeatRequest request;
  request.mutable_heartbeat()->CopyFrom(*data_ptr);
  client_impl_->GetGcsRpcClient().ReportHeartbeat(
      request, [callback](const Status &status, const rpc::ReportHeartbeatReply &reply) {
        if (callback) {
          callback(status);
        }
      });
  return Status::OK();
}

void NodeInfoAccessor::HandleNotification(const GcsNodeInfo &node_info) {
  NodeID node_id = NodeID::FromBinary(node_info.node_id());
  bool is_alive = (node_info.state() == GcsNodeInfo::ALIVE);
  auto entry = node_cache_.find(node_id);
  bool is_notif_new;
  if (entry == node_cache_.end()) {
    // If the entry is not in the cache, then the notification is new.
    is_notif_new = true;
  } else {
    // If the entry is in the cache, then the notification is new if the node
    // was alive and is now dead or resources have been updated.
    bool was_alive = (entry->second.state() == GcsNodeInfo::ALIVE);
    is_notif_new = was_alive && !is_alive;

    // Once a node with a given ID has been removed, it should never be added
    // again. If the entry was in the cache and the node was deleted, we should check
    // that this new notification is not an insertion.
    // However, when a new node(node-B) registers with GCS, it subscribes to all node
    // information. It will subscribe to redis and then get all node information from GCS
    // through RPC. If node-A fails after GCS replies to node-B, GCS will send another
    // message(node-A is dead) to node-B through redis publish. Because RPC and redis
    // subscribe are two different sessions, node-B may process node-A dead message first
    // and then node-A alive message. So we use `RAY_LOG` instead of `RAY_CHECK ` as a
    // workaround.
    if (!was_alive && is_alive) {
      RAY_LOG(INFO) << "Notification for addition of a node that was already removed:"
                    << node_id;
      return;
    }
  }

  // Add the notification to our cache.
  RAY_LOG(INFO) << "Received notification for node id = " << node_id
                << ", IsAlive = " << is_alive;

  auto &node = node_cache_[node_id];
  if (is_alive) {
    node = node_info;
  } else {
    node.set_node_id(node_info.node_id());
    node.set_state(rpc::GcsNodeInfo::DEAD);
    node.set_timestamp(node_info.timestamp());
  }

  // If the notification is new, call registered callback.
  if (is_notif_new) {
    if (is_alive) {
      RAY_CHECK(removed_nodes_.find(node_id) == removed_nodes_.end());
    } else {
      removed_nodes_.insert(node_id);
    }
    GcsNodeInfo &cache_data = node_cache_[node_id];
    if (node_change_callback_) {
      node_change_callback_(node_id, cache_data);
    }
  }
}

void NodeInfoAccessor::AsyncResubscribe(bool is_pubsub_server_restarted) {
  RAY_LOG(DEBUG) << "Reestablishing subscription for node info.";
  auto fetch_all_done = [](const Status &status) {
    RAY_LOG(INFO) << "Finished fetching all node information from gcs server after gcs "
                     "server or pub-sub server is restarted.";
  };

  // If only the GCS sever has restarted, we only need to fetch data from the GCS server.
  // If the pub-sub server has also restarted, we need to resubscribe to the pub-sub
  // server first, then fetch data from the GCS server.
  if (is_pubsub_server_restarted) {
    if (subscribe_node_operation_ != nullptr) {
      RAY_CHECK_OK(
          subscribe_node_operation_([this, fetch_all_done](const Status &status) {
            fetch_node_data_operation_(fetch_all_done);
          }));
    }
  } else {
    if (fetch_node_data_operation_ != nullptr) {
      fetch_node_data_operation_(fetch_all_done);
    }
  }
}

Status NodeInfoAccessor::AsyncGetInternalConfig(
    const OptionalItemCallback<std::string> &callback) {
  rpc::GetInternalConfigRequest request;
  client_impl_->GetGcsRpcClient().GetInternalConfig(
      request,
      [callback](const Status &status, const rpc::GetInternalConfigReply &reply) {
        if (status.ok()) {
          RAY_LOG(DEBUG) << "Fetched internal config: " << reply.config();
        } else {
          RAY_LOG(ERROR) << "Failed to get internal config: " << status.message();
        }
        callback(status, reply.config());
      });
  return Status::OK();
}

NodeResourceInfoAccessor::NodeResourceInfoAccessor(GcsClient *client_impl)
    : client_impl_(client_impl) {}

Status NodeResourceInfoAccessor::AsyncGetResources(
    const NodeID &node_id, const OptionalItemCallback<ResourceMap> &callback) {
  RAY_LOG(DEBUG) << "Getting node resources, node id = " << node_id;
  rpc::GetResourcesRequest request;
  request.set_node_id(node_id.Binary());
  client_impl_->GetGcsRpcClient().GetResources(
      request,
      [node_id, callback](const Status &status, const rpc::GetResourcesReply &reply) {
        ResourceMap resource_map;
        for (const auto &resource : reply.resources()) {
          resource_map[resource.first] =
              std::make_shared<rpc::ResourceTableData>(resource.second);
        }
        callback(status, resource_map);
        RAY_LOG(DEBUG) << "Finished getting node resources, status = " << status
                       << ", node id = " << node_id;
      });
  return Status::OK();
}

Status NodeResourceInfoAccessor::AsyncGetAllAvailableResources(
    const MultiItemCallback<rpc::AvailableResources> &callback) {
  rpc::GetAllAvailableResourcesRequest request;
  client_impl_->GetGcsRpcClient().GetAllAvailableResources(
      request,
      [callback](const Status &status, const rpc::GetAllAvailableResourcesReply &reply) {
        callback(status, VectorFromProtobuf(reply.resources_list()));
        RAY_LOG(DEBUG) << "Finished getting available resources of all nodes, status = "
                       << status;
      });
  return Status::OK();
}

<<<<<<< HEAD
Status NodeResourceInfoAccessor::AsyncUpdateResources(const NodeID &node_id,
                                                      const ResourceMap &resources,
                                                      const StatusCallback &callback) {
  RAY_LOG(DEBUG) << "Updating node resources, node id = " << node_id;
  rpc::UpdateResourcesRequest request;
  request.set_node_id(node_id.Binary());
  for (const auto &[name, data] : resources) {
    (*request.mutable_resources())[name] = *data;
  }

  auto operation = [this, request, node_id,
                    callback](const SequencerDoneCallback &done_callback) {
    client_impl_->GetGcsRpcClient().UpdateResources(
        request, [node_id, callback, done_callback](
                     const Status &status, const rpc::UpdateResourcesReply &reply) {
          if (callback) {
            callback(status);
          }
          RAY_LOG(DEBUG) << "Finished updating node resources, status = " << status
                         << ", node id = " << node_id;
          done_callback();
        });
  };

  sequencer_.Post(node_id, std::move(operation));
  return Status::OK();
}

=======
>>>>>>> 148eaeac
Status NodeResourceInfoAccessor::AsyncReportResourceUsage(
    const std::shared_ptr<rpc::ResourcesData> &data_ptr, const StatusCallback &callback) {
  absl::MutexLock lock(&mutex_);
  last_resource_usage_->SetAvailableResources(
      ResourceSet(MapFromProtobuf(data_ptr->resources_available())));
  last_resource_usage_->SetTotalResources(
      ResourceSet(MapFromProtobuf(data_ptr->resources_total())));
  last_resource_usage_->SetLoadResources(
      ResourceSet(MapFromProtobuf(data_ptr->resource_load())));
  cached_resource_usage_.mutable_resources()->CopyFrom(*data_ptr);
  client_impl_->GetGcsRpcClient().ReportResourceUsage(
      cached_resource_usage_,
      [callback](const Status &status, const rpc::ReportResourceUsageReply &reply) {
        if (callback) {
          callback(status);
        }
      });
  return Status::OK();
}

void NodeResourceInfoAccessor::AsyncReReportResourceUsage() {
  absl::MutexLock lock(&mutex_);
  if (cached_resource_usage_.has_resources()) {
    RAY_LOG(INFO) << "Rereport resource usage.";
    FillResourceUsageRequest(cached_resource_usage_);
    client_impl_->GetGcsRpcClient().ReportResourceUsage(
        cached_resource_usage_,
        [](const Status &status, const rpc::ReportResourceUsageReply &reply) {});
  }
}

void NodeResourceInfoAccessor::FillResourceUsageRequest(
    rpc::ReportResourceUsageRequest &resources) {
  SchedulingResources cached_resources = SchedulingResources(*GetLastResourceUsage());

  auto resources_data = resources.mutable_resources();
  resources_data->clear_resources_total();
  for (const auto &resource_pair :
       cached_resources.GetTotalResources().GetResourceMap()) {
    (*resources_data->mutable_resources_total())[resource_pair.first] =
        resource_pair.second;
  }

  resources_data->clear_resources_available();
  resources_data->set_resources_available_changed(true);
  for (const auto &resource_pair :
       cached_resources.GetAvailableResources().GetResourceMap()) {
    (*resources_data->mutable_resources_available())[resource_pair.first] =
        resource_pair.second;
  }

  resources_data->clear_resource_load();
  resources_data->set_resource_load_changed(true);
  for (const auto &resource_pair : cached_resources.GetLoadResources().GetResourceMap()) {
    (*resources_data->mutable_resource_load())[resource_pair.first] =
        resource_pair.second;
  }
}

Status NodeResourceInfoAccessor::AsyncSubscribeBatchedResourceUsage(
    const ItemCallback<rpc::ResourceUsageBatchData> &subscribe,
    const StatusCallback &done) {
  RAY_CHECK(subscribe != nullptr);
  subscribe_batch_resource_usage_operation_ = [this,
                                               subscribe](const StatusCallback &done) {
    return client_impl_->GetGcsSubscriber().SubscribeResourcesBatch(subscribe, done);
  };
  return subscribe_batch_resource_usage_operation_(done);
}

Status NodeResourceInfoAccessor::AsyncSubscribeToResources(
    const ItemCallback<rpc::NodeResourceChange> &subscribe, const StatusCallback &done) {
  RAY_CHECK(subscribe != nullptr);
  subscribe_resource_operation_ = [this, subscribe](const StatusCallback &done) {
    return client_impl_->GetGcsSubscriber().SubscribeAllNodeResources(subscribe, done);
  };
  return subscribe_resource_operation_(done);
}

void NodeResourceInfoAccessor::AsyncResubscribe(bool is_pubsub_server_restarted) {
  RAY_LOG(DEBUG) << "Reestablishing subscription for node resource info.";
  // If the pub-sub server has also restarted, we need to resubscribe to the pub-sub
  // server.
  if (is_pubsub_server_restarted) {
    if (subscribe_resource_operation_ != nullptr) {
      RAY_CHECK_OK(subscribe_resource_operation_(nullptr));
    }
    if (subscribe_batch_resource_usage_operation_ != nullptr) {
      RAY_CHECK_OK(subscribe_batch_resource_usage_operation_(nullptr));
    }
  }
}

Status NodeResourceInfoAccessor::AsyncGetAllResourceUsage(
    const ItemCallback<rpc::ResourceUsageBatchData> &callback) {
  rpc::GetAllResourceUsageRequest request;
  client_impl_->GetGcsRpcClient().GetAllResourceUsage(
      request,
      [callback](const Status &status, const rpc::GetAllResourceUsageReply &reply) {
        callback(reply.resource_usage_data());
        RAY_LOG(DEBUG) << "Finished getting resource usage of all nodes, status = "
                       << status;
      });
  return Status::OK();
}

StatsInfoAccessor::StatsInfoAccessor(GcsClient *client_impl)
    : client_impl_(client_impl) {}

Status StatsInfoAccessor::AsyncAddProfileData(
    const std::shared_ptr<rpc::ProfileTableData> &data_ptr,
    const StatusCallback &callback) {
  NodeID node_id = NodeID::FromBinary(data_ptr->component_id());
  RAY_LOG(DEBUG) << "Adding profile data, component type = " << data_ptr->component_type()
                 << ", node id = " << node_id;
  rpc::AddProfileDataRequest request;
  request.mutable_profile_data()->CopyFrom(*data_ptr);
  client_impl_->GetGcsRpcClient().AddProfileData(
      request, [data_ptr, node_id, callback](const Status &status,
                                             const rpc::AddProfileDataReply &reply) {
        if (callback) {
          callback(status);
        }
        RAY_LOG(DEBUG) << "Finished adding profile data, status = " << status
                       << ", component type = " << data_ptr->component_type()
                       << ", node id = " << node_id;
      });
  return Status::OK();
}

Status StatsInfoAccessor::AsyncGetAll(
    const MultiItemCallback<rpc::ProfileTableData> &callback) {
  RAY_LOG(DEBUG) << "Getting all profile info.";
  RAY_CHECK(callback);
  rpc::GetAllProfileInfoRequest request;
  client_impl_->GetGcsRpcClient().GetAllProfileInfo(
      request,
      [callback](const Status &status, const rpc::GetAllProfileInfoReply &reply) {
        callback(status, VectorFromProtobuf(reply.profile_info_list()));
        RAY_LOG(DEBUG) << "Finished getting all job info.";
      });
  return Status::OK();
}

ErrorInfoAccessor::ErrorInfoAccessor(GcsClient *client_impl)
    : client_impl_(client_impl) {}

Status ErrorInfoAccessor::AsyncReportJobError(
    const std::shared_ptr<rpc::ErrorTableData> &data_ptr,
    const StatusCallback &callback) {
  auto job_id = JobID::FromBinary(data_ptr->job_id());
  RAY_LOG(DEBUG) << "Publishing job error, job id = " << job_id;
  rpc::ReportJobErrorRequest request;
  request.mutable_job_error()->CopyFrom(*data_ptr);
  client_impl_->GetGcsRpcClient().ReportJobError(
      request,
      [job_id, callback](const Status &status, const rpc::ReportJobErrorReply &reply) {
        if (callback) {
          callback(status);
        }
        RAY_LOG(DEBUG) << "Finished publishing job error, job id = " << job_id;
      });
  return Status::OK();
}

WorkerInfoAccessor::WorkerInfoAccessor(GcsClient *client_impl)
    : client_impl_(client_impl) {}

Status WorkerInfoAccessor::AsyncSubscribeToWorkerFailures(
    const ItemCallback<rpc::WorkerDeltaData> &subscribe, const StatusCallback &done) {
  RAY_CHECK(subscribe != nullptr);
  subscribe_operation_ = [this, subscribe](const StatusCallback &done) {
    return client_impl_->GetGcsSubscriber().SubscribeAllWorkerFailures(subscribe, done);
  };
  return subscribe_operation_(done);
}

void WorkerInfoAccessor::AsyncResubscribe(bool is_pubsub_server_restarted) {
  RAY_LOG(DEBUG) << "Reestablishing subscription for worker failures.";
  // If the pub-sub server has restarted, we need to resubscribe to the pub-sub server.
  if (subscribe_operation_ != nullptr && is_pubsub_server_restarted) {
    RAY_CHECK_OK(subscribe_operation_(nullptr));
  }
}

Status WorkerInfoAccessor::AsyncReportWorkerFailure(
    const std::shared_ptr<rpc::WorkerTableData> &data_ptr,
    const StatusCallback &callback) {
  rpc::Address worker_address = data_ptr->worker_address();
  RAY_LOG(DEBUG) << "Reporting worker failure, " << worker_address.DebugString();
  rpc::ReportWorkerFailureRequest request;
  request.mutable_worker_failure()->CopyFrom(*data_ptr);
  client_impl_->GetGcsRpcClient().ReportWorkerFailure(
      request, [worker_address, callback](const Status &status,
                                          const rpc::ReportWorkerFailureReply &reply) {
        if (callback) {
          callback(status);
        }
        RAY_LOG(DEBUG) << "Finished reporting worker failure, "
                       << worker_address.DebugString() << ", status = " << status;
      });
  return Status::OK();
}

Status WorkerInfoAccessor::AsyncGet(
    const WorkerID &worker_id,
    const OptionalItemCallback<rpc::WorkerTableData> &callback) {
  RAY_LOG(DEBUG) << "Getting worker info, worker id = " << worker_id;
  rpc::GetWorkerInfoRequest request;
  request.set_worker_id(worker_id.Binary());
  client_impl_->GetGcsRpcClient().GetWorkerInfo(
      request,
      [worker_id, callback](const Status &status, const rpc::GetWorkerInfoReply &reply) {
        if (reply.has_worker_table_data()) {
          callback(status, reply.worker_table_data());
        } else {
          callback(status, boost::none);
        }
        RAY_LOG(DEBUG) << "Finished getting worker info, worker id = " << worker_id;
      });
  return Status::OK();
}

Status WorkerInfoAccessor::AsyncGetAll(
    const MultiItemCallback<rpc::WorkerTableData> &callback) {
  RAY_LOG(DEBUG) << "Getting all worker info.";
  rpc::GetAllWorkerInfoRequest request;
  client_impl_->GetGcsRpcClient().GetAllWorkerInfo(
      request, [callback](const Status &status, const rpc::GetAllWorkerInfoReply &reply) {
        callback(status, VectorFromProtobuf(reply.worker_table_data()));
        RAY_LOG(DEBUG) << "Finished getting all worker info, status = " << status;
      });
  return Status::OK();
}

Status WorkerInfoAccessor::AsyncAdd(const std::shared_ptr<rpc::WorkerTableData> &data_ptr,
                                    const StatusCallback &callback) {
  rpc::AddWorkerInfoRequest request;
  request.mutable_worker_data()->CopyFrom(*data_ptr);
  client_impl_->GetGcsRpcClient().AddWorkerInfo(
      request, [callback](const Status &status, const rpc::AddWorkerInfoReply &reply) {
        if (callback) {
          callback(status);
        }
      });
  return Status::OK();
}

PlacementGroupInfoAccessor::PlacementGroupInfoAccessor(GcsClient *client_impl)
    : client_impl_(client_impl) {}

Status PlacementGroupInfoAccessor::SyncCreatePlacementGroup(
    const ray::PlacementGroupSpecification &placement_group_spec) {
  rpc::CreatePlacementGroupRequest request;
  rpc::CreatePlacementGroupReply reply;
  request.mutable_placement_group_spec()->CopyFrom(placement_group_spec.GetMessage());
  auto status = client_impl_->GetGcsRpcClient().SyncCreatePlacementGroup(
      request, &reply, GetGcsTimeoutMs());
  if (status.ok()) {
    RAY_LOG(DEBUG) << "Finished registering placement group. placement group id = "
                   << placement_group_spec.PlacementGroupId();
  } else {
    RAY_LOG(ERROR) << "Placement group id = " << placement_group_spec.PlacementGroupId()
                   << " failed to be registered. " << status;
  }
  return status;
}

Status PlacementGroupInfoAccessor::SyncRemovePlacementGroup(
    const ray::PlacementGroupID &placement_group_id) {
  rpc::RemovePlacementGroupRequest request;
  rpc::RemovePlacementGroupReply reply;
  request.set_placement_group_id(placement_group_id.Binary());
  auto status = client_impl_->GetGcsRpcClient().SyncRemovePlacementGroup(
      request, &reply, GetGcsTimeoutMs());
  return status;
}

Status PlacementGroupInfoAccessor::AsyncGet(
    const PlacementGroupID &placement_group_id,
    const OptionalItemCallback<rpc::PlacementGroupTableData> &callback) {
  RAY_LOG(DEBUG) << "Getting placement group info, placement group id = "
                 << placement_group_id;
  rpc::GetPlacementGroupRequest request;
  request.set_placement_group_id(placement_group_id.Binary());
  client_impl_->GetGcsRpcClient().GetPlacementGroup(
      request, [placement_group_id, callback](const Status &status,
                                              const rpc::GetPlacementGroupReply &reply) {
        if (reply.has_placement_group_table_data()) {
          callback(status, reply.placement_group_table_data());
        } else {
          callback(status, boost::none);
        }
        RAY_LOG(DEBUG) << "Finished getting placement group info, placement group id = "
                       << placement_group_id;
      });
  return Status::OK();
}

Status PlacementGroupInfoAccessor::AsyncGetByName(
    const std::string &name, const std::string &ray_namespace,
    const OptionalItemCallback<rpc::PlacementGroupTableData> &callback,
    int64_t timeout_ms) {
  RAY_LOG(DEBUG) << "Getting named placement group info, name = " << name;
  rpc::GetNamedPlacementGroupRequest request;
  request.set_name(name);
  request.set_ray_namespace(ray_namespace);
  client_impl_->GetGcsRpcClient().GetNamedPlacementGroup(
      request,
      [name, callback](const Status &status,
                       const rpc::GetNamedPlacementGroupReply &reply) {
        if (reply.has_placement_group_table_data()) {
          callback(status, reply.placement_group_table_data());
        } else {
          callback(status, boost::none);
        }
        RAY_LOG(DEBUG) << "Finished getting named placement group info, status = "
                       << status << ", name = " << name;
      },
      /*timeout_ms*/ timeout_ms);
  return Status::OK();
}

Status PlacementGroupInfoAccessor::AsyncGetAll(
    const MultiItemCallback<rpc::PlacementGroupTableData> &callback) {
  RAY_LOG(DEBUG) << "Getting all placement group info.";
  rpc::GetAllPlacementGroupRequest request;
  client_impl_->GetGcsRpcClient().GetAllPlacementGroup(
      request,
      [callback](const Status &status, const rpc::GetAllPlacementGroupReply &reply) {
        callback(status, VectorFromProtobuf(reply.placement_group_table_data()));
        RAY_LOG(DEBUG) << "Finished getting all placement group info, status = "
                       << status;
      });
  return Status::OK();
}

Status PlacementGroupInfoAccessor::SyncWaitUntilReady(
    const PlacementGroupID &placement_group_id) {
  rpc::WaitPlacementGroupUntilReadyRequest request;
  rpc::WaitPlacementGroupUntilReadyReply reply;
  request.set_placement_group_id(placement_group_id.Binary());
  auto status = client_impl_->GetGcsRpcClient().SyncWaitPlacementGroupUntilReady(
      request, &reply, GetGcsTimeoutMs());
  RAY_LOG(DEBUG) << "Finished waiting placement group until ready, placement group id = "
                 << placement_group_id;
  return status;
}

InternalKVAccessor::InternalKVAccessor(GcsClient *client_impl)
    : client_impl_(client_impl) {}

Status InternalKVAccessor::AsyncInternalKVGet(
    const std::string &ns, const std::string &key,
    const OptionalItemCallback<std::string> &callback) {
  rpc::InternalKVGetRequest req;
  req.set_key(key);
  req.set_namespace_(ns);
  client_impl_->GetGcsRpcClient().InternalKVGet(
      req,
      [callback](const Status &status, const rpc::InternalKVGetReply &reply) {
        if (reply.status().code() == (int)StatusCode::NotFound) {
          callback(status, boost::none);
        } else {
          callback(status, reply.value());
        }
      },
      /*timeout_ms*/ GetGcsTimeoutMs());
  return Status::OK();
}

Status InternalKVAccessor::AsyncInternalKVPut(const std::string &ns,
                                              const std::string &key,
                                              const std::string &value, bool overwrite,
                                              const OptionalItemCallback<int> &callback) {
  rpc::InternalKVPutRequest req;
  req.set_namespace_(ns);
  req.set_key(key);
  req.set_value(value);
  req.set_overwrite(overwrite);
  client_impl_->GetGcsRpcClient().InternalKVPut(
      req,
      [callback](const Status &status, const rpc::InternalKVPutReply &reply) {
        callback(status, reply.added_num());
      },
      /*timeout_ms*/ GetGcsTimeoutMs());
  return Status::OK();
}

Status InternalKVAccessor::AsyncInternalKVExists(
    const std::string &ns, const std::string &key,
    const OptionalItemCallback<bool> &callback) {
  rpc::InternalKVExistsRequest req;
  req.set_namespace_(ns);
  req.set_key(key);
  client_impl_->GetGcsRpcClient().InternalKVExists(
      req,
      [callback](const Status &status, const rpc::InternalKVExistsReply &reply) {
        callback(status, reply.exists());
      },
      /*timeout_ms*/ GetGcsTimeoutMs());
  return Status::OK();
}

Status InternalKVAccessor::AsyncInternalKVDel(const std::string &ns,
                                              const std::string &key, bool del_by_prefix,
                                              const StatusCallback &callback) {
  rpc::InternalKVDelRequest req;
  req.set_namespace_(ns);
  req.set_key(key);
  client_impl_->GetGcsRpcClient().InternalKVDel(
      req,
      [callback](const Status &status, const rpc::InternalKVDelReply &reply) {
        callback(status);
      },
      /*timeout_ms*/ GetGcsTimeoutMs());
  return Status::OK();
}

Status InternalKVAccessor::AsyncInternalKVKeys(
    const std::string &ns, const std::string &prefix,
    const OptionalItemCallback<std::vector<std::string>> &callback) {
  rpc::InternalKVKeysRequest req;
  req.set_namespace_(ns);
  req.set_prefix(prefix);
  client_impl_->GetGcsRpcClient().InternalKVKeys(
      req,
      [callback](const Status &status, const rpc::InternalKVKeysReply &reply) {
        if (!status.ok()) {
          callback(status, boost::none);
        } else {
          callback(status, VectorFromProtobuf(reply.results()));
        }
      },
      /*timeout_ms*/ GetGcsTimeoutMs());
  return Status::OK();
}

Status InternalKVAccessor::Put(const std::string &ns, const std::string &key,
                               const std::string &value, bool overwrite, bool &added) {
  std::promise<Status> ret_promise;
  RAY_CHECK_OK(AsyncInternalKVPut(
      ns, key, value, overwrite,
      [&ret_promise, &added](Status status, boost::optional<int> added_num) {
        added = static_cast<bool>(added_num.value_or(0));
        ret_promise.set_value(status);
      }));
  return ret_promise.get_future().get();
}

Status InternalKVAccessor::Keys(const std::string &ns, const std::string &prefix,
                                std::vector<std::string> &value) {
  std::promise<Status> ret_promise;
  RAY_CHECK_OK(AsyncInternalKVKeys(ns, prefix,
                                   [&ret_promise, &value](Status status, auto &values) {
                                     value = values.value_or(std::vector<std::string>());
                                     ret_promise.set_value(status);
                                   }));
  return ret_promise.get_future().get();
}

Status InternalKVAccessor::Get(const std::string &ns, const std::string &key,
                               std::string &value) {
  std::promise<Status> ret_promise;
  RAY_CHECK_OK(
      AsyncInternalKVGet(ns, key, [&ret_promise, &value](Status status, auto &v) {
        if (v) {
          value = *v;
        }
        ret_promise.set_value(status);
      }));
  return ret_promise.get_future().get();
}

Status InternalKVAccessor::Del(const std::string &ns, const std::string &key,
                               bool del_by_prefix) {
  std::promise<Status> ret_promise;
  RAY_CHECK_OK(AsyncInternalKVDel(ns, key, del_by_prefix, [&ret_promise](Status status) {
    ret_promise.set_value(status);
  }));
  return ret_promise.get_future().get();
}

Status InternalKVAccessor::Exists(const std::string &ns, const std::string &key,
                                  bool &exist) {
  std::promise<Status> ret_promise;
  RAY_CHECK_OK(AsyncInternalKVExists(
      ns, key, [&ret_promise, &exist](Status status, const boost::optional<bool> &value) {
        if (value) {
          exist = *value;
        }
        ret_promise.set_value(status);
      }));
  return ret_promise.get_future().get();
}

}  // namespace gcs
}  // namespace ray<|MERGE_RESOLUTION|>--- conflicted
+++ resolved
@@ -717,37 +717,6 @@
   return Status::OK();
 }
 
-<<<<<<< HEAD
-Status NodeResourceInfoAccessor::AsyncUpdateResources(const NodeID &node_id,
-                                                      const ResourceMap &resources,
-                                                      const StatusCallback &callback) {
-  RAY_LOG(DEBUG) << "Updating node resources, node id = " << node_id;
-  rpc::UpdateResourcesRequest request;
-  request.set_node_id(node_id.Binary());
-  for (const auto &[name, data] : resources) {
-    (*request.mutable_resources())[name] = *data;
-  }
-
-  auto operation = [this, request, node_id,
-                    callback](const SequencerDoneCallback &done_callback) {
-    client_impl_->GetGcsRpcClient().UpdateResources(
-        request, [node_id, callback, done_callback](
-                     const Status &status, const rpc::UpdateResourcesReply &reply) {
-          if (callback) {
-            callback(status);
-          }
-          RAY_LOG(DEBUG) << "Finished updating node resources, status = " << status
-                         << ", node id = " << node_id;
-          done_callback();
-        });
-  };
-
-  sequencer_.Post(node_id, std::move(operation));
-  return Status::OK();
-}
-
-=======
->>>>>>> 148eaeac
 Status NodeResourceInfoAccessor::AsyncReportResourceUsage(
     const std::shared_ptr<rpc::ResourcesData> &data_ptr, const StatusCallback &callback) {
   absl::MutexLock lock(&mutex_);
