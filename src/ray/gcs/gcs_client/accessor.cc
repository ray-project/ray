// Copyright 2017 The Ray Authors.
//
// Licensed under the Apache License, Version 2.0 (the "License");
// you may not use this file except in compliance with the License.
// You may obtain a copy of the License at
//
//  http://www.apache.org/licenses/LICENSE-2.0
//
// Unless required by applicable law or agreed to in writing, software
// distributed under the License is distributed on an "AS IS" BASIS,
// WITHOUT WARRANTIES OR CONDITIONS OF ANY KIND, either express or implied.
// See the License for the specific language governing permissions and
// limitations under the License.

#include "ray/gcs/gcs_client/accessor.h"

#include <future>
#include <memory>
#include <string>
#include <unordered_map>
#include <utility>
#include <vector>

#include "ray/common/common_protocol.h"
#include "ray/gcs/gcs_client/gcs_client.h"
#include "ray/util/container_util.h"

namespace ray {
namespace gcs {

int64_t GetGcsTimeoutMs() {
  return absl::ToInt64Milliseconds(
      absl::Seconds(RayConfig::instance().gcs_server_request_timeout_seconds()));
}

JobInfoAccessor::JobInfoAccessor(GcsClient *client_impl) : client_impl_(client_impl) {}

void JobInfoAccessor::AsyncAdd(const std::shared_ptr<rpc::JobTableData> &data_ptr,
                               const StatusCallback &callback) {
  JobID job_id = JobID::FromBinary(data_ptr->job_id());
  RAY_LOG(DEBUG).WithField(job_id)
      << "Adding job, driver pid = " << data_ptr->driver_pid();
  rpc::AddJobRequest request;
  request.mutable_data()->CopyFrom(*data_ptr);
  client_impl_->GetGcsRpcClient().AddJob(
      request, [job_id, data_ptr, callback](const Status &status, rpc::AddJobReply &&) {
        if (callback) {
          callback(status);
        }
        RAY_LOG(DEBUG).WithField(job_id) << "Finished adding job, status = " << status
                                         << ", driver pid = " << data_ptr->driver_pid();
      });
}

void JobInfoAccessor::AsyncMarkFinished(const JobID &job_id,
                                        const StatusCallback &callback) {
  RAY_LOG(DEBUG).WithField(job_id) << "Marking job state";
  rpc::MarkJobFinishedRequest request;
  request.set_job_id(job_id.Binary());
  client_impl_->GetGcsRpcClient().MarkJobFinished(
      request, [job_id, callback](const Status &status, rpc::MarkJobFinishedReply &&) {
        if (callback) {
          callback(status);
        }
        RAY_LOG(DEBUG).WithField(job_id)
            << "Finished marking job state, status = " << status;
      });
}

Status JobInfoAccessor::AsyncSubscribeAll(
    const SubscribeCallback<JobID, rpc::JobTableData> &subscribe,
    const StatusCallback &done) {
  RAY_CHECK(subscribe != nullptr);
  fetch_all_data_operation_ = [this, subscribe](const StatusCallback &done_callback) {
    auto callback = [subscribe, done_callback](
                        const Status &status,
                        std::vector<rpc::JobTableData> &&job_info_list) {
      for (auto &job_info : job_info_list) {
        subscribe(JobID::FromBinary(job_info.job_id()), std::move(job_info));
      }
      if (done_callback) {
        done_callback(status);
      }
    };
    AsyncGetAll(/*job_or_submission_id=*/std::nullopt,
                /*skip_submission_job_info_field=*/true,
                /*skip_is_running_tasks_field=*/true,
                callback,
                /*timeout_ms=*/-1);
  };
  subscribe_operation_ = [this, subscribe](const StatusCallback &done_callback) {
    return client_impl_->GetGcsSubscriber().SubscribeAllJobs(subscribe, done_callback);
  };
  return subscribe_operation_(
      [this, done](const Status &status) { fetch_all_data_operation_(done); });
}

void JobInfoAccessor::AsyncResubscribe() {
  RAY_LOG(DEBUG) << "Reestablishing subscription for job info.";
  auto fetch_all_done = [](const Status &status) {
    RAY_LOG(INFO) << "Finished fetching all job information from gcs server after gcs "
                     "server or pub-sub server is restarted.";
  };

  if (subscribe_operation_ != nullptr) {
    RAY_CHECK_OK(subscribe_operation_([this, fetch_all_done](const Status &) {
      fetch_all_data_operation_(fetch_all_done);
    }));
  }
}

void JobInfoAccessor::AsyncGetAll(const std::optional<std::string> &job_or_submission_id,
                                  bool skip_submission_job_info_field,
                                  bool skip_is_running_tasks_field,
                                  const MultiItemCallback<rpc::JobTableData> &callback,
                                  int64_t timeout_ms) {
  RAY_LOG(DEBUG) << "Getting all job info.";
  RAY_CHECK(callback);
  rpc::GetAllJobInfoRequest request;
  request.set_skip_submission_job_info_field(skip_submission_job_info_field);
  request.set_skip_is_running_tasks_field(skip_is_running_tasks_field);
  if (job_or_submission_id.has_value()) {
    request.set_job_or_submission_id(job_or_submission_id.value());
  }
  client_impl_->GetGcsRpcClient().GetAllJobInfo(
      request,
      [callback](const Status &status, rpc::GetAllJobInfoReply &&reply) {
        callback(status, VectorFromProtobuf(std::move(*reply.mutable_job_info_list())));
        RAY_LOG(DEBUG) << "Finished getting all job info.";
      },
      timeout_ms);
}

Status JobInfoAccessor::GetAll(const std::optional<std::string> &job_or_submission_id,
                               bool skip_submission_job_info_field,
                               bool skip_is_running_tasks_field,
                               std::vector<rpc::JobTableData> &job_data_list,
                               int64_t timeout_ms) {
  rpc::GetAllJobInfoRequest request;
  request.set_skip_submission_job_info_field(skip_submission_job_info_field);
  request.set_skip_is_running_tasks_field(skip_is_running_tasks_field);
  if (job_or_submission_id.has_value()) {
    request.set_job_or_submission_id(job_or_submission_id.value());
  }
  rpc::GetAllJobInfoReply reply;
  RAY_RETURN_NOT_OK(
      client_impl_->GetGcsRpcClient().SyncGetAllJobInfo(request, &reply, timeout_ms));
  job_data_list = VectorFromProtobuf(std::move(*reply.mutable_job_info_list()));
  return Status::OK();
}

void JobInfoAccessor::AsyncGetNextJobID(const ItemCallback<JobID> &callback) {
  RAY_LOG(DEBUG) << "Getting next job id";
  rpc::GetNextJobIDRequest request;
  client_impl_->GetGcsRpcClient().GetNextJobID(
      request, [callback](const Status &status, rpc::GetNextJobIDReply &&reply) {
        RAY_CHECK_OK(status);
        auto job_id = JobID::FromInt(reply.job_id());
        RAY_LOG(DEBUG) << "Finished getting next job id = " << job_id;
        callback(std::move(job_id));
      });
}

ActorInfoAccessor::ActorInfoAccessor(GcsClient *client_impl)
    : client_impl_(client_impl) {}

void ActorInfoAccessor::AsyncGet(
    const ActorID &actor_id, const OptionalItemCallback<rpc::ActorTableData> &callback) {
  RAY_LOG(DEBUG).WithField(actor_id).WithField(actor_id.JobId()) << "Getting actor info";
  rpc::GetActorInfoRequest request;
  request.set_actor_id(actor_id.Binary());
  client_impl_->GetGcsRpcClient().GetActorInfo(
      request,
      [actor_id, callback](const Status &status, rpc::GetActorInfoReply &&reply) {
        if (reply.has_actor_table_data()) {
          callback(status, reply.actor_table_data());
        } else {
          callback(status, std::nullopt);
        }
        RAY_LOG(DEBUG).WithField(actor_id).WithField(actor_id.JobId())
            << "Finished getting actor info, status = " << status;
      });
}

void ActorInfoAccessor::AsyncGetAllByFilter(
    const std::optional<ActorID> &actor_id,
    const std::optional<JobID> &job_id,
    const std::optional<std::string> &actor_state_name,
    const MultiItemCallback<rpc::ActorTableData> &callback,
    int64_t timeout_ms) {
  RAY_LOG(DEBUG) << "Getting all actor info.";
  rpc::GetAllActorInfoRequest request;
  if (actor_id) {
    request.mutable_filters()->set_actor_id(actor_id.value().Binary());
  }
  if (job_id) {
    request.mutable_filters()->set_job_id(job_id.value().Binary());
  }
  if (actor_state_name) {
    rpc::ActorTableData::ActorState actor_state =
        StringToActorState(actor_state_name.value());
    request.mutable_filters()->set_state(actor_state);
  }

  client_impl_->GetGcsRpcClient().GetAllActorInfo(
      request,
      [callback](const Status &status, rpc::GetAllActorInfoReply &&reply) {
        callback(status,
                 VectorFromProtobuf(std::move(*reply.mutable_actor_table_data())));
        RAY_LOG(DEBUG) << "Finished getting all actor info, status = " << status;
      },
      timeout_ms);
}

void ActorInfoAccessor::AsyncGetByName(
    const std::string &name,
    const std::string &ray_namespace,
    const OptionalItemCallback<rpc::ActorTableData> &callback,
    int64_t timeout_ms) {
  RAY_LOG(DEBUG) << "Getting actor info, name = " << name;
  rpc::GetNamedActorInfoRequest request;
  request.set_name(name);
  request.set_ray_namespace(ray_namespace);
  client_impl_->GetGcsRpcClient().GetNamedActorInfo(
      request,
      [name, callback](const Status &status, rpc::GetNamedActorInfoReply &&reply) {
        if (reply.has_actor_table_data()) {
          callback(status, reply.actor_table_data());
        } else {
          callback(status, std::nullopt);
        }
        RAY_LOG(DEBUG) << "Finished getting actor info, status = " << status
                       << ", name = " << name;
      },
      timeout_ms);
}

Status ActorInfoAccessor::SyncGetByName(const std::string &name,
                                        const std::string &ray_namespace,
                                        rpc::ActorTableData &actor_table_data,
                                        rpc::TaskSpec &task_spec) {
  rpc::GetNamedActorInfoRequest request;
  rpc::GetNamedActorInfoReply reply;
  request.set_name(name);
  request.set_ray_namespace(ray_namespace);
  auto status = client_impl_->GetGcsRpcClient().SyncGetNamedActorInfo(
      request, &reply, GetGcsTimeoutMs());
  if (status.ok()) {
    actor_table_data = reply.actor_table_data();
    task_spec = reply.task_spec();
  }
  return status;
}

Status ActorInfoAccessor::SyncListNamedActors(
    bool all_namespaces,
    const std::string &ray_namespace,
    std::vector<std::pair<std::string, std::string>> &actors) {
  rpc::ListNamedActorsRequest request;
  request.set_all_namespaces(all_namespaces);
  request.set_ray_namespace(ray_namespace);
  rpc::ListNamedActorsReply reply;
  auto status = client_impl_->GetGcsRpcClient().SyncListNamedActors(
      request, &reply, GetGcsTimeoutMs());
  if (!status.ok()) {
    return status;
  }
  actors.reserve(reply.named_actors_list_size());
  for (const auto &actor_info :
       VectorFromProtobuf(std::move(*reply.mutable_named_actors_list()))) {
    actors.emplace_back(actor_info.ray_namespace(), actor_info.name());
  }
  return status;
}

void ActorInfoAccessor::AsyncRestartActorForLineageReconstruction(
    const ray::ActorID &actor_id,
    uint64_t num_restarts_due_to_lineage_reconstruction,
    const ray::gcs::StatusCallback &callback,
    int64_t timeout_ms) {
  rpc::RestartActorForLineageReconstructionRequest request;
  request.set_actor_id(actor_id.Binary());
  request.set_num_restarts_due_to_lineage_reconstruction(
      num_restarts_due_to_lineage_reconstruction);
  client_impl_->GetGcsRpcClient().RestartActorForLineageReconstruction(
      request,
      [callback](const Status &status,
                 rpc::RestartActorForLineageReconstructionReply &&reply) {
        callback(status);
      },
      timeout_ms);
}

namespace {

// TODO(dayshah): Yes this is temporary. https://github.com/ray-project/ray/issues/54327
Status ComputeGcsStatus(const Status &grpc_status, const rpc::GcsStatus &gcs_status) {
  // If gRPC status is ok return the GCS status, otherwise return the gRPC status.
  if (grpc_status.ok()) {
    return gcs_status.code() == static_cast<int>(StatusCode::OK)
               ? Status::OK()
               : Status(StatusCode(gcs_status.code()), gcs_status.message());
  } else {
    return grpc_status;
  }
}

}  // namespace

void ActorInfoAccessor::AsyncRegisterActor(const ray::TaskSpecification &task_spec,
                                           const ray::gcs::StatusCallback &callback,
                                           int64_t timeout_ms) {
  RAY_CHECK(task_spec.IsActorCreationTask() && callback);
  rpc::RegisterActorRequest request;
  request.mutable_task_spec()->CopyFrom(task_spec.GetMessage());
  client_impl_->GetGcsRpcClient().RegisterActor(
      request,
      [callback](const Status &status, rpc::RegisterActorReply &&reply) {
        callback(ComputeGcsStatus(status, reply.status()));
      },
      timeout_ms);
}

Status ActorInfoAccessor::SyncRegisterActor(const ray::TaskSpecification &task_spec) {
  RAY_CHECK(task_spec.IsActorCreationTask());
  rpc::RegisterActorRequest request;
  rpc::RegisterActorReply reply;
  request.mutable_task_spec()->CopyFrom(task_spec.GetMessage());
  auto status = client_impl_->GetGcsRpcClient().SyncRegisterActor(
      request, &reply, GetGcsTimeoutMs());
  return ComputeGcsStatus(status, reply.status());
}

void ActorInfoAccessor::AsyncKillActor(const ActorID &actor_id,
                                       bool force_kill,
                                       bool no_restart,
                                       const ray::gcs::StatusCallback &callback,
                                       int64_t timeout_ms) {
  rpc::KillActorViaGcsRequest request;
  request.set_actor_id(actor_id.Binary());
  request.set_force_kill(force_kill);
  request.set_no_restart(no_restart);
  client_impl_->GetGcsRpcClient().KillActorViaGcs(
      request,
      [callback](const Status &status, rpc::KillActorViaGcsReply &&reply) {
        if (callback) {
          callback(status);
        }
      },
      timeout_ms);
}

void ActorInfoAccessor::AsyncCreateActor(
    const ray::TaskSpecification &task_spec,
    const rpc::ClientCallback<rpc::CreateActorReply> &callback) {
  RAY_CHECK(task_spec.IsActorCreationTask() && callback);
  rpc::CreateActorRequest request;
  request.mutable_task_spec()->CopyFrom(task_spec.GetMessage());
  client_impl_->GetGcsRpcClient().CreateActor(
      request, [callback](const Status &status, rpc::CreateActorReply &&reply) {
        callback(status, std::move(reply));
      });
}

void ActorInfoAccessor::AsyncReportActorOutOfScope(
    const ActorID &actor_id,
    uint64_t num_restarts_due_to_lineage_reconstruction,
    const StatusCallback &callback,
    int64_t timeout_ms) {
  rpc::ReportActorOutOfScopeRequest request;
  request.set_actor_id(actor_id.Binary());
  request.set_num_restarts_due_to_lineage_reconstruction(
      num_restarts_due_to_lineage_reconstruction);
  client_impl_->GetGcsRpcClient().ReportActorOutOfScope(
      request,
      [callback](const Status &status, rpc::ReportActorOutOfScopeReply &&reply) {
        if (callback) {
          callback(status);
        }
      },
      timeout_ms);
}

Status ActorInfoAccessor::AsyncSubscribe(
    const ActorID &actor_id,
    const SubscribeCallback<ActorID, rpc::ActorTableData> &subscribe,
    const StatusCallback &done) {
  RAY_LOG(DEBUG).WithField(actor_id).WithField(actor_id.JobId())
      << "Subscribing update operations of actor";
  RAY_CHECK(subscribe != nullptr) << "Failed to subscribe actor, actor id = " << actor_id;

  auto fetch_data_operation =
      [this, actor_id, subscribe](const StatusCallback &fetch_done) {
        auto callback = [actor_id, subscribe, fetch_done](
                            const Status &status,
                            std::optional<rpc::ActorTableData> &&result) {
          if (result) {
            subscribe(actor_id, std::move(*result));
          }
          if (fetch_done) {
            fetch_done(status);
          }
        };
        AsyncGet(actor_id, callback);
      };

  {
    absl::MutexLock lock(&mutex_);
    resubscribe_operations_[actor_id] =
        [this, actor_id, subscribe](const StatusCallback &subscribe_done) {
          return client_impl_->GetGcsSubscriber().SubscribeActor(
              actor_id, subscribe, subscribe_done);
        };
    fetch_data_operations_[actor_id] = fetch_data_operation;
  }

  return client_impl_->GetGcsSubscriber().SubscribeActor(
      actor_id, subscribe, [fetch_data_operation, done](const Status &) {
        fetch_data_operation(done);
      });
}

Status ActorInfoAccessor::AsyncUnsubscribe(const ActorID &actor_id) {
  RAY_LOG(DEBUG).WithField(actor_id).WithField(actor_id.JobId())
      << "Cancelling subscription to an actor";
  auto status = client_impl_->GetGcsSubscriber().UnsubscribeActor(actor_id);
  absl::MutexLock lock(&mutex_);
  resubscribe_operations_.erase(actor_id);
  fetch_data_operations_.erase(actor_id);
  RAY_LOG(DEBUG).WithField(actor_id).WithField(actor_id.JobId())
      << "Finished cancelling subscription to an actor";
  return status;
}

void ActorInfoAccessor::AsyncResubscribe() {
  RAY_LOG(DEBUG) << "Reestablishing subscription for actor info.";
  // If only the GCS sever has restarted, we only need to fetch data from the GCS server.
  // If the pub-sub server has also restarted, we need to resubscribe to the pub-sub
  // server first, then fetch data from the GCS server.
  absl::MutexLock lock(&mutex_);
  for (auto &[actor_id, resubscribe_op] : resubscribe_operations_) {
    RAY_CHECK_OK(resubscribe_op([this, id = actor_id](const Status &status) {
      absl::MutexLock callback_lock(&mutex_);
      auto fetch_data_operation = fetch_data_operations_[id];
      // `fetch_data_operation` is called in the callback function of subscribe.
      // Before that, if the user calls `AsyncUnsubscribe` function, the corresponding
      // fetch function will be deleted, so we need to check if it's null.
      if (fetch_data_operation != nullptr) {
        fetch_data_operation(nullptr);
      }
    }));
  }
}

bool ActorInfoAccessor::IsActorUnsubscribed(const ActorID &actor_id) {
  return client_impl_->GetGcsSubscriber().IsActorUnsubscribed(actor_id);
}

NodeInfoAccessor::NodeInfoAccessor(GcsClient *client_impl) : client_impl_(client_impl) {}

Status NodeInfoAccessor::RegisterSelf(const rpc::GcsNodeInfo &local_node_info,
                                      const StatusCallback &callback) {
  auto node_id = NodeID::FromBinary(local_node_info.node_id());
  RAY_LOG(DEBUG).WithField(node_id)
      << "Registering node info, address is = " << local_node_info.node_manager_address();
  RAY_CHECK(local_node_id_.IsNil()) << "This node is already connected.";
  RAY_CHECK(local_node_info.state() == rpc::GcsNodeInfo::ALIVE);
  rpc::RegisterNodeRequest request;
  request.mutable_node_info()->CopyFrom(local_node_info);
  client_impl_->GetGcsRpcClient().RegisterNode(
      request,
      [this, node_id, local_node_info, callback](const Status &status,
                                                 rpc::RegisterNodeReply &&reply) {
        if (status.ok()) {
          local_node_info_.CopyFrom(local_node_info);
          local_node_id_ = NodeID::FromBinary(local_node_info.node_id());
        }
        if (callback) {
          callback(status);
        }
        RAY_LOG(DEBUG).WithField(node_id)
            << "Finished registering node info, status = " << status;
      });

  return Status::OK();
}

void NodeInfoAccessor::UnregisterSelf(const rpc::NodeDeathInfo &node_death_info,
                                      std::function<void()> unregister_done_callback) {
  if (local_node_id_.IsNil()) {
    RAY_LOG(INFO) << "The node is already unregistered.";
    return;
  }
  auto node_id = NodeID::FromBinary(local_node_info_.node_id());
  RAY_LOG(INFO).WithField(node_id) << "Unregistering node";

  rpc::UnregisterNodeRequest request;
  request.set_node_id(local_node_info_.node_id());
  request.mutable_node_death_info()->CopyFrom(node_death_info);
  client_impl_->GetGcsRpcClient().UnregisterNode(
      request,
      [this, node_id, unregister_done_callback](const Status &status,
                                                rpc::UnregisterNodeReply &&reply) {
        if (status.ok()) {
          local_node_info_.set_state(rpc::GcsNodeInfo::DEAD);
          local_node_id_ = NodeID::Nil();
        }
        RAY_LOG(INFO).WithField(node_id)
            << "Finished unregistering node info, status = " << status;
        unregister_done_callback();
      });
}

const NodeID &NodeInfoAccessor::GetSelfId() const { return local_node_id_; }

const rpc::GcsNodeInfo &NodeInfoAccessor::GetSelfInfo() const { return local_node_info_; }

void NodeInfoAccessor::AsyncRegister(const rpc::GcsNodeInfo &node_info,
                                     const StatusCallback &callback) {
  NodeID node_id = NodeID::FromBinary(node_info.node_id());
  RAY_LOG(DEBUG).WithField(node_id) << "Registering node info";
  rpc::RegisterNodeRequest request;
  request.mutable_node_info()->CopyFrom(node_info);
  client_impl_->GetGcsRpcClient().RegisterNode(
      request, [node_id, callback](const Status &status, rpc::RegisterNodeReply &&reply) {
        if (callback) {
          callback(status);
        }
        RAY_LOG(DEBUG).WithField(node_id)
            << "Finished registering node info, status = " << status;
      });
}

void NodeInfoAccessor::AsyncCheckSelfAlive(
    const std::function<void(Status, bool)> &callback, int64_t timeout_ms = -1) {
  std::vector<std::string> raylet_addresses = {
      local_node_info_.node_manager_address() + ":" +
      std::to_string(local_node_info_.node_manager_port())};

  AsyncCheckAlive(raylet_addresses,
                  timeout_ms,
                  [callback](const Status &status, const std::vector<bool> &nodes_alive) {
                    if (!status.ok()) {
                      callback(status, false);
                      return;
                    } else {
                      RAY_CHECK_EQ(nodes_alive.size(), static_cast<size_t>(1));
                      callback(status, nodes_alive[0]);
                    }
                  });
}

void NodeInfoAccessor::AsyncCheckAlive(const std::vector<std::string> &raylet_addresses,
                                       int64_t timeout_ms,
                                       const MultiItemCallback<bool> &callback) {
  rpc::CheckAliveRequest request;
  for (const auto &raylet_address : raylet_addresses) {
    request.add_raylet_address(raylet_address);
  }
  size_t num_raylets = raylet_addresses.size();
  client_impl_->GetGcsRpcClient().CheckAlive(
      request,
      [num_raylets, callback](const Status &status, rpc::CheckAliveReply &&reply) {
        if (status.ok()) {
          RAY_CHECK_EQ(static_cast<size_t>(reply.raylet_alive().size()), num_raylets);
          std::vector<bool> is_alive;
          is_alive.reserve(num_raylets);
          for (const bool &alive : reply.raylet_alive()) {
            is_alive.push_back(alive);
          }
          callback(status, std::move(is_alive));
        } else {
          callback(status, {});
        }
      },
      timeout_ms);
}

Status NodeInfoAccessor::DrainNodes(const std::vector<NodeID> &node_ids,
                                    int64_t timeout_ms,
                                    std::vector<std::string> &drained_node_ids) {
  RAY_LOG(DEBUG) << "Draining nodes, node id = " << debug_string(node_ids);
  rpc::DrainNodeRequest request;
  rpc::DrainNodeReply reply;
  for (const auto &node_id : node_ids) {
    auto draining_request = request.add_drain_node_data();
    draining_request->set_node_id(node_id.Binary());
  }
  RAY_RETURN_NOT_OK(
      client_impl_->GetGcsRpcClient().SyncDrainNode(request, &reply, timeout_ms));
  drained_node_ids.clear();
  for (const auto &s : reply.drain_node_status()) {
    drained_node_ids.push_back(s.node_id());
  }
  return Status::OK();
}

void NodeInfoAccessor::AsyncGetAll(const MultiItemCallback<rpc::GcsNodeInfo> &callback,
                                   int64_t timeout_ms,
                                   std::optional<NodeID> node_id) {
  RAY_LOG(DEBUG) << "Getting information of all nodes.";
  rpc::GetAllNodeInfoRequest request;
  if (node_id) {
    request.mutable_filters()->set_node_id(node_id->Binary());
  }
  client_impl_->GetGcsRpcClient().GetAllNodeInfo(
      request,
      [callback](const Status &status, rpc::GetAllNodeInfoReply &&reply) {
        std::vector<rpc::GcsNodeInfo> result;
        result.reserve((reply.node_info_list_size()));
        for (int index = 0; index < reply.node_info_list_size(); ++index) {
          result.emplace_back(reply.node_info_list(index));
        }
        callback(status, std::move(result));
        RAY_LOG(DEBUG) << "Finished getting information of all nodes, status = "
                       << status;
      },
      timeout_ms);
}

Status NodeInfoAccessor::AsyncSubscribeToNodeChange(
    const SubscribeCallback<NodeID, rpc::GcsNodeInfo> &subscribe,
    const StatusCallback &done) {
  RAY_CHECK(subscribe != nullptr);
  RAY_CHECK(node_change_callback_ == nullptr);
  node_change_callback_ = subscribe;

  fetch_node_data_operation_ = [this](const StatusCallback &done_callback) {
    auto callback = [this, done_callback](
                        const Status &status,
                        std::vector<rpc::GcsNodeInfo> &&node_info_list) {
      for (auto &node_info : node_info_list) {
        HandleNotification(std::move(node_info));
      }
      if (done_callback) {
        done_callback(status);
      }
    };
    AsyncGetAll(callback, /*timeout_ms=*/-1);
  };

  subscribe_node_operation_ = [this](const StatusCallback &done_callback) {
    auto on_subscribe = [this](rpc::GcsNodeInfo &&data) {
      HandleNotification(std::move(data));
    };
    return client_impl_->GetGcsSubscriber().SubscribeAllNodeInfo(on_subscribe,
                                                                 done_callback);
  };

  return subscribe_node_operation_([this, subscribe, done](const Status &status) {
    fetch_node_data_operation_(done);
  });
}

const rpc::GcsNodeInfo *NodeInfoAccessor::Get(const NodeID &node_id,
                                              bool filter_dead_nodes) const {
  RAY_CHECK(!node_id.IsNil());
  auto entry = node_cache_.find(node_id);
  if (entry != node_cache_.end()) {
    if (filter_dead_nodes && entry->second.state() == rpc::GcsNodeInfo::DEAD) {
      return nullptr;
    }
    return &entry->second;
  }
  return nullptr;
}

const absl::flat_hash_map<NodeID, rpc::GcsNodeInfo> &NodeInfoAccessor::GetAll() const {
  return node_cache_;
}

Status NodeInfoAccessor::GetAllNoCache(int64_t timeout_ms,
                                       std::vector<rpc::GcsNodeInfo> &nodes) {
  RAY_LOG(DEBUG) << "Getting information of all nodes.";
  rpc::GetAllNodeInfoRequest request;
  rpc::GetAllNodeInfoReply reply;
  RAY_RETURN_NOT_OK(
      client_impl_->GetGcsRpcClient().SyncGetAllNodeInfo(request, &reply, timeout_ms));
  nodes = VectorFromProtobuf(std::move(*reply.mutable_node_info_list()));
  return Status::OK();
}

StatusOr<std::vector<rpc::GcsNodeInfo>> NodeInfoAccessor::GetAllNoCacheWithFilters(
    int64_t timeout_ms, rpc::GetAllNodeInfoRequest_Filters filters) {
  rpc::GetAllNodeInfoRequest request;
  *request.mutable_filters() = std::move(filters);
  rpc::GetAllNodeInfoReply reply;
  RAY_RETURN_NOT_OK(
      client_impl_->GetGcsRpcClient().SyncGetAllNodeInfo(request, &reply, timeout_ms));
  return VectorFromProtobuf(std::move(*reply.mutable_node_info_list()));
}

Status NodeInfoAccessor::CheckAlive(const std::vector<std::string> &raylet_addresses,
                                    int64_t timeout_ms,
                                    std::vector<bool> &nodes_alive) {
  std::promise<Status> ret_promise;
  AsyncCheckAlive(
      raylet_addresses,
      timeout_ms,
      [&ret_promise, &nodes_alive](Status status, const std::vector<bool> &alive) {
        nodes_alive = alive;
        ret_promise.set_value(status);
      });
  return ret_promise.get_future().get();
}

bool NodeInfoAccessor::IsRemoved(const NodeID &node_id) const {
  return removed_nodes_.count(node_id) == 1;
}

void NodeInfoAccessor::HandleNotification(rpc::GcsNodeInfo &&node_info) {
  NodeID node_id = NodeID::FromBinary(node_info.node_id());
  bool is_alive = (node_info.state() == rpc::GcsNodeInfo::ALIVE);
  auto entry = node_cache_.find(node_id);
  bool is_notif_new;
  if (entry == node_cache_.end()) {
    // If the entry is not in the cache, then the notification is new.
    is_notif_new = true;
  } else {
    // If the entry is in the cache, then the notification is new if the node
    // was alive and is now dead or resources have been updated.
    bool was_alive = (entry->second.state() == rpc::GcsNodeInfo::ALIVE);
    is_notif_new = was_alive && !is_alive;

    // Once a node with a given ID has been removed, it should never be added
    // again. If the entry was in the cache and the node was deleted, we should check
    // that this new notification is not an insertion.
    // However, when a new node(node-B) registers with GCS, it subscribes to all node
    // information. It will subscribe to redis and then get all node information from GCS
    // through RPC. If node-A fails after GCS replies to node-B, GCS will send another
    // message(node-A is dead) to node-B through redis publish. Because RPC and redis
    // subscribe are two different sessions, node-B may process node-A dead message first
    // and then node-A alive message. So we use `RAY_LOG` instead of `RAY_CHECK ` as a
    // workaround.
    if (!was_alive && is_alive) {
      RAY_LOG(INFO) << "Notification for addition of a node that was already removed:"
                    << node_id;
      return;
    }
  }

  // Add the notification to our cache.
  RAY_LOG(INFO).WithField(node_id)
      << "Received notification for node, IsAlive = " << is_alive;

  auto &node = node_cache_[node_id];
  if (is_alive) {
    node = std::move(node_info);
  } else {
    node.set_node_id(node_info.node_id());
    node.set_state(rpc::GcsNodeInfo::DEAD);
    node.set_end_time_ms(node_info.end_time_ms());
  }

  // If the notification is new, call registered callback.
  if (is_notif_new) {
    if (is_alive) {
      RAY_CHECK(removed_nodes_.find(node_id) == removed_nodes_.end());
    } else {
      removed_nodes_.insert(node_id);
    }
    if (node_change_callback_) {
      // Copy happens!
      rpc::GcsNodeInfo cache_data_copied = node_cache_[node_id];
      node_change_callback_(node_id, std::move(cache_data_copied));
    }
  }
}

void NodeInfoAccessor::AsyncResubscribe() {
  RAY_LOG(DEBUG) << "Reestablishing subscription for node info.";
  auto fetch_all_done = [](const Status &status) {
    RAY_LOG(INFO) << "Finished fetching all node information from gcs server after gcs "
                     "server or pub-sub server is restarted.";
  };

  if (subscribe_node_operation_ != nullptr) {
    RAY_CHECK_OK(subscribe_node_operation_([this, fetch_all_done](const Status &status) {
      fetch_node_data_operation_(fetch_all_done);
    }));
  }
}

NodeResourceInfoAccessor::NodeResourceInfoAccessor(GcsClient *client_impl)
    : client_impl_(client_impl) {}

void NodeResourceInfoAccessor::AsyncGetAllAvailableResources(
    const MultiItemCallback<rpc::AvailableResources> &callback) {
  rpc::GetAllAvailableResourcesRequest request;
  client_impl_->GetGcsRpcClient().GetAllAvailableResources(
      request,
      [callback](const Status &status, rpc::GetAllAvailableResourcesReply &&reply) {
        callback(status, VectorFromProtobuf(std::move(*reply.mutable_resources_list())));
        RAY_LOG(DEBUG) << "Finished getting available resources of all nodes, status = "
                       << status;
      });
}

void NodeResourceInfoAccessor::AsyncGetAllTotalResources(
    const MultiItemCallback<rpc::TotalResources> &callback) {
  rpc::GetAllTotalResourcesRequest request;
  client_impl_->GetGcsRpcClient().GetAllTotalResources(
      request, [callback](const Status &status, rpc::GetAllTotalResourcesReply &&reply) {
        callback(status, VectorFromProtobuf(std::move(*reply.mutable_resources_list())));
        RAY_LOG(DEBUG) << "Finished getting total resources of all nodes, status = "
                       << status;
      });
}

void NodeResourceInfoAccessor::AsyncGetDrainingNodes(
    const ItemCallback<std::unordered_map<NodeID, int64_t>> &callback) {
  rpc::GetDrainingNodesRequest request;
  client_impl_->GetGcsRpcClient().GetDrainingNodes(
      request, [callback](const Status &status, rpc::GetDrainingNodesReply &&reply) {
        RAY_CHECK_OK(status);
        std::unordered_map<NodeID, int64_t> draining_nodes;
        for (const auto &draining_node : reply.draining_nodes()) {
          draining_nodes[NodeID::FromBinary(draining_node.node_id())] =
              draining_node.draining_deadline_timestamp_ms();
        }
        callback(std::move(draining_nodes));
      });
}

void NodeResourceInfoAccessor::AsyncResubscribe() {
  RAY_LOG(DEBUG) << "Reestablishing subscription for node resource info.";
  if (subscribe_resource_operation_ != nullptr) {
    RAY_CHECK_OK(subscribe_resource_operation_(nullptr));
  }
  if (subscribe_batch_resource_usage_operation_ != nullptr) {
    RAY_CHECK_OK(subscribe_batch_resource_usage_operation_(nullptr));
  }
}

void NodeResourceInfoAccessor::AsyncGetAllResourceUsage(
    const ItemCallback<rpc::ResourceUsageBatchData> &callback) {
  rpc::GetAllResourceUsageRequest request;
  client_impl_->GetGcsRpcClient().GetAllResourceUsage(
      request, [callback](const Status &status, rpc::GetAllResourceUsageReply &&reply) {
        callback(std::move(*reply.mutable_resource_usage_data()));
        RAY_LOG(DEBUG) << "Finished getting resource usage of all nodes, status = "
                       << status;
      });
}

Status NodeResourceInfoAccessor::GetAllResourceUsage(
    int64_t timeout_ms, rpc::GetAllResourceUsageReply &reply) {
  rpc::GetAllResourceUsageRequest request;
  return client_impl_->GetGcsRpcClient().SyncGetAllResourceUsage(
      request, &reply, timeout_ms);
}

void TaskInfoAccessor::AsyncAddTaskEventData(std::unique_ptr<rpc::TaskEventData> data_ptr,
                                             StatusCallback callback) {
  rpc::AddTaskEventDataRequest request;
  // Prevent copy here
  request.mutable_data()->Swap(data_ptr.get());
  client_impl_->GetGcsRpcClient().AddTaskEventData(
      request, [callback](const Status &status, rpc::AddTaskEventDataReply &&reply) {
        if (callback) {
          callback(status);
        }
        RAY_LOG(DEBUG) << "Accessor added task events grpc OK";
      });
}

void TaskInfoAccessor::AsyncGetTaskEvents(
    const MultiItemCallback<rpc::TaskEvents> &callback) {
  RAY_LOG(DEBUG) << "Getting all task events info.";
  RAY_CHECK(callback);
  rpc::GetTaskEventsRequest request;
  client_impl_->GetGcsRpcClient().GetTaskEvents(
      request, [callback](const Status &status, rpc::GetTaskEventsReply &&reply) {
        callback(status, VectorFromProtobuf(std::move(*reply.mutable_events_by_task())));
      });
}

ErrorInfoAccessor::ErrorInfoAccessor(GcsClient *client_impl)
    : client_impl_(client_impl) {}

void ErrorInfoAccessor::AsyncReportJobError(
    const std::shared_ptr<rpc::ErrorTableData> &data_ptr,
    const StatusCallback &callback) {
  auto job_id = JobID::FromBinary(data_ptr->job_id());
  RAY_LOG(DEBUG) << "Publishing job error, job id = " << job_id;
  rpc::ReportJobErrorRequest request;
  request.mutable_job_error()->CopyFrom(*data_ptr);
  client_impl_->GetGcsRpcClient().ReportJobError(
      request,
      [job_id, callback](const Status &status, rpc::ReportJobErrorReply &&reply) {
        if (callback) {
          callback(status);
        }
        RAY_LOG(DEBUG) << "Finished publishing job error, job id = " << job_id;
      });
}

WorkerInfoAccessor::WorkerInfoAccessor(GcsClient *client_impl)
    : client_impl_(client_impl) {}

Status WorkerInfoAccessor::AsyncSubscribeToWorkerFailures(
    const ItemCallback<rpc::WorkerDeltaData> &subscribe, const StatusCallback &done) {
  RAY_CHECK(subscribe != nullptr);
  subscribe_operation_ = [this, subscribe](const StatusCallback &done_callback) {
    return client_impl_->GetGcsSubscriber().SubscribeAllWorkerFailures(subscribe,
                                                                       done_callback);
  };
  return subscribe_operation_(done);
}

void WorkerInfoAccessor::AsyncResubscribe() {
  // TODO(iycheng): Fix the case where messages has been pushed to GCS but
  // resubscribe hasn't been done yet. In this case, we'll lose that message.
  RAY_LOG(DEBUG) << "Reestablishing subscription for worker failures.";
  // The pub-sub server has restarted, we need to resubscribe to the pub-sub server.
  if (subscribe_operation_ != nullptr) {
    RAY_CHECK_OK(subscribe_operation_(nullptr));
  }
}

void WorkerInfoAccessor::AsyncReportWorkerFailure(
    const std::shared_ptr<rpc::WorkerTableData> &data_ptr,
    const StatusCallback &callback) {
  rpc::Address worker_address = data_ptr->worker_address();
  RAY_LOG(DEBUG) << "Reporting worker failure, " << worker_address.DebugString();
  rpc::ReportWorkerFailureRequest request;
  request.mutable_worker_failure()->CopyFrom(*data_ptr);
  client_impl_->GetGcsRpcClient().ReportWorkerFailure(
      request,
      [worker_address, callback](const Status &status,
                                 rpc::ReportWorkerFailureReply &&reply) {
        if (callback) {
          callback(status);
        }
        RAY_LOG(DEBUG) << "Finished reporting worker failure, "
                       << worker_address.DebugString() << ", status = " << status;
      });
}

void WorkerInfoAccessor::AsyncGet(
    const WorkerID &worker_id,
    const OptionalItemCallback<rpc::WorkerTableData> &callback) {
  RAY_LOG(DEBUG) << "Getting worker info, worker id = " << worker_id;
  rpc::GetWorkerInfoRequest request;
  request.set_worker_id(worker_id.Binary());
  client_impl_->GetGcsRpcClient().GetWorkerInfo(
      request,
      [worker_id, callback](const Status &status, rpc::GetWorkerInfoReply &&reply) {
        if (reply.has_worker_table_data()) {
          callback(status, reply.worker_table_data());
        } else {
          callback(status, std::nullopt);
        }
        RAY_LOG(DEBUG) << "Finished getting worker info, worker id = " << worker_id;
      });
}

void WorkerInfoAccessor::AsyncGetAll(
    const MultiItemCallback<rpc::WorkerTableData> &callback) {
  RAY_LOG(DEBUG) << "Getting all worker info.";
  rpc::GetAllWorkerInfoRequest request;
  client_impl_->GetGcsRpcClient().GetAllWorkerInfo(
      request, [callback](const Status &status, rpc::GetAllWorkerInfoReply &&reply) {
        callback(status,
                 VectorFromProtobuf(std::move(*reply.mutable_worker_table_data())));
        RAY_LOG(DEBUG) << "Finished getting all worker info, status = " << status;
      });
}

void WorkerInfoAccessor::AsyncAdd(const std::shared_ptr<rpc::WorkerTableData> &data_ptr,
                                  const StatusCallback &callback) {
  rpc::AddWorkerInfoRequest request;
  request.mutable_worker_data()->CopyFrom(*data_ptr);
  client_impl_->GetGcsRpcClient().AddWorkerInfo(
      request, [callback](const Status &status, rpc::AddWorkerInfoReply &&reply) {
        if (callback) {
          callback(status);
        }
      });
}

void WorkerInfoAccessor::AsyncUpdateDebuggerPort(const WorkerID &worker_id,
                                                 uint32_t debugger_port,
                                                 const StatusCallback &callback) {
  rpc::UpdateWorkerDebuggerPortRequest request;
  request.set_worker_id(worker_id.Binary());
  request.set_debugger_port(debugger_port);
  RAY_LOG(DEBUG) << "Updating the worker debugger port, worker id = " << worker_id
                 << ", port = " << debugger_port << ".";
  client_impl_->GetGcsRpcClient().UpdateWorkerDebuggerPort(
      request,
      [callback](const Status &status, rpc::UpdateWorkerDebuggerPortReply &&reply) {
        if (callback) {
          callback(status);
        }
      });
}

void WorkerInfoAccessor::AsyncUpdateWorkerNumPausedThreads(
    const WorkerID &worker_id,
    const int num_paused_threads_delta,
    const StatusCallback &callback) {
  rpc::UpdateWorkerNumPausedThreadsRequest request;
  request.set_worker_id(worker_id.Binary());
  request.set_num_paused_threads_delta(num_paused_threads_delta);
  RAY_LOG(DEBUG).WithField(worker_id)
      << "Update the num paused threads by delta = " << num_paused_threads_delta << ".";
  client_impl_->GetGcsRpcClient().UpdateWorkerNumPausedThreads(
      request,
      [callback](const Status &status, rpc::UpdateWorkerNumPausedThreadsReply &&reply) {
        if (callback) {
          callback(status);
        }
      });
}

PlacementGroupInfoAccessor::PlacementGroupInfoAccessor(GcsClient *client_impl)
    : client_impl_(client_impl) {}

Status PlacementGroupInfoAccessor::SyncCreatePlacementGroup(
    const ray::PlacementGroupSpecification &placement_group_spec) {
  rpc::CreatePlacementGroupRequest request;
  rpc::CreatePlacementGroupReply reply;
  request.mutable_placement_group_spec()->CopyFrom(placement_group_spec.GetMessage());
  auto status = client_impl_->GetGcsRpcClient().SyncCreatePlacementGroup(
      request, &reply, GetGcsTimeoutMs());
  if (status.ok()) {
    RAY_LOG(DEBUG).WithField(placement_group_spec.PlacementGroupId())
        << "Finished registering placement group.";
  } else {
    RAY_LOG(ERROR).WithField(placement_group_spec.PlacementGroupId())
        << "Failed to be registered. " << status;
  }
  return status;
}

Status PlacementGroupInfoAccessor::SyncRemovePlacementGroup(
    const ray::PlacementGroupID &placement_group_id) {
  rpc::RemovePlacementGroupRequest request;
  rpc::RemovePlacementGroupReply reply;
  request.set_placement_group_id(placement_group_id.Binary());
  auto status = client_impl_->GetGcsRpcClient().SyncRemovePlacementGroup(
      request, &reply, GetGcsTimeoutMs());
  return status;
}

void PlacementGroupInfoAccessor::AsyncGet(
    const PlacementGroupID &placement_group_id,
    const OptionalItemCallback<rpc::PlacementGroupTableData> &callback) {
  RAY_LOG(DEBUG).WithField(placement_group_id) << "Getting placement group info";
  rpc::GetPlacementGroupRequest request;
  request.set_placement_group_id(placement_group_id.Binary());
  client_impl_->GetGcsRpcClient().GetPlacementGroup(
      request,
      [placement_group_id, callback](const Status &status,
                                     rpc::GetPlacementGroupReply &&reply) {
        if (reply.has_placement_group_table_data()) {
          callback(status, reply.placement_group_table_data());
        } else {
          callback(status, std::nullopt);
        }
        RAY_LOG(DEBUG).WithField(placement_group_id)
            << "Finished getting placement group info";
      });
}

void PlacementGroupInfoAccessor::AsyncGetByName(
    const std::string &name,
    const std::string &ray_namespace,
    const OptionalItemCallback<rpc::PlacementGroupTableData> &callback,
    int64_t timeout_ms) {
  RAY_LOG(DEBUG) << "Getting named placement group info, name = " << name;
  rpc::GetNamedPlacementGroupRequest request;
  request.set_name(name);
  request.set_ray_namespace(ray_namespace);
  client_impl_->GetGcsRpcClient().GetNamedPlacementGroup(
      request,
      [name, callback](const Status &status, rpc::GetNamedPlacementGroupReply &&reply) {
        if (reply.has_placement_group_table_data()) {
          callback(status, reply.placement_group_table_data());
        } else {
          callback(status, std::nullopt);
        }
        RAY_LOG(DEBUG) << "Finished getting named placement group info, status = "
                       << status << ", name = " << name;
      },
      timeout_ms);
}

void PlacementGroupInfoAccessor::AsyncGetAll(
    const MultiItemCallback<rpc::PlacementGroupTableData> &callback) {
  RAY_LOG(DEBUG) << "Getting all placement group info.";
  rpc::GetAllPlacementGroupRequest request;
  client_impl_->GetGcsRpcClient().GetAllPlacementGroup(
      request, [callback](const Status &status, rpc::GetAllPlacementGroupReply &&reply) {
        callback(
            status,
            VectorFromProtobuf(std::move(*reply.mutable_placement_group_table_data())));
        RAY_LOG(DEBUG) << "Finished getting all placement group info, status = "
                       << status;
      });
}

Status PlacementGroupInfoAccessor::SyncWaitUntilReady(
    const PlacementGroupID &placement_group_id, int64_t timeout_seconds) {
  rpc::WaitPlacementGroupUntilReadyRequest request;
  rpc::WaitPlacementGroupUntilReadyReply reply;
  request.set_placement_group_id(placement_group_id.Binary());
  auto status = client_impl_->GetGcsRpcClient().SyncWaitPlacementGroupUntilReady(
      request, &reply, absl::ToInt64Milliseconds(absl::Seconds(timeout_seconds)));
  RAY_LOG(DEBUG).WithField(placement_group_id)
      << "Finished waiting placement group until ready";
  return status;
}

InternalKVAccessor::InternalKVAccessor(GcsClient *client_impl)
    : client_impl_(client_impl) {}

void InternalKVAccessor::AsyncInternalKVGet(
    const std::string &ns,
    const std::string &key,
    const int64_t timeout_ms,
    const OptionalItemCallback<std::string> &callback) {
  rpc::InternalKVGetRequest req;
  req.set_key(key);
  req.set_namespace_(ns);
  client_impl_->GetGcsRpcClient().InternalKVGet(
      req,
      [callback](const Status &status, rpc::InternalKVGetReply &&reply) {
        if (reply.status().code() == static_cast<int>(StatusCode::NotFound)) {
          callback(status, std::nullopt);
        } else {
          callback(status, reply.value());
        }
      },
      timeout_ms);
}

void InternalKVAccessor::AsyncInternalKVMultiGet(
    const std::string &ns,
    const std::vector<std::string> &keys,
    const int64_t timeout_ms,
    const OptionalItemCallback<std::unordered_map<std::string, std::string>> &callback) {
  rpc::InternalKVMultiGetRequest req;
  for (const auto &key : keys) {
    req.add_keys(key);
  }
  req.set_namespace_(ns);
  client_impl_->GetGcsRpcClient().InternalKVMultiGet(
      req,
      [callback](const Status &status, rpc::InternalKVMultiGetReply &&reply) {
        std::unordered_map<std::string, std::string> map;
        if (!status.ok()) {
          callback(status, map);
        } else {
          // TODO(ryw): reply.status() is not examined. It's never populated in
          // src/ray/gcs/gcs_server/gcs_kv_manager.cc either anyway so it's ok for now.
          // Investigate if we wanna remove that field.
          for (const auto &entry : reply.results()) {
            map[entry.key()] = entry.value();
          }
          callback(Status::OK(), map);
        }
      },
      timeout_ms);
}

void InternalKVAccessor::AsyncInternalKVPut(const std::string &ns,
                                            const std::string &key,
                                            const std::string &value,
                                            bool overwrite,
                                            const int64_t timeout_ms,
                                            const OptionalItemCallback<bool> &callback) {
  rpc::InternalKVPutRequest req;
  req.set_namespace_(ns);
  req.set_key(key);
  req.set_value(value);
  req.set_overwrite(overwrite);
  client_impl_->GetGcsRpcClient().InternalKVPut(
      req,
      [callback](const Status &status, rpc::InternalKVPutReply &&reply) {
        callback(status, reply.added());
      },
      timeout_ms);
}

void InternalKVAccessor::AsyncInternalKVExists(
    const std::string &ns,
    const std::string &key,
    const int64_t timeout_ms,
    const OptionalItemCallback<bool> &callback) {
  rpc::InternalKVExistsRequest req;
  req.set_namespace_(ns);
  req.set_key(key);
  client_impl_->GetGcsRpcClient().InternalKVExists(
      req,
      [callback](const Status &status, rpc::InternalKVExistsReply &&reply) {
        callback(status, reply.exists());
      },
      timeout_ms);
}

void InternalKVAccessor::AsyncInternalKVDel(const std::string &ns,
                                            const std::string &key,
                                            bool del_by_prefix,
                                            const int64_t timeout_ms,
                                            const OptionalItemCallback<int> &callback) {
  rpc::InternalKVDelRequest req;
  req.set_namespace_(ns);
  req.set_key(key);
  req.set_del_by_prefix(del_by_prefix);
  client_impl_->GetGcsRpcClient().InternalKVDel(
      req,
      [callback](const Status &status, rpc::InternalKVDelReply &&reply) {
        callback(status, reply.deleted_num());
      },
      timeout_ms);
}

void InternalKVAccessor::AsyncInternalKVKeys(
    const std::string &ns,
    const std::string &prefix,
    const int64_t timeout_ms,
    const OptionalItemCallback<std::vector<std::string>> &callback) {
  rpc::InternalKVKeysRequest req;
  req.set_namespace_(ns);
  req.set_prefix(prefix);
  client_impl_->GetGcsRpcClient().InternalKVKeys(
      req,
      [callback](const Status &status, rpc::InternalKVKeysReply &&reply) {
        if (!status.ok()) {
          callback(status, std::nullopt);
        } else {
          callback(status, VectorFromProtobuf(std::move(*reply.mutable_results())));
        }
      },
      timeout_ms);
}

Status InternalKVAccessor::Put(const std::string &ns,
                               const std::string &key,
                               const std::string &value,
                               bool overwrite,
                               const int64_t timeout_ms,
                               bool &added) {
  std::promise<Status> ret_promise;
  AsyncInternalKVPut(
      ns,
      key,
      value,
      overwrite,
      timeout_ms,
      [&ret_promise, &added](Status status, std::optional<bool> was_added) {
        added = was_added.value_or(false);
        ret_promise.set_value(status);
      });
  return ret_promise.get_future().get();
}

Status InternalKVAccessor::Keys(const std::string &ns,
                                const std::string &prefix,
                                const int64_t timeout_ms,
                                std::vector<std::string> &value) {
  std::promise<Status> ret_promise;
  AsyncInternalKVKeys(
      ns,
      prefix,
      timeout_ms,
      [&ret_promise, &value](Status status,
                             std::optional<std::vector<std::string>> &&values) {
        if (values) {
          value = std::move(*values);
        } else {
          value = std::vector<std::string>();
        }
        ret_promise.set_value(status);
      });
  return ret_promise.get_future().get();
}

Status InternalKVAccessor::Get(const std::string &ns,
                               const std::string &key,
                               const int64_t timeout_ms,
                               std::string &value) {
  std::promise<Status> ret_promise;
  AsyncInternalKVGet(
      ns,
      key,
      timeout_ms,
      [&ret_promise, &value](Status status, std::optional<std::string> &&v) {
        if (v) {
          value = std::move(v.value());
        } else {
          value.clear();
        }
        ret_promise.set_value(status);
      });
  return ret_promise.get_future().get();
}

Status InternalKVAccessor::MultiGet(
    const std::string &ns,
    const std::vector<std::string> &keys,
    const int64_t timeout_ms,
    std::unordered_map<std::string, std::string> &values) {
  std::promise<Status> ret_promise;
  AsyncInternalKVMultiGet(
      ns,
      keys,
      timeout_ms,
      [&ret_promise, &values](
          Status status,
          std::optional<std::unordered_map<std::string, std::string>> &&vs) {
        values.clear();
        if (vs) {
          values = std::move(*vs);
        }
        ret_promise.set_value(status);
      });
  return ret_promise.get_future().get();
}

Status InternalKVAccessor::Del(const std::string &ns,
                               const std::string &key,
                               bool del_by_prefix,
                               const int64_t timeout_ms,
                               int &num_deleted) {
  std::promise<Status> ret_promise;
  AsyncInternalKVDel(
      ns,
      key,
      del_by_prefix,
      timeout_ms,
      [&ret_promise, &num_deleted](Status status, std::optional<int> &&value) {
        num_deleted = value.value_or(0);
        ret_promise.set_value(status);
      });
  return ret_promise.get_future().get();
}

Status InternalKVAccessor::Exists(const std::string &ns,
                                  const std::string &key,
                                  const int64_t timeout_ms,
                                  bool &exists) {
  std::promise<Status> ret_promise;
  AsyncInternalKVExists(
      ns,
      key,
      timeout_ms,
      [&ret_promise, &exists](Status status, std::optional<bool> &&value) {
        exists = value.value_or(false);
        ret_promise.set_value(status);
      });
  return ret_promise.get_future().get();
}

void InternalKVAccessor::AsyncGetInternalConfig(
    const OptionalItemCallback<std::string> &callback) {
  rpc::GetInternalConfigRequest request;
  client_impl_->GetGcsRpcClient().GetInternalConfig(
      request, [callback](const Status &status, rpc::GetInternalConfigReply &&reply) {
        if (status.ok()) {
          RAY_LOG(DEBUG) << "Fetched internal config: " << reply.config();
        } else {
          RAY_LOG(ERROR) << "Failed to get internal config: " << status;
        }
        callback(status, reply.config());
      });
}

RuntimeEnvAccessor::RuntimeEnvAccessor(GcsClient *client_impl)
    : client_impl_(client_impl) {}

Status RuntimeEnvAccessor::PinRuntimeEnvUri(const std::string &uri,
                                            int expiration_s,
                                            int64_t timeout_ms) {
  rpc::PinRuntimeEnvURIRequest request;
  request.set_uri(uri);
  request.set_expiration_s(expiration_s);
  rpc::PinRuntimeEnvURIReply reply;
  auto status =
      client_impl_->GetGcsRpcClient().SyncPinRuntimeEnvURI(request, &reply, timeout_ms);
  return status;
}

AutoscalerStateAccessor::AutoscalerStateAccessor(GcsClient *client_impl)
    : client_impl_(client_impl) {}

Status AutoscalerStateAccessor::RequestClusterResourceConstraint(
    int64_t timeout_ms,
    const std::vector<std::unordered_map<std::string, double>> &bundles,
    const std::vector<int64_t> &count_array) {
  rpc::autoscaler::RequestClusterResourceConstraintRequest request;
  rpc::autoscaler::RequestClusterResourceConstraintReply reply;
  RAY_CHECK_EQ(bundles.size(), count_array.size());
  for (size_t i = 0; i < bundles.size(); ++i) {
    const auto &bundle = bundles[i];
    auto count = count_array[i];

    auto new_resource_requests_by_count =
        request.mutable_cluster_resource_constraint()->add_resource_requests();

    new_resource_requests_by_count->mutable_request()->mutable_resources_bundle()->insert(
        bundle.begin(), bundle.end());
    new_resource_requests_by_count->set_count(count);
  }

  return client_impl_->GetGcsRpcClient().SyncRequestClusterResourceConstraint(
      request, &reply, timeout_ms);
}

Status AutoscalerStateAccessor::GetClusterResourceState(int64_t timeout_ms,
                                                        std::string &serialized_reply) {
  rpc::autoscaler::GetClusterResourceStateRequest request;
  rpc::autoscaler::GetClusterResourceStateReply reply;

  RAY_RETURN_NOT_OK(client_impl_->GetGcsRpcClient().SyncGetClusterResourceState(
      request, &reply, timeout_ms));

  if (!reply.SerializeToString(&serialized_reply)) {
    return Status::IOError("Failed to serialize GetClusterResourceState");
  }
  return Status::OK();
}

Status AutoscalerStateAccessor::GetClusterStatus(int64_t timeout_ms,
                                                 std::string &serialized_reply) {
  rpc::autoscaler::GetClusterStatusRequest request;
  rpc::autoscaler::GetClusterStatusReply reply;

  RAY_RETURN_NOT_OK(
      client_impl_->GetGcsRpcClient().SyncGetClusterStatus(request, &reply, timeout_ms));

  if (!reply.SerializeToString(&serialized_reply)) {
    return Status::IOError("Failed to serialize GetClusterStatusReply");
  }
  return Status::OK();
}

void AutoscalerStateAccessor::AsyncGetClusterStatus(
    int64_t timeout_ms,
    const OptionalItemCallback<rpc::autoscaler::GetClusterStatusReply> &callback) {
  rpc::autoscaler::GetClusterStatusRequest request;
<<<<<<< HEAD

=======
  rpc::autoscaler::GetClusterStatusRequest reply;
>>>>>>> 98e74449
  client_impl_->GetGcsRpcClient().GetClusterStatus(
      request,
      [callback](const Status &status, rpc::autoscaler::GetClusterStatusReply &&reply) {
        if (!status.ok()) {
          callback(status, std::nullopt);
          return;
        }
        callback(Status::OK(), std::move(reply));
      },
      timeout_ms);
}

Status AutoscalerStateAccessor::ReportAutoscalingState(
    int64_t timeout_ms, const std::string &serialized_state) {
  rpc::autoscaler::ReportAutoscalingStateRequest request;
  rpc::autoscaler::ReportAutoscalingStateReply reply;

  if (!request.mutable_autoscaling_state()->ParseFromString(serialized_state)) {
    return Status::IOError("Failed to parse ReportAutoscalingState");
  }
  return client_impl_->GetGcsRpcClient().SyncReportAutoscalingState(
      request, &reply, timeout_ms);
}

Status AutoscalerStateAccessor::ReportClusterConfig(
    int64_t timeout_ms, const std::string &serialized_cluster_config) {
  rpc::autoscaler::ReportClusterConfigRequest request;
  rpc::autoscaler::ReportClusterConfigReply reply;

  if (!request.mutable_cluster_config()->ParseFromString(serialized_cluster_config)) {
    return Status::IOError("Failed to parse ClusterConfig");
  }
  return client_impl_->GetGcsRpcClient().SyncReportClusterConfig(
      request, &reply, timeout_ms);
}

Status AutoscalerStateAccessor::DrainNode(const std::string &node_id,
                                          int32_t reason,
                                          const std::string &reason_message,
                                          int64_t deadline_timestamp_ms,
                                          int64_t timeout_ms,
                                          bool &is_accepted,
                                          std::string &rejection_reason_message) {
  rpc::autoscaler::DrainNodeRequest request;
  request.set_node_id(NodeID::FromHex(node_id).Binary());
  request.set_reason(static_cast<rpc::autoscaler::DrainNodeReason>(reason));
  request.set_reason_message(reason_message);
  request.set_deadline_timestamp_ms(deadline_timestamp_ms);

  rpc::autoscaler::DrainNodeReply reply;

  RAY_RETURN_NOT_OK(
      client_impl_->GetGcsRpcClient().SyncDrainNode(request, &reply, timeout_ms));

  is_accepted = reply.is_accepted();
  if (!is_accepted) {
    rejection_reason_message = reply.rejection_reason_message();
  }
  return Status::OK();
}

PublisherAccessor::PublisherAccessor(GcsClient *client_impl)
    : client_impl_(client_impl) {}

Status PublisherAccessor::PublishError(std::string key_id,
                                       rpc::ErrorTableData data,
                                       int64_t timeout_ms) {
  rpc::GcsPublishRequest request;
  auto *pub_message = request.add_pub_messages();
  pub_message->set_channel_type(rpc::RAY_ERROR_INFO_CHANNEL);
  pub_message->set_key_id(std::move(key_id));
  *(pub_message->mutable_error_info_message()) = std::move(data);
  rpc::GcsPublishReply reply;
  return client_impl_->GetGcsRpcClient().SyncGcsPublish(request, &reply, timeout_ms);
}

Status PublisherAccessor::PublishLogs(std::string key_id,
                                      rpc::LogBatch data,
                                      int64_t timeout_ms) {
  rpc::GcsPublishRequest request;
  auto *pub_message = request.add_pub_messages();
  pub_message->set_channel_type(rpc::RAY_LOG_CHANNEL);
  pub_message->set_key_id(std::move(key_id));
  *(pub_message->mutable_log_batch_message()) = std::move(data);
  rpc::GcsPublishReply reply;
  return client_impl_->GetGcsRpcClient().SyncGcsPublish(request, &reply, timeout_ms);
}

void PublisherAccessor::AsyncPublishNodeResourceUsage(
    std::string key_id,
    std::string node_resource_usage_json,
    const StatusCallback &done) {
  rpc::GcsPublishRequest request;
  auto *pub_message = request.add_pub_messages();
  pub_message->set_channel_type(rpc::RAY_NODE_RESOURCE_USAGE_CHANNEL);
  pub_message->set_key_id(std::move(key_id));
  pub_message->mutable_node_resource_usage_message()->set_json(
      std::move(node_resource_usage_json));
  client_impl_->GetGcsRpcClient().GcsPublish(
      request,
      [done](const Status &status, rpc::GcsPublishReply &&reply) { done(status); });
}

}  // namespace gcs
}  // namespace ray<|MERGE_RESOLUTION|>--- conflicted
+++ resolved
@@ -1441,11 +1441,6 @@
     int64_t timeout_ms,
     const OptionalItemCallback<rpc::autoscaler::GetClusterStatusReply> &callback) {
   rpc::autoscaler::GetClusterStatusRequest request;
-<<<<<<< HEAD
-
-=======
-  rpc::autoscaler::GetClusterStatusRequest reply;
->>>>>>> 98e74449
   client_impl_->GetGcsRpcClient().GetClusterStatus(
       request,
       [callback](const Status &status, rpc::autoscaler::GetClusterStatusReply &&reply) {
