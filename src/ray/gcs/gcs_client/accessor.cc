// Copyright 2017 The Ray Authors.
//
// Licensed under the Apache License, Version 2.0 (the "License");
// you may not use this file except in compliance with the License.
// You may obtain a copy of the License at
//
//  http://www.apache.org/licenses/LICENSE-2.0
//
// Unless required by applicable law or agreed to in writing, software
// distributed under the License is distributed on an "AS IS" BASIS,
// WITHOUT WARRANTIES OR CONDITIONS OF ANY KIND, either express or implied.
// See the License for the specific language governing permissions and
// limitations under the License.

#include "ray/gcs/gcs_client/accessor.h"

#include <future>

#include "ray/common/asio/instrumented_io_context.h"
#include "ray/common/common_protocol.h"
#include "ray/gcs/gcs_client/gcs_client.h"

namespace ray {
namespace gcs {

using namespace ray::rpc;

int64_t GetGcsTimeoutMs() {
  return absl::ToInt64Milliseconds(
      absl::Seconds(RayConfig::instance().gcs_server_request_timeout_seconds()));
}

JobInfoAccessor::JobInfoAccessor(GcsClient *client_impl) : client_impl_(client_impl) {}

Status JobInfoAccessor::AsyncAdd(const std::shared_ptr<JobTableData> &data_ptr,
                                 const StatusCallback &callback) {
  JobID job_id = JobID::FromBinary(data_ptr->job_id());
  RAY_LOG(DEBUG) << "Adding job, job id = " << job_id
                 << ", driver pid = " << data_ptr->driver_pid();
  rpc::AddJobRequest request;
  request.mutable_data()->CopyFrom(*data_ptr);
  client_impl_->GetGcsRpcClient().AddJob(
      request,
      [job_id, data_ptr, callback](const Status &status, rpc::AddJobReply &&reply) {
        if (callback) {
          callback(status);
        }
        RAY_LOG(DEBUG) << "Finished adding job, status = " << status
                       << ", job id = " << job_id
                       << ", driver pid = " << data_ptr->driver_pid();
      });
  return Status::OK();
}

Status JobInfoAccessor::AsyncMarkFinished(const JobID &job_id,
                                          const StatusCallback &callback) {
  RAY_LOG(DEBUG) << "Marking job state, job id = " << job_id;
  rpc::MarkJobFinishedRequest request;
  request.set_job_id(job_id.Binary());
  client_impl_->GetGcsRpcClient().MarkJobFinished(
      request,
      [job_id, callback](const Status &status, rpc::MarkJobFinishedReply &&reply) {
        if (callback) {
          callback(status);
        }
        RAY_LOG(DEBUG) << "Finished marking job state, status = " << status
                       << ", job id = " << job_id;
      });
  return Status::OK();
}

Status JobInfoAccessor::AsyncSubscribeAll(
    const SubscribeCallback<JobID, JobTableData> &subscribe, const StatusCallback &done) {
  RAY_CHECK(subscribe != nullptr);
  fetch_all_data_operation_ = [this, subscribe](const StatusCallback &done) {
    auto callback = [subscribe, done](const Status &status,
                                      std::vector<rpc::JobTableData> &&job_info_list) {
      for (auto &job_info : job_info_list) {
        subscribe(JobID::FromBinary(job_info.job_id()), std::move(job_info));
      }
      if (done) {
        done(status);
      }
    };
<<<<<<< HEAD
    RAY_CHECK_OK(AsyncGetAll(callback,
                             /*skip_submission_job_info_field=*/true,
                             /*skip_is_running_tasks_field=*/true,
                             /*timeout_ms=*/-1));
=======
    RAY_CHECK_OK(
        AsyncGetAll(/*job_or_submission_id=*/std::nullopt, callback, /*timeout_ms=*/-1));
>>>>>>> b6ca7038
  };
  subscribe_operation_ = [this, subscribe](const StatusCallback &done) {
    return client_impl_->GetGcsSubscriber().SubscribeAllJobs(subscribe, done);
  };
  return subscribe_operation_(
      [this, done](const Status &status) { fetch_all_data_operation_(done); });
}

void JobInfoAccessor::AsyncResubscribe() {
  RAY_LOG(DEBUG) << "Reestablishing subscription for job info.";
  auto fetch_all_done = [](const Status &status) {
    RAY_LOG(INFO) << "Finished fetching all job information from gcs server after gcs "
                     "server or pub-sub server is restarted.";
  };

  if (subscribe_operation_ != nullptr) {
    RAY_CHECK_OK(subscribe_operation_([this, fetch_all_done](const Status &status) {
      fetch_all_data_operation_(fetch_all_done);
    }));
  }
}

<<<<<<< HEAD
Status JobInfoAccessor::AsyncGetAll(const MultiItemCallback<rpc::JobTableData> &callback,
                                    bool skip_submission_job_info_field,
                                    bool skip_is_running_tasks_field,
                                    int64_t timeout_ms) {
  RAY_LOG(DEBUG) << "Getting all job info.";
  RAY_CHECK(callback);
  rpc::GetAllJobInfoRequest request;
  request.set_skip_submission_job_info_field(skip_submission_job_info_field);
  request.set_skip_is_running_tasks_field(skip_is_running_tasks_field);
=======
Status JobInfoAccessor::AsyncGetAll(
    const std::optional<std::string> &job_or_submission_id,
    const MultiItemCallback<rpc::JobTableData> &callback,
    int64_t timeout_ms) {
  RAY_LOG(DEBUG) << "Getting all job info.";
  RAY_CHECK(callback);
  rpc::GetAllJobInfoRequest request;
  if (job_or_submission_id.has_value()) {
    request.set_job_or_submission_id(job_or_submission_id.value());
  }
>>>>>>> b6ca7038
  client_impl_->GetGcsRpcClient().GetAllJobInfo(
      request,
      [callback](const Status &status, rpc::GetAllJobInfoReply &&reply) {
        callback(status, VectorFromProtobuf(std::move(*reply.mutable_job_info_list())));
        RAY_LOG(DEBUG) << "Finished getting all job info.";
      },
      timeout_ms);
  return Status::OK();
}

<<<<<<< HEAD
Status JobInfoAccessor::GetAll(std::vector<rpc::JobTableData> &job_data_list,
                               bool skip_submission_job_info_field,
                               bool skip_is_running_tasks_field,
                               int64_t timeout_ms) {
  rpc::GetAllJobInfoRequest request;
  request.set_skip_submission_job_info_field(skip_submission_job_info_field);
  request.set_skip_is_running_tasks_field(skip_is_running_tasks_field);
=======
Status JobInfoAccessor::GetAll(const std::optional<std::string> &job_or_submission_id,
                               std::vector<rpc::JobTableData> &job_data_list,
                               int64_t timeout_ms) {
  rpc::GetAllJobInfoRequest request;
  if (job_or_submission_id.has_value()) {
    request.set_job_or_submission_id(job_or_submission_id.value());
  }
>>>>>>> b6ca7038
  rpc::GetAllJobInfoReply reply;
  RAY_RETURN_NOT_OK(
      client_impl_->GetGcsRpcClient().SyncGetAllJobInfo(request, &reply, timeout_ms));
  job_data_list = VectorFromProtobuf(std::move(*reply.mutable_job_info_list()));
  return Status::OK();
}

Status JobInfoAccessor::AsyncGetNextJobID(const ItemCallback<JobID> &callback) {
  RAY_LOG(DEBUG) << "Getting next job id";
  rpc::GetNextJobIDRequest request;
  client_impl_->GetGcsRpcClient().GetNextJobID(
      request, [callback](const Status &status, rpc::GetNextJobIDReply &&reply) {
        RAY_CHECK_OK(status);
        auto job_id = JobID::FromInt(reply.job_id());
        RAY_LOG(DEBUG) << "Finished getting next job id = " << job_id;
        callback(std::move(job_id));
      });
  return Status::OK();
}

ActorInfoAccessor::ActorInfoAccessor(GcsClient *client_impl)
    : client_impl_(client_impl) {}

Status ActorInfoAccessor::AsyncGet(
    const ActorID &actor_id, const OptionalItemCallback<rpc::ActorTableData> &callback) {
  RAY_LOG(DEBUG) << "Getting actor info, actor id = " << actor_id
                 << ", job id = " << actor_id.JobId();
  rpc::GetActorInfoRequest request;
  request.set_actor_id(actor_id.Binary());
  client_impl_->GetGcsRpcClient().GetActorInfo(
      request,
      [actor_id, callback](const Status &status, rpc::GetActorInfoReply &&reply) {
        if (reply.has_actor_table_data()) {
          callback(status, reply.actor_table_data());
        } else {
          callback(status, std::nullopt);
        }
        RAY_LOG(DEBUG) << "Finished getting actor info, status = " << status
                       << ", actor id = " << actor_id
                       << ", job id = " << actor_id.JobId();
      });
  return Status::OK();
}

Status ActorInfoAccessor::AsyncGetAllByFilter(
    const std::optional<ActorID> &actor_id,
    const std::optional<JobID> &job_id,
    const std::optional<std::string> &actor_state_name,
    const MultiItemCallback<rpc::ActorTableData> &callback,
    int64_t timeout_ms) {
  RAY_LOG(DEBUG) << "Getting all actor info.";
  rpc::GetAllActorInfoRequest request;
  if (actor_id) {
    request.mutable_filters()->set_actor_id(actor_id.value().Binary());
  }
  if (job_id) {
    request.mutable_filters()->set_job_id(job_id.value().Binary());
  }
  if (actor_state_name) {
    rpc::ActorTableData::ActorState actor_state =
        StringToActorState(actor_state_name.value());
    request.mutable_filters()->set_state(actor_state);
  }

  client_impl_->GetGcsRpcClient().GetAllActorInfo(
      request,
      [callback](const Status &status, rpc::GetAllActorInfoReply &&reply) {
        callback(status,
                 VectorFromProtobuf(std::move(*reply.mutable_actor_table_data())));
        RAY_LOG(DEBUG) << "Finished getting all actor info, status = " << status;
      },
      timeout_ms);
  return Status::OK();
}

Status ActorInfoAccessor::AsyncGetByName(
    const std::string &name,
    const std::string &ray_namespace,
    const OptionalItemCallback<rpc::ActorTableData> &callback,
    int64_t timeout_ms) {
  RAY_LOG(DEBUG) << "Getting actor info, name = " << name;
  rpc::GetNamedActorInfoRequest request;
  request.set_name(name);
  request.set_ray_namespace(ray_namespace);
  client_impl_->GetGcsRpcClient().GetNamedActorInfo(
      request,
      [name, callback](const Status &status, rpc::GetNamedActorInfoReply &&reply) {
        if (reply.has_actor_table_data()) {
          callback(status, reply.actor_table_data());
        } else {
          callback(status, std::nullopt);
        }
        RAY_LOG(DEBUG) << "Finished getting actor info, status = " << status
                       << ", name = " << name;
      },
      timeout_ms);
  return Status::OK();
}

Status ActorInfoAccessor::SyncGetByName(const std::string &name,
                                        const std::string &ray_namespace,
                                        rpc::ActorTableData &actor_table_data,
                                        rpc::TaskSpec &task_spec) {
  rpc::GetNamedActorInfoRequest request;
  rpc::GetNamedActorInfoReply reply;
  request.set_name(name);
  request.set_ray_namespace(ray_namespace);
  auto status = client_impl_->GetGcsRpcClient().SyncGetNamedActorInfo(
      request, &reply, GetGcsTimeoutMs());
  if (status.ok()) {
    actor_table_data = reply.actor_table_data();
    task_spec = reply.task_spec();
  }
  return status;
}

Status ActorInfoAccessor::AsyncListNamedActors(
    bool all_namespaces,
    const std::string &ray_namespace,
    const OptionalItemCallback<std::vector<rpc::NamedActorInfo>> &callback,
    int64_t timeout_ms) {
  RAY_LOG(DEBUG) << "Listing actors";
  rpc::ListNamedActorsRequest request;
  request.set_all_namespaces(all_namespaces);
  request.set_ray_namespace(ray_namespace);
  client_impl_->GetGcsRpcClient().ListNamedActors(
      request,
      [callback](const Status &status, rpc::ListNamedActorsReply &&reply) {
        if (!status.ok()) {
          callback(status, std::nullopt);
        } else {
          callback(status,
                   VectorFromProtobuf(std::move(*reply.mutable_named_actors_list())));
        }
        RAY_LOG(DEBUG) << "Finished getting named actor names, status = " << status;
      },
      timeout_ms);
  return Status::OK();
}

Status ActorInfoAccessor::SyncListNamedActors(
    bool all_namespaces,
    const std::string &ray_namespace,
    std::vector<std::pair<std::string, std::string>> &actors) {
  rpc::ListNamedActorsRequest request;
  request.set_all_namespaces(all_namespaces);
  request.set_ray_namespace(ray_namespace);
  rpc::ListNamedActorsReply reply;
  auto status = client_impl_->GetGcsRpcClient().SyncListNamedActors(
      request, &reply, GetGcsTimeoutMs());
  if (!status.ok()) {
    return status;
  }

  for (const auto &actor_info :
       VectorFromProtobuf(std::move(*reply.mutable_named_actors_list()))) {
    actors.push_back(std::make_pair(actor_info.ray_namespace(), actor_info.name()));
  }
  return status;
}

Status ActorInfoAccessor::AsyncRestartActor(const ray::ActorID &actor_id,
                                            uint64_t num_restarts,
                                            const ray::gcs::StatusCallback &callback,
                                            int64_t timeout_ms) {
  rpc::RestartActorRequest request;
  request.set_actor_id(actor_id.Binary());
  request.set_num_restarts(num_restarts);
  client_impl_->GetGcsRpcClient().RestartActor(
      request,
      [callback](const Status &status, rpc::RestartActorReply &&reply) {
        callback(status);
      },
      timeout_ms);
  return Status::OK();
}

Status ActorInfoAccessor::AsyncRegisterActor(const ray::TaskSpecification &task_spec,
                                             const ray::gcs::StatusCallback &callback,
                                             int64_t timeout_ms) {
  RAY_CHECK(task_spec.IsActorCreationTask() && callback);
  rpc::RegisterActorRequest request;
  request.mutable_task_spec()->CopyFrom(task_spec.GetMessage());
  client_impl_->GetGcsRpcClient().RegisterActor(
      request,
      [callback](const Status &status, rpc::RegisterActorReply &&reply) {
        callback(status);
      },
      timeout_ms);
  return Status::OK();
}

Status ActorInfoAccessor::SyncRegisterActor(const ray::TaskSpecification &task_spec) {
  RAY_CHECK(task_spec.IsActorCreationTask());
  rpc::RegisterActorRequest request;
  rpc::RegisterActorReply reply;
  request.mutable_task_spec()->CopyFrom(task_spec.GetMessage());
  auto status = client_impl_->GetGcsRpcClient().SyncRegisterActor(
      request, &reply, GetGcsTimeoutMs());
  return status;
}

Status ActorInfoAccessor::AsyncKillActor(const ActorID &actor_id,
                                         bool force_kill,
                                         bool no_restart,
                                         const ray::gcs::StatusCallback &callback,
                                         int64_t timeout_ms) {
  rpc::KillActorViaGcsRequest request;
  request.set_actor_id(actor_id.Binary());
  request.set_force_kill(force_kill);
  request.set_no_restart(no_restart);
  client_impl_->GetGcsRpcClient().KillActorViaGcs(
      request,
      [callback](const Status &status, rpc::KillActorViaGcsReply &&reply) {
        if (callback) {
          callback(status);
        }
      },
      timeout_ms);
  return Status::OK();
}

Status ActorInfoAccessor::AsyncCreateActor(
    const ray::TaskSpecification &task_spec,
    const rpc::ClientCallback<rpc::CreateActorReply> &callback) {
  RAY_CHECK(task_spec.IsActorCreationTask() && callback);
  rpc::CreateActorRequest request;
  request.mutable_task_spec()->CopyFrom(task_spec.GetMessage());
  client_impl_->GetGcsRpcClient().CreateActor(
      request, [callback](const Status &status, rpc::CreateActorReply &&reply) {
        callback(status, std::move(reply));
      });
  return Status::OK();
}

Status ActorInfoAccessor::AsyncReportActorOutOfScope(
    const ActorID &actor_id,
    uint64_t num_restarts_due_to_lineage_reconstruction,
    const StatusCallback &callback,
    int64_t timeout_ms) {
  rpc::ReportActorOutOfScopeRequest request;
  request.set_actor_id(actor_id.Binary());
  request.set_num_restarts_due_to_lineage_reconstruction(
      num_restarts_due_to_lineage_reconstruction);
  client_impl_->GetGcsRpcClient().ReportActorOutOfScope(
      request,
      [callback](const Status &status, rpc::ReportActorOutOfScopeReply &&reply) {
        if (callback) {
          callback(status);
        }
      },
      timeout_ms);
  return Status::OK();
}

Status ActorInfoAccessor::AsyncSubscribe(
    const ActorID &actor_id,
    const SubscribeCallback<ActorID, rpc::ActorTableData> &subscribe,
    const StatusCallback &done) {
  RAY_LOG(DEBUG) << "Subscribing update operations of actor, actor id = " << actor_id
                 << ", job id = " << actor_id.JobId();
  RAY_CHECK(subscribe != nullptr) << "Failed to subscribe actor, actor id = " << actor_id;

  auto fetch_data_operation =
      [this, actor_id, subscribe](const StatusCallback &fetch_done) {
        auto callback = [actor_id, subscribe, fetch_done](
                            const Status &status,
                            std::optional<rpc::ActorTableData> &&result) {
          if (result) {
            subscribe(actor_id, std::move(*result));
          }
          if (fetch_done) {
            fetch_done(status);
          }
        };
        RAY_CHECK_OK(AsyncGet(actor_id, callback));
      };

  {
    absl::MutexLock lock(&mutex_);
    resubscribe_operations_[actor_id] =
        [this, actor_id, subscribe](const StatusCallback &subscribe_done) {
          return client_impl_->GetGcsSubscriber().SubscribeActor(
              actor_id, subscribe, subscribe_done);
        };
    fetch_data_operations_[actor_id] = fetch_data_operation;
  }

  return client_impl_->GetGcsSubscriber().SubscribeActor(
      actor_id, subscribe, [fetch_data_operation, done](const Status &) {
        fetch_data_operation(done);
      });
}

Status ActorInfoAccessor::AsyncUnsubscribe(const ActorID &actor_id) {
  RAY_LOG(DEBUG) << "Cancelling subscription to an actor, actor id = " << actor_id
                 << ", job id = " << actor_id.JobId();
  auto status = client_impl_->GetGcsSubscriber().UnsubscribeActor(actor_id);
  absl::MutexLock lock(&mutex_);
  resubscribe_operations_.erase(actor_id);
  fetch_data_operations_.erase(actor_id);
  RAY_LOG(DEBUG) << "Finished cancelling subscription to an actor, actor id = "
                 << actor_id << ", job id = " << actor_id.JobId();
  return status;
}

void ActorInfoAccessor::AsyncResubscribe() {
  RAY_LOG(DEBUG) << "Reestablishing subscription for actor info.";
  // If only the GCS sever has restarted, we only need to fetch data from the GCS server.
  // If the pub-sub server has also restarted, we need to resubscribe to the pub-sub
  // server first, then fetch data from the GCS server.
  absl::MutexLock lock(&mutex_);
  for (auto &[actor_id, resubscribe_op] : resubscribe_operations_) {
    RAY_CHECK_OK(resubscribe_op([this, actor_id = actor_id](const Status &status) {
      absl::MutexLock lock(&mutex_);
      auto fetch_data_operation = fetch_data_operations_[actor_id];
      // `fetch_data_operation` is called in the callback function of subscribe.
      // Before that, if the user calls `AsyncUnsubscribe` function, the corresponding
      // fetch function will be deleted, so we need to check if it's null.
      if (fetch_data_operation != nullptr) {
        fetch_data_operation(nullptr);
      }
    }));
  }
}

bool ActorInfoAccessor::IsActorUnsubscribed(const ActorID &actor_id) {
  return client_impl_->GetGcsSubscriber().IsActorUnsubscribed(actor_id);
}

NodeInfoAccessor::NodeInfoAccessor(GcsClient *client_impl) : client_impl_(client_impl) {}

Status NodeInfoAccessor::RegisterSelf(const GcsNodeInfo &local_node_info,
                                      const StatusCallback &callback) {
  auto node_id = NodeID::FromBinary(local_node_info.node_id());
  RAY_LOG(DEBUG) << "Registering node info, node id = " << node_id
                 << ", address is = " << local_node_info.node_manager_address();
  RAY_CHECK(local_node_id_.IsNil()) << "This node is already connected.";
  RAY_CHECK(local_node_info.state() == GcsNodeInfo::ALIVE);
  rpc::RegisterNodeRequest request;
  request.mutable_node_info()->CopyFrom(local_node_info);
  client_impl_->GetGcsRpcClient().RegisterNode(
      request,
      [this, node_id, local_node_info, callback](const Status &status,
                                                 rpc::RegisterNodeReply &&reply) {
        if (status.ok()) {
          local_node_info_.CopyFrom(local_node_info);
          local_node_id_ = NodeID::FromBinary(local_node_info.node_id());
        }
        if (callback) {
          callback(status);
        }
        RAY_LOG(DEBUG) << "Finished registering node info, status = " << status
                       << ", node id = " << node_id;
      });

  return Status::OK();
}

void NodeInfoAccessor::UnregisterSelf(const rpc::NodeDeathInfo &node_death_info,
                                      std::function<void()> unregister_done_callback) {
  if (local_node_id_.IsNil()) {
    RAY_LOG(INFO) << "The node is already unregistered.";
    return;
  }
  auto node_id = NodeID::FromBinary(local_node_info_.node_id());
  RAY_LOG(INFO) << "Unregistering node, node id = " << node_id;

  rpc::UnregisterNodeRequest request;
  request.set_node_id(local_node_info_.node_id());
  request.mutable_node_death_info()->CopyFrom(node_death_info);
  client_impl_->GetGcsRpcClient().UnregisterNode(
      request,
      [this, node_id, unregister_done_callback](const Status &status,
                                                rpc::UnregisterNodeReply &&reply) {
        if (status.ok()) {
          local_node_info_.set_state(GcsNodeInfo::DEAD);
          local_node_id_ = NodeID::Nil();
        }
        RAY_LOG(INFO) << "Finished unregistering node info, status = " << status
                      << ", node id = " << node_id;
        unregister_done_callback();
      });
}

const NodeID &NodeInfoAccessor::GetSelfId() const { return local_node_id_; }

const GcsNodeInfo &NodeInfoAccessor::GetSelfInfo() const { return local_node_info_; }

Status NodeInfoAccessor::AsyncRegister(const rpc::GcsNodeInfo &node_info,
                                       const StatusCallback &callback) {
  NodeID node_id = NodeID::FromBinary(node_info.node_id());
  RAY_LOG(DEBUG) << "Registering node info, node id = " << node_id;
  rpc::RegisterNodeRequest request;
  request.mutable_node_info()->CopyFrom(node_info);
  client_impl_->GetGcsRpcClient().RegisterNode(
      request, [node_id, callback](const Status &status, rpc::RegisterNodeReply &&reply) {
        if (callback) {
          callback(status);
        }
        RAY_LOG(DEBUG) << "Finished registering node info, status = " << status
                       << ", node id = " << node_id;
      });
  return Status::OK();
}

Status NodeInfoAccessor::AsyncCheckSelfAlive(
    const std::function<void(Status, bool)> &callback, int64_t timeout_ms = -1) {
  std::vector<std::string> raylet_addresses = {
      local_node_info_.node_manager_address() + ":" +
      std::to_string(local_node_info_.node_manager_port())};

  return AsyncCheckAlive(
      raylet_addresses,
      timeout_ms,
      [callback](const Status &status, const std::vector<bool> &nodes_alive) {
        if (!status.ok()) {
          callback(status, false);
          return;
        } else {
          RAY_CHECK_EQ(nodes_alive.size(), static_cast<size_t>(1));
          callback(status, nodes_alive[0]);
        }
      });
}

Status NodeInfoAccessor::AsyncCheckAlive(const std::vector<std::string> &raylet_addresses,
                                         int64_t timeout_ms,
                                         const MultiItemCallback<bool> &callback) {
  rpc::CheckAliveRequest request;
  for (const auto &raylet_address : raylet_addresses) {
    request.add_raylet_address(raylet_address);
  }
  size_t num_raylets = raylet_addresses.size();
  client_impl_->GetGcsRpcClient().CheckAlive(
      request,
      [num_raylets, callback](const Status &status, rpc::CheckAliveReply &&reply) {
        if (status.ok()) {
          RAY_CHECK_EQ(static_cast<size_t>(reply.raylet_alive().size()), num_raylets);
          std::vector<bool> is_alive;
          is_alive.reserve(num_raylets);
          for (const bool &alive : reply.raylet_alive()) {
            is_alive.push_back(alive);
          }
          callback(status, std::move(is_alive));
        } else {
          callback(status, {});
        }
      },
      timeout_ms);
  return Status::OK();
}

Status NodeInfoAccessor::AsyncDrainNode(const NodeID &node_id,
                                        const StatusCallback &callback) {
  RAY_LOG(DEBUG) << "Draining node, node id = " << node_id;
  rpc::DrainNodeRequest request;
  auto draining_request = request.add_drain_node_data();
  draining_request->set_node_id(node_id.Binary());
  client_impl_->GetGcsRpcClient().DrainNode(
      request, [node_id, callback](const Status &status, rpc::DrainNodeReply &&reply) {
        if (callback) {
          callback(status);
        }
        RAY_LOG(DEBUG) << "Finished draining node, status = " << status
                       << ", node id = " << node_id;
      });
  return Status::OK();
}

Status NodeInfoAccessor::DrainNodes(const std::vector<NodeID> &node_ids,
                                    int64_t timeout_ms,
                                    std::vector<std::string> &drained_node_ids) {
  RAY_LOG(DEBUG) << "Draining nodes, node id = " << debug_string(node_ids);
  rpc::DrainNodeRequest request;
  rpc::DrainNodeReply reply;
  for (const auto &node_id : node_ids) {
    auto draining_request = request.add_drain_node_data();
    draining_request->set_node_id(node_id.Binary());
  }
  RAY_RETURN_NOT_OK(
      client_impl_->GetGcsRpcClient().SyncDrainNode(request, &reply, timeout_ms));
  drained_node_ids.clear();
  for (const auto &s : reply.drain_node_status()) {
    drained_node_ids.push_back(s.node_id());
  }
  return Status::OK();
}

Status NodeInfoAccessor::AsyncGetAll(const MultiItemCallback<GcsNodeInfo> &callback,
                                     int64_t timeout_ms) {
  RAY_LOG(DEBUG) << "Getting information of all nodes.";
  rpc::GetAllNodeInfoRequest request;
  client_impl_->GetGcsRpcClient().GetAllNodeInfo(
      request,
      [callback](const Status &status, rpc::GetAllNodeInfoReply &&reply) {
        std::vector<GcsNodeInfo> result;
        result.reserve((reply.node_info_list_size()));
        for (int index = 0; index < reply.node_info_list_size(); ++index) {
          result.emplace_back(reply.node_info_list(index));
        }
        callback(status, std::move(result));
        RAY_LOG(DEBUG) << "Finished getting information of all nodes, status = "
                       << status;
      },
      timeout_ms);
  return Status::OK();
}

Status NodeInfoAccessor::AsyncSubscribeToNodeChange(
    const SubscribeCallback<NodeID, GcsNodeInfo> &subscribe, const StatusCallback &done) {
  RAY_CHECK(subscribe != nullptr);
  RAY_CHECK(node_change_callback_ == nullptr);
  node_change_callback_ = subscribe;

  fetch_node_data_operation_ = [this](const StatusCallback &done) {
    auto callback = [this, done](const Status &status,
                                 std::vector<GcsNodeInfo> &&node_info_list) {
      for (auto &node_info : node_info_list) {
        HandleNotification(std::move(node_info));
      }
      if (done) {
        done(status);
      }
    };
    RAY_CHECK_OK(AsyncGetAll(callback, /*timeout_ms=*/-1));
  };

  subscribe_node_operation_ = [this](const StatusCallback &done) {
    auto on_subscribe = [this](GcsNodeInfo &&data) {
      HandleNotification(std::move(data));
    };
    return client_impl_->GetGcsSubscriber().SubscribeAllNodeInfo(on_subscribe, done);
  };

  return subscribe_node_operation_([this, subscribe, done](const Status &status) {
    fetch_node_data_operation_(done);
  });
}

const GcsNodeInfo *NodeInfoAccessor::Get(const NodeID &node_id,
                                         bool filter_dead_nodes) const {
  RAY_CHECK(!node_id.IsNil());
  auto entry = node_cache_.find(node_id);
  if (entry != node_cache_.end()) {
    if (filter_dead_nodes && entry->second.state() == rpc::GcsNodeInfo::DEAD) {
      return nullptr;
    }
    return &entry->second;
  }
  return nullptr;
}

const absl::flat_hash_map<NodeID, GcsNodeInfo> &NodeInfoAccessor::GetAll() const {
  return node_cache_;
}

Status NodeInfoAccessor::GetAllNoCache(int64_t timeout_ms,
                                       std::vector<rpc::GcsNodeInfo> &nodes) {
  RAY_LOG(DEBUG) << "Getting information of all nodes.";
  rpc::GetAllNodeInfoRequest request;
  rpc::GetAllNodeInfoReply reply;
  RAY_RETURN_NOT_OK(
      client_impl_->GetGcsRpcClient().SyncGetAllNodeInfo(request, &reply, timeout_ms));
  nodes = VectorFromProtobuf(std::move(*reply.mutable_node_info_list()));
  return Status::OK();
}

Status NodeInfoAccessor::CheckAlive(const std::vector<std::string> &raylet_addresses,
                                    int64_t timeout_ms,
                                    std::vector<bool> &nodes_alive) {
  std::promise<Status> ret_promise;
  RAY_RETURN_NOT_OK(AsyncCheckAlive(
      raylet_addresses,
      timeout_ms,
      [&ret_promise, &nodes_alive](Status status, const std::vector<bool> &alive) {
        nodes_alive = alive;
        ret_promise.set_value(status);
      }));
  return ret_promise.get_future().get();
}

bool NodeInfoAccessor::IsRemoved(const NodeID &node_id) const {
  return removed_nodes_.count(node_id) == 1;
}

void NodeInfoAccessor::HandleNotification(GcsNodeInfo &&node_info) {
  NodeID node_id = NodeID::FromBinary(node_info.node_id());
  bool is_alive = (node_info.state() == GcsNodeInfo::ALIVE);
  auto entry = node_cache_.find(node_id);
  bool is_notif_new;
  if (entry == node_cache_.end()) {
    // If the entry is not in the cache, then the notification is new.
    is_notif_new = true;
  } else {
    // If the entry is in the cache, then the notification is new if the node
    // was alive and is now dead or resources have been updated.
    bool was_alive = (entry->second.state() == GcsNodeInfo::ALIVE);
    is_notif_new = was_alive && !is_alive;

    // Once a node with a given ID has been removed, it should never be added
    // again. If the entry was in the cache and the node was deleted, we should check
    // that this new notification is not an insertion.
    // However, when a new node(node-B) registers with GCS, it subscribes to all node
    // information. It will subscribe to redis and then get all node information from GCS
    // through RPC. If node-A fails after GCS replies to node-B, GCS will send another
    // message(node-A is dead) to node-B through redis publish. Because RPC and redis
    // subscribe are two different sessions, node-B may process node-A dead message first
    // and then node-A alive message. So we use `RAY_LOG` instead of `RAY_CHECK ` as a
    // workaround.
    if (!was_alive && is_alive) {
      RAY_LOG(INFO) << "Notification for addition of a node that was already removed:"
                    << node_id;
      return;
    }
  }

  // Add the notification to our cache.
  RAY_LOG(INFO) << "Received notification for node id = " << node_id
                << ", IsAlive = " << is_alive;

  auto &node = node_cache_[node_id];
  if (is_alive) {
    node = std::move(node_info);
  } else {
    node.set_node_id(node_info.node_id());
    node.set_state(rpc::GcsNodeInfo::DEAD);
    node.set_end_time_ms(node_info.end_time_ms());
  }

  // If the notification is new, call registered callback.
  if (is_notif_new) {
    if (is_alive) {
      RAY_CHECK(removed_nodes_.find(node_id) == removed_nodes_.end());
    } else {
      removed_nodes_.insert(node_id);
    }
    if (node_change_callback_) {
      // Copy happens!
      GcsNodeInfo cache_data_copied = node_cache_[node_id];
      node_change_callback_(node_id, std::move(cache_data_copied));
    }
  }
}

void NodeInfoAccessor::AsyncResubscribe() {
  RAY_LOG(DEBUG) << "Reestablishing subscription for node info.";
  auto fetch_all_done = [](const Status &status) {
    RAY_LOG(INFO) << "Finished fetching all node information from gcs server after gcs "
                     "server or pub-sub server is restarted.";
  };

  if (subscribe_node_operation_ != nullptr) {
    RAY_CHECK_OK(subscribe_node_operation_([this, fetch_all_done](const Status &status) {
      fetch_node_data_operation_(fetch_all_done);
    }));
  }
}

Status NodeInfoAccessor::AsyncGetInternalConfig(
    const OptionalItemCallback<std::string> &callback) {
  rpc::GetInternalConfigRequest request;
  client_impl_->GetGcsRpcClient().GetInternalConfig(
      request, [callback](const Status &status, rpc::GetInternalConfigReply &&reply) {
        if (status.ok()) {
          RAY_LOG(DEBUG) << "Fetched internal config: " << reply.config();
        } else {
          RAY_LOG(ERROR) << "Failed to get internal config: " << status.message();
        }
        callback(status, reply.config());
      });
  return Status::OK();
}

NodeResourceInfoAccessor::NodeResourceInfoAccessor(GcsClient *client_impl)
    : client_impl_(client_impl) {}

Status NodeResourceInfoAccessor::AsyncGetAllAvailableResources(
    const MultiItemCallback<rpc::AvailableResources> &callback) {
  rpc::GetAllAvailableResourcesRequest request;
  client_impl_->GetGcsRpcClient().GetAllAvailableResources(
      request,
      [callback](const Status &status, rpc::GetAllAvailableResourcesReply &&reply) {
        callback(status, VectorFromProtobuf(std::move(*reply.mutable_resources_list())));
        RAY_LOG(DEBUG) << "Finished getting available resources of all nodes, status = "
                       << status;
      });
  return Status::OK();
}

Status NodeResourceInfoAccessor::AsyncGetAllTotalResources(
    const MultiItemCallback<rpc::TotalResources> &callback) {
  rpc::GetAllTotalResourcesRequest request;
  client_impl_->GetGcsRpcClient().GetAllTotalResources(
      request, [callback](const Status &status, rpc::GetAllTotalResourcesReply &&reply) {
        callback(status, VectorFromProtobuf(std::move(*reply.mutable_resources_list())));
        RAY_LOG(DEBUG) << "Finished getting total resources of all nodes, status = "
                       << status;
      });
  return Status::OK();
}

Status NodeResourceInfoAccessor::AsyncGetDrainingNodes(
    const ItemCallback<std::unordered_map<NodeID, int64_t>> &callback) {
  rpc::GetDrainingNodesRequest request;
  client_impl_->GetGcsRpcClient().GetDrainingNodes(
      request, [callback](const Status &status, rpc::GetDrainingNodesReply &&reply) {
        RAY_CHECK_OK(status);
        std::unordered_map<NodeID, int64_t> draining_nodes;
        for (const auto &draining_node : reply.draining_nodes()) {
          draining_nodes[NodeID::FromBinary(draining_node.node_id())] =
              draining_node.draining_deadline_timestamp_ms();
        }
        callback(std::move(draining_nodes));
      });
  return Status::OK();
}

void NodeResourceInfoAccessor::AsyncResubscribe() {
  RAY_LOG(DEBUG) << "Reestablishing subscription for node resource info.";
  if (subscribe_resource_operation_ != nullptr) {
    RAY_CHECK_OK(subscribe_resource_operation_(nullptr));
  }
  if (subscribe_batch_resource_usage_operation_ != nullptr) {
    RAY_CHECK_OK(subscribe_batch_resource_usage_operation_(nullptr));
  }
}

Status NodeResourceInfoAccessor::AsyncGetAllResourceUsage(
    const ItemCallback<rpc::ResourceUsageBatchData> &callback) {
  rpc::GetAllResourceUsageRequest request;
  client_impl_->GetGcsRpcClient().GetAllResourceUsage(
      request, [callback](const Status &status, rpc::GetAllResourceUsageReply &&reply) {
        callback(std::move(*reply.mutable_resource_usage_data()));
        RAY_LOG(DEBUG) << "Finished getting resource usage of all nodes, status = "
                       << status;
      });
  return Status::OK();
}

Status NodeResourceInfoAccessor::GetAllResourceUsage(
    int64_t timeout_ms, rpc::GetAllResourceUsageReply &reply) {
  rpc::GetAllResourceUsageRequest request;
  return client_impl_->GetGcsRpcClient().SyncGetAllResourceUsage(
      request, &reply, timeout_ms);
}

Status TaskInfoAccessor::AsyncAddTaskEventData(
    std::unique_ptr<rpc::TaskEventData> data_ptr, StatusCallback callback) {
  rpc::AddTaskEventDataRequest request;
  // Prevent copy here
  request.mutable_data()->Swap(data_ptr.get());
  client_impl_->GetGcsRpcClient().AddTaskEventData(
      request, [callback](const Status &status, rpc::AddTaskEventDataReply &&reply) {
        if (callback) {
          callback(status);
        }
        RAY_LOG(DEBUG) << "Accessor added task events grpc OK";
      });
  return Status::OK();
}

Status TaskInfoAccessor::AsyncGetTaskEvents(
    const MultiItemCallback<rpc::TaskEvents> &callback) {
  RAY_LOG(DEBUG) << "Getting all task events info.";
  RAY_CHECK(callback);
  rpc::GetTaskEventsRequest request;
  client_impl_->GetGcsRpcClient().GetTaskEvents(
      request, [callback](const Status &status, rpc::GetTaskEventsReply &&reply) {
        callback(status, VectorFromProtobuf(std::move(*reply.mutable_events_by_task())));
      });

  return Status::OK();
}

ErrorInfoAccessor::ErrorInfoAccessor(GcsClient *client_impl)
    : client_impl_(client_impl) {}

Status ErrorInfoAccessor::AsyncReportJobError(
    const std::shared_ptr<rpc::ErrorTableData> &data_ptr,
    const StatusCallback &callback) {
  auto job_id = JobID::FromBinary(data_ptr->job_id());
  RAY_LOG(DEBUG) << "Publishing job error, job id = " << job_id;
  rpc::ReportJobErrorRequest request;
  request.mutable_job_error()->CopyFrom(*data_ptr);
  client_impl_->GetGcsRpcClient().ReportJobError(
      request,
      [job_id, callback](const Status &status, rpc::ReportJobErrorReply &&reply) {
        if (callback) {
          callback(status);
        }
        RAY_LOG(DEBUG) << "Finished publishing job error, job id = " << job_id;
      });
  return Status::OK();
}

WorkerInfoAccessor::WorkerInfoAccessor(GcsClient *client_impl)
    : client_impl_(client_impl) {}

Status WorkerInfoAccessor::AsyncSubscribeToWorkerFailures(
    const ItemCallback<rpc::WorkerDeltaData> &subscribe, const StatusCallback &done) {
  RAY_CHECK(subscribe != nullptr);
  subscribe_operation_ = [this, subscribe](const StatusCallback &done) {
    return client_impl_->GetGcsSubscriber().SubscribeAllWorkerFailures(subscribe, done);
  };
  return subscribe_operation_(done);
}

void WorkerInfoAccessor::AsyncResubscribe() {
  // TODO(iycheng): Fix the case where messages has been pushed to GCS but
  // resubscribe hasn't been done yet. In this case, we'll lose that message.
  RAY_LOG(DEBUG) << "Reestablishing subscription for worker failures.";
  // The pub-sub server has restarted, we need to resubscribe to the pub-sub server.
  if (subscribe_operation_ != nullptr) {
    RAY_CHECK_OK(subscribe_operation_(nullptr));
  }
}

Status WorkerInfoAccessor::AsyncReportWorkerFailure(
    const std::shared_ptr<rpc::WorkerTableData> &data_ptr,
    const StatusCallback &callback) {
  rpc::Address worker_address = data_ptr->worker_address();
  RAY_LOG(DEBUG) << "Reporting worker failure, " << worker_address.DebugString();
  rpc::ReportWorkerFailureRequest request;
  request.mutable_worker_failure()->CopyFrom(*data_ptr);
  client_impl_->GetGcsRpcClient().ReportWorkerFailure(
      request,
      [worker_address, callback](const Status &status,
                                 rpc::ReportWorkerFailureReply &&reply) {
        if (callback) {
          callback(status);
        }
        RAY_LOG(DEBUG) << "Finished reporting worker failure, "
                       << worker_address.DebugString() << ", status = " << status;
      });
  return Status::OK();
}

Status WorkerInfoAccessor::AsyncGet(
    const WorkerID &worker_id,
    const OptionalItemCallback<rpc::WorkerTableData> &callback) {
  RAY_LOG(DEBUG) << "Getting worker info, worker id = " << worker_id;
  rpc::GetWorkerInfoRequest request;
  request.set_worker_id(worker_id.Binary());
  client_impl_->GetGcsRpcClient().GetWorkerInfo(
      request,
      [worker_id, callback](const Status &status, rpc::GetWorkerInfoReply &&reply) {
        if (reply.has_worker_table_data()) {
          callback(status, reply.worker_table_data());
        } else {
          callback(status, std::nullopt);
        }
        RAY_LOG(DEBUG) << "Finished getting worker info, worker id = " << worker_id;
      });
  return Status::OK();
}

Status WorkerInfoAccessor::AsyncGetAll(
    const MultiItemCallback<rpc::WorkerTableData> &callback) {
  RAY_LOG(DEBUG) << "Getting all worker info.";
  rpc::GetAllWorkerInfoRequest request;
  client_impl_->GetGcsRpcClient().GetAllWorkerInfo(
      request, [callback](const Status &status, rpc::GetAllWorkerInfoReply &&reply) {
        callback(status,
                 VectorFromProtobuf(std::move(*reply.mutable_worker_table_data())));
        RAY_LOG(DEBUG) << "Finished getting all worker info, status = " << status;
      });
  return Status::OK();
}

Status WorkerInfoAccessor::AsyncAdd(const std::shared_ptr<rpc::WorkerTableData> &data_ptr,
                                    const StatusCallback &callback) {
  rpc::AddWorkerInfoRequest request;
  request.mutable_worker_data()->CopyFrom(*data_ptr);
  client_impl_->GetGcsRpcClient().AddWorkerInfo(
      request, [callback](const Status &status, rpc::AddWorkerInfoReply &&reply) {
        if (callback) {
          callback(status);
        }
      });
  return Status::OK();
}

Status WorkerInfoAccessor::AsyncUpdateDebuggerPort(const WorkerID &worker_id,
                                                   uint32_t debugger_port,
                                                   const StatusCallback &callback) {
  rpc::UpdateWorkerDebuggerPortRequest request;
  request.set_worker_id(worker_id.Binary());
  request.set_debugger_port(debugger_port);
  RAY_LOG(DEBUG) << "Updating the worker debugger port, worker id = " << worker_id
                 << ", port = " << debugger_port << ".";
  client_impl_->GetGcsRpcClient().UpdateWorkerDebuggerPort(
      request,
      [callback](const Status &status, rpc::UpdateWorkerDebuggerPortReply &&reply) {
        if (callback) {
          callback(status);
        }
      });
  return Status::OK();
}

Status WorkerInfoAccessor::AsyncUpdateWorkerNumPausedThreads(
    const WorkerID &worker_id,
    const int num_paused_threads_delta,
    const StatusCallback &callback) {
  rpc::UpdateWorkerNumPausedThreadsRequest request;
  request.set_worker_id(worker_id.Binary());
  request.set_num_paused_threads_delta(num_paused_threads_delta);
  RAY_LOG(DEBUG) << "Update the num paused threads on worker id = " << worker_id
                 << " by delta = " << num_paused_threads_delta << ".";
  client_impl_->GetGcsRpcClient().UpdateWorkerNumPausedThreads(
      request,
      [callback](const Status &status, rpc::UpdateWorkerNumPausedThreadsReply &&reply) {
        if (callback) {
          callback(status);
        }
      });
  return Status::OK();
}

PlacementGroupInfoAccessor::PlacementGroupInfoAccessor(GcsClient *client_impl)
    : client_impl_(client_impl) {}

Status PlacementGroupInfoAccessor::SyncCreatePlacementGroup(
    const ray::PlacementGroupSpecification &placement_group_spec) {
  rpc::CreatePlacementGroupRequest request;
  rpc::CreatePlacementGroupReply reply;
  request.mutable_placement_group_spec()->CopyFrom(placement_group_spec.GetMessage());
  auto status = client_impl_->GetGcsRpcClient().SyncCreatePlacementGroup(
      request, &reply, GetGcsTimeoutMs());
  if (status.ok()) {
    RAY_LOG(DEBUG) << "Finished registering placement group. placement group id = "
                   << placement_group_spec.PlacementGroupId();
  } else {
    RAY_LOG(ERROR) << "Placement group id = " << placement_group_spec.PlacementGroupId()
                   << " failed to be registered. " << status;
  }
  return status;
}

Status PlacementGroupInfoAccessor::SyncRemovePlacementGroup(
    const ray::PlacementGroupID &placement_group_id) {
  rpc::RemovePlacementGroupRequest request;
  rpc::RemovePlacementGroupReply reply;
  request.set_placement_group_id(placement_group_id.Binary());
  auto status = client_impl_->GetGcsRpcClient().SyncRemovePlacementGroup(
      request, &reply, GetGcsTimeoutMs());
  return status;
}

Status PlacementGroupInfoAccessor::AsyncGet(
    const PlacementGroupID &placement_group_id,
    const OptionalItemCallback<rpc::PlacementGroupTableData> &callback) {
  RAY_LOG(DEBUG) << "Getting placement group info, placement group id = "
                 << placement_group_id;
  rpc::GetPlacementGroupRequest request;
  request.set_placement_group_id(placement_group_id.Binary());
  client_impl_->GetGcsRpcClient().GetPlacementGroup(
      request,
      [placement_group_id, callback](const Status &status,
                                     rpc::GetPlacementGroupReply &&reply) {
        if (reply.has_placement_group_table_data()) {
          callback(status, reply.placement_group_table_data());
        } else {
          callback(status, std::nullopt);
        }
        RAY_LOG(DEBUG) << "Finished getting placement group info, placement group id = "
                       << placement_group_id;
      });
  return Status::OK();
}

Status PlacementGroupInfoAccessor::AsyncGetByName(
    const std::string &name,
    const std::string &ray_namespace,
    const OptionalItemCallback<rpc::PlacementGroupTableData> &callback,
    int64_t timeout_ms) {
  RAY_LOG(DEBUG) << "Getting named placement group info, name = " << name;
  rpc::GetNamedPlacementGroupRequest request;
  request.set_name(name);
  request.set_ray_namespace(ray_namespace);
  client_impl_->GetGcsRpcClient().GetNamedPlacementGroup(
      request,
      [name, callback](const Status &status, rpc::GetNamedPlacementGroupReply &&reply) {
        if (reply.has_placement_group_table_data()) {
          callback(status, reply.placement_group_table_data());
        } else {
          callback(status, std::nullopt);
        }
        RAY_LOG(DEBUG) << "Finished getting named placement group info, status = "
                       << status << ", name = " << name;
      },
      timeout_ms);
  return Status::OK();
}

Status PlacementGroupInfoAccessor::AsyncGetAll(
    const MultiItemCallback<rpc::PlacementGroupTableData> &callback) {
  RAY_LOG(DEBUG) << "Getting all placement group info.";
  rpc::GetAllPlacementGroupRequest request;
  client_impl_->GetGcsRpcClient().GetAllPlacementGroup(
      request, [callback](const Status &status, rpc::GetAllPlacementGroupReply &&reply) {
        callback(
            status,
            VectorFromProtobuf(std::move(*reply.mutable_placement_group_table_data())));
        RAY_LOG(DEBUG) << "Finished getting all placement group info, status = "
                       << status;
      });
  return Status::OK();
}

Status PlacementGroupInfoAccessor::SyncWaitUntilReady(
    const PlacementGroupID &placement_group_id, int64_t timeout_seconds) {
  rpc::WaitPlacementGroupUntilReadyRequest request;
  rpc::WaitPlacementGroupUntilReadyReply reply;
  request.set_placement_group_id(placement_group_id.Binary());
  auto status = client_impl_->GetGcsRpcClient().SyncWaitPlacementGroupUntilReady(
      request, &reply, absl::ToInt64Milliseconds(absl::Seconds(timeout_seconds)));
  RAY_LOG(DEBUG) << "Finished waiting placement group until ready, placement group id = "
                 << placement_group_id;
  return status;
}

InternalKVAccessor::InternalKVAccessor(GcsClient *client_impl)
    : client_impl_(client_impl) {}

Status InternalKVAccessor::AsyncInternalKVGet(
    const std::string &ns,
    const std::string &key,
    const int64_t timeout_ms,
    const OptionalItemCallback<std::string> &callback) {
  rpc::InternalKVGetRequest req;
  req.set_key(key);
  req.set_namespace_(ns);
  client_impl_->GetGcsRpcClient().InternalKVGet(
      req,
      [callback](const Status &status, rpc::InternalKVGetReply &&reply) {
        if (reply.status().code() == (int)StatusCode::NotFound) {
          callback(status, std::nullopt);
        } else {
          callback(status, reply.value());
        }
      },
      timeout_ms);
  return Status::OK();
}

Status InternalKVAccessor::AsyncInternalKVMultiGet(
    const std::string &ns,
    const std::vector<std::string> &keys,
    const int64_t timeout_ms,
    const OptionalItemCallback<std::unordered_map<std::string, std::string>> &callback) {
  rpc::InternalKVMultiGetRequest req;
  for (const auto &key : keys) {
    req.add_keys(key);
  }
  req.set_namespace_(ns);
  client_impl_->GetGcsRpcClient().InternalKVMultiGet(
      req,
      [callback](const Status &status, rpc::InternalKVMultiGetReply &&reply) {
        std::unordered_map<std::string, std::string> map;
        if (!status.ok()) {
          callback(status, map);
        } else {
          // TODO(ryw): reply.status() is not examined. It's never populated in
          // src/ray/gcs/gcs_server/gcs_kv_manager.cc either anyway so it's ok for now.
          // Investigate if we wanna remove that field.
          for (const auto &entry : reply.results()) {
            map[entry.key()] = entry.value();
          }
          callback(Status::OK(), map);
        }
      },
      timeout_ms);
  return Status::OK();
}

Status InternalKVAccessor::AsyncInternalKVPut(const std::string &ns,
                                              const std::string &key,
                                              const std::string &value,
                                              bool overwrite,
                                              const int64_t timeout_ms,
                                              const OptionalItemCallback<int> &callback) {
  rpc::InternalKVPutRequest req;
  req.set_namespace_(ns);
  req.set_key(key);
  req.set_value(value);
  req.set_overwrite(overwrite);
  client_impl_->GetGcsRpcClient().InternalKVPut(
      req,
      [callback](const Status &status, rpc::InternalKVPutReply &&reply) {
        callback(status, reply.added_num());
      },
      timeout_ms);
  return Status::OK();
}

Status InternalKVAccessor::AsyncInternalKVExists(
    const std::string &ns,
    const std::string &key,
    const int64_t timeout_ms,
    const OptionalItemCallback<bool> &callback) {
  rpc::InternalKVExistsRequest req;
  req.set_namespace_(ns);
  req.set_key(key);
  client_impl_->GetGcsRpcClient().InternalKVExists(
      req,
      [callback](const Status &status, rpc::InternalKVExistsReply &&reply) {
        callback(status, reply.exists());
      },
      timeout_ms);
  return Status::OK();
}

Status InternalKVAccessor::AsyncInternalKVDel(const std::string &ns,
                                              const std::string &key,
                                              bool del_by_prefix,
                                              const int64_t timeout_ms,
                                              const OptionalItemCallback<int> &callback) {
  rpc::InternalKVDelRequest req;
  req.set_namespace_(ns);
  req.set_key(key);
  req.set_del_by_prefix(del_by_prefix);
  client_impl_->GetGcsRpcClient().InternalKVDel(
      req,
      [callback](const Status &status, rpc::InternalKVDelReply &&reply) {
        callback(status, reply.deleted_num());
      },
      timeout_ms);
  return Status::OK();
}

Status InternalKVAccessor::AsyncInternalKVKeys(
    const std::string &ns,
    const std::string &prefix,
    const int64_t timeout_ms,
    const OptionalItemCallback<std::vector<std::string>> &callback) {
  rpc::InternalKVKeysRequest req;
  req.set_namespace_(ns);
  req.set_prefix(prefix);
  client_impl_->GetGcsRpcClient().InternalKVKeys(
      req,
      [callback](const Status &status, rpc::InternalKVKeysReply &&reply) {
        if (!status.ok()) {
          callback(status, std::nullopt);
        } else {
          callback(status, VectorFromProtobuf(std::move(*reply.mutable_results())));
        }
      },
      timeout_ms);
  return Status::OK();
}

Status InternalKVAccessor::Put(const std::string &ns,
                               const std::string &key,
                               const std::string &value,
                               bool overwrite,
                               const int64_t timeout_ms,
                               bool &added) {
  std::promise<Status> ret_promise;
  RAY_CHECK_OK(AsyncInternalKVPut(
      ns,
      key,
      value,
      overwrite,
      timeout_ms,
      [&ret_promise, &added](Status status, std::optional<int> added_num) {
        added = static_cast<bool>(added_num.value_or(0));
        ret_promise.set_value(status);
      }));
  return ret_promise.get_future().get();
}

Status InternalKVAccessor::Keys(const std::string &ns,
                                const std::string &prefix,
                                const int64_t timeout_ms,
                                std::vector<std::string> &value) {
  std::promise<Status> ret_promise;
  RAY_CHECK_OK(AsyncInternalKVKeys(
      ns,
      prefix,
      timeout_ms,
      [&ret_promise, &value](Status status,
                             std::optional<std::vector<std::string>> &&values) {
        if (values) {
          value = std::move(*values);
        } else {
          value = std::vector<std::string>();
        }
        ret_promise.set_value(status);
      }));
  return ret_promise.get_future().get();
}

Status InternalKVAccessor::Get(const std::string &ns,
                               const std::string &key,
                               const int64_t timeout_ms,
                               std::string &value) {
  std::promise<Status> ret_promise;
  RAY_CHECK_OK(AsyncInternalKVGet(
      ns,
      key,
      timeout_ms,
      [&ret_promise, &value](Status status, std::optional<std::string> &&v) {
        if (v) {
          value = std::move(v.value());
        } else {
          value.clear();
        }
        ret_promise.set_value(status);
      }));
  return ret_promise.get_future().get();
}

Status InternalKVAccessor::MultiGet(
    const std::string &ns,
    const std::vector<std::string> &keys,
    const int64_t timeout_ms,
    std::unordered_map<std::string, std::string> &values) {
  std::promise<Status> ret_promise;
  RAY_CHECK_OK(AsyncInternalKVMultiGet(
      ns,
      keys,
      timeout_ms,
      [&ret_promise, &values](
          Status status,
          std::optional<std::unordered_map<std::string, std::string>> &&vs) {
        values.clear();
        if (vs) {
          values = std::move(*vs);
        }
        ret_promise.set_value(status);
      }));
  return ret_promise.get_future().get();
}

Status InternalKVAccessor::Del(const std::string &ns,
                               const std::string &key,
                               bool del_by_prefix,
                               const int64_t timeout_ms,
                               int &num_deleted) {
  std::promise<Status> ret_promise;
  RAY_CHECK_OK(AsyncInternalKVDel(
      ns,
      key,
      del_by_prefix,
      timeout_ms,
      [&ret_promise, &num_deleted](Status status, std::optional<int> &&value) {
        num_deleted = value.value_or(0);
        ret_promise.set_value(status);
      }));
  return ret_promise.get_future().get();
}

Status InternalKVAccessor::Exists(const std::string &ns,
                                  const std::string &key,
                                  const int64_t timeout_ms,
                                  bool &exists) {
  std::promise<Status> ret_promise;
  RAY_CHECK_OK(AsyncInternalKVExists(
      ns,
      key,
      timeout_ms,
      [&ret_promise, &exists](Status status, std::optional<bool> &&value) {
        exists = value.value_or(false);
        ret_promise.set_value(status);
      }));
  return ret_promise.get_future().get();
}

RuntimeEnvAccessor::RuntimeEnvAccessor(GcsClient *client_impl)
    : client_impl_(client_impl) {}

Status RuntimeEnvAccessor::PinRuntimeEnvUri(const std::string &uri,
                                            int expiration_s,
                                            int64_t timeout_ms) {
  rpc::PinRuntimeEnvURIRequest request;
  request.set_uri(uri);
  request.set_expiration_s(expiration_s);
  rpc::PinRuntimeEnvURIReply reply;
  auto status =
      client_impl_->GetGcsRpcClient().SyncPinRuntimeEnvURI(request, &reply, timeout_ms);
  return status;
}

AutoscalerStateAccessor::AutoscalerStateAccessor(GcsClient *client_impl)
    : client_impl_(client_impl) {}

Status AutoscalerStateAccessor::RequestClusterResourceConstraint(
    int64_t timeout_ms,
    const std::vector<std::unordered_map<std::string, double>> &bundles,
    const std::vector<int64_t> &count_array) {
  rpc::autoscaler::RequestClusterResourceConstraintRequest request;
  rpc::autoscaler::RequestClusterResourceConstraintReply reply;
  RAY_CHECK_EQ(bundles.size(), count_array.size());
  for (size_t i = 0; i < bundles.size(); ++i) {
    const auto &bundle = bundles[i];
    auto count = count_array[i];

    auto new_resource_requests_by_count =
        request.mutable_cluster_resource_constraint()->add_min_bundles();

    new_resource_requests_by_count->mutable_request()->mutable_resources_bundle()->insert(
        bundle.begin(), bundle.end());
    new_resource_requests_by_count->set_count(count);
  }

  return client_impl_->GetGcsRpcClient().SyncRequestClusterResourceConstraint(
      request, &reply, timeout_ms);
}

Status AutoscalerStateAccessor::GetClusterResourceState(int64_t timeout_ms,
                                                        std::string &serialized_reply) {
  rpc::autoscaler::GetClusterResourceStateRequest request;
  rpc::autoscaler::GetClusterResourceStateReply reply;

  RAY_RETURN_NOT_OK(client_impl_->GetGcsRpcClient().SyncGetClusterResourceState(
      request, &reply, timeout_ms));

  if (!reply.SerializeToString(&serialized_reply)) {
    return Status::IOError("Failed to serialize GetClusterResourceState");
  }
  return Status::OK();
}

Status AutoscalerStateAccessor::GetClusterStatus(int64_t timeout_ms,
                                                 std::string &serialized_reply) {
  rpc::autoscaler::GetClusterStatusRequest request;
  rpc::autoscaler::GetClusterStatusReply reply;

  RAY_RETURN_NOT_OK(
      client_impl_->GetGcsRpcClient().SyncGetClusterStatus(request, &reply, timeout_ms));

  if (!reply.SerializeToString(&serialized_reply)) {
    return Status::IOError("Failed to serialize GetClusterStatusReply");
  }
  return Status::OK();
}

Status AutoscalerStateAccessor::ReportAutoscalingState(
    int64_t timeout_ms, const std::string &serialized_state) {
  rpc::autoscaler::ReportAutoscalingStateRequest request;
  rpc::autoscaler::ReportAutoscalingStateReply reply;

  if (!request.mutable_autoscaling_state()->ParseFromString(serialized_state)) {
    return Status::IOError("Failed to parse ReportAutoscalingState");
  }
  return client_impl_->GetGcsRpcClient().SyncReportAutoscalingState(
      request, &reply, timeout_ms);
}

Status AutoscalerStateAccessor::DrainNode(const std::string &node_id,
                                          int32_t reason,
                                          const std::string &reason_message,
                                          int64_t deadline_timestamp_ms,
                                          int64_t timeout_ms,
                                          bool &is_accepted,
                                          std::string &rejection_reason_message) {
  rpc::autoscaler::DrainNodeRequest request;
  request.set_node_id(NodeID::FromHex(node_id).Binary());
  request.set_reason(static_cast<rpc::autoscaler::DrainNodeReason>(reason));
  request.set_reason_message(reason_message);
  request.set_deadline_timestamp_ms(deadline_timestamp_ms);

  rpc::autoscaler::DrainNodeReply reply;

  RAY_RETURN_NOT_OK(
      client_impl_->GetGcsRpcClient().SyncDrainNode(request, &reply, timeout_ms));

  is_accepted = reply.is_accepted();
  if (!is_accepted) {
    rejection_reason_message = reply.rejection_reason_message();
  }
  return Status::OK();
}

}  // namespace gcs
}  // namespace ray<|MERGE_RESOLUTION|>--- conflicted
+++ resolved
@@ -82,15 +82,11 @@
         done(status);
       }
     };
-<<<<<<< HEAD
-    RAY_CHECK_OK(AsyncGetAll(callback,
+    RAY_CHECK_OK(AsyncGetAll(/*job_or_submission_id=*/std::nullopt,
                              /*skip_submission_job_info_field=*/true,
                              /*skip_is_running_tasks_field=*/true,
+                             callback,
                              /*timeout_ms=*/-1));
-=======
-    RAY_CHECK_OK(
-        AsyncGetAll(/*job_or_submission_id=*/std::nullopt, callback, /*timeout_ms=*/-1));
->>>>>>> b6ca7038
   };
   subscribe_operation_ = [this, subscribe](const StatusCallback &done) {
     return client_impl_->GetGcsSubscriber().SubscribeAllJobs(subscribe, done);
@@ -113,28 +109,20 @@
   }
 }
 
-<<<<<<< HEAD
-Status JobInfoAccessor::AsyncGetAll(const MultiItemCallback<rpc::JobTableData> &callback,
-                                    bool skip_submission_job_info_field,
-                                    bool skip_is_running_tasks_field,
-                                    int64_t timeout_ms) {
+Status JobInfoAccessor::AsyncGetAll(
+    const std::optional<std::string> &job_or_submission_id,
+    bool skip_submission_job_info_field,
+    bool skip_is_running_tasks_field,
+    const MultiItemCallback<rpc::JobTableData> &callback,
+    int64_t timeout_ms) {
   RAY_LOG(DEBUG) << "Getting all job info.";
   RAY_CHECK(callback);
   rpc::GetAllJobInfoRequest request;
   request.set_skip_submission_job_info_field(skip_submission_job_info_field);
   request.set_skip_is_running_tasks_field(skip_is_running_tasks_field);
-=======
-Status JobInfoAccessor::AsyncGetAll(
-    const std::optional<std::string> &job_or_submission_id,
-    const MultiItemCallback<rpc::JobTableData> &callback,
-    int64_t timeout_ms) {
-  RAY_LOG(DEBUG) << "Getting all job info.";
-  RAY_CHECK(callback);
-  rpc::GetAllJobInfoRequest request;
   if (job_or_submission_id.has_value()) {
     request.set_job_or_submission_id(job_or_submission_id.value());
   }
->>>>>>> b6ca7038
   client_impl_->GetGcsRpcClient().GetAllJobInfo(
       request,
       [callback](const Status &status, rpc::GetAllJobInfoReply &&reply) {
@@ -145,23 +133,17 @@
   return Status::OK();
 }
 
-<<<<<<< HEAD
-Status JobInfoAccessor::GetAll(std::vector<rpc::JobTableData> &job_data_list,
+Status JobInfoAccessor::GetAll(const std::optional<std::string> &job_or_submission_id,
                                bool skip_submission_job_info_field,
                                bool skip_is_running_tasks_field,
+                               std::vector<rpc::JobTableData> &job_data_list,
                                int64_t timeout_ms) {
   rpc::GetAllJobInfoRequest request;
   request.set_skip_submission_job_info_field(skip_submission_job_info_field);
   request.set_skip_is_running_tasks_field(skip_is_running_tasks_field);
-=======
-Status JobInfoAccessor::GetAll(const std::optional<std::string> &job_or_submission_id,
-                               std::vector<rpc::JobTableData> &job_data_list,
-                               int64_t timeout_ms) {
-  rpc::GetAllJobInfoRequest request;
   if (job_or_submission_id.has_value()) {
     request.set_job_or_submission_id(job_or_submission_id.value());
   }
->>>>>>> b6ca7038
   rpc::GetAllJobInfoReply reply;
   RAY_RETURN_NOT_OK(
       client_impl_->GetGcsRpcClient().SyncGetAllJobInfo(request, &reply, timeout_ms));
