--- conflicted
+++ resolved
@@ -169,13 +169,12 @@
   std::unique_ptr<std::string> GetPlacementGroupByName(
       const std::string &placement_group_name, const std::string &ray_namespace);
 
-<<<<<<< HEAD
   /// Get value of key from GCS Service.
   ///
   /// \param key key to get.
   /// \return Value of the key.
   std::unique_ptr<std::string> GetInternalKV(const std::string &key);
-=======
+
   /// Get the serialized system config from GCS.
   ///
   /// \return The serialized system config.
@@ -189,7 +188,6 @@
   /// Where used, it needs to be deserialized with protobuf function.
   ray::Status GetNodeToConnectForDriver(const std::string &node_ip_address,
                                         std::string *node_to_connect);
->>>>>>> eed0ffc6
 
  private:
   /// MultiItem transformation helper in template style.
