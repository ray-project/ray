// Copyright 2017 The Ray Authors.
//
// Licensed under the Apache License, Version 2.0 (the "License");
// you may not use this file except in compliance with the License.
// You may obtain a copy of the License at
//
//  http://www.apache.org/licenses/LICENSE-2.0
//
// Unless required by applicable law or agreed to in writing, software
// distributed under the License is distributed on an "AS IS" BASIS,
// WITHOUT WARRANTIES OR CONDITIONS OF ANY KIND, either express or implied.
// See the License for the specific language governing permissions and
// limitations under the License.

#ifndef RAY_GCS_GLOBAL_STATE_ACCESSOR_H
#define RAY_GCS_GLOBAL_STATE_ACCESSOR_H

#include "ray/rpc/server_call.h"
#include "service_based_gcs_client.h"

namespace ray {
namespace gcs {

/// \class GlobalStateAccessor
///
/// `GlobalStateAccessor` is used to provide synchronous interfaces to access data in GCS
/// for the language front-end (e.g., Python's `state.py`).
class GlobalStateAccessor {
 public:
  /// Constructor of GlobalStateAccessor.
  ///
  /// \param redis_address The address of GCS Redis.
  /// \param redis_password The password of GCS Redis.
  /// \param is_test Whether this accessor is used for tests.
  explicit GlobalStateAccessor(const std::string &redis_address,
                               const std::string &redis_password, bool is_test = false);

  ~GlobalStateAccessor();

  /// Connect gcs server.
  ///
  /// \return Whether the connection is successful.
  bool Connect();

  /// Disconnect from gcs server.
  void Disconnect();

  /// Get information of all jobs from GCS Service.
  ///
  /// \return All job info. To support multi-language, we serialize each JobTableData and
  /// return the serialized string. Where used, it needs to be deserialized with
  /// protobuf function.
  std::vector<std::string> GetAllJobInfo();

  /// Get all node information from GCS.
  ///
  /// \return A list of `GcsNodeInfo` objects serialized in protobuf format.
  std::vector<std::string> GetAllNodeInfo();

  /// Get information of all profiles from GCS Service.
  ///
  /// \return All profile info. To support multi-language, we serialized each
  /// ProfileTableData and returned the serialized string. Where used, it needs to be
  /// deserialized with protobuf function.
  std::vector<std::string> GetAllProfileInfo();

  /// Get information of all objects from GCS Service.
  ///
  /// \return All object info. To support multi-language, we serialize each
  /// ObjectTableData and return the serialized string. Where used, it needs to be
  /// deserialized with protobuf function.
  std::vector<std::string> GetAllObjectInfo();

  /// Get information of an object from GCS Service.
  ///
  /// \param object_id The ID of object to look up in the GCS Service.
  /// \return Object info. To support multi-language, we serialize each ObjectTableData
  /// and return the serialized string. Where used, it needs to be deserialized with
  /// protobuf function.
  std::unique_ptr<std::string> GetObjectInfo(const ObjectID &object_id);

<<<<<<< HEAD
  /// Get information of a node resource from GCS Service.
  ///
  /// \param node_id The ID of node to look up in the GCS Service.
  /// \return node resource map info. To support multi-language, we serialize each
  /// ResourceTableData and return the serialized string. Where used, it needs to be
  /// deserialized with protobuf function.
  std::string GetNodeResourceInfo(const ClientID &node_id);
=======
  /// Get information of all actors from GCS Service.
  ///
  /// \return All actor info. To support multi-language, we serialize each ActorTableData
  /// and return the serialized string. Where used, it needs to be deserialized with
  /// protobuf function.
  std::vector<std::string> GetAllActorInfo();

  /// Get information of an actor from GCS Service.
  ///
  /// \param actor_id The ID of actor to look up in the GCS Service.
  /// \return Actor info. To support multi-language, we serialize each ActorTableData and
  /// return the serialized string. Where used, it needs to be deserialized with
  /// protobuf function.
  std::unique_ptr<std::string> GetActorInfo(const ActorID &actor_id);

  /// Get checkpoint id of an actor from GCS Service.
  ///
  /// \param actor_id The ID of actor to look up in the GCS Service.
  /// \return Actor checkpoint id. To support multi-language, we serialize each
  /// ActorCheckpointIdData and return the serialized string. Where used, it needs to be
  /// deserialized with protobuf function.
  std::unique_ptr<std::string> GetActorCheckpointId(const ActorID &actor_id);
>>>>>>> d8a081a1

 private:
  /// MultiItem transformation helper in template style.
  ///
  /// \return MultiItemCallback within in rpc type DATA.
  template <class DATA>
  MultiItemCallback<DATA> TransformForMultiItemCallback(
      std::vector<std::string> &data_vec, std::promise<bool> &promise) {
    return [&data_vec, &promise](const Status &status, const std::vector<DATA> &result) {
      RAY_CHECK_OK(status);
      std::transform(result.begin(), result.end(), std::back_inserter(data_vec),
                     [](const DATA &data) { return data.SerializeAsString(); });
      promise.set_value(true);
    };
  }

  /// OptionalItem transformation helper in template style.
  ///
  /// \return OptionalItemCallback within in rpc type DATA.
  template <class DATA>
  OptionalItemCallback<DATA> TransformForOptionalItemCallback(
      std::unique_ptr<std::string> &data, std::promise<bool> &promise) {
    return [&data, &promise](const Status &status, const boost::optional<DATA> &result) {
      RAY_CHECK_OK(status);
      if (result) {
        data.reset(new std::string(result->SerializeAsString()));
      }
      promise.set_value(true);
    };
  }

  /// Whether this client is connected to gcs server.
  bool is_connected_{false};

  std::unique_ptr<ServiceBasedGcsClient> gcs_client_;

  std::unique_ptr<std::thread> thread_io_service_;
  std::unique_ptr<boost::asio::io_service> io_service_;
};

}  // namespace gcs
}  // namespace ray

#endif  // RAY_GCS_GLOBAL_STATE_ACCESSOR_H<|MERGE_RESOLUTION|>--- conflicted
+++ resolved
@@ -79,7 +79,6 @@
   /// protobuf function.
   std::unique_ptr<std::string> GetObjectInfo(const ObjectID &object_id);
 
-<<<<<<< HEAD
   /// Get information of a node resource from GCS Service.
   ///
   /// \param node_id The ID of node to look up in the GCS Service.
@@ -87,7 +86,7 @@
   /// ResourceTableData and return the serialized string. Where used, it needs to be
   /// deserialized with protobuf function.
   std::string GetNodeResourceInfo(const ClientID &node_id);
-=======
+
   /// Get information of all actors from GCS Service.
   ///
   /// \return All actor info. To support multi-language, we serialize each ActorTableData
@@ -110,7 +109,6 @@
   /// ActorCheckpointIdData and return the serialized string. Where used, it needs to be
   /// deserialized with protobuf function.
   std::unique_ptr<std::string> GetActorCheckpointId(const ActorID &actor_id);
->>>>>>> d8a081a1
 
  private:
   /// MultiItem transformation helper in template style.
