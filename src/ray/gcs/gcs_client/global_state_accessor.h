--- conflicted
+++ resolved
@@ -1,485 +1,241 @@
-<<<<<<< HEAD
-// Copyright 2017 The Ray Authors.
-//
-// Licensed under the Apache License, Version 2.0 (the "License");
-// you may not use this file except in compliance with the License.
-// You may obtain a copy of the License at
-//
-//  http://www.apache.org/licenses/LICENSE-2.0
-//
-// Unless required by applicable law or agreed to in writing, software
-// distributed under the License is distributed on an "AS IS" BASIS,
-// WITHOUT WARRANTIES OR CONDITIONS OF ANY KIND, either express or implied.
-// See the License for the specific language governing permissions and
-// limitations under the License.
-
-#pragma once
-
-#include "absl/base/thread_annotations.h"
-#include "absl/synchronization/mutex.h"
-#include "ray/common/asio/instrumented_io_context.h"
-#include "ray/gcs/gcs_client/gcs_client.h"
-#include "ray/rpc/server_call.h"
-
-namespace ray {
-namespace gcs {
-
-/// \class GlobalStateAccessor
-///
-/// `GlobalStateAccessor` is used to provide synchronous interfaces to access data in GCS
-/// for the language front-end (e.g., Python's `state.py`).
-class GlobalStateAccessor {
- public:
-  /// Constructor of GlobalStateAccessor.
-  ///
-  /// \param redis_address The address of GCS Redis.
-  /// \param redis_password The password of GCS Redis.
-  explicit GlobalStateAccessor(const std::string &redis_address,
-                               const std::string &redis_password);
-
-  ~GlobalStateAccessor() LOCKS_EXCLUDED(mutex_);
-
-  /// Connect gcs server.
-  ///
-  /// \return Whether the connection is successful.
-  bool Connect() LOCKS_EXCLUDED(mutex_);
-
-  /// Disconnect from gcs server.
-  void Disconnect() LOCKS_EXCLUDED(mutex_);
-
-  /// Get information of all jobs from GCS Service.
-  ///
-  /// \return All job info. To support multi-language, we serialize each JobTableData and
-  /// return the serialized string. Where used, it needs to be deserialized with
-  /// protobuf function.
-  std::vector<std::string> GetAllJobInfo() LOCKS_EXCLUDED(mutex_);
-
-  /// Get next job id from GCS Service.
-  ///
-  /// \return Next job id.
-  JobID GetNextJobID() LOCKS_EXCLUDED(mutex_);
-
-  /// Get all node information from GCS.
-  ///
-  /// \return A list of `GcsNodeInfo` objects serialized in protobuf format.
-  std::vector<std::string> GetAllNodeInfo() LOCKS_EXCLUDED(mutex_);
-
-  /// Get information of all profiles from GCS Service.
-  ///
-  /// \return All profile info. To support multi-language, we serialized each
-  /// ProfileTableData and returned the serialized string. Where used, it needs to be
-  /// deserialized with protobuf function.
-  std::vector<std::string> GetAllProfileInfo() LOCKS_EXCLUDED(mutex_);
-
-  /// Get information of a node resource from GCS Service.
-  ///
-  /// \param node_id The ID of node to look up in the GCS Service.
-  /// \return node resource map info. To support multi-language, we serialize each
-  /// ResourceTableData and return the serialized string. Where used, it needs to be
-  /// deserialized with protobuf function.
-  std::string GetNodeResourceInfo(const NodeID &node_id) LOCKS_EXCLUDED(mutex_);
-
-  /// Get available resources of all nodes.
-  ///
-  /// \return available resources of all nodes. To support multi-language, we serialize
-  /// each AvailableResources and return the serialized string. Where used, it needs to be
-  /// deserialized with protobuf function.
-  std::vector<std::string> GetAllAvailableResources() LOCKS_EXCLUDED(mutex_);
-
-  /// Get newest resource usage of all nodes from GCS Service. Only used when light
-  /// rerouce usage report enabled.
-  ///
-  /// \return resource usage info. To support multi-language, we serialize each
-  /// data and return the serialized string. Where used, it needs to be
-  /// deserialized with protobuf function.
-  std::unique_ptr<std::string> GetAllResourceUsage() LOCKS_EXCLUDED(mutex_);
-
-  /// Get information of all actors from GCS Service.
-  ///
-  /// \return All actor info. To support multi-language, we serialize each ActorTableData
-  /// and return the serialized string. Where used, it needs to be deserialized with
-  /// protobuf function.
-  std::vector<std::string> GetAllActorInfo() LOCKS_EXCLUDED(mutex_);
-
-  /// Get information of an actor from GCS Service.
-  ///
-  /// \param actor_id The ID of actor to look up in the GCS Service.
-  /// \return Actor info. To support multi-language, we serialize each ActorTableData and
-  /// return the serialized string. Where used, it needs to be deserialized with
-  /// protobuf function.
-  std::unique_ptr<std::string> GetActorInfo(const ActorID &actor_id)
-      LOCKS_EXCLUDED(mutex_);
-
-  /// Get information of a worker from GCS Service.
-  ///
-  /// \param worker_id The ID of worker to look up in the GCS Service.
-  /// \return Worker info. To support multi-language, we serialize each WorkerTableData
-  /// and return the serialized string. Where used, it needs to be deserialized with
-  /// protobuf function.
-  std::unique_ptr<std::string> GetWorkerInfo(const WorkerID &worker_id)
-      LOCKS_EXCLUDED(mutex_);
-
-  /// Get information of all workers from GCS Service.
-  ///
-  /// \return All worker info. To support multi-language, we serialize each
-  /// WorkerTableData and return the serialized string. Where used, it needs to be
-  /// deserialized with protobuf function.
-  std::vector<std::string> GetAllWorkerInfo() LOCKS_EXCLUDED(mutex_);
-
-  /// Add information of a worker to GCS Service.
-  ///
-  /// \param serialized_string The serialized data of worker to be added in the GCS
-  /// Service, use string is convenient for python to use.
-  /// \return Is operation success.
-  bool AddWorkerInfo(const std::string &serialized_string) LOCKS_EXCLUDED(mutex_);
-
-  /// Get information of all placement group from GCS Service.
-  ///
-  /// \return All placement group info. To support multi-language, we serialize each
-  /// PlacementGroupTableData and return the serialized string. Where used, it needs to be
-  /// deserialized with protobuf function.
-  std::vector<std::string> GetAllPlacementGroupInfo() LOCKS_EXCLUDED(mutex_);
-
-  /// Get information of a placement group from GCS Service by ID.
-  ///
-  /// \param placement_group_id The ID of placement group to look up in the GCS Service.
-  /// \return Placement group info. To support multi-language, we serialize each
-  /// PlacementGroupTableData and return the serialized string. Where used, it needs to be
-  /// deserialized with protobuf function.
-  std::unique_ptr<std::string> GetPlacementGroupInfo(
-      const PlacementGroupID &placement_group_id) LOCKS_EXCLUDED(mutex_);
-
-  /// Get information of a placement group from GCS Service by name.
-  ///
-  /// \param placement_group_name The name of placement group to look up in the GCS
-  /// Service.
-  /// \return Placement group info. To support multi-language, we serialize each
-  /// PlacementGroupTableData and return the serialized string. Where used, it needs to be
-  /// deserialized with protobuf function.
-  std::unique_ptr<std::string> GetPlacementGroupByName(
-      const std::string &placement_group_name, const std::string &ray_namespace)
-      LOCKS_EXCLUDED(mutex_);
-
-  /// Get value of the key from GCS Service.
-  ///
-  /// \param key key to get.
-  /// \return Value of the key.
-  std::unique_ptr<std::string> GetInternalKV(const std::string &key)
-      LOCKS_EXCLUDED(mutex_);
-
-  /// Get the serialized system config from GCS.
-  ///
-  /// \return The serialized system config.
-  std::string GetSystemConfig() LOCKS_EXCLUDED(mutex_);
-
-  /// Get the node to connect for a Ray driver.
-  ///
-  /// \param[in] node_ip_address The IP address of the desired node to connect.
-  /// \param[out] node_to_connect The info of the node to connect. To support
-  /// multi-language, we serialize each GcsNodeInfo and return the serialized string.
-  /// Where used, it needs to be deserialized with protobuf function.
-  ray::Status GetNodeToConnectForDriver(const std::string &node_ip_address,
-                                        std::string *node_to_connect)
-      LOCKS_EXCLUDED(mutex_);
-
- private:
-  /// MultiItem transformation helper in template style.
-  ///
-  /// \return MultiItemCallback within in rpc type DATA.
-  template <class DATA>
-  MultiItemCallback<DATA> TransformForMultiItemCallback(
-      std::vector<std::string> &data_vec, std::promise<bool> &promise) {
-    return [&data_vec, &promise](const Status &status, const std::vector<DATA> &result) {
-      RAY_CHECK_OK(status);
-      std::transform(result.begin(), result.end(), std::back_inserter(data_vec),
-                     [](const DATA &data) { return data.SerializeAsString(); });
-      promise.set_value(true);
-    };
-  }
-
-  /// OptionalItem transformation helper in template style.
-  ///
-  /// \return OptionalItemCallback within in rpc type DATA.
-  template <class DATA>
-  OptionalItemCallback<DATA> TransformForOptionalItemCallback(
-      std::unique_ptr<std::string> &data, std::promise<bool> &promise) {
-    return [&data, &promise](const Status &status, const boost::optional<DATA> &result) {
-      RAY_CHECK_OK(status);
-      if (result) {
-        data.reset(new std::string(result->SerializeAsString()));
-      }
-      promise.set_value(true);
-    };
-  }
-
-  /// Item transformation helper in template style.
-  ///
-  /// \return ItemCallback within in rpc type DATA.
-  template <class DATA>
-  ItemCallback<DATA> TransformForItemCallback(std::unique_ptr<std::string> &data,
-                                              std::promise<bool> &promise) {
-    return [&data, &promise](const DATA &result) {
-      data.reset(new std::string(result.SerializeAsString()));
-      promise.set_value(true);
-    };
-  }
-
-  std::string redis_address_;
-  std::string redis_ip_address_;
-
-  // protects is_connected_ and gcs_client_
-  mutable absl::Mutex mutex_;
-
-  /// Whether this client is connected to gcs server.
-  bool is_connected_ GUARDED_BY(mutex_) = false;
-  std::unique_ptr<GcsClient> gcs_client_ GUARDED_BY(mutex_);
-
-  std::unique_ptr<std::thread> thread_io_service_;
-  std::unique_ptr<instrumented_io_context> io_service_;
-};
-
-}  // namespace gcs
-}  // namespace ray
-=======
-// Copyright 2017 The Ray Authors.
-//
-// Licensed under the Apache License, Version 2.0 (the "License");
-// you may not use this file except in compliance with the License.
-// You may obtain a copy of the License at
-//
-//  http://www.apache.org/licenses/LICENSE-2.0
-//
-// Unless required by applicable law or agreed to in writing, software
-// distributed under the License is distributed on an "AS IS" BASIS,
-// WITHOUT WARRANTIES OR CONDITIONS OF ANY KIND, either express or implied.
-// See the License for the specific language governing permissions and
-// limitations under the License.
-
-#pragma once
-
-#include "absl/base/thread_annotations.h"
-#include "absl/synchronization/mutex.h"
-#include "ray/common/asio/instrumented_io_context.h"
-#include "ray/gcs/gcs_client/gcs_client.h"
-#include "ray/rpc/server_call.h"
-
-namespace ray {
-namespace gcs {
-
-/// \class GlobalStateAccessor
-///
-/// `GlobalStateAccessor` is used to provide synchronous interfaces to access data in GCS
-/// for the language front-end (e.g., Python's `state.py`).
-class GlobalStateAccessor {
- public:
-  /// Constructor of GlobalStateAccessor.
-  ///
-  /// \param gcs_client_options The client options to connect to gcs
-  explicit GlobalStateAccessor(const GcsClientOptions &gcs_client_options);
-
-  ~GlobalStateAccessor() LOCKS_EXCLUDED(mutex_);
-
-  /// Connect gcs server.
-  ///
-  /// \return Whether the connection is successful.
-  bool Connect() LOCKS_EXCLUDED(mutex_);
-
-  /// Disconnect from gcs server.
-  void Disconnect() LOCKS_EXCLUDED(mutex_);
-
-  /// Get information of all jobs from GCS Service.
-  ///
-  /// \return All job info. To support multi-language, we serialize each JobTableData and
-  /// return the serialized string. Where used, it needs to be deserialized with
-  /// protobuf function.
-  std::vector<std::string> GetAllJobInfo() LOCKS_EXCLUDED(mutex_);
-
-  /// Get next job id from GCS Service.
-  ///
-  /// \return Next job id.
-  JobID GetNextJobID() LOCKS_EXCLUDED(mutex_);
-
-  /// Get all node information from GCS.
-  ///
-  /// \return A list of `GcsNodeInfo` objects serialized in protobuf format.
-  std::vector<std::string> GetAllNodeInfo() LOCKS_EXCLUDED(mutex_);
-
-  /// Get information of all profiles from GCS Service.
-  ///
-  /// \return All profile info. To support multi-language, we serialized each
-  /// ProfileTableData and returned the serialized string. Where used, it needs to be
-  /// deserialized with protobuf function.
-  std::vector<std::string> GetAllProfileInfo() LOCKS_EXCLUDED(mutex_);
-
-  /// Get information of a node resource from GCS Service.
-  ///
-  /// \param node_id The ID of node to look up in the GCS Service.
-  /// \return node resource map info. To support multi-language, we serialize each
-  /// ResourceTableData and return the serialized string. Where used, it needs to be
-  /// deserialized with protobuf function.
-  std::string GetNodeResourceInfo(const NodeID &node_id) LOCKS_EXCLUDED(mutex_);
-
-  /// Get available resources of all nodes.
-  ///
-  /// \return available resources of all nodes. To support multi-language, we serialize
-  /// each AvailableResources and return the serialized string. Where used, it needs to be
-  /// deserialized with protobuf function.
-  std::vector<std::string> GetAllAvailableResources() LOCKS_EXCLUDED(mutex_);
-
-  /// Get newest resource usage of all nodes from GCS Service. Only used when light
-  /// rerouce usage report enabled.
-  ///
-  /// \return resource usage info. To support multi-language, we serialize each
-  /// data and return the serialized string. Where used, it needs to be
-  /// deserialized with protobuf function.
-  std::unique_ptr<std::string> GetAllResourceUsage() LOCKS_EXCLUDED(mutex_);
-
-  /// Get information of all actors from GCS Service.
-  ///
-  /// \return All actor info. To support multi-language, we serialize each ActorTableData
-  /// and return the serialized string. Where used, it needs to be deserialized with
-  /// protobuf function.
-  std::vector<std::string> GetAllActorInfo() LOCKS_EXCLUDED(mutex_);
-
-  /// Get information of an actor from GCS Service.
-  ///
-  /// \param actor_id The ID of actor to look up in the GCS Service.
-  /// \return Actor info. To support multi-language, we serialize each ActorTableData and
-  /// return the serialized string. Where used, it needs to be deserialized with
-  /// protobuf function.
-  std::unique_ptr<std::string> GetActorInfo(const ActorID &actor_id)
-      LOCKS_EXCLUDED(mutex_);
-
-  /// Get information of a worker from GCS Service.
-  ///
-  /// \param worker_id The ID of worker to look up in the GCS Service.
-  /// \return Worker info. To support multi-language, we serialize each WorkerTableData
-  /// and return the serialized string. Where used, it needs to be deserialized with
-  /// protobuf function.
-  std::unique_ptr<std::string> GetWorkerInfo(const WorkerID &worker_id)
-      LOCKS_EXCLUDED(mutex_);
-
-  /// Get information of all workers from GCS Service.
-  ///
-  /// \return All worker info. To support multi-language, we serialize each
-  /// WorkerTableData and return the serialized string. Where used, it needs to be
-  /// deserialized with protobuf function.
-  std::vector<std::string> GetAllWorkerInfo() LOCKS_EXCLUDED(mutex_);
-
-  /// Add information of a worker to GCS Service.
-  ///
-  /// \param serialized_string The serialized data of worker to be added in the GCS
-  /// Service, use string is convenient for python to use.
-  /// \return Is operation success.
-  bool AddWorkerInfo(const std::string &serialized_string) LOCKS_EXCLUDED(mutex_);
-
-  /// Get information of all placement group from GCS Service.
-  ///
-  /// \return All placement group info. To support multi-language, we serialize each
-  /// PlacementGroupTableData and return the serialized string. Where used, it needs to be
-  /// deserialized with protobuf function.
-  std::vector<std::string> GetAllPlacementGroupInfo() LOCKS_EXCLUDED(mutex_);
-
-  /// Get information of a placement group from GCS Service by ID.
-  ///
-  /// \param placement_group_id The ID of placement group to look up in the GCS Service.
-  /// \return Placement group info. To support multi-language, we serialize each
-  /// PlacementGroupTableData and return the serialized string. Where used, it needs to be
-  /// deserialized with protobuf function.
-  std::unique_ptr<std::string> GetPlacementGroupInfo(
-      const PlacementGroupID &placement_group_id) LOCKS_EXCLUDED(mutex_);
-
-  /// Get information of a placement group from GCS Service by name.
-  ///
-  /// \param placement_group_name The name of placement group to look up in the GCS
-  /// Service.
-  /// \return Placement group info. To support multi-language, we serialize each
-  /// PlacementGroupTableData and return the serialized string. Where used, it needs to be
-  /// deserialized with protobuf function.
-  std::unique_ptr<std::string> GetPlacementGroupByName(
-      const std::string &placement_group_name, const std::string &ray_namespace)
-      LOCKS_EXCLUDED(mutex_);
-
-  /// Get value of the key from GCS Service.
-  ///
-  /// \param ns namespace to get.
-  /// \param key key to get.
-  /// \return Value of the key.
-  std::unique_ptr<std::string> GetInternalKV(const std::string &ns,
-                                             const std::string &key)
-      LOCKS_EXCLUDED(mutex_);
-
-  /// Get the serialized system config from GCS.
-  ///
-  /// \return The serialized system config.
-  std::string GetSystemConfig() LOCKS_EXCLUDED(mutex_);
-
-  /// Get the node to connect for a Ray driver.
-  ///
-  /// \param[in] node_ip_address The IP address of the desired node to connect.
-  /// \param[out] node_to_connect The info of the node to connect. To support
-  /// multi-language, we serialize each GcsNodeInfo and return the serialized string.
-  /// Where used, it needs to be deserialized with protobuf function.
-  ray::Status GetNodeToConnectForDriver(const std::string &node_ip_address,
-                                        std::string *node_to_connect)
-      LOCKS_EXCLUDED(mutex_);
-
- private:
-  /// MultiItem transformation helper in template style.
-  ///
-  /// \return MultiItemCallback within in rpc type DATA.
-  template <class DATA>
-  MultiItemCallback<DATA> TransformForMultiItemCallback(
-      std::vector<std::string> &data_vec, std::promise<bool> &promise) {
-    return [&data_vec, &promise](const Status &status, const std::vector<DATA> &result) {
-      RAY_CHECK_OK(status);
-      std::transform(result.begin(), result.end(), std::back_inserter(data_vec),
-                     [](const DATA &data) { return data.SerializeAsString(); });
-      promise.set_value(true);
-    };
-  }
-
-  /// OptionalItem transformation helper in template style.
-  ///
-  /// \return OptionalItemCallback within in rpc type DATA.
-  template <class DATA>
-  OptionalItemCallback<DATA> TransformForOptionalItemCallback(
-      std::unique_ptr<std::string> &data, std::promise<bool> &promise) {
-    return [&data, &promise](const Status &status, const boost::optional<DATA> &result) {
-      RAY_CHECK_OK(status);
-      if (result) {
-        data.reset(new std::string(result->SerializeAsString()));
-      }
-      promise.set_value(true);
-    };
-  }
-
-  /// Item transformation helper in template style.
-  ///
-  /// \return ItemCallback within in rpc type DATA.
-  template <class DATA>
-  ItemCallback<DATA> TransformForItemCallback(std::unique_ptr<std::string> &data,
-                                              std::promise<bool> &promise) {
-    return [&data, &promise](const DATA &result) {
-      data.reset(new std::string(result.SerializeAsString()));
-      promise.set_value(true);
-    };
-  }
-
-  std::string redis_address_;
-  std::string redis_ip_address_;
-
-  // protects is_connected_ and gcs_client_
-  mutable absl::Mutex mutex_;
-
-  /// Whether this client is connected to gcs server.
-  bool is_connected_ GUARDED_BY(mutex_) = false;
-
-  std::unique_ptr<std::thread> thread_io_service_;
-  std::unique_ptr<instrumented_io_context> io_service_;
-  std::unique_ptr<GcsClient> gcs_client_ GUARDED_BY(mutex_);
-};
-
-}  // namespace gcs
-}  // namespace ray
->>>>>>> 19672688
+// Copyright 2017 The Ray Authors.
+//
+// Licensed under the Apache License, Version 2.0 (the "License");
+// you may not use this file except in compliance with the License.
+// You may obtain a copy of the License at
+//
+//  http://www.apache.org/licenses/LICENSE-2.0
+//
+// Unless required by applicable law or agreed to in writing, software
+// distributed under the License is distributed on an "AS IS" BASIS,
+// WITHOUT WARRANTIES OR CONDITIONS OF ANY KIND, either express or implied.
+// See the License for the specific language governing permissions and
+// limitations under the License.
+
+#pragma once
+
+#include "absl/base/thread_annotations.h"
+#include "absl/synchronization/mutex.h"
+#include "ray/common/asio/instrumented_io_context.h"
+#include "ray/gcs/gcs_client/gcs_client.h"
+#include "ray/rpc/server_call.h"
+
+namespace ray {
+namespace gcs {
+
+/// \class GlobalStateAccessor
+///
+/// `GlobalStateAccessor` is used to provide synchronous interfaces to access data in GCS
+/// for the language front-end (e.g., Python's `state.py`).
+class GlobalStateAccessor {
+ public:
+  /// Constructor of GlobalStateAccessor.
+  ///
+  /// \param gcs_client_options The client options to connect to gcs
+  explicit GlobalStateAccessor(const GcsClientOptions &gcs_client_options);
+
+  ~GlobalStateAccessor() LOCKS_EXCLUDED(mutex_);
+
+  /// Connect gcs server.
+  ///
+  /// \return Whether the connection is successful.
+  bool Connect() LOCKS_EXCLUDED(mutex_);
+
+  /// Disconnect from gcs server.
+  void Disconnect() LOCKS_EXCLUDED(mutex_);
+
+  /// Get information of all jobs from GCS Service.
+  ///
+  /// \return All job info. To support multi-language, we serialize each JobTableData and
+  /// return the serialized string. Where used, it needs to be deserialized with
+  /// protobuf function.
+  std::vector<std::string> GetAllJobInfo() LOCKS_EXCLUDED(mutex_);
+
+  /// Get next job id from GCS Service.
+  ///
+  /// \return Next job id.
+  JobID GetNextJobID() LOCKS_EXCLUDED(mutex_);
+
+  /// Get all node information from GCS.
+  ///
+  /// \return A list of `GcsNodeInfo` objects serialized in protobuf format.
+  std::vector<std::string> GetAllNodeInfo() LOCKS_EXCLUDED(mutex_);
+
+  /// Get information of all profiles from GCS Service.
+  ///
+  /// \return All profile info. To support multi-language, we serialized each
+  /// ProfileTableData and returned the serialized string. Where used, it needs to be
+  /// deserialized with protobuf function.
+  std::vector<std::string> GetAllProfileInfo() LOCKS_EXCLUDED(mutex_);
+
+  /// Get information of a node resource from GCS Service.
+  ///
+  /// \param node_id The ID of node to look up in the GCS Service.
+  /// \return node resource map info. To support multi-language, we serialize each
+  /// ResourceTableData and return the serialized string. Where used, it needs to be
+  /// deserialized with protobuf function.
+  std::string GetNodeResourceInfo(const NodeID &node_id) LOCKS_EXCLUDED(mutex_);
+
+  /// Get available resources of all nodes.
+  ///
+  /// \return available resources of all nodes. To support multi-language, we serialize
+  /// each AvailableResources and return the serialized string. Where used, it needs to be
+  /// deserialized with protobuf function.
+  std::vector<std::string> GetAllAvailableResources() LOCKS_EXCLUDED(mutex_);
+
+  /// Get newest resource usage of all nodes from GCS Service. Only used when light
+  /// rerouce usage report enabled.
+  ///
+  /// \return resource usage info. To support multi-language, we serialize each
+  /// data and return the serialized string. Where used, it needs to be
+  /// deserialized with protobuf function.
+  std::unique_ptr<std::string> GetAllResourceUsage() LOCKS_EXCLUDED(mutex_);
+
+  /// Get information of all actors from GCS Service.
+  ///
+  /// \return All actor info. To support multi-language, we serialize each ActorTableData
+  /// and return the serialized string. Where used, it needs to be deserialized with
+  /// protobuf function.
+  std::vector<std::string> GetAllActorInfo() LOCKS_EXCLUDED(mutex_);
+
+  /// Get information of an actor from GCS Service.
+  ///
+  /// \param actor_id The ID of actor to look up in the GCS Service.
+  /// \return Actor info. To support multi-language, we serialize each ActorTableData and
+  /// return the serialized string. Where used, it needs to be deserialized with
+  /// protobuf function.
+  std::unique_ptr<std::string> GetActorInfo(const ActorID &actor_id)
+      LOCKS_EXCLUDED(mutex_);
+
+  /// Get information of a worker from GCS Service.
+  ///
+  /// \param worker_id The ID of worker to look up in the GCS Service.
+  /// \return Worker info. To support multi-language, we serialize each WorkerTableData
+  /// and return the serialized string. Where used, it needs to be deserialized with
+  /// protobuf function.
+  std::unique_ptr<std::string> GetWorkerInfo(const WorkerID &worker_id)
+      LOCKS_EXCLUDED(mutex_);
+
+  /// Get information of all workers from GCS Service.
+  ///
+  /// \return All worker info. To support multi-language, we serialize each
+  /// WorkerTableData and return the serialized string. Where used, it needs to be
+  /// deserialized with protobuf function.
+  std::vector<std::string> GetAllWorkerInfo() LOCKS_EXCLUDED(mutex_);
+
+  /// Add information of a worker to GCS Service.
+  ///
+  /// \param serialized_string The serialized data of worker to be added in the GCS
+  /// Service, use string is convenient for python to use.
+  /// \return Is operation success.
+  bool AddWorkerInfo(const std::string &serialized_string) LOCKS_EXCLUDED(mutex_);
+
+  /// Get information of all placement group from GCS Service.
+  ///
+  /// \return All placement group info. To support multi-language, we serialize each
+  /// PlacementGroupTableData and return the serialized string. Where used, it needs to be
+  /// deserialized with protobuf function.
+  std::vector<std::string> GetAllPlacementGroupInfo() LOCKS_EXCLUDED(mutex_);
+
+  /// Get information of a placement group from GCS Service by ID.
+  ///
+  /// \param placement_group_id The ID of placement group to look up in the GCS Service.
+  /// \return Placement group info. To support multi-language, we serialize each
+  /// PlacementGroupTableData and return the serialized string. Where used, it needs to be
+  /// deserialized with protobuf function.
+  std::unique_ptr<std::string> GetPlacementGroupInfo(
+      const PlacementGroupID &placement_group_id) LOCKS_EXCLUDED(mutex_);
+
+  /// Get information of a placement group from GCS Service by name.
+  ///
+  /// \param placement_group_name The name of placement group to look up in the GCS
+  /// Service.
+  /// \return Placement group info. To support multi-language, we serialize each
+  /// PlacementGroupTableData and return the serialized string. Where used, it needs to be
+  /// deserialized with protobuf function.
+  std::unique_ptr<std::string> GetPlacementGroupByName(
+      const std::string &placement_group_name, const std::string &ray_namespace)
+      LOCKS_EXCLUDED(mutex_);
+
+  /// Get value of the key from GCS Service.
+  ///
+  /// \param ns namespace to get.
+  /// \param key key to get.
+  /// \return Value of the key.
+  std::unique_ptr<std::string> GetInternalKV(const std::string &ns,
+                                             const std::string &key)
+      LOCKS_EXCLUDED(mutex_);
+
+  /// Get the serialized system config from GCS.
+  ///
+  /// \return The serialized system config.
+  std::string GetSystemConfig() LOCKS_EXCLUDED(mutex_);
+
+  /// Get the node to connect for a Ray driver.
+  ///
+  /// \param[in] node_ip_address The IP address of the desired node to connect.
+  /// \param[out] node_to_connect The info of the node to connect. To support
+  /// multi-language, we serialize each GcsNodeInfo and return the serialized string.
+  /// Where used, it needs to be deserialized with protobuf function.
+  ray::Status GetNodeToConnectForDriver(const std::string &node_ip_address,
+                                        std::string *node_to_connect)
+      LOCKS_EXCLUDED(mutex_);
+
+ private:
+  /// MultiItem transformation helper in template style.
+  ///
+  /// \return MultiItemCallback within in rpc type DATA.
+  template <class DATA>
+  MultiItemCallback<DATA> TransformForMultiItemCallback(
+      std::vector<std::string> &data_vec, std::promise<bool> &promise) {
+    return [&data_vec, &promise](const Status &status, const std::vector<DATA> &result) {
+      RAY_CHECK_OK(status);
+      std::transform(result.begin(), result.end(), std::back_inserter(data_vec),
+                     [](const DATA &data) { return data.SerializeAsString(); });
+      promise.set_value(true);
+    };
+  }
+
+  /// OptionalItem transformation helper in template style.
+  ///
+  /// \return OptionalItemCallback within in rpc type DATA.
+  template <class DATA>
+  OptionalItemCallback<DATA> TransformForOptionalItemCallback(
+      std::unique_ptr<std::string> &data, std::promise<bool> &promise) {
+    return [&data, &promise](const Status &status, const boost::optional<DATA> &result) {
+      RAY_CHECK_OK(status);
+      if (result) {
+        data.reset(new std::string(result->SerializeAsString()));
+      }
+      promise.set_value(true);
+    };
+  }
+
+  /// Item transformation helper in template style.
+  ///
+  /// \return ItemCallback within in rpc type DATA.
+  template <class DATA>
+  ItemCallback<DATA> TransformForItemCallback(std::unique_ptr<std::string> &data,
+                                              std::promise<bool> &promise) {
+    return [&data, &promise](const DATA &result) {
+      data.reset(new std::string(result.SerializeAsString()));
+      promise.set_value(true);
+    };
+  }
+
+  std::string redis_address_;
+  std::string redis_ip_address_;
+
+  // protects is_connected_ and gcs_client_
+  mutable absl::Mutex mutex_;
+
+  /// Whether this client is connected to gcs server.
+  bool is_connected_ GUARDED_BY(mutex_) = false;
+
+  std::unique_ptr<std::thread> thread_io_service_;
+  std::unique_ptr<instrumented_io_context> io_service_;
+  std::unique_ptr<GcsClient> gcs_client_ GUARDED_BY(mutex_);
+};
+
+}  // namespace gcs
+}  // namespace ray