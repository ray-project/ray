--- conflicted
+++ resolved
@@ -168,7 +168,6 @@
   std::unique_ptr<std::string> GetPlacementGroupByName(
       const std::string &placement_group_name, const std::string &ray_namespace);
 
-<<<<<<< HEAD
   /// Get value of a key from GCS Service.
   ///
   /// \param key The key to look up.
@@ -183,12 +182,11 @@
   /// \return True if successes.
   bool PutInternalKVString(const std::string &key, const std::string &value,
                            bool overwrite = false);
-=======
+
   /// Get the serialized system config from GCS.
   ///
   /// \return The serialized system config.
   std::string GetSystemConfig();
->>>>>>> 7c21be54
 
  private:
   /// MultiItem transformation helper in template style.
