// Copyright 2017 The Ray Authors.
//
// Licensed under the Apache License, Version 2.0 (the "License");
// you may not use this file except in compliance with the License.
// You may obtain a copy of the License at
//
//  http://www.apache.org/licenses/LICENSE-2.0
//
// Unless required by applicable law or agreed to in writing, software
// distributed under the License is distributed on an "AS IS" BASIS,
// WITHOUT WARRANTIES OR CONDITIONS OF ANY KIND, either express or implied.
// See the License for the specific language governing permissions and
// limitations under the License.

#pragma once

#include "ray/gcs/gcs_client/service_based_gcs_client.h"
#include "ray/rpc/server_call.h"

namespace ray {
namespace gcs {

/// \class GlobalStateAccessor
///
/// `GlobalStateAccessor` is used to provide synchronous interfaces to access data in GCS
/// for the language front-end (e.g., Python's `state.py`).
class GlobalStateAccessor {
 public:
  /// Constructor of GlobalStateAccessor.
  ///
  /// \param redis_address The address of GCS Redis.
  /// \param redis_password The password of GCS Redis.
  /// \param is_test Whether this accessor is used for tests.
  explicit GlobalStateAccessor(const std::string &redis_address,
                               const std::string &redis_password, bool is_test = false);

  ~GlobalStateAccessor();

  /// Connect gcs server.
  ///
  /// \return Whether the connection is successful.
  bool Connect();

  /// Disconnect from gcs server.
  void Disconnect();

  /// Get information of all jobs from GCS Service.
  ///
  /// \return All job info. To support multi-language, we serialize each JobTableData and
  /// return the serialized string. Where used, it needs to be deserialized with
  /// protobuf function.
  std::vector<std::string> GetAllJobInfo();

  /// Get all node information from GCS.
  ///
  /// \return A list of `GcsNodeInfo` objects serialized in protobuf format.
  std::vector<std::string> GetAllNodeInfo();

  /// Get information of all profiles from GCS Service.
  ///
  /// \return All profile info. To support multi-language, we serialized each
  /// ProfileTableData and returned the serialized string. Where used, it needs to be
  /// deserialized with protobuf function.
  std::vector<std::string> GetAllProfileInfo();

  /// Get information of all objects from GCS Service.
  ///
  /// \return All object info. To support multi-language, we serialize each
  /// ObjectTableData and return the serialized string. Where used, it needs to be
  /// deserialized with protobuf function.
  std::vector<std::string> GetAllObjectInfo();

  /// Get information of an object from GCS Service.
  ///
  /// \param object_id The ID of object to look up in the GCS Service.
  /// \return Object info. To support multi-language, we serialize each ObjectTableData
  /// and return the serialized string. Where used, it needs to be deserialized with
  /// protobuf function.
  std::unique_ptr<std::string> GetObjectInfo(const ObjectID &object_id);

  /// Get information of a node resource from GCS Service.
  ///
  /// \param node_id The ID of node to look up in the GCS Service.
  /// \return node resource map info. To support multi-language, we serialize each
  /// ResourceTableData and return the serialized string. Where used, it needs to be
  /// deserialized with protobuf function.
  std::string GetNodeResourceInfo(const NodeID &node_id);

  /// Get available resources of all nodes.
  ///
  /// \return available resources of all nodes. To support multi-language, we serialize
  /// each AvailableResources and return the serialized string. Where used, it needs to be
  /// deserialized with protobuf function.
  std::vector<std::string> GetAllAvailableResources();

  /// Get internal config from GCS Service.
  ///
  /// \return map of internal config keys and values. It is stored as a StoredConfig proto
  /// and serialized as a string to allow multi-language support.
  std::string GetInternalConfig();

  /// Get newest resource usage of all nodes from GCS Service. Only used when light
  /// rerouce usage report enabled.
  ///
  /// \return resource usage info. To support multi-language, we serialize each
  /// data and return the serialized string. Where used, it needs to be
  /// deserialized with protobuf function.
  std::unique_ptr<std::string> GetAllResourceUsage();

  /// Get information of all actors from GCS Service.
  ///
  /// \return All actor info. To support multi-language, we serialize each ActorTableData
  /// and return the serialized string. Where used, it needs to be deserialized with
  /// protobuf function.
  std::vector<std::string> GetAllActorInfo();

  /// Get information of an actor from GCS Service.
  ///
  /// \param actor_id The ID of actor to look up in the GCS Service.
  /// \return Actor info. To support multi-language, we serialize each ActorTableData and
  /// return the serialized string. Where used, it needs to be deserialized with
  /// protobuf function.
  std::unique_ptr<std::string> GetActorInfo(const ActorID &actor_id);

  /// Get information of a worker from GCS Service.
  ///
  /// \param worker_id The ID of worker to look up in the GCS Service.
  /// \return Worker info. To support multi-language, we serialize each WorkerTableData
  /// and return the serialized string. Where used, it needs to be deserialized with
  /// protobuf function.
  std::unique_ptr<std::string> GetWorkerInfo(const WorkerID &worker_id);

  /// Get information of all workers from GCS Service.
  ///
  /// \return All worker info. To support multi-language, we serialize each
  /// WorkerTableData and return the serialized string. Where used, it needs to be
  /// deserialized with protobuf function.
  std::vector<std::string> GetAllWorkerInfo();

  /// Add information of a worker to GCS Service.
  ///
  /// \param serialized_string The serialized data of worker to be added in the GCS
  /// Service, use string is convenient for python to use.
  /// \return Is operation success.
  bool AddWorkerInfo(const std::string &serialized_string);

  /// Get information of all placement group from GCS Service.
  ///
  /// \return All placement group info. To support multi-language, we serialize each
  /// PlacementGroupTableData and return the serialized string. Where used, it needs to be
  /// deserialized with protobuf function.
  std::vector<std::string> GetAllPlacementGroupInfo();

  /// Get information of a placement group from GCS Service by ID.
  ///
  /// \param placement_group_id The ID of placement group to look up in the GCS Service.
  /// \return Placement group info. To support multi-language, we serialize each
  /// PlacementGroupTableData and return the serialized string. Where used, it needs to be
  /// deserialized with protobuf function.
  std::unique_ptr<std::string> GetPlacementGroupInfo(
      const PlacementGroupID &placement_group_id);

  /// Get information of a placement group from GCS Service by name.
  ///
<<<<<<< HEAD
  /// \param placement_group_name The name of placement group to look up in the GCS Service.
  /// \return Placement group info. To support multi-language, we serialize each
=======
  /// \param placement_group_name The name of placement group to look up in the GCS
  /// Service. \return Placement group info. To support multi-language, we serialize each
>>>>>>> eee624cf
  /// PlacementGroupTableData and return the serialized string. Where used, it needs to be
  /// deserialized with protobuf function.
  std::unique_ptr<std::string> GetPlacementGroupByName(
      const std::string &placement_group_name);

 private:
  /// MultiItem transformation helper in template style.
  ///
  /// \return MultiItemCallback within in rpc type DATA.
  template <class DATA>
  MultiItemCallback<DATA> TransformForMultiItemCallback(
      std::vector<std::string> &data_vec, std::promise<bool> &promise) {
    return [&data_vec, &promise](const Status &status, const std::vector<DATA> &result) {
      RAY_CHECK_OK(status);
      std::transform(result.begin(), result.end(), std::back_inserter(data_vec),
                     [](const DATA &data) { return data.SerializeAsString(); });
      promise.set_value(true);
    };
  }

  /// OptionalItem transformation helper in template style.
  ///
  /// \return OptionalItemCallback within in rpc type DATA.
  template <class DATA>
  OptionalItemCallback<DATA> TransformForOptionalItemCallback(
      std::unique_ptr<std::string> &data, std::promise<bool> &promise) {
    return [&data, &promise](const Status &status, const boost::optional<DATA> &result) {
      RAY_CHECK_OK(status);
      if (result) {
        data.reset(new std::string(result->SerializeAsString()));
      }
      promise.set_value(true);
    };
  }

  /// Item transformation helper in template style.
  ///
  /// \return ItemCallback within in rpc type DATA.
  template <class DATA>
  ItemCallback<DATA> TransformForItemCallback(std::unique_ptr<std::string> &data,
                                              std::promise<bool> &promise) {
    return [&data, &promise](const DATA &result) {
      data.reset(new std::string(result.SerializeAsString()));
      promise.set_value(true);
    };
  }

  /// Whether this client is connected to gcs server.
  bool is_connected_{false};

  std::unique_ptr<ServiceBasedGcsClient> gcs_client_;

  std::unique_ptr<std::thread> thread_io_service_;
  std::unique_ptr<boost::asio::io_service> io_service_;
};

}  // namespace gcs
}  // namespace ray<|MERGE_RESOLUTION|>--- conflicted
+++ resolved
@@ -162,13 +162,8 @@
 
   /// Get information of a placement group from GCS Service by name.
   ///
-<<<<<<< HEAD
-  /// \param placement_group_name The name of placement group to look up in the GCS Service.
-  /// \return Placement group info. To support multi-language, we serialize each
-=======
   /// \param placement_group_name The name of placement group to look up in the GCS
   /// Service. \return Placement group info. To support multi-language, we serialize each
->>>>>>> eee624cf
   /// PlacementGroupTableData and return the serialized string. Where used, it needs to be
   /// deserialized with protobuf function.
   std::unique_ptr<std::string> GetPlacementGroupByName(
