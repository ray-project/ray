// Copyright 2017 The Ray Authors.
//
// Licensed under the Apache License, Version 2.0 (the "License");
// you may not use this file except in compliance with the License.
// You may obtain a copy of the License at
//
//  http://www.apache.org/licenses/LICENSE-2.0
//
// Unless required by applicable law or agreed to in writing, software
// distributed under the License is distributed on an "AS IS" BASIS,
// WITHOUT WARRANTIES OR CONDITIONS OF ANY KIND, either express or implied.
// See the License for the specific language governing permissions and
// limitations under the License.

#include "ray/gcs/gcs_client/service_based_gcs_client.h"

#include "ray/common/ray_config.h"
#include "ray/gcs/gcs_client/service_based_accessor.h"

extern "C" {
#include "hiredis/hiredis.h"
}

namespace ray {
namespace gcs {

ServiceBasedGcsClient::ServiceBasedGcsClient(const GcsClientOptions &options)
    : GcsClient(options),
      last_reconnect_timestamp_ms_(0),
      last_reconnect_address_(std::make_pair("", -1)) {}

Status ServiceBasedGcsClient::Connect(instrumented_io_context &io_service) {
  RAY_CHECK(!is_connected_);

  if (options_.server_ip_.empty()) {
    RAY_LOG(ERROR) << "Failed to connect, gcs service address is empty.";
    return Status::Invalid("gcs service address is invalid!");
  }

  // Connect to redis.
<<<<<<< HEAD
  RedisClientOptions redis_client_options(
      options_.server_ip_, options_.server_port_, options_.password_,
      options_.is_test_client_, options_.enable_sync_conn_, options_.enable_async_conn_,
      options_.enable_subscribe_conn_);
=======
  // We don't access redis shardings in GCS client, so we set `enable_sharding_conn` to
  // false.
  RedisClientOptions redis_client_options(options_.server_ip_, options_.server_port_,
                                          options_.password_,
                                          /*enable_sharding_conn=*/false);
>>>>>>> c572563e
  redis_client_.reset(new RedisClient(redis_client_options));
  RAY_CHECK_OK(redis_client_->Connect(io_service));

  // Init gcs pub sub instance.
  gcs_pub_sub_.reset(new GcsPubSub(redis_client_));

  // Get gcs service address.
  get_server_address_func_ = [this](std::pair<std::string, int> *address) {
    return GetGcsServerAddressFromRedis(
        redis_client_->GetPrimaryContext()->sync_context(), address);
  };
  std::pair<std::string, int> address;
  RAY_CHECK(GetGcsServerAddressFromRedis(
      redis_client_->GetPrimaryContext()->sync_context(), &address,
      RayConfig::instance().gcs_service_connect_retries()))
      << "Failed to get gcs server address when init gcs client.";

  resubscribe_func_ = [this](bool is_pubsub_server_restarted) {
    job_accessor_->AsyncResubscribe(is_pubsub_server_restarted);
    actor_accessor_->AsyncResubscribe(is_pubsub_server_restarted);
    node_accessor_->AsyncResubscribe(is_pubsub_server_restarted);
    node_resource_accessor_->AsyncResubscribe(is_pubsub_server_restarted);
    task_accessor_->AsyncResubscribe(is_pubsub_server_restarted);
    object_accessor_->AsyncResubscribe(is_pubsub_server_restarted);
    worker_accessor_->AsyncResubscribe(is_pubsub_server_restarted);
  };

  // Connect to gcs service.
  client_call_manager_.reset(new rpc::ClientCallManager(io_service));
  gcs_rpc_client_.reset(new rpc::GcsRpcClient(
      address.first, address.second, *client_call_manager_,
      [this](rpc::GcsServiceFailureType type) { GcsServiceFailureDetected(type); }));
  job_accessor_.reset(new ServiceBasedJobInfoAccessor(this));
  actor_accessor_.reset(new ServiceBasedActorInfoAccessor(this));
  node_accessor_.reset(new ServiceBasedNodeInfoAccessor(this));
  node_resource_accessor_.reset(new ServiceBasedNodeResourceInfoAccessor(this));
  task_accessor_.reset(new ServiceBasedTaskInfoAccessor(this));
  object_accessor_.reset(new ServiceBasedObjectInfoAccessor(this));
  stats_accessor_.reset(new ServiceBasedStatsInfoAccessor(this));
  error_accessor_.reset(new ServiceBasedErrorInfoAccessor(this));
  worker_accessor_.reset(new ServiceBasedWorkerInfoAccessor(this));
  placement_group_accessor_.reset(new ServiceBasedPlacementGroupInfoAccessor(this));

  // Init gcs service address check timer.
  periodical_runner_.reset(new PeriodicalRunner(io_service));
  periodical_runner_->RunFnPeriodically(
      [this] { PeriodicallyCheckGcsServerAddress(); },
      RayConfig::instance().gcs_service_address_check_interval_milliseconds());

  is_connected_ = true;

  RAY_LOG(DEBUG) << "ServiceBasedGcsClient connected.";
  return Status::OK();
}

void ServiceBasedGcsClient::Disconnect() {
  RAY_CHECK(is_connected_);
  is_connected_ = false;
  periodical_runner_.reset();
  gcs_pub_sub_.reset();
  redis_client_->Disconnect();
  redis_client_.reset();
  RAY_LOG(DEBUG) << "ServiceBasedGcsClient Disconnected.";
}

bool ServiceBasedGcsClient::GetGcsServerAddressFromRedis(
    redisContext *context, std::pair<std::string, int> *address, int max_attempts) {
  // Get gcs server address.
  int num_attempts = 0;
  redisReply *reply = nullptr;
  while (num_attempts < max_attempts) {
    reply = reinterpret_cast<redisReply *>(redisCommand(context, "GET GcsServerAddress"));
    if (reply && reply->type != REDIS_REPLY_NIL) {
      break;
    }

    // Sleep for a little, and try again if the entry isn't there yet.
    freeReplyObject(reply);
    num_attempts++;

    if (num_attempts < max_attempts) {
      std::this_thread::sleep_for(std::chrono::milliseconds(
          RayConfig::instance().internal_gcs_service_connect_wait_milliseconds()));
    }
  }

  if (num_attempts < max_attempts) {
    RAY_CHECK(reply) << "Redis did not reply to GcsServerAddress. Is redis running?";
    RAY_CHECK(reply->type == REDIS_REPLY_STRING)
        << "Expected string, found Redis type " << reply->type << " for GcsServerAddress";
    std::string result(reply->str);
    freeReplyObject(reply);

    RAY_CHECK(!result.empty()) << "Gcs service address is empty";
    size_t pos = result.find(':');
    RAY_CHECK(pos != std::string::npos)
        << "Gcs service address format is erroneous: " << result;
    address->first = result.substr(0, pos);
    address->second = std::stoi(result.substr(pos + 1));
    return true;
  }
  return false;
}

void ServiceBasedGcsClient::PeriodicallyCheckGcsServerAddress() {
  std::pair<std::string, int> address;
  if (get_server_address_func_(&address)) {
    if (address != current_gcs_server_address_) {
      // If GCS server address has changed, invoke the `GcsServiceFailureDetected`
      // callback.
      current_gcs_server_address_ = address;
      GcsServiceFailureDetected(rpc::GcsServiceFailureType::GCS_SERVER_RESTART);
    }
  }
}

void ServiceBasedGcsClient::GcsServiceFailureDetected(rpc::GcsServiceFailureType type) {
  switch (type) {
  case rpc::GcsServiceFailureType::RPC_DISCONNECT:
    // If the GCS server address does not change, reconnect to GCS server.
    ReconnectGcsServer();
    break;
  case rpc::GcsServiceFailureType::GCS_SERVER_RESTART:
    // If GCS sever address has changed, reconnect to GCS server and redo
    // subscription.
    ReconnectGcsServer();
    // NOTE(ffbin): Currently we don't support the case where the pub-sub server restarts,
    // because we use the same Redis server for both GCS storage and pub-sub. So the
    // following flag is always false.
    resubscribe_func_(false);
    // Resend resource usage after reconnected, needed by resource view in GCS.
    node_resource_accessor_->AsyncReReportResourceUsage();
    break;
  default:
    RAY_LOG(FATAL) << "Unsupported failure type: " << type;
    break;
  }
}

void ServiceBasedGcsClient::ReconnectGcsServer() {
  std::pair<std::string, int> address;
  int index = 0;
  for (; index < RayConfig::instance().ping_gcs_rpc_server_max_retries(); ++index) {
    if (get_server_address_func_(&address)) {
      // After GCS is restarted, the gcs client will reestablish the connection. At
      // present, every failed RPC request will trigger `ReconnectGcsServer`. In order to
      // avoid repeated connections in a short period of time, we add a protection
      // mechanism: if the address does not change (meaning gcs server doesn't restart),
      // the connection can be made at most once in
      // `minimum_gcs_reconnect_interval_milliseconds` milliseconds.
      if (last_reconnect_address_ == address &&
          (current_sys_time_ms() - last_reconnect_timestamp_ms_) <
              RayConfig::instance().minimum_gcs_reconnect_interval_milliseconds()) {
        RAY_LOG(DEBUG)
            << "Repeated reconnection in "
            << RayConfig::instance().minimum_gcs_reconnect_interval_milliseconds()
            << " milliseconds, return directly.";
        return;
      }

      RAY_LOG(DEBUG) << "Attemptting to reconnect to GCS server: " << address.first << ":"
                     << address.second;
      if (Ping(address.first, address.second, 100)) {
        // If `last_reconnect_address_` port is -1, it means that this is the first
        // connection and no log will be printed.
        if (last_reconnect_address_.second != -1) {
          RAY_LOG(INFO) << "Reconnected to GCS server: " << address.first << ":"
                        << address.second;
        }
        break;
      }
    }
    std::this_thread::sleep_for(std::chrono::milliseconds(
        RayConfig::instance().ping_gcs_rpc_server_interval_milliseconds()));
  }

  if (index < RayConfig::instance().ping_gcs_rpc_server_max_retries()) {
    gcs_rpc_client_->Reset(address.first, address.second, *client_call_manager_);
    last_reconnect_address_ = address;
    last_reconnect_timestamp_ms_ = current_sys_time_ms();
  } else {
    RAY_LOG(FATAL) << "Couldn't reconnect to GCS server. The last attempted GCS "
                      "server address was "
                   << address.first << ":" << address.second;
  }
}

}  // namespace gcs
}  // namespace ray<|MERGE_RESOLUTION|>--- conflicted
+++ resolved
@@ -38,18 +38,12 @@
   }
 
   // Connect to redis.
-<<<<<<< HEAD
+  // We don't access redis shardings in GCS client, so we set `enable_sharding_conn` to
+  // false.
   RedisClientOptions redis_client_options(
       options_.server_ip_, options_.server_port_, options_.password_,
-      options_.is_test_client_, options_.enable_sync_conn_, options_.enable_async_conn_,
-      options_.enable_subscribe_conn_);
-=======
-  // We don't access redis shardings in GCS client, so we set `enable_sharding_conn` to
-  // false.
-  RedisClientOptions redis_client_options(options_.server_ip_, options_.server_port_,
-                                          options_.password_,
-                                          /*enable_sharding_conn=*/false);
->>>>>>> c572563e
+      /*enable_sharding_conn=*/false, options_.enable_sync_conn_,
+      options_.enable_async_conn_, options_.enable_subscribe_conn_);
   redis_client_.reset(new RedisClient(redis_client_options));
   RAY_CHECK_OK(redis_client_->Connect(io_service));
 
