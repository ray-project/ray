// Copyright 2017 The Ray Authors.
//
// Licensed under the Apache License, Version 2.0 (the "License");
// you may not use this file except in compliance with the License.
// You may obtain a copy of the License at
//
//  http://www.apache.org/licenses/LICENSE-2.0
//
// Unless required by applicable law or agreed to in writing, software
// distributed under the License is distributed on an "AS IS" BASIS,
// WITHOUT WARRANTIES OR CONDITIONS OF ANY KIND, either express or implied.
// See the License for the specific language governing permissions and
// limitations under the License.

#include "ray/gcs/gcs_client/service_based_gcs_client.h"
#include <unistd.h>
#include "ray/common/ray_config.h"
#include "ray/gcs/gcs_client/service_based_accessor.h"

namespace ray {
namespace gcs {

ServiceBasedGcsClient::ServiceBasedGcsClient(const GcsClientOptions &options)
    : GcsClient(options) {}

Status ServiceBasedGcsClient::Connect(boost::asio::io_service &io_service) {
  RAY_CHECK(!is_connected_);

  if (options_.server_ip_.empty()) {
    RAY_LOG(ERROR) << "Failed to connect, gcs service address is empty.";
    return Status::Invalid("gcs service address is invalid!");
  }

  // Connect to gcs.
  redis_gcs_client_.reset(new RedisGcsClient(options_));
  RAY_CHECK_OK(redis_gcs_client_->Connect(io_service));

  // Init gcs pub sub instance.
  gcs_pub_sub_.reset(new GcsPubSub(redis_gcs_client_->GetRedisClient()));

  // Get gcs service address.
  auto get_server_address = [this]() {
    std::pair<std::string, int> address;
    GetGcsServerAddressFromRedis(redis_gcs_client_->primary_context()->sync_context(),
                                 &address);
    return address;
  };
  std::pair<std::string, int> address = get_server_address();

  auto re_subscribe = [this]() {
    RAY_CHECK_OK(job_accessor_->AsyncReSubscribe());
    RAY_CHECK_OK(actor_accessor_->AsyncReSubscribe());
<<<<<<< HEAD
    RAY_CHECK_OK(worker_accessor_->AsyncReSubscribe());
=======
    RAY_CHECK_OK(node_accessor_->AsyncReSubscribe());
    RAY_CHECK_OK(task_accessor_->AsyncReSubscribe());
>>>>>>> bd4fbcd7
  };

  // Connect to gcs service.
  client_call_manager_.reset(new rpc::ClientCallManager(io_service));
  gcs_rpc_client_.reset(new rpc::GcsRpcClient(address.first, address.second,
                                              *client_call_manager_, get_server_address,
                                              re_subscribe));
  job_accessor_.reset(new ServiceBasedJobInfoAccessor(this));
  actor_accessor_.reset(new ServiceBasedActorInfoAccessor(this));
  node_accessor_.reset(new ServiceBasedNodeInfoAccessor(this));
  task_accessor_.reset(new ServiceBasedTaskInfoAccessor(this));
  object_accessor_.reset(new ServiceBasedObjectInfoAccessor(this));
  stats_accessor_.reset(new ServiceBasedStatsInfoAccessor(this));
  error_accessor_.reset(new ServiceBasedErrorInfoAccessor(this));
  worker_accessor_.reset(new ServiceBasedWorkerInfoAccessor(this));

  is_connected_ = true;

  RAY_LOG(INFO) << "ServiceBasedGcsClient Connected.";
  return Status::OK();
}

void ServiceBasedGcsClient::Disconnect() {
  RAY_CHECK(is_connected_);
  is_connected_ = false;
  gcs_pub_sub_.reset();
  redis_gcs_client_->Disconnect();
  redis_gcs_client_.reset();
  RAY_LOG(INFO) << "ServiceBasedGcsClient Disconnected.";
}

void ServiceBasedGcsClient::GetGcsServerAddressFromRedis(
    redisContext *context, std::pair<std::string, int> *address) {
  // Get gcs server address.
  int num_attempts = 0;
  redisReply *reply = nullptr;
  while (num_attempts < RayConfig::instance().gcs_service_connect_retries()) {
    reply = reinterpret_cast<redisReply *>(redisCommand(context, "GET GcsServerAddress"));
    if (reply && reply->type != REDIS_REPLY_NIL) {
      break;
    }

    // Sleep for a little, and try again if the entry isn't there yet.
    freeReplyObject(reply);
    usleep(RayConfig::instance().internal_gcs_service_connect_wait_milliseconds() * 1000);
    num_attempts++;
  }
  RAY_CHECK(num_attempts < RayConfig::instance().gcs_service_connect_retries())
      << "No entry found for GcsServerAddress";
  RAY_CHECK(reply) << "Redis did not reply to GcsServerAddress. Is redis running?";
  RAY_CHECK(reply->type == REDIS_REPLY_STRING)
      << "Expected string, found Redis type " << reply->type << " for GcsServerAddress";
  std::string result(reply->str);
  freeReplyObject(reply);

  RAY_CHECK(!result.empty()) << "Gcs service address is empty";
  size_t pos = result.find(':');
  RAY_CHECK(pos != std::string::npos)
      << "Gcs service address format is erroneous: " << result;
  address->first = result.substr(0, pos);
  address->second = std::stoi(result.substr(pos + 1));
}

}  // namespace gcs
}  // namespace ray<|MERGE_RESOLUTION|>--- conflicted
+++ resolved
@@ -50,12 +50,9 @@
   auto re_subscribe = [this]() {
     RAY_CHECK_OK(job_accessor_->AsyncReSubscribe());
     RAY_CHECK_OK(actor_accessor_->AsyncReSubscribe());
-<<<<<<< HEAD
-    RAY_CHECK_OK(worker_accessor_->AsyncReSubscribe());
-=======
     RAY_CHECK_OK(node_accessor_->AsyncReSubscribe());
     RAY_CHECK_OK(task_accessor_->AsyncReSubscribe());
->>>>>>> bd4fbcd7
+    RAY_CHECK_OK(worker_accessor_->AsyncReSubscribe());
   };
 
   // Connect to gcs service.
