--- conflicted
+++ resolved
@@ -501,30 +501,22 @@
   return Status::RpcError(status.error_message(), status.error_code());
 }
 
-<<<<<<< HEAD
-Status PythonGcsClient::GetAllJobInfo(bool skip_submission_job_info_field,
-                                      bool skip_is_running_tasks_field,
-                                      int64_t timeout_ms,
-                                      std::vector<rpc::JobTableData> &result) {
-=======
 Status PythonGcsClient::GetAllJobInfo(
     const std::optional<std::string> &job_or_submission_id,
+    bool skip_submission_job_info_field,
+    bool skip_is_running_tasks_field,
     int64_t timeout_ms,
     std::vector<rpc::JobTableData> &result) {
->>>>>>> b6ca7038
   grpc::ClientContext context;
   PrepareContext(context, timeout_ms);
 
   absl::ReaderMutexLock lock(&mutex_);
   rpc::GetAllJobInfoRequest request;
-<<<<<<< HEAD
   request.set_skip_submission_job_info_field(skip_submission_job_info_field);
   request.set_skip_is_running_tasks_field(skip_is_running_tasks_field);
-=======
   if (job_or_submission_id.has_value()) {
     request.set_job_or_submission_id(job_or_submission_id.value());
   }
->>>>>>> b6ca7038
   rpc::GetAllJobInfoReply reply;
 
   grpc::Status status = job_info_stub_->GetAllJobInfo(&context, request, &reply);
