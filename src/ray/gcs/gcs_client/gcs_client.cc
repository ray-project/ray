--- conflicted
+++ resolved
@@ -85,13 +85,10 @@
 
 Status GcsClient::Connect(instrumented_io_context &io_service) {
   RAY_CHECK(!is_connected_);
-<<<<<<< HEAD
   if (options_.gcs_address_.empty()) {
     RAY_LOG(ERROR) << "Failed to connect, server ip and gcs address both are empty.";
     return Status::Invalid("gcs service address is invalid!");
   }
-=======
->>>>>>> 6247cea6
 
   // Setup gcs server address fetcher
   if (get_server_address_func_ == nullptr) {
