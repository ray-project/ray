--- conflicted
+++ resolved
@@ -85,28 +85,6 @@
 
 Status GcsClient::Connect(instrumented_io_context &io_service) {
   RAY_CHECK(!is_connected_);
-<<<<<<< HEAD
-  if (options_.redis_ip_.empty() && options_.gcs_address_.empty()) {
-    RAY_LOG(ERROR) << "Failed to connect, server ip and gcs address both are empty.";
-    return Status::Invalid("gcs service address is invalid!");
-  }
-
-  if (options_.gcs_address_.empty()) {
-    // Connect to redis.
-    // We don't access redis shardings in GCS client, so we set `enable_sharding_conn`
-    // to false.
-    RedisClientOptions redis_client_options(options_.redis_ip_,
-                                            options_.redis_port_,
-                                            options_.password_,
-                                            /*enable_sharding_conn=*/false);
-    redis_client_ = std::make_shared<RedisClient>(redis_client_options);
-    RAY_CHECK_OK(redis_client_->Connect(io_service));
-  } else {
-    RAY_CHECK(::RayConfig::instance().gcs_grpc_based_pubsub())
-        << "If using gcs_address to start client, gRPC based pubsub has to be enabled";
-  }
-=======
->>>>>>> e79a63db
 
   // Setup gcs server address fetcher
   if (get_server_address_func_ == nullptr) {
