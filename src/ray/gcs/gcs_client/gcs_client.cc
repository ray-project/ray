<<<<<<< HEAD
// Copyright 2017 The Ray Authors.
//
// Licensed under the Apache License, Version 2.0 (the "License");
// you may not use this file except in compliance with the License.
// You may obtain a copy of the License at
//
//  http://www.apache.org/licenses/LICENSE-2.0
//
// Unless required by applicable law or agreed to in writing, software
// distributed under the License is distributed on an "AS IS" BASIS,
// WITHOUT WARRANTIES OR CONDITIONS OF ANY KIND, either express or implied.
// See the License for the specific language governing permissions and
// limitations under the License.

#include "ray/gcs/gcs_client/gcs_client.h"

#include <utility>

#include "ray/common/ray_config.h"
#include "ray/gcs/gcs_client/accessor.h"
#include "ray/pubsub/subscriber.h"

extern "C" {
#include "hiredis/hiredis.h"
}

namespace ray {
namespace gcs {
namespace {

/// Adapts GcsRpcClient to SubscriberClientInterface for making RPC calls. Thread safe.
class GcsSubscriberClient final : public pubsub::SubscriberClientInterface {
 public:
  explicit GcsSubscriberClient(const std::shared_ptr<rpc::GcsRpcClient> &rpc_client)
      : rpc_client_(rpc_client) {}

  ~GcsSubscriberClient() final = default;

  void PubsubLongPolling(
      const rpc::PubsubLongPollingRequest &request,
      const rpc::ClientCallback<rpc::PubsubLongPollingReply> &callback) final;

  void PubsubCommandBatch(
      const rpc::PubsubCommandBatchRequest &request,
      const rpc::ClientCallback<rpc::PubsubCommandBatchReply> &callback) final;

 private:
  const std::shared_ptr<rpc::GcsRpcClient> rpc_client_;
};

void GcsSubscriberClient::PubsubLongPolling(
    const rpc::PubsubLongPollingRequest &request,
    const rpc::ClientCallback<rpc::PubsubLongPollingReply> &callback) {
  rpc::GcsSubscriberPollRequest req;
  req.set_subscriber_id(request.subscriber_id());
  rpc_client_->GcsSubscriberPoll(
      req,
      [callback](const Status &status, const rpc::GcsSubscriberPollReply &poll_reply) {
        rpc::PubsubLongPollingReply reply;
        *reply.mutable_pub_messages() = poll_reply.pub_messages();
        callback(status, reply);
      });
}

void GcsSubscriberClient::PubsubCommandBatch(
    const rpc::PubsubCommandBatchRequest &request,
    const rpc::ClientCallback<rpc::PubsubCommandBatchReply> &callback) {
  rpc::GcsSubscriberCommandBatchRequest req;
  req.set_subscriber_id(request.subscriber_id());
  *req.mutable_commands() = request.commands();
  rpc_client_->GcsSubscriberCommandBatch(
      req, [callback](const Status &status,
                      const rpc::GcsSubscriberCommandBatchReply &batch_reply) {
        rpc::PubsubCommandBatchReply reply;
        callback(status, reply);
      });
}

}  // namespace

GcsClient::GcsClient(
    const GcsClientOptions &options,
    std::function<bool(std::pair<std::string, int> *)> get_gcs_server_address_func)
    : options_(options),
      get_server_address_func_(std::move(get_gcs_server_address_func)),
      last_reconnect_timestamp_ms_(0),
      last_reconnect_address_(std::make_pair("", -1)) {}

Status GcsClient::Connect(instrumented_io_context &io_service) {
  RAY_CHECK(!is_connected_);

  if (options_.server_ip_.empty()) {
    RAY_LOG(ERROR) << "Failed to connect, gcs service address is empty.";
    return Status::Invalid("gcs service address is invalid!");
  }

  // Connect to redis.
  // We don't access redis shardings in GCS client, so we set `enable_sharding_conn` to
  // false.
  RedisClientOptions redis_client_options(
      options_.server_ip_, options_.server_port_, options_.password_,
      /*enable_sharding_conn=*/false, options_.enable_sync_conn_,
      options_.enable_async_conn_, options_.enable_subscribe_conn_);
  redis_client_ = std::make_shared<RedisClient>(redis_client_options);
  RAY_CHECK_OK(redis_client_->Connect(io_service));

  // Get gcs service address.
  if (get_server_address_func_) {
    get_server_address_func_(&current_gcs_server_address_);
    int i = 0;
    while (current_gcs_server_address_.first.empty() &&
           i < RayConfig::instance().gcs_service_connect_retries()) {
      std::this_thread::sleep_for(std::chrono::milliseconds(
          RayConfig::instance().internal_gcs_service_connect_wait_milliseconds()));
      get_server_address_func_(&current_gcs_server_address_);
      i++;
    }
  } else {
    get_server_address_func_ = [this](std::pair<std::string, int> *address) {
      return GetGcsServerAddressFromRedis(
          redis_client_->GetPrimaryContext()->sync_context(), address);
    };
    RAY_CHECK(GetGcsServerAddressFromRedis(
        redis_client_->GetPrimaryContext()->sync_context(), &current_gcs_server_address_,
        RayConfig::instance().gcs_service_connect_retries()))
        << "Failed to get gcs server address when init gcs client.";
  }

  resubscribe_func_ = [this](bool is_pubsub_server_restarted) {
    job_accessor_->AsyncResubscribe(is_pubsub_server_restarted);
    actor_accessor_->AsyncResubscribe(is_pubsub_server_restarted);
    node_accessor_->AsyncResubscribe(is_pubsub_server_restarted);
    node_resource_accessor_->AsyncResubscribe(is_pubsub_server_restarted);
    task_accessor_->AsyncResubscribe(is_pubsub_server_restarted);
    worker_accessor_->AsyncResubscribe(is_pubsub_server_restarted);
  };

  // Connect to gcs service.
  client_call_manager_ = std::make_unique<rpc::ClientCallManager>(io_service);
  gcs_rpc_client_ = std::make_shared<rpc::GcsRpcClient>(
      current_gcs_server_address_.first, current_gcs_server_address_.second,
      *client_call_manager_,
      [this](rpc::GcsServiceFailureType type) { GcsServiceFailureDetected(type); });

  rpc::Address gcs_address;
  gcs_address.set_ip_address(current_gcs_server_address_.first);
  gcs_address.set_port(current_gcs_server_address_.second);
  /// TODO: refactor pubsub::Subscriber to avoid this.
  gcs_address.set_worker_id(UniqueID::FromRandom().Binary());

  std::unique_ptr<pubsub::Subscriber> subscriber;
  if (RayConfig::instance().gcs_grpc_based_pubsub()) {
    subscriber = std::make_unique<pubsub::Subscriber>(
        /*subscriber_id=*/gcs_client_id_,
        /*channels=*/
        std::vector<rpc::ChannelType>{rpc::ChannelType::GCS_ACTOR_CHANNEL,
                                      rpc::ChannelType::GCS_JOB_CHANNEL,
                                      rpc::ChannelType::GCS_NODE_INFO_CHANNEL,
                                      rpc::ChannelType::GCS_NODE_RESOURCE_CHANNEL,
                                      rpc::ChannelType::GCS_WORKER_DELTA_CHANNEL},
        /*max_command_batch_size*/ RayConfig::instance().max_command_batch_size(),
        /*get_client=*/
        [this](const rpc::Address &) {
          return std::make_shared<GcsSubscriberClient>(gcs_rpc_client_);
        },
        /*callback_service*/ &io_service);
  }

  // Init GCS subscriber instance.
  gcs_subscriber_ =
      std::make_unique<GcsSubscriber>(redis_client_, gcs_address, std::move(subscriber));

  job_accessor_ = std::make_unique<JobInfoAccessor>(this);
  actor_accessor_ = std::make_unique<ActorInfoAccessor>(this);
  node_accessor_ = std::make_unique<NodeInfoAccessor>(this);
  node_resource_accessor_ = std::make_unique<NodeResourceInfoAccessor>(this);
  task_accessor_ = std::make_unique<TaskInfoAccessor>(this);
  stats_accessor_ = std::make_unique<StatsInfoAccessor>(this);
  error_accessor_ = std::make_unique<ErrorInfoAccessor>(this);
  worker_accessor_ = std::make_unique<WorkerInfoAccessor>(this);
  placement_group_accessor_ = std::make_unique<PlacementGroupInfoAccessor>(this);
  internal_kv_accessor_ = std::make_unique<InternalKVAccessor>(this);
  // Init gcs service address check timer.
  periodical_runner_ = std::make_unique<PeriodicalRunner>(io_service);
  periodical_runner_->RunFnPeriodically(
      [this] { PeriodicallyCheckGcsServerAddress(); },
      RayConfig::instance().gcs_service_address_check_interval_milliseconds(),
      "GcsClient.deadline_timer.check_gcs_service_address");

  is_connected_ = true;

  RAY_LOG(DEBUG) << "GcsClient connected.";
  return Status::OK();
}

void GcsClient::Disconnect() {
  if (!is_connected_) {
    RAY_LOG(WARNING) << "GcsClient has been disconnected.";
    return;
  }
  is_connected_ = false;
  periodical_runner_.reset();
  gcs_subscriber_.reset();
  redis_client_->Disconnect();
  redis_client_.reset();
  disconnected_ = true;
  RAY_LOG(DEBUG) << "GcsClient Disconnected.";
}

std::pair<std::string, int> GcsClient::GetGcsServerAddress() {
  return current_gcs_server_address_;
}

bool GcsClient::GetGcsServerAddressFromRedis(redisContext *context,
                                             std::pair<std::string, int> *address,
                                             int max_attempts) {
  // Get gcs server address.
  int num_attempts = 0;
  redisReply *reply = nullptr;
  while (num_attempts < max_attempts) {
    reply = reinterpret_cast<redisReply *>(redisCommand(context, "GET GcsServerAddress"));
    if ((reply != nullptr) && reply->type != REDIS_REPLY_NIL) {
      break;
    }

    // Sleep for a little, and try again if the entry isn't there yet.
    freeReplyObject(reply);
    num_attempts++;

    if (num_attempts < max_attempts) {
      std::this_thread::sleep_for(std::chrono::milliseconds(
          RayConfig::instance().internal_gcs_service_connect_wait_milliseconds()));
    }
  }

  if (num_attempts < max_attempts) {
    RAY_CHECK(reply) << "Redis did not reply to GcsServerAddress. Is redis running?";
    RAY_CHECK(reply->type == REDIS_REPLY_STRING)
        << "Expected string, found Redis type " << reply->type << " for GcsServerAddress";
    std::string result(reply->str);
    freeReplyObject(reply);

    RAY_CHECK(!result.empty()) << "Gcs service address is empty";
    size_t pos = result.find(':');
    RAY_CHECK(pos != std::string::npos)
        << "Gcs service address format is erroneous: " << result;
    address->first = result.substr(0, pos);
    address->second = std::stoi(result.substr(pos + 1));
    return true;
  }
  return false;
}

void GcsClient::PeriodicallyCheckGcsServerAddress() {
  std::pair<std::string, int> address;
  if (get_server_address_func_(&address)) {
    if (address != current_gcs_server_address_) {
      // If GCS server address has changed, invoke the `GcsServiceFailureDetected`
      // callback.
      current_gcs_server_address_ = address;
      GcsServiceFailureDetected(rpc::GcsServiceFailureType::GCS_SERVER_RESTART);
    }
  }
}

void GcsClient::GcsServiceFailureDetected(rpc::GcsServiceFailureType type) {
  switch (type) {
  case rpc::GcsServiceFailureType::RPC_DISCONNECT:
    // If the GCS server address does not change, reconnect to GCS server.
    ReconnectGcsServer();
    break;
  case rpc::GcsServiceFailureType::GCS_SERVER_RESTART:
    // If GCS sever address has changed, reconnect to GCS server and redo
    // subscription.
    ReconnectGcsServer();
    // If using GCS server for pubsub, resubscribe to GCS publishers.
    resubscribe_func_(RayConfig::instance().gcs_grpc_based_pubsub());
    // Resend resource usage after reconnected, needed by resource view in GCS.
    node_resource_accessor_->AsyncReReportResourceUsage();
    break;
  default:
    RAY_LOG(FATAL) << "Unsupported failure type: " << type;
    break;
  }
}

void GcsClient::ReconnectGcsServer() {
  std::pair<std::string, int> address;
  int index = 0;
  for (; index < RayConfig::instance().ping_gcs_rpc_server_max_retries(); ++index) {
    if (disconnected_) {
      return;
    }
    if (get_server_address_func_(&address)) {
      // After GCS is restarted, the gcs client will reestablish the connection. At
      // present, every failed RPC request will trigger `ReconnectGcsServer`. In order to
      // avoid repeated connections in a short period of time, we add a protection
      // mechanism: if the address does not change (meaning gcs server doesn't restart),
      // the connection can be made at most once in
      // `minimum_gcs_reconnect_interval_milliseconds` milliseconds.
      if (last_reconnect_address_ == address &&
          (current_sys_time_ms() - last_reconnect_timestamp_ms_) <
              RayConfig::instance().minimum_gcs_reconnect_interval_milliseconds()) {
        RAY_LOG(DEBUG)
            << "Repeated reconnection in "
            << RayConfig::instance().minimum_gcs_reconnect_interval_milliseconds()
            << " milliseconds, return directly.";
        return;
      }

      RAY_LOG(DEBUG) << "Attemptting to reconnect to GCS server: " << address.first << ":"
                     << address.second;
      if (Ping(address.first, address.second, 100)) {
        // If `last_reconnect_address_` port is -1, it means that this is the first
        // connection and no log will be printed.
        if (last_reconnect_address_.second != -1) {
          RAY_LOG(INFO) << "Reconnected to GCS server: " << address.first << ":"
                        << address.second;
        }
        break;
      }
    }
    std::this_thread::sleep_for(std::chrono::milliseconds(
        RayConfig::instance().ping_gcs_rpc_server_interval_milliseconds()));
  }

  if (index < RayConfig::instance().ping_gcs_rpc_server_max_retries()) {
    gcs_rpc_client_->Reset(address.first, address.second, *client_call_manager_);
    last_reconnect_address_ = address;
    last_reconnect_timestamp_ms_ = current_sys_time_ms();
  } else {
    RAY_LOG(FATAL) << "Couldn't reconnect to GCS server. The last attempted GCS "
                      "server address was "
                   << address.first << ":" << address.second;
  }
}

}  // namespace gcs
}  // namespace ray
=======
// Copyright 2017 The Ray Authors.
//
// Licensed under the Apache License, Version 2.0 (the "License");
// you may not use this file except in compliance with the License.
// You may obtain a copy of the License at
//
//  http://www.apache.org/licenses/LICENSE-2.0
//
// Unless required by applicable law or agreed to in writing, software
// distributed under the License is distributed on an "AS IS" BASIS,
// WITHOUT WARRANTIES OR CONDITIONS OF ANY KIND, either express or implied.
// See the License for the specific language governing permissions and
// limitations under the License.

#include "ray/gcs/gcs_client/gcs_client.h"

#include <utility>

#include "ray/common/ray_config.h"
#include "ray/gcs/gcs_client/accessor.h"
#include "ray/pubsub/subscriber.h"

extern "C" {
#include "hiredis/hiredis.h"
}

namespace ray {
namespace gcs {
namespace {

/// Adapts GcsRpcClient to SubscriberClientInterface for making RPC calls. Thread safe.
class GcsSubscriberClient final : public pubsub::SubscriberClientInterface {
 public:
  explicit GcsSubscriberClient(const std::shared_ptr<rpc::GcsRpcClient> &rpc_client)
      : rpc_client_(rpc_client) {}

  ~GcsSubscriberClient() final = default;

  void PubsubLongPolling(
      const rpc::PubsubLongPollingRequest &request,
      const rpc::ClientCallback<rpc::PubsubLongPollingReply> &callback) final;

  void PubsubCommandBatch(
      const rpc::PubsubCommandBatchRequest &request,
      const rpc::ClientCallback<rpc::PubsubCommandBatchReply> &callback) final;

 private:
  const std::shared_ptr<rpc::GcsRpcClient> rpc_client_;
};

void GcsSubscriberClient::PubsubLongPolling(
    const rpc::PubsubLongPollingRequest &request,
    const rpc::ClientCallback<rpc::PubsubLongPollingReply> &callback) {
  rpc::GcsSubscriberPollRequest req;
  req.set_subscriber_id(request.subscriber_id());
  rpc_client_->GcsSubscriberPoll(
      req,
      [callback](const Status &status, const rpc::GcsSubscriberPollReply &poll_reply) {
        rpc::PubsubLongPollingReply reply;
        *reply.mutable_pub_messages() = poll_reply.pub_messages();
        callback(status, reply);
      });
}

void GcsSubscriberClient::PubsubCommandBatch(
    const rpc::PubsubCommandBatchRequest &request,
    const rpc::ClientCallback<rpc::PubsubCommandBatchReply> &callback) {
  rpc::GcsSubscriberCommandBatchRequest req;
  req.set_subscriber_id(request.subscriber_id());
  *req.mutable_commands() = request.commands();
  rpc_client_->GcsSubscriberCommandBatch(
      req, [callback](const Status &status,
                      const rpc::GcsSubscriberCommandBatchReply &batch_reply) {
        rpc::PubsubCommandBatchReply reply;
        callback(status, reply);
      });
}

}  // namespace

GcsClient::GcsClient(
    const GcsClientOptions &options,
    std::function<bool(std::pair<std::string, int> *)> get_gcs_server_address_func)
    : options_(options),
      get_server_address_func_(std::move(get_gcs_server_address_func)),
      last_reconnect_timestamp_ms_(0),
      last_reconnect_address_(std::make_pair("", -1)) {}

Status GcsClient::Connect(instrumented_io_context &io_service) {
  RAY_CHECK(!is_connected_);
  if (options_.redis_ip_.empty() && options_.gcs_address_.empty()) {
    RAY_LOG(ERROR) << "Failed to connect, server ip and gcs address both are empty.";
    return Status::Invalid("gcs service address is invalid!");
  }

  if (options_.gcs_address_.empty()) {
    // Connect to redis.
    // We don't access redis shardings in GCS client, so we set `enable_sharding_conn`
    // to false.
    RedisClientOptions redis_client_options(
        options_.redis_ip_, options_.redis_port_, options_.password_,
        /*enable_sharding_conn=*/false, options_.enable_sync_conn_,
        options_.enable_async_conn_, options_.enable_subscribe_conn_);
    redis_client_ = std::make_shared<RedisClient>(redis_client_options);
    RAY_CHECK_OK(redis_client_->Connect(io_service));
  } else {
    RAY_CHECK(::RayConfig::instance().gcs_grpc_based_pubsub())
        << "If using gcs_address to start client, gRPC based pubsub has to be enabled";
  }

  // Setup gcs server address fetcher
  if (get_server_address_func_ == nullptr) {
    if (!options_.gcs_address_.empty()) {
      get_server_address_func_ = [this](std::pair<std::string, int> *addr) {
        *addr = std::make_pair(options_.gcs_address_, options_.gcs_port_);
        return true;
      };
    } else {
      get_server_address_func_ = [this](std::pair<std::string, int> *address) {
        return GetGcsServerAddressFromRedis(
            redis_client_->GetPrimaryContext()->sync_context(), address);
      };
    }
  }

  // Get gcs address
  int i = 0;
  while (current_gcs_server_address_.first.empty() &&
         i < RayConfig::instance().gcs_service_connect_retries()) {
    std::this_thread::sleep_for(std::chrono::milliseconds(
        RayConfig::instance().internal_gcs_service_connect_wait_milliseconds()));
    get_server_address_func_(&current_gcs_server_address_);
    i++;
  }

  resubscribe_func_ = [this](bool is_pubsub_server_restarted) {
    job_accessor_->AsyncResubscribe(is_pubsub_server_restarted);
    actor_accessor_->AsyncResubscribe(is_pubsub_server_restarted);
    node_accessor_->AsyncResubscribe(is_pubsub_server_restarted);
    node_resource_accessor_->AsyncResubscribe(is_pubsub_server_restarted);
    worker_accessor_->AsyncResubscribe(is_pubsub_server_restarted);
  };

  // Connect to gcs service.
  client_call_manager_ = std::make_unique<rpc::ClientCallManager>(io_service);
  gcs_rpc_client_ = std::make_shared<rpc::GcsRpcClient>(
      current_gcs_server_address_.first, current_gcs_server_address_.second,
      *client_call_manager_,
      [this](rpc::GcsServiceFailureType type) { GcsServiceFailureDetected(type); });

  rpc::Address gcs_address;
  gcs_address.set_ip_address(current_gcs_server_address_.first);
  gcs_address.set_port(current_gcs_server_address_.second);
  /// TODO(mwtian): refactor pubsub::Subscriber to avoid faking worker ID.
  gcs_address.set_worker_id(UniqueID::FromRandom().Binary());

  std::unique_ptr<pubsub::Subscriber> subscriber;
  if (RayConfig::instance().gcs_grpc_based_pubsub()) {
    subscriber = std::make_unique<pubsub::Subscriber>(
        /*subscriber_id=*/gcs_client_id_,
        /*channels=*/
        std::vector<rpc::ChannelType>{rpc::ChannelType::GCS_ACTOR_CHANNEL,
                                      rpc::ChannelType::GCS_JOB_CHANNEL,
                                      rpc::ChannelType::GCS_NODE_INFO_CHANNEL,
                                      rpc::ChannelType::GCS_NODE_RESOURCE_CHANNEL,
                                      rpc::ChannelType::GCS_WORKER_DELTA_CHANNEL},
        /*max_command_batch_size*/ RayConfig::instance().max_command_batch_size(),
        /*get_client=*/
        [this](const rpc::Address &) {
          return std::make_shared<GcsSubscriberClient>(gcs_rpc_client_);
        },
        /*callback_service*/ &io_service);
  }

  // Init GCS subscriber instance.
  gcs_subscriber_ =
      std::make_unique<GcsSubscriber>(redis_client_, gcs_address, std::move(subscriber));

  job_accessor_ = std::make_unique<JobInfoAccessor>(this);
  actor_accessor_ = std::make_unique<ActorInfoAccessor>(this);
  node_accessor_ = std::make_unique<NodeInfoAccessor>(this);
  node_resource_accessor_ = std::make_unique<NodeResourceInfoAccessor>(this);
  stats_accessor_ = std::make_unique<StatsInfoAccessor>(this);
  error_accessor_ = std::make_unique<ErrorInfoAccessor>(this);
  worker_accessor_ = std::make_unique<WorkerInfoAccessor>(this);
  placement_group_accessor_ = std::make_unique<PlacementGroupInfoAccessor>(this);
  internal_kv_accessor_ = std::make_unique<InternalKVAccessor>(this);
  // Init gcs service address check timer.
  periodical_runner_ = std::make_unique<PeriodicalRunner>(io_service);
  periodical_runner_->RunFnPeriodically(
      [this] { PeriodicallyCheckGcsServerAddress(); },
      RayConfig::instance().gcs_service_address_check_interval_milliseconds(),
      "GcsClient.deadline_timer.check_gcs_service_address");

  is_connected_ = true;

  RAY_LOG(DEBUG) << "GcsClient connected.";
  return Status::OK();
}

void GcsClient::Disconnect() {
  if (!is_connected_) {
    RAY_LOG(WARNING) << "GcsClient has been disconnected.";
    return;
  }
  is_connected_ = false;
  disconnected_ = true;
  RAY_LOG(DEBUG) << "GcsClient Disconnected.";
}

std::pair<std::string, int> GcsClient::GetGcsServerAddress() {
  return current_gcs_server_address_;
}

bool GcsClient::GetGcsServerAddressFromRedis(redisContext *context,
                                             std::pair<std::string, int> *address,
                                             int max_attempts) {
  // Get gcs server address.
  int num_attempts = 0;
  redisReply *reply = nullptr;
  while (num_attempts < max_attempts) {
    reply = reinterpret_cast<redisReply *>(redisCommand(context, "GET GcsServerAddress"));
    if ((reply != nullptr) && reply->type != REDIS_REPLY_NIL) {
      break;
    }

    // Sleep for a little, and try again if the entry isn't there yet.
    freeReplyObject(reply);
    num_attempts++;

    if (num_attempts < max_attempts) {
      std::this_thread::sleep_for(std::chrono::milliseconds(
          RayConfig::instance().internal_gcs_service_connect_wait_milliseconds()));
    }
  }

  if (num_attempts < max_attempts) {
    RAY_CHECK(reply) << "Redis did not reply to GcsServerAddress. Is redis running?";
    RAY_CHECK(reply->type == REDIS_REPLY_STRING)
        << "Expected string, found Redis type " << reply->type << " for GcsServerAddress";
    std::string result(reply->str);
    freeReplyObject(reply);

    RAY_CHECK(!result.empty()) << "Gcs service address is empty";
    size_t pos = result.find(':');
    RAY_CHECK(pos != std::string::npos)
        << "Gcs service address format is erroneous: " << result;
    address->first = result.substr(0, pos);
    address->second = std::stoi(result.substr(pos + 1));
    return true;
  }
  return false;
}

void GcsClient::PeriodicallyCheckGcsServerAddress() {
  if (disconnected_) {
    return;
  }
  std::pair<std::string, int> address;
  if (get_server_address_func_(&address)) {
    if (address != current_gcs_server_address_) {
      // If GCS server address has changed, invoke the `GcsServiceFailureDetected`
      // callback.
      current_gcs_server_address_ = address;
      GcsServiceFailureDetected(rpc::GcsServiceFailureType::GCS_SERVER_RESTART);
    }
  }
}

void GcsClient::GcsServiceFailureDetected(rpc::GcsServiceFailureType type) {
  if (disconnected_) {
    return;
  }
  switch (type) {
  case rpc::GcsServiceFailureType::RPC_DISCONNECT:
    // If the GCS server address does not change, reconnect to GCS server.
    ReconnectGcsServer();
    break;
  case rpc::GcsServiceFailureType::GCS_SERVER_RESTART:
    // If GCS sever address has changed, reconnect to GCS server and redo
    // subscription.
    ReconnectGcsServer();
    // If using GCS server for pubsub, resubscribe to GCS publishers.
    resubscribe_func_(RayConfig::instance().gcs_grpc_based_pubsub());
    // Resend resource usage after reconnected, needed by resource view in GCS.
    node_resource_accessor_->AsyncReReportResourceUsage();
    break;
  default:
    RAY_LOG(FATAL) << "Unsupported failure type: " << type;
    break;
  }
}

void GcsClient::ReconnectGcsServer() {
  std::pair<std::string, int> address;
  auto timeout_s =
      absl::Seconds(RayConfig::instance().gcs_rpc_server_reconnect_timeout_s());
  auto start = absl::Now();
  auto reconnected = false;
  while (absl::Now() - start < timeout_s) {
    if (disconnected_) {
      return;
    }
    if (get_server_address_func_(&address)) {
      // After GCS is restarted, the gcs client will reestablish the connection. At
      // present, every failed RPC request will trigger `ReconnectGcsServer`. In order to
      // avoid repeated connections in a short period of time, we add a protection
      // mechanism: if the address does not change (meaning gcs server doesn't restart),
      // the connection can be made at most once in
      // `minimum_gcs_reconnect_interval_milliseconds` milliseconds.
      if (last_reconnect_address_ == address &&
          (current_sys_time_ms() - last_reconnect_timestamp_ms_) <
              RayConfig::instance().minimum_gcs_reconnect_interval_milliseconds()) {
        RAY_LOG(DEBUG)
            << "Repeated reconnection in "
            << RayConfig::instance().minimum_gcs_reconnect_interval_milliseconds()
            << " milliseconds, return directly.";
        return;
      }

      RAY_LOG(DEBUG) << "Attemptting to reconnect to GCS server: " << address.first << ":"
                     << address.second;
      if (Ping(address.first, address.second, 100)) {
        // If `last_reconnect_address_` port is -1, it means that this is the first
        // connection and no log will be printed.
        if (last_reconnect_address_.second != -1) {
          RAY_LOG(INFO) << "Reconnected to GCS server: " << address.first << ":"
                        << address.second;
        }
        reconnected = true;
        break;
      }
    }
    std::this_thread::sleep_for(
        std::chrono::milliseconds(kGCSReconnectionRetryIntervalMs));
  }

  if (reconnected) {
    gcs_rpc_client_->Reset(address.first, address.second, *client_call_manager_);
    last_reconnect_address_ = address;
    last_reconnect_timestamp_ms_ = current_sys_time_ms();
  } else {
    RAY_LOG(FATAL) << "Couldn't reconnect to GCS server. The last attempted GCS "
                      "server address was "
                   << address.first << ":" << address.second;
  }
}

}  // namespace gcs
}  // namespace ray
>>>>>>> 19672688
<|MERGE_RESOLUTION|>--- conflicted
+++ resolved
@@ -1,692 +1,350 @@
-<<<<<<< HEAD
-// Copyright 2017 The Ray Authors.
-//
-// Licensed under the Apache License, Version 2.0 (the "License");
-// you may not use this file except in compliance with the License.
-// You may obtain a copy of the License at
-//
-//  http://www.apache.org/licenses/LICENSE-2.0
-//
-// Unless required by applicable law or agreed to in writing, software
-// distributed under the License is distributed on an "AS IS" BASIS,
-// WITHOUT WARRANTIES OR CONDITIONS OF ANY KIND, either express or implied.
-// See the License for the specific language governing permissions and
-// limitations under the License.
-
-#include "ray/gcs/gcs_client/gcs_client.h"
-
-#include <utility>
-
-#include "ray/common/ray_config.h"
-#include "ray/gcs/gcs_client/accessor.h"
-#include "ray/pubsub/subscriber.h"
-
-extern "C" {
-#include "hiredis/hiredis.h"
-}
-
-namespace ray {
-namespace gcs {
-namespace {
-
-/// Adapts GcsRpcClient to SubscriberClientInterface for making RPC calls. Thread safe.
-class GcsSubscriberClient final : public pubsub::SubscriberClientInterface {
- public:
-  explicit GcsSubscriberClient(const std::shared_ptr<rpc::GcsRpcClient> &rpc_client)
-      : rpc_client_(rpc_client) {}
-
-  ~GcsSubscriberClient() final = default;
-
-  void PubsubLongPolling(
-      const rpc::PubsubLongPollingRequest &request,
-      const rpc::ClientCallback<rpc::PubsubLongPollingReply> &callback) final;
-
-  void PubsubCommandBatch(
-      const rpc::PubsubCommandBatchRequest &request,
-      const rpc::ClientCallback<rpc::PubsubCommandBatchReply> &callback) final;
-
- private:
-  const std::shared_ptr<rpc::GcsRpcClient> rpc_client_;
-};
-
-void GcsSubscriberClient::PubsubLongPolling(
-    const rpc::PubsubLongPollingRequest &request,
-    const rpc::ClientCallback<rpc::PubsubLongPollingReply> &callback) {
-  rpc::GcsSubscriberPollRequest req;
-  req.set_subscriber_id(request.subscriber_id());
-  rpc_client_->GcsSubscriberPoll(
-      req,
-      [callback](const Status &status, const rpc::GcsSubscriberPollReply &poll_reply) {
-        rpc::PubsubLongPollingReply reply;
-        *reply.mutable_pub_messages() = poll_reply.pub_messages();
-        callback(status, reply);
-      });
-}
-
-void GcsSubscriberClient::PubsubCommandBatch(
-    const rpc::PubsubCommandBatchRequest &request,
-    const rpc::ClientCallback<rpc::PubsubCommandBatchReply> &callback) {
-  rpc::GcsSubscriberCommandBatchRequest req;
-  req.set_subscriber_id(request.subscriber_id());
-  *req.mutable_commands() = request.commands();
-  rpc_client_->GcsSubscriberCommandBatch(
-      req, [callback](const Status &status,
-                      const rpc::GcsSubscriberCommandBatchReply &batch_reply) {
-        rpc::PubsubCommandBatchReply reply;
-        callback(status, reply);
-      });
-}
-
-}  // namespace
-
-GcsClient::GcsClient(
-    const GcsClientOptions &options,
-    std::function<bool(std::pair<std::string, int> *)> get_gcs_server_address_func)
-    : options_(options),
-      get_server_address_func_(std::move(get_gcs_server_address_func)),
-      last_reconnect_timestamp_ms_(0),
-      last_reconnect_address_(std::make_pair("", -1)) {}
-
-Status GcsClient::Connect(instrumented_io_context &io_service) {
-  RAY_CHECK(!is_connected_);
-
-  if (options_.server_ip_.empty()) {
-    RAY_LOG(ERROR) << "Failed to connect, gcs service address is empty.";
-    return Status::Invalid("gcs service address is invalid!");
-  }
-
-  // Connect to redis.
-  // We don't access redis shardings in GCS client, so we set `enable_sharding_conn` to
-  // false.
-  RedisClientOptions redis_client_options(
-      options_.server_ip_, options_.server_port_, options_.password_,
-      /*enable_sharding_conn=*/false, options_.enable_sync_conn_,
-      options_.enable_async_conn_, options_.enable_subscribe_conn_);
-  redis_client_ = std::make_shared<RedisClient>(redis_client_options);
-  RAY_CHECK_OK(redis_client_->Connect(io_service));
-
-  // Get gcs service address.
-  if (get_server_address_func_) {
-    get_server_address_func_(&current_gcs_server_address_);
-    int i = 0;
-    while (current_gcs_server_address_.first.empty() &&
-           i < RayConfig::instance().gcs_service_connect_retries()) {
-      std::this_thread::sleep_for(std::chrono::milliseconds(
-          RayConfig::instance().internal_gcs_service_connect_wait_milliseconds()));
-      get_server_address_func_(&current_gcs_server_address_);
-      i++;
-    }
-  } else {
-    get_server_address_func_ = [this](std::pair<std::string, int> *address) {
-      return GetGcsServerAddressFromRedis(
-          redis_client_->GetPrimaryContext()->sync_context(), address);
-    };
-    RAY_CHECK(GetGcsServerAddressFromRedis(
-        redis_client_->GetPrimaryContext()->sync_context(), &current_gcs_server_address_,
-        RayConfig::instance().gcs_service_connect_retries()))
-        << "Failed to get gcs server address when init gcs client.";
-  }
-
-  resubscribe_func_ = [this](bool is_pubsub_server_restarted) {
-    job_accessor_->AsyncResubscribe(is_pubsub_server_restarted);
-    actor_accessor_->AsyncResubscribe(is_pubsub_server_restarted);
-    node_accessor_->AsyncResubscribe(is_pubsub_server_restarted);
-    node_resource_accessor_->AsyncResubscribe(is_pubsub_server_restarted);
-    task_accessor_->AsyncResubscribe(is_pubsub_server_restarted);
-    worker_accessor_->AsyncResubscribe(is_pubsub_server_restarted);
-  };
-
-  // Connect to gcs service.
-  client_call_manager_ = std::make_unique<rpc::ClientCallManager>(io_service);
-  gcs_rpc_client_ = std::make_shared<rpc::GcsRpcClient>(
-      current_gcs_server_address_.first, current_gcs_server_address_.second,
-      *client_call_manager_,
-      [this](rpc::GcsServiceFailureType type) { GcsServiceFailureDetected(type); });
-
-  rpc::Address gcs_address;
-  gcs_address.set_ip_address(current_gcs_server_address_.first);
-  gcs_address.set_port(current_gcs_server_address_.second);
-  /// TODO: refactor pubsub::Subscriber to avoid this.
-  gcs_address.set_worker_id(UniqueID::FromRandom().Binary());
-
-  std::unique_ptr<pubsub::Subscriber> subscriber;
-  if (RayConfig::instance().gcs_grpc_based_pubsub()) {
-    subscriber = std::make_unique<pubsub::Subscriber>(
-        /*subscriber_id=*/gcs_client_id_,
-        /*channels=*/
-        std::vector<rpc::ChannelType>{rpc::ChannelType::GCS_ACTOR_CHANNEL,
-                                      rpc::ChannelType::GCS_JOB_CHANNEL,
-                                      rpc::ChannelType::GCS_NODE_INFO_CHANNEL,
-                                      rpc::ChannelType::GCS_NODE_RESOURCE_CHANNEL,
-                                      rpc::ChannelType::GCS_WORKER_DELTA_CHANNEL},
-        /*max_command_batch_size*/ RayConfig::instance().max_command_batch_size(),
-        /*get_client=*/
-        [this](const rpc::Address &) {
-          return std::make_shared<GcsSubscriberClient>(gcs_rpc_client_);
-        },
-        /*callback_service*/ &io_service);
-  }
-
-  // Init GCS subscriber instance.
-  gcs_subscriber_ =
-      std::make_unique<GcsSubscriber>(redis_client_, gcs_address, std::move(subscriber));
-
-  job_accessor_ = std::make_unique<JobInfoAccessor>(this);
-  actor_accessor_ = std::make_unique<ActorInfoAccessor>(this);
-  node_accessor_ = std::make_unique<NodeInfoAccessor>(this);
-  node_resource_accessor_ = std::make_unique<NodeResourceInfoAccessor>(this);
-  task_accessor_ = std::make_unique<TaskInfoAccessor>(this);
-  stats_accessor_ = std::make_unique<StatsInfoAccessor>(this);
-  error_accessor_ = std::make_unique<ErrorInfoAccessor>(this);
-  worker_accessor_ = std::make_unique<WorkerInfoAccessor>(this);
-  placement_group_accessor_ = std::make_unique<PlacementGroupInfoAccessor>(this);
-  internal_kv_accessor_ = std::make_unique<InternalKVAccessor>(this);
-  // Init gcs service address check timer.
-  periodical_runner_ = std::make_unique<PeriodicalRunner>(io_service);
-  periodical_runner_->RunFnPeriodically(
-      [this] { PeriodicallyCheckGcsServerAddress(); },
-      RayConfig::instance().gcs_service_address_check_interval_milliseconds(),
-      "GcsClient.deadline_timer.check_gcs_service_address");
-
-  is_connected_ = true;
-
-  RAY_LOG(DEBUG) << "GcsClient connected.";
-  return Status::OK();
-}
-
-void GcsClient::Disconnect() {
-  if (!is_connected_) {
-    RAY_LOG(WARNING) << "GcsClient has been disconnected.";
-    return;
-  }
-  is_connected_ = false;
-  periodical_runner_.reset();
-  gcs_subscriber_.reset();
-  redis_client_->Disconnect();
-  redis_client_.reset();
-  disconnected_ = true;
-  RAY_LOG(DEBUG) << "GcsClient Disconnected.";
-}
-
-std::pair<std::string, int> GcsClient::GetGcsServerAddress() {
-  return current_gcs_server_address_;
-}
-
-bool GcsClient::GetGcsServerAddressFromRedis(redisContext *context,
-                                             std::pair<std::string, int> *address,
-                                             int max_attempts) {
-  // Get gcs server address.
-  int num_attempts = 0;
-  redisReply *reply = nullptr;
-  while (num_attempts < max_attempts) {
-    reply = reinterpret_cast<redisReply *>(redisCommand(context, "GET GcsServerAddress"));
-    if ((reply != nullptr) && reply->type != REDIS_REPLY_NIL) {
-      break;
-    }
-
-    // Sleep for a little, and try again if the entry isn't there yet.
-    freeReplyObject(reply);
-    num_attempts++;
-
-    if (num_attempts < max_attempts) {
-      std::this_thread::sleep_for(std::chrono::milliseconds(
-          RayConfig::instance().internal_gcs_service_connect_wait_milliseconds()));
-    }
-  }
-
-  if (num_attempts < max_attempts) {
-    RAY_CHECK(reply) << "Redis did not reply to GcsServerAddress. Is redis running?";
-    RAY_CHECK(reply->type == REDIS_REPLY_STRING)
-        << "Expected string, found Redis type " << reply->type << " for GcsServerAddress";
-    std::string result(reply->str);
-    freeReplyObject(reply);
-
-    RAY_CHECK(!result.empty()) << "Gcs service address is empty";
-    size_t pos = result.find(':');
-    RAY_CHECK(pos != std::string::npos)
-        << "Gcs service address format is erroneous: " << result;
-    address->first = result.substr(0, pos);
-    address->second = std::stoi(result.substr(pos + 1));
-    return true;
-  }
-  return false;
-}
-
-void GcsClient::PeriodicallyCheckGcsServerAddress() {
-  std::pair<std::string, int> address;
-  if (get_server_address_func_(&address)) {
-    if (address != current_gcs_server_address_) {
-      // If GCS server address has changed, invoke the `GcsServiceFailureDetected`
-      // callback.
-      current_gcs_server_address_ = address;
-      GcsServiceFailureDetected(rpc::GcsServiceFailureType::GCS_SERVER_RESTART);
-    }
-  }
-}
-
-void GcsClient::GcsServiceFailureDetected(rpc::GcsServiceFailureType type) {
-  switch (type) {
-  case rpc::GcsServiceFailureType::RPC_DISCONNECT:
-    // If the GCS server address does not change, reconnect to GCS server.
-    ReconnectGcsServer();
-    break;
-  case rpc::GcsServiceFailureType::GCS_SERVER_RESTART:
-    // If GCS sever address has changed, reconnect to GCS server and redo
-    // subscription.
-    ReconnectGcsServer();
-    // If using GCS server for pubsub, resubscribe to GCS publishers.
-    resubscribe_func_(RayConfig::instance().gcs_grpc_based_pubsub());
-    // Resend resource usage after reconnected, needed by resource view in GCS.
-    node_resource_accessor_->AsyncReReportResourceUsage();
-    break;
-  default:
-    RAY_LOG(FATAL) << "Unsupported failure type: " << type;
-    break;
-  }
-}
-
-void GcsClient::ReconnectGcsServer() {
-  std::pair<std::string, int> address;
-  int index = 0;
-  for (; index < RayConfig::instance().ping_gcs_rpc_server_max_retries(); ++index) {
-    if (disconnected_) {
-      return;
-    }
-    if (get_server_address_func_(&address)) {
-      // After GCS is restarted, the gcs client will reestablish the connection. At
-      // present, every failed RPC request will trigger `ReconnectGcsServer`. In order to
-      // avoid repeated connections in a short period of time, we add a protection
-      // mechanism: if the address does not change (meaning gcs server doesn't restart),
-      // the connection can be made at most once in
-      // `minimum_gcs_reconnect_interval_milliseconds` milliseconds.
-      if (last_reconnect_address_ == address &&
-          (current_sys_time_ms() - last_reconnect_timestamp_ms_) <
-              RayConfig::instance().minimum_gcs_reconnect_interval_milliseconds()) {
-        RAY_LOG(DEBUG)
-            << "Repeated reconnection in "
-            << RayConfig::instance().minimum_gcs_reconnect_interval_milliseconds()
-            << " milliseconds, return directly.";
-        return;
-      }
-
-      RAY_LOG(DEBUG) << "Attemptting to reconnect to GCS server: " << address.first << ":"
-                     << address.second;
-      if (Ping(address.first, address.second, 100)) {
-        // If `last_reconnect_address_` port is -1, it means that this is the first
-        // connection and no log will be printed.
-        if (last_reconnect_address_.second != -1) {
-          RAY_LOG(INFO) << "Reconnected to GCS server: " << address.first << ":"
-                        << address.second;
-        }
-        break;
-      }
-    }
-    std::this_thread::sleep_for(std::chrono::milliseconds(
-        RayConfig::instance().ping_gcs_rpc_server_interval_milliseconds()));
-  }
-
-  if (index < RayConfig::instance().ping_gcs_rpc_server_max_retries()) {
-    gcs_rpc_client_->Reset(address.first, address.second, *client_call_manager_);
-    last_reconnect_address_ = address;
-    last_reconnect_timestamp_ms_ = current_sys_time_ms();
-  } else {
-    RAY_LOG(FATAL) << "Couldn't reconnect to GCS server. The last attempted GCS "
-                      "server address was "
-                   << address.first << ":" << address.second;
-  }
-}
-
-}  // namespace gcs
-}  // namespace ray
-=======
-// Copyright 2017 The Ray Authors.
-//
-// Licensed under the Apache License, Version 2.0 (the "License");
-// you may not use this file except in compliance with the License.
-// You may obtain a copy of the License at
-//
-//  http://www.apache.org/licenses/LICENSE-2.0
-//
-// Unless required by applicable law or agreed to in writing, software
-// distributed under the License is distributed on an "AS IS" BASIS,
-// WITHOUT WARRANTIES OR CONDITIONS OF ANY KIND, either express or implied.
-// See the License for the specific language governing permissions and
-// limitations under the License.
-
-#include "ray/gcs/gcs_client/gcs_client.h"
-
-#include <utility>
-
-#include "ray/common/ray_config.h"
-#include "ray/gcs/gcs_client/accessor.h"
-#include "ray/pubsub/subscriber.h"
-
-extern "C" {
-#include "hiredis/hiredis.h"
-}
-
-namespace ray {
-namespace gcs {
-namespace {
-
-/// Adapts GcsRpcClient to SubscriberClientInterface for making RPC calls. Thread safe.
-class GcsSubscriberClient final : public pubsub::SubscriberClientInterface {
- public:
-  explicit GcsSubscriberClient(const std::shared_ptr<rpc::GcsRpcClient> &rpc_client)
-      : rpc_client_(rpc_client) {}
-
-  ~GcsSubscriberClient() final = default;
-
-  void PubsubLongPolling(
-      const rpc::PubsubLongPollingRequest &request,
-      const rpc::ClientCallback<rpc::PubsubLongPollingReply> &callback) final;
-
-  void PubsubCommandBatch(
-      const rpc::PubsubCommandBatchRequest &request,
-      const rpc::ClientCallback<rpc::PubsubCommandBatchReply> &callback) final;
-
- private:
-  const std::shared_ptr<rpc::GcsRpcClient> rpc_client_;
-};
-
-void GcsSubscriberClient::PubsubLongPolling(
-    const rpc::PubsubLongPollingRequest &request,
-    const rpc::ClientCallback<rpc::PubsubLongPollingReply> &callback) {
-  rpc::GcsSubscriberPollRequest req;
-  req.set_subscriber_id(request.subscriber_id());
-  rpc_client_->GcsSubscriberPoll(
-      req,
-      [callback](const Status &status, const rpc::GcsSubscriberPollReply &poll_reply) {
-        rpc::PubsubLongPollingReply reply;
-        *reply.mutable_pub_messages() = poll_reply.pub_messages();
-        callback(status, reply);
-      });
-}
-
-void GcsSubscriberClient::PubsubCommandBatch(
-    const rpc::PubsubCommandBatchRequest &request,
-    const rpc::ClientCallback<rpc::PubsubCommandBatchReply> &callback) {
-  rpc::GcsSubscriberCommandBatchRequest req;
-  req.set_subscriber_id(request.subscriber_id());
-  *req.mutable_commands() = request.commands();
-  rpc_client_->GcsSubscriberCommandBatch(
-      req, [callback](const Status &status,
-                      const rpc::GcsSubscriberCommandBatchReply &batch_reply) {
-        rpc::PubsubCommandBatchReply reply;
-        callback(status, reply);
-      });
-}
-
-}  // namespace
-
-GcsClient::GcsClient(
-    const GcsClientOptions &options,
-    std::function<bool(std::pair<std::string, int> *)> get_gcs_server_address_func)
-    : options_(options),
-      get_server_address_func_(std::move(get_gcs_server_address_func)),
-      last_reconnect_timestamp_ms_(0),
-      last_reconnect_address_(std::make_pair("", -1)) {}
-
-Status GcsClient::Connect(instrumented_io_context &io_service) {
-  RAY_CHECK(!is_connected_);
-  if (options_.redis_ip_.empty() && options_.gcs_address_.empty()) {
-    RAY_LOG(ERROR) << "Failed to connect, server ip and gcs address both are empty.";
-    return Status::Invalid("gcs service address is invalid!");
-  }
-
-  if (options_.gcs_address_.empty()) {
-    // Connect to redis.
-    // We don't access redis shardings in GCS client, so we set `enable_sharding_conn`
-    // to false.
-    RedisClientOptions redis_client_options(
-        options_.redis_ip_, options_.redis_port_, options_.password_,
-        /*enable_sharding_conn=*/false, options_.enable_sync_conn_,
-        options_.enable_async_conn_, options_.enable_subscribe_conn_);
-    redis_client_ = std::make_shared<RedisClient>(redis_client_options);
-    RAY_CHECK_OK(redis_client_->Connect(io_service));
-  } else {
-    RAY_CHECK(::RayConfig::instance().gcs_grpc_based_pubsub())
-        << "If using gcs_address to start client, gRPC based pubsub has to be enabled";
-  }
-
-  // Setup gcs server address fetcher
-  if (get_server_address_func_ == nullptr) {
-    if (!options_.gcs_address_.empty()) {
-      get_server_address_func_ = [this](std::pair<std::string, int> *addr) {
-        *addr = std::make_pair(options_.gcs_address_, options_.gcs_port_);
-        return true;
-      };
-    } else {
-      get_server_address_func_ = [this](std::pair<std::string, int> *address) {
-        return GetGcsServerAddressFromRedis(
-            redis_client_->GetPrimaryContext()->sync_context(), address);
-      };
-    }
-  }
-
-  // Get gcs address
-  int i = 0;
-  while (current_gcs_server_address_.first.empty() &&
-         i < RayConfig::instance().gcs_service_connect_retries()) {
-    std::this_thread::sleep_for(std::chrono::milliseconds(
-        RayConfig::instance().internal_gcs_service_connect_wait_milliseconds()));
-    get_server_address_func_(&current_gcs_server_address_);
-    i++;
-  }
-
-  resubscribe_func_ = [this](bool is_pubsub_server_restarted) {
-    job_accessor_->AsyncResubscribe(is_pubsub_server_restarted);
-    actor_accessor_->AsyncResubscribe(is_pubsub_server_restarted);
-    node_accessor_->AsyncResubscribe(is_pubsub_server_restarted);
-    node_resource_accessor_->AsyncResubscribe(is_pubsub_server_restarted);
-    worker_accessor_->AsyncResubscribe(is_pubsub_server_restarted);
-  };
-
-  // Connect to gcs service.
-  client_call_manager_ = std::make_unique<rpc::ClientCallManager>(io_service);
-  gcs_rpc_client_ = std::make_shared<rpc::GcsRpcClient>(
-      current_gcs_server_address_.first, current_gcs_server_address_.second,
-      *client_call_manager_,
-      [this](rpc::GcsServiceFailureType type) { GcsServiceFailureDetected(type); });
-
-  rpc::Address gcs_address;
-  gcs_address.set_ip_address(current_gcs_server_address_.first);
-  gcs_address.set_port(current_gcs_server_address_.second);
-  /// TODO(mwtian): refactor pubsub::Subscriber to avoid faking worker ID.
-  gcs_address.set_worker_id(UniqueID::FromRandom().Binary());
-
-  std::unique_ptr<pubsub::Subscriber> subscriber;
-  if (RayConfig::instance().gcs_grpc_based_pubsub()) {
-    subscriber = std::make_unique<pubsub::Subscriber>(
-        /*subscriber_id=*/gcs_client_id_,
-        /*channels=*/
-        std::vector<rpc::ChannelType>{rpc::ChannelType::GCS_ACTOR_CHANNEL,
-                                      rpc::ChannelType::GCS_JOB_CHANNEL,
-                                      rpc::ChannelType::GCS_NODE_INFO_CHANNEL,
-                                      rpc::ChannelType::GCS_NODE_RESOURCE_CHANNEL,
-                                      rpc::ChannelType::GCS_WORKER_DELTA_CHANNEL},
-        /*max_command_batch_size*/ RayConfig::instance().max_command_batch_size(),
-        /*get_client=*/
-        [this](const rpc::Address &) {
-          return std::make_shared<GcsSubscriberClient>(gcs_rpc_client_);
-        },
-        /*callback_service*/ &io_service);
-  }
-
-  // Init GCS subscriber instance.
-  gcs_subscriber_ =
-      std::make_unique<GcsSubscriber>(redis_client_, gcs_address, std::move(subscriber));
-
-  job_accessor_ = std::make_unique<JobInfoAccessor>(this);
-  actor_accessor_ = std::make_unique<ActorInfoAccessor>(this);
-  node_accessor_ = std::make_unique<NodeInfoAccessor>(this);
-  node_resource_accessor_ = std::make_unique<NodeResourceInfoAccessor>(this);
-  stats_accessor_ = std::make_unique<StatsInfoAccessor>(this);
-  error_accessor_ = std::make_unique<ErrorInfoAccessor>(this);
-  worker_accessor_ = std::make_unique<WorkerInfoAccessor>(this);
-  placement_group_accessor_ = std::make_unique<PlacementGroupInfoAccessor>(this);
-  internal_kv_accessor_ = std::make_unique<InternalKVAccessor>(this);
-  // Init gcs service address check timer.
-  periodical_runner_ = std::make_unique<PeriodicalRunner>(io_service);
-  periodical_runner_->RunFnPeriodically(
-      [this] { PeriodicallyCheckGcsServerAddress(); },
-      RayConfig::instance().gcs_service_address_check_interval_milliseconds(),
-      "GcsClient.deadline_timer.check_gcs_service_address");
-
-  is_connected_ = true;
-
-  RAY_LOG(DEBUG) << "GcsClient connected.";
-  return Status::OK();
-}
-
-void GcsClient::Disconnect() {
-  if (!is_connected_) {
-    RAY_LOG(WARNING) << "GcsClient has been disconnected.";
-    return;
-  }
-  is_connected_ = false;
-  disconnected_ = true;
-  RAY_LOG(DEBUG) << "GcsClient Disconnected.";
-}
-
-std::pair<std::string, int> GcsClient::GetGcsServerAddress() {
-  return current_gcs_server_address_;
-}
-
-bool GcsClient::GetGcsServerAddressFromRedis(redisContext *context,
-                                             std::pair<std::string, int> *address,
-                                             int max_attempts) {
-  // Get gcs server address.
-  int num_attempts = 0;
-  redisReply *reply = nullptr;
-  while (num_attempts < max_attempts) {
-    reply = reinterpret_cast<redisReply *>(redisCommand(context, "GET GcsServerAddress"));
-    if ((reply != nullptr) && reply->type != REDIS_REPLY_NIL) {
-      break;
-    }
-
-    // Sleep for a little, and try again if the entry isn't there yet.
-    freeReplyObject(reply);
-    num_attempts++;
-
-    if (num_attempts < max_attempts) {
-      std::this_thread::sleep_for(std::chrono::milliseconds(
-          RayConfig::instance().internal_gcs_service_connect_wait_milliseconds()));
-    }
-  }
-
-  if (num_attempts < max_attempts) {
-    RAY_CHECK(reply) << "Redis did not reply to GcsServerAddress. Is redis running?";
-    RAY_CHECK(reply->type == REDIS_REPLY_STRING)
-        << "Expected string, found Redis type " << reply->type << " for GcsServerAddress";
-    std::string result(reply->str);
-    freeReplyObject(reply);
-
-    RAY_CHECK(!result.empty()) << "Gcs service address is empty";
-    size_t pos = result.find(':');
-    RAY_CHECK(pos != std::string::npos)
-        << "Gcs service address format is erroneous: " << result;
-    address->first = result.substr(0, pos);
-    address->second = std::stoi(result.substr(pos + 1));
-    return true;
-  }
-  return false;
-}
-
-void GcsClient::PeriodicallyCheckGcsServerAddress() {
-  if (disconnected_) {
-    return;
-  }
-  std::pair<std::string, int> address;
-  if (get_server_address_func_(&address)) {
-    if (address != current_gcs_server_address_) {
-      // If GCS server address has changed, invoke the `GcsServiceFailureDetected`
-      // callback.
-      current_gcs_server_address_ = address;
-      GcsServiceFailureDetected(rpc::GcsServiceFailureType::GCS_SERVER_RESTART);
-    }
-  }
-}
-
-void GcsClient::GcsServiceFailureDetected(rpc::GcsServiceFailureType type) {
-  if (disconnected_) {
-    return;
-  }
-  switch (type) {
-  case rpc::GcsServiceFailureType::RPC_DISCONNECT:
-    // If the GCS server address does not change, reconnect to GCS server.
-    ReconnectGcsServer();
-    break;
-  case rpc::GcsServiceFailureType::GCS_SERVER_RESTART:
-    // If GCS sever address has changed, reconnect to GCS server and redo
-    // subscription.
-    ReconnectGcsServer();
-    // If using GCS server for pubsub, resubscribe to GCS publishers.
-    resubscribe_func_(RayConfig::instance().gcs_grpc_based_pubsub());
-    // Resend resource usage after reconnected, needed by resource view in GCS.
-    node_resource_accessor_->AsyncReReportResourceUsage();
-    break;
-  default:
-    RAY_LOG(FATAL) << "Unsupported failure type: " << type;
-    break;
-  }
-}
-
-void GcsClient::ReconnectGcsServer() {
-  std::pair<std::string, int> address;
-  auto timeout_s =
-      absl::Seconds(RayConfig::instance().gcs_rpc_server_reconnect_timeout_s());
-  auto start = absl::Now();
-  auto reconnected = false;
-  while (absl::Now() - start < timeout_s) {
-    if (disconnected_) {
-      return;
-    }
-    if (get_server_address_func_(&address)) {
-      // After GCS is restarted, the gcs client will reestablish the connection. At
-      // present, every failed RPC request will trigger `ReconnectGcsServer`. In order to
-      // avoid repeated connections in a short period of time, we add a protection
-      // mechanism: if the address does not change (meaning gcs server doesn't restart),
-      // the connection can be made at most once in
-      // `minimum_gcs_reconnect_interval_milliseconds` milliseconds.
-      if (last_reconnect_address_ == address &&
-          (current_sys_time_ms() - last_reconnect_timestamp_ms_) <
-              RayConfig::instance().minimum_gcs_reconnect_interval_milliseconds()) {
-        RAY_LOG(DEBUG)
-            << "Repeated reconnection in "
-            << RayConfig::instance().minimum_gcs_reconnect_interval_milliseconds()
-            << " milliseconds, return directly.";
-        return;
-      }
-
-      RAY_LOG(DEBUG) << "Attemptting to reconnect to GCS server: " << address.first << ":"
-                     << address.second;
-      if (Ping(address.first, address.second, 100)) {
-        // If `last_reconnect_address_` port is -1, it means that this is the first
-        // connection and no log will be printed.
-        if (last_reconnect_address_.second != -1) {
-          RAY_LOG(INFO) << "Reconnected to GCS server: " << address.first << ":"
-                        << address.second;
-        }
-        reconnected = true;
-        break;
-      }
-    }
-    std::this_thread::sleep_for(
-        std::chrono::milliseconds(kGCSReconnectionRetryIntervalMs));
-  }
-
-  if (reconnected) {
-    gcs_rpc_client_->Reset(address.first, address.second, *client_call_manager_);
-    last_reconnect_address_ = address;
-    last_reconnect_timestamp_ms_ = current_sys_time_ms();
-  } else {
-    RAY_LOG(FATAL) << "Couldn't reconnect to GCS server. The last attempted GCS "
-                      "server address was "
-                   << address.first << ":" << address.second;
-  }
-}
-
-}  // namespace gcs
-}  // namespace ray
->>>>>>> 19672688
+// Copyright 2017 The Ray Authors.
+//
+// Licensed under the Apache License, Version 2.0 (the "License");
+// you may not use this file except in compliance with the License.
+// You may obtain a copy of the License at
+//
+//  http://www.apache.org/licenses/LICENSE-2.0
+//
+// Unless required by applicable law or agreed to in writing, software
+// distributed under the License is distributed on an "AS IS" BASIS,
+// WITHOUT WARRANTIES OR CONDITIONS OF ANY KIND, either express or implied.
+// See the License for the specific language governing permissions and
+// limitations under the License.
+
+#include "ray/gcs/gcs_client/gcs_client.h"
+
+#include <utility>
+
+#include "ray/common/ray_config.h"
+#include "ray/gcs/gcs_client/accessor.h"
+#include "ray/pubsub/subscriber.h"
+
+extern "C" {
+#include "hiredis/hiredis.h"
+}
+
+namespace ray {
+namespace gcs {
+namespace {
+
+/// Adapts GcsRpcClient to SubscriberClientInterface for making RPC calls. Thread safe.
+class GcsSubscriberClient final : public pubsub::SubscriberClientInterface {
+ public:
+  explicit GcsSubscriberClient(const std::shared_ptr<rpc::GcsRpcClient> &rpc_client)
+      : rpc_client_(rpc_client) {}
+
+  ~GcsSubscriberClient() final = default;
+
+  void PubsubLongPolling(
+      const rpc::PubsubLongPollingRequest &request,
+      const rpc::ClientCallback<rpc::PubsubLongPollingReply> &callback) final;
+
+  void PubsubCommandBatch(
+      const rpc::PubsubCommandBatchRequest &request,
+      const rpc::ClientCallback<rpc::PubsubCommandBatchReply> &callback) final;
+
+ private:
+  const std::shared_ptr<rpc::GcsRpcClient> rpc_client_;
+};
+
+void GcsSubscriberClient::PubsubLongPolling(
+    const rpc::PubsubLongPollingRequest &request,
+    const rpc::ClientCallback<rpc::PubsubLongPollingReply> &callback) {
+  rpc::GcsSubscriberPollRequest req;
+  req.set_subscriber_id(request.subscriber_id());
+  rpc_client_->GcsSubscriberPoll(
+      req,
+      [callback](const Status &status, const rpc::GcsSubscriberPollReply &poll_reply) {
+        rpc::PubsubLongPollingReply reply;
+        *reply.mutable_pub_messages() = poll_reply.pub_messages();
+        callback(status, reply);
+      });
+}
+
+void GcsSubscriberClient::PubsubCommandBatch(
+    const rpc::PubsubCommandBatchRequest &request,
+    const rpc::ClientCallback<rpc::PubsubCommandBatchReply> &callback) {
+  rpc::GcsSubscriberCommandBatchRequest req;
+  req.set_subscriber_id(request.subscriber_id());
+  *req.mutable_commands() = request.commands();
+  rpc_client_->GcsSubscriberCommandBatch(
+      req, [callback](const Status &status,
+                      const rpc::GcsSubscriberCommandBatchReply &batch_reply) {
+        rpc::PubsubCommandBatchReply reply;
+        callback(status, reply);
+      });
+}
+
+}  // namespace
+
+GcsClient::GcsClient(
+    const GcsClientOptions &options,
+    std::function<bool(std::pair<std::string, int> *)> get_gcs_server_address_func)
+    : options_(options),
+      get_server_address_func_(std::move(get_gcs_server_address_func)),
+      last_reconnect_timestamp_ms_(0),
+      last_reconnect_address_(std::make_pair("", -1)) {}
+
+Status GcsClient::Connect(instrumented_io_context &io_service) {
+  RAY_CHECK(!is_connected_);
+  if (options_.redis_ip_.empty() && options_.gcs_address_.empty()) {
+    RAY_LOG(ERROR) << "Failed to connect, server ip and gcs address both are empty.";
+    return Status::Invalid("gcs service address is invalid!");
+  }
+
+  if (options_.gcs_address_.empty()) {
+    // Connect to redis.
+    // We don't access redis shardings in GCS client, so we set `enable_sharding_conn`
+    // to false.
+    RedisClientOptions redis_client_options(
+        options_.redis_ip_, options_.redis_port_, options_.password_,
+        /*enable_sharding_conn=*/false, options_.enable_sync_conn_,
+        options_.enable_async_conn_, options_.enable_subscribe_conn_);
+    redis_client_ = std::make_shared<RedisClient>(redis_client_options);
+    RAY_CHECK_OK(redis_client_->Connect(io_service));
+  } else {
+    RAY_CHECK(::RayConfig::instance().gcs_grpc_based_pubsub())
+        << "If using gcs_address to start client, gRPC based pubsub has to be enabled";
+  }
+
+  // Setup gcs server address fetcher
+  if (get_server_address_func_ == nullptr) {
+    if (!options_.gcs_address_.empty()) {
+      get_server_address_func_ = [this](std::pair<std::string, int> *addr) {
+        *addr = std::make_pair(options_.gcs_address_, options_.gcs_port_);
+        return true;
+      };
+    } else {
+      get_server_address_func_ = [this](std::pair<std::string, int> *address) {
+        return GetGcsServerAddressFromRedis(
+            redis_client_->GetPrimaryContext()->sync_context(), address);
+      };
+    }
+  }
+
+  // Get gcs address
+  int i = 0;
+  while (current_gcs_server_address_.first.empty() &&
+         i < RayConfig::instance().gcs_service_connect_retries()) {
+    std::this_thread::sleep_for(std::chrono::milliseconds(
+        RayConfig::instance().internal_gcs_service_connect_wait_milliseconds()));
+    get_server_address_func_(&current_gcs_server_address_);
+    i++;
+  }
+
+  resubscribe_func_ = [this](bool is_pubsub_server_restarted) {
+    job_accessor_->AsyncResubscribe(is_pubsub_server_restarted);
+    actor_accessor_->AsyncResubscribe(is_pubsub_server_restarted);
+    node_accessor_->AsyncResubscribe(is_pubsub_server_restarted);
+    node_resource_accessor_->AsyncResubscribe(is_pubsub_server_restarted);
+    worker_accessor_->AsyncResubscribe(is_pubsub_server_restarted);
+  };
+
+  // Connect to gcs service.
+  client_call_manager_ = std::make_unique<rpc::ClientCallManager>(io_service);
+  gcs_rpc_client_ = std::make_shared<rpc::GcsRpcClient>(
+      current_gcs_server_address_.first, current_gcs_server_address_.second,
+      *client_call_manager_,
+      [this](rpc::GcsServiceFailureType type) { GcsServiceFailureDetected(type); });
+
+  rpc::Address gcs_address;
+  gcs_address.set_ip_address(current_gcs_server_address_.first);
+  gcs_address.set_port(current_gcs_server_address_.second);
+  /// TODO(mwtian): refactor pubsub::Subscriber to avoid faking worker ID.
+  gcs_address.set_worker_id(UniqueID::FromRandom().Binary());
+
+  std::unique_ptr<pubsub::Subscriber> subscriber;
+  if (RayConfig::instance().gcs_grpc_based_pubsub()) {
+    subscriber = std::make_unique<pubsub::Subscriber>(
+        /*subscriber_id=*/gcs_client_id_,
+        /*channels=*/
+        std::vector<rpc::ChannelType>{rpc::ChannelType::GCS_ACTOR_CHANNEL,
+                                      rpc::ChannelType::GCS_JOB_CHANNEL,
+                                      rpc::ChannelType::GCS_NODE_INFO_CHANNEL,
+                                      rpc::ChannelType::GCS_NODE_RESOURCE_CHANNEL,
+                                      rpc::ChannelType::GCS_WORKER_DELTA_CHANNEL},
+        /*max_command_batch_size*/ RayConfig::instance().max_command_batch_size(),
+        /*get_client=*/
+        [this](const rpc::Address &) {
+          return std::make_shared<GcsSubscriberClient>(gcs_rpc_client_);
+        },
+        /*callback_service*/ &io_service);
+  }
+
+  // Init GCS subscriber instance.
+  gcs_subscriber_ =
+      std::make_unique<GcsSubscriber>(redis_client_, gcs_address, std::move(subscriber));
+
+  job_accessor_ = std::make_unique<JobInfoAccessor>(this);
+  actor_accessor_ = std::make_unique<ActorInfoAccessor>(this);
+  node_accessor_ = std::make_unique<NodeInfoAccessor>(this);
+  node_resource_accessor_ = std::make_unique<NodeResourceInfoAccessor>(this);
+  stats_accessor_ = std::make_unique<StatsInfoAccessor>(this);
+  error_accessor_ = std::make_unique<ErrorInfoAccessor>(this);
+  worker_accessor_ = std::make_unique<WorkerInfoAccessor>(this);
+  placement_group_accessor_ = std::make_unique<PlacementGroupInfoAccessor>(this);
+  internal_kv_accessor_ = std::make_unique<InternalKVAccessor>(this);
+  // Init gcs service address check timer.
+  periodical_runner_ = std::make_unique<PeriodicalRunner>(io_service);
+  periodical_runner_->RunFnPeriodically(
+      [this] { PeriodicallyCheckGcsServerAddress(); },
+      RayConfig::instance().gcs_service_address_check_interval_milliseconds(),
+      "GcsClient.deadline_timer.check_gcs_service_address");
+
+  is_connected_ = true;
+
+  RAY_LOG(DEBUG) << "GcsClient connected.";
+  return Status::OK();
+}
+
+void GcsClient::Disconnect() {
+  if (!is_connected_) {
+    RAY_LOG(WARNING) << "GcsClient has been disconnected.";
+    return;
+  }
+  is_connected_ = false;
+  disconnected_ = true;
+  RAY_LOG(DEBUG) << "GcsClient Disconnected.";
+}
+
+std::pair<std::string, int> GcsClient::GetGcsServerAddress() {
+  return current_gcs_server_address_;
+}
+
+bool GcsClient::GetGcsServerAddressFromRedis(redisContext *context,
+                                             std::pair<std::string, int> *address,
+                                             int max_attempts) {
+  // Get gcs server address.
+  int num_attempts = 0;
+  redisReply *reply = nullptr;
+  while (num_attempts < max_attempts) {
+    reply = reinterpret_cast<redisReply *>(redisCommand(context, "GET GcsServerAddress"));
+    if ((reply != nullptr) && reply->type != REDIS_REPLY_NIL) {
+      break;
+    }
+
+    // Sleep for a little, and try again if the entry isn't there yet.
+    freeReplyObject(reply);
+    num_attempts++;
+
+    if (num_attempts < max_attempts) {
+      std::this_thread::sleep_for(std::chrono::milliseconds(
+          RayConfig::instance().internal_gcs_service_connect_wait_milliseconds()));
+    }
+  }
+
+  if (num_attempts < max_attempts) {
+    RAY_CHECK(reply) << "Redis did not reply to GcsServerAddress. Is redis running?";
+    RAY_CHECK(reply->type == REDIS_REPLY_STRING)
+        << "Expected string, found Redis type " << reply->type << " for GcsServerAddress";
+    std::string result(reply->str);
+    freeReplyObject(reply);
+
+    RAY_CHECK(!result.empty()) << "Gcs service address is empty";
+    size_t pos = result.find(':');
+    RAY_CHECK(pos != std::string::npos)
+        << "Gcs service address format is erroneous: " << result;
+    address->first = result.substr(0, pos);
+    address->second = std::stoi(result.substr(pos + 1));
+    return true;
+  }
+  return false;
+}
+
+void GcsClient::PeriodicallyCheckGcsServerAddress() {
+  if (disconnected_) {
+    return;
+  }
+  std::pair<std::string, int> address;
+  if (get_server_address_func_(&address)) {
+    if (address != current_gcs_server_address_) {
+      // If GCS server address has changed, invoke the `GcsServiceFailureDetected`
+      // callback.
+      current_gcs_server_address_ = address;
+      GcsServiceFailureDetected(rpc::GcsServiceFailureType::GCS_SERVER_RESTART);
+    }
+  }
+}
+
+void GcsClient::GcsServiceFailureDetected(rpc::GcsServiceFailureType type) {
+  if (disconnected_) {
+    return;
+  }
+  switch (type) {
+  case rpc::GcsServiceFailureType::RPC_DISCONNECT:
+    // If the GCS server address does not change, reconnect to GCS server.
+    ReconnectGcsServer();
+    break;
+  case rpc::GcsServiceFailureType::GCS_SERVER_RESTART:
+    // If GCS sever address has changed, reconnect to GCS server and redo
+    // subscription.
+    ReconnectGcsServer();
+    // If using GCS server for pubsub, resubscribe to GCS publishers.
+    resubscribe_func_(RayConfig::instance().gcs_grpc_based_pubsub());
+    // Resend resource usage after reconnected, needed by resource view in GCS.
+    node_resource_accessor_->AsyncReReportResourceUsage();
+    break;
+  default:
+    RAY_LOG(FATAL) << "Unsupported failure type: " << type;
+    break;
+  }
+}
+
+void GcsClient::ReconnectGcsServer() {
+  std::pair<std::string, int> address;
+  auto timeout_s =
+      absl::Seconds(RayConfig::instance().gcs_rpc_server_reconnect_timeout_s());
+  auto start = absl::Now();
+  auto reconnected = false;
+  while (absl::Now() - start < timeout_s) {
+    if (disconnected_) {
+      return;
+    }
+    if (get_server_address_func_(&address)) {
+      // After GCS is restarted, the gcs client will reestablish the connection. At
+      // present, every failed RPC request will trigger `ReconnectGcsServer`. In order to
+      // avoid repeated connections in a short period of time, we add a protection
+      // mechanism: if the address does not change (meaning gcs server doesn't restart),
+      // the connection can be made at most once in
+      // `minimum_gcs_reconnect_interval_milliseconds` milliseconds.
+      if (last_reconnect_address_ == address &&
+          (current_sys_time_ms() - last_reconnect_timestamp_ms_) <
+              RayConfig::instance().minimum_gcs_reconnect_interval_milliseconds()) {
+        RAY_LOG(DEBUG)
+            << "Repeated reconnection in "
+            << RayConfig::instance().minimum_gcs_reconnect_interval_milliseconds()
+            << " milliseconds, return directly.";
+        return;
+      }
+
+      RAY_LOG(DEBUG) << "Attemptting to reconnect to GCS server: " << address.first << ":"
+                     << address.second;
+      if (Ping(address.first, address.second, 100)) {
+        // If `last_reconnect_address_` port is -1, it means that this is the first
+        // connection and no log will be printed.
+        if (last_reconnect_address_.second != -1) {
+          RAY_LOG(INFO) << "Reconnected to GCS server: " << address.first << ":"
+                        << address.second;
+        }
+        reconnected = true;
+        break;
+      }
+    }
+    std::this_thread::sleep_for(
+        std::chrono::milliseconds(kGCSReconnectionRetryIntervalMs));
+  }
+
+  if (reconnected) {
+    gcs_rpc_client_->Reset(address.first, address.second, *client_call_manager_);
+    last_reconnect_address_ = address;
+    last_reconnect_timestamp_ms_ = current_sys_time_ms();
+  } else {
+    RAY_LOG(FATAL) << "Couldn't reconnect to GCS server. The last attempted GCS "
+                      "server address was "
+                   << address.first << ":" << address.second;
+  }
+}
+
+}  // namespace gcs
+}  // namespace ray