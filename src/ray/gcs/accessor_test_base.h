--- conflicted
+++ resolved
@@ -20,15 +20,11 @@
 
   virtual void SetUp() {
     GenTestData();
-
-<<<<<<< HEAD
-    work_thread.reset(new std::thread([this] {
-=======
+    
     gcs_client_.reset(new RedisGcsClient(options_));
     RAY_CHECK_OK(gcs_client_->Connect(io_service_));
 
     work_thread_.reset(new std::thread([this] {
->>>>>>> 19bbf1eb
       std::unique_ptr<boost::asio::io_service::work> work(
           new boost::asio::io_service::work(io_service_));
       io_service_.run();
