// Copyright 2017 The Ray Authors.
//
// Licensed under the Apache License, Version 2.0 (the "License");
// you may not use this file except in compliance with the License.
// You may obtain a copy of the License at
//
//  http://www.apache.org/licenses/LICENSE-2.0
//
// Unless required by applicable law or agreed to in writing, software
// distributed under the License is distributed on an "AS IS" BASIS,
// WITHOUT WARRANTIES OR CONDITIONS OF ANY KIND, either express or implied.
// See the License for the specific language governing permissions and
// limitations under the License.

#include "ray/gcs/redis_async_context.h"

extern "C" {
#include "hiredis/async.h"
#include "hiredis/hiredis.h"
}

namespace ray {

namespace gcs {

RedisAsyncContext::RedisAsyncContext(
<<<<<<< HEAD
    std::unique_ptr<redisAsyncContext, RedisContextDeleter<redisAsyncContext>>
        redis_async_context)
=======
    std::unique_ptr<redisAsyncContext, RedisContextDeleter> redis_async_context)
>>>>>>> 59587717
    : redis_async_context_(std::move(redis_async_context)) {
  RAY_CHECK(redis_async_context_ != nullptr);
}

redisAsyncContext *RedisAsyncContext::GetRawRedisAsyncContext() {
  return redis_async_context_.get();
}

void RedisAsyncContext::ResetRawRedisAsyncContext() {
  // Reset redis_async_context_ to nullptr because hiredis has released this context.
  redis_async_context_.release();
}

void RedisAsyncContext::RedisAsyncHandleRead() {
  // `redisAsyncHandleRead` will mutate `redis_async_context_`, use a lock to protect
  // it.
  // This function will execute the callbacks which are registered by
  // `redisvAsyncCommand`, `redisAsyncCommandArgv` and so on.
  std::lock_guard<std::mutex> lock(mutex_);
  // TODO(mehrdadn): Remove this when the bug is resolved.
  // Somewhat consistently reproducible via
  // python/ray/tests/test_basic.py::test_background_tasks_with_max_calls
  // with -c opt on Windows.
  RAY_CHECK(redis_async_context_) << "redis_async_context_ must not be NULL here";
  redisAsyncHandleRead(redis_async_context_.get());
}

void RedisAsyncContext::RedisAsyncHandleWrite() {
  // `redisAsyncHandleWrite` will mutate `redis_async_context_`, use a lock to protect
  // it.
  std::lock_guard<std::mutex> lock(mutex_);
  redisAsyncHandleWrite(redis_async_context_.get());
}

Status RedisAsyncContext::RedisAsyncCommand(redisCallbackFn *fn,
                                            void *privdata,
                                            const char *format,
                                            ...) {
  va_list ap;
  va_start(ap, format);

  int ret_code = 0;
  {
    // `redisvAsyncCommand` will mutate `redis_async_context_`, use a lock to protect it.
    std::lock_guard<std::mutex> lock(mutex_);
    if (!redis_async_context_) {
      return Status::Disconnected("Redis is disconnected");
    }
    ret_code = redisvAsyncCommand(redis_async_context_.get(), fn, privdata, format, ap);
  }

  va_end(ap);

  if (ret_code == REDIS_ERR) {
    return Status::RedisError(std::string(redis_async_context_->errstr));
  }
  RAY_CHECK(ret_code == REDIS_OK);
  return Status::OK();
}

Status RedisAsyncContext::RedisAsyncCommandArgv(redisCallbackFn *fn,
                                                void *privdata,
                                                int argc,
                                                const char **argv,
                                                const size_t *argvlen) {
  int ret_code = 0;
  {
    // `redisAsyncCommandArgv` will mutate `redis_async_context_`, use a lock to protect
    // it.
    std::lock_guard<std::mutex> lock(mutex_);
    if (!redis_async_context_) {
      return Status::Disconnected("Redis is disconnected");
    }
    ret_code = redisAsyncCommandArgv(
        redis_async_context_.get(), fn, privdata, argc, argv, argvlen);
  }

  if (ret_code == REDIS_ERR) {
    return Status::RedisError(std::string(redis_async_context_->errstr));
  }
  RAY_CHECK(ret_code == REDIS_OK);
  return Status::OK();
}

}  // namespace gcs

}  // namespace ray<|MERGE_RESOLUTION|>--- conflicted
+++ resolved
@@ -24,12 +24,7 @@
 namespace gcs {
 
 RedisAsyncContext::RedisAsyncContext(
-<<<<<<< HEAD
-    std::unique_ptr<redisAsyncContext, RedisContextDeleter<redisAsyncContext>>
-        redis_async_context)
-=======
     std::unique_ptr<redisAsyncContext, RedisContextDeleter> redis_async_context)
->>>>>>> 59587717
     : redis_async_context_(std::move(redis_async_context)) {
   RAY_CHECK(redis_async_context_ != nullptr);
 }
