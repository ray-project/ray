#include "ray/gcs/tables.h"

#include "ray/common/common_protocol.h"
#include "ray/common/grpc_util.h"
#include "ray/common/ray_config.h"
<<<<<<< HEAD
#include "ray/gcs/redis_gcs_client.h"
#include "ray/rpc/util.h"
=======
#include "ray/gcs/client.h"
>>>>>>> fd835d10
#include "ray/util/util.h"

namespace {

static const std::string kTableAppendCommand = "RAY.TABLE_APPEND";
static const std::string kChainTableAppendCommand = "RAY.CHAIN.TABLE_APPEND";

static const std::string kTableAddCommand = "RAY.TABLE_ADD";
static const std::string kChainTableAddCommand = "RAY.CHAIN.TABLE_ADD";

std::string GetLogAppendCommand(const ray::gcs::CommandType command_type) {
  if (command_type == ray::gcs::CommandType::kRegular) {
    return kTableAppendCommand;
  } else {
    RAY_CHECK(command_type == ray::gcs::CommandType::kChain);
    return kChainTableAppendCommand;
  }
}

std::string GetTableAddCommand(const ray::gcs::CommandType command_type) {
  if (command_type == ray::gcs::CommandType::kRegular) {
    return kTableAddCommand;
  } else {
    RAY_CHECK(command_type == ray::gcs::CommandType::kChain);
    return kChainTableAddCommand;
  }
}

}  // namespace

namespace ray {

namespace gcs {

template <typename ID, typename Data>
Status Log<ID, Data>::Append(const JobID &job_id, const ID &id,
                             const std::shared_ptr<Data> &data,
                             const WriteCallback &done) {
  num_appends_++;
  auto callback = [this, id, data, done](const CallbackReply &reply) {
    const auto status = reply.ReadAsStatus();
    // Failed to append the entry.
    RAY_CHECK(status.ok()) << "Failed to execute command TABLE_APPEND:"
                           << status.ToString();
    if (done != nullptr) {
      (done)(client_, id, *data);
    }
  };
  std::string str = data->SerializeAsString();
  return GetRedisContext(id)->RunAsync(GetLogAppendCommand(command_type_), id, str.data(),
                                       str.length(), prefix_, pubsub_channel_,
                                       std::move(callback));
}

template <typename ID, typename Data>
Status Log<ID, Data>::AppendAt(const JobID &job_id, const ID &id,
                               const std::shared_ptr<Data> &data,
                               const WriteCallback &done, const WriteCallback &failure,
                               int log_length) {
  num_appends_++;
  auto callback = [this, id, data, done, failure](const CallbackReply &reply) {
    const auto status = reply.ReadAsStatus();
    if (status.ok()) {
      if (done != nullptr) {
        (done)(client_, id, *data);
      }
    } else {
      if (failure != nullptr) {
        (failure)(client_, id, *data);
      }
    }
  };
  std::string str = data->SerializeAsString();
  return GetRedisContext(id)->RunAsync(GetLogAppendCommand(command_type_), id, str.data(),
                                       str.length(), prefix_, pubsub_channel_,
                                       std::move(callback), log_length);
}

template <typename ID, typename Data>
Status Log<ID, Data>::Lookup(const JobID &job_id, const ID &id, const Callback &lookup) {
  num_lookups_++;
  auto callback = [this, id, lookup](const CallbackReply &reply) {
    if (lookup != nullptr) {
      std::vector<Data> results;
      if (!reply.IsNil()) {
        GcsEntry gcs_entry;
        gcs_entry.ParseFromString(reply.ReadAsString());
        RAY_CHECK(ID::FromBinary(gcs_entry.id()) == id);
        for (size_t i = 0; i < gcs_entry.entries_size(); i++) {
          Data data;
          data.ParseFromString(gcs_entry.entries(i));
          results.emplace_back(std::move(data));
        }
      }
      lookup(client_, id, results);
    }
  };
  std::vector<uint8_t> nil;
  return GetRedisContext(id)->RunAsync("RAY.TABLE_LOOKUP", id, nil.data(), nil.size(),
                                       prefix_, pubsub_channel_, std::move(callback));
}

template <typename ID, typename Data>
Status Log<ID, Data>::Subscribe(const JobID &job_id, const ClientID &client_id,
                                const Callback &subscribe,
                                const SubscriptionCallback &done) {
  auto subscribe_wrapper = [subscribe](RedisGcsClient *client, const ID &id,
                                       const GcsChangeMode change_mode,
                                       const std::vector<Data> &data) {
    RAY_CHECK(change_mode != GcsChangeMode::REMOVE);
    subscribe(client, id, data);
  };
  return Subscribe(job_id, client_id, subscribe_wrapper, done);
}

template <typename ID, typename Data>
Status Log<ID, Data>::Subscribe(const JobID &job_id, const ClientID &client_id,
                                const NotificationCallback &subscribe,
                                const SubscriptionCallback &done) {
  RAY_CHECK(subscribe_callback_index_ == -1)
      << "Client called Subscribe twice on the same table";
  auto callback = [this, subscribe, done](const CallbackReply &reply) {
    const auto data = reply.ReadAsPubsubData();

    if (data.empty()) {
      // No notification data is provided. This is the callback for the
      // initial subscription request.
      if (done != nullptr) {
        done(client_);
      }
    } else {
      // Data is provided. This is the callback for a message.
      if (subscribe != nullptr) {
        // Parse the notification.
        GcsEntry gcs_entry;
        gcs_entry.ParseFromString(data);
        ID id = ID::FromBinary(gcs_entry.id());
        std::vector<Data> results;
        for (size_t i = 0; i < gcs_entry.entries_size(); i++) {
          Data result;
          result.ParseFromString(gcs_entry.entries(i));
          results.emplace_back(std::move(result));
        }
        subscribe(client_, id, gcs_entry.change_mode(), results);
      }
    }
  };

  subscribe_callback_index_ = 1;
  for (auto &context : shard_contexts_) {
    RAY_RETURN_NOT_OK(context->SubscribeAsync(client_id, pubsub_channel_, callback,
                                              &subscribe_callback_index_));
  }
  return Status::OK();
}

template <typename ID, typename Data>
Status Log<ID, Data>::RequestNotifications(const JobID &job_id, const ID &id,
                                           const ClientID &client_id) {
  RAY_CHECK(subscribe_callback_index_ >= 0)
      << "Client requested notifications on a key before Subscribe completed";
  return GetRedisContext(id)->RunAsync("RAY.TABLE_REQUEST_NOTIFICATIONS", id,
                                       client_id.Data(), client_id.Size(), prefix_,
                                       pubsub_channel_, nullptr);
}

template <typename ID, typename Data>
Status Log<ID, Data>::CancelNotifications(const JobID &job_id, const ID &id,
                                          const ClientID &client_id) {
  RAY_CHECK(subscribe_callback_index_ >= 0)
      << "Client canceled notifications on a key before Subscribe completed";
  return GetRedisContext(id)->RunAsync("RAY.TABLE_CANCEL_NOTIFICATIONS", id,
                                       client_id.Data(), client_id.Size(), prefix_,
                                       pubsub_channel_, nullptr);
}

template <typename ID, typename Data>
void Log<ID, Data>::Delete(const JobID &job_id, const std::vector<ID> &ids) {
  if (ids.empty()) {
    return;
  }
  std::unordered_map<RedisContext *, std::ostringstream> sharded_data;
  for (const auto &id : ids) {
    sharded_data[GetRedisContext(id).get()] << id.Binary();
  }
  // Breaking really large deletion commands into batches of smaller size.
  const size_t batch_size =
      RayConfig::instance().maximum_gcs_deletion_batch_size() * ID::Size();
  for (const auto &pair : sharded_data) {
    std::string current_data = pair.second.str();
    for (size_t cur = 0; cur < pair.second.str().size(); cur += batch_size) {
      size_t data_field_size = std::min(batch_size, current_data.size() - cur);
      uint16_t id_count = data_field_size / ID::Size();
      // Send data contains id count and all the id data.
      std::string send_data(data_field_size + sizeof(id_count), 0);
      uint8_t *buffer = reinterpret_cast<uint8_t *>(&send_data[0]);
      *reinterpret_cast<uint16_t *>(buffer) = id_count;
      RAY_IGNORE_EXPR(
          std::copy_n(reinterpret_cast<const uint8_t *>(current_data.c_str() + cur),
                      data_field_size, buffer + sizeof(uint16_t)));

      RAY_IGNORE_EXPR(
          pair.first->RunAsync("RAY.TABLE_DELETE", UniqueID::Nil(),
                               reinterpret_cast<const uint8_t *>(send_data.c_str()),
                               send_data.size(), prefix_, pubsub_channel_,
                               /*redisCallback=*/nullptr));
    }
  }
}

template <typename ID, typename Data>
void Log<ID, Data>::Delete(const JobID &job_id, const ID &id) {
  Delete(job_id, std::vector<ID>({id}));
}

template <typename ID, typename Data>
std::string Log<ID, Data>::DebugString() const {
  std::stringstream result;
  result << "num lookups: " << num_lookups_ << ", num appends: " << num_appends_;
  return result.str();
}

template <typename ID, typename Data>
Status Table<ID, Data>::Add(const JobID &job_id, const ID &id,
                            const std::shared_ptr<Data> &data,
                            const WriteCallback &done) {
  num_adds_++;
  auto callback = [this, id, data, done](const CallbackReply &reply) {
    if (done != nullptr) {
      (done)(client_, id, *data);
    }
  };
  std::string str = data->SerializeAsString();
  return GetRedisContext(id)->RunAsync(GetTableAddCommand(command_type_), id, str.data(),
                                       str.length(), prefix_, pubsub_channel_,
                                       std::move(callback));
}

template <typename ID, typename Data>
Status Table<ID, Data>::Lookup(const JobID &job_id, const ID &id, const Callback &lookup,
                               const FailureCallback &failure) {
  num_lookups_++;
  return Log<ID, Data>::Lookup(job_id, id,
                               [lookup, failure](RedisGcsClient *client, const ID &id,
                                                 const std::vector<Data> &data) {
                                 if (data.empty()) {
                                   if (failure != nullptr) {
                                     (failure)(client, id);
                                   }
                                 } else {
                                   RAY_CHECK(data.size() == 1);
                                   if (lookup != nullptr) {
                                     (lookup)(client, id, data[0]);
                                   }
                                 }
                               });
}

template <typename ID, typename Data>
Status Table<ID, Data>::Subscribe(const JobID &job_id, const ClientID &client_id,
                                  const Callback &subscribe,
                                  const FailureCallback &failure,
                                  const SubscriptionCallback &done) {
  return Log<ID, Data>::Subscribe(
      job_id, client_id,
      [subscribe, failure](RedisGcsClient *client, const ID &id,
                           const std::vector<Data> &data) {
        RAY_CHECK(data.empty() || data.size() == 1);
        if (data.size() == 1) {
          subscribe(client, id, data[0]);
        } else {
          if (failure != nullptr) {
            failure(client, id);
          }
        }
      },
      done);
}

template <typename ID, typename Data>
std::string Table<ID, Data>::DebugString() const {
  std::stringstream result;
  result << "num lookups: " << num_lookups_ << ", num adds: " << num_adds_;
  return result.str();
}

template <typename ID, typename Data>
Status Set<ID, Data>::Add(const JobID &job_id, const ID &id,
                          const std::shared_ptr<Data> &data, const WriteCallback &done) {
  num_adds_++;
  auto callback = [this, id, data, done](const CallbackReply &reply) {
    if (done != nullptr) {
      (done)(client_, id, *data);
    }
  };
  std::string str = data->SerializeAsString();
  return GetRedisContext(id)->RunAsync("RAY.SET_ADD", id, str.data(), str.length(),
                                       prefix_, pubsub_channel_, std::move(callback));
}

template <typename ID, typename Data>
Status Set<ID, Data>::Remove(const JobID &job_id, const ID &id,
                             const std::shared_ptr<Data> &data,
                             const WriteCallback &done) {
  num_removes_++;
  auto callback = [this, id, data, done](const CallbackReply &reply) {
    if (done != nullptr) {
      (done)(client_, id, *data);
    }
  };
  std::string str = data->SerializeAsString();
  return GetRedisContext(id)->RunAsync("RAY.SET_REMOVE", id, str.data(), str.length(),
                                       prefix_, pubsub_channel_, std::move(callback));
}

template <typename ID, typename Data>
std::string Set<ID, Data>::DebugString() const {
  std::stringstream result;
  result << "num lookups: " << num_lookups_ << ", num adds: " << num_adds_
         << ", num removes: " << num_removes_;
  return result.str();
}

template <typename ID, typename Data>
Status Hash<ID, Data>::Update(const JobID &job_id, const ID &id, const DataMap &data_map,
                              const HashCallback &done) {
  num_adds_++;
  auto callback = [this, id, data_map, done](const CallbackReply &reply) {
    if (done != nullptr) {
      (done)(client_, id, data_map);
    }
  };
  GcsEntry gcs_entry;
  gcs_entry.set_id(id.Binary());
  gcs_entry.set_change_mode(GcsChangeMode::APPEND_OR_ADD);
  for (const auto &pair : data_map) {
    gcs_entry.add_entries(pair.first);
    gcs_entry.add_entries(pair.second->SerializeAsString());
  }
  std::string str = gcs_entry.SerializeAsString();
  return GetRedisContext(id)->RunAsync("RAY.HASH_UPDATE", id, str.data(), str.size(),
                                       prefix_, pubsub_channel_, std::move(callback));
}

template <typename ID, typename Data>
Status Hash<ID, Data>::RemoveEntries(const JobID &job_id, const ID &id,
                                     const std::vector<std::string> &keys,
                                     const HashRemoveCallback &remove_callback) {
  num_removes_++;
  auto callback = [this, id, keys, remove_callback](const CallbackReply &reply) {
    if (remove_callback != nullptr) {
      (remove_callback)(client_, id, keys);
    }
  };
  GcsEntry gcs_entry;
  gcs_entry.set_id(id.Binary());
  gcs_entry.set_change_mode(GcsChangeMode::REMOVE);
  for (const auto &key : keys) {
    gcs_entry.add_entries(key);
  }
  std::string str = gcs_entry.SerializeAsString();
  return GetRedisContext(id)->RunAsync("RAY.HASH_UPDATE", id, str.data(), str.size(),
                                       prefix_, pubsub_channel_, std::move(callback));
}

template <typename ID, typename Data>
std::string Hash<ID, Data>::DebugString() const {
  std::stringstream result;
  result << "num lookups: " << num_lookups_ << ", num adds: " << num_adds_
         << ", num removes: " << num_removes_;
  return result.str();
}

template <typename ID, typename Data>
Status Hash<ID, Data>::Lookup(const JobID &job_id, const ID &id,
                              const HashCallback &lookup) {
  num_lookups_++;
  auto callback = [this, id, lookup](const CallbackReply &reply) {
    if (lookup != nullptr) {
      DataMap results;
      if (!reply.IsNil()) {
        const auto data = reply.ReadAsString();
        GcsEntry gcs_entry;
        gcs_entry.ParseFromString(reply.ReadAsString());
        RAY_CHECK(ID::FromBinary(gcs_entry.id()) == id);
        RAY_CHECK(gcs_entry.entries_size() % 2 == 0);
        for (int i = 0; i < gcs_entry.entries_size(); i += 2) {
          const auto &key = gcs_entry.entries(i);
          const auto value = std::make_shared<Data>();
          value->ParseFromString(gcs_entry.entries(i + 1));
          results.emplace(key, std::move(value));
        }
      }
      lookup(client_, id, results);
    }
  };
  std::vector<uint8_t> nil;
  return GetRedisContext(id)->RunAsync("RAY.TABLE_LOOKUP", id, nil.data(), nil.size(),
                                       prefix_, pubsub_channel_, std::move(callback));
}

template <typename ID, typename Data>
Status Hash<ID, Data>::Subscribe(const JobID &job_id, const ClientID &client_id,
                                 const HashNotificationCallback &subscribe,
                                 const SubscriptionCallback &done) {
  RAY_CHECK(subscribe_callback_index_ == -1)
      << "Client called Subscribe twice on the same table";
  auto callback = [this, subscribe, done](const CallbackReply &reply) {
    const auto data = reply.ReadAsPubsubData();
    if (data.empty()) {
      // No notification data is provided. This is the callback for the
      // initial subscription request.
      if (done != nullptr) {
        done(client_);
      }
    } else {
      // Data is provided. This is the callback for a message.
      if (subscribe != nullptr) {
        // Parse the notification.
        GcsEntry gcs_entry;
        gcs_entry.ParseFromString(data);
        ID id = ID::FromBinary(gcs_entry.id());
        DataMap data_map;
        if (gcs_entry.change_mode() == GcsChangeMode::REMOVE) {
          for (const auto &key : gcs_entry.entries()) {
            data_map.emplace(key, std::shared_ptr<Data>());
          }
        } else {
          RAY_CHECK(gcs_entry.entries_size() % 2 == 0);
          for (int i = 0; i < gcs_entry.entries_size(); i += 2) {
            const auto &key = gcs_entry.entries(i);
            const auto value = std::make_shared<Data>();
            value->ParseFromString(gcs_entry.entries(i + 1));
            data_map.emplace(key, std::move(value));
          }
        }
        subscribe(client_, id, gcs_entry.change_mode(), data_map);
      }
    }
  };

  subscribe_callback_index_ = 1;
  for (auto &context : shard_contexts_) {
    RAY_RETURN_NOT_OK(context->SubscribeAsync(client_id, pubsub_channel_, callback,
                                              &subscribe_callback_index_));
  }
  return Status::OK();
}

Status ErrorTable::PushErrorToDriver(const JobID &job_id, const std::string &type,
                                     const std::string &error_message, double timestamp) {
  auto data = std::make_shared<ErrorTableData>();
  data->set_job_id(job_id.Binary());
  data->set_type(type);
  data->set_error_message(error_message);
  data->set_timestamp(timestamp);
  return Append(job_id, job_id, data, /*done_callback=*/nullptr);
}

std::string ErrorTable::DebugString() const {
  return Log<JobID, ErrorTableData>::DebugString();
}

Status ProfileTable::AddProfileEventBatch(const ProfileTableData &profile_events) {
  // TODO(hchen): Change the parameter to shared_ptr to avoid copying data.
  auto data = std::make_shared<ProfileTableData>();
  data->CopyFrom(profile_events);
  return Append(JobID::Nil(), UniqueID::FromRandom(), data,
                /*done_callback=*/nullptr);
}

std::string ProfileTable::DebugString() const {
  return Log<UniqueID, ProfileTableData>::DebugString();
}

Status JobTable::AppendJobData(const JobID &job_id, bool is_dead, int64_t timestamp,
                               const std::string &node_manager_address,
                               int64_t driver_pid) {
  auto data = std::make_shared<JobTableData>();
  data->set_job_id(job_id.Binary());
  data->set_is_dead(is_dead);
  data->set_timestamp(timestamp);
  data->set_node_manager_address(node_manager_address);
  data->set_driver_pid(driver_pid);
  return Append(JobID(job_id), job_id, data, /*done_callback=*/nullptr);
}

void ClientTable::RegisterClientAddedCallback(const ClientTableCallback &callback) {
  client_added_callback_ = callback;
  // Call the callback for any added clients that are cached.
  for (const auto &entry : client_cache_) {
    if (!entry.first.IsNil() && (entry.second.is_insertion())) {
      client_added_callback_(client_, entry.first, entry.second);
    }
  }
}

void ClientTable::RegisterClientRemovedCallback(const ClientTableCallback &callback) {
  client_removed_callback_ = callback;
  // Call the callback for any removed clients that are cached.
  for (const auto &entry : client_cache_) {
    if (!entry.first.IsNil() && !entry.second.is_insertion()) {
      client_removed_callback_(client_, entry.first, entry.second);
    }
  }
}

<<<<<<< HEAD
void ClientTable::RegisterResourceCreateUpdatedCallback(
    const ClientTableCallback &callback) {
  resource_createupdated_callback_ = callback;
  // Call the callback for any clients that are cached.
  for (const auto &entry : client_cache_) {
    if (!entry.first.IsNil() &&
        (entry.second.entry_type() == ClientTableData::RES_CREATEUPDATE)) {
      resource_createupdated_callback_(client_, entry.first, entry.second);
    }
  }
}

void ClientTable::RegisterResourceDeletedCallback(const ClientTableCallback &callback) {
  resource_deleted_callback_ = callback;
  // Call the callback for any clients that are cached.
  for (const auto &entry : client_cache_) {
    if (!entry.first.IsNil() &&
        entry.second.entry_type() == ClientTableData::RES_DELETE) {
      resource_deleted_callback_(client_, entry.first, entry.second);
    }
  }
}

void ClientTable::HandleNotification(RedisGcsClient *client,
=======
void ClientTable::HandleNotification(AsyncGcsClient *client,
>>>>>>> fd835d10
                                     const ClientTableData &data) {
  ClientID client_id = ClientID::FromBinary(data.client_id());
  // It's possible to get duplicate notifications from the client table, so
  // check whether this notification is new.
  auto entry = client_cache_.find(client_id);
  bool is_notif_new;
  if (entry == client_cache_.end()) {
    // If the entry is not in the cache, then the notification is new.
    is_notif_new = true;
  } else {
    // If the entry is in the cache, then the notification is new if the client
    // was alive and is now dead or resources have been updated.
    bool was_not_deleted = entry->second.is_insertion();
    bool is_deleted = !data.is_insertion();
    is_notif_new = was_not_deleted && is_deleted;
    // Once a client with a given ID has been removed, it should never be added
    // again. If the entry was in the cache and the client was deleted, check
    // that this new notification is not an insertion.
    if (!entry->second.is_insertion()) {
      RAY_CHECK(!data.is_insertion())
          << "Notification for addition of a client that was already removed:"
          << client_id;
    }
  }

  // Add the notification to our cache. Notifications are idempotent.
  RAY_LOG(DEBUG) << "[ClientTableNotification] ClientTable Insertion/Deletion "
                    "notification for client id "
                 << client_id << ". IsInsertion: " << data.is_insertion()
                 << ". Setting the client cache to data.";
  client_cache_[client_id] = data;

  // If the notification is new, call any registered callbacks.
  ClientTableData &cache_data = client_cache_[client_id];
  if (is_notif_new) {
    if (data.is_insertion()) {
      if (client_added_callback_ != nullptr) {
        client_added_callback_(client, client_id, cache_data);
      }
      RAY_CHECK(removed_clients_.find(client_id) == removed_clients_.end());
    } else {
      // NOTE(swang): The client should be added to this data structure before
      // the callback gets called, in case the callback depends on the data
      // structure getting updated.
      removed_clients_.insert(client_id);
      if (client_removed_callback_ != nullptr) {
        client_removed_callback_(client, client_id, cache_data);
      }
    }
  }
}

void ClientTable::HandleConnected(RedisGcsClient *client, const ClientTableData &data) {
  auto connected_client_id = ClientID::FromBinary(data.client_id());
  RAY_CHECK(client_id_ == connected_client_id)
      << connected_client_id << " " << client_id_;
}

const ClientID &ClientTable::GetLocalClientId() const { return client_id_; }

const ClientTableData &ClientTable::GetLocalClient() const { return local_client_; }

bool ClientTable::IsRemoved(const ClientID &client_id) const {
  return removed_clients_.count(client_id) == 1;
}

Status ClientTable::Connect(const ClientTableData &local_client) {
  RAY_CHECK(!disconnected_) << "Tried to reconnect a disconnected client.";

  RAY_CHECK(local_client.client_id() == local_client_.client_id());
  local_client_ = local_client;

  // Construct the data to add to the client table.
  auto data = std::make_shared<ClientTableData>(local_client_);
  data->set_is_insertion(true);
  // Callback to handle our own successful connection once we've added
  // ourselves.
  auto add_callback = [this](RedisGcsClient *client, const UniqueID &log_key,
                             const ClientTableData &data) {
    RAY_CHECK(log_key == client_log_key_);
    HandleConnected(client, data);

    // Callback for a notification from the client table.
    auto notification_callback = [this](
                                     RedisGcsClient *client, const UniqueID &log_key,
                                     const std::vector<ClientTableData> &notifications) {
      RAY_CHECK(log_key == client_log_key_);
      std::unordered_map<std::string, ClientTableData> connected_nodes;
      std::unordered_map<std::string, ClientTableData> disconnected_nodes;
      for (auto &notification : notifications) {
        // This is temporary fix for Issue 4140 to avoid connect to dead nodes.
        // TODO(yuhguo): remove this temporary fix after GCS entry is removable.
        if (notification.is_insertion()) {
          connected_nodes.emplace(notification.client_id(), notification);
        } else {
          auto iter = connected_nodes.find(notification.client_id());
          if (iter != connected_nodes.end()) {
            connected_nodes.erase(iter);
          }
          disconnected_nodes.emplace(notification.client_id(), notification);
        }
      }
      for (const auto &pair : connected_nodes) {
        HandleNotification(client, pair.second);
      }
      for (const auto &pair : disconnected_nodes) {
        HandleNotification(client, pair.second);
      }
    };
    // Callback to request notifications from the client table once we've
    // successfully subscribed.
    auto subscription_callback = [this](RedisGcsClient *c) {
      RAY_CHECK_OK(RequestNotifications(JobID::Nil(), client_log_key_, client_id_));
    };
    // Subscribe to the client table.
    RAY_CHECK_OK(Subscribe(JobID::Nil(), client_id_, notification_callback,
                           subscription_callback));
  };
  return Append(JobID::Nil(), client_log_key_, data, add_callback);
}

Status ClientTable::Disconnect(const DisconnectCallback &callback) {
  auto data = std::make_shared<ClientTableData>(local_client_);
<<<<<<< HEAD
  data->set_entry_type(ClientTableData::DELETION);
  auto add_callback = [this, callback](RedisGcsClient *client, const ClientID &id,
=======
  data->set_is_insertion(false);
  auto add_callback = [this, callback](AsyncGcsClient *client, const ClientID &id,
>>>>>>> fd835d10
                                       const ClientTableData &data) {
    HandleConnected(client, data);
    RAY_CHECK_OK(CancelNotifications(JobID::Nil(), client_log_key_, id));
    if (callback != nullptr) {
      callback();
    }
  };
  RAY_RETURN_NOT_OK(Append(JobID::Nil(), client_log_key_, data, add_callback));
  // We successfully added the deletion entry. Mark ourselves as disconnected.
  disconnected_ = true;
  return Status::OK();
}

ray::Status ClientTable::MarkDisconnected(const ClientID &dead_client_id) {
  auto data = std::make_shared<ClientTableData>();
  data->set_client_id(dead_client_id.Binary());
  data->set_is_insertion(false);
  return Append(JobID::Nil(), client_log_key_, data, nullptr);
}

void ClientTable::GetClient(const ClientID &client_id,
                            ClientTableData &client_info) const {
  RAY_CHECK(!client_id.IsNil());
  auto entry = client_cache_.find(client_id);
  if (entry != client_cache_.end()) {
    client_info = entry->second;
  } else {
    client_info.set_client_id(ClientID::Nil().Binary());
  }
}

const std::unordered_map<ClientID, ClientTableData> &ClientTable::GetAllClients() const {
  return client_cache_;
}

Status ClientTable::Lookup(const Callback &lookup) {
  RAY_CHECK(lookup != nullptr);
  return Log::Lookup(JobID::Nil(), client_log_key_, lookup);
}

std::string ClientTable::DebugString() const {
  std::stringstream result;
  result << Log<ClientID, ClientTableData>::DebugString();
  result << ", cache size: " << client_cache_.size()
         << ", num removed: " << removed_clients_.size();
  return result.str();
}

Status ActorCheckpointIdTable::AddCheckpointId(const JobID &job_id,
                                               const ActorID &actor_id,
                                               const ActorCheckpointID &checkpoint_id) {
  auto lookup_callback = [this, checkpoint_id, job_id, actor_id](
                             ray::gcs::RedisGcsClient *client, const UniqueID &id,
                             const ActorCheckpointIdData &data) {
    std::shared_ptr<ActorCheckpointIdData> copy =
        std::make_shared<ActorCheckpointIdData>(data);
    copy->add_timestamps(current_sys_time_ms());
    copy->add_checkpoint_ids(checkpoint_id.Binary());
    auto num_to_keep = RayConfig::instance().num_actor_checkpoints_to_keep();
    while (copy->timestamps().size() > num_to_keep) {
      // Delete the checkpoint from actor checkpoint table.
      const auto &to_delete = ActorCheckpointID::FromBinary(copy->checkpoint_ids(0));
      RAY_LOG(DEBUG) << "Deleting checkpoint " << to_delete << " for actor " << actor_id;
      copy->mutable_checkpoint_ids()->erase(copy->mutable_checkpoint_ids()->begin());
      copy->mutable_timestamps()->erase(copy->mutable_timestamps()->begin());
      client_->actor_checkpoint_table().Delete(job_id, to_delete);
    }
    RAY_CHECK_OK(Add(job_id, actor_id, copy, nullptr));
  };
  auto failure_callback = [this, checkpoint_id, job_id, actor_id](
                              ray::gcs::RedisGcsClient *client, const UniqueID &id) {
    std::shared_ptr<ActorCheckpointIdData> data =
        std::make_shared<ActorCheckpointIdData>();
    data->set_actor_id(id.Binary());
    data->add_timestamps(current_sys_time_ms());
    *data->add_checkpoint_ids() = checkpoint_id.Binary();
    RAY_CHECK_OK(Add(job_id, actor_id, data, nullptr));
  };
  return Lookup(job_id, actor_id, lookup_callback, failure_callback);
}

template class Log<ObjectID, ObjectTableData>;
template class Set<ObjectID, ObjectTableData>;
template class Log<TaskID, TaskTableData>;
template class Table<TaskID, TaskTableData>;
template class Log<ActorID, ActorTableData>;
template class Log<TaskID, TaskReconstructionData>;
template class Table<TaskID, TaskLeaseData>;
template class Table<ClientID, HeartbeatTableData>;
template class Table<ClientID, HeartbeatBatchTableData>;
template class Log<JobID, ErrorTableData>;
template class Log<ClientID, ClientTableData>;
template class Log<JobID, JobTableData>;
template class Log<UniqueID, ProfileTableData>;
template class Table<ActorCheckpointID, ActorCheckpointData>;
template class Table<ActorID, ActorCheckpointIdData>;

template class Log<ClientID, ResourceTableData>;
template class Hash<ClientID, ResourceTableData>;

}  // namespace gcs

}  // namespace ray<|MERGE_RESOLUTION|>--- conflicted
+++ resolved
@@ -3,12 +3,7 @@
 #include "ray/common/common_protocol.h"
 #include "ray/common/grpc_util.h"
 #include "ray/common/ray_config.h"
-<<<<<<< HEAD
 #include "ray/gcs/redis_gcs_client.h"
-#include "ray/rpc/util.h"
-=======
-#include "ray/gcs/client.h"
->>>>>>> fd835d10
 #include "ray/util/util.h"
 
 namespace {
@@ -516,34 +511,7 @@
   }
 }
 
-<<<<<<< HEAD
-void ClientTable::RegisterResourceCreateUpdatedCallback(
-    const ClientTableCallback &callback) {
-  resource_createupdated_callback_ = callback;
-  // Call the callback for any clients that are cached.
-  for (const auto &entry : client_cache_) {
-    if (!entry.first.IsNil() &&
-        (entry.second.entry_type() == ClientTableData::RES_CREATEUPDATE)) {
-      resource_createupdated_callback_(client_, entry.first, entry.second);
-    }
-  }
-}
-
-void ClientTable::RegisterResourceDeletedCallback(const ClientTableCallback &callback) {
-  resource_deleted_callback_ = callback;
-  // Call the callback for any clients that are cached.
-  for (const auto &entry : client_cache_) {
-    if (!entry.first.IsNil() &&
-        entry.second.entry_type() == ClientTableData::RES_DELETE) {
-      resource_deleted_callback_(client_, entry.first, entry.second);
-    }
-  }
-}
-
 void ClientTable::HandleNotification(RedisGcsClient *client,
-=======
-void ClientTable::HandleNotification(AsyncGcsClient *client,
->>>>>>> fd835d10
                                      const ClientTableData &data) {
   ClientID client_id = ClientID::FromBinary(data.client_id());
   // It's possible to get duplicate notifications from the client table, so
@@ -667,13 +635,8 @@
 
 Status ClientTable::Disconnect(const DisconnectCallback &callback) {
   auto data = std::make_shared<ClientTableData>(local_client_);
-<<<<<<< HEAD
-  data->set_entry_type(ClientTableData::DELETION);
+  data->set_is_insertion(false);
   auto add_callback = [this, callback](RedisGcsClient *client, const ClientID &id,
-=======
-  data->set_is_insertion(false);
-  auto add_callback = [this, callback](AsyncGcsClient *client, const ClientID &id,
->>>>>>> fd835d10
                                        const ClientTableData &data) {
     HandleConnected(client, data);
     RAY_CHECK_OK(CancelNotifications(JobID::Nil(), client_log_key_, id));
