#include "ray/gcs/tables.h"

#include "absl/time/clock.h"

#include "ray/common/common_protocol.h"
#include "ray/common/grpc_util.h"
#include "ray/common/ray_config.h"
#include "ray/gcs/redis_gcs_client.h"

namespace {

static const std::string kTableAppendCommand = "RAY.TABLE_APPEND";
static const std::string kChainTableAppendCommand = "RAY.CHAIN.TABLE_APPEND";

static const std::string kTableAddCommand = "RAY.TABLE_ADD";
static const std::string kChainTableAddCommand = "RAY.CHAIN.TABLE_ADD";

std::string GetLogAppendCommand(const ray::gcs::CommandType command_type) {
  if (command_type == ray::gcs::CommandType::kRegular) {
    return kTableAppendCommand;
  } else {
    RAY_CHECK(command_type == ray::gcs::CommandType::kChain);
    return kChainTableAppendCommand;
  }
}

std::string GetTableAddCommand(const ray::gcs::CommandType command_type) {
  if (command_type == ray::gcs::CommandType::kRegular) {
    return kTableAddCommand;
  } else {
    RAY_CHECK(command_type == ray::gcs::CommandType::kChain);
    return kChainTableAddCommand;
  }
}

}  // namespace

namespace ray {

namespace gcs {

template <typename ID, typename Data>
Status Log<ID, Data>::Append(const JobID &job_id, const ID &id,
                             const std::shared_ptr<Data> &data,
                             const WriteCallback &done) {
  num_appends_++;
  auto callback = [this, id, data, done](std::shared_ptr<CallbackReply> reply) {
    const auto status = reply->ReadAsStatus();
    // Failed to append the entry.
    RAY_CHECK(status.ok()) << "Failed to execute command TABLE_APPEND:"
                           << status.ToString();
    if (done != nullptr) {
      (done)(client_, id, *data);
    }
  };
  std::string str = data->SerializeAsString();
  return GetRedisContext(id)->RunAsync(GetLogAppendCommand(command_type_), id, str.data(),
                                       str.length(), prefix_, pubsub_channel_,
                                       std::move(callback));
}

template <typename ID, typename Data>
Status Log<ID, Data>::AppendAt(const JobID &job_id, const ID &id,
                               const std::shared_ptr<Data> &data,
                               const WriteCallback &done, const WriteCallback &failure,
                               int log_length) {
  num_appends_++;
  auto callback = [this, id, data, done, failure](std::shared_ptr<CallbackReply> reply) {
    const auto status = reply->ReadAsStatus();
    if (status.ok()) {
      if (done != nullptr) {
        (done)(client_, id, *data);
      }
    } else {
      if (failure != nullptr) {
        (failure)(client_, id, *data);
      }
    }
  };
  std::string str = data->SerializeAsString();
  return GetRedisContext(id)->RunAsync(GetLogAppendCommand(command_type_), id, str.data(),
                                       str.length(), prefix_, pubsub_channel_,
                                       std::move(callback), log_length);
}

template <typename ID, typename Data>
Status Log<ID, Data>::Lookup(const JobID &job_id, const ID &id, const Callback &lookup) {
  num_lookups_++;
  auto callback = [this, id, lookup](std::shared_ptr<CallbackReply> reply) {
    if (lookup != nullptr) {
      std::vector<Data> results;
      if (!reply->IsNil()) {
        GcsEntry gcs_entry;
        gcs_entry.ParseFromString(reply->ReadAsString());
        RAY_CHECK(ID::FromBinary(gcs_entry.id()) == id);
        for (int64_t i = 0; i < gcs_entry.entries_size(); i++) {
          Data data;
          data.ParseFromString(gcs_entry.entries(i));
          results.emplace_back(std::move(data));
        }
      }
      lookup(client_, id, results);
    }
  };
  std::vector<uint8_t> nil;
  return GetRedisContext(id)->RunAsync("RAY.TABLE_LOOKUP", id, nil.data(), nil.size(),
                                       prefix_, pubsub_channel_, std::move(callback));
}

template <typename ID, typename Data>
Status Log<ID, Data>::Subscribe(const JobID &job_id, const ClientID &client_id,
                                const Callback &subscribe,
                                const SubscriptionCallback &done) {
  auto subscribe_wrapper =
      [subscribe](RedisGcsClient *client, const ID &id,
                  const SubscriptionNotification<std::vector<Data>> &notification) {
        RAY_CHECK(notification.GetGcsChangeMode() != GcsChangeMode::REMOVE);
        subscribe(client, id, notification.GetData());
      };
  return Subscribe(job_id, client_id, subscribe_wrapper, done);
}

template <typename ID, typename Data>
Status Log<ID, Data>::Subscribe(const JobID &job_id, const ClientID &client_id,
                                const NotificationCallback &subscribe,
                                const SubscriptionCallback &done) {
  RAY_CHECK(subscribe_callback_index_ == -1)
      << "Client called Subscribe twice on the same table";
<<<<<<< HEAD
  auto callback = [this, subscribe, done](const CallbackReply &reply) {
    auto data = reply.ReadAsPubsubData();
=======
  auto callback = [this, subscribe, done](std::shared_ptr<CallbackReply> reply) {
    const auto data = reply->ReadAsPubsubData();
>>>>>>> 8622559e

    if (data.empty()) {
      // No notification data is provided. This is the callback for the
      // initial subscription request.
      if (done != nullptr) {
        done(client_);
      }
    } else {
      // Data is provided. This is the callback for a message.
      if (subscribe != nullptr) {
        // Parse the notification.
        GcsEntry gcs_entry;
        gcs_entry.ParseFromString(data);
        ID id = ID::FromBinary(gcs_entry.id());
        std::vector<Data> results;
        for (int64_t i = 0; i < gcs_entry.entries_size(); i++) {
          Data result;
          result.ParseFromString(gcs_entry.entries(i));
          results.emplace_back(std::move(result));
        }
        SubscriptionNotification<std::vector<Data>> notification(gcs_entry.change_mode(),
                                                                 std::move(results));
        subscribe(client_, id, notification);
      }
    }
  };

  subscribe_callback_index_ = 1;
  for (auto &context : shard_contexts_) {
    RAY_RETURN_NOT_OK(context->SubscribeAsync(client_id, pubsub_channel_, callback,
                                              &subscribe_callback_index_));
  }
  return Status::OK();
}

template <typename ID, typename Data>
Status Log<ID, Data>::RequestNotifications(const JobID &job_id, const ID &id,
                                           const ClientID &client_id,
                                           const StatusCallback &done) {
  RAY_CHECK(subscribe_callback_index_ >= 0)
      << "Client requested notifications on a key before Subscribe completed";

  RedisCallback callback = nullptr;
  if (done != nullptr) {
    callback = [done](std::shared_ptr<CallbackReply> reply) {
      const auto status = reply->IsNil()
                              ? Status::OK()
                              : Status::RedisError("request notifications failed.");
      done(status);
    };
  }

  return GetRedisContext(id)->RunAsync("RAY.TABLE_REQUEST_NOTIFICATIONS", id,
                                       client_id.Data(), client_id.Size(), prefix_,
                                       pubsub_channel_, callback);
}

template <typename ID, typename Data>
Status Log<ID, Data>::CancelNotifications(const JobID &job_id, const ID &id,
                                          const ClientID &client_id,
                                          const StatusCallback &done) {
  RAY_CHECK(subscribe_callback_index_ >= 0)
      << "Client canceled notifications on a key before Subscribe completed";

  RedisCallback callback = nullptr;
  if (done != nullptr) {
    callback = [done](std::shared_ptr<CallbackReply> reply) {
      const auto status = reply->ReadAsStatus();
      done(status);
    };
  }

  return GetRedisContext(id)->RunAsync("RAY.TABLE_CANCEL_NOTIFICATIONS", id,
                                       client_id.Data(), client_id.Size(), prefix_,
                                       pubsub_channel_, callback);
}

template <typename ID, typename Data>
void Log<ID, Data>::Delete(const JobID &job_id, const std::vector<ID> &ids) {
  if (ids.empty()) {
    return;
  }
  std::unordered_map<RedisContext *, std::ostringstream> sharded_data;
  for (const auto &id : ids) {
    sharded_data[GetRedisContext(id).get()] << id.Binary();
  }
  // Breaking really large deletion commands into batches of smaller size.
  const size_t batch_size =
      RayConfig::instance().maximum_gcs_deletion_batch_size() * ID::Size();
  for (const auto &pair : sharded_data) {
    std::string current_data = pair.second.str();
    for (size_t cur = 0; cur < pair.second.str().size(); cur += batch_size) {
      size_t data_field_size = std::min(batch_size, current_data.size() - cur);
      uint16_t id_count = data_field_size / ID::Size();
      // Send data contains id count and all the id data.
      std::string send_data(data_field_size + sizeof(id_count), 0);
      uint8_t *buffer = reinterpret_cast<uint8_t *>(&send_data[0]);
      *reinterpret_cast<uint16_t *>(buffer) = id_count;
      RAY_IGNORE_EXPR(
          std::copy_n(reinterpret_cast<const uint8_t *>(current_data.c_str() + cur),
                      data_field_size, buffer + sizeof(uint16_t)));

      RAY_IGNORE_EXPR(
          pair.first->RunAsync("RAY.TABLE_DELETE", UniqueID::Nil(),
                               reinterpret_cast<const uint8_t *>(send_data.c_str()),
                               send_data.size(), prefix_, pubsub_channel_,
                               /*redisCallback=*/nullptr));
    }
  }
}

template <typename ID, typename Data>
void Log<ID, Data>::Delete(const JobID &job_id, const ID &id) {
  Delete(job_id, std::vector<ID>({id}));
}

template <typename ID, typename Data>
std::string Log<ID, Data>::DebugString() const {
  std::stringstream result;
  result << "num lookups: " << num_lookups_ << ", num appends: " << num_appends_;
  return result.str();
}

template <typename ID, typename Data>
Status Table<ID, Data>::Add(const JobID &job_id, const ID &id,
                            const std::shared_ptr<Data> &data,
                            const WriteCallback &done) {
  num_adds_++;
  auto callback = [this, id, data, done](std::shared_ptr<CallbackReply> reply) {
    if (done != nullptr) {
      (done)(client_, id, *data);
    }
  };
  std::string str = data->SerializeAsString();
  return GetRedisContext(id)->RunAsync(GetTableAddCommand(command_type_), id, str.data(),
                                       str.length(), prefix_, pubsub_channel_,
                                       std::move(callback));
}

template <typename ID, typename Data>
Status Table<ID, Data>::Lookup(const JobID &job_id, const ID &id, const Callback &lookup,
                               const FailureCallback &failure) {
  num_lookups_++;
  return Log<ID, Data>::Lookup(job_id, id,
                               [lookup, failure](RedisGcsClient *client, const ID &id,
                                                 const std::vector<Data> &data) {
                                 if (data.empty()) {
                                   if (failure != nullptr) {
                                     (failure)(client, id);
                                   }
                                 } else {
                                   RAY_CHECK(data.size() == 1);
                                   if (lookup != nullptr) {
                                     (lookup)(client, id, data[0]);
                                   }
                                 }
                               });
}

template <typename ID, typename Data>
Status Table<ID, Data>::Subscribe(const JobID &job_id, const ClientID &client_id,
                                  const Callback &subscribe,
                                  const FailureCallback &failure,
                                  const SubscriptionCallback &done) {
  return Log<ID, Data>::Subscribe(
      job_id, client_id,
      [subscribe, failure](RedisGcsClient *client, const ID &id,
                           const std::vector<Data> &data) {
        RAY_CHECK(data.empty() || data.size() == 1);
        if (data.size() == 1) {
          subscribe(client, id, data[0]);
        } else {
          if (failure != nullptr) {
            failure(client, id);
          }
        }
      },
      done);
}

template <typename ID, typename Data>
std::string Table<ID, Data>::DebugString() const {
  std::stringstream result;
  result << "num lookups: " << num_lookups_ << ", num adds: " << num_adds_;
  return result.str();
}

template <typename ID, typename Data>
Status Set<ID, Data>::Add(const JobID &job_id, const ID &id,
                          const std::shared_ptr<Data> &data, const WriteCallback &done) {
  num_adds_++;
  auto callback = [this, id, data, done](std::shared_ptr<CallbackReply> reply) {
    if (done != nullptr) {
      (done)(client_, id, *data);
    }
  };
  std::string str = data->SerializeAsString();
  return GetRedisContext(id)->RunAsync("RAY.SET_ADD", id, str.data(), str.length(),
                                       prefix_, pubsub_channel_, std::move(callback));
}

template <typename ID, typename Data>
Status Set<ID, Data>::Remove(const JobID &job_id, const ID &id,
                             const std::shared_ptr<Data> &data,
                             const WriteCallback &done) {
  num_removes_++;
  auto callback = [this, id, data, done](std::shared_ptr<CallbackReply> reply) {
    if (done != nullptr) {
      (done)(client_, id, *data);
    }
  };
  std::string str = data->SerializeAsString();
  return GetRedisContext(id)->RunAsync("RAY.SET_REMOVE", id, str.data(), str.length(),
                                       prefix_, pubsub_channel_, std::move(callback));
}

template <typename ID, typename Data>
std::string Set<ID, Data>::DebugString() const {
  std::stringstream result;
  result << "num lookups: " << num_lookups_ << ", num adds: " << num_adds_
         << ", num removes: " << num_removes_;
  return result.str();
}

template <typename ID, typename Data>
Status Hash<ID, Data>::Update(const JobID &job_id, const ID &id, const DataMap &data_map,
                              const HashCallback &done) {
  num_adds_++;
  auto callback = [this, id, data_map, done](std::shared_ptr<CallbackReply> reply) {
    if (done != nullptr) {
      (done)(client_, id, data_map);
    }
  };
  GcsEntry gcs_entry;
  gcs_entry.set_id(id.Binary());
  gcs_entry.set_change_mode(GcsChangeMode::APPEND_OR_ADD);
  for (const auto &pair : data_map) {
    gcs_entry.add_entries(pair.first);
    gcs_entry.add_entries(pair.second->SerializeAsString());
  }
  std::string str = gcs_entry.SerializeAsString();
  return GetRedisContext(id)->RunAsync("RAY.HASH_UPDATE", id, str.data(), str.size(),
                                       prefix_, pubsub_channel_, std::move(callback));
}

template <typename ID, typename Data>
Status Hash<ID, Data>::RemoveEntries(const JobID &job_id, const ID &id,
                                     const std::vector<std::string> &keys,
                                     const HashRemoveCallback &remove_callback) {
  num_removes_++;
  auto callback = [this, id, keys,
                   remove_callback](std::shared_ptr<CallbackReply> reply) {
    if (remove_callback != nullptr) {
      (remove_callback)(client_, id, keys);
    }
  };
  GcsEntry gcs_entry;
  gcs_entry.set_id(id.Binary());
  gcs_entry.set_change_mode(GcsChangeMode::REMOVE);
  for (const auto &key : keys) {
    gcs_entry.add_entries(key);
  }
  std::string str = gcs_entry.SerializeAsString();
  return GetRedisContext(id)->RunAsync("RAY.HASH_UPDATE", id, str.data(), str.size(),
                                       prefix_, pubsub_channel_, std::move(callback));
}

template <typename ID, typename Data>
std::string Hash<ID, Data>::DebugString() const {
  std::stringstream result;
  result << "num lookups: " << num_lookups_ << ", num adds: " << num_adds_
         << ", num removes: " << num_removes_;
  return result.str();
}

template <typename ID, typename Data>
Status Hash<ID, Data>::Lookup(const JobID &job_id, const ID &id,
                              const HashCallback &lookup) {
  num_lookups_++;
  auto callback = [this, id, lookup](std::shared_ptr<CallbackReply> reply) {
    if (lookup != nullptr) {
      DataMap results;
      if (!reply->IsNil()) {
        const auto data = reply->ReadAsString();
        GcsEntry gcs_entry;
        gcs_entry.ParseFromString(reply->ReadAsString());
        RAY_CHECK(ID::FromBinary(gcs_entry.id()) == id);
        RAY_CHECK(gcs_entry.entries_size() % 2 == 0);
        for (int i = 0; i < gcs_entry.entries_size(); i += 2) {
          const auto &key = gcs_entry.entries(i);
          const auto value = std::make_shared<Data>();
          value->ParseFromString(gcs_entry.entries(i + 1));
          results.emplace(key, std::move(value));
        }
      }
      lookup(client_, id, results);
    }
  };
  std::vector<uint8_t> nil;
  return GetRedisContext(id)->RunAsync("RAY.TABLE_LOOKUP", id, nil.data(), nil.size(),
                                       prefix_, pubsub_channel_, std::move(callback));
}

template <typename ID, typename Data>
Status Hash<ID, Data>::Subscribe(const JobID &job_id, const ClientID &client_id,
                                 const HashNotificationCallback &subscribe,
                                 const SubscriptionCallback &done) {
  RAY_CHECK(subscribe_callback_index_ == -1)
      << "Client called Subscribe twice on the same table";
  auto callback = [this, subscribe, done](std::shared_ptr<CallbackReply> reply) {
    const auto data = reply->ReadAsPubsubData();
    if (data.empty()) {
      // No notification data is provided. This is the callback for the
      // initial subscription request.
      if (done != nullptr) {
        done(client_);
      }
    } else {
      // Data is provided. This is the callback for a message.
      if (subscribe != nullptr) {
        // Parse the notification.
        GcsEntry gcs_entry;
        gcs_entry.ParseFromString(data);
        ID id = ID::FromBinary(gcs_entry.id());
        DataMap data_map;
        if (gcs_entry.change_mode() == GcsChangeMode::REMOVE) {
          for (const auto &key : gcs_entry.entries()) {
            data_map.emplace(key, std::shared_ptr<Data>());
          }
        } else {
          RAY_CHECK(gcs_entry.entries_size() % 2 == 0);
          for (int i = 0; i < gcs_entry.entries_size(); i += 2) {
            const auto &key = gcs_entry.entries(i);
            const auto value = std::make_shared<Data>();
            value->ParseFromString(gcs_entry.entries(i + 1));
            data_map.emplace(key, std::move(value));
          }
        }
        subscribe(client_, id, gcs_entry.change_mode(), data_map);
      }
    }
  };

  subscribe_callback_index_ = 1;
  for (auto &context : shard_contexts_) {
    RAY_RETURN_NOT_OK(context->SubscribeAsync(client_id, pubsub_channel_, callback,
                                              &subscribe_callback_index_));
  }
  return Status::OK();
}

Status ErrorTable::PushErrorToDriver(const JobID &job_id, const std::string &type,
                                     const std::string &error_message, double timestamp) {
  auto data = std::make_shared<ErrorTableData>();
  data->set_job_id(job_id.Binary());
  data->set_type(type);
  data->set_error_message(error_message);
  data->set_timestamp(timestamp);
  return Append(job_id, job_id, data, /*done_callback=*/nullptr);
}

std::string ErrorTable::DebugString() const {
  return Log<JobID, ErrorTableData>::DebugString();
}

Status ProfileTable::AddProfileEventBatch(const ProfileTableData &profile_events) {
  // TODO(hchen): Change the parameter to shared_ptr to avoid copying data.
  auto data = std::make_shared<ProfileTableData>();
  data->CopyFrom(profile_events);
  return Append(JobID::Nil(), UniqueID::FromRandom(), data,
                /*done_callback=*/nullptr);
}

std::string ProfileTable::DebugString() const {
  return Log<UniqueID, ProfileTableData>::DebugString();
}

Status JobTable::AppendJobData(const JobID &job_id, bool is_dead, int64_t timestamp,
                               const std::string &node_manager_address,
                               int64_t driver_pid) {
  auto data = std::make_shared<JobTableData>();
  data->set_job_id(job_id.Binary());
  data->set_is_dead(is_dead);
  data->set_timestamp(timestamp);
  data->set_node_manager_address(node_manager_address);
  data->set_driver_pid(driver_pid);
  return Append(JobID(job_id), job_id, data, /*done_callback=*/nullptr);
}

void ClientTable::RegisterClientAddedCallback(const ClientTableCallback &callback) {
  client_added_callback_ = callback;
  // Call the callback for any added clients that are cached.
  for (const auto &entry : node_cache_) {
    if (!entry.first.IsNil() && (entry.second.state() == GcsNodeInfo::ALIVE)) {
      client_added_callback_(client_, entry.first, entry.second);
    }
  }
}

void ClientTable::RegisterClientRemovedCallback(const ClientTableCallback &callback) {
  client_removed_callback_ = callback;
  // Call the callback for any removed clients that are cached.
  for (const auto &entry : node_cache_) {
    if (!entry.first.IsNil() && (entry.second.state() == GcsNodeInfo::DEAD)) {
      client_removed_callback_(client_, entry.first, entry.second);
    }
  }
}

void ClientTable::HandleNotification(RedisGcsClient *client,
                                     const GcsNodeInfo &node_info) {
  ClientID node_id = ClientID::FromBinary(node_info.node_id());
  bool is_alive = (node_info.state() == GcsNodeInfo::ALIVE);
  // It's possible to get duplicate notifications from the client table, so
  // check whether this notification is new.
  auto entry = node_cache_.find(node_id);
  bool is_notif_new;
  if (entry == node_cache_.end()) {
    // If the entry is not in the cache, then the notification is new.
    is_notif_new = true;
  } else {
    // If the entry is in the cache, then the notification is new if the client
    // was alive and is now dead or resources have been updated.
    bool was_alive = (entry->second.state() == GcsNodeInfo::ALIVE);
    is_notif_new = was_alive && !is_alive;
    // Once a client with a given ID has been removed, it should never be added
    // again. If the entry was in the cache and the client was deleted, check
    // that this new notification is not an insertion.
    if (!was_alive) {
      RAY_CHECK(!is_alive)
          << "Notification for addition of a client that was already removed:" << node_id;
    }
  }

  // Add the notification to our cache. Notifications are idempotent.
  RAY_LOG(DEBUG) << "[ClientTableNotification] ClientTable Insertion/Deletion "
                    "notification for client id "
                 << node_id << ". IsAlive: " << is_alive
                 << ". Setting the client cache to data.";
  node_cache_[node_id] = node_info;

  // If the notification is new, call any registered callbacks.
  GcsNodeInfo &cache_data = node_cache_[node_id];
  if (is_notif_new) {
    if (is_alive) {
      if (client_added_callback_ != nullptr) {
        client_added_callback_(client, node_id, cache_data);
      }
      RAY_CHECK(removed_nodes_.find(node_id) == removed_nodes_.end());
    } else {
      // NOTE(swang): The node should be added to this data structure before
      // the callback gets called, in case the callback depends on the data
      // structure getting updated.
      removed_nodes_.insert(node_id);
      if (client_removed_callback_ != nullptr) {
        client_removed_callback_(client, node_id, cache_data);
      }
    }
  }
}

void ClientTable::HandleConnected(RedisGcsClient *client, const GcsNodeInfo &node_info) {
  auto connected_node_id = ClientID::FromBinary(node_info.node_id());
  RAY_CHECK(node_id_ == connected_node_id) << connected_node_id << " " << node_id_;
}

const ClientID &ClientTable::GetLocalClientId() const { return node_id_; }

const GcsNodeInfo &ClientTable::GetLocalClient() const { return local_node_info_; }

bool ClientTable::IsRemoved(const ClientID &node_id) const {
  return removed_nodes_.count(node_id) == 1;
}

Status ClientTable::Connect(const GcsNodeInfo &local_node_info) {
  RAY_CHECK(!disconnected_) << "Tried to reconnect a disconnected client.";

  RAY_CHECK(local_node_info.node_id() == local_node_info_.node_id());
  local_node_info_ = local_node_info;

  // Construct the data to add to the client table.
  auto data = std::make_shared<GcsNodeInfo>(local_node_info_);
  data->set_state(GcsNodeInfo::ALIVE);
  // Callback to handle our own successful connection once we've added
  // ourselves.
  auto add_callback = [this](RedisGcsClient *client, const UniqueID &log_key,
                             const GcsNodeInfo &data) {
    RAY_CHECK(log_key == client_log_key_);
    HandleConnected(client, data);

    // Callback for a notification from the client table.
    auto notification_callback = [this](RedisGcsClient *client, const UniqueID &log_key,
                                        const std::vector<GcsNodeInfo> &notifications) {
      RAY_CHECK(log_key == client_log_key_);
      std::unordered_map<std::string, GcsNodeInfo> connected_nodes;
      std::unordered_map<std::string, GcsNodeInfo> disconnected_nodes;
      for (auto &notification : notifications) {
        // This is temporary fix for Issue 4140 to avoid connect to dead nodes.
        // TODO(yuhguo): remove this temporary fix after GCS entry is removable.
        if (notification.state() == GcsNodeInfo::ALIVE) {
          connected_nodes.emplace(notification.node_id(), notification);
        } else {
          auto iter = connected_nodes.find(notification.node_id());
          if (iter != connected_nodes.end()) {
            connected_nodes.erase(iter);
          }
          disconnected_nodes.emplace(notification.node_id(), notification);
        }
      }
      for (const auto &pair : connected_nodes) {
        HandleNotification(client, pair.second);
      }
      for (const auto &pair : disconnected_nodes) {
        HandleNotification(client, pair.second);
      }
    };
    // Callback to request notifications from the client table once we've
    // successfully subscribed.
    auto subscription_callback = [this](RedisGcsClient *c) {
      RAY_CHECK_OK(RequestNotifications(JobID::Nil(), client_log_key_, node_id_,
                                        /*done*/ nullptr));
    };
    // Subscribe to the client table.
    RAY_CHECK_OK(
        Subscribe(JobID::Nil(), node_id_, notification_callback, subscription_callback));
  };
  return Append(JobID::Nil(), client_log_key_, data, add_callback);
}

Status ClientTable::Disconnect(const DisconnectCallback &callback) {
  auto node_info = std::make_shared<GcsNodeInfo>(local_node_info_);
  node_info->set_state(GcsNodeInfo::DEAD);
  auto add_callback = [this, callback](RedisGcsClient *client, const ClientID &id,
                                       const GcsNodeInfo &data) {
    HandleConnected(client, data);
    RAY_CHECK_OK(
        CancelNotifications(JobID::Nil(), client_log_key_, id, /*done*/ nullptr));
    if (callback != nullptr) {
      callback();
    }
  };
  RAY_RETURN_NOT_OK(Append(JobID::Nil(), client_log_key_, node_info, add_callback));
  // We successfully added the deletion entry. Mark ourselves as disconnected.
  disconnected_ = true;
  return Status::OK();
}

ray::Status ClientTable::MarkDisconnected(const ClientID &dead_node_id) {
  auto node_info = std::make_shared<GcsNodeInfo>();
  node_info->set_node_id(dead_node_id.Binary());
  node_info->set_state(GcsNodeInfo::DEAD);
  return Append(JobID::Nil(), client_log_key_, node_info, nullptr);
}

bool ClientTable::GetClient(const ClientID &node_id, GcsNodeInfo *node_info) const {
  RAY_CHECK(!node_id.IsNil());
  auto entry = node_cache_.find(node_id);
  auto found = (entry != node_cache_.end());
  if (found) {
    *node_info = entry->second;
  }
  return found;
}

const std::unordered_map<ClientID, GcsNodeInfo> &ClientTable::GetAllClients() const {
  return node_cache_;
}

Status ClientTable::Lookup(const Callback &lookup) {
  RAY_CHECK(lookup != nullptr);
  return Log::Lookup(JobID::Nil(), client_log_key_, lookup);
}

std::string ClientTable::DebugString() const {
  std::stringstream result;
  result << Log<ClientID, GcsNodeInfo>::DebugString();
  result << ", cache size: " << node_cache_.size()
         << ", num removed: " << removed_nodes_.size();
  return result.str();
}

Status ActorCheckpointIdTable::AddCheckpointId(const JobID &job_id,
                                               const ActorID &actor_id,
                                               const ActorCheckpointID &checkpoint_id) {
  auto lookup_callback = [this, checkpoint_id, job_id, actor_id](
                             ray::gcs::RedisGcsClient *client, const ActorID &id,
                             const ActorCheckpointIdData &data) {
    std::shared_ptr<ActorCheckpointIdData> copy =
        std::make_shared<ActorCheckpointIdData>(data);
    copy->add_timestamps(absl::GetCurrentTimeNanos() / 1000000);
    copy->add_checkpoint_ids(checkpoint_id.Binary());
    auto num_to_keep = RayConfig::instance().num_actor_checkpoints_to_keep();
    while (copy->timestamps().size() > num_to_keep) {
      // Delete the checkpoint from actor checkpoint table.
      const auto &to_delete = ActorCheckpointID::FromBinary(copy->checkpoint_ids(0));
      copy->mutable_checkpoint_ids()->erase(copy->mutable_checkpoint_ids()->begin());
      copy->mutable_timestamps()->erase(copy->mutable_timestamps()->begin());
      client_->actor_checkpoint_table().Delete(job_id, to_delete);
    }
    RAY_CHECK_OK(Add(job_id, actor_id, copy, nullptr));
  };
  auto failure_callback = [this, checkpoint_id, job_id, actor_id](
                              ray::gcs::RedisGcsClient *client, const ActorID &id) {
    std::shared_ptr<ActorCheckpointIdData> data =
        std::make_shared<ActorCheckpointIdData>();
    data->set_actor_id(id.Binary());
    data->add_timestamps(absl::GetCurrentTimeNanos() / 1000000);
    *data->add_checkpoint_ids() = checkpoint_id.Binary();
    RAY_CHECK_OK(Add(job_id, actor_id, data, nullptr));
  };
  return Lookup(job_id, actor_id, lookup_callback, failure_callback);
}

template class Log<ObjectID, ObjectTableData>;
template class Set<ObjectID, ObjectTableData>;
template class Log<TaskID, TaskTableData>;
template class Table<TaskID, TaskTableData>;
template class Log<ActorID, ActorTableData>;
template class Log<TaskID, TaskReconstructionData>;
template class Table<TaskID, TaskLeaseData>;
template class Table<ClientID, HeartbeatTableData>;
template class Table<ClientID, HeartbeatBatchTableData>;
template class Log<JobID, ErrorTableData>;
template class Log<ClientID, GcsNodeInfo>;
template class Log<JobID, JobTableData>;
template class Log<UniqueID, ProfileTableData>;
template class Table<ActorCheckpointID, ActorCheckpointData>;
template class Table<ActorID, ActorCheckpointIdData>;

template class Log<ClientID, ResourceTableData>;
template class Hash<ClientID, ResourceTableData>;

}  // namespace gcs

}  // namespace ray<|MERGE_RESOLUTION|>--- conflicted
+++ resolved
@@ -126,13 +126,8 @@
                                 const SubscriptionCallback &done) {
   RAY_CHECK(subscribe_callback_index_ == -1)
       << "Client called Subscribe twice on the same table";
-<<<<<<< HEAD
-  auto callback = [this, subscribe, done](const CallbackReply &reply) {
-    auto data = reply.ReadAsPubsubData();
-=======
   auto callback = [this, subscribe, done](std::shared_ptr<CallbackReply> reply) {
     const auto data = reply->ReadAsPubsubData();
->>>>>>> 8622559e
 
     if (data.empty()) {
       // No notification data is provided. This is the callback for the
