--- conflicted
+++ resolved
@@ -371,14 +371,10 @@
                                      const std::string& node_manager_address,
                                      int64_t driver_pid, bool is_dead) {
   auto data = std::make_shared<DriverTableDataT>();
-<<<<<<< HEAD
-  data->driver_id = driver_id.binary();
+  data->driver_id = driver_id.Binary();
   data->timestamp = timestamp;
   data->node_manager_address = node_manager_address;
   data->driver_pid = driver_pid;
-=======
-  data->driver_id = driver_id.Binary();
->>>>>>> c3f8fc1c
   data->is_dead = is_dead;
   return Append(DriverID(driver_id), driver_id, data, /*done_callback=*/nullptr);
 }
