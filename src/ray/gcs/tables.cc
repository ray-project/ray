--- conflicted
+++ resolved
@@ -515,26 +515,9 @@
   return Log<UniqueID, ProfileTableData>::DebugString();
 }
 
-<<<<<<< HEAD
-Status JobTable::AppendJobData(const JobID &job_id, bool is_dead, int64_t timestamp,
-                               const std::string &node_manager_address,
-                               int64_t driver_pid) {
-  auto data = std::make_shared<JobTableData>();
-  data->set_job_id(job_id.Binary());
-  data->set_is_dead(is_dead);
-  data->set_timestamp(timestamp);
-  data->set_node_manager_address(node_manager_address);
-  data->set_driver_pid(driver_pid);
-  return Append(JobID(job_id), job_id, data, /*done_callback=*/nullptr);
-}
-
 void ClientTable::RegisterNodeChangeCallback(const NodeChangeCallback &callback) {
   RAY_CHECK(node_change_callback_ == nullptr);
   node_change_callback_ = callback;
-=======
-void ClientTable::RegisterClientAddedCallback(const ClientTableCallback &callback) {
-  client_added_callback_ = callback;
->>>>>>> 3adbe294
   // Call the callback for any added clients that are cached.
   for (const auto &entry : node_cache_) {
     if (!entry.first.IsNil()) {
