--- conflicted
+++ resolved
@@ -28,12 +28,7 @@
   }
 }
 
-<<<<<<< HEAD
-void ClientTable::HandleNotification(AsyncGcsClient *client,
-                                     const ClientID &channel_id,
-=======
 void ClientTable::HandleNotification(AsyncGcsClient *client, const ClientID &channel_id,
->>>>>>> 3c080f4b
                                      std::shared_ptr<ClientTableDataT> data) {
   ClientID client_id = ClientID::from_binary(data->client_id);
   // It's possible to get duplicate notifications from the client table, so
@@ -50,20 +45,12 @@
     bool is_deleted = !data->is_insertion;
     is_new = (was_inserted && is_deleted);
     // Once a client with a given ID has been removed, it should never be added
-<<<<<<< HEAD
-    // again. If a client is cached as deleted, check
-    // that this new notification is not an insertion.
-    if(!entry->second.is_insertion){
-      RAY_CHECK(!data->is_insertion)
-      << "Notification for addition of a client that was already removed";
-=======
     // again. If the entry was in the cache and the client was deleted, check
     // that this new notification is not an insertion.
     if (!entry->second.is_insertion) {
       RAY_CHECK(!data->is_insertion)
           << "Notification for addition of a client that was already removed:"
           << client_id.hex();
->>>>>>> 3c080f4b
     }
   }
 
@@ -84,35 +71,6 @@
   }
 }
 
-<<<<<<< HEAD
-void ClientTable::HandleConnected(AsyncGcsClient *client,
-                                  const ClientID &client_id,
-                                  std::shared_ptr<ClientTableDataT> data) {
-  RAY_CHECK(client_id == client_id_) << client_id.hex() << " "
-                                     << client_id_.hex();
-}
-
-const ClientID &ClientTable::GetLocalClientId() {
-  return client_id_;
-}
-
-const ClientTableDataT &ClientTable::GetLocalClient() {
-  return local_client_;
-}
-
-Status ClientTable::Connect() {
-  RAY_CHECK(local_client_.is_insertion)
-      << "Tried to reconnect a disconnected client.";
-
-  auto data = std::make_shared<ClientTableDataT>(local_client_);
-  // Callback for a notification from the client table.
-  auto notification_callback = [this](AsyncGcsClient *client,
-                                      const ClientID &channel_id,
-                                      std::shared_ptr<ClientTableDataT> data) {
-    return HandleNotification(client, channel_id, data);
-  };
-  // Callback to subscribe to the client table once we've successfully added
-=======
 void ClientTable::HandleConnected(AsyncGcsClient *client, const ClientID &client_id,
                                   std::shared_ptr<ClientTableDataT> data) {
   RAY_CHECK(client_id == client_id_) << client_id.hex() << " " << client_id_.hex();
@@ -133,18 +91,11 @@
     return HandleNotification(client, channel_id, data);
   };
   // Callback to handle our own successful connection once we've added
->>>>>>> 3c080f4b
   // ourselves.
   auto add_callback = [this](AsyncGcsClient *client, const ClientID &id,
                              std::shared_ptr<ClientTableDataT> data) {
     HandleConnected(client, id, data);
   };
-<<<<<<< HEAD
-  // Callback for subscription success.
-  auto subscription_callback = [this, data, add_callback](
-      AsyncGcsClient *c, const ClientID &id,
-      std::shared_ptr<ClientTableDataT> d) {
-=======
   // Callback to add ourselves once we've successfully subscribed.
   auto subscription_callback = [this, data, add_callback](
       AsyncGcsClient *c, const ClientID &id, std::shared_ptr<ClientTableDataT> d) {
@@ -153,7 +104,6 @@
     if (disconnected_) {
       data->is_insertion = false;
     }
->>>>>>> 3c080f4b
     return Add(JobID::nil(), client_id_, data, add_callback);
   };
   return Subscribe(JobID::nil(), ClientID::nil(), notification_callback,
@@ -161,37 +111,16 @@
 }
 
 Status ClientTable::Disconnect() {
-<<<<<<< HEAD
-  local_client_.is_insertion = false;
-  auto data = std::make_shared<ClientTableDataT>(local_client_);
-=======
   auto data = std::make_shared<ClientTableDataT>(local_client_);
   data->is_insertion = true;
->>>>>>> 3c080f4b
   auto add_callback = [this](AsyncGcsClient *client, const ClientID &id,
                              std::shared_ptr<ClientTableDataT> data) {
     HandleConnected(client, id, data);
   };
-<<<<<<< HEAD
-  return Add(JobID::nil(), client_id_, data, add_callback);
-}
-
-const ClientTableDataT &ClientTable::GetClient(const ClientID &client_id) {
-  RAY_CHECK(!client_id.is_nil());
-  auto entry = client_cache_.find(client_id);
-  if (entry != client_cache_.end()) {
-    return entry->second;
-  } else {
-    // If the requested client was not found, return a reference to the nil
-    // client entry.
-    return client_cache_[ClientID::nil()];
-  }
-=======
   RAY_RETURN_NOT_OK(Add(JobID::nil(), client_id_, data, add_callback));
   // We successfully added the deletion entry. Mark ourselves as disconnected.
   disconnected_ = true;
   return Status::OK();
->>>>>>> 3c080f4b
 }
 
 const ClientTableDataT &ClientTable::GetClient(const ClientID &client_id) {
