--- conflicted
+++ resolved
@@ -287,7 +287,6 @@
   return result.str();
 }
 
-<<<<<<< HEAD
 template <typename ID, typename Data>
 Status Set<ID, Data>::Add(const JobID &job_id, const ID &id,
                           std::shared_ptr<DataT> &dataT, const WriteCallback &done) {
@@ -332,10 +331,7 @@
   return result.str();
 }
 
-Status ErrorTable::PushErrorToDriver(const JobID &job_id, const std::string &type,
-=======
 Status ErrorTable::PushErrorToDriver(const DriverID &driver_id, const std::string &type,
->>>>>>> 4c80177d
                                      const std::string &error_message, double timestamp) {
   auto data = std::make_shared<ErrorTableDataT>();
   data->job_id = driver_id.binary();
