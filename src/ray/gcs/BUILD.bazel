load("//bazel:ray.bzl", "ray_cc_binary", "ray_cc_library")

ray_cc_library(
    name = "gcs_state_util",
    srcs = ["state_util.cc"],
    hdrs = ["state_util.h"],
    deps = [
        "//src/ray/protobuf:gcs_cc_proto",
        "@com_google_absl//absl/container:flat_hash_map",
    ],
)

ray_cc_library(
    name = "gcs_table_storage",
    srcs = ["gcs_table_storage.cc"],
    hdrs = ["gcs_table_storage.h"],
    deps = [
        "//src/ray/common:asio",
        "//src/ray/common:id",
        "//src/ray/common:status",
        "//src/ray/gcs/store_client",
        "//src/ray/protobuf:gcs_cc_proto",
        "@com_google_absl//absl/container:flat_hash_map",
        "@com_google_absl//absl/container:flat_hash_set",
    ],
)

ray_cc_library(
    name = "gcs_init_data",
    srcs = ["gcs_init_data.cc"],
    hdrs = ["gcs_init_data.h"],
    deps = [
        ":gcs_table_storage",
        "//src/ray/common:asio",
        "//src/ray/common:id",
        "//src/ray/protobuf:gcs_cc_proto",
        "@com_google_absl//absl/container:flat_hash_map",
    ],
)

ray_cc_library(
    name = "gcs_kv_manager",
    srcs = ["gcs_kv_manager.cc"],
    hdrs = ["gcs_kv_manager.h"],
    deps = [
        "//src/ray/common:asio",
        "//src/ray/common:status",
        "//src/ray/gcs:grpc_service_interfaces",
        "//src/ray/protobuf:gcs_cc_proto",
    ],
)

ray_cc_library(
    name = "gcs_function_manager",
    hdrs = ["gcs_function_manager.h"],
    deps = [
        ":gcs_kv_manager",
        "//src/ray/common:asio",
        "//src/ray/common:constants",
        "//src/ray/common:id",
        "@com_google_absl//absl/container:flat_hash_map",
    ],
)

ray_cc_library(
    name = "gcs_node_manager",
    srcs = ["gcs_node_manager.cc"],
    hdrs = ["gcs_node_manager.h"],
    deps = [
        ":gcs_init_data",
        ":gcs_table_storage",
        ":grpc_service_interfaces",
        "//src/ray/common:asio",
        "//src/ray/common:id",
        "//src/ray/common:protobuf_utils",
        "//src/ray/common:ray_config",
        "//src/ray/observability:ray_event_recorder_interface",
        "//src/ray/observability:ray_node_definition_event",
        "//src/ray/observability:ray_node_lifecycle_event",
        "//src/ray/protobuf:autoscaler_cc_proto",
        "//src/ray/protobuf:gcs_service_cc_proto",
        "//src/ray/protobuf:ray_syncer_cc_proto",
        "//src/ray/pubsub:gcs_publisher",
        "//src/ray/raylet_rpc_client:raylet_client_pool",
        "//src/ray/stats:stats_metric",
        "//src/ray/util:event",
        "//src/ray/util:logging",
        "//src/ray/util:time",
        "@com_google_absl//absl/container:flat_hash_map",
        "@com_google_absl//absl/container:flat_hash_set",
    ],
)

ray_cc_library(
    name = "gcs_resource_manager",
    srcs = ["gcs_resource_manager.cc"],
    hdrs = ["gcs_resource_manager.h"],
    deps = [
        ":gcs_init_data",
        ":gcs_node_manager",
        ":gcs_state_util",
        ":grpc_service_interfaces",
        "//src/ray/common:asio",
        "//src/ray/common:id",
        "//src/ray/common:ray_config",
        "//src/ray/common:ray_syncer",
        "//src/ray/protobuf:gcs_service_cc_proto",
        "//src/ray/protobuf:ray_syncer_cc_proto",
        "//src/ray/raylet/scheduling:cluster_lease_manager",
        "//src/ray/raylet/scheduling:cluster_resource_manager",
        "//src/ray/util:logging",
        "@com_google_absl//absl/container:flat_hash_map",
    ],
)

ray_cc_library(
    name = "gcs_usage_stats_client",
    srcs = ["usage_stats_client.cc"],
    hdrs = ["usage_stats_client.h"],
    deps = [
        ":gcs_kv_manager",
        "//src/ray/common:asio",
        "//src/ray/protobuf:usage_cc_proto",
    ],
)

ray_cc_library(
    name = "gcs_store_client_kv",
    srcs = ["store_client_kv.cc"],
    hdrs = ["store_client_kv.h"],
    deps = [
        ":gcs_kv_manager",
        "//src/ray/gcs/store_client",
    ],
)

ray_cc_library(
    name = "gcs_pubsub_handler",
    srcs = ["pubsub_handler.cc"],
    hdrs = ["pubsub_handler.h"],
    deps = [
        "//src/ray/common:asio",
        "//src/ray/gcs:grpc_service_interfaces",
        "//src/ray/protobuf:gcs_service_cc_proto",
        "//src/ray/pubsub:gcs_publisher",
        "@com_google_absl//absl/container:flat_hash_map",
        "@com_google_absl//absl/container:flat_hash_set",
    ],
)

ray_cc_library(
    name = "gcs_runtime_env_handler",
    srcs = ["runtime_env_handler.cc"],
    hdrs = ["runtime_env_handler.h"],
    deps = [
        ":grpc_service_interfaces",
        "//src/ray/common:asio",
        "//src/ray/common:runtime_env",
        "//src/ray/protobuf:gcs_cc_proto",
        "//src/ray/util:thread_checker",
        "@boost//:asio",
    ],
)

ray_cc_library(
    name = "gcs_worker_manager",
    srcs = ["gcs_worker_manager.cc"],
    hdrs = ["gcs_worker_manager.h"],
    deps = [
        ":gcs_kv_manager",
        ":gcs_table_storage",
        ":gcs_usage_stats_client",
        ":grpc_service_interfaces",
        "//src/ray/pubsub:gcs_publisher",
        "//src/ray/stats:stats_metric",
    ],
)

ray_cc_library(
    name = "gcs_health_check_manager",
    srcs = ["gcs_health_check_manager.cc"],
    hdrs = ["gcs_health_check_manager.h"],
    deps = [
        "//src/ray/common:asio",
        "//src/ray/common:id",
        "//src/ray/common:ray_config",
        "//src/ray/stats:stats_metric",
        "//src/ray/util:thread_checker",
        "@com_github_grpc_grpc//:grpc++",
        "@com_github_grpc_grpc//src/proto/grpc/health/v1:health_proto",
        "@com_google_absl//absl/container:flat_hash_map",
    ],
)

ray_cc_library(
    name = "gcs_ray_event_converter",
    srcs = ["gcs_ray_event_converter.cc"],
    hdrs = ["gcs_ray_event_converter.h"],
    deps = [
        "//src/ray/common:grpc_util",
        "//src/ray/common:id",
        "//src/ray/protobuf:events_event_aggregator_service_cc_proto",
        "//src/ray/protobuf:gcs_service_cc_proto",
        "//src/ray/util:logging",
    ],
)

ray_cc_library(
    name = "gcs_task_manager",
    srcs = ["gcs_task_manager.cc"],
    hdrs = ["gcs_task_manager.h"],
    deps = [
        ":gcs_ray_event_converter",
        ":gcs_usage_stats_client",
        ":grpc_service_interfaces",
        "//src/ray/common:asio",
        "//src/ray/common:id",
        "//src/ray/common:protobuf_utils",
        "//src/ray/common:ray_config",
        "//src/ray/common:status",
        "//src/ray/protobuf:events_event_aggregator_service_cc_proto",
        "//src/ray/protobuf:gcs_cc_proto",
        "//src/ray/stats:stats_metric",
        "//src/ray/util:counter_map",
        "@com_google_absl//absl/container:flat_hash_map",
        "@com_google_absl//absl/container:flat_hash_set",
        "@com_google_absl//absl/strings",
        "@com_google_absl//absl/synchronization",
    ],
)

ray_cc_library(
    name = "gcs_server_io_context_policy",
    hdrs = ["gcs_server_io_context_policy.h"],
    deps = [
        ":gcs_task_manager",
        "//src/ray/common:ray_syncer",
        "//src/ray/observability:ray_event_recorder",
        "//src/ray/pubsub:gcs_publisher",
        "//src/ray/util:array",
        "//src/ray/util:type_traits",
    ],
)

ray_cc_library(
    name = "gcs_job_manager",
    srcs = ["gcs_job_manager.cc"],
    hdrs = ["gcs_job_manager.h"],
    deps = [
        ":gcs_function_manager",
        ":gcs_init_data",
        ":gcs_table_storage",
        ":grpc_service_interfaces",
        "//src/ray/common:protobuf_utils",
        "//src/ray/common:runtime_env",
        "//src/ray/core_worker_rpc_client:core_worker_client_pool",
        "//src/ray/observability:ray_driver_job_definition_event",
        "//src/ray/observability:ray_driver_job_execution_event",
        "//src/ray/observability:ray_event_recorder_interface",
        "//src/ray/pubsub:gcs_publisher",
        "//src/ray/stats:stats_metric",
        "//src/ray/util:event",
        "//src/ray/util:thread_checker",
        "@com_google_absl//absl/container:flat_hash_map",
    ],
)

ray_cc_library(
    name = "gcs_placement_group",
    srcs = ["gcs_placement_group.cc"],
    hdrs = ["gcs_placement_group.h"],
    deps = [
        "//src/ray/common:bundle_spec",
        "//src/ray/common:id",
        "//src/ray/protobuf:gcs_service_cc_proto",
        "//src/ray/stats:stats_lib",
        "//src/ray/util:counter_map",
        "//src/ray/util:time",
    ],
)

ray_cc_library(
    name = "gcs_placement_group_scheduler",
    srcs = ["gcs_placement_group_scheduler.cc"],
    hdrs = ["gcs_placement_group_scheduler.h"],
    deps = [
        ":gcs_node_manager",
        ":gcs_placement_group",
        ":gcs_table_storage",
        "//src/ray/common:asio",
        "//src/ray/common:id",
        "//src/ray/raylet/scheduling:cluster_resource_scheduler",
        "//src/ray/raylet/scheduling:scheduling_context",
        "//src/ray/raylet_rpc_client:raylet_client_interface",
        "@com_google_absl//absl/container:flat_hash_map",
        "@com_google_absl//absl/container:flat_hash_set",
    ],
)

ray_cc_library(
    name = "gcs_placement_group_manager",
    srcs = ["gcs_placement_group_manager.cc"],
    hdrs = ["gcs_placement_group_manager.h"],
    deps = [
        ":gcs_init_data",
        ":gcs_placement_group",
        ":gcs_placement_group_scheduler",
        ":gcs_resource_manager",
        ":gcs_table_storage",
        ":gcs_usage_stats_client",
        ":grpc_service_interfaces",
        "//src/ray/common:asio",
        "//src/ray/common:bundle_spec",
        "//src/ray/common:id",
        "//src/ray/common:ray_config",
        "//src/ray/protobuf:gcs_cc_proto",
        "//src/ray/stats:stats_lib",
        "//src/ray/util:counter_map",
        "//src/ray/util:exponential_backoff",
        "@com_google_absl//absl/container:flat_hash_map",
    ],
)

ray_cc_library(
    name = "grpc_service_interfaces",
    hdrs = [
        "grpc_service_interfaces.h",
    ],
    visibility = ["//visibility:private"],
    deps = [
        "//src/ray/common:status",
        "//src/ray/protobuf:autoscaler_cc_grpc",
        "//src/ray/protobuf:gcs_service_cc_grpc",
        "//src/ray/rpc:rpc_callback_types",
    ],
)

ray_cc_library(
    name = "grpc_services",
    srcs = [
        "grpc_services.cc",
    ],
    hdrs = [
        "grpc_services.h",
    ],
    visibility = ["//visibility:private"],
    deps = [
        ":grpc_service_interfaces",
        "//src/ray/common:asio",
        "//src/ray/common:id",
        "//src/ray/protobuf:autoscaler_cc_grpc",
        "//src/ray/protobuf:gcs_service_cc_grpc",
        "//src/ray/rpc:grpc_server",
        "//src/ray/rpc:rpc_callback_types",
        "@com_github_grpc_grpc//:grpc++",
    ],
)

ray_cc_library(
    name = "gcs_actor",
    srcs = [
        "gcs_actor.cc",
    ],
    hdrs = [
        "gcs_actor.h",
    ],
    deps = [
        "//src/ray/common:id",
        "//src/ray/common:lease",
        "//src/ray/common:task_common",
        "//src/ray/common/scheduling:cluster_resource_data",
        "//src/ray/observability:ray_actor_definition_event",
        "//src/ray/observability:ray_actor_lifecycle_event",
        "//src/ray/observability:ray_event_recorder_interface",
        "//src/ray/protobuf:core_worker_cc_proto",
        "//src/ray/protobuf:export_event_cc_proto",
        "//src/ray/protobuf:gcs_service_cc_proto",
        "//src/ray/util:counter_map",
        "//src/ray/util:event",
        "//src/ray/util:logging",
    ],
)

ray_cc_library(
    name = "gcs_actor_scheduler",
    srcs = [
        "gcs_actor_scheduler.cc",
    ],
    hdrs = [
        "gcs_actor_scheduler.h",
    ],
    deps = [
        ":gcs_actor",
        ":gcs_node_manager",
        ":gcs_table_storage",
        "//src/ray/common:asio",
        "//src/ray/common:id",
        "//src/ray/common:ray_config",
        "//src/ray/core_worker_rpc_client:core_worker_client_pool",
        "//src/ray/raylet/scheduling:cluster_lease_manager",
        "//src/ray/raylet_rpc_client:raylet_client_interface",
        "//src/ray/raylet_rpc_client:raylet_client_pool",
        "//src/ray/util:logging",
        "//src/ray/util:time",
        "@com_google_absl//absl/container:flat_hash_map",
        "@com_google_absl//absl/container:flat_hash_set",
        "@com_google_googletest//:gtest",
    ],
)

ray_cc_library(
    name = "gcs_actor_manager",
    srcs = [
        "gcs_actor_manager.cc",
    ],
    hdrs = [
        "gcs_actor_manager.h",
    ],
    deps = [
        ":gcs_actor",
        ":gcs_actor_scheduler",
        ":gcs_function_manager",
        ":gcs_init_data",
        ":gcs_table_storage",
        ":gcs_usage_stats_client",
        ":grpc_service_interfaces",
        "//src/ray/common:asio",
        "//src/ray/common:id",
        "//src/ray/common:protobuf_utils",
        "//src/ray/common:ray_config",
        "//src/ray/common:task_common",
<<<<<<< HEAD
        "//src/ray/observability:ray_event_recorder_interface",
=======
        "//src/ray/core_worker_rpc_client:core_worker_client_interface",
        "//src/ray/core_worker_rpc_client:core_worker_client_pool",
>>>>>>> 12b07ecf
        "//src/ray/protobuf:gcs_service_cc_proto",
        "//src/ray/pubsub:gcs_publisher",
        "//src/ray/stats:stats_lib",
        "//src/ray/util:counter_map",
        "//src/ray/util:logging",
        "//src/ray/util:thread_checker",
        "//src/ray/util:time",
        "@com_google_absl//absl/container:flat_hash_map",
        "@com_google_absl//absl/container:flat_hash_set",
        "@com_google_googletest//:gtest",
    ],
)

ray_cc_library(
    name = "gcs_autoscaler_state_manager",
    srcs = [
        "gcs_autoscaler_state_manager.cc",
    ],
    hdrs = [
        "gcs_autoscaler_state_manager.h",
    ],
    deps = [
        ":gcs_actor_manager",
        ":gcs_init_data",
        ":gcs_kv_manager",
        ":gcs_node_manager",
        ":gcs_placement_group_manager",
        ":gcs_state_util",
        ":grpc_service_interfaces",
        "//src/ray/common:asio",
        "//src/ray/common:id",
        "//src/ray/common:protobuf_utils",
        "//src/ray/common:ray_config",
        "//src/ray/protobuf:gcs_cc_proto",
        "//src/ray/pubsub:gcs_publisher",
        "//src/ray/util:logging",
        "//src/ray/util:string_utils",
        "//src/ray/util:thread_checker",
        "//src/ray/util:time",
        "@com_google_absl//absl/container:flat_hash_map",
        "@com_google_googletest//:gtest",
    ],
)

ray_cc_library(
    name = "gcs_server_lib",
    srcs = [
        "gcs_server.cc",
    ],
    hdrs = [
        "gcs_server.h",
    ],
    deps = [
        ":gcs_actor",
        ":gcs_actor_manager",
        ":gcs_actor_scheduler",
        ":gcs_autoscaler_state_manager",
        ":gcs_function_manager",
        ":gcs_health_check_manager",
        ":gcs_init_data",
        ":gcs_job_manager",
        ":gcs_kv_manager",
        ":gcs_node_manager",
        ":gcs_placement_group",
        ":gcs_placement_group_manager",
        ":gcs_placement_group_scheduler",
        ":gcs_pubsub_handler",
        ":gcs_resource_manager",
        ":gcs_runtime_env_handler",
        ":gcs_server_io_context_policy",
        ":gcs_state_util",
        ":gcs_store_client_kv",
        ":gcs_table_storage",
        ":gcs_task_manager",
        ":gcs_usage_stats_client",
        ":gcs_worker_manager",
        ":grpc_service_interfaces",
        ":grpc_services",
        "//src/ray/core_worker_rpc_client:core_worker_client",
        "//src/ray/core_worker_rpc_client:core_worker_client_pool",
        "//src/ray/gcs/store_client",
        "//src/ray/gcs/store_client:in_memory_store_client",
        "//src/ray/gcs/store_client:observable_store_client",
        "//src/ray/gcs/store_client:redis_store_client",
        "//src/ray/observability:metric_constants",
        "//src/ray/protobuf:autoscaler_cc_grpc",
        "//src/ray/protobuf:gcs_service_cc_grpc",
        "//src/ray/pubsub:gcs_publisher",
        "//src/ray/pubsub:publisher",
        "//src/ray/raylet/scheduling:scheduler",
        "//src/ray/raylet_rpc_client:raylet_client_lib",
        "//src/ray/raylet_rpc_client:raylet_client_pool",
        "//src/ray/rpc:grpc_server",
        "//src/ray/rpc:metrics_agent_client",
        "//src/ray/util:counter_map",
        "//src/ray/util:exponential_backoff",
        "//src/ray/util:network_util",
        "//src/ray/util:thread_checker",
        "//src/ray/util:throttler",
        "//src/ray/util:time",
        "//src/ray/util:type_traits",
        "@boost//:bimap",
        "@com_google_absl//absl/container:btree",
    ],
)

ray_cc_binary(
    name = "gcs_server",
    srcs = [
        "gcs_server_main.cc",
    ],
    visibility = ["//visibility:public"],
    deps = [
        ":gcs_server_lib",
        "//src/ray/observability:metrics",
        "//src/ray/stats:stats_lib",
        "//src/ray/util:event",
        "//src/ray/util:raii",
        "//src/ray/util:stream_redirection",
        "//src/ray/util:stream_redirection_options",
        "@com_github_gflags_gflags//:gflags",
    ],
)<|MERGE_RESOLUTION|>--- conflicted
+++ resolved
@@ -429,12 +429,9 @@
         "//src/ray/common:protobuf_utils",
         "//src/ray/common:ray_config",
         "//src/ray/common:task_common",
-<<<<<<< HEAD
-        "//src/ray/observability:ray_event_recorder_interface",
-=======
         "//src/ray/core_worker_rpc_client:core_worker_client_interface",
         "//src/ray/core_worker_rpc_client:core_worker_client_pool",
->>>>>>> 12b07ecf
+        "//src/ray/observability:ray_event_recorder_interface",
         "//src/ray/protobuf:gcs_service_cc_proto",
         "//src/ray/pubsub:gcs_publisher",
         "//src/ray/stats:stats_lib",
