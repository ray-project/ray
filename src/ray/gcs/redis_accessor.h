--- conflicted
+++ resolved
@@ -290,16 +290,12 @@
   Status AsyncAddLocation(const ObjectID &object_id, const NodeID &node_id,
                           const StatusCallback &callback) override;
 
-<<<<<<< HEAD
   Status AsyncAddSpilledUrl(const ObjectID &object_id, const std::string &spilled_url,
                             const StatusCallback &callback) override {
     return Status::NotImplemented("AsyncAddSpilledUrl not implemented");
   }
 
-  Status AsyncRemoveLocation(const ObjectID &object_id, const ClientID &node_id,
-=======
   Status AsyncRemoveLocation(const ObjectID &object_id, const NodeID &node_id,
->>>>>>> 10015e60
                              const StatusCallback &callback) override;
 
   Status AsyncSubscribeToLocations(
