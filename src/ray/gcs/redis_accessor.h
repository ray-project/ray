--- conflicted
+++ resolved
@@ -132,7 +132,6 @@
   TaskSubscriptionExecutor task_sub_executor_;
 };
 
-<<<<<<< HEAD
 /// \class RedisObjectInfoAccessor
 /// RedisObjectInfoAccessor is an implementation of `ObjectInfoAccessor`
 /// that uses Redis as the backend storage.
@@ -173,7 +172,8 @@
   typedef SubscriptionExecutor<ObjectID, ObjectChangeNotification, ObjectTable>
       ObjectSubscriptionExecutor;
   ObjectSubscriptionExecutor object_sub_executor_;
-=======
+};
+
 /// \class RedisNodeInfoAccessor
 /// RedisNodeInfoAccessor is an implementation of `NodeInfoAccessor`
 /// that uses Redis as the backend storage.
@@ -208,7 +208,6 @@
 
  private:
   RedisGcsClient *client_impl_{nullptr};
->>>>>>> cfb5934c
 };
 
 }  // namespace gcs
