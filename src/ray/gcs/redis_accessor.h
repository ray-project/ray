--- conflicted
+++ resolved
@@ -369,22 +369,11 @@
 
   void AsyncReReportHeartbeat() override;
 
-<<<<<<< HEAD
   Status AsyncGetAllHeartbeat(
       const ItemCallback<rpc::HeartbeatBatchTableData> &callback) override {
     return Status::NotImplemented("AsyncGetAllHeartbeat not implemented");
   }
 
-  Status AsyncSubscribeHeartbeat(
-      const SubscribeCallback<NodeID, HeartbeatTableData> &subscribe,
-      const StatusCallback &done) override;
-
-  Status AsyncReportBatchHeartbeat(
-      const std::shared_ptr<HeartbeatBatchTableData> &data_ptr,
-      const StatusCallback &callback) override;
-
-=======
->>>>>>> 0fbee4da
   Status AsyncSubscribeBatchHeartbeat(
       const ItemCallback<HeartbeatBatchTableData> &subscribe,
       const StatusCallback &done) override;
