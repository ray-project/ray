#ifndef RAY_GCS_REDIS_ACCESSOR_H
#define RAY_GCS_REDIS_ACCESSOR_H

#include "ray/common/id.h"
#include "ray/gcs/accessor.h"
#include "ray/gcs/callback.h"
#include "ray/gcs/subscription_executor.h"
#include "ray/gcs/tables.h"

namespace ray {

namespace gcs {

class RedisGcsClient;

/// \class RedisActorInfoAccessor
/// `RedisActorInfoAccessor` is an implementation of `ActorInfoAccessor`
/// that uses Redis as the backend storage.
class RedisActorInfoAccessor : public ActorInfoAccessor {
 public:
  explicit RedisActorInfoAccessor(RedisGcsClient *client_impl);

  virtual ~RedisActorInfoAccessor() {}

  Status AsyncGet(const ActorID &actor_id,
                  const OptionalItemCallback<ActorTableData> &callback) override;

  Status AsyncRegister(const std::shared_ptr<ActorTableData> &data_ptr,
                       const StatusCallback &callback) override;

  Status AsyncUpdate(const ActorID &actor_id,
                     const std::shared_ptr<ActorTableData> &data_ptr,
                     const StatusCallback &callback) override;

  Status AsyncSubscribeAll(const SubscribeCallback<ActorID, ActorTableData> &subscribe,
                           const StatusCallback &done) override;

  Status AsyncSubscribe(const ActorID &actor_id,
                        const SubscribeCallback<ActorID, ActorTableData> &subscribe,
                        const StatusCallback &done) override;

  Status AsyncUnsubscribe(const ActorID &actor_id, const StatusCallback &done) override;

  Status AsyncAddCheckpoint(const std::shared_ptr<ActorCheckpointData> &data_ptr,
                            const StatusCallback &callback) override;

  Status AsyncGetCheckpoint(
      const ActorCheckpointID &checkpoint_id,
      const OptionalItemCallback<ActorCheckpointData> &callback) override;

  Status AsyncGetCheckpointID(
      const ActorID &actor_id,
      const OptionalItemCallback<ActorCheckpointIdData> &callback) override;

 private:
  /// Add checkpoint id to GCS asynchronously.
  ///
  /// \param actor_id The ID of actor that the checkpoint belongs to.
  /// \param checkpoint_id The ID of checkpoint that will be added to GCS.
  /// \return Status
  Status AsyncAddCheckpointID(const ActorID &actor_id,
                              const ActorCheckpointID &checkpoint_id,
                              const StatusCallback &callback);

 private:
  RedisGcsClient *client_impl_{nullptr};
  // Use a random ClientID for actor subscription. Because:
  // If we use ClientID::Nil, GCS will still send all actors' updates to this GCS Client.
  // Even we can filter out irrelevant updates, but there will be extra overhead.
  // And because the new GCS Client will no longer hold the local ClientID, so we use
  // random ClientID instead.
  // TODO(micafan): Remove this random id, once GCS becomes a service.
  ClientID subscribe_id_{ClientID::FromRandom()};

  typedef SubscriptionExecutor<ActorID, ActorTableData, ActorTable>
      ActorSubscriptionExecutor;
  ActorSubscriptionExecutor actor_sub_executor_;
};

/// \class RedisJobInfoAccessor
/// RedisJobInfoAccessor is an implementation of `JobInfoAccessor`
/// that uses Redis as the backend storage.
class RedisJobInfoAccessor : public JobInfoAccessor {
 public:
  explicit RedisJobInfoAccessor(RedisGcsClient *client_impl);

  virtual ~RedisJobInfoAccessor() {}

  Status AsyncAdd(const std::shared_ptr<JobTableData> &data_ptr,
                  const StatusCallback &callback) override;

  Status AsyncMarkFinished(const JobID &job_id, const StatusCallback &callback) override;

  Status AsyncSubscribeToFinishedJobs(
      const SubscribeCallback<JobID, JobTableData> &subscribe,
      const StatusCallback &done) override;

 private:
  /// Append job information to GCS asynchronously.
  ///
  /// \param data_ptr The job information that will be appended to GCS.
  /// \param callback Callback that will be called after append done.
  /// \return Status
  Status DoAsyncAppend(const std::shared_ptr<JobTableData> &data_ptr,
                       const StatusCallback &callback);

  RedisGcsClient *client_impl_{nullptr};

  typedef SubscriptionExecutor<JobID, JobTableData, JobTable> JobSubscriptionExecutor;
  JobSubscriptionExecutor job_sub_executor_;
};

/// \class RedisTaskInfoAccessor
/// `RedisTaskInfoAccessor` is an implementation of `TaskInfoAccessor`
/// that uses Redis as the backend storage.
class RedisTaskInfoAccessor : public TaskInfoAccessor {
 public:
  explicit RedisTaskInfoAccessor(RedisGcsClient *client_impl);

  virtual ~RedisTaskInfoAccessor() {}

  Status AsyncAdd(const std::shared_ptr<TaskTableData> &data_ptr,
                  const StatusCallback &callback) override;

  Status AsyncGet(const TaskID &task_id,
                  const OptionalItemCallback<TaskTableData> &callback) override;

  Status AsyncDelete(const std::vector<TaskID> &task_ids,
                     const StatusCallback &callback) override;

  Status AsyncSubscribe(const TaskID &task_id,
                        const SubscribeCallback<TaskID, TaskTableData> &subscribe,
                        const StatusCallback &done) override;

  Status AsyncUnsubscribe(const TaskID &task_id, const StatusCallback &done) override;

  Status AsyncAddTaskLease(const std::shared_ptr<TaskLeaseData> &data_ptr,
                           const StatusCallback &callback) override;

  Status AsyncSubscribeTaskLease(
      const TaskID &task_id,
      const SubscribeCallback<TaskID, boost::optional<TaskLeaseData>> &subscribe,
      const StatusCallback &done) override;

  Status AsyncUnsubscribeTaskLease(const TaskID &task_id,
                                   const StatusCallback &done) override;

  Status AttemptTaskReconstruction(
      const std::shared_ptr<TaskReconstructionData> &data_ptr,
      const StatusCallback &callback) override;

 private:
  RedisGcsClient *client_impl_{nullptr};
  // Use a random ClientID for task subscription. Because:
  // If we use ClientID::Nil, GCS will still send all tasks' updates to this GCS Client.
  // Even we can filter out irrelevant updates, but there will be extra overhead.
  // And because the new GCS Client will no longer hold the local ClientID, so we use
  // random ClientID instead.
  // TODO(micafan): Remove this random id, once GCS becomes a service.
  ClientID subscribe_id_{ClientID::FromRandom()};

  typedef SubscriptionExecutor<TaskID, TaskTableData, raylet::TaskTable>
      TaskSubscriptionExecutor;
  TaskSubscriptionExecutor task_sub_executor_;

  typedef SubscriptionExecutor<TaskID, boost::optional<TaskLeaseData>, TaskLeaseTable>
      TaskLeaseSubscriptionExecutor;
  TaskLeaseSubscriptionExecutor task_lease_sub_executor_;
};

/// \class RedisObjectInfoAccessor
/// RedisObjectInfoAccessor is an implementation of `ObjectInfoAccessor`
/// that uses Redis as the backend storage.
class RedisObjectInfoAccessor : public ObjectInfoAccessor {
 public:
  explicit RedisObjectInfoAccessor(RedisGcsClient *client_impl);

  virtual ~RedisObjectInfoAccessor() {}

  Status AsyncGetLocations(const ObjectID &object_id,
                           const MultiItemCallback<ObjectTableData> &callback) override;

  Status AsyncAddLocation(const ObjectID &object_id, const ClientID &node_id,
                          const StatusCallback &callback) override;

  Status AsyncRemoveLocation(const ObjectID &object_id, const ClientID &node_id,
                             const StatusCallback &callback) override;

  Status AsyncSubscribeToLocations(
      const ObjectID &object_id,
      const SubscribeCallback<ObjectID, ObjectChangeNotification> &subscribe,
      const StatusCallback &done) override;

  Status AsyncUnsubscribeToLocations(const ObjectID &object_id,
                                     const StatusCallback &done) override;

 private:
  RedisGcsClient *client_impl_{nullptr};

  // Use a random ClientID for object subscription. Because:
  // If we use ClientID::Nil, GCS will still send all objects' updates to this GCS Client.
  // Even we can filter out irrelevant updates, but there will be extra overhead.
  // And because the new GCS Client will no longer hold the local ClientID, so we use
  // random ClientID instead.
  // TODO(micafan): Remove this random id, once GCS becomes a service.
  ClientID subscribe_id_{ClientID::FromRandom()};

  typedef SubscriptionExecutor<ObjectID, ObjectChangeNotification, ObjectTable>
      ObjectSubscriptionExecutor;
  ObjectSubscriptionExecutor object_sub_executor_;
};

/// \class RedisNodeInfoAccessor
/// RedisNodeInfoAccessor is an implementation of `NodeInfoAccessor`
/// that uses Redis as the backend storage.
class RedisNodeInfoAccessor : public NodeInfoAccessor {
 public:
  explicit RedisNodeInfoAccessor(RedisGcsClient *client_impl);

  virtual ~RedisNodeInfoAccessor() {}

  Status RegisterSelf(const GcsNodeInfo &local_node_info) override;

  Status UnregisterSelf() override;

  const ClientID &GetSelfId() const override;

  const GcsNodeInfo &GetSelfInfo() const override;

  Status AsyncRegister(const GcsNodeInfo &node_info,
                       const StatusCallback &callback) override;

  Status AsyncUnregister(const ClientID &node_id,
                         const StatusCallback &callback) override;

  Status AsyncGetAll(const MultiItemCallback<GcsNodeInfo> &callback) override;

  Status AsyncSubscribeToNodeChange(
      const SubscribeCallback<ClientID, GcsNodeInfo> &subscribe,
      const StatusCallback &done) override;

  boost::optional<GcsNodeInfo> Get(const ClientID &node_id) const override;

  const std::unordered_map<ClientID, GcsNodeInfo> &GetAll() const override;

  bool IsRemoved(const ClientID &node_id) const override;

  Status AsyncGetResources(const ClientID &node_id,
                           const OptionalItemCallback<ResourceMap> &callback) override;

  Status AsyncUpdateResources(const ClientID &node_id, const ResourceMap &resources,
                              const StatusCallback &callback) override;

  Status AsyncDeleteResources(const ClientID &node_id,
                              const std::vector<std::string> &resource_names,
                              const StatusCallback &callback) override;

  Status AsyncSubscribeToResources(
      const SubscribeCallback<ClientID, ResourceChangeNotification> &subscribe,
      const StatusCallback &done) override;

  Status AsyncReportHeartbeat(const std::shared_ptr<HeartbeatTableData> &data_ptr,
                              const StatusCallback &callback) override;

  Status AsyncSubscribeHeartbeat(
      const SubscribeCallback<ClientID, HeartbeatTableData> &subscribe,
      const StatusCallback &done) override;

  Status AsyncReportBatchHeartbeat(
      const std::shared_ptr<HeartbeatBatchTableData> &data_ptr,
      const StatusCallback &callback) override;

  Status AsyncSubscribeBatchHeartbeat(
      const ItemCallback<HeartbeatBatchTableData> &subscribe,
      const StatusCallback &done) override;

 private:
  RedisGcsClient *client_impl_{nullptr};

  typedef SubscriptionExecutor<ClientID, ResourceChangeNotification, DynamicResourceTable>
      DynamicResourceSubscriptionExecutor;
  DynamicResourceSubscriptionExecutor resource_sub_executor_;

  typedef SubscriptionExecutor<ClientID, HeartbeatTableData, HeartbeatTable>
      HeartbeatSubscriptionExecutor;
  HeartbeatSubscriptionExecutor heartbeat_sub_executor_;

  typedef SubscriptionExecutor<ClientID, HeartbeatBatchTableData, HeartbeatBatchTable>
      HeartbeatBatchSubscriptionExecutor;
  HeartbeatBatchSubscriptionExecutor heartbeat_batch_sub_executor_;
};

<<<<<<< HEAD
/// \class RedisErrorInfoAccessor
/// RedisErrorInfoAccessor is an implementation of `ErrorInfoAccessor`
/// that uses Redis as the backend storage.
class RedisErrorInfoAccessor : public ErrorInfoAccessor {
 public:
  explicit RedisErrorInfoAccessor(RedisGcsClient *client_impl);

  virtual ~RedisErrorInfoAccessor() = default;

  Status AsyncReportError(const std::shared_ptr<ErrorTableData> &data_ptr,
                          const StatusCallback &callback) override;
=======
/// \class RedisStatsInfoAccessor
/// RedisStatsInfoAccessor is an implementation of `StatsInfoAccessor`
/// that uses Redis as the backend storage.
class RedisStatsInfoAccessor : public StatsInfoAccessor {
 public:
  explicit RedisStatsInfoAccessor(RedisGcsClient *client_impl);

  virtual ~RedisStatsInfoAccessor() = default;

  Status AsyncAddProfileData(const std::shared_ptr<ProfileTableData> &data_ptr,
                             const StatusCallback &callback) override;
>>>>>>> ce8170db

 private:
  RedisGcsClient *client_impl_{nullptr};
};

}  // namespace gcs

}  // namespace ray

#endif  // RAY_GCS_REDIS_ACCESSOR_H<|MERGE_RESOLUTION|>--- conflicted
+++ resolved
@@ -290,7 +290,6 @@
   HeartbeatBatchSubscriptionExecutor heartbeat_batch_sub_executor_;
 };
 
-<<<<<<< HEAD
 /// \class RedisErrorInfoAccessor
 /// RedisErrorInfoAccessor is an implementation of `ErrorInfoAccessor`
 /// that uses Redis as the backend storage.
@@ -302,7 +301,11 @@
 
   Status AsyncReportError(const std::shared_ptr<ErrorTableData> &data_ptr,
                           const StatusCallback &callback) override;
-=======
+
+ private:
+  RedisGcsClient *client_impl_{nullptr};
+};
+
 /// \class RedisStatsInfoAccessor
 /// RedisStatsInfoAccessor is an implementation of `StatsInfoAccessor`
 /// that uses Redis as the backend storage.
@@ -314,7 +317,6 @@
 
   Status AsyncAddProfileData(const std::shared_ptr<ProfileTableData> &data_ptr,
                              const StatusCallback &callback) override;
->>>>>>> ce8170db
 
  private:
   RedisGcsClient *client_impl_{nullptr};
