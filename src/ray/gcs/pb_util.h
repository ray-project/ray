--- conflicted
+++ resolved
@@ -30,7 +30,6 @@
   return job_info_ptr;
 }
 
-<<<<<<< HEAD
 /// Helper function to produce error table data.
 inline std::shared_ptr<ray::rpc::ErrorTableData> CreateErrorTableData(
     const JobID &job_id, const std::string &error_type, const std::string &error_msg,
@@ -41,7 +40,8 @@
   error_info_ptr->set_error_message(error_msg);
   error_info_ptr->set_timestamp(timestamp);
   return error_info_ptr;
-=======
+}
+
 /// Helper function to produce actor table data.
 inline std::shared_ptr<ray::rpc::ActorTableData> CreateActorTableData(
     const TaskSpecification &task_spec, const ray::rpc::Address &address,
@@ -66,7 +66,6 @@
       task_spec.GetMessage().caller_address());
   actor_info_ptr->set_state(state);
   return actor_info_ptr;
->>>>>>> 69c5a2bc
 }
 
 }  // namespace gcs
