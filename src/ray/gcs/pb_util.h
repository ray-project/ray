--- conflicted
+++ resolved
@@ -111,20 +111,6 @@
   return worker_failure_info_ptr;
 }
 
-<<<<<<< HEAD
-/// Helper function to produce object location change.
-///
-/// \param node_id The node ID that this object appeared on or was evicted by.
-/// \param is_add Whether the object is appeared on the node.
-/// \return The object location change created by this method.
-inline std::shared_ptr<ray::rpc::ObjectLocationChange> CreateObjectLocationChange(
-    const NodeID &node_id, bool is_add) {
-  auto object_location_change = std::make_shared<ray::rpc::ObjectLocationChange>();
-  object_location_change->set_is_add(is_add);
-  object_location_change->set_node_id(node_id.Binary());
-  return object_location_change;
-}
-
 inline bool IsActorDiedDueToCreationTaskFailure(const rpc::ActorDeathCause &death_cause) {
   return death_cause.context_case() ==
          rpc::ActorDeathCause::ContextCase::kCreationTaskFailureContext;
@@ -135,9 +121,6 @@
   return death_cause.context_case() ==
          rpc::ActorDeathCause::ContextCase::kRuntimeEnvSetupFailureContext;
 }
-
-=======
->>>>>>> f9d94f51
 }  // namespace gcs
 
 }  // namespace ray