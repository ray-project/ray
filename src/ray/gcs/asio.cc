<<<<<<< HEAD
// Copyright 2017 The Ray Authors.
//
// Licensed under the Apache License, Version 2.0 (the "License");
// you may not use this file except in compliance with the License.
// You may obtain a copy of the License at
//
//  http://www.apache.org/licenses/LICENSE-2.0
//
// Unless required by applicable law or agreed to in writing, software
// distributed under the License is distributed on an "AS IS" BASIS,
// WITHOUT WARRANTIES OR CONDITIONS OF ANY KIND, either express or implied.
// See the License for the specific language governing permissions and
// limitations under the License.

#include "ray/gcs/asio.h"

#include "ray/util/logging.h"

extern "C" {
#include "hiredis/async.h"
}

RedisAsioClient::RedisAsioClient(instrumented_io_context &io_service,
                                 ray::gcs::RedisAsyncContext &redis_async_context)
    : redis_async_context_(redis_async_context),
      io_service_(io_service),
      socket_(io_service),
      read_requested_(false),
      write_requested_(false),
      read_in_progress_(false),
      write_in_progress_(false) {
  redisAsyncContext *async_context = redis_async_context_.GetRawRedisAsyncContext();

  // gives access to c->fd
  redisContext *c = &(async_context->c);

#ifdef _WIN32
  SOCKET sock = SOCKET_ERROR;
  WSAPROTOCOL_INFO pi;
  if (WSADuplicateSocket(c->fd, GetCurrentProcessId(), &pi) == 0) {
    DWORD flag = WSA_FLAG_OVERLAPPED;
    sock = WSASocket(pi.iAddressFamily, pi.iSocketType, pi.iProtocol, &pi, 0, flag);
  }
  boost::asio::ip::tcp::socket::native_handle_type handle(sock);
#else
  boost::asio::ip::tcp::socket::native_handle_type handle(dup(c->fd));
#endif

  // hiredis is already connected
  // use the existing native socket
  socket_.assign(boost::asio::ip::tcp::v4(), handle);

  // register hooks with the hiredis async context
  async_context->ev.addRead = call_C_addRead;
  async_context->ev.delRead = call_C_delRead;
  async_context->ev.addWrite = call_C_addWrite;
  async_context->ev.delWrite = call_C_delWrite;
  async_context->ev.cleanup = call_C_cleanup;

  // C wrapper functions will use this pointer to call class members.
  async_context->ev.data = this;
}

void RedisAsioClient::operate() {
  if (read_requested_ && !read_in_progress_) {
    read_in_progress_ = true;
    socket_.async_read_some(boost::asio::null_buffers(),
                            boost::bind(&RedisAsioClient::handle_io, this,
                                        boost::asio::placeholders::error, false));
  }

  if (write_requested_ && !write_in_progress_) {
    write_in_progress_ = true;
    socket_.async_write_some(boost::asio::null_buffers(),
                             boost::bind(&RedisAsioClient::handle_io, this,
                                         boost::asio::placeholders::error, true));
  }
}

void RedisAsioClient::handle_io(boost::system::error_code error_code, bool write) {
  RAY_CHECK(!error_code || error_code == boost::asio::error::would_block ||
            error_code == boost::asio::error::connection_reset ||
            error_code == boost::asio::error::operation_aborted)
      << "handle_io(error_code = " << error_code << ")";
  (write ? write_in_progress_ : read_in_progress_) = false;
  if (error_code != boost::asio::error::operation_aborted) {
    if (!redis_async_context_.GetRawRedisAsyncContext()) {
      RAY_LOG(FATAL) << "redis_async_context_ must not be NULL";
    }
    write ? redis_async_context_.RedisAsyncHandleWrite()
          : redis_async_context_.RedisAsyncHandleRead();
  }

  if (error_code == boost::asio::error::would_block) {
    operate();
  }
}

void RedisAsioClient::add_io(bool write) {
  // Because redis commands are non-thread safe, dispatch the operation to backend thread.
  io_service_.dispatch([this, write]() {
    (write ? write_requested_ : read_requested_) = true;
    operate();
  });
}

void RedisAsioClient::del_io(bool write) {
  (write ? write_requested_ : read_requested_) = false;
}

void RedisAsioClient::cleanup() {}

static inline RedisAsioClient *cast_to_client(void *private_data) {
  RAY_CHECK(private_data != nullptr);
  return static_cast<RedisAsioClient *>(private_data);
}

extern "C" void call_C_addRead(void *private_data) {
  cast_to_client(private_data)->add_io(false);
}

extern "C" void call_C_delRead(void *private_data) {
  cast_to_client(private_data)->del_io(false);
}

extern "C" void call_C_addWrite(void *private_data) {
  cast_to_client(private_data)->add_io(true);
}

extern "C" void call_C_delWrite(void *private_data) {
  cast_to_client(private_data)->del_io(true);
}

extern "C" void call_C_cleanup(void *private_data) {
  cast_to_client(private_data)->cleanup();
}
=======
// Copyright 2017 The Ray Authors.
//
// Licensed under the Apache License, Version 2.0 (the "License");
// you may not use this file except in compliance with the License.
// You may obtain a copy of the License at
//
//  http://www.apache.org/licenses/LICENSE-2.0
//
// Unless required by applicable law or agreed to in writing, software
// distributed under the License is distributed on an "AS IS" BASIS,
// WITHOUT WARRANTIES OR CONDITIONS OF ANY KIND, either express or implied.
// See the License for the specific language governing permissions and
// limitations under the License.

#include "ray/gcs/asio.h"

#include "ray/util/logging.h"

extern "C" {
#include "hiredis/async.h"
}

RedisAsioClient::RedisAsioClient(instrumented_io_context &io_service,
                                 ray::gcs::RedisAsyncContext &redis_async_context)
    : redis_async_context_(redis_async_context),
      io_service_(io_service),
      socket_(io_service),
      read_requested_(false),
      write_requested_(false),
      read_in_progress_(false),
      write_in_progress_(false) {
  redisAsyncContext *async_context = redis_async_context_.GetRawRedisAsyncContext();

  // gives access to c->fd
  redisContext *c = &(async_context->c);

#ifdef _WIN32
  SOCKET sock = SOCKET_ERROR;
  WSAPROTOCOL_INFO pi;
  if (WSADuplicateSocket(c->fd, GetCurrentProcessId(), &pi) == 0) {
    DWORD flag = WSA_FLAG_OVERLAPPED;
    sock = WSASocket(pi.iAddressFamily, pi.iSocketType, pi.iProtocol, &pi, 0, flag);
  }
  boost::asio::ip::tcp::socket::native_handle_type handle(sock);
#else
  boost::asio::ip::tcp::socket::native_handle_type handle(dup(c->fd));
#endif

  // hiredis is already connected
  // use the existing native socket
  socket_.assign(boost::asio::ip::tcp::v4(), handle);

  // register hooks with the hiredis async context
  async_context->ev.addRead = call_C_addRead;
  async_context->ev.delRead = call_C_delRead;
  async_context->ev.addWrite = call_C_addWrite;
  async_context->ev.delWrite = call_C_delWrite;
  async_context->ev.cleanup = call_C_cleanup;

  // C wrapper functions will use this pointer to call class members.
  async_context->ev.data = this;
}

void RedisAsioClient::operate() {
  if (read_requested_ && !read_in_progress_) {
    read_in_progress_ = true;
    socket_.async_read_some(boost::asio::null_buffers(),
                            boost::bind(&RedisAsioClient::handle_io, this,
                                        boost::asio::placeholders::error, false));
  }

  if (write_requested_ && !write_in_progress_) {
    write_in_progress_ = true;
    socket_.async_write_some(boost::asio::null_buffers(),
                             boost::bind(&RedisAsioClient::handle_io, this,
                                         boost::asio::placeholders::error, true));
  }
}

void RedisAsioClient::handle_io(boost::system::error_code error_code, bool write) {
  RAY_CHECK(!error_code || error_code == boost::asio::error::would_block ||
            error_code == boost::asio::error::connection_reset ||
            error_code == boost::asio::error::operation_aborted)
      << "handle_io(error_code = " << error_code << ")";
  (write ? write_in_progress_ : read_in_progress_) = false;
  if (error_code != boost::asio::error::operation_aborted) {
    if (!redis_async_context_.GetRawRedisAsyncContext()) {
      RAY_LOG(FATAL) << "redis_async_context_ must not be NULL";
    }
    write ? redis_async_context_.RedisAsyncHandleWrite()
          : redis_async_context_.RedisAsyncHandleRead();
  }

  if (error_code == boost::asio::error::would_block) {
    operate();
  }
}

void RedisAsioClient::add_io(bool write) {
  // Because redis commands are non-thread safe, dispatch the operation to backend thread.
  io_service_.dispatch(
      [this, write]() {
        (write ? write_requested_ : read_requested_) = true;
        operate();
      },
      "RedisAsioClient.add_io");
}

void RedisAsioClient::del_io(bool write) {
  (write ? write_requested_ : read_requested_) = false;
}

void RedisAsioClient::cleanup() {}

static inline RedisAsioClient *cast_to_client(void *private_data) {
  RAY_CHECK(private_data != nullptr);
  return static_cast<RedisAsioClient *>(private_data);
}

extern "C" void call_C_addRead(void *private_data) {
  cast_to_client(private_data)->add_io(false);
}

extern "C" void call_C_delRead(void *private_data) {
  cast_to_client(private_data)->del_io(false);
}

extern "C" void call_C_addWrite(void *private_data) {
  cast_to_client(private_data)->add_io(true);
}

extern "C" void call_C_delWrite(void *private_data) {
  cast_to_client(private_data)->del_io(true);
}

extern "C" void call_C_cleanup(void *private_data) {
  cast_to_client(private_data)->cleanup();
}
>>>>>>> 19672688
<|MERGE_RESOLUTION|>--- conflicted
+++ resolved
@@ -1,277 +1,138 @@
-<<<<<<< HEAD
-// Copyright 2017 The Ray Authors.
-//
-// Licensed under the Apache License, Version 2.0 (the "License");
-// you may not use this file except in compliance with the License.
-// You may obtain a copy of the License at
-//
-//  http://www.apache.org/licenses/LICENSE-2.0
-//
-// Unless required by applicable law or agreed to in writing, software
-// distributed under the License is distributed on an "AS IS" BASIS,
-// WITHOUT WARRANTIES OR CONDITIONS OF ANY KIND, either express or implied.
-// See the License for the specific language governing permissions and
-// limitations under the License.
-
-#include "ray/gcs/asio.h"
-
-#include "ray/util/logging.h"
-
-extern "C" {
-#include "hiredis/async.h"
-}
-
-RedisAsioClient::RedisAsioClient(instrumented_io_context &io_service,
-                                 ray::gcs::RedisAsyncContext &redis_async_context)
-    : redis_async_context_(redis_async_context),
-      io_service_(io_service),
-      socket_(io_service),
-      read_requested_(false),
-      write_requested_(false),
-      read_in_progress_(false),
-      write_in_progress_(false) {
-  redisAsyncContext *async_context = redis_async_context_.GetRawRedisAsyncContext();
-
-  // gives access to c->fd
-  redisContext *c = &(async_context->c);
-
-#ifdef _WIN32
-  SOCKET sock = SOCKET_ERROR;
-  WSAPROTOCOL_INFO pi;
-  if (WSADuplicateSocket(c->fd, GetCurrentProcessId(), &pi) == 0) {
-    DWORD flag = WSA_FLAG_OVERLAPPED;
-    sock = WSASocket(pi.iAddressFamily, pi.iSocketType, pi.iProtocol, &pi, 0, flag);
-  }
-  boost::asio::ip::tcp::socket::native_handle_type handle(sock);
-#else
-  boost::asio::ip::tcp::socket::native_handle_type handle(dup(c->fd));
-#endif
-
-  // hiredis is already connected
-  // use the existing native socket
-  socket_.assign(boost::asio::ip::tcp::v4(), handle);
-
-  // register hooks with the hiredis async context
-  async_context->ev.addRead = call_C_addRead;
-  async_context->ev.delRead = call_C_delRead;
-  async_context->ev.addWrite = call_C_addWrite;
-  async_context->ev.delWrite = call_C_delWrite;
-  async_context->ev.cleanup = call_C_cleanup;
-
-  // C wrapper functions will use this pointer to call class members.
-  async_context->ev.data = this;
-}
-
-void RedisAsioClient::operate() {
-  if (read_requested_ && !read_in_progress_) {
-    read_in_progress_ = true;
-    socket_.async_read_some(boost::asio::null_buffers(),
-                            boost::bind(&RedisAsioClient::handle_io, this,
-                                        boost::asio::placeholders::error, false));
-  }
-
-  if (write_requested_ && !write_in_progress_) {
-    write_in_progress_ = true;
-    socket_.async_write_some(boost::asio::null_buffers(),
-                             boost::bind(&RedisAsioClient::handle_io, this,
-                                         boost::asio::placeholders::error, true));
-  }
-}
-
-void RedisAsioClient::handle_io(boost::system::error_code error_code, bool write) {
-  RAY_CHECK(!error_code || error_code == boost::asio::error::would_block ||
-            error_code == boost::asio::error::connection_reset ||
-            error_code == boost::asio::error::operation_aborted)
-      << "handle_io(error_code = " << error_code << ")";
-  (write ? write_in_progress_ : read_in_progress_) = false;
-  if (error_code != boost::asio::error::operation_aborted) {
-    if (!redis_async_context_.GetRawRedisAsyncContext()) {
-      RAY_LOG(FATAL) << "redis_async_context_ must not be NULL";
-    }
-    write ? redis_async_context_.RedisAsyncHandleWrite()
-          : redis_async_context_.RedisAsyncHandleRead();
-  }
-
-  if (error_code == boost::asio::error::would_block) {
-    operate();
-  }
-}
-
-void RedisAsioClient::add_io(bool write) {
-  // Because redis commands are non-thread safe, dispatch the operation to backend thread.
-  io_service_.dispatch([this, write]() {
-    (write ? write_requested_ : read_requested_) = true;
-    operate();
-  });
-}
-
-void RedisAsioClient::del_io(bool write) {
-  (write ? write_requested_ : read_requested_) = false;
-}
-
-void RedisAsioClient::cleanup() {}
-
-static inline RedisAsioClient *cast_to_client(void *private_data) {
-  RAY_CHECK(private_data != nullptr);
-  return static_cast<RedisAsioClient *>(private_data);
-}
-
-extern "C" void call_C_addRead(void *private_data) {
-  cast_to_client(private_data)->add_io(false);
-}
-
-extern "C" void call_C_delRead(void *private_data) {
-  cast_to_client(private_data)->del_io(false);
-}
-
-extern "C" void call_C_addWrite(void *private_data) {
-  cast_to_client(private_data)->add_io(true);
-}
-
-extern "C" void call_C_delWrite(void *private_data) {
-  cast_to_client(private_data)->del_io(true);
-}
-
-extern "C" void call_C_cleanup(void *private_data) {
-  cast_to_client(private_data)->cleanup();
-}
-=======
-// Copyright 2017 The Ray Authors.
-//
-// Licensed under the Apache License, Version 2.0 (the "License");
-// you may not use this file except in compliance with the License.
-// You may obtain a copy of the License at
-//
-//  http://www.apache.org/licenses/LICENSE-2.0
-//
-// Unless required by applicable law or agreed to in writing, software
-// distributed under the License is distributed on an "AS IS" BASIS,
-// WITHOUT WARRANTIES OR CONDITIONS OF ANY KIND, either express or implied.
-// See the License for the specific language governing permissions and
-// limitations under the License.
-
-#include "ray/gcs/asio.h"
-
-#include "ray/util/logging.h"
-
-extern "C" {
-#include "hiredis/async.h"
-}
-
-RedisAsioClient::RedisAsioClient(instrumented_io_context &io_service,
-                                 ray::gcs::RedisAsyncContext &redis_async_context)
-    : redis_async_context_(redis_async_context),
-      io_service_(io_service),
-      socket_(io_service),
-      read_requested_(false),
-      write_requested_(false),
-      read_in_progress_(false),
-      write_in_progress_(false) {
-  redisAsyncContext *async_context = redis_async_context_.GetRawRedisAsyncContext();
-
-  // gives access to c->fd
-  redisContext *c = &(async_context->c);
-
-#ifdef _WIN32
-  SOCKET sock = SOCKET_ERROR;
-  WSAPROTOCOL_INFO pi;
-  if (WSADuplicateSocket(c->fd, GetCurrentProcessId(), &pi) == 0) {
-    DWORD flag = WSA_FLAG_OVERLAPPED;
-    sock = WSASocket(pi.iAddressFamily, pi.iSocketType, pi.iProtocol, &pi, 0, flag);
-  }
-  boost::asio::ip::tcp::socket::native_handle_type handle(sock);
-#else
-  boost::asio::ip::tcp::socket::native_handle_type handle(dup(c->fd));
-#endif
-
-  // hiredis is already connected
-  // use the existing native socket
-  socket_.assign(boost::asio::ip::tcp::v4(), handle);
-
-  // register hooks with the hiredis async context
-  async_context->ev.addRead = call_C_addRead;
-  async_context->ev.delRead = call_C_delRead;
-  async_context->ev.addWrite = call_C_addWrite;
-  async_context->ev.delWrite = call_C_delWrite;
-  async_context->ev.cleanup = call_C_cleanup;
-
-  // C wrapper functions will use this pointer to call class members.
-  async_context->ev.data = this;
-}
-
-void RedisAsioClient::operate() {
-  if (read_requested_ && !read_in_progress_) {
-    read_in_progress_ = true;
-    socket_.async_read_some(boost::asio::null_buffers(),
-                            boost::bind(&RedisAsioClient::handle_io, this,
-                                        boost::asio::placeholders::error, false));
-  }
-
-  if (write_requested_ && !write_in_progress_) {
-    write_in_progress_ = true;
-    socket_.async_write_some(boost::asio::null_buffers(),
-                             boost::bind(&RedisAsioClient::handle_io, this,
-                                         boost::asio::placeholders::error, true));
-  }
-}
-
-void RedisAsioClient::handle_io(boost::system::error_code error_code, bool write) {
-  RAY_CHECK(!error_code || error_code == boost::asio::error::would_block ||
-            error_code == boost::asio::error::connection_reset ||
-            error_code == boost::asio::error::operation_aborted)
-      << "handle_io(error_code = " << error_code << ")";
-  (write ? write_in_progress_ : read_in_progress_) = false;
-  if (error_code != boost::asio::error::operation_aborted) {
-    if (!redis_async_context_.GetRawRedisAsyncContext()) {
-      RAY_LOG(FATAL) << "redis_async_context_ must not be NULL";
-    }
-    write ? redis_async_context_.RedisAsyncHandleWrite()
-          : redis_async_context_.RedisAsyncHandleRead();
-  }
-
-  if (error_code == boost::asio::error::would_block) {
-    operate();
-  }
-}
-
-void RedisAsioClient::add_io(bool write) {
-  // Because redis commands are non-thread safe, dispatch the operation to backend thread.
-  io_service_.dispatch(
-      [this, write]() {
-        (write ? write_requested_ : read_requested_) = true;
-        operate();
-      },
-      "RedisAsioClient.add_io");
-}
-
-void RedisAsioClient::del_io(bool write) {
-  (write ? write_requested_ : read_requested_) = false;
-}
-
-void RedisAsioClient::cleanup() {}
-
-static inline RedisAsioClient *cast_to_client(void *private_data) {
-  RAY_CHECK(private_data != nullptr);
-  return static_cast<RedisAsioClient *>(private_data);
-}
-
-extern "C" void call_C_addRead(void *private_data) {
-  cast_to_client(private_data)->add_io(false);
-}
-
-extern "C" void call_C_delRead(void *private_data) {
-  cast_to_client(private_data)->del_io(false);
-}
-
-extern "C" void call_C_addWrite(void *private_data) {
-  cast_to_client(private_data)->add_io(true);
-}
-
-extern "C" void call_C_delWrite(void *private_data) {
-  cast_to_client(private_data)->del_io(true);
-}
-
-extern "C" void call_C_cleanup(void *private_data) {
-  cast_to_client(private_data)->cleanup();
-}
->>>>>>> 19672688
+// Copyright 2017 The Ray Authors.
+//
+// Licensed under the Apache License, Version 2.0 (the "License");
+// you may not use this file except in compliance with the License.
+// You may obtain a copy of the License at
+//
+//  http://www.apache.org/licenses/LICENSE-2.0
+//
+// Unless required by applicable law or agreed to in writing, software
+// distributed under the License is distributed on an "AS IS" BASIS,
+// WITHOUT WARRANTIES OR CONDITIONS OF ANY KIND, either express or implied.
+// See the License for the specific language governing permissions and
+// limitations under the License.
+
+#include "ray/gcs/asio.h"
+
+#include "ray/util/logging.h"
+
+extern "C" {
+#include "hiredis/async.h"
+}
+
+RedisAsioClient::RedisAsioClient(instrumented_io_context &io_service,
+                                 ray::gcs::RedisAsyncContext &redis_async_context)
+    : redis_async_context_(redis_async_context),
+      io_service_(io_service),
+      socket_(io_service),
+      read_requested_(false),
+      write_requested_(false),
+      read_in_progress_(false),
+      write_in_progress_(false) {
+  redisAsyncContext *async_context = redis_async_context_.GetRawRedisAsyncContext();
+
+  // gives access to c->fd
+  redisContext *c = &(async_context->c);
+
+#ifdef _WIN32
+  SOCKET sock = SOCKET_ERROR;
+  WSAPROTOCOL_INFO pi;
+  if (WSADuplicateSocket(c->fd, GetCurrentProcessId(), &pi) == 0) {
+    DWORD flag = WSA_FLAG_OVERLAPPED;
+    sock = WSASocket(pi.iAddressFamily, pi.iSocketType, pi.iProtocol, &pi, 0, flag);
+  }
+  boost::asio::ip::tcp::socket::native_handle_type handle(sock);
+#else
+  boost::asio::ip::tcp::socket::native_handle_type handle(dup(c->fd));
+#endif
+
+  // hiredis is already connected
+  // use the existing native socket
+  socket_.assign(boost::asio::ip::tcp::v4(), handle);
+
+  // register hooks with the hiredis async context
+  async_context->ev.addRead = call_C_addRead;
+  async_context->ev.delRead = call_C_delRead;
+  async_context->ev.addWrite = call_C_addWrite;
+  async_context->ev.delWrite = call_C_delWrite;
+  async_context->ev.cleanup = call_C_cleanup;
+
+  // C wrapper functions will use this pointer to call class members.
+  async_context->ev.data = this;
+}
+
+void RedisAsioClient::operate() {
+  if (read_requested_ && !read_in_progress_) {
+    read_in_progress_ = true;
+    socket_.async_read_some(boost::asio::null_buffers(),
+                            boost::bind(&RedisAsioClient::handle_io, this,
+                                        boost::asio::placeholders::error, false));
+  }
+
+  if (write_requested_ && !write_in_progress_) {
+    write_in_progress_ = true;
+    socket_.async_write_some(boost::asio::null_buffers(),
+                             boost::bind(&RedisAsioClient::handle_io, this,
+                                         boost::asio::placeholders::error, true));
+  }
+}
+
+void RedisAsioClient::handle_io(boost::system::error_code error_code, bool write) {
+  RAY_CHECK(!error_code || error_code == boost::asio::error::would_block ||
+            error_code == boost::asio::error::connection_reset ||
+            error_code == boost::asio::error::operation_aborted)
+      << "handle_io(error_code = " << error_code << ")";
+  (write ? write_in_progress_ : read_in_progress_) = false;
+  if (error_code != boost::asio::error::operation_aborted) {
+    if (!redis_async_context_.GetRawRedisAsyncContext()) {
+      RAY_LOG(FATAL) << "redis_async_context_ must not be NULL";
+    }
+    write ? redis_async_context_.RedisAsyncHandleWrite()
+          : redis_async_context_.RedisAsyncHandleRead();
+  }
+
+  if (error_code == boost::asio::error::would_block) {
+    operate();
+  }
+}
+
+void RedisAsioClient::add_io(bool write) {
+  // Because redis commands are non-thread safe, dispatch the operation to backend thread.
+  io_service_.dispatch(
+      [this, write]() {
+        (write ? write_requested_ : read_requested_) = true;
+        operate();
+      },
+      "RedisAsioClient.add_io");
+}
+
+void RedisAsioClient::del_io(bool write) {
+  (write ? write_requested_ : read_requested_) = false;
+}
+
+void RedisAsioClient::cleanup() {}
+
+static inline RedisAsioClient *cast_to_client(void *private_data) {
+  RAY_CHECK(private_data != nullptr);
+  return static_cast<RedisAsioClient *>(private_data);
+}
+
+extern "C" void call_C_addRead(void *private_data) {
+  cast_to_client(private_data)->add_io(false);
+}
+
+extern "C" void call_C_delRead(void *private_data) {
+  cast_to_client(private_data)->del_io(false);
+}
+
+extern "C" void call_C_addWrite(void *private_data) {
+  cast_to_client(private_data)->add_io(true);
+}
+
+extern "C" void call_C_delWrite(void *private_data) {
+  cast_to_client(private_data)->del_io(true);
+}
+
+extern "C" void call_C_cleanup(void *private_data) {
+  cast_to_client(private_data)->cleanup();
+}