--- conflicted
+++ resolved
@@ -10,21 +10,13 @@
 
 AsyncGcsClient::~AsyncGcsClient() {}
 
-<<<<<<< HEAD
-Status AsyncGcsClient::Connect(const std::string &address,
-                               int port,
-=======
 Status AsyncGcsClient::Connect(const std::string &address, int port,
->>>>>>> 3c080f4b
                                const ClientTableDataT &client_info) {
   context_.reset(new RedisContext());
   RAY_RETURN_NOT_OK(context_->Connect(address, port));
   object_table_.reset(new ObjectTable(context_, this));
   task_table_.reset(new TaskTable(context_, this));
-<<<<<<< HEAD
   legacy_task_table_.reset(new legacy::TaskTable(context_, this));
-=======
->>>>>>> 3c080f4b
   client_table_.reset(new ClientTable(context_, this, client_info));
   // TODO(swang): Call the client table's Connect() method here. To do this,
   // we need to make sure that we are attached to an event loop first. This
@@ -40,12 +32,7 @@
 }
 
 Status AsyncGcsClient::Attach(boost::asio::io_service &io_service) {
-<<<<<<< HEAD
-  asio_async_client_.reset(
-      new RedisAsioClient(io_service, context_->async_context()));
-=======
   asio_async_client_.reset(new RedisAsioClient(io_service, context_->async_context()));
->>>>>>> 3c080f4b
   asio_subscribe_client_.reset(
       new RedisAsioClient(io_service, context_->subscribe_context()));
   return Status::OK();
@@ -54,15 +41,8 @@
 ObjectTable &AsyncGcsClient::object_table() { return *object_table_; }
 
 TaskTable &AsyncGcsClient::task_table() { return *task_table_; }
-<<<<<<< HEAD
 
 legacy::TaskTable &AsyncGcsClient::legacy_task_table() { return *legacy_task_table_; }
-
-ClientTable &AsyncGcsClient::client_table() {
-  return *client_table_;
-}
-=======
->>>>>>> 3c080f4b
 
 ClientTable &AsyncGcsClient::client_table() { return *client_table_; }
 
