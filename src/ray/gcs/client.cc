--- conflicted
+++ resolved
@@ -88,11 +88,9 @@
 
 ErrorTable &AsyncGcsClient::error_table() { return *error_table_; }
 
-<<<<<<< HEAD
 DriverTable &AsyncGcsClient::driver_table() { return *driver_table_; }
-=======
+
 ProfileTable &AsyncGcsClient::profile_table() { return *profile_table_; }
->>>>>>> 7edc6773
 
 }  // namespace gcs
 
