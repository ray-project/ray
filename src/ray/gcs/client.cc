#include "ray/gcs/client.h"

#include "ray/gcs/redis_context.h"

namespace ray {

namespace gcs {

void GetRedisShards(redisContext *context, std::vector<std::string> &addresses,
                           std::vector<int> &ports) {
  // Get the total number of Redis shards in the system.
  int num_attempts = 0;
  redisReply *reply = nullptr;
  while (num_attempts < RayConfig::instance().redis_db_connect_retries()) {
    // Try to read the number of Redis shards from the primary shard. If the
    // entry is present, exit.
    reply = reinterpret_cast<redisReply *>(redisCommand(context, "GET NumRedisShards"));
    if (reply->type != REDIS_REPLY_NIL) {
      break;
    }

    // Sleep for a little, and try again if the entry isn't there yet. */
    freeReplyObject(reply);
    usleep(RayConfig::instance().redis_db_connect_wait_milliseconds() * 1000);
    num_attempts++;
  }
  RAY_CHECK(num_attempts < RayConfig::instance().redis_db_connect_retries())
      << "No entry found for NumRedisShards";
  RAY_CHECK(reply->type == REDIS_REPLY_STRING) << "Expected string, found Redis type "
                                               << reply->type << " for NumRedisShards";
  int num_redis_shards = atoi(reply->str);
  RAY_CHECK(num_redis_shards >= 1) << "Expected at least one Redis shard, "
                                   << "found " << num_redis_shards;
  freeReplyObject(reply);

  // Get the addresses of all of the Redis shards.
  num_attempts = 0;
  while (num_attempts < RayConfig::instance().redis_db_connect_retries()) {
    // Try to read the Redis shard locations from the primary shard. If we find
    // that all of them are present, exit.
    reply =
        reinterpret_cast<redisReply *>(redisCommand(context, "LRANGE RedisShards 0 -1"));
    if (static_cast<int>(reply->elements) == num_redis_shards) {
      break;
    }

    // Sleep for a little, and try again if not all Redis shard addresses have
    // been added yet.
    freeReplyObject(reply);
    usleep(RayConfig::instance().redis_db_connect_wait_milliseconds() * 1000);
    num_attempts++;
  }
  RAY_CHECK(num_attempts < RayConfig::instance().redis_db_connect_retries())
      << "Expected " << num_redis_shards << " Redis shard addresses, found "
      << reply->elements;

  // Parse the Redis shard addresses.
  for (size_t i = 0; i < reply->elements; ++i) {
    // Parse the shard addresses and ports.
    RAY_CHECK(reply->element[i]->type == REDIS_REPLY_STRING);
    std::string addr;
    std::stringstream ss(reply->element[i]->str);
    getline(ss, addr, ':');
    addresses.push_back(addr);
    int port;
    ss >> port;
    ports.push_back(port);
  }
  freeReplyObject(reply);
}

AsyncGcsClient::AsyncGcsClient(const ClientID &client_id, CommandType command_type) {
  primary_context_ = std::make_shared<RedisContext>();
<<<<<<< HEAD
=======
  client_table_.reset(new ClientTable(primary_context_, this, client_id));
  object_table_.reset(new ObjectTable(context_, this, command_type));
  actor_table_.reset(new ActorTable(context_, this));
  task_table_.reset(new TaskTable(context_, this, command_type));
  raylet_task_table_.reset(new raylet::TaskTable(context_, this, command_type));
  task_reconstruction_log_.reset(new TaskReconstructionLog(context_, this));
  heartbeat_table_.reset(new HeartbeatTable(context_, this));
  error_table_.reset(new ErrorTable(primary_context_, this));
>>>>>>> ba28dddf
  command_type_ = command_type;

  // Create tables with empty contexts first.
  // This is in accord with some use of tables before Connect.
  client_table_.reset(new ClientTable(shard_contexts_, this, client_id));
  error_table_.reset(new ErrorTable(shard_contexts_, this));
  object_table_.reset(new ObjectTable(shard_contexts_, this));
  actor_table_.reset(new ActorTable(shard_contexts_, this));
  task_table_.reset(new TaskTable(shard_contexts_, this, command_type_));
  raylet_task_table_.reset(new raylet::TaskTable(shard_contexts_, this, command_type_));
  task_reconstruction_log_.reset(new TaskReconstructionLog(shard_contexts_, this));
  heartbeat_table_.reset(new HeartbeatTable(shard_contexts_, this));
}

#if RAY_USE_NEW_GCS
// Use of kChain currently only applies to Table::Add which affects only the
// task table, and when RAY_USE_NEW_GCS is set at compile time.
AsyncGcsClient::AsyncGcsClient(const ClientID &client_id)
    : AsyncGcsClient(client_id, CommandType::kChain) {}
#else
AsyncGcsClient::AsyncGcsClient(const ClientID &client_id)
    : AsyncGcsClient(client_id, CommandType::kRegular) {}
#endif  // RAY_USE_NEW_GCS

AsyncGcsClient::AsyncGcsClient(CommandType command_type)
    : AsyncGcsClient(ClientID::from_random(), command_type) {}

AsyncGcsClient::AsyncGcsClient() : AsyncGcsClient(ClientID::from_random()) {}

Status AsyncGcsClient::Connect(const std::string &address, int port, bool sharding) {

  // Primary context is responsible for client and error tables.
  RAY_RETURN_NOT_OK(primary_context_->Connect(address, port));

  // If not sharding, only creating one context, connect with same address & port
  // as the primary one. This in effect works as the primary.
  shard_contexts_.push_back(std::make_shared<RedisContext>());
  RAY_RETURN_NOT_OK(shard_contexts_[0]->Connect(address, port));
  client_table_->AddShards(shard_contexts_);
  error_table_->AddShards(shard_contexts_);

  // If sharding, add all shard contexts, distributes them to the tables
  if (sharding) {
    // Else, connect the rest of contexts
    std::vector<std::string> addresses;
    std::vector<int> ports;

    GetRedisShards(primary_context_->sync_context(), addresses, ports);
    for (unsigned int i = 0; i < addresses.size(); ++i) {
      shard_contexts_.push_back(std::make_shared<RedisContext>());
      RAY_RETURN_NOT_OK(shard_contexts_.back()->Connect(addresses[i], ports[i]));
    }
  }
  object_table_->AddShards(shard_contexts_);
  actor_table_->AddShards(shard_contexts_);
  task_table_->AddShards(shard_contexts_);
  raylet_task_table_->AddShards(shard_contexts_);
  task_reconstruction_log_->AddShards(shard_contexts_);
  heartbeat_table_->AddShards(shard_contexts_);

  // TODO(swang): Call the client table's Connect() method here. To do this,
  // we need to make sure that we are attached to an event loop first. This
  // currently isn't possible because the aeEventLoop, which we use for
  // testing, requires us to connect to Redis first.
  return Status::OK();
}

Status Attach(plasma::EventLoop &event_loop) {
  // TODO(pcm): Implement this via
  // context()->AttachToEventLoop(event loop)
  return Status::OK();
}

Status AsyncGcsClient::Attach(boost::asio::io_service &io_service) {

  asio_async_auxiliary_client_.reset(
      new RedisAsioClient(io_service, primary_context_->async_context()));
  asio_subscribe_auxiliary_client_.reset(
      new RedisAsioClient(io_service, primary_context_->subscribe_context()));

  // Take care of sharding contexts.
  for (auto& context : shard_contexts_) {
    shard_asio_async_clients_.emplace_back(
      new RedisAsioClient(io_service, context->async_context())
    );
    shard_asio_subscribe_clients_.emplace_back(
      new RedisAsioClient(io_service, context->subscribe_context())
    );
  }
  return Status::OK();
}

ObjectTable &AsyncGcsClient::object_table() { return *object_table_; }

TaskTable &AsyncGcsClient::task_table() { return *task_table_; }

raylet::TaskTable &AsyncGcsClient::raylet_task_table() { return *raylet_task_table_; }

ActorTable &AsyncGcsClient::actor_table() { return *actor_table_; }

TaskReconstructionLog &AsyncGcsClient::task_reconstruction_log() {
  return *task_reconstruction_log_;
}

ClientTable &AsyncGcsClient::client_table() { return *client_table_; }

FunctionTable &AsyncGcsClient::function_table() { return *function_table_; }

ClassTable &AsyncGcsClient::class_table() { return *class_table_; }

HeartbeatTable &AsyncGcsClient::heartbeat_table() { return *heartbeat_table_; }

ErrorTable &AsyncGcsClient::error_table() { return *error_table_; }

}  // namespace gcs

}  // namespace ray<|MERGE_RESOLUTION|>--- conflicted
+++ resolved
@@ -71,24 +71,13 @@
 
 AsyncGcsClient::AsyncGcsClient(const ClientID &client_id, CommandType command_type) {
   primary_context_ = std::make_shared<RedisContext>();
-<<<<<<< HEAD
-=======
-  client_table_.reset(new ClientTable(primary_context_, this, client_id));
-  object_table_.reset(new ObjectTable(context_, this, command_type));
-  actor_table_.reset(new ActorTable(context_, this));
-  task_table_.reset(new TaskTable(context_, this, command_type));
-  raylet_task_table_.reset(new raylet::TaskTable(context_, this, command_type));
-  task_reconstruction_log_.reset(new TaskReconstructionLog(context_, this));
-  heartbeat_table_.reset(new HeartbeatTable(context_, this));
-  error_table_.reset(new ErrorTable(primary_context_, this));
->>>>>>> ba28dddf
   command_type_ = command_type;
 
   // Create tables with empty contexts first.
   // This is in accord with some use of tables before Connect.
   client_table_.reset(new ClientTable(shard_contexts_, this, client_id));
   error_table_.reset(new ErrorTable(shard_contexts_, this));
-  object_table_.reset(new ObjectTable(shard_contexts_, this));
+  object_table_.reset(new ObjectTable(shard_contexts_, this, command_type));
   actor_table_.reset(new ActorTable(shard_contexts_, this));
   task_table_.reset(new TaskTable(shard_contexts_, this, command_type_));
   raylet_task_table_.reset(new raylet::TaskTable(shard_contexts_, this, command_type_));
@@ -123,7 +112,7 @@
   client_table_->AddShards(shard_contexts_);
   error_table_->AddShards(shard_contexts_);
 
-  // If sharding, add all shard contexts, distributes them to the tables
+  // If sharding, add all shard contexts, distributes them.
   if (sharding) {
     // Else, connect the rest of contexts
     std::vector<std::string> addresses;
