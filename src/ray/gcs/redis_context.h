// Copyright 2017 The Ray Authors.
//
// Licensed under the Apache License, Version 2.0 (the "License");
// you may not use this file except in compliance with the License.
// You may obtain a copy of the License at
//
//  http://www.apache.org/licenses/LICENSE-2.0
//
// Unless required by applicable law or agreed to in writing, software
// distributed under the License is distributed on an "AS IS" BASIS,
// WITHOUT WARRANTIES OR CONDITIONS OF ANY KIND, either express or implied.
// See the License for the specific language governing permissions and
// limitations under the License.

#ifndef RAY_GCS_REDIS_CONTEXT_H
#define RAY_GCS_REDIS_CONTEXT_H

#include <boost/asio.hpp>
#include <boost/bind.hpp>
#include <functional>
#include <memory>
#include <mutex>
#include <unordered_map>

#include "ray/common/id.h"
#include "ray/common/status.h"
#include "ray/util/logging.h"

#include "ray/gcs/redis_async_context.h"
#include "ray/protobuf/gcs.pb.h"

extern "C" {
#include "hiredis/async.h"
#include "hiredis/hiredis.h"
}

struct redisContext;
struct redisAsyncContext;

namespace ray {

namespace gcs {

using rpc::TablePrefix;
using rpc::TablePubsub;

/// A simple reply wrapper for redis reply.
class CallbackReply {
 public:
  explicit CallbackReply(redisReply *redis_reply);

  /// Whether this reply is `nil` type reply.
  bool IsNil() const;

  /// Read this reply data as an integer.
  int64_t ReadAsInteger() const;

  /// Read this reply data as a status.
  Status ReadAsStatus() const;

  /// Read this reply data as a string.
  ///
  /// Note that this will return an empty string if
  /// the type of this reply is `nil` or `status`.
  const std::string &ReadAsString() const;

  /// Read this reply data as pub-sub data.
  const std::string &ReadAsPubsubData() const;

  /// Read this reply data as a string array.
  const std::vector<std::string> &ReadAsStringArray() const;

  /// Read this reply data as a scan array.
  ///
  /// \param array The result array of scan.
  /// \return size_t The next cursor for scan.
  size_t ReadAsScanArray(std::vector<std::string> *array) const;

 private:
  /// Parse redis reply as scan array.
  void ParseAsScanArray(redisReply *redis_reply);

  /// Flag indicating the type of reply this represents.
  int reply_type_;

  /// Reply data if reply_type_ is REDIS_REPLY_INTEGER.
  int64_t int_reply_;

  /// Reply data if reply_type_ is REDIS_REPLY_STATUS.
  Status status_reply_;

  /// Reply data if reply_type_ is REDIS_REPLY_STRING.
  std::string string_reply_;

  /// Reply data if reply_type_ is REDIS_REPLY_ARRAY.
<<<<<<< HEAD
  /// Represent the reply of StringArray or ScanArray.
  std::vector<std::string> string_array_;

  /// Represent the reply of SCanArray, means the next scan cursor for scan request.
  size_t next_scan_cursor_{0};
=======
  /// Note this is used when get actor table data.
  std::vector<std::string> string_array_reply_;
>>>>>>> 23b6fdcd
};

/// Every callback should take in a vector of the results from the Redis
/// operation.
using RedisCallback = std::function<void(std::shared_ptr<CallbackReply>)>;

void GlobalRedisCallback(void *c, void *r, void *privdata);

class RedisCallbackManager {
 public:
  static RedisCallbackManager &instance() {
    static RedisCallbackManager instance;
    return instance;
  }

  struct CallbackItem : public std::enable_shared_from_this<CallbackItem> {
    CallbackItem() = default;

    CallbackItem(const RedisCallback &callback, bool is_subscription, int64_t start_time,
                 boost::asio::io_service &io_service)
        : callback_(callback),
          is_subscription_(is_subscription),
          start_time_(start_time),
          io_service_(&io_service) {}

    void Dispatch(std::shared_ptr<CallbackReply> &reply) {
      std::shared_ptr<CallbackItem> self = shared_from_this();
      if (callback_ != nullptr) {
        io_service_->post([self, reply]() { self->callback_(std::move(reply)); });
      }
    }

    RedisCallback callback_;
    bool is_subscription_;
    int64_t start_time_;
    boost::asio::io_service *io_service_;
  };

  int64_t add(const RedisCallback &function, bool is_subscription,
              boost::asio::io_service &io_service);

  std::shared_ptr<CallbackItem> get(int64_t callback_index);

  /// Remove a callback.
  void remove(int64_t callback_index);

 private:
  RedisCallbackManager() : num_callbacks_(0){};

  ~RedisCallbackManager() {}

  std::mutex mutex_;

  int64_t num_callbacks_ = 0;
  std::unordered_map<int64_t, std::shared_ptr<CallbackItem>> callback_items_;
};

class RedisContext {
 public:
  RedisContext(boost::asio::io_service &io_service)
      : io_service_(io_service), context_(nullptr) {}

  ~RedisContext();

  Status Connect(const std::string &address, int port, bool sharding,
                 const std::string &password);

  /// Run an operation on some table key synchronously.
  ///
  /// \param command The command to run. This must match a registered Ray Redis
  /// command. These are strings of the format "RAY.TABLE_*".
  /// \param id The table key to run the operation at.
  /// \param data The data to add to the table key, if any.
  /// \param length The length of the data to be added, if data is provided.
  /// \param prefix The prefix of table key.
  /// \param pubsub_channel The channel that update operations to the table
  /// should be published on.
  /// \param log_length The RAY.TABLE_APPEND command takes in an optional index
  /// at which the data must be appended. For all other commands, set to
  /// -1 for unused. If set, then data must be provided.
  /// \return The reply from redis.
  template <typename ID>
  std::shared_ptr<CallbackReply> RunSync(const std::string &command, const ID &id,
                                         const void *data, size_t length,
                                         const TablePrefix prefix,
                                         const TablePubsub pubsub_channel,
                                         int log_length = -1);

  /// Run an arbitrary Redis command synchronously.
  ///
  /// \param args The vector of command args to pass to Redis.
  /// \return CallbackReply(The reply from redis).
  std::unique_ptr<CallbackReply> RunArgvSync(const std::vector<std::string> &args);

  /// Run an operation on some table key.
  ///
  /// \param command The command to run. This must match a registered Ray Redis
  /// command. These are strings of the format "RAY.TABLE_*".
  /// \param id The table key to run the operation at.
  /// \param data The data to add to the table key, if any.
  /// \param length The length of the data to be added, if data is provided.
  /// \param prefix The prefix of table key.
  /// \param pubsub_channel The channel that update operations to the table
  /// should be published on.
  /// \param redisCallback The Redis callback function.
  /// \param log_length The RAY.TABLE_APPEND command takes in an optional index
  /// at which the data must be appended. For all other commands, set to
  /// -1 for unused. If set, then data must be provided.
  /// \return Status.
  template <typename ID>
  Status RunAsync(const std::string &command, const ID &id, const void *data,
                  size_t length, const TablePrefix prefix,
                  const TablePubsub pubsub_channel, RedisCallback redisCallback,
                  int log_length = -1);

  /// Run an arbitrary Redis command without a callback.
  ///
  /// \param args The vector of command args to pass to Redis.
  /// \param redis_callback The Redis callback function.
  /// \return Status.
  Status RunArgvAsync(const std::vector<std::string> &args,
                      const RedisCallback &redis_callback = nullptr);

  /// Subscribe to a specific Pub-Sub channel.
  ///
  /// \param client_id The client ID that subscribe this message.
  /// \param pubsub_channel The Pub-Sub channel to subscribe to.
  /// \param redisCallback The callback function that the notification calls.
  /// \param out_callback_index The output pointer to callback index.
  /// \return Status.
  Status SubscribeAsync(const ClientID &client_id, const TablePubsub pubsub_channel,
                        const RedisCallback &redisCallback, int64_t *out_callback_index);

  redisContext *sync_context() {
    RAY_CHECK(context_);
    return context_;
  }

  RedisAsyncContext &async_context() {
    RAY_CHECK(redis_async_context_);
    return *redis_async_context_;
  }

  RedisAsyncContext &subscribe_context() {
    RAY_CHECK(async_redis_subscribe_context_);
    return *async_redis_subscribe_context_;
  }

  boost::asio::io_service &io_service() { return io_service_; }

 private:
  boost::asio::io_service &io_service_;
  redisContext *context_;
  std::unique_ptr<RedisAsyncContext> redis_async_context_;
  std::unique_ptr<RedisAsyncContext> async_redis_subscribe_context_;
};

template <typename ID>
Status RedisContext::RunAsync(const std::string &command, const ID &id, const void *data,
                              size_t length, const TablePrefix prefix,
                              const TablePubsub pubsub_channel,
                              RedisCallback redisCallback, int log_length) {
  RAY_CHECK(redis_async_context_);
  int64_t callback_index =
      RedisCallbackManager::instance().add(redisCallback, false, io_service_);
  Status status = Status::OK();
  if (length > 0) {
    if (log_length >= 0) {
      std::string redis_command = command + " %d %d %b %b %d";
      status = redis_async_context_->RedisAsyncCommand(
          reinterpret_cast<redisCallbackFn *>(&GlobalRedisCallback),
          reinterpret_cast<void *>(callback_index), redis_command.c_str(), prefix,
          pubsub_channel, id.Data(), id.Size(), data, length, log_length);
    } else {
      std::string redis_command = command + " %d %d %b %b";
      status = redis_async_context_->RedisAsyncCommand(
          reinterpret_cast<redisCallbackFn *>(&GlobalRedisCallback),
          reinterpret_cast<void *>(callback_index), redis_command.c_str(), prefix,
          pubsub_channel, id.Data(), id.Size(), data, length);
    }
  } else {
    RAY_CHECK(log_length == -1);
    std::string redis_command = command + " %d %d %b";
    status = redis_async_context_->RedisAsyncCommand(
        reinterpret_cast<redisCallbackFn *>(&GlobalRedisCallback),
        reinterpret_cast<void *>(callback_index), redis_command.c_str(), prefix,
        pubsub_channel, id.Data(), id.Size());
  }
  return status;
}

template <typename ID>
std::shared_ptr<CallbackReply> RedisContext::RunSync(
    const std::string &command, const ID &id, const void *data, size_t length,
    const TablePrefix prefix, const TablePubsub pubsub_channel, int log_length) {
  RAY_CHECK(context_);
  void *redis_reply = nullptr;
  if (length > 0) {
    if (log_length >= 0) {
      std::string redis_command = command + " %d %d %b %b %d";
      redis_reply = redisCommand(context_, redis_command.c_str(), prefix, pubsub_channel,
                                 id.Data(), id.Size(), data, length, log_length);
    } else {
      std::string redis_command = command + " %d %d %b %b";
      redis_reply = redisCommand(context_, redis_command.c_str(), prefix, pubsub_channel,
                                 id.Data(), id.Size(), data, length);
    }
  } else {
    RAY_CHECK(log_length == -1);
    std::string redis_command = command + " %d %d %b";
    redis_reply = redisCommand(context_, redis_command.c_str(), prefix, pubsub_channel,
                               id.Data(), id.Size());
  }
  if (redis_reply == nullptr) {
    RAY_LOG(INFO) << "Run redis command failed , err is " << context_->err;
    return nullptr;
  } else {
    std::shared_ptr<CallbackReply> callback_reply =
        std::make_shared<CallbackReply>(reinterpret_cast<redisReply *>(redis_reply));
    freeReplyObject(redis_reply);
    return callback_reply;
  }
}

}  // namespace gcs

}  // namespace ray

#endif  // RAY_GCS_REDIS_CONTEXT_H<|MERGE_RESOLUTION|>--- conflicted
+++ resolved
@@ -77,8 +77,11 @@
   size_t ReadAsScanArray(std::vector<std::string> *array) const;
 
  private:
-  /// Parse redis reply as scan array.
-  void ParseAsScanArray(redisReply *redis_reply);
+  /// Parse redis reply as string array or scan array.
+  void ParseAsStringArrayOrScanArray(redisReply *redis_reply);
+
+  /// Parse redis reply as string array.
+  void ParseAsStringArray(redisReply *redis_reply);
 
   /// Flag indicating the type of reply this represents.
   int reply_type_;
@@ -93,16 +96,11 @@
   std::string string_reply_;
 
   /// Reply data if reply_type_ is REDIS_REPLY_ARRAY.
-<<<<<<< HEAD
   /// Represent the reply of StringArray or ScanArray.
-  std::vector<std::string> string_array_;
+  std::vector<std::string> string_array_reply_;
 
   /// Represent the reply of SCanArray, means the next scan cursor for scan request.
-  size_t next_scan_cursor_{0};
-=======
-  /// Note this is used when get actor table data.
-  std::vector<std::string> string_array_reply_;
->>>>>>> 23b6fdcd
+  size_t next_scan_cursor_reply_{0};
 };
 
 /// Every callback should take in a vector of the results from the Redis
