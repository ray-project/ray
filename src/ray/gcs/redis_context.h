// Copyright 2017 The Ray Authors.
//
// Licensed under the Apache License, Version 2.0 (the "License");
// you may not use this file except in compliance with the License.
// You may obtain a copy of the License at
//
//  http://www.apache.org/licenses/LICENSE-2.0
//
// Unless required by applicable law or agreed to in writing, software
// distributed under the License is distributed on an "AS IS" BASIS,
// WITHOUT WARRANTIES OR CONDITIONS OF ANY KIND, either express or implied.
// See the License for the specific language governing permissions and
// limitations under the License.

#pragma once

#include <boost/asio.hpp>
#include <boost/bind/bind.hpp>
#include <functional>
#include <memory>
#include <mutex>
#include <unordered_map>

#include "ray/common/asio/instrumented_io_context.h"
#include "ray/common/id.h"
#include "ray/common/status.h"
#include "ray/gcs/redis_async_context.h"
#include "ray/util/logging.h"
#include "src/ray/protobuf/gcs.pb.h"

extern "C" {
#include "hiredis/hiredis.h"
}

struct redisContext;
struct redisAsyncContext;
struct redisSSLContext;

namespace ray {

namespace gcs {

using rpc::TablePrefix;

/// A simple reply wrapper for redis reply.
class CallbackReply {
 public:
  explicit CallbackReply(redisReply *redis_reply);

  /// Whether this reply is `nil` type reply.
  bool IsNil() const;

  /// Whether an error happened;
  bool IsError() const;

  /// Read this reply data as an integer.
  int64_t ReadAsInteger() const;

  /// Read this reply data as a status.
  Status ReadAsStatus() const;

  /// Read this reply data as a string.
  ///
  /// Note that this will return an empty string if
  /// the type of this reply is `nil` or `status`.
  const std::string &ReadAsString() const;

  /// Read this reply data as a string array.
  [[nodiscard]] const std::vector<std::optional<std::string>> &ReadAsStringArray() const;

  /// Read this reply data as a scan array.
  ///
  /// \param array The result array of scan.
  /// \return size_t The next cursor for scan.
  size_t ReadAsScanArray(std::vector<std::string> *array) const;

 private:
  /// Parse redis reply as string array or scan array.
  void ParseAsStringArrayOrScanArray(redisReply *redis_reply);

  /// Parse redis reply as string array.
  void ParseAsStringArray(redisReply *redis_reply);

  /// Flag indicating the type of reply this represents.
  int reply_type_;

  /// Reply data if reply_type_ is REDIS_REPLY_INTEGER.
  int64_t int_reply_;

  /// Reply data if reply_type_ is REDIS_REPLY_STATUS.
  Status status_reply_;

  /// Reply data if reply_type_ is REDIS_REPLY_STRING.
  std::string string_reply_;

  /// Reply data if reply_type_ is REDIS_REPLY_ERROR.
  std::string error_reply_;

  /// Reply data if reply_type_ is REDIS_REPLY_ARRAY.
  /// Represent the reply of StringArray or ScanArray.
  std::vector<std::optional<std::string>> string_array_reply_;

  /// Represent the reply of SCanArray, means the next scan cursor for scan request.
  size_t next_scan_cursor_reply_{0};
};

/// Every callback should take in a vector of the results from the Redis
/// operation.
using RedisCallback = std::function<void(std::shared_ptr<CallbackReply>)>;

class RedisContext;
struct RedisRequestContext {
  RedisRequestContext(instrumented_io_context &io_service,
                      RedisCallback callback,
                      std::shared_ptr<RedisAsyncContext> &&context,
                      std::vector<std::string> args);

  static void RedisResponseFn(struct redisAsyncContext *async_context,
                              void *raw_reply,
                              void *privdata);

  void Run();

 private:
  ExponentialBackOff exp_back_off_;
  instrumented_io_context &io_service_;
  std::shared_ptr<RedisAsyncContext> redis_context_;
  size_t pending_retries_;
  RedisCallback callback_;
  absl::Time start_time_;

  std::vector<std::string> redis_cmds_;
  std::vector<const char *> argv_;
  std::vector<size_t> argc_;
};

class RedisContext {
 public:
  RedisContext(instrumented_io_context &io_service);

  virtual ~RedisContext();

  Status Connect(const std::string &address,
                 int port,
                 bool sharding,
                 const std::string &password,
                 bool enable_ssl = false);

  /// Disconnect from the server.
  void Disconnect();

  /// Run an arbitrary Redis command synchronously.
  ///
  /// \param args The vector of command args to pass to Redis.
  /// \return CallbackReply(The reply from redis).
  std::unique_ptr<CallbackReply> RunArgvSync(const std::vector<std::string> &args);

  /// Run an arbitrary Redis command without a callback.
  ///
  /// \param args The vector of command args to pass to Redis.
  /// \param redis_callback The Redis callback function.
  /// \return Status.
  virtual void RunArgvAsync(std::vector<std::string> args,
                            RedisCallback redis_callback = nullptr);

  redisContext *sync_context() {
    RAY_CHECK(context_);
    return context_.get();
  }

  RedisAsyncContext &async_context() {
    absl::MutexLock l(&mu_);
    RAY_CHECK(redis_async_context_);
    return *redis_async_context_.get();
  }

  instrumented_io_context &io_service() { return io_service_; }

 private:
  // These functions avoid problems with dependence on hiredis headers with clang-cl.
  static int GetRedisError(redisContext *context);
  static void FreeRedisReply(void *reply);

  instrumented_io_context &io_service_;

<<<<<<< HEAD
  std::unique_ptr<redisContext, RedisContextDeleter<redisContext>> context_;
=======
  std::unique_ptr<redisContext, RedisContextDeleter> context_;
>>>>>>> 59587717
  redisSSLContext *ssl_context_;
  absl::Mutex mu_;
  std::shared_ptr<RedisAsyncContext> redis_async_context_ ABSL_GUARDED_BY(mu_);
};

template <typename RedisContextType, typename RedisConnectFunctionType>
std::pair<Status,
          std::unique_ptr<RedisContextType, RedisContextDeleter<RedisContextType>>>
ConnectWithoutRetries(const std::string &address,
                      int port,
                      const RedisConnectFunctionType &connect_function) {
  // This currently returns the errorMessage in two different ways,
  // as an output parameter and in the Status::RedisError,
  // because we're not sure whether we'll want to change what this returns.
  RedisContextType *newContext = connect_function(address.c_str(), port);
  if (newContext == nullptr || (newContext)->err) {
    std::ostringstream oss;
    if (newContext == nullptr) {
      oss << "Could not allocate Redis context.";
    } else if (newContext->err) {
      oss << "Could not establish connection to Redis " << address << ":" << port
          << " (context.err = " << newContext->err << ").";
    }
    return std::make_pair(Status::RedisError(oss.str()), nullptr);
  }
  return std::make_pair(
      Status::OK(),
      std::unique_ptr<RedisContextType, RedisContextDeleter<RedisContextType>>(
          newContext, RedisContextDeleter<RedisContextType>()));
}

template <typename RedisContextType, typename RedisConnectFunctionType>
std::pair<Status,
          std::unique_ptr<RedisContextType, RedisContextDeleter<RedisContextType>>>
ConnectWithRetries(const std::string &address,
                   int port,
                   const RedisConnectFunctionType &connect_function) {
  RAY_LOG(INFO) << "Attempting to connect to address " << address << ":" << port << ".";
  int connection_attempts = 0;
  auto resp = ConnectWithoutRetries<RedisContextType>(address, port, connect_function);
  auto status = resp.first;
  while (!status.ok()) {
    if (connection_attempts >= RayConfig::instance().redis_db_connect_retries()) {
      RAY_LOG(FATAL) << RayConfig::instance().redis_db_connect_retries() << " attempts "
                     << "to connect have all failed. Please check whether the"
                     << " redis storage is alive or not. The last error message was: "
                     << status.ToString();
      break;
    }
    RAY_LOG_EVERY_MS(ERROR, 1000)
        << "Failed to connect to Redis due to: " << status.ToString()
        << ". Will retry in "
        << RayConfig::instance().redis_db_connect_wait_milliseconds() << "ms.";

    // Sleep for a little.
    std::this_thread::sleep_for(std::chrono::milliseconds(
        RayConfig::instance().redis_db_connect_wait_milliseconds()));
    resp = ConnectWithoutRetries<RedisContextType>(address, port, connect_function);
    status = resp.first;
    connection_attempts += 1;
  }
  return resp;
}

}  // namespace gcs

}  // namespace ray<|MERGE_RESOLUTION|>--- conflicted
+++ resolved
@@ -183,19 +183,14 @@
 
   instrumented_io_context &io_service_;
 
-<<<<<<< HEAD
-  std::unique_ptr<redisContext, RedisContextDeleter<redisContext>> context_;
-=======
   std::unique_ptr<redisContext, RedisContextDeleter> context_;
->>>>>>> 59587717
   redisSSLContext *ssl_context_;
   absl::Mutex mu_;
   std::shared_ptr<RedisAsyncContext> redis_async_context_ ABSL_GUARDED_BY(mu_);
 };
 
 template <typename RedisContextType, typename RedisConnectFunctionType>
-std::pair<Status,
-          std::unique_ptr<RedisContextType, RedisContextDeleter<RedisContextType>>>
+std::pair<Status, std::unique_ptr<RedisContextType, RedisContextDeleter>>
 ConnectWithoutRetries(const std::string &address,
                       int port,
                       const RedisConnectFunctionType &connect_function) {
@@ -213,15 +208,13 @@
     }
     return std::make_pair(Status::RedisError(oss.str()), nullptr);
   }
-  return std::make_pair(
-      Status::OK(),
-      std::unique_ptr<RedisContextType, RedisContextDeleter<RedisContextType>>(
-          newContext, RedisContextDeleter<RedisContextType>()));
+  return std::make_pair(Status::OK(),
+                        std::unique_ptr<RedisContextType, RedisContextDeleter>(
+                            newContext, RedisContextDeleter()));
 }
 
 template <typename RedisContextType, typename RedisConnectFunctionType>
-std::pair<Status,
-          std::unique_ptr<RedisContextType, RedisContextDeleter<RedisContextType>>>
+std::pair<Status, std::unique_ptr<RedisContextType, RedisContextDeleter>>
 ConnectWithRetries(const std::string &address,
                    int port,
                    const RedisConnectFunctionType &connect_function) {
