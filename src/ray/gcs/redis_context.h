#ifndef RAY_GCS_REDIS_CONTEXT_H
#define RAY_GCS_REDIS_CONTEXT_H

#include <functional>
#include <memory>
#include <unordered_map>

#include "ray/id.h"
#include "ray/status.h"
#include "ray/util/logging.h"

#include "ray/gcs/format/gcs_generated.h"

struct redisContext;
struct redisAsyncContext;
struct aeEventLoop;

namespace ray {

namespace gcs {
/// Every callback should take in a vector of the results from the Redis
/// operation and return a bool indicating whether the callback should be
/// deleted once called.
using RedisCallback = std::function<bool(const std::string &)>;

class RedisCallbackManager {
 public:
  static RedisCallbackManager &instance() {
    static RedisCallbackManager instance;
    return instance;
  }

  int64_t add(const RedisCallback &function);

  RedisCallback &get(int64_t callback_index);

  /// Remove a callback.
  void remove(int64_t callback_index);

 private:
  RedisCallbackManager() : num_callbacks_(0){};

  ~RedisCallbackManager() { printf("shut down callback manager\n"); }

  int64_t num_callbacks_ = 0;
  std::unordered_map<int64_t, RedisCallback> callbacks_;
};

class RedisContext {
 public:
  RedisContext()
      : context_(nullptr), async_context_(nullptr), subscribe_context_(nullptr) {}
  ~RedisContext();
  Status Connect(const std::string &address, int port);
  Status AttachToEventLoop(aeEventLoop *loop);

  /// Run an operation on some table key.
  ///
  /// \param command The command to run. This must match a registered Ray Redis
  /// command. These are strings of the format "RAY.TABLE_*".
  /// \param id The table key to run the operation at.
  /// \param data The data to add to the table key, if any.
  /// \param length The length of the data to be added, if data is provided.
  /// \param prefix
  /// \param pubsub_channel
  /// \param redisCallback The Redis callback function.
  /// \param log_length The RAY.TABLE_APPEND command takes in an optional index
  /// at which the data must be appended. For all other commands, set to
  /// -1 for unused. If set, then data must be provided.
  /// \return Status.
  Status RunAsync(const std::string &command, const UniqueID &id, const uint8_t *data,
                  int64_t length, const TablePrefix prefix,
                  const TablePubsub pubsub_channel, RedisCallback redisCallback,
                  int log_length = -1);

  /// Subscribe to a specific Pub-Sub channel.
  ///
  /// \param client_id The client ID that subscribe this message.
  /// \param pubsub_channel The Pub-Sub channel to subscribe to.
  /// \param redisCallback The callback function that the notification calls.
  /// \param out_callback_index The output pointer to callback index.
  /// \return Status.
  Status SubscribeAsync(const ClientID &client_id, const TablePubsub pubsub_channel,
<<<<<<< HEAD
                        const RedisCallback &redisCallback);
  redisContext *sync_context() { return context_; }
=======
                        const RedisCallback &redisCallback, int64_t *out_callback_index);
>>>>>>> 25f0094e
  redisAsyncContext *async_context() { return async_context_; }
  redisAsyncContext *subscribe_context() { return subscribe_context_; };

 private:
  redisContext *context_;
  redisAsyncContext *async_context_;
  redisAsyncContext *subscribe_context_;
};

}  // namespace gcs

}  // namespace ray

#endif  // RAY_GCS_REDIS_CONTEXT_H<|MERGE_RESOLUTION|>--- conflicted
+++ resolved
@@ -81,12 +81,8 @@
   /// \param out_callback_index The output pointer to callback index.
   /// \return Status.
   Status SubscribeAsync(const ClientID &client_id, const TablePubsub pubsub_channel,
-<<<<<<< HEAD
-                        const RedisCallback &redisCallback);
+                        const RedisCallback &redisCallback, int64_t *out_callback_index);
   redisContext *sync_context() { return context_; }
-=======
-                        const RedisCallback &redisCallback, int64_t *out_callback_index);
->>>>>>> 25f0094e
   redisAsyncContext *async_context() { return async_context_; }
   redisAsyncContext *subscribe_context() { return subscribe_context_; };
 
