// Copyright 2017 The Ray Authors.
//
// Licensed under the Apache License, Version 2.0 (the "License");
// you may not use this file except in compliance with the License.
// You may obtain a copy of the License at
//
//  http://www.apache.org/licenses/LICENSE-2.0
//
// Unless required by applicable law or agreed to in writing, software
// distributed under the License is distributed on an "AS IS" BASIS,
// WITHOUT WARRANTIES OR CONDITIONS OF ANY KIND, either express or implied.
// See the License for the specific language governing permissions and
// limitations under the License.

#pragma once

#include "ray/common/id.h"
#include "ray/common/placement_group.h"
#include "ray/common/task/task_spec.h"
#include "ray/gcs/callback.h"
#include "ray/gcs/entry_change_notification.h"
#include "src/ray/protobuf/gcs.pb.h"

namespace ray {

namespace gcs {

/// \class ActorInfoAccessor
/// `ActorInfoAccessor` is a sub-interface of `GcsClient`.
/// This class includes all the methods that are related to accessing
/// actor information in the GCS.
class ActorInfoAccessor {
 public:
  virtual ~ActorInfoAccessor() = default;

  /// Get all actor specification from GCS synchronously.
  ///
  /// \param actor_table_data_list The container to hold the actor specification.
  /// \return Status
  virtual Status GetAll(std::vector<rpc::ActorTableData> *actor_table_data_list) = 0;

  /// Get actor specification from GCS asynchronously.
  ///
  /// \param actor_id The ID of actor to look up in the GCS.
  /// \param callback Callback that will be called after lookup finishes.
  /// \return Status
  virtual Status AsyncGet(const ActorID &actor_id,
                          const OptionalItemCallback<rpc::ActorTableData> &callback) = 0;

  /// Get all actor specification from GCS asynchronously.
  ///
  /// \param callback Callback that will be called after lookup finishes.
  /// \return Status
  virtual Status AsyncGetAll(const MultiItemCallback<rpc::ActorTableData> &callback) = 0;

  /// Get actor specification for a named actor from GCS asynchronously.
  ///
  /// \param name The name of the detached actor to look up in the GCS.
  /// \param callback Callback that will be called after lookup finishes.
  /// \return Status
  virtual Status AsyncGetByName(
      const std::string &name,
      const OptionalItemCallback<rpc::ActorTableData> &callback) = 0;

  /// Register actor to GCS asynchronously.
  ///
  /// \param task_spec The specification for the actor creation task.
  /// \param callback Callback that will be called after the actor info is written to GCS.
  /// \return Status
  virtual Status AsyncRegisterActor(const TaskSpecification &task_spec,
                                    const StatusCallback &callback) = 0;

  /// Asynchronously request GCS to create the actor.
  ///
  /// This should be called after the worker has resolved the actor dependencies.
  /// TODO(...): Currently this request will only reply after the actor is created.
  /// We should change it to reply immediately after GCS has persisted the actor
  /// dependencies in storage.
  ///
  /// \param task_spec The specification for the actor creation task.
  /// \param callback Callback that will be called after the actor info is written to GCS.
  /// \return Status
  virtual Status AsyncCreateActor(const TaskSpecification &task_spec,
                                  const StatusCallback &callback) = 0;

  /// Subscribe to any register or update operations of actors.
  ///
  /// \param subscribe Callback that will be called each time when an actor is registered
  /// or updated.
  /// \param done Callback that will be called when subscription is complete and we
  /// are ready to receive notification.
  /// \return Status
  virtual Status AsyncSubscribeAll(
      const SubscribeCallback<ActorID, rpc::ActorTableData> &subscribe,
      const StatusCallback &done) = 0;

  /// Subscribe to any update operations of an actor.
  ///
  /// \param actor_id The ID of actor to be subscribed to.
  /// \param subscribe Callback that will be called each time when the actor is updated.
  /// \param done Callback that will be called when subscription is complete.
  /// \return Status
  virtual Status AsyncSubscribe(
      const ActorID &actor_id,
      const SubscribeCallback<ActorID, rpc::ActorTableData> &subscribe,
      const StatusCallback &done) = 0;

  /// Cancel subscription to an actor.
  ///
  /// \param actor_id The ID of the actor to be unsubscribed to.
  /// \return Status
  virtual Status AsyncUnsubscribe(const ActorID &actor_id) = 0;

  /// Add actor checkpoint data to GCS asynchronously.
  ///
  /// \param data_ptr The checkpoint data that will be added to GCS.
  /// \param callback The callback that will be called after add finishes.
  /// \return Status
  /// TODO(micafan) When the GCS backend is redis,
  /// the checkpoint of the same actor needs to be updated serially,
  /// otherwise the checkpoint may be overwritten. This issue will be resolved if
  /// necessary.
  virtual Status AsyncAddCheckpoint(
      const std::shared_ptr<rpc::ActorCheckpointData> &data_ptr,
      const StatusCallback &callback) = 0;

  /// Get actor checkpoint data from GCS asynchronously.
  ///
  /// \param checkpoint_id The ID of checkpoint to lookup in GCS.
  /// \param actor_id The ID of actor that this checkpoint belongs to.
  /// \param callback The callback that will be called after lookup finishes.
  /// \return Status
  virtual Status AsyncGetCheckpoint(
      const ActorCheckpointID &checkpoint_id, const ActorID &actor_id,
      const OptionalItemCallback<rpc::ActorCheckpointData> &callback) = 0;

  /// Get actor checkpoint id data from GCS asynchronously.
  ///
  /// \param actor_id The ID of actor to lookup in GCS.
  /// \param callback The callback that will be called after lookup finishes.
  /// \return Status
  virtual Status AsyncGetCheckpointID(
      const ActorID &actor_id,
      const OptionalItemCallback<rpc::ActorCheckpointIdData> &callback) = 0;

  /// Reestablish subscription.
  /// This should be called when GCS server restarts from a failure.
  /// PubSub server restart will cause GCS server restart. In this case, we need to
  /// resubscribe from PubSub server, otherwise we only need to fetch data from GCS
  /// server.
  ///
  /// \param is_pubsub_server_restarted Whether pubsub server is restarted.
  virtual void AsyncResubscribe(bool is_pubsub_server_restarted) = 0;

  /// Check if the specified actor is unsubscribed.
  ///
  /// \param actor_id The ID of the actor.
  /// \return Whether the specified actor is unsubscribed.
  virtual bool IsActorUnsubscribed(const ActorID &actor_id) = 0;

 protected:
  ActorInfoAccessor() = default;
};

/// \class JobInfoAccessor
/// `JobInfoAccessor` is a sub-interface of `GcsClient`.
/// This class includes all the methods that are related to accessing
/// job information in the GCS.
class JobInfoAccessor {
 public:
  virtual ~JobInfoAccessor() = default;

  /// Add a job to GCS asynchronously.
  ///
  /// \param data_ptr The job that will be add to GCS.
  /// \param callback Callback that will be called after job has been added
  /// to GCS.
  /// \return Status
  virtual Status AsyncAdd(const std::shared_ptr<rpc::JobTableData> &data_ptr,
                          const StatusCallback &callback) = 0;

  /// Mark job as finished in GCS asynchronously.
  ///
  /// \param job_id ID of the job that will be make finished to GCS.
  /// \param callback Callback that will be called after update finished.
  /// \return Status
  virtual Status AsyncMarkFinished(const JobID &job_id,
                                   const StatusCallback &callback) = 0;

  /// Subscribe to job updates.
  ///
  /// \param subscribe Callback that will be called each time when a job updates.
  /// \param done Callback that will be called when subscription is complete.
  /// \return Status
  virtual Status AsyncSubscribeAll(
      const SubscribeCallback<JobID, rpc::JobTableData> &subscribe,
      const StatusCallback &done) = 0;

  /// Get all job info from GCS asynchronously.
  ///
  /// \param callback Callback that will be called after lookup finished.
  /// \return Status
  virtual Status AsyncGetAll(const MultiItemCallback<rpc::JobTableData> &callback) = 0;

  /// Reestablish subscription.
  /// This should be called when GCS server restarts from a failure.
  /// PubSub server restart will cause GCS server restart. In this case, we need to
  /// resubscribe from PubSub server, otherwise we only need to fetch data from GCS
  /// server.
  ///
  /// \param is_pubsub_server_restarted Whether pubsub server is restarted.
  virtual void AsyncResubscribe(bool is_pubsub_server_restarted) = 0;

 protected:
  JobInfoAccessor() = default;
};

/// \class TaskInfoAccessor
/// `TaskInfoAccessor` is a sub-interface of `GcsClient`.
/// This class includes all the methods that are related to accessing
/// task information in the GCS.
class TaskInfoAccessor {
 public:
  virtual ~TaskInfoAccessor() {}

  /// Add a task to GCS asynchronously.
  ///
  /// \param data_ptr The task that will be added to GCS.
  /// \param callback Callback that will be called after task has been added
  /// to GCS.
  /// \return Status
  virtual Status AsyncAdd(const std::shared_ptr<rpc::TaskTableData> &data_ptr,
                          const StatusCallback &callback) = 0;

  /// Get task information from GCS asynchronously.
  ///
  /// \param task_id The ID of the task to look up in GCS.
  /// \param callback Callback that is called after lookup finished.
  /// \return Status
  virtual Status AsyncGet(const TaskID &task_id,
                          const OptionalItemCallback<rpc::TaskTableData> &callback) = 0;

  /// Delete tasks from GCS asynchronously.
  ///
  /// \param task_ids The vector of IDs to delete from GCS.
  /// \param callback Callback that is called after delete finished.
  /// \return Status
  // TODO(micafan) Will support callback of batch deletion in the future.
  // Currently this callback will never be called.
  virtual Status AsyncDelete(const std::vector<TaskID> &task_ids,
                             const StatusCallback &callback) = 0;

  /// Subscribe asynchronously to the event that the given task is added in GCS.
  ///
  /// \param task_id The ID of the task to be subscribed to.
  /// \param subscribe Callback that will be called each time when the task is updated.
  /// \param done Callback that will be called when subscription is complete.
  /// \return Status
  virtual Status AsyncSubscribe(
      const TaskID &task_id,
      const SubscribeCallback<TaskID, rpc::TaskTableData> &subscribe,
      const StatusCallback &done) = 0;

  /// Cancel subscription to a task asynchronously.
  ///
  /// \param task_id The ID of the task to be unsubscribed to.
  /// \return Status
  virtual Status AsyncUnsubscribe(const TaskID &task_id) = 0;

  /// Add a task lease to GCS asynchronously.
  ///
  /// \param data_ptr The task lease that will be added to GCS.
  /// \param callback Callback that will be called after task lease has been added
  /// to GCS.
  /// \return Status
  virtual Status AsyncAddTaskLease(const std::shared_ptr<rpc::TaskLeaseData> &data_ptr,
                                   const StatusCallback &callback) = 0;

  /// Get task lease information from GCS asynchronously.
  ///
  /// \param task_id The ID of the task to look up in GCS.
  /// \param callback Callback that is called after lookup finished.
  /// \return Status
  virtual Status AsyncGetTaskLease(
      const TaskID &task_id,
      const OptionalItemCallback<rpc::TaskLeaseData> &callback) = 0;

  /// Subscribe asynchronously to the event that the given task lease is added in GCS.
  ///
  /// \param task_id The ID of the task to be subscribed to.
  /// \param subscribe Callback that will be called each time when the task lease is
  /// updated or the task lease is empty currently.
  /// \param done Callback that will be called when subscription is complete.
  /// \return Status
  virtual Status AsyncSubscribeTaskLease(
      const TaskID &task_id,
      const SubscribeCallback<TaskID, boost::optional<rpc::TaskLeaseData>> &subscribe,
      const StatusCallback &done) = 0;

  /// Cancel subscription to a task lease asynchronously.
  ///
  /// \param task_id The ID of the task to be unsubscribed to.
  /// \return Status
  virtual Status AsyncUnsubscribeTaskLease(const TaskID &task_id) = 0;

  /// Attempt task reconstruction to GCS asynchronously.
  ///
  /// \param data_ptr The task reconstruction that will be added to GCS.
  /// \param callback Callback that will be called after task reconstruction
  /// has been added to GCS.
  /// \return Status
  virtual Status AttemptTaskReconstruction(
      const std::shared_ptr<rpc::TaskReconstructionData> &data_ptr,
      const StatusCallback &callback) = 0;

  /// Reestablish subscription.
  /// This should be called when GCS server restarts from a failure.
  /// PubSub server restart will cause GCS server restart. In this case, we need to
  /// resubscribe from PubSub server, otherwise we only need to fetch data from GCS
  /// server.
  ///
  /// \param is_pubsub_server_restarted Whether pubsub server is restarted.
  virtual void AsyncResubscribe(bool is_pubsub_server_restarted) = 0;

  /// Check if the specified task is unsubscribed.
  ///
  /// \param task_id The ID of the task.
  /// \return Whether the specified task is unsubscribed.
  virtual bool IsTaskUnsubscribed(const TaskID &task_id) = 0;

  /// Check if the specified task lease is unsubscribed.
  ///
  /// \param task_id The ID of the task.
  /// \return Whether the specified task lease is unsubscribed.
  virtual bool IsTaskLeaseUnsubscribed(const TaskID &task_id) = 0;

 protected:
  TaskInfoAccessor() = default;
};

/// `ObjectInfoAccessor` is a sub-interface of `GcsClient`.
/// This class includes all the methods that are related to accessing
/// object information in the GCS.
class ObjectInfoAccessor {
 public:
  virtual ~ObjectInfoAccessor() {}

  /// Get object's locations from GCS asynchronously.
  ///
  /// \param object_id The ID of object to lookup in GCS.
  /// \param callback Callback that will be called after lookup finishes.
  /// \return Status
  virtual Status AsyncGetLocations(
      const ObjectID &object_id,
      const OptionalItemCallback<rpc::ObjectLocationInfo> &callback) = 0;

  /// Get all object's locations from GCS asynchronously.
  ///
  /// \param callback Callback that will be called after lookup finished.
  /// \return Status
  virtual Status AsyncGetAll(
      const MultiItemCallback<rpc::ObjectLocationInfo> &callback) = 0;

  /// Add location of object to GCS asynchronously.
  ///
  /// \param object_id The ID of object which location will be added to GCS.
  /// \param node_id The location that will be added to GCS.
  /// \param callback Callback that will be called after object has been added to GCS.
  /// \return Status
  virtual Status AsyncAddLocation(const ObjectID &object_id, const NodeID &node_id,
                                  const StatusCallback &callback) = 0;

  /// Add spilled location of object to GCS asynchronously.
  ///
  /// \param object_id The ID of object which location will be added to GCS.
  /// \param spilled_url The URL where the object has been spilled.
  /// \param callback Callback that will be called after object has been added to GCS.
  /// \return Status
  virtual Status AsyncAddSpilledUrl(const ObjectID &object_id,
                                    const std::string &spilled_url,
                                    const StatusCallback &callback) = 0;

  /// Remove location of object from GCS asynchronously.
  ///
  /// \param object_id The ID of object which location will be removed from GCS.
  /// \param node_id The location that will be removed from GCS.
  /// \param callback Callback that will be called after the delete finished.
  /// \return Status
  virtual Status AsyncRemoveLocation(const ObjectID &object_id, const NodeID &node_id,
                                     const StatusCallback &callback) = 0;

  /// Subscribe to any update of an object's location.
  ///
  /// \param object_id The ID of the object to be subscribed to.
  /// \param subscribe Callback that will be called each time when the object's
  /// location is updated.
  /// \param done Callback that will be called when subscription is complete.
  /// \return Status
  virtual Status AsyncSubscribeToLocations(
      const ObjectID &object_id,
      const SubscribeCallback<ObjectID, std::vector<rpc::ObjectLocationChange>>
          &subscribe,
      const StatusCallback &done) = 0;

  /// Cancel subscription to any update of an object's location.
  ///
  /// \param object_id The ID of the object to be unsubscribed to.
  /// \return Status
  virtual Status AsyncUnsubscribeToLocations(const ObjectID &object_id) = 0;

  /// Reestablish subscription.
  /// This should be called when GCS server restarts from a failure.
  /// PubSub server restart will cause GCS server restart. In this case, we need to
  /// resubscribe from PubSub server, otherwise we only need to fetch data from GCS
  /// server.
  ///
  /// \param is_pubsub_server_restarted Whether pubsub server is restarted.
  virtual void AsyncResubscribe(bool is_pubsub_server_restarted) = 0;

  /// Check if the specified object is unsubscribed.
  ///
  /// \param object_id The ID of the object.
  /// \return Whether the specified object is unsubscribed.
  virtual bool IsObjectUnsubscribed(const ObjectID &object_id) = 0;

 protected:
  ObjectInfoAccessor() = default;
};

/// \class NodeInfoAccessor
/// `NodeInfoAccessor` is a sub-interface of `GcsClient`.
/// This class includes all the methods that are related to accessing
/// node information in the GCS.
class NodeInfoAccessor {
 public:
  virtual ~NodeInfoAccessor() = default;

  /// Register local node to GCS synchronously.
  ///
  /// \param node_info The information of node to register to GCS.
  /// \return Status
  virtual Status RegisterSelf(const rpc::GcsNodeInfo &local_node_info) = 0;

  /// Cancel registration of local node to GCS synchronously.
  ///
  /// \return Status
  virtual Status UnregisterSelf() = 0;

  /// Get id of local node which was registered by 'RegisterSelf'.
  ///
  /// \return NodeID
  virtual const NodeID &GetSelfId() const = 0;

  /// Get information of local node which was registered by 'RegisterSelf'.
  ///
  /// \return GcsNodeInfo
  virtual const rpc::GcsNodeInfo &GetSelfInfo() const = 0;

  /// Register a node to GCS asynchronously.
  ///
  /// \param node_info The information of node to register to GCS.
  /// \param callback Callback that will be called when registration is complete.
  /// \return Status
  virtual Status AsyncRegister(const rpc::GcsNodeInfo &node_info,
                               const StatusCallback &callback) = 0;

  /// Cancel registration of a node to GCS asynchronously.
  ///
  /// \param node_id The ID of node that to be unregistered.
  /// \param callback Callback that will be called when unregistration is complete.
  /// \return Status
  virtual Status AsyncUnregister(const NodeID &node_id,
                                 const StatusCallback &callback) = 0;

  /// Get information of all nodes from GCS asynchronously.
  ///
  /// \param callback Callback that will be called after lookup finishes.
  /// \return Status
  virtual Status AsyncGetAll(const MultiItemCallback<rpc::GcsNodeInfo> &callback) = 0;

  /// Subscribe to node addition and removal events from GCS and cache those information.
  ///
  /// \param subscribe Callback that will be called if a node is
  /// added or a node is removed. The callback needs to be idempotent because it will also
  /// be called for existing nodes.
  /// \param done Callback that will be called when subscription is complete.
  /// \return Status
  virtual Status AsyncSubscribeToNodeChange(
      const SubscribeCallback<NodeID, rpc::GcsNodeInfo> &subscribe,
      const StatusCallback &done) = 0;

  /// Get node information from local cache.
  /// Non-thread safe.
  /// Note, the local cache is only available if `AsyncSubscribeToNodeChange`
  /// is called before.
  ///
  /// \param node_id The ID of node to look up in local cache.
  /// \return The item returned by GCS. If the item to read doesn't exist,
  /// this optional object is empty.
  virtual boost::optional<rpc::GcsNodeInfo> Get(const NodeID &node_id) const = 0;

  /// Get information of all nodes from local cache.
  /// Non-thread safe.
  /// Note, the local cache is only available if `AsyncSubscribeToNodeChange`
  /// is called before.
  ///
  /// \return All nodes in cache.
  virtual const std::unordered_map<NodeID, rpc::GcsNodeInfo> &GetAll() const = 0;

  /// Search the local cache to find out if the given node is removed.
  /// Non-thread safe.
  /// Note, the local cache is only available if `AsyncSubscribeToNodeChange`
  /// is called before.
  ///
  /// \param node_id The id of the node to check.
  /// \return Whether the node is removed.
  virtual bool IsRemoved(const NodeID &node_id) const = 0;

  // TODO(micafan) Define ResourceMap in GCS proto.
  typedef std::unordered_map<std::string, std::shared_ptr<rpc::ResourceTableData>>
      ResourceMap;

  /// Get node's resources from GCS asynchronously.
  ///
  /// \param node_id The ID of node to lookup dynamic resources.
  /// \param callback Callback that will be called after lookup finishes.
  /// \return Status
  virtual Status AsyncGetResources(const NodeID &node_id,
                                   const OptionalItemCallback<ResourceMap> &callback) = 0;

  /// Get available resources of all nodes from GCS asynchronously.
  ///
  /// \param callback Callback that will be called after lookup finishes.
  /// \return Status
  virtual Status AsyncGetAllAvailableResources(
      const MultiItemCallback<rpc::AvailableResources> &callback) = 0;

  /// Update resources of node in GCS asynchronously.
  ///
  /// \param node_id The ID of node to update dynamic resources.
  /// \param resources The dynamic resources of node to be updated.
  /// \param callback Callback that will be called after update finishes.
  virtual Status AsyncUpdateResources(const NodeID &node_id, const ResourceMap &resources,
                                      const StatusCallback &callback) = 0;

  /// Delete resources of a node from GCS asynchronously.
  ///
  /// \param node_id The ID of node to delete resources from GCS.
  /// \param resource_names The names of resource to be deleted.
  /// \param callback Callback that will be called after delete finishes.
  virtual Status AsyncDeleteResources(const NodeID &node_id,
                                      const std::vector<std::string> &resource_names,
                                      const StatusCallback &callback) = 0;

  /// Subscribe to node resource changes.
  ///
  /// \param subscribe Callback that will be called when any resource is updated.
  /// \param done Callback that will be called when subscription is complete.
  /// \return Status
  virtual Status AsyncSubscribeToResources(
      const ItemCallback<rpc::NodeResourceChange> &subscribe,
      const StatusCallback &done) = 0;

  /// Report heartbeat of a node to GCS asynchronously.
  ///
  /// \param data_ptr The heartbeat that will be reported to GCS.
  /// \param callback Callback that will be called after report finishes.
  /// \return Status
  // TODO(micafan) NodeStateAccessor will call this method to report heartbeat.
  virtual Status AsyncReportHeartbeat(
      const std::shared_ptr<rpc::HeartbeatTableData> &data_ptr,
      const StatusCallback &callback) = 0;

  /// Resend heartbeat when GCS restarts from a failure.
  virtual void AsyncReReportHeartbeat() = 0;

<<<<<<< HEAD
  /// Get newest heartbeat of all nodes from GCS asynchronously. Only used when light
  /// heartbeat enabled.
  ///
  /// \param callback Callback that will be called after lookup finishes.
  /// \return Status
  virtual Status AsyncGetAllHeartbeat(
      const ItemCallback<rpc::HeartbeatBatchTableData> &callback) = 0;

  /// Subscribe to the heartbeat of each node from GCS.
  ///
  /// \param subscribe Callback that will be called each time when heartbeat is updated.
  /// \param done Callback that will be called when subscription is complete.
  /// \return Status
  virtual Status AsyncSubscribeHeartbeat(
      const SubscribeCallback<NodeID, rpc::HeartbeatTableData> &subscribe,
      const StatusCallback &done) = 0;

  /// Report state of all nodes to GCS asynchronously.
  ///
  /// \param data_ptr The heartbeats that will be reported to GCS.
  /// \param callback Callback that will be called after report finishes.
  /// \return Status
  virtual Status AsyncReportBatchHeartbeat(
      const std::shared_ptr<rpc::HeartbeatBatchTableData> &data_ptr,
      const StatusCallback &callback) = 0;

=======
>>>>>>> 0fbee4da
  /// Subscribe batched state of all nodes from GCS.
  ///
  /// \param subscribe Callback that will be called each time when batch heartbeat is
  /// updated.
  /// \param done Callback that will be called when subscription is complete.
  /// \return Status
  virtual Status AsyncSubscribeBatchHeartbeat(
      const ItemCallback<rpc::HeartbeatBatchTableData> &subscribe,
      const StatusCallback &done) = 0;

  /// Reestablish subscription.
  /// This should be called when GCS server restarts from a failure.
  /// PubSub server restart will cause GCS server restart. In this case, we need to
  /// resubscribe from PubSub server, otherwise we only need to fetch data from GCS
  /// server.
  ///
  /// \param is_pubsub_server_restarted Whether pubsub server is restarted.
  virtual void AsyncResubscribe(bool is_pubsub_server_restarted) = 0;

  /// Set the internal config string that will be used by all nodes started in the
  /// cluster.
  ///
  /// \param config Map of config options
  /// \return Status
  virtual Status AsyncSetInternalConfig(
      std::unordered_map<std::string, std::string> &config) = 0;

  /// Get the internal config string from GCS.
  ///
  /// \param callback Processes a map of config options
  /// \return Status
  virtual Status AsyncGetInternalConfig(
      const OptionalItemCallback<std::unordered_map<std::string, std::string>>
          &callback) = 0;

 protected:
  NodeInfoAccessor() = default;
};

/// \class ErrorInfoAccessor
/// `ErrorInfoAccessor` is a sub-interface of `GcsClient`.
/// This class includes all the methods that are related to accessing
/// error information in the GCS.
class ErrorInfoAccessor {
 public:
  virtual ~ErrorInfoAccessor() = default;

  /// Report a job error to GCS asynchronously.
  /// The error message will be pushed to the driver of a specific if it is
  /// a job internal error, or broadcast to all drivers if it is a system error.
  ///
  /// TODO(rkn): We need to make sure that the errors are unique because
  /// duplicate messages currently cause failures (the GCS doesn't allow it). A
  /// natural way to do this is to have finer-grained time stamps.
  ///
  /// \param data_ptr The error message that will be reported to GCS.
  /// \param callback Callback that will be called when report is complete.
  /// \return Status
  virtual Status AsyncReportJobError(const std::shared_ptr<rpc::ErrorTableData> &data_ptr,
                                     const StatusCallback &callback) = 0;

 protected:
  ErrorInfoAccessor() = default;
};

/// \class StatsInfoAccessor
/// `StatsInfoAccessor` is a sub-interface of `GcsClient`.
/// This class includes all the methods that are related to accessing
/// stats in the GCS.
class StatsInfoAccessor {
 public:
  virtual ~StatsInfoAccessor() = default;

  /// Add profile data to GCS asynchronously.
  ///
  /// \param data_ptr The profile data that will be added to GCS.
  /// \param callback Callback that will be called when add is complete.
  /// \return Status
  virtual Status AsyncAddProfileData(
      const std::shared_ptr<rpc::ProfileTableData> &data_ptr,
      const StatusCallback &callback) = 0;

  /// Get all profile info from GCS asynchronously.
  ///
  /// \param callback Callback that will be called after lookup finished.
  /// \return Status
  virtual Status AsyncGetAll(
      const MultiItemCallback<rpc::ProfileTableData> &callback) = 0;

 protected:
  StatsInfoAccessor() = default;
};

/// \class WorkerInfoAccessor
/// `WorkerInfoAccessor` is a sub-interface of `GcsClient`.
/// This class includes all the methods that are related to accessing
/// worker information in the GCS.
class WorkerInfoAccessor {
 public:
  virtual ~WorkerInfoAccessor() = default;

  /// Subscribe to all unexpected failure of workers from GCS asynchronously.
  /// Note that this does not include workers that failed due to node failure.
  ///
  /// \param subscribe Callback that will be called each time when a worker failed.
  /// \param done Callback that will be called when subscription is complete.
  /// \return Status
  virtual Status AsyncSubscribeToWorkerFailures(
      const SubscribeCallback<WorkerID, rpc::WorkerTableData> &subscribe,
      const StatusCallback &done) = 0;

  /// Report a worker failure to GCS asynchronously.
  ///
  /// \param data_ptr The worker failure information that will be reported to GCS.
  /// \param callback Callback that will be called when report is complate.
  /// \param Status
  virtual Status AsyncReportWorkerFailure(
      const std::shared_ptr<rpc::WorkerTableData> &data_ptr,
      const StatusCallback &callback) = 0;

  /// Get worker specification from GCS asynchronously.
  ///
  /// \param worker_id The ID of worker to look up in the GCS.
  /// \param callback Callback that will be called after lookup finishes.
  /// \return Status
  virtual Status AsyncGet(const WorkerID &worker_id,
                          const OptionalItemCallback<rpc::WorkerTableData> &callback) = 0;

  /// Get all worker info from GCS asynchronously.
  ///
  /// \param callback Callback that will be called after lookup finished.
  /// \return Status
  virtual Status AsyncGetAll(const MultiItemCallback<rpc::WorkerTableData> &callback) = 0;

  /// Add worker information to GCS asynchronously.
  ///
  /// \param data_ptr The worker that will be add to GCS.
  /// \param callback Callback that will be called after worker information has been added
  /// to GCS.
  /// \return Status
  virtual Status AsyncAdd(const std::shared_ptr<rpc::WorkerTableData> &data_ptr,
                          const StatusCallback &callback) = 0;

  /// Reestablish subscription.
  /// This should be called when GCS server restarts from a failure.
  /// PubSub server restart will cause GCS server restart. In this case, we need to
  /// resubscribe from PubSub server, otherwise we only need to fetch data from GCS
  /// server.
  ///
  /// \param is_pubsub_server_restarted Whether pubsub server is restarted.
  virtual void AsyncResubscribe(bool is_pubsub_server_restarted) = 0;

 protected:
  WorkerInfoAccessor() = default;
};

class PlacementGroupInfoAccessor {
 public:
  virtual ~PlacementGroupInfoAccessor() = default;

  /// Create a placement group to GCS asynchronously.
  ///
  /// \param placement_group_spec The specification for the placement group creation task.
  /// \param callback Callback that will be called after the placement group info is
  /// written to GCS.
  /// \return Status.
  virtual Status AsyncCreatePlacementGroup(
      const PlacementGroupSpecification &placement_group_spec) = 0;

  /// Get a placement group data from GCS asynchronously.
  ///
  /// \param placement_group_id The id of a placement group to obtain from GCS.
  /// \return Status.
  virtual Status AsyncGet(
      const PlacementGroupID &placement_group_id,
      const OptionalItemCallback<rpc::PlacementGroupTableData> &callback) = 0;

  /// Get all placement group info from GCS asynchronously.
  ///
  /// \param callback Callback that will be called after lookup finished.
  /// \return Status
  virtual Status AsyncGetAll(
      const MultiItemCallback<rpc::PlacementGroupTableData> &callback) = 0;

  /// Remove a placement group to GCS synchronously.
  ///
  /// \param placement_group_id The id for the placement group to remove.
  /// \param callback Callback that will be called after the placement group is
  /// removed from GCS.
  /// \return Status
  virtual Status AsyncRemovePlacementGroup(const PlacementGroupID &placement_group_id,
                                           const StatusCallback &callback) = 0;

 protected:
  PlacementGroupInfoAccessor() = default;
};

}  // namespace gcs

}  // namespace ray<|MERGE_RESOLUTION|>--- conflicted
+++ resolved
@@ -574,7 +574,6 @@
   /// Resend heartbeat when GCS restarts from a failure.
   virtual void AsyncReReportHeartbeat() = 0;
 
-<<<<<<< HEAD
   /// Get newest heartbeat of all nodes from GCS asynchronously. Only used when light
   /// heartbeat enabled.
   ///
@@ -583,26 +582,6 @@
   virtual Status AsyncGetAllHeartbeat(
       const ItemCallback<rpc::HeartbeatBatchTableData> &callback) = 0;
 
-  /// Subscribe to the heartbeat of each node from GCS.
-  ///
-  /// \param subscribe Callback that will be called each time when heartbeat is updated.
-  /// \param done Callback that will be called when subscription is complete.
-  /// \return Status
-  virtual Status AsyncSubscribeHeartbeat(
-      const SubscribeCallback<NodeID, rpc::HeartbeatTableData> &subscribe,
-      const StatusCallback &done) = 0;
-
-  /// Report state of all nodes to GCS asynchronously.
-  ///
-  /// \param data_ptr The heartbeats that will be reported to GCS.
-  /// \param callback Callback that will be called after report finishes.
-  /// \return Status
-  virtual Status AsyncReportBatchHeartbeat(
-      const std::shared_ptr<rpc::HeartbeatBatchTableData> &data_ptr,
-      const StatusCallback &callback) = 0;
-
-=======
->>>>>>> 0fbee4da
   /// Subscribe batched state of all nodes from GCS.
   ///
   /// \param subscribe Callback that will be called each time when batch heartbeat is
