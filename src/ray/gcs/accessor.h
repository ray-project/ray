--- conflicted
+++ resolved
@@ -177,7 +177,6 @@
   TaskInfoAccessor() = default;
 };
 
-<<<<<<< HEAD
 /// `ObjectInfoAccessor` is a sub-interface of `GcsClient`.
 /// This class includes all the methods that are related to accessing
 /// object information in the GCS.
@@ -234,7 +233,8 @@
 
  protected:
   ObjectInfoAccessor() = default;
-=======
+};
+
 /// \class NodeInfoAccessor
 /// `NodeInfoAccessor` is a sub-interface of `GcsClient`.
 /// This class includes all the methods that are related to accessing
@@ -317,7 +317,6 @@
 
  protected:
   NodeInfoAccessor() = default;
->>>>>>> cfb5934c
 };
 
 }  // namespace gcs
