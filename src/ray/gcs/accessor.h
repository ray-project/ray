--- conflicted
+++ resolved
@@ -352,7 +352,6 @@
   /// \return Whether the node is removed.
   virtual bool IsRemoved(const ClientID &node_id) const = 0;
 
-<<<<<<< HEAD
   // TODO(micafan) Define ResourceMap in GCS proto.
   typedef std::unordered_map<std::string, std::shared_ptr<rpc::ResourceTableData>>
       ResourceMap;
@@ -390,7 +389,8 @@
   /// \return Status
   virtual Status AsyncSubscribeResource(
       const SubscribeCallback<ClientID, ResourceChangeNotification> &subscribe,
-=======
+      const StatusCallback &done) = 0;
+
   /// Report heartbeat of a node to GCS asynchronously.
   ///
   /// \param data_ptr The heartbeat that will be reported to GCS.
@@ -427,7 +427,6 @@
   /// \return Status
   virtual Status AsyncSubscribeBatchHeartbeat(
       const ItemCallback<rpc::HeartbeatBatchTableData> &subscribe,
->>>>>>> a7e9d639
       const StatusCallback &done) = 0;
 
  protected:
