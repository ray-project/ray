--- conflicted
+++ resolved
@@ -735,19 +735,6 @@
   /// Create a placement group to GCS asynchronously.
   ///
   /// \param placement_group_spec The specification for the placement group creation task.
-<<<<<<< HEAD
-  virtual Status AsyncCreatePlacementGroup(
-      const PlacementGroupSpecification &placement_group_spec) = 0;
-
-  /// Remove a placement group to GCS synchronously.
-  ///
-  /// \param placement_group_id The id for the placement group to remove.
-  /// \param callback Callback that will be called after the placement group is
-  /// removed from GCS.
-  /// \return Status
-  virtual Status AsyncRemovePlacementGroup(const PlacementGroupID &placement_group_id,
-                                           const StatusCallback &callback) = 0;
-=======
   /// \param callback Callback that will be called after the placement group info is
   /// written to GCS.
   /// \return Status.
@@ -761,7 +748,15 @@
   virtual Status AsyncGet(
       const PlacementGroupID &placement_group_id,
       const OptionalItemCallback<rpc::PlacementGroupTableData> &callback) = 0;
->>>>>>> 053188df
+
+  /// Remove a placement group to GCS synchronously.
+  ///
+  /// \param placement_group_id The id for the placement group to remove.
+  /// \param callback Callback that will be called after the placement group is
+  /// removed from GCS.
+  /// \return Status
+  virtual Status AsyncRemovePlacementGroup(const PlacementGroupID &placement_group_id,
+                                           const StatusCallback &callback) = 0;
 
  protected:
   PlacementGroupInfoAccessor() = default;
