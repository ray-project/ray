// Copyright 2017 The Ray Authors.
//
// Licensed under the Apache License, Version 2.0 (the "License");
// you may not use this file except in compliance with the License.
// You may obtain a copy of the License at
//
//  http://www.apache.org/licenses/LICENSE-2.0
//
// Unless required by applicable law or agreed to in writing, software
// distributed under the License is distributed on an "AS IS" BASIS,
// WITHOUT WARRANTIES OR CONDITIONS OF ANY KIND, either express or implied.
// See the License for the specific language governing permissions and
// limitations under the License.

#ifndef RAY_GCS_TEST_UTIL_H
#define RAY_GCS_TEST_UTIL_H

#include <memory>
#include <utility>

#include "gmock/gmock.h"
#include "src/ray/common/task/task.h"
#include "src/ray/common/task/task_util.h"
#include "src/ray/common/test_util.h"
#include "src/ray/protobuf/gcs_service.grpc.pb.h"
#include "src/ray/util/asio_util.h"

namespace ray {

struct Mocker {
<<<<<<< HEAD
  static TaskSpecification GenActorCreationTask(const JobID &job_id, int max_restarts,
                                                bool detached,
=======
  static TaskSpecification GenActorCreationTask(const JobID &job_id,
                                                int max_reconstructions, bool detached,
                                                const std::string &name,
>>>>>>> 3a25f5f5
                                                const rpc::Address &owner_address) {
    TaskSpecBuilder builder;
    rpc::Address empty_address;
    ray::FunctionDescriptor empty_descriptor =
        ray::FunctionDescriptorBuilder::BuildPython("", "", "", "");
    auto actor_id = ActorID::Of(job_id, RandomTaskId(), 0);
    auto task_id = TaskID::ForActorCreationTask(actor_id);
    builder.SetCommonTaskSpec(task_id, Language::PYTHON, empty_descriptor, job_id,
                              TaskID::Nil(), 0, TaskID::Nil(), owner_address, 1, {}, {});
<<<<<<< HEAD
    builder.SetActorCreationTaskSpec(actor_id, max_restarts, {}, 1, detached);
=======
    builder.SetActorCreationTaskSpec(actor_id, max_reconstructions, {}, 1, detached,
                                     name);
>>>>>>> 3a25f5f5
    return builder.Build();
  }

  static rpc::CreateActorRequest GenCreateActorRequest(const JobID &job_id,
<<<<<<< HEAD
                                                       int max_restarts = 0,
                                                       bool detached = false) {
=======
                                                       int max_reconstructions = 0,
                                                       bool detached = false,
                                                       const std::string name = "") {
>>>>>>> 3a25f5f5
    rpc::CreateActorRequest request;
    rpc::Address owner_address;
    if (owner_address.raylet_id().empty()) {
      owner_address.set_raylet_id(ClientID::FromRandom().Binary());
      owner_address.set_ip_address("1234");
      owner_address.set_port(5678);
      owner_address.set_worker_id(WorkerID::FromRandom().Binary());
    }
    auto actor_creation_task_spec =
<<<<<<< HEAD
        GenActorCreationTask(job_id, max_restarts, detached, owner_address);
=======
        GenActorCreationTask(job_id, max_reconstructions, detached, name, owner_address);
>>>>>>> 3a25f5f5
    request.mutable_task_spec()->CopyFrom(actor_creation_task_spec.GetMessage());
    return request;
  }

  static std::shared_ptr<rpc::GcsNodeInfo> GenNodeInfo(uint16_t port = 0) {
    auto node = std::make_shared<rpc::GcsNodeInfo>();
    node->set_node_id(ClientID::FromRandom().Binary());
    node->set_node_manager_port(port);
    node->set_node_manager_address("127.0.0.1");
    return node;
  }

  static std::shared_ptr<rpc::JobTableData> GenJobTableData(JobID job_id) {
    auto job_table_data = std::make_shared<rpc::JobTableData>();
    job_table_data->set_job_id(job_id.Binary());
    job_table_data->set_is_dead(false);
    job_table_data->set_timestamp(std::time(nullptr));
    job_table_data->set_driver_ip_address("127.0.0.1");
    job_table_data->set_driver_pid(5667L);
    return job_table_data;
  }

  static std::shared_ptr<rpc::ActorTableData> GenActorTableData(const JobID &job_id) {
    auto actor_table_data = std::make_shared<rpc::ActorTableData>();
    ActorID actor_id = ActorID::Of(job_id, RandomTaskId(), 0);
    actor_table_data->set_actor_id(actor_id.Binary());
    actor_table_data->set_job_id(job_id.Binary());
    actor_table_data->set_state(
        rpc::ActorTableData_ActorState::ActorTableData_ActorState_ALIVE);
    actor_table_data->set_max_restarts(1);
    actor_table_data->set_num_restarts(0);
    return actor_table_data;
  }

  static std::shared_ptr<rpc::TaskTableData> GenTaskTableData(
      const std::string &job_id, const std::string &task_id) {
    auto task_table_data = std::make_shared<rpc::TaskTableData>();
    rpc::Task task;
    rpc::TaskSpec task_spec;
    task_spec.set_job_id(job_id);
    task_spec.set_task_id(task_id);
    task.mutable_task_spec()->CopyFrom(task_spec);
    task_table_data->mutable_task()->CopyFrom(task);
    return task_table_data;
  }

  static std::shared_ptr<rpc::TaskLeaseData> GenTaskLeaseData(
      const std::string &task_id, const std::string &node_id) {
    auto task_lease_data = std::make_shared<rpc::TaskLeaseData>();
    task_lease_data->set_task_id(task_id);
    task_lease_data->set_node_manager_id(node_id);
    return task_lease_data;
  }

  static std::shared_ptr<rpc::ProfileTableData> GenProfileTableData(
      const ClientID &node_id) {
    auto profile_table_data = std::make_shared<rpc::ProfileTableData>();
    profile_table_data->set_component_id(node_id.Binary());
    return profile_table_data;
  }

  static std::shared_ptr<rpc::ErrorTableData> GenErrorTableData(const JobID &job_id) {
    auto error_table_data = std::make_shared<rpc::ErrorTableData>();
    error_table_data->set_job_id(job_id.Binary());
    return error_table_data;
  }

  static std::shared_ptr<rpc::WorkerFailureData> GenWorkerFailureData() {
    auto worker_failure_data = std::make_shared<rpc::WorkerFailureData>();
    worker_failure_data->set_timestamp(std::time(nullptr));
    return worker_failure_data;
  }
};

}  // namespace ray

#endif  // RAY_GCS_TEST_UTIL_H<|MERGE_RESOLUTION|>--- conflicted
+++ resolved
@@ -28,14 +28,9 @@
 namespace ray {
 
 struct Mocker {
-<<<<<<< HEAD
-  static TaskSpecification GenActorCreationTask(const JobID &job_id, int max_restarts,
-                                                bool detached,
-=======
   static TaskSpecification GenActorCreationTask(const JobID &job_id,
-                                                int max_reconstructions, bool detached,
+                                                int max_restarts, bool detached,
                                                 const std::string &name,
->>>>>>> 3a25f5f5
                                                 const rpc::Address &owner_address) {
     TaskSpecBuilder builder;
     rpc::Address empty_address;
@@ -45,24 +40,15 @@
     auto task_id = TaskID::ForActorCreationTask(actor_id);
     builder.SetCommonTaskSpec(task_id, Language::PYTHON, empty_descriptor, job_id,
                               TaskID::Nil(), 0, TaskID::Nil(), owner_address, 1, {}, {});
-<<<<<<< HEAD
-    builder.SetActorCreationTaskSpec(actor_id, max_restarts, {}, 1, detached);
-=======
-    builder.SetActorCreationTaskSpec(actor_id, max_reconstructions, {}, 1, detached,
+    builder.SetActorCreationTaskSpec(actor_id, max_restarts, {}, 1, detached,
                                      name);
->>>>>>> 3a25f5f5
     return builder.Build();
   }
 
   static rpc::CreateActorRequest GenCreateActorRequest(const JobID &job_id,
-<<<<<<< HEAD
                                                        int max_restarts = 0,
-                                                       bool detached = false) {
-=======
-                                                       int max_reconstructions = 0,
                                                        bool detached = false,
                                                        const std::string name = "") {
->>>>>>> 3a25f5f5
     rpc::CreateActorRequest request;
     rpc::Address owner_address;
     if (owner_address.raylet_id().empty()) {
@@ -72,11 +58,7 @@
       owner_address.set_worker_id(WorkerID::FromRandom().Binary());
     }
     auto actor_creation_task_spec =
-<<<<<<< HEAD
-        GenActorCreationTask(job_id, max_restarts, detached, owner_address);
-=======
-        GenActorCreationTask(job_id, max_reconstructions, detached, name, owner_address);
->>>>>>> 3a25f5f5
+        GenActorCreationTask(job_id, max_restarts, detached, name, owner_address);
     request.mutable_task_spec()->CopyFrom(actor_creation_task_spec.GetMessage());
     return request;
   }
