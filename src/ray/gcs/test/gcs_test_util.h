// Copyright 2017 The Ray Authors.
//
// Licensed under the Apache License, Version 2.0 (the "License");
// you may not use this file except in compliance with the License.
// You may obtain a copy of the License at
//
//  http://www.apache.org/licenses/LICENSE-2.0
//
// Unless required by applicable law or agreed to in writing, software
// distributed under the License is distributed on an "AS IS" BASIS,
// WITHOUT WARRANTIES OR CONDITIONS OF ANY KIND, either express or implied.
// See the License for the specific language governing permissions and
// limitations under the License.

#pragma once

#include <memory>
#include <utility>

#include "gmock/gmock.h"
#include "ray/common/task/task.h"
#include "ray/common/task/task_util.h"
#include "ray/common/test_util.h"
#include "ray/protobuf/gcs_service.grpc.pb.h"
#include "ray/util/asio_util.h"

namespace ray {

struct Mocker {
  static TaskSpecification GenActorCreationTask(const JobID &job_id, int max_restarts,
                                                bool detached, const std::string &name,
                                                const rpc::Address &owner_address) {
    TaskSpecBuilder builder;
    rpc::Address empty_address;
    ray::FunctionDescriptor empty_descriptor =
        ray::FunctionDescriptorBuilder::BuildPython("", "", "", "");
    auto actor_id = ActorID::Of(job_id, RandomTaskId(), 0);
    auto task_id = TaskID::ForActorCreationTask(actor_id);
    auto resource = std::unordered_map<std::string, double>();
    builder.SetCommonTaskSpec(task_id, Language::PYTHON, empty_descriptor, job_id,
                              TaskID::Nil(), 0, TaskID::Nil(), owner_address, 1, resource,
                              resource);
    builder.SetActorCreationTaskSpec(actor_id, max_restarts, {}, 1, detached, name);
    return builder.Build();
  }

  static rpc::CreateActorRequest GenCreateActorRequest(const JobID &job_id,
                                                       int max_restarts = 0,
                                                       bool detached = false,
                                                       const std::string name = "") {
    rpc::CreateActorRequest request;
    rpc::Address owner_address;
    if (owner_address.raylet_id().empty()) {
      owner_address.set_raylet_id(ClientID::FromRandom().Binary());
      owner_address.set_ip_address("1234");
      owner_address.set_port(5678);
      owner_address.set_worker_id(WorkerID::FromRandom().Binary());
    }
    auto actor_creation_task_spec =
        GenActorCreationTask(job_id, max_restarts, detached, name, owner_address);
    request.mutable_task_spec()->CopyFrom(actor_creation_task_spec.GetMessage());
    return request;
  }

  static std::shared_ptr<rpc::GcsNodeInfo> GenNodeInfo(
      uint16_t port = 0, const std::string address = "127.0.0.1") {
    auto node = std::make_shared<rpc::GcsNodeInfo>();
    node->set_node_id(ClientID::FromRandom().Binary());
    node->set_node_manager_port(port);
    node->set_node_manager_address(address);
    return node;
  }

  static std::shared_ptr<rpc::JobTableData> GenJobTableData(JobID job_id) {
    auto job_table_data = std::make_shared<rpc::JobTableData>();
    job_table_data->set_job_id(job_id.Binary());
    job_table_data->set_is_dead(false);
    job_table_data->set_timestamp(std::time(nullptr));
    job_table_data->set_driver_ip_address("127.0.0.1");
    job_table_data->set_driver_pid(5667L);
    return job_table_data;
  }

  static std::shared_ptr<rpc::ActorTableData> GenActorTableData(const JobID &job_id) {
    auto actor_table_data = std::make_shared<rpc::ActorTableData>();
    ActorID actor_id = ActorID::Of(job_id, RandomTaskId(), 0);
    actor_table_data->set_actor_id(actor_id.Binary());
    actor_table_data->set_job_id(job_id.Binary());
    actor_table_data->set_state(
        rpc::ActorTableData_ActorState::ActorTableData_ActorState_ALIVE);
    actor_table_data->set_max_restarts(1);
    actor_table_data->set_num_restarts(0);
    return actor_table_data;
  }

  static std::shared_ptr<rpc::TaskTableData> GenTaskTableData(
      const std::string &job_id, const std::string &task_id) {
    auto task_table_data = std::make_shared<rpc::TaskTableData>();
    rpc::Task task;
    rpc::TaskSpec task_spec;
    task_spec.set_job_id(job_id);
    task_spec.set_task_id(task_id);
    task.mutable_task_spec()->CopyFrom(task_spec);
    task_table_data->mutable_task()->CopyFrom(task);
    return task_table_data;
  }

  static std::shared_ptr<rpc::TaskLeaseData> GenTaskLeaseData(
      const std::string &task_id, const std::string &node_id) {
    auto task_lease_data = std::make_shared<rpc::TaskLeaseData>();
    task_lease_data->set_task_id(task_id);
    task_lease_data->set_node_manager_id(node_id);
    task_lease_data->set_timeout(9999);
    return task_lease_data;
  }

  static std::shared_ptr<rpc::ProfileTableData> GenProfileTableData(
      const ClientID &node_id) {
    auto profile_table_data = std::make_shared<rpc::ProfileTableData>();
    profile_table_data->set_component_id(node_id.Binary());
    return profile_table_data;
  }

  static std::shared_ptr<rpc::ErrorTableData> GenErrorTableData(const JobID &job_id) {
    auto error_table_data = std::make_shared<rpc::ErrorTableData>();
    error_table_data->set_job_id(job_id.Binary());
    return error_table_data;
  }

<<<<<<< HEAD
  static std::shared_ptr<rpc::WorkerFailureData> GenWorkerFailureData() {
    auto worker_failure_data = std::make_shared<rpc::WorkerFailureData>();
    worker_failure_data->set_timestamp(std::time(nullptr));
    rpc::Address address;
    worker_failure_data->mutable_worker_address()->set_raylet_id(
        ClientID::FromRandom().Binary());
    return worker_failure_data;
=======
  static std::shared_ptr<rpc::WorkerTableData> GenWorkerTableData() {
    auto worker_table_data = std::make_shared<rpc::WorkerTableData>();
    worker_table_data->set_timestamp(std::time(nullptr));
    return worker_table_data;
>>>>>>> ec7d7d9e
  }
};

}  // namespace ray<|MERGE_RESOLUTION|>--- conflicted
+++ resolved
@@ -127,20 +127,13 @@
     return error_table_data;
   }
 
-<<<<<<< HEAD
-  static std::shared_ptr<rpc::WorkerFailureData> GenWorkerFailureData() {
-    auto worker_failure_data = std::make_shared<rpc::WorkerFailureData>();
-    worker_failure_data->set_timestamp(std::time(nullptr));
-    rpc::Address address;
-    worker_failure_data->mutable_worker_address()->set_raylet_id(
-        ClientID::FromRandom().Binary());
-    return worker_failure_data;
-=======
   static std::shared_ptr<rpc::WorkerTableData> GenWorkerTableData() {
     auto worker_table_data = std::make_shared<rpc::WorkerTableData>();
     worker_table_data->set_timestamp(std::time(nullptr));
+    rpc::Address address;
+    worker_table_data->mutable_worker_address()->set_raylet_id(
+        ClientID::FromRandom().Binary());
     return worker_table_data;
->>>>>>> ec7d7d9e
   }
 };
 
