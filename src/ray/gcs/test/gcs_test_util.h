--- conflicted
+++ resolved
@@ -30,12 +30,8 @@
 
 struct Mocker {
   static TaskSpecification GenActorCreationTask(const JobID &job_id,
-<<<<<<< HEAD
-                                                int max_restarts = 100) {
-=======
-                                                int max_reconstructions, bool detached,
+                                                int max_restarts, bool detached,
                                                 const rpc::Address &owner_address) {
->>>>>>> e631827a
     TaskSpecBuilder builder;
     rpc::Address empty_address;
     ray::FunctionDescriptor empty_descriptor =
@@ -43,23 +39,13 @@
     auto actor_id = ActorID::Of(job_id, RandomTaskId(), 0);
     auto task_id = TaskID::ForActorCreationTask(actor_id);
     builder.SetCommonTaskSpec(task_id, Language::PYTHON, empty_descriptor, job_id,
-<<<<<<< HEAD
-                              TaskID::Nil(), 0, TaskID::Nil(), empty_address, 1, {}, {});
-    builder.SetActorCreationTaskSpec(actor_id, max_restarts);
-=======
                               TaskID::Nil(), 0, TaskID::Nil(), owner_address, 1, {}, {});
-    builder.SetActorCreationTaskSpec(actor_id, max_reconstructions, {}, 1, detached);
->>>>>>> e631827a
+    builder.SetActorCreationTaskSpec(actor_id, max_restarts, {}, 1, detached);
     return builder.Build();
   }
 
   static rpc::CreateActorRequest GenCreateActorRequest(const JobID &job_id,
-<<<<<<< HEAD
-                                                       int max_restarts = 100) {
-    rpc::CreateActorRequest request;
-    auto actor_creation_task_spec = GenActorCreationTask(job_id, max_restarts);
-=======
-                                                       int max_reconstructions = 0,
+                                                       int max_restarts = 0,
                                                        bool detached = false) {
     rpc::CreateActorRequest request;
     rpc::Address owner_address;
@@ -71,7 +57,6 @@
     }
     auto actor_creation_task_spec =
         GenActorCreationTask(job_id, max_reconstructions, detached, owner_address);
->>>>>>> e631827a
     request.mutable_task_spec()->CopyFrom(actor_creation_task_spec.GetMessage());
     return request;
   }
