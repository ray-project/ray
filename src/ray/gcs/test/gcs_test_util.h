--- conflicted
+++ resolved
@@ -24,11 +24,8 @@
 #include "ray/common/task/task.h"
 #include "ray/common/task/task_util.h"
 #include "ray/common/test_util.h"
-<<<<<<< HEAD
 #include "ray/gcs/pb_util.h"
-=======
 #include "src/ray/protobuf/experimental/autoscaler.grpc.pb.h"
->>>>>>> 48bdb99b
 #include "src/ray/protobuf/gcs_service.grpc.pb.h"
 
 namespace ray {
@@ -328,7 +325,6 @@
     data.set_node_id(node_id);
   }
 
-<<<<<<< HEAD
   static rpc::PlacementGroupTableData GenPlacementGroupTableData(
       const PlacementGroupID &placement_group_id,
       const JobID &job_id,
@@ -361,7 +357,7 @@
       i++;
     }
     return placement_group_table_data;
-=======
+  }
   static rpc::autoscaler::ClusterResourceConstraint GenClusterResourcesConstraint(
       const std::vector<std::unordered_map<std::string, double>> &request_resources) {
     rpc::autoscaler::ClusterResourceConstraint constraint;
@@ -370,7 +366,6 @@
       bundle->mutable_resources_bundle()->insert(resource.begin(), resource.end());
     }
     return constraint;
->>>>>>> 48bdb99b
   }
 };
 
