--- conflicted
+++ resolved
@@ -1,423 +1,217 @@
-<<<<<<< HEAD
-// Copyright 2017 The Ray Authors.
-//
-// Licensed under the Apache License, Version 2.0 (the "License");
-// you may not use this file except in compliance with the License.
-// You may obtain a copy of the License at
-//
-//  http://www.apache.org/licenses/LICENSE-2.0
-//
-// Unless required by applicable law or agreed to in writing, software
-// distributed under the License is distributed on an "AS IS" BASIS,
-// WITHOUT WARRANTIES OR CONDITIONS OF ANY KIND, either express or implied.
-// See the License for the specific language governing permissions and
-// limitations under the License.
-
-#pragma once
-
-#include <memory>
-#include <utility>
-
-#include "gmock/gmock.h"
-#include "ray/common/asio/instrumented_io_context.h"
-#include "ray/common/bundle_spec.h"
-#include "ray/common/placement_group.h"
-#include "ray/common/task/task.h"
-#include "ray/common/task/task_util.h"
-#include "ray/common/test_util.h"
-#include "src/ray/protobuf/gcs_service.grpc.pb.h"
-
-namespace ray {
-
-struct Mocker {
-  static TaskSpecification GenActorCreationTask(
-      const JobID &job_id, int max_restarts, bool detached, const std::string &name,
-      const rpc::Address &owner_address,
-      std::unordered_map<std::string, double> required_resources =
-          std::unordered_map<std::string, double>(),
-      std::unordered_map<std::string, double> required_placement_resources =
-          std::unordered_map<std::string, double>()) {
-    TaskSpecBuilder builder;
-    auto actor_id = ActorID::Of(job_id, RandomTaskId(), 0);
-    auto task_id = TaskID::ForActorCreationTask(actor_id);
-    FunctionDescriptor function_descriptor;
-    function_descriptor = FunctionDescriptorBuilder::BuildPython("", "", "", "");
-    builder.SetCommonTaskSpec(task_id, name + ":" + function_descriptor->CallString(),
-                              Language::PYTHON, function_descriptor, job_id,
-                              TaskID::Nil(), 0, TaskID::Nil(), owner_address, 1,
-                              required_resources, required_placement_resources, "", 0);
-    rpc::SchedulingStrategy scheduling_strategy;
-    scheduling_strategy.mutable_default_scheduling_strategy();
-    builder.SetActorCreationTaskSpec(actor_id, {}, scheduling_strategy, max_restarts,
-                                     /*max_task_retries=*/0, {}, 1, detached, name);
-    return builder.Build();
-  }
-
-  static rpc::CreateActorRequest GenCreateActorRequest(const JobID &job_id,
-                                                       int max_restarts = 0,
-                                                       bool detached = false,
-                                                       const std::string name = "") {
-    rpc::Address owner_address;
-    owner_address.set_raylet_id(NodeID::FromRandom().Binary());
-    owner_address.set_ip_address("1234");
-    owner_address.set_port(5678);
-    owner_address.set_worker_id(WorkerID::FromRandom().Binary());
-    auto actor_creation_task_spec =
-        GenActorCreationTask(job_id, max_restarts, detached, name, owner_address);
-    rpc::CreateActorRequest request;
-    request.mutable_task_spec()->CopyFrom(actor_creation_task_spec.GetMessage());
-    return request;
-  }
-
-  static rpc::RegisterActorRequest GenRegisterActorRequest(const JobID &job_id,
-                                                           int max_restarts = 0,
-                                                           bool detached = false,
-                                                           const std::string name = "") {
-    rpc::Address owner_address;
-    owner_address.set_raylet_id(NodeID::FromRandom().Binary());
-    owner_address.set_ip_address("1234");
-    owner_address.set_port(5678);
-    owner_address.set_worker_id(WorkerID::FromRandom().Binary());
-    auto actor_creation_task_spec =
-        GenActorCreationTask(job_id, max_restarts, detached, name, owner_address);
-    rpc::RegisterActorRequest request;
-    request.mutable_task_spec()->CopyFrom(actor_creation_task_spec.GetMessage());
-    return request;
-  }
-
-  static BundleSpecification GenBundleCreation(
-      const PlacementGroupID &placement_group_id, const int bundle_index,
-      absl::flat_hash_map<std::string, double> &unit_resource) {
-    rpc::Bundle bundle;
-    auto mutable_bundle_id = bundle.mutable_bundle_id();
-    mutable_bundle_id->set_bundle_index(bundle_index);
-    mutable_bundle_id->set_placement_group_id(placement_group_id.Binary());
-    auto mutable_unit_resources = bundle.mutable_unit_resources();
-    for (auto &resource : unit_resource) {
-      mutable_unit_resources->insert({resource.first, resource.second});
-    }
-    return BundleSpecification(bundle);
-  }
-
-  static PlacementGroupSpecification GenPlacementGroupCreation(
-      const std::string &name,
-      std::vector<std::unordered_map<std::string, double>> &bundles,
-      rpc::PlacementStrategy strategy, const JobID &job_id, const ActorID &actor_id) {
-    PlacementGroupSpecBuilder builder;
-
-    auto placement_group_id = PlacementGroupID::FromRandom();
-    builder.SetPlacementGroupSpec(placement_group_id, name, bundles, strategy,
-                                  /* is_detached */ false, job_id, actor_id,
-                                  /* is_creator_detached */ false);
-    return builder.Build();
-  }
-
-  static rpc::CreatePlacementGroupRequest GenCreatePlacementGroupRequest(
-      const std::string name = "",
-      rpc::PlacementStrategy strategy = rpc::PlacementStrategy::SPREAD,
-      int bundles_count = 2, double cpu_num = 1.0, const JobID job_id = JobID::FromInt(1),
-      const ActorID &actor_id = ActorID::Nil()) {
-    rpc::CreatePlacementGroupRequest request;
-    std::vector<std::unordered_map<std::string, double>> bundles;
-    std::unordered_map<std::string, double> bundle;
-    bundle["CPU"] = cpu_num;
-    for (int index = 0; index < bundles_count; ++index) {
-      bundles.push_back(bundle);
-    }
-    auto placement_group_creation_spec =
-        GenPlacementGroupCreation(name, bundles, strategy, job_id, actor_id);
-    request.mutable_placement_group_spec()->CopyFrom(
-        placement_group_creation_spec.GetMessage());
-    return request;
-  }
-  static std::shared_ptr<rpc::GcsNodeInfo> GenNodeInfo(
-      uint16_t port = 0, const std::string address = "127.0.0.1") {
-    auto node = std::make_shared<rpc::GcsNodeInfo>();
-    node->set_node_id(NodeID::FromRandom().Binary());
-    node->set_node_manager_port(port);
-    node->set_node_manager_address(address);
-    return node;
-  }
-
-  static std::shared_ptr<rpc::JobTableData> GenJobTableData(JobID job_id) {
-    auto job_table_data = std::make_shared<rpc::JobTableData>();
-    job_table_data->set_job_id(job_id.Binary());
-    job_table_data->set_is_dead(false);
-    job_table_data->set_timestamp(current_sys_time_ms());
-    job_table_data->set_driver_ip_address("127.0.0.1");
-    job_table_data->set_driver_pid(5667L);
-    return job_table_data;
-  }
-
-  static std::shared_ptr<rpc::ActorTableData> GenActorTableData(const JobID &job_id) {
-    auto actor_table_data = std::make_shared<rpc::ActorTableData>();
-    ActorID actor_id = ActorID::Of(job_id, RandomTaskId(), 0);
-    actor_table_data->set_actor_id(actor_id.Binary());
-    actor_table_data->set_job_id(job_id.Binary());
-    actor_table_data->set_state(rpc::ActorTableData::ALIVE);
-    actor_table_data->set_max_restarts(1);
-    actor_table_data->set_num_restarts(0);
-    return actor_table_data;
-  }
-
-  static std::shared_ptr<rpc::TaskTableData> GenTaskTableData(
-      const std::string &job_id, const std::string &task_id) {
-    auto task_table_data = std::make_shared<rpc::TaskTableData>();
-    rpc::Task task;
-    rpc::TaskSpec task_spec;
-    task_spec.set_job_id(job_id);
-    task_spec.set_task_id(task_id);
-    task.mutable_task_spec()->CopyFrom(task_spec);
-    task_table_data->mutable_task()->CopyFrom(task);
-    return task_table_data;
-  }
-
-  static std::shared_ptr<rpc::TaskLeaseData> GenTaskLeaseData(
-      const std::string &task_id, const std::string &node_id) {
-    auto task_lease_data = std::make_shared<rpc::TaskLeaseData>();
-    task_lease_data->set_task_id(task_id);
-    task_lease_data->set_node_manager_id(node_id);
-    task_lease_data->set_timeout(9999);
-    return task_lease_data;
-  }
-
-  static std::shared_ptr<rpc::ProfileTableData> GenProfileTableData(
-      const NodeID &node_id) {
-    auto profile_table_data = std::make_shared<rpc::ProfileTableData>();
-    profile_table_data->set_component_id(node_id.Binary());
-    return profile_table_data;
-  }
-
-  static std::shared_ptr<rpc::ErrorTableData> GenErrorTableData(const JobID &job_id) {
-    auto error_table_data = std::make_shared<rpc::ErrorTableData>();
-    error_table_data->set_job_id(job_id.Binary());
-    return error_table_data;
-  }
-
-  static std::shared_ptr<rpc::WorkerTableData> GenWorkerTableData() {
-    auto worker_table_data = std::make_shared<rpc::WorkerTableData>();
-    worker_table_data->set_timestamp(std::time(nullptr));
-    return worker_table_data;
-  }
-};
-
-}  // namespace ray
-=======
-// Copyright 2017 The Ray Authors.
-//
-// Licensed under the Apache License, Version 2.0 (the "License");
-// you may not use this file except in compliance with the License.
-// You may obtain a copy of the License at
-//
-//  http://www.apache.org/licenses/LICENSE-2.0
-//
-// Unless required by applicable law or agreed to in writing, software
-// distributed under the License is distributed on an "AS IS" BASIS,
-// WITHOUT WARRANTIES OR CONDITIONS OF ANY KIND, either express or implied.
-// See the License for the specific language governing permissions and
-// limitations under the License.
-
-#pragma once
-
-#include <memory>
-#include <utility>
-
-#include "gmock/gmock.h"
-#include "ray/common/asio/instrumented_io_context.h"
-#include "ray/common/bundle_spec.h"
-#include "ray/common/placement_group.h"
-#include "ray/common/task/task.h"
-#include "ray/common/task/task_util.h"
-#include "ray/common/test_util.h"
-#include "src/ray/protobuf/gcs_service.grpc.pb.h"
-
-namespace ray {
-
-struct Mocker {
-  static TaskSpecification GenActorCreationTask(
-      const JobID &job_id, int max_restarts, bool detached, const std::string &name,
-      const std::string &ray_namespace, const rpc::Address &owner_address,
-      std::unordered_map<std::string, double> required_resources =
-          std::unordered_map<std::string, double>(),
-      std::unordered_map<std::string, double> required_placement_resources =
-          std::unordered_map<std::string, double>()) {
-    TaskSpecBuilder builder;
-    auto actor_id = ActorID::Of(job_id, RandomTaskId(), 0);
-    auto task_id = TaskID::ForActorCreationTask(actor_id);
-    FunctionDescriptor function_descriptor;
-    function_descriptor = FunctionDescriptorBuilder::BuildPython("", "", "", "");
-    builder.SetCommonTaskSpec(task_id, name + ":" + function_descriptor->CallString(),
-                              Language::PYTHON, function_descriptor, job_id,
-                              TaskID::Nil(), 0, TaskID::Nil(), owner_address, 1,
-                              required_resources, required_placement_resources, "", 0);
-    rpc::SchedulingStrategy scheduling_strategy;
-    scheduling_strategy.mutable_default_scheduling_strategy();
-    builder.SetActorCreationTaskSpec(actor_id, {}, scheduling_strategy, max_restarts,
-                                     /*max_task_retries=*/0, {}, 1, detached, name,
-                                     ray_namespace);
-    return builder.Build();
-  }
-
-  static rpc::CreateActorRequest GenCreateActorRequest(
-      const JobID &job_id, int max_restarts = 0, bool detached = false,
-      const std::string &name = "", const std::string &ray_namespace = "") {
-    rpc::Address owner_address;
-    owner_address.set_raylet_id(NodeID::FromRandom().Binary());
-    owner_address.set_ip_address("1234");
-    owner_address.set_port(5678);
-    owner_address.set_worker_id(WorkerID::FromRandom().Binary());
-    auto actor_creation_task_spec = GenActorCreationTask(
-        job_id, max_restarts, detached, name, ray_namespace, owner_address);
-    rpc::CreateActorRequest request;
-    request.mutable_task_spec()->CopyFrom(actor_creation_task_spec.GetMessage());
-    return request;
-  }
-
-  static rpc::RegisterActorRequest GenRegisterActorRequest(
-      const JobID &job_id, int max_restarts = 0, bool detached = false,
-      const std::string &name = "", const std::string &ray_namespace = "") {
-    rpc::Address owner_address;
-    owner_address.set_raylet_id(NodeID::FromRandom().Binary());
-    owner_address.set_ip_address("1234");
-    owner_address.set_port(5678);
-    owner_address.set_worker_id(WorkerID::FromRandom().Binary());
-    auto actor_creation_task_spec = GenActorCreationTask(
-        job_id, max_restarts, detached, name, ray_namespace, owner_address);
-    rpc::RegisterActorRequest request;
-    request.mutable_task_spec()->CopyFrom(actor_creation_task_spec.GetMessage());
-    return request;
-  }
-
-  static std::vector<std::shared_ptr<const BundleSpecification>> GenBundleSpecifications(
-      const PlacementGroupID &placement_group_id,
-      absl::flat_hash_map<std::string, double> &unit_resource, int bundles_size = 1) {
-    std::vector<std::shared_ptr<const BundleSpecification>> bundle_specs;
-    for (int i = 0; i < bundles_size; i++) {
-      rpc::Bundle bundle;
-      auto mutable_bundle_id = bundle.mutable_bundle_id();
-      // The bundle index is start from 1.
-      mutable_bundle_id->set_bundle_index(i + 1);
-      mutable_bundle_id->set_placement_group_id(placement_group_id.Binary());
-      auto mutable_unit_resources = bundle.mutable_unit_resources();
-      for (auto &resource : unit_resource) {
-        mutable_unit_resources->insert({resource.first, resource.second});
-      }
-      bundle_specs.emplace_back(std::make_shared<BundleSpecification>(bundle));
-    }
-    return bundle_specs;
-  }
-
-  // TODO(@clay4444): Remove this once we did the batch rpc request refactor.
-  static BundleSpecification GenBundleCreation(
-      const PlacementGroupID &placement_group_id, const int bundle_index,
-      absl::flat_hash_map<std::string, double> &unit_resource) {
-    rpc::Bundle bundle;
-    auto mutable_bundle_id = bundle.mutable_bundle_id();
-    mutable_bundle_id->set_bundle_index(bundle_index);
-    mutable_bundle_id->set_placement_group_id(placement_group_id.Binary());
-    auto mutable_unit_resources = bundle.mutable_unit_resources();
-    for (auto &resource : unit_resource) {
-      mutable_unit_resources->insert({resource.first, resource.second});
-    }
-    return BundleSpecification(bundle);
-  }
-
-  static PlacementGroupSpecification GenPlacementGroupCreation(
-      const std::string &name,
-      std::vector<std::unordered_map<std::string, double>> &bundles,
-      rpc::PlacementStrategy strategy, const JobID &job_id, const ActorID &actor_id) {
-    PlacementGroupSpecBuilder builder;
-
-    auto placement_group_id = PlacementGroupID::FromRandom();
-    builder.SetPlacementGroupSpec(placement_group_id, name, bundles, strategy,
-                                  /* is_detached */ false, job_id, actor_id,
-                                  /* is_creator_detached */ false);
-    return builder.Build();
-  }
-
-  static rpc::CreatePlacementGroupRequest GenCreatePlacementGroupRequest(
-      const std::string name = "",
-      rpc::PlacementStrategy strategy = rpc::PlacementStrategy::SPREAD,
-      int bundles_count = 2, double cpu_num = 1.0, const JobID job_id = JobID::FromInt(1),
-      const ActorID &actor_id = ActorID::Nil()) {
-    rpc::CreatePlacementGroupRequest request;
-    std::vector<std::unordered_map<std::string, double>> bundles;
-    std::unordered_map<std::string, double> bundle;
-    bundle["CPU"] = cpu_num;
-    for (int index = 0; index < bundles_count; ++index) {
-      bundles.push_back(bundle);
-    }
-    auto placement_group_creation_spec =
-        GenPlacementGroupCreation(name, bundles, strategy, job_id, actor_id);
-    request.mutable_placement_group_spec()->CopyFrom(
-        placement_group_creation_spec.GetMessage());
-    return request;
-  }
-  static std::shared_ptr<rpc::GcsNodeInfo> GenNodeInfo(
-      uint16_t port = 0, const std::string address = "127.0.0.1") {
-    auto node = std::make_shared<rpc::GcsNodeInfo>();
-    node->set_node_id(NodeID::FromRandom().Binary());
-    node->set_node_manager_port(port);
-    node->set_node_manager_address(address);
-    return node;
-  }
-
-  static std::shared_ptr<rpc::JobTableData> GenJobTableData(JobID job_id) {
-    auto job_table_data = std::make_shared<rpc::JobTableData>();
-    job_table_data->set_job_id(job_id.Binary());
-    job_table_data->set_is_dead(false);
-    job_table_data->set_timestamp(current_sys_time_ms());
-    job_table_data->set_driver_ip_address("127.0.0.1");
-    job_table_data->set_driver_pid(5667L);
-    return job_table_data;
-  }
-
-  static std::shared_ptr<rpc::ActorTableData> GenActorTableData(const JobID &job_id) {
-    auto actor_table_data = std::make_shared<rpc::ActorTableData>();
-    ActorID actor_id = ActorID::Of(job_id, RandomTaskId(), 0);
-    actor_table_data->set_actor_id(actor_id.Binary());
-    actor_table_data->set_job_id(job_id.Binary());
-    actor_table_data->set_state(rpc::ActorTableData::ALIVE);
-    actor_table_data->set_max_restarts(1);
-    actor_table_data->set_num_restarts(0);
-    return actor_table_data;
-  }
-
-  static std::shared_ptr<rpc::ProfileTableData> GenProfileTableData(
-      const NodeID &node_id) {
-    auto profile_table_data = std::make_shared<rpc::ProfileTableData>();
-    profile_table_data->set_component_id(node_id.Binary());
-    return profile_table_data;
-  }
-
-  static std::shared_ptr<rpc::ErrorTableData> GenErrorTableData(const JobID &job_id) {
-    auto error_table_data = std::make_shared<rpc::ErrorTableData>();
-    error_table_data->set_job_id(job_id.Binary());
-    return error_table_data;
-  }
-
-  static std::shared_ptr<rpc::WorkerTableData> GenWorkerTableData() {
-    auto worker_table_data = std::make_shared<rpc::WorkerTableData>();
-    worker_table_data->set_timestamp(std::time(nullptr));
-    return worker_table_data;
-  }
-
-  static std::shared_ptr<rpc::AddJobRequest> GenAddJobRequest(
-      const JobID &job_id, const std::string &ray_namespace,
-      uint32_t num_java_worker_per_process) {
-    auto job_config_data = std::make_shared<rpc::JobConfig>();
-    job_config_data->set_ray_namespace(ray_namespace);
-    job_config_data->set_num_java_workers_per_process(num_java_worker_per_process);
-
-    auto job_table_data = std::make_shared<rpc::JobTableData>();
-    job_table_data->set_job_id(job_id.Binary());
-    job_table_data->mutable_config()->CopyFrom(*job_config_data);
-
-    auto add_job_request = std::make_shared<rpc::AddJobRequest>();
-    add_job_request->mutable_data()->CopyFrom(*job_table_data);
-    return add_job_request;
-  }
-};
-
-}  // namespace ray
->>>>>>> 19672688
+// Copyright 2017 The Ray Authors.
+//
+// Licensed under the Apache License, Version 2.0 (the "License");
+// you may not use this file except in compliance with the License.
+// You may obtain a copy of the License at
+//
+//  http://www.apache.org/licenses/LICENSE-2.0
+//
+// Unless required by applicable law or agreed to in writing, software
+// distributed under the License is distributed on an "AS IS" BASIS,
+// WITHOUT WARRANTIES OR CONDITIONS OF ANY KIND, either express or implied.
+// See the License for the specific language governing permissions and
+// limitations under the License.
+
+#pragma once
+
+#include <memory>
+#include <utility>
+
+#include "gmock/gmock.h"
+#include "ray/common/asio/instrumented_io_context.h"
+#include "ray/common/bundle_spec.h"
+#include "ray/common/placement_group.h"
+#include "ray/common/task/task.h"
+#include "ray/common/task/task_util.h"
+#include "ray/common/test_util.h"
+#include "src/ray/protobuf/gcs_service.grpc.pb.h"
+
+namespace ray {
+
+struct Mocker {
+  static TaskSpecification GenActorCreationTask(
+      const JobID &job_id, int max_restarts, bool detached, const std::string &name,
+      const std::string &ray_namespace, const rpc::Address &owner_address,
+      std::unordered_map<std::string, double> required_resources =
+          std::unordered_map<std::string, double>(),
+      std::unordered_map<std::string, double> required_placement_resources =
+          std::unordered_map<std::string, double>()) {
+    TaskSpecBuilder builder;
+    auto actor_id = ActorID::Of(job_id, RandomTaskId(), 0);
+    auto task_id = TaskID::ForActorCreationTask(actor_id);
+    FunctionDescriptor function_descriptor;
+    function_descriptor = FunctionDescriptorBuilder::BuildPython("", "", "", "");
+    builder.SetCommonTaskSpec(task_id, name + ":" + function_descriptor->CallString(),
+                              Language::PYTHON, function_descriptor, job_id,
+                              TaskID::Nil(), 0, TaskID::Nil(), owner_address, 1,
+                              required_resources, required_placement_resources, "", 0);
+    rpc::SchedulingStrategy scheduling_strategy;
+    scheduling_strategy.mutable_default_scheduling_strategy();
+    builder.SetActorCreationTaskSpec(actor_id, {}, scheduling_strategy, max_restarts,
+                                     /*max_task_retries=*/0, {}, 1, detached, name,
+                                     ray_namespace);
+    return builder.Build();
+  }
+
+  static rpc::CreateActorRequest GenCreateActorRequest(
+      const JobID &job_id, int max_restarts = 0, bool detached = false,
+      const std::string &name = "", const std::string &ray_namespace = "") {
+    rpc::Address owner_address;
+    owner_address.set_raylet_id(NodeID::FromRandom().Binary());
+    owner_address.set_ip_address("1234");
+    owner_address.set_port(5678);
+    owner_address.set_worker_id(WorkerID::FromRandom().Binary());
+    auto actor_creation_task_spec = GenActorCreationTask(
+        job_id, max_restarts, detached, name, ray_namespace, owner_address);
+    rpc::CreateActorRequest request;
+    request.mutable_task_spec()->CopyFrom(actor_creation_task_spec.GetMessage());
+    return request;
+  }
+
+  static rpc::RegisterActorRequest GenRegisterActorRequest(
+      const JobID &job_id, int max_restarts = 0, bool detached = false,
+      const std::string &name = "", const std::string &ray_namespace = "") {
+    rpc::Address owner_address;
+    owner_address.set_raylet_id(NodeID::FromRandom().Binary());
+    owner_address.set_ip_address("1234");
+    owner_address.set_port(5678);
+    owner_address.set_worker_id(WorkerID::FromRandom().Binary());
+    auto actor_creation_task_spec = GenActorCreationTask(
+        job_id, max_restarts, detached, name, ray_namespace, owner_address);
+    rpc::RegisterActorRequest request;
+    request.mutable_task_spec()->CopyFrom(actor_creation_task_spec.GetMessage());
+    return request;
+  }
+
+  static std::vector<std::shared_ptr<const BundleSpecification>> GenBundleSpecifications(
+      const PlacementGroupID &placement_group_id,
+      absl::flat_hash_map<std::string, double> &unit_resource, int bundles_size = 1) {
+    std::vector<std::shared_ptr<const BundleSpecification>> bundle_specs;
+    for (int i = 0; i < bundles_size; i++) {
+      rpc::Bundle bundle;
+      auto mutable_bundle_id = bundle.mutable_bundle_id();
+      // The bundle index is start from 1.
+      mutable_bundle_id->set_bundle_index(i + 1);
+      mutable_bundle_id->set_placement_group_id(placement_group_id.Binary());
+      auto mutable_unit_resources = bundle.mutable_unit_resources();
+      for (auto &resource : unit_resource) {
+        mutable_unit_resources->insert({resource.first, resource.second});
+      }
+      bundle_specs.emplace_back(std::make_shared<BundleSpecification>(bundle));
+    }
+    return bundle_specs;
+  }
+
+  // TODO(@clay4444): Remove this once we did the batch rpc request refactor.
+  static BundleSpecification GenBundleCreation(
+      const PlacementGroupID &placement_group_id, const int bundle_index,
+      absl::flat_hash_map<std::string, double> &unit_resource) {
+    rpc::Bundle bundle;
+    auto mutable_bundle_id = bundle.mutable_bundle_id();
+    mutable_bundle_id->set_bundle_index(bundle_index);
+    mutable_bundle_id->set_placement_group_id(placement_group_id.Binary());
+    auto mutable_unit_resources = bundle.mutable_unit_resources();
+    for (auto &resource : unit_resource) {
+      mutable_unit_resources->insert({resource.first, resource.second});
+    }
+    return BundleSpecification(bundle);
+  }
+
+  static PlacementGroupSpecification GenPlacementGroupCreation(
+      const std::string &name,
+      std::vector<std::unordered_map<std::string, double>> &bundles,
+      rpc::PlacementStrategy strategy, const JobID &job_id, const ActorID &actor_id) {
+    PlacementGroupSpecBuilder builder;
+
+    auto placement_group_id = PlacementGroupID::FromRandom();
+    builder.SetPlacementGroupSpec(placement_group_id, name, bundles, strategy,
+                                  /* is_detached */ false, job_id, actor_id,
+                                  /* is_creator_detached */ false);
+    return builder.Build();
+  }
+
+  static rpc::CreatePlacementGroupRequest GenCreatePlacementGroupRequest(
+      const std::string name = "",
+      rpc::PlacementStrategy strategy = rpc::PlacementStrategy::SPREAD,
+      int bundles_count = 2, double cpu_num = 1.0, const JobID job_id = JobID::FromInt(1),
+      const ActorID &actor_id = ActorID::Nil()) {
+    rpc::CreatePlacementGroupRequest request;
+    std::vector<std::unordered_map<std::string, double>> bundles;
+    std::unordered_map<std::string, double> bundle;
+    bundle["CPU"] = cpu_num;
+    for (int index = 0; index < bundles_count; ++index) {
+      bundles.push_back(bundle);
+    }
+    auto placement_group_creation_spec =
+        GenPlacementGroupCreation(name, bundles, strategy, job_id, actor_id);
+    request.mutable_placement_group_spec()->CopyFrom(
+        placement_group_creation_spec.GetMessage());
+    return request;
+  }
+  static std::shared_ptr<rpc::GcsNodeInfo> GenNodeInfo(
+      uint16_t port = 0, const std::string address = "127.0.0.1") {
+    auto node = std::make_shared<rpc::GcsNodeInfo>();
+    node->set_node_id(NodeID::FromRandom().Binary());
+    node->set_node_manager_port(port);
+    node->set_node_manager_address(address);
+    return node;
+  }
+
+  static std::shared_ptr<rpc::JobTableData> GenJobTableData(JobID job_id) {
+    auto job_table_data = std::make_shared<rpc::JobTableData>();
+    job_table_data->set_job_id(job_id.Binary());
+    job_table_data->set_is_dead(false);
+    job_table_data->set_timestamp(current_sys_time_ms());
+    job_table_data->set_driver_ip_address("127.0.0.1");
+    job_table_data->set_driver_pid(5667L);
+    return job_table_data;
+  }
+
+  static std::shared_ptr<rpc::ActorTableData> GenActorTableData(const JobID &job_id) {
+    auto actor_table_data = std::make_shared<rpc::ActorTableData>();
+    ActorID actor_id = ActorID::Of(job_id, RandomTaskId(), 0);
+    actor_table_data->set_actor_id(actor_id.Binary());
+    actor_table_data->set_job_id(job_id.Binary());
+    actor_table_data->set_state(rpc::ActorTableData::ALIVE);
+    actor_table_data->set_max_restarts(1);
+    actor_table_data->set_num_restarts(0);
+    return actor_table_data;
+  }
+
+  static std::shared_ptr<rpc::ProfileTableData> GenProfileTableData(
+      const NodeID &node_id) {
+    auto profile_table_data = std::make_shared<rpc::ProfileTableData>();
+    profile_table_data->set_component_id(node_id.Binary());
+    return profile_table_data;
+  }
+
+  static std::shared_ptr<rpc::ErrorTableData> GenErrorTableData(const JobID &job_id) {
+    auto error_table_data = std::make_shared<rpc::ErrorTableData>();
+    error_table_data->set_job_id(job_id.Binary());
+    return error_table_data;
+  }
+
+  static std::shared_ptr<rpc::WorkerTableData> GenWorkerTableData() {
+    auto worker_table_data = std::make_shared<rpc::WorkerTableData>();
+    worker_table_data->set_timestamp(std::time(nullptr));
+    return worker_table_data;
+  }
+
+  static std::shared_ptr<rpc::AddJobRequest> GenAddJobRequest(
+      const JobID &job_id, const std::string &ray_namespace,
+      uint32_t num_java_worker_per_process) {
+    auto job_config_data = std::make_shared<rpc::JobConfig>();
+    job_config_data->set_ray_namespace(ray_namespace);
+    job_config_data->set_num_java_workers_per_process(num_java_worker_per_process);
+
+    auto job_table_data = std::make_shared<rpc::JobTableData>();
+    job_table_data->set_job_id(job_id.Binary());
+    job_table_data->mutable_config()->CopyFrom(*job_config_data);
+
+    auto add_job_request = std::make_shared<rpc::AddJobRequest>();
+    add_job_request->mutable_data()->CopyFrom(*job_table_data);
+    return add_job_request;
+  }
+};
+
+}  // namespace ray