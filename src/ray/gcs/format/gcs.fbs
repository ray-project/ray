enum Language:int {
  PYTHON = 0,
  CPP = 1,
  JAVA = 2
}

// These indexes are mapped to strings in ray_redis_module.cc.
enum TablePrefix:int {
  UNUSED = 0,
  TASK,
  RAYLET_TASK,
  CLIENT,
  OBJECT,
  ACTOR,
  FUNCTION,
  TASK_RECONSTRUCTION,
  HEARTBEAT,
  HEARTBEAT_BATCH,
  ERROR_INFO,
  DRIVER,
  PROFILE,
  TASK_LEASE,
}

// The channel that Add operations to the Table should be published on, if any.
enum TablePubsub:int {
  NO_PUBLISH = 0,
  TASK,
  RAYLET_TASK,
  CLIENT,
  OBJECT,
  ACTOR,
  HEARTBEAT,
  HEARTBEAT_BATCH,
  ERROR_INFO,
  TASK_LEASE,
  DRIVER,
}

table Arg {
  // Object ID for pass-by-reference arguments. Normally there is only one
  // object ID in this list which represents the object that is being passed.
  // However to support reducers in a MapReduce workload, we also support
  // passing multiple object IDs for each argument.
  object_ids: [string];
  // Data for pass-by-value arguments.
  data: string;
}

table TaskInfo {
  // ID of the driver that created this task.
  driver_id: string;
  // Task ID of the task.
  task_id: string;
  // Task ID of the parent task.
  parent_task_id: string;
  // A count of the number of tasks submitted by the parent task before this one.
  parent_counter: int;
  // The ID of the actor to create if this is an actor creation task.
  actor_creation_id: string;
  // The dummy object ID of the actor creation task if this is an actor method.
  actor_creation_dummy_object_id: string;
  // The max number of times this actor should be recontructed.
  // If this number of 0 or negative, the actor won't be reconstructed on failure.
  max_actor_reconstructions: int;
  // Actor ID of the task. This is the actor that this task is executed on
  // or NIL_ACTOR_ID if the task is just a normal task.
  actor_id: string;
  // The ID of the handle that was used to submit the task. This should be
  // unique across handles with the same actor_id.
  actor_handle_id: string;
  // Number of tasks that have been submitted to this actor so far.
  actor_counter: int;
  // True if this task is an actor checkpoint task and false otherwise.
  is_actor_checkpoint_method: bool;
<<<<<<< HEAD
  // If this is an actor task, then this will be populated with all of the new
  // actor handles that were forked from this handle since the last task on
  // this handle was submitted.
  new_actor_handles: [string];
  // Function ID of the task.
  function_id: string;
=======
>>>>>>> 34bab629
  // Task arguments.
  args: [Arg];
  // Object IDs of return values.
  returns: [string];
  // The required_resources vector indicates the quantities of the different
  // resources required by this task.
  required_resources: [ResourcePair];
  // The resources required for placing this task on a node. If this is empty,
  // then the placement resources are equal to the required_resources.
  required_placement_resources: [ResourcePair];
  // The language that this task belongs to.
  language: Language;
  // Function descriptor, which is a list of strings that can
  // uniquely describe a function.
  // For a Python function, it should be: [module_name, class_name, function_name]
  // For a Java function, it should be: [class_name, method_name, type_descriptor]
  // TODO(hchen): after changing Python worker to use function_descriptor,
  // function_id can be removed.
  function_descriptor: [string];
}

table ResourcePair {
  // The name of the resource.
  key: string;
  // The quantity of the resource.
  value: double;
}

table GcsTableEntry {
  id: string;
  entries: [string];
}

table FunctionTableData {
  language: Language;
  name: string;
  data: string;
}

table ObjectTableData {
  // The size of the object.
  object_size: long;
  // The node manager ID that this object appeared on or was evicted by.
  manager: string;
  // Whether this entry is an addition or a deletion.
  is_eviction: bool;
  // The number of times this object has been evicted from this node so far.
  num_evictions: int;
}

table TaskReconstructionData {
  // The number of times this task has been reconstructed so far.
  num_reconstructions: int;
  // The node manager that is trying to reconstruct the task.
  node_manager_id: string;
}

enum SchedulingState:int {
  NONE = 0,
  WAITING = 1,
  SCHEDULED = 2,
  QUEUED = 4,
  RUNNING = 8,
  DONE = 16,
  LOST = 32,
  RECONSTRUCTING = 64
}

table TaskTableData {
  // The state of the task.
  scheduling_state: SchedulingState;
  // A local scheduler ID.
  scheduler_id: string;
  // A string of bytes representing the task's TaskExecutionDependencies.
  execution_dependencies: string;
  // The number of times the task was spilled back by local schedulers.
  spillback_count: long;
  // A string of bytes representing the task specification.
  task_info: string;
  // TODO(pcm): This is at the moment duplicated in task_info, remove that one
  updated: bool;
}

table TaskTableTestAndUpdate {
  test_scheduler_id: string;
  test_state_bitmask: SchedulingState;
  update_state: SchedulingState;
}

table ClassTableData {
}

enum ActorState:int {
  // Actor is alive.
  ALIVE = 0,
  // Actor is dead, now being reconstructed.
  // After reconstruction finishes, the state will become alive again.
  RECONSTRUCTING = 1,
  // Actor is already dead and won't be reconstructed.
  DEAD = 2
}

table ActorTableData {
  // The ID of the actor that was created.
  actor_id: string;
  // The dummy object ID returned by the actor creation task. If the actor
  // dies, then this is the object that should be reconstructed for the actor
  // to be recreated.
  actor_creation_dummy_object_id: string;
  // The ID of the driver that created the actor.
  driver_id: string;
  // The ID of the node manager that created the actor.
  node_manager_id: string;
  // Current state of this actor.
  state: ActorState;
  // Max number of times this actor should be reconstructed.
  max_reconstructions: int;
  // Remaining number of reconstructions.
  remaining_reconstructions: int;
}

table ErrorTableData {
  // The ID of the job that the error is for.
  job_id: string;
  // The type of the error.
  type: string;
  // The error message.
  error_message: string;
  // The timestamp of the error message.
  timestamp: double;
}

table CustomSerializerData {
}

table ConfigTableData {
}

table ProfileEvent {
  // The type of the event.
  event_type: string;
  // The start time of the event.
  start_time: double;
  // The end time of the event. If the event is a point event, then this should
  // be the same as the start time.
  end_time: double;
  // Additional data associated with the event. This data must be serialized
  // using JSON.
  extra_data: string;
}

table ProfileTableData {
  // The type of the component that generated the event, e.g., worker or
  // object_manager, or node_manager.
  component_type: string;
  // An identifier for the component that generated the event.
  component_id: string;
  // An identifier for the node that generated the event.
  node_ip_address: string;
  // This is a batch of profiling events. We batch these together for
  // performance reasons because a single task may generate many events, and
  // we don't want each event to require a GCS command.
  profile_events: [ProfileEvent];
}

table RayResource {
  // The type of the resource.
  resource_name: string;
  // The total capacity of this resource type.
  resource_capacity: double;
}

table ClientTableData {
  // The client ID of the client that the message is about.
  client_id: string;
  // The IP address of the client's node manager.
  node_manager_address: string;
  // The IPC socket name of the client's raylet.
  raylet_socket_name: string;
  // The IPC socket name of the client's plasma store.
  object_store_socket_name: string;
  // The port at which the client's node manager is listening for TCP
  // connections from other node managers.
  node_manager_port: int;
  // The port at which the client's object manager is listening for TCP
  // connections from other object managers.
  object_manager_port: int;
  // True if the message is about the addition of a client and false if it is
  // about the deletion of a client.
  is_insertion: bool;
  resources_total_label: [string];
  resources_total_capacity: [double];
}

table HeartbeatTableData {
  // Node manager client id
  client_id: string;
  // Resource capacity currently available on this node manager.
  resources_available_label: [string];
  resources_available_capacity: [double];
  // Total resource capacity configured for this node manager.
  resources_total_label: [string];
  resources_total_capacity: [double];
  // Aggregate outstanding resource load on this node manager.
  resource_load_label: [string];
  resource_load_capacity: [double];
}

table HeartbeatBatchTableData {
  batch: [HeartbeatTableData];
}

// Data for a lease on task execution.
table TaskLeaseData {
  // Node manager client ID.
  node_manager_id: string;
  // The time that the lease was last acquired at. NOTE(swang): This is the
  // system clock time according to the node that added the entry and is not
  // synchronized with other nodes.
  acquired_at: long;
  // The period that the lease is active for.
  timeout: long;
}

table DriverTableData {
  // The driver ID.
  driver_id: string;
  // Whether it's dead.
  is_dead: bool;
}<|MERGE_RESOLUTION|>--- conflicted
+++ resolved
@@ -73,15 +73,10 @@
   actor_counter: int;
   // True if this task is an actor checkpoint task and false otherwise.
   is_actor_checkpoint_method: bool;
-<<<<<<< HEAD
   // If this is an actor task, then this will be populated with all of the new
   // actor handles that were forked from this handle since the last task on
   // this handle was submitted.
   new_actor_handles: [string];
-  // Function ID of the task.
-  function_id: string;
-=======
->>>>>>> 34bab629
   // Task arguments.
   args: [Arg];
   // Object IDs of return values.
