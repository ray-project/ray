enum Language:int {
  PYTHON = 0,
  CPP = 1,
  JAVA = 2
}

// The channel that Add operations to the Table should be published on, if any.
enum TablePubsub:int {
  NO_PUBLISH = 0,
  TASK,
  CLIENT,
  OBJECT,
  ACTOR
}

table FunctionTableData {
  language: Language;
  name: string;
  data: string;
}

table ObjectTableData {
  task_id: string;
  object_size: long;
  is_put: bool;
  never_created: bool;
  managers: [string];
}

enum SchedulingState:int {
  NONE = 0,
  WAITING = 1,
  SCHEDULED = 2,
  QUEUED = 4,
  RUNNING = 8,
  DONE = 16,
  LOST = 32,
  RECONSTRUCTING = 64
}

table TaskTableData {
  // The state of the task.
  scheduling_state: SchedulingState;
  // A local scheduler ID.
  scheduler_id: string;
  // A string of bytes representing the task's TaskExecutionDependencies.
  execution_dependencies: string;
  // The number of times the task was spilled back by local schedulers.
  spillback_count: long;
  // A string of bytes representing the task specification.
  task_info: string;
  // TODO(pcm): This is at the moment duplicated in task_info, remove that one
  updated: bool;
}

table TaskTableTestAndUpdate {
  test_scheduler_id: string;
  test_state_bitmask: int;
  update_state: SchedulingState;
}

table ClassTableData {
}

table ActorTableData {
}

table ErrorTableData {
}

table CustomSerializerData {
}

table ConfigTableData {
}

<<<<<<< HEAD
=======
table Resource {
  // The type of the resource.
  resource_name: string;
  // The total capacity of this resource type.
  resource_capacity: double;
}

>>>>>>> 91464a56
table ClientTableData {
  // The client ID of the client that the message is about.
  client_id: string;
  // The IP address of the client's node manager.
  node_manager_address: string;
  // The port at which the client's node manager is listening for TCP
  // connections from other node managers.
<<<<<<< HEAD
  local_scheduler_port: int;
  // The port at which the client's object manager is listening for TCP
  // connections from other object managers.
  object_manager_port: int;
  // True if the message is about the addition of a client and false if it is
  // about the deletion of a client.
  is_insertion: bool;
=======
  node_manager_port: int;
  // The port at which the client's object manager is listening for TCP
  // connections from other object managers.
  object_manager_port: int;
  // The total resources of this client.
  resources_total: [Resource];
  // True if the message is about the addition of a client and false if it is
  // about the deletion of a client.
  is_insertion: bool;
}

table NodeManagerHeartbeat {
  // The available resources on this node manager. This information may be
  // stale.
  resources_available: [Resource];
  // The total resources on this node manager.
  resources_total: [Resource];
>>>>>>> 91464a56
}<|MERGE_RESOLUTION|>--- conflicted
+++ resolved
@@ -74,16 +74,6 @@
 table ConfigTableData {
 }
 
-<<<<<<< HEAD
-=======
-table Resource {
-  // The type of the resource.
-  resource_name: string;
-  // The total capacity of this resource type.
-  resource_capacity: double;
-}
-
->>>>>>> 91464a56
 table ClientTableData {
   // The client ID of the client that the message is about.
   client_id: string;
@@ -91,7 +81,6 @@
   node_manager_address: string;
   // The port at which the client's node manager is listening for TCP
   // connections from other node managers.
-<<<<<<< HEAD
   local_scheduler_port: int;
   // The port at which the client's object manager is listening for TCP
   // connections from other object managers.
@@ -99,16 +88,13 @@
   // True if the message is about the addition of a client and false if it is
   // about the deletion of a client.
   is_insertion: bool;
-=======
-  node_manager_port: int;
-  // The port at which the client's object manager is listening for TCP
-  // connections from other object managers.
-  object_manager_port: int;
-  // The total resources of this client.
-  resources_total: [Resource];
-  // True if the message is about the addition of a client and false if it is
-  // about the deletion of a client.
-  is_insertion: bool;
+}
+
+table Resource {
+  // The type of the resource.
+  resource_name: string;
+  // The total capacity of this resource type.
+  resource_capacity: double;
 }
 
 table NodeManagerHeartbeat {
@@ -117,5 +103,4 @@
   resources_available: [Resource];
   // The total resources on this node manager.
   resources_total: [Resource];
->>>>>>> 91464a56
 }