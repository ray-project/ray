<<<<<<< HEAD
// Copyright 2017 The Ray Authors.
//
// Licensed under the Apache License, Version 2.0 (the "License");
// you may not use this file except in compliance with the License.
// You may obtain a copy of the License at
//
//  http://www.apache.org/licenses/LICENSE-2.0
//
// Unless required by applicable law or agreed to in writing, software
// distributed under the License is distributed on an "AS IS" BASIS,
// WITHOUT WARRANTIES OR CONDITIONS OF ANY KIND, either express or implied.
// See the License for the specific language governing permissions and
// limitations under the License.

#pragma once

#include <optional>
#include <string>
#include <string_view>

#include "absl/container/flat_hash_map.h"
#include "absl/synchronization/mutex.h"
#include "ray/gcs/callback.h"
#include "ray/gcs/redis_client.h"
#include "ray/gcs/redis_context.h"
#include "ray/pubsub/publisher.h"
#include "ray/pubsub/subscriber.h"
#include "src/ray/protobuf/gcs.pb.h"
#include "src/ray/protobuf/gcs_service.pb.h"

namespace ray {
namespace gcs {

/// Channel name constants for Redis pubsub.
/// Will be removed after migrating to GCS pubsub.
inline constexpr std::string_view JOB_CHANNEL = "JOB";
inline constexpr std::string_view NODE_CHANNEL = "NODE";
inline constexpr std::string_view NODE_RESOURCE_CHANNEL = "NODE_RESOURCE";
inline constexpr std::string_view ACTOR_CHANNEL = "ACTOR";
inline constexpr std::string_view WORKER_CHANNEL = "WORKER";
inline constexpr std::string_view TASK_LEASE_CHANNEL = "TASK_LEASE";
inline constexpr std::string_view RESOURCES_BATCH_CHANNEL = "RESOURCES_BATCH";
inline constexpr std::string_view ERROR_INFO_CHANNEL = "ERROR_INFO";

/// \class GcsPubSub
///
/// GcsPubSub supports publishing, subscription and unsubscribing of data.
/// This class is thread safe.
class GcsPubSub {
 public:
  /// The callback is called when a subscription message is received.
  using Callback = std::function<void(const std::string &id, const std::string &data)>;

  explicit GcsPubSub(const std::shared_ptr<RedisClient> &redis_client)
      : redis_client_(redis_client), total_commands_queued_(0) {}

  virtual ~GcsPubSub() = default;

  /// Posts a message to the given channel.
  ///
  /// \param channel The channel to publish to redis.
  /// \param id The id of message to be published to redis.
  /// \param data The data of message to be published to redis.
  /// \param done Callback that will be called when the message is published to redis.
  /// \return Status
  virtual Status Publish(std::string_view channel, const std::string &id,
                         const std::string &data, const StatusCallback &done);

  /// Subscribe to messages with the specified ID under the specified channel.
  ///
  /// \param channel The channel to subscribe from redis.
  /// \param id The id of message to be subscribed from redis.
  /// \param subscribe Callback that will be called when a subscription message is
  /// received.
  /// \param done Callback that will be called when subscription is complete.
  /// \return Status
  Status Subscribe(std::string_view channel, const std::string &id,
                   const Callback &subscribe, const StatusCallback &done);

  /// Subscribe to messages with the specified channel.
  ///
  /// \param channel The channel to subscribe from redis.
  /// \param subscribe Callback that will be called when a subscription message is
  /// received.
  /// \param done Callback that will be called when subscription is complete.
  /// \return Status
  Status SubscribeAll(std::string_view channel, const Callback &subscribe,
                      const StatusCallback &done);

  /// Unsubscribe to messages with the specified ID under the specified channel.
  ///
  /// \param channel The channel to unsubscribe from redis.
  /// \param id The id of message to be unsubscribed from redis.
  /// \return Status
  Status Unsubscribe(std::string_view channel, const std::string &id);

  /// Check if the specified ID under the specified channel is unsubscribed.
  ///
  /// \param channel The channel to unsubscribe from redis.
  /// \param id The id of message to be unsubscribed from redis.
  /// \return Whether the specified ID under the specified channel is unsubscribed.
  bool IsUnsubscribed(std::string_view channel, const std::string &id);

  std::string DebugString() const;

 protected:
  GcsPubSub() : GcsPubSub(nullptr) {}

 private:
  /// Represents a caller's command to subscribe or unsubscribe to a given
  /// channel.
  struct Command {
    /// SUBSCRIBE constructor.
    Command(const Callback &subscribe_callback, const StatusCallback &done_callback,
            bool is_sub_or_unsub_all)
        : is_subscribe(true),
          subscribe_callback(subscribe_callback),
          done_callback(done_callback),
          is_sub_or_unsub_all(is_sub_or_unsub_all) {}
    /// UNSUBSCRIBE constructor.
    Command() : is_subscribe(false), is_sub_or_unsub_all(false) {}
    /// True if this is a SUBSCRIBE command and false if UNSUBSCRIBE.
    const bool is_subscribe;
    /// Callback that is called whenever a new pubsub message is received from
    /// Redis. This should only be set if is_subscribe is true.
    const Callback subscribe_callback;
    /// Callback that is called once we have successfully subscribed to a
    /// channel. This should only be set if is_subscribe is true.
    const StatusCallback done_callback;
    /// True if this is a SUBSCRIBE all or UNSUBSCRIBE all command else false.
    const bool is_sub_or_unsub_all;
  };

  struct Channel {
    Channel() {}
    /// Queue of subscribe/unsubscribe commands to this channel. The queue
    /// asserts that subscribe and unsubscribe commands alternate, i.e. there
    /// cannot be more than one subscribe/unsubscribe command in a row. A
    /// subscribe command can execute if the callback index below is not set,
    /// i.e. this is the first subscribe command or the last unsubscribe
    /// command's reply has been received. An unsubscribe command can execute
    /// if the callback index is set, i.e. the last subscribe command's reply
    /// has been received.
    std::deque<Command> command_queue;
    /// The current Redis callback index stored in the RedisContext for this
    /// channel. This callback index is used to identify any pubsub
    /// notifications meant for this channel. The callback index is set once we
    /// have received a reply from Redis that we have subscribed. The callback
    /// index is set back to -1 if we receive a reply from Redis that we have
    /// unsubscribed.
    int64_t callback_index = -1;
    /// Whether we are pending a reply from Redis. We cannot send another
    /// command from the queue until this has been reset to false.
    bool pending_reply = false;
  };

  /// Execute the first queued command for the given channel, if possible.  A
  /// subscribe command can execute if the channel's callback index is not set.
  /// An unsubscribe command can execute if the channel's callback index is
  /// set.
  Status ExecuteCommandIfPossible(const std::string &channel_key,
                                  GcsPubSub::Channel &channel)
      EXCLUSIVE_LOCKS_REQUIRED(mutex_);

  Status SubscribeInternal(std::string_view channel_name, const Callback &subscribe,
                           const StatusCallback &done,
                           const std::optional<std::string_view> &id);

  std::string GenChannelPattern(std::string_view channel,
                                const std::optional<std::string_view> &id);

  std::shared_ptr<RedisClient> redis_client_;

  /// Mutex to protect the subscribe_callback_index_ field.
  mutable absl::Mutex mutex_;

  absl::flat_hash_map<std::string, Channel> channels_ GUARDED_BY(mutex_);

  size_t total_commands_queued_ GUARDED_BY(mutex_);
};

/// \class GcsPublisher
///
/// Supports publishing per-entity data and errors from GCS. Thread safe.
class GcsPublisher {
 public:
  /// Initializes GcsPublisher with both Redis and GCS based publishers.
  /// Publish*() member functions below would be incrementally converted to use the GCS
  /// based publisher, if available.
  GcsPublisher(const std::shared_ptr<RedisClient> &redis_client,
               std::unique_ptr<pubsub::Publisher> publisher)
      : pubsub_(std::make_unique<GcsPubSub>(redis_client)),
        publisher_(std::move(publisher)) {}

  /// Test only.
  /// Initializes GcsPublisher with GcsPubSub, usually a mock.
  /// TODO: remove this constructor and inject mock / fake from the other constructor.
  explicit GcsPublisher(std::unique_ptr<GcsPubSub> pubsub) : pubsub_(std::move(pubsub)) {}

  /// Returns the underlying pubsub::Publisher. Caller does not take ownership.
  /// Returns nullptr when RayConfig::instance().gcs_grpc_based_pubsub() is false.
  pubsub::Publisher *GetPublisher() const { return publisher_.get(); }

  /// Each publishing method below publishes to a different "channel".
  /// ID is the entity which the message is associated with, e.g. ActorID for Actor data.
  /// Subscribers receive typed messages for the ID that they subscribe to.
  ///
  /// The full stream of NodeResource and Error channels are needed by its subscribers.
  /// But for other channels, subscribers should only need the latest data.
  ///
  /// TODO: Verify GCS pubsub satisfies the streaming semantics.
  /// TODO: Implement optimization for channels where only latest data per ID is useful.

  /// Uses Redis pubsub.
  Status PublishActor(const ActorID &id, const rpc::ActorTableData &message,
                      const StatusCallback &done);

  /// Uses Redis pubsub.
  Status PublishJob(const JobID &id, const rpc::JobTableData &message,
                    const StatusCallback &done);

  /// Uses Redis pubsub.
  Status PublishNodeInfo(const NodeID &id, const rpc::GcsNodeInfo &message,
                         const StatusCallback &done);

  /// Uses Redis pubsub.
  Status PublishNodeResource(const NodeID &id, const rpc::NodeResourceChange &message,
                             const StatusCallback &done);

  /// Actually rpc::WorkerDeltaData is not a delta message.
  /// Uses Redis pubsub.
  Status PublishWorkerFailure(const WorkerID &id, const rpc::WorkerDeltaData &message,
                              const StatusCallback &done);

  /// TODO: remove since this is unused.
  /// Uses Redis pubsub.
  Status PublishTaskLease(const TaskID &id, const rpc::TaskLeaseData &message,
                          const StatusCallback &done);

  /// Uses Redis pubsub.
  Status PublishError(const std::string &id, const rpc::ErrorTableData &message,
                      const StatusCallback &done);

  /// TODO: remove once it is converted to GRPC-based push broadcasting.
  /// Uses Redis pubsub.
  Status PublishResourceBatch(const rpc::ResourceUsageBatchData &message,
                              const StatusCallback &done);

  /// Prints debugging info for the publisher.
  std::string DebugString() const;

 private:
  const std::unique_ptr<GcsPubSub> pubsub_;
  const std::unique_ptr<pubsub::Publisher> publisher_;
};

/// \class GcsSubscriber
///
/// Supports subscribing to an entity or a channel from GCS. Thread safe.
class GcsSubscriber {
 public:
  /// Initializes GcsSubscriber with both Redis and GCS based GcsSubscribers.
  // TODO: Support restarted GCS publisher, at the same or a different address.
  GcsSubscriber(const std::shared_ptr<RedisClient> &redis_client,
                const rpc::Address &gcs_address,
                std::unique_ptr<pubsub::Subscriber> subscriber)
      : pubsub_(std::make_unique<GcsPubSub>(redis_client)),
        gcs_address_(gcs_address),
        subscriber_(std::move(subscriber)) {}

  /// Subscribe*() member functions below would be incrementally converted to use the GCS
  /// based subscriber, if available.
  /// The `subscribe` callbacks must not be empty. The `done` callbacks can optionally be
  /// empty.

  /// Uses GCS pubsub when created with `subscriber`.
  Status SubscribeActor(const ActorID &id,
                        const SubscribeCallback<ActorID, rpc::ActorTableData> &subscribe,
                        const StatusCallback &done);
  Status UnsubscribeActor(const ActorID &id);
  bool IsActorUnsubscribed(const ActorID &id);

  /// Uses Redis pubsub.
  Status SubscribeAllJobs(const SubscribeCallback<JobID, rpc::JobTableData> &subscribe,
                          const StatusCallback &done);

  /// Uses Redis pubsub.
  Status SubscribeAllNodeInfo(const ItemCallback<rpc::GcsNodeInfo> &subscribe,
                              const StatusCallback &done);

  /// Uses Redis pubsub.
  Status SubscribeAllNodeResources(const ItemCallback<rpc::NodeResourceChange> &subscribe,
                                   const StatusCallback &done);

  /// Uses Redis pubsub.
  Status SubscribeAllWorkerFailures(const ItemCallback<rpc::WorkerDeltaData> &subscribe,
                                    const StatusCallback &done);

  /// TODO: remove since this is unused.
  /// Uses Redis pubsub.
  Status SubscribeTaskLease(
      const TaskID &id,
      const SubscribeCallback<TaskID, boost::optional<rpc::TaskLeaseData>> &subscribe,
      const StatusCallback &done);
  Status UnsubscribeTaskLease(const TaskID &id);
  bool IsTaskLeaseUnsubscribed(const TaskID &id);

  /// TODO: remove once it is converted to GRPC-based push broadcasting.
  /// Uses Redis pubsub.
  Status SubscribeResourcesBatch(
      const ItemCallback<rpc::ResourceUsageBatchData> &subscribe,
      const StatusCallback &done);

  /// Prints debugging info for the subscriber.
  std::string DebugString() const;

 private:
  const std::unique_ptr<GcsPubSub> pubsub_;
  const rpc::Address gcs_address_;
  const std::unique_ptr<pubsub::SubscriberInterface> subscriber_;
};

}  // namespace gcs
}  // namespace ray
=======
// Copyright 2017 The Ray Authors.
//
// Licensed under the Apache License, Version 2.0 (the "License");
// you may not use this file except in compliance with the License.
// You may obtain a copy of the License at
//
//  http://www.apache.org/licenses/LICENSE-2.0
//
// Unless required by applicable law or agreed to in writing, software
// distributed under the License is distributed on an "AS IS" BASIS,
// WITHOUT WARRANTIES OR CONDITIONS OF ANY KIND, either express or implied.
// See the License for the specific language governing permissions and
// limitations under the License.

#pragma once

#include <optional>
#include <string>
#include <string_view>

#include "absl/container/flat_hash_map.h"
#include "absl/synchronization/mutex.h"
#include "ray/common/ray_config.h"
#include "ray/gcs/callback.h"
#include "ray/gcs/redis_client.h"
#include "ray/gcs/redis_context.h"
#include "ray/pubsub/publisher.h"
#include "ray/pubsub/subscriber.h"
#include "src/ray/protobuf/gcs.pb.h"
#include "src/ray/protobuf/gcs_service.pb.h"

namespace ray {
namespace gcs {

/// Channel name constants for Redis pubsub.
/// Will be removed after migrating to GCS pubsub.
inline constexpr std::string_view JOB_CHANNEL = "JOB";
inline constexpr std::string_view NODE_CHANNEL = "NODE";
inline constexpr std::string_view NODE_RESOURCE_CHANNEL = "NODE_RESOURCE";
inline constexpr std::string_view ACTOR_CHANNEL = "ACTOR";
inline constexpr std::string_view WORKER_CHANNEL = "WORKER";
inline constexpr std::string_view TASK_LEASE_CHANNEL = "TASK_LEASE";
inline constexpr std::string_view RESOURCES_BATCH_CHANNEL = "RESOURCES_BATCH";
inline constexpr std::string_view ERROR_INFO_CHANNEL = "ERROR_INFO";

/// \class GcsPubSub
///
/// GcsPubSub supports publishing, subscription and unsubscribing of data.
/// This class is thread safe.
class GcsPubSub {
 public:
  /// The callback is called when a subscription message is received.
  using Callback = std::function<void(const std::string &id, const std::string &data)>;

  explicit GcsPubSub(const std::shared_ptr<RedisClient> &redis_client)
      : redis_client_(redis_client), total_commands_queued_(0) {}

  virtual ~GcsPubSub() = default;

  /// Posts a message to the given channel.
  ///
  /// \param channel The channel to publish to redis.
  /// \param id The id of message to be published to redis.
  /// \param data The data of message to be published to redis.
  /// \param done Callback that will be called when the message is published to redis.
  /// \return Status
  virtual Status Publish(std::string_view channel, const std::string &id,
                         const std::string &data, const StatusCallback &done);

  /// Subscribe to messages with the specified ID under the specified channel.
  ///
  /// \param channel The channel to subscribe from redis.
  /// \param id The id of message to be subscribed from redis.
  /// \param subscribe Callback that will be called when a subscription message is
  /// received.
  /// \param done Callback that will be called when subscription is complete.
  /// \return Status
  Status Subscribe(std::string_view channel, const std::string &id,
                   const Callback &subscribe, const StatusCallback &done);

  /// Subscribe to messages with the specified channel.
  ///
  /// \param channel The channel to subscribe from redis.
  /// \param subscribe Callback that will be called when a subscription message is
  /// received.
  /// \param done Callback that will be called when subscription is complete.
  /// \return Status
  Status SubscribeAll(std::string_view channel, const Callback &subscribe,
                      const StatusCallback &done);

  /// Unsubscribe to messages with the specified ID under the specified channel.
  ///
  /// \param channel The channel to unsubscribe from redis.
  /// \param id The id of message to be unsubscribed from redis.
  /// \return Status
  Status Unsubscribe(std::string_view channel, const std::string &id);

  /// Check if the specified ID under the specified channel is unsubscribed.
  ///
  /// \param channel The channel to unsubscribe from redis.
  /// \param id The id of message to be unsubscribed from redis.
  /// \return Whether the specified ID under the specified channel is unsubscribed.
  bool IsUnsubscribed(std::string_view channel, const std::string &id);

  std::string DebugString() const;

 protected:
  GcsPubSub() : GcsPubSub(nullptr) {}

 private:
  /// Represents a caller's command to subscribe or unsubscribe to a given
  /// channel.
  struct Command {
    /// SUBSCRIBE constructor.
    Command(const Callback &subscribe_callback, const StatusCallback &done_callback,
            bool is_sub_or_unsub_all)
        : is_subscribe(true),
          subscribe_callback(subscribe_callback),
          done_callback(done_callback),
          is_sub_or_unsub_all(is_sub_or_unsub_all) {}
    /// UNSUBSCRIBE constructor.
    Command() : is_subscribe(false), is_sub_or_unsub_all(false) {}
    /// True if this is a SUBSCRIBE command and false if UNSUBSCRIBE.
    const bool is_subscribe;
    /// Callback that is called whenever a new pubsub message is received from
    /// Redis. This should only be set if is_subscribe is true.
    const Callback subscribe_callback;
    /// Callback that is called once we have successfully subscribed to a
    /// channel. This should only be set if is_subscribe is true.
    const StatusCallback done_callback;
    /// True if this is a SUBSCRIBE all or UNSUBSCRIBE all command else false.
    const bool is_sub_or_unsub_all;
  };

  struct Channel {
    Channel() {}
    /// Queue of subscribe/unsubscribe commands to this channel. The queue
    /// asserts that subscribe and unsubscribe commands alternate, i.e. there
    /// cannot be more than one subscribe/unsubscribe command in a row. A
    /// subscribe command can execute if the callback index below is not set,
    /// i.e. this is the first subscribe command or the last unsubscribe
    /// command's reply has been received. An unsubscribe command can execute
    /// if the callback index is set, i.e. the last subscribe command's reply
    /// has been received.
    std::deque<Command> command_queue;
    /// The current Redis callback index stored in the RedisContext for this
    /// channel. This callback index is used to identify any pubsub
    /// notifications meant for this channel. The callback index is set once we
    /// have received a reply from Redis that we have subscribed. The callback
    /// index is set back to -1 if we receive a reply from Redis that we have
    /// unsubscribed.
    int64_t callback_index = -1;
    /// Whether we are pending a reply from Redis. We cannot send another
    /// command from the queue until this has been reset to false.
    bool pending_reply = false;
  };

  /// Execute the first queued command for the given channel, if possible.  A
  /// subscribe command can execute if the channel's callback index is not set.
  /// An unsubscribe command can execute if the channel's callback index is
  /// set.
  Status ExecuteCommandIfPossible(const std::string &channel_key,
                                  GcsPubSub::Channel &channel)
      EXCLUSIVE_LOCKS_REQUIRED(mutex_);

  Status SubscribeInternal(std::string_view channel_name, const Callback &subscribe,
                           const StatusCallback &done,
                           const std::optional<std::string_view> &id);

  std::string GenChannelPattern(std::string_view channel,
                                const std::optional<std::string_view> &id);

  std::shared_ptr<RedisClient> redis_client_;

  /// Mutex to protect the subscribe_callback_index_ field.
  mutable absl::Mutex mutex_;

  absl::flat_hash_map<std::string, Channel> channels_ GUARDED_BY(mutex_);

  size_t total_commands_queued_ GUARDED_BY(mutex_);
};

/// \class GcsPublisher
///
/// Supports publishing per-entity data and errors from GCS. Thread safe.
class GcsPublisher {
 public:
  /// Initializes GcsPublisher with both Redis and GCS based publishers.
  /// Publish*() member functions below would be incrementally converted to use the GCS
  /// based publisher, if available.
  GcsPublisher(const std::shared_ptr<RedisClient> &redis_client,
               std::unique_ptr<pubsub::Publisher> publisher)
      : pubsub_(std::make_unique<GcsPubSub>(redis_client)),
        publisher_(std::move(publisher)) {}

  /// Test only.
  /// Initializes GcsPublisher with GcsPubSub, usually a mock.
  /// TODO: remove this constructor and inject mock / fake from the other constructor.
  explicit GcsPublisher(std::unique_ptr<GcsPubSub> pubsub) : pubsub_(std::move(pubsub)) {}

  /// Returns the underlying pubsub::Publisher. Caller does not take ownership.
  /// Returns nullptr when RayConfig::instance().gcs_grpc_based_pubsub() is false.
  pubsub::Publisher *GetPublisher() const { return publisher_.get(); }

  /// Each publishing method below publishes to a different "channel".
  /// ID is the entity which the message is associated with, e.g. ActorID for Actor data.
  /// Subscribers receive typed messages for the ID that they subscribe to.
  ///
  /// The full stream of NodeResource and Error channels are needed by its subscribers.
  /// But for other channels, subscribers should only need the latest data.
  ///
  /// TODO: Verify GCS pubsub satisfies the streaming semantics.
  /// TODO: Implement optimization for channels where only latest data per ID is useful.

  /// Uses Redis pubsub.
  Status PublishActor(const ActorID &id, const rpc::ActorTableData &message,
                      const StatusCallback &done);

  /// Uses Redis pubsub.
  Status PublishJob(const JobID &id, const rpc::JobTableData &message,
                    const StatusCallback &done);

  /// Uses Redis pubsub.
  Status PublishNodeInfo(const NodeID &id, const rpc::GcsNodeInfo &message,
                         const StatusCallback &done);

  /// Uses Redis pubsub.
  Status PublishNodeResource(const NodeID &id, const rpc::NodeResourceChange &message,
                             const StatusCallback &done);

  /// Actually rpc::WorkerDeltaData is not a delta message.
  /// Uses Redis pubsub.
  Status PublishWorkerFailure(const WorkerID &id, const rpc::WorkerDeltaData &message,
                              const StatusCallback &done);

  /// Uses Redis pubsub.
  Status PublishError(const std::string &id, const rpc::ErrorTableData &message,
                      const StatusCallback &done);

  /// TODO: remove once it is converted to GRPC-based push broadcasting.
  /// Uses Redis pubsub.
  Status PublishResourceBatch(const rpc::ResourceUsageBatchData &message,
                              const StatusCallback &done);

  /// Prints debugging info for the publisher.
  std::string DebugString() const;

 private:
  const std::unique_ptr<GcsPubSub> pubsub_;
  const std::unique_ptr<pubsub::Publisher> publisher_;
};

/// \class GcsSubscriber
///
/// Supports subscribing to an entity or a channel from GCS. Thread safe.
class GcsSubscriber {
 public:
  /// Initializes GcsSubscriber with both Redis and GCS based GcsSubscribers.
  // TODO: Support restarted GCS publisher, at the same or a different address.
  GcsSubscriber(const std::shared_ptr<RedisClient> &redis_client,
                const rpc::Address &gcs_address,
                std::unique_ptr<pubsub::Subscriber> subscriber)
      : gcs_address_(gcs_address), subscriber_(std::move(subscriber)) {
    if (redis_client) {
      pubsub_ = std::make_unique<GcsPubSub>(redis_client);
    } else {
      RAY_CHECK(::RayConfig::instance().gcs_grpc_based_pubsub())
          << "gRPC based pubsub has to be enabled";
    }
  }

  /// Subscribe*() member functions below would be incrementally converted to use the GCS
  /// based subscriber, if available.
  /// The `subscribe` callbacks must not be empty. The `done` callbacks can optionally be
  /// empty.

  /// Uses GCS pubsub when created with `subscriber`.
  Status SubscribeActor(const ActorID &id,
                        const SubscribeCallback<ActorID, rpc::ActorTableData> &subscribe,
                        const StatusCallback &done);
  Status UnsubscribeActor(const ActorID &id);
  bool IsActorUnsubscribed(const ActorID &id);

  /// Uses Redis pubsub.
  Status SubscribeAllJobs(const SubscribeCallback<JobID, rpc::JobTableData> &subscribe,
                          const StatusCallback &done);

  /// Uses Redis pubsub.
  Status SubscribeAllNodeInfo(const ItemCallback<rpc::GcsNodeInfo> &subscribe,
                              const StatusCallback &done);

  /// Uses Redis pubsub.
  Status SubscribeAllNodeResources(const ItemCallback<rpc::NodeResourceChange> &subscribe,
                                   const StatusCallback &done);

  /// Uses Redis pubsub.
  Status SubscribeAllWorkerFailures(const ItemCallback<rpc::WorkerDeltaData> &subscribe,
                                    const StatusCallback &done);

  /// TODO: remove once it is converted to GRPC-based push broadcasting.
  /// Uses Redis pubsub.
  Status SubscribeResourcesBatch(
      const ItemCallback<rpc::ResourceUsageBatchData> &subscribe,
      const StatusCallback &done);

  /// Prints debugging info for the subscriber.
  std::string DebugString() const;

 private:
  std::unique_ptr<GcsPubSub> pubsub_;
  const rpc::Address gcs_address_;
  const std::unique_ptr<pubsub::SubscriberInterface> subscriber_;
};

}  // namespace gcs
}  // namespace ray
>>>>>>> 19672688
<|MERGE_RESOLUTION|>--- conflicted
+++ resolved
@@ -1,643 +1,316 @@
-<<<<<<< HEAD
-// Copyright 2017 The Ray Authors.
-//
-// Licensed under the Apache License, Version 2.0 (the "License");
-// you may not use this file except in compliance with the License.
-// You may obtain a copy of the License at
-//
-//  http://www.apache.org/licenses/LICENSE-2.0
-//
-// Unless required by applicable law or agreed to in writing, software
-// distributed under the License is distributed on an "AS IS" BASIS,
-// WITHOUT WARRANTIES OR CONDITIONS OF ANY KIND, either express or implied.
-// See the License for the specific language governing permissions and
-// limitations under the License.
-
-#pragma once
-
-#include <optional>
-#include <string>
-#include <string_view>
-
-#include "absl/container/flat_hash_map.h"
-#include "absl/synchronization/mutex.h"
-#include "ray/gcs/callback.h"
-#include "ray/gcs/redis_client.h"
-#include "ray/gcs/redis_context.h"
-#include "ray/pubsub/publisher.h"
-#include "ray/pubsub/subscriber.h"
-#include "src/ray/protobuf/gcs.pb.h"
-#include "src/ray/protobuf/gcs_service.pb.h"
-
-namespace ray {
-namespace gcs {
-
-/// Channel name constants for Redis pubsub.
-/// Will be removed after migrating to GCS pubsub.
-inline constexpr std::string_view JOB_CHANNEL = "JOB";
-inline constexpr std::string_view NODE_CHANNEL = "NODE";
-inline constexpr std::string_view NODE_RESOURCE_CHANNEL = "NODE_RESOURCE";
-inline constexpr std::string_view ACTOR_CHANNEL = "ACTOR";
-inline constexpr std::string_view WORKER_CHANNEL = "WORKER";
-inline constexpr std::string_view TASK_LEASE_CHANNEL = "TASK_LEASE";
-inline constexpr std::string_view RESOURCES_BATCH_CHANNEL = "RESOURCES_BATCH";
-inline constexpr std::string_view ERROR_INFO_CHANNEL = "ERROR_INFO";
-
-/// \class GcsPubSub
-///
-/// GcsPubSub supports publishing, subscription and unsubscribing of data.
-/// This class is thread safe.
-class GcsPubSub {
- public:
-  /// The callback is called when a subscription message is received.
-  using Callback = std::function<void(const std::string &id, const std::string &data)>;
-
-  explicit GcsPubSub(const std::shared_ptr<RedisClient> &redis_client)
-      : redis_client_(redis_client), total_commands_queued_(0) {}
-
-  virtual ~GcsPubSub() = default;
-
-  /// Posts a message to the given channel.
-  ///
-  /// \param channel The channel to publish to redis.
-  /// \param id The id of message to be published to redis.
-  /// \param data The data of message to be published to redis.
-  /// \param done Callback that will be called when the message is published to redis.
-  /// \return Status
-  virtual Status Publish(std::string_view channel, const std::string &id,
-                         const std::string &data, const StatusCallback &done);
-
-  /// Subscribe to messages with the specified ID under the specified channel.
-  ///
-  /// \param channel The channel to subscribe from redis.
-  /// \param id The id of message to be subscribed from redis.
-  /// \param subscribe Callback that will be called when a subscription message is
-  /// received.
-  /// \param done Callback that will be called when subscription is complete.
-  /// \return Status
-  Status Subscribe(std::string_view channel, const std::string &id,
-                   const Callback &subscribe, const StatusCallback &done);
-
-  /// Subscribe to messages with the specified channel.
-  ///
-  /// \param channel The channel to subscribe from redis.
-  /// \param subscribe Callback that will be called when a subscription message is
-  /// received.
-  /// \param done Callback that will be called when subscription is complete.
-  /// \return Status
-  Status SubscribeAll(std::string_view channel, const Callback &subscribe,
-                      const StatusCallback &done);
-
-  /// Unsubscribe to messages with the specified ID under the specified channel.
-  ///
-  /// \param channel The channel to unsubscribe from redis.
-  /// \param id The id of message to be unsubscribed from redis.
-  /// \return Status
-  Status Unsubscribe(std::string_view channel, const std::string &id);
-
-  /// Check if the specified ID under the specified channel is unsubscribed.
-  ///
-  /// \param channel The channel to unsubscribe from redis.
-  /// \param id The id of message to be unsubscribed from redis.
-  /// \return Whether the specified ID under the specified channel is unsubscribed.
-  bool IsUnsubscribed(std::string_view channel, const std::string &id);
-
-  std::string DebugString() const;
-
- protected:
-  GcsPubSub() : GcsPubSub(nullptr) {}
-
- private:
-  /// Represents a caller's command to subscribe or unsubscribe to a given
-  /// channel.
-  struct Command {
-    /// SUBSCRIBE constructor.
-    Command(const Callback &subscribe_callback, const StatusCallback &done_callback,
-            bool is_sub_or_unsub_all)
-        : is_subscribe(true),
-          subscribe_callback(subscribe_callback),
-          done_callback(done_callback),
-          is_sub_or_unsub_all(is_sub_or_unsub_all) {}
-    /// UNSUBSCRIBE constructor.
-    Command() : is_subscribe(false), is_sub_or_unsub_all(false) {}
-    /// True if this is a SUBSCRIBE command and false if UNSUBSCRIBE.
-    const bool is_subscribe;
-    /// Callback that is called whenever a new pubsub message is received from
-    /// Redis. This should only be set if is_subscribe is true.
-    const Callback subscribe_callback;
-    /// Callback that is called once we have successfully subscribed to a
-    /// channel. This should only be set if is_subscribe is true.
-    const StatusCallback done_callback;
-    /// True if this is a SUBSCRIBE all or UNSUBSCRIBE all command else false.
-    const bool is_sub_or_unsub_all;
-  };
-
-  struct Channel {
-    Channel() {}
-    /// Queue of subscribe/unsubscribe commands to this channel. The queue
-    /// asserts that subscribe and unsubscribe commands alternate, i.e. there
-    /// cannot be more than one subscribe/unsubscribe command in a row. A
-    /// subscribe command can execute if the callback index below is not set,
-    /// i.e. this is the first subscribe command or the last unsubscribe
-    /// command's reply has been received. An unsubscribe command can execute
-    /// if the callback index is set, i.e. the last subscribe command's reply
-    /// has been received.
-    std::deque<Command> command_queue;
-    /// The current Redis callback index stored in the RedisContext for this
-    /// channel. This callback index is used to identify any pubsub
-    /// notifications meant for this channel. The callback index is set once we
-    /// have received a reply from Redis that we have subscribed. The callback
-    /// index is set back to -1 if we receive a reply from Redis that we have
-    /// unsubscribed.
-    int64_t callback_index = -1;
-    /// Whether we are pending a reply from Redis. We cannot send another
-    /// command from the queue until this has been reset to false.
-    bool pending_reply = false;
-  };
-
-  /// Execute the first queued command for the given channel, if possible.  A
-  /// subscribe command can execute if the channel's callback index is not set.
-  /// An unsubscribe command can execute if the channel's callback index is
-  /// set.
-  Status ExecuteCommandIfPossible(const std::string &channel_key,
-                                  GcsPubSub::Channel &channel)
-      EXCLUSIVE_LOCKS_REQUIRED(mutex_);
-
-  Status SubscribeInternal(std::string_view channel_name, const Callback &subscribe,
-                           const StatusCallback &done,
-                           const std::optional<std::string_view> &id);
-
-  std::string GenChannelPattern(std::string_view channel,
-                                const std::optional<std::string_view> &id);
-
-  std::shared_ptr<RedisClient> redis_client_;
-
-  /// Mutex to protect the subscribe_callback_index_ field.
-  mutable absl::Mutex mutex_;
-
-  absl::flat_hash_map<std::string, Channel> channels_ GUARDED_BY(mutex_);
-
-  size_t total_commands_queued_ GUARDED_BY(mutex_);
-};
-
-/// \class GcsPublisher
-///
-/// Supports publishing per-entity data and errors from GCS. Thread safe.
-class GcsPublisher {
- public:
-  /// Initializes GcsPublisher with both Redis and GCS based publishers.
-  /// Publish*() member functions below would be incrementally converted to use the GCS
-  /// based publisher, if available.
-  GcsPublisher(const std::shared_ptr<RedisClient> &redis_client,
-               std::unique_ptr<pubsub::Publisher> publisher)
-      : pubsub_(std::make_unique<GcsPubSub>(redis_client)),
-        publisher_(std::move(publisher)) {}
-
-  /// Test only.
-  /// Initializes GcsPublisher with GcsPubSub, usually a mock.
-  /// TODO: remove this constructor and inject mock / fake from the other constructor.
-  explicit GcsPublisher(std::unique_ptr<GcsPubSub> pubsub) : pubsub_(std::move(pubsub)) {}
-
-  /// Returns the underlying pubsub::Publisher. Caller does not take ownership.
-  /// Returns nullptr when RayConfig::instance().gcs_grpc_based_pubsub() is false.
-  pubsub::Publisher *GetPublisher() const { return publisher_.get(); }
-
-  /// Each publishing method below publishes to a different "channel".
-  /// ID is the entity which the message is associated with, e.g. ActorID for Actor data.
-  /// Subscribers receive typed messages for the ID that they subscribe to.
-  ///
-  /// The full stream of NodeResource and Error channels are needed by its subscribers.
-  /// But for other channels, subscribers should only need the latest data.
-  ///
-  /// TODO: Verify GCS pubsub satisfies the streaming semantics.
-  /// TODO: Implement optimization for channels where only latest data per ID is useful.
-
-  /// Uses Redis pubsub.
-  Status PublishActor(const ActorID &id, const rpc::ActorTableData &message,
-                      const StatusCallback &done);
-
-  /// Uses Redis pubsub.
-  Status PublishJob(const JobID &id, const rpc::JobTableData &message,
-                    const StatusCallback &done);
-
-  /// Uses Redis pubsub.
-  Status PublishNodeInfo(const NodeID &id, const rpc::GcsNodeInfo &message,
-                         const StatusCallback &done);
-
-  /// Uses Redis pubsub.
-  Status PublishNodeResource(const NodeID &id, const rpc::NodeResourceChange &message,
-                             const StatusCallback &done);
-
-  /// Actually rpc::WorkerDeltaData is not a delta message.
-  /// Uses Redis pubsub.
-  Status PublishWorkerFailure(const WorkerID &id, const rpc::WorkerDeltaData &message,
-                              const StatusCallback &done);
-
-  /// TODO: remove since this is unused.
-  /// Uses Redis pubsub.
-  Status PublishTaskLease(const TaskID &id, const rpc::TaskLeaseData &message,
-                          const StatusCallback &done);
-
-  /// Uses Redis pubsub.
-  Status PublishError(const std::string &id, const rpc::ErrorTableData &message,
-                      const StatusCallback &done);
-
-  /// TODO: remove once it is converted to GRPC-based push broadcasting.
-  /// Uses Redis pubsub.
-  Status PublishResourceBatch(const rpc::ResourceUsageBatchData &message,
-                              const StatusCallback &done);
-
-  /// Prints debugging info for the publisher.
-  std::string DebugString() const;
-
- private:
-  const std::unique_ptr<GcsPubSub> pubsub_;
-  const std::unique_ptr<pubsub::Publisher> publisher_;
-};
-
-/// \class GcsSubscriber
-///
-/// Supports subscribing to an entity or a channel from GCS. Thread safe.
-class GcsSubscriber {
- public:
-  /// Initializes GcsSubscriber with both Redis and GCS based GcsSubscribers.
-  // TODO: Support restarted GCS publisher, at the same or a different address.
-  GcsSubscriber(const std::shared_ptr<RedisClient> &redis_client,
-                const rpc::Address &gcs_address,
-                std::unique_ptr<pubsub::Subscriber> subscriber)
-      : pubsub_(std::make_unique<GcsPubSub>(redis_client)),
-        gcs_address_(gcs_address),
-        subscriber_(std::move(subscriber)) {}
-
-  /// Subscribe*() member functions below would be incrementally converted to use the GCS
-  /// based subscriber, if available.
-  /// The `subscribe` callbacks must not be empty. The `done` callbacks can optionally be
-  /// empty.
-
-  /// Uses GCS pubsub when created with `subscriber`.
-  Status SubscribeActor(const ActorID &id,
-                        const SubscribeCallback<ActorID, rpc::ActorTableData> &subscribe,
-                        const StatusCallback &done);
-  Status UnsubscribeActor(const ActorID &id);
-  bool IsActorUnsubscribed(const ActorID &id);
-
-  /// Uses Redis pubsub.
-  Status SubscribeAllJobs(const SubscribeCallback<JobID, rpc::JobTableData> &subscribe,
-                          const StatusCallback &done);
-
-  /// Uses Redis pubsub.
-  Status SubscribeAllNodeInfo(const ItemCallback<rpc::GcsNodeInfo> &subscribe,
-                              const StatusCallback &done);
-
-  /// Uses Redis pubsub.
-  Status SubscribeAllNodeResources(const ItemCallback<rpc::NodeResourceChange> &subscribe,
-                                   const StatusCallback &done);
-
-  /// Uses Redis pubsub.
-  Status SubscribeAllWorkerFailures(const ItemCallback<rpc::WorkerDeltaData> &subscribe,
-                                    const StatusCallback &done);
-
-  /// TODO: remove since this is unused.
-  /// Uses Redis pubsub.
-  Status SubscribeTaskLease(
-      const TaskID &id,
-      const SubscribeCallback<TaskID, boost::optional<rpc::TaskLeaseData>> &subscribe,
-      const StatusCallback &done);
-  Status UnsubscribeTaskLease(const TaskID &id);
-  bool IsTaskLeaseUnsubscribed(const TaskID &id);
-
-  /// TODO: remove once it is converted to GRPC-based push broadcasting.
-  /// Uses Redis pubsub.
-  Status SubscribeResourcesBatch(
-      const ItemCallback<rpc::ResourceUsageBatchData> &subscribe,
-      const StatusCallback &done);
-
-  /// Prints debugging info for the subscriber.
-  std::string DebugString() const;
-
- private:
-  const std::unique_ptr<GcsPubSub> pubsub_;
-  const rpc::Address gcs_address_;
-  const std::unique_ptr<pubsub::SubscriberInterface> subscriber_;
-};
-
-}  // namespace gcs
-}  // namespace ray
-=======
-// Copyright 2017 The Ray Authors.
-//
-// Licensed under the Apache License, Version 2.0 (the "License");
-// you may not use this file except in compliance with the License.
-// You may obtain a copy of the License at
-//
-//  http://www.apache.org/licenses/LICENSE-2.0
-//
-// Unless required by applicable law or agreed to in writing, software
-// distributed under the License is distributed on an "AS IS" BASIS,
-// WITHOUT WARRANTIES OR CONDITIONS OF ANY KIND, either express or implied.
-// See the License for the specific language governing permissions and
-// limitations under the License.
-
-#pragma once
-
-#include <optional>
-#include <string>
-#include <string_view>
-
-#include "absl/container/flat_hash_map.h"
-#include "absl/synchronization/mutex.h"
-#include "ray/common/ray_config.h"
-#include "ray/gcs/callback.h"
-#include "ray/gcs/redis_client.h"
-#include "ray/gcs/redis_context.h"
-#include "ray/pubsub/publisher.h"
-#include "ray/pubsub/subscriber.h"
-#include "src/ray/protobuf/gcs.pb.h"
-#include "src/ray/protobuf/gcs_service.pb.h"
-
-namespace ray {
-namespace gcs {
-
-/// Channel name constants for Redis pubsub.
-/// Will be removed after migrating to GCS pubsub.
-inline constexpr std::string_view JOB_CHANNEL = "JOB";
-inline constexpr std::string_view NODE_CHANNEL = "NODE";
-inline constexpr std::string_view NODE_RESOURCE_CHANNEL = "NODE_RESOURCE";
-inline constexpr std::string_view ACTOR_CHANNEL = "ACTOR";
-inline constexpr std::string_view WORKER_CHANNEL = "WORKER";
-inline constexpr std::string_view TASK_LEASE_CHANNEL = "TASK_LEASE";
-inline constexpr std::string_view RESOURCES_BATCH_CHANNEL = "RESOURCES_BATCH";
-inline constexpr std::string_view ERROR_INFO_CHANNEL = "ERROR_INFO";
-
-/// \class GcsPubSub
-///
-/// GcsPubSub supports publishing, subscription and unsubscribing of data.
-/// This class is thread safe.
-class GcsPubSub {
- public:
-  /// The callback is called when a subscription message is received.
-  using Callback = std::function<void(const std::string &id, const std::string &data)>;
-
-  explicit GcsPubSub(const std::shared_ptr<RedisClient> &redis_client)
-      : redis_client_(redis_client), total_commands_queued_(0) {}
-
-  virtual ~GcsPubSub() = default;
-
-  /// Posts a message to the given channel.
-  ///
-  /// \param channel The channel to publish to redis.
-  /// \param id The id of message to be published to redis.
-  /// \param data The data of message to be published to redis.
-  /// \param done Callback that will be called when the message is published to redis.
-  /// \return Status
-  virtual Status Publish(std::string_view channel, const std::string &id,
-                         const std::string &data, const StatusCallback &done);
-
-  /// Subscribe to messages with the specified ID under the specified channel.
-  ///
-  /// \param channel The channel to subscribe from redis.
-  /// \param id The id of message to be subscribed from redis.
-  /// \param subscribe Callback that will be called when a subscription message is
-  /// received.
-  /// \param done Callback that will be called when subscription is complete.
-  /// \return Status
-  Status Subscribe(std::string_view channel, const std::string &id,
-                   const Callback &subscribe, const StatusCallback &done);
-
-  /// Subscribe to messages with the specified channel.
-  ///
-  /// \param channel The channel to subscribe from redis.
-  /// \param subscribe Callback that will be called when a subscription message is
-  /// received.
-  /// \param done Callback that will be called when subscription is complete.
-  /// \return Status
-  Status SubscribeAll(std::string_view channel, const Callback &subscribe,
-                      const StatusCallback &done);
-
-  /// Unsubscribe to messages with the specified ID under the specified channel.
-  ///
-  /// \param channel The channel to unsubscribe from redis.
-  /// \param id The id of message to be unsubscribed from redis.
-  /// \return Status
-  Status Unsubscribe(std::string_view channel, const std::string &id);
-
-  /// Check if the specified ID under the specified channel is unsubscribed.
-  ///
-  /// \param channel The channel to unsubscribe from redis.
-  /// \param id The id of message to be unsubscribed from redis.
-  /// \return Whether the specified ID under the specified channel is unsubscribed.
-  bool IsUnsubscribed(std::string_view channel, const std::string &id);
-
-  std::string DebugString() const;
-
- protected:
-  GcsPubSub() : GcsPubSub(nullptr) {}
-
- private:
-  /// Represents a caller's command to subscribe or unsubscribe to a given
-  /// channel.
-  struct Command {
-    /// SUBSCRIBE constructor.
-    Command(const Callback &subscribe_callback, const StatusCallback &done_callback,
-            bool is_sub_or_unsub_all)
-        : is_subscribe(true),
-          subscribe_callback(subscribe_callback),
-          done_callback(done_callback),
-          is_sub_or_unsub_all(is_sub_or_unsub_all) {}
-    /// UNSUBSCRIBE constructor.
-    Command() : is_subscribe(false), is_sub_or_unsub_all(false) {}
-    /// True if this is a SUBSCRIBE command and false if UNSUBSCRIBE.
-    const bool is_subscribe;
-    /// Callback that is called whenever a new pubsub message is received from
-    /// Redis. This should only be set if is_subscribe is true.
-    const Callback subscribe_callback;
-    /// Callback that is called once we have successfully subscribed to a
-    /// channel. This should only be set if is_subscribe is true.
-    const StatusCallback done_callback;
-    /// True if this is a SUBSCRIBE all or UNSUBSCRIBE all command else false.
-    const bool is_sub_or_unsub_all;
-  };
-
-  struct Channel {
-    Channel() {}
-    /// Queue of subscribe/unsubscribe commands to this channel. The queue
-    /// asserts that subscribe and unsubscribe commands alternate, i.e. there
-    /// cannot be more than one subscribe/unsubscribe command in a row. A
-    /// subscribe command can execute if the callback index below is not set,
-    /// i.e. this is the first subscribe command or the last unsubscribe
-    /// command's reply has been received. An unsubscribe command can execute
-    /// if the callback index is set, i.e. the last subscribe command's reply
-    /// has been received.
-    std::deque<Command> command_queue;
-    /// The current Redis callback index stored in the RedisContext for this
-    /// channel. This callback index is used to identify any pubsub
-    /// notifications meant for this channel. The callback index is set once we
-    /// have received a reply from Redis that we have subscribed. The callback
-    /// index is set back to -1 if we receive a reply from Redis that we have
-    /// unsubscribed.
-    int64_t callback_index = -1;
-    /// Whether we are pending a reply from Redis. We cannot send another
-    /// command from the queue until this has been reset to false.
-    bool pending_reply = false;
-  };
-
-  /// Execute the first queued command for the given channel, if possible.  A
-  /// subscribe command can execute if the channel's callback index is not set.
-  /// An unsubscribe command can execute if the channel's callback index is
-  /// set.
-  Status ExecuteCommandIfPossible(const std::string &channel_key,
-                                  GcsPubSub::Channel &channel)
-      EXCLUSIVE_LOCKS_REQUIRED(mutex_);
-
-  Status SubscribeInternal(std::string_view channel_name, const Callback &subscribe,
-                           const StatusCallback &done,
-                           const std::optional<std::string_view> &id);
-
-  std::string GenChannelPattern(std::string_view channel,
-                                const std::optional<std::string_view> &id);
-
-  std::shared_ptr<RedisClient> redis_client_;
-
-  /// Mutex to protect the subscribe_callback_index_ field.
-  mutable absl::Mutex mutex_;
-
-  absl::flat_hash_map<std::string, Channel> channels_ GUARDED_BY(mutex_);
-
-  size_t total_commands_queued_ GUARDED_BY(mutex_);
-};
-
-/// \class GcsPublisher
-///
-/// Supports publishing per-entity data and errors from GCS. Thread safe.
-class GcsPublisher {
- public:
-  /// Initializes GcsPublisher with both Redis and GCS based publishers.
-  /// Publish*() member functions below would be incrementally converted to use the GCS
-  /// based publisher, if available.
-  GcsPublisher(const std::shared_ptr<RedisClient> &redis_client,
-               std::unique_ptr<pubsub::Publisher> publisher)
-      : pubsub_(std::make_unique<GcsPubSub>(redis_client)),
-        publisher_(std::move(publisher)) {}
-
-  /// Test only.
-  /// Initializes GcsPublisher with GcsPubSub, usually a mock.
-  /// TODO: remove this constructor and inject mock / fake from the other constructor.
-  explicit GcsPublisher(std::unique_ptr<GcsPubSub> pubsub) : pubsub_(std::move(pubsub)) {}
-
-  /// Returns the underlying pubsub::Publisher. Caller does not take ownership.
-  /// Returns nullptr when RayConfig::instance().gcs_grpc_based_pubsub() is false.
-  pubsub::Publisher *GetPublisher() const { return publisher_.get(); }
-
-  /// Each publishing method below publishes to a different "channel".
-  /// ID is the entity which the message is associated with, e.g. ActorID for Actor data.
-  /// Subscribers receive typed messages for the ID that they subscribe to.
-  ///
-  /// The full stream of NodeResource and Error channels are needed by its subscribers.
-  /// But for other channels, subscribers should only need the latest data.
-  ///
-  /// TODO: Verify GCS pubsub satisfies the streaming semantics.
-  /// TODO: Implement optimization for channels where only latest data per ID is useful.
-
-  /// Uses Redis pubsub.
-  Status PublishActor(const ActorID &id, const rpc::ActorTableData &message,
-                      const StatusCallback &done);
-
-  /// Uses Redis pubsub.
-  Status PublishJob(const JobID &id, const rpc::JobTableData &message,
-                    const StatusCallback &done);
-
-  /// Uses Redis pubsub.
-  Status PublishNodeInfo(const NodeID &id, const rpc::GcsNodeInfo &message,
-                         const StatusCallback &done);
-
-  /// Uses Redis pubsub.
-  Status PublishNodeResource(const NodeID &id, const rpc::NodeResourceChange &message,
-                             const StatusCallback &done);
-
-  /// Actually rpc::WorkerDeltaData is not a delta message.
-  /// Uses Redis pubsub.
-  Status PublishWorkerFailure(const WorkerID &id, const rpc::WorkerDeltaData &message,
-                              const StatusCallback &done);
-
-  /// Uses Redis pubsub.
-  Status PublishError(const std::string &id, const rpc::ErrorTableData &message,
-                      const StatusCallback &done);
-
-  /// TODO: remove once it is converted to GRPC-based push broadcasting.
-  /// Uses Redis pubsub.
-  Status PublishResourceBatch(const rpc::ResourceUsageBatchData &message,
-                              const StatusCallback &done);
-
-  /// Prints debugging info for the publisher.
-  std::string DebugString() const;
-
- private:
-  const std::unique_ptr<GcsPubSub> pubsub_;
-  const std::unique_ptr<pubsub::Publisher> publisher_;
-};
-
-/// \class GcsSubscriber
-///
-/// Supports subscribing to an entity or a channel from GCS. Thread safe.
-class GcsSubscriber {
- public:
-  /// Initializes GcsSubscriber with both Redis and GCS based GcsSubscribers.
-  // TODO: Support restarted GCS publisher, at the same or a different address.
-  GcsSubscriber(const std::shared_ptr<RedisClient> &redis_client,
-                const rpc::Address &gcs_address,
-                std::unique_ptr<pubsub::Subscriber> subscriber)
-      : gcs_address_(gcs_address), subscriber_(std::move(subscriber)) {
-    if (redis_client) {
-      pubsub_ = std::make_unique<GcsPubSub>(redis_client);
-    } else {
-      RAY_CHECK(::RayConfig::instance().gcs_grpc_based_pubsub())
-          << "gRPC based pubsub has to be enabled";
-    }
-  }
-
-  /// Subscribe*() member functions below would be incrementally converted to use the GCS
-  /// based subscriber, if available.
-  /// The `subscribe` callbacks must not be empty. The `done` callbacks can optionally be
-  /// empty.
-
-  /// Uses GCS pubsub when created with `subscriber`.
-  Status SubscribeActor(const ActorID &id,
-                        const SubscribeCallback<ActorID, rpc::ActorTableData> &subscribe,
-                        const StatusCallback &done);
-  Status UnsubscribeActor(const ActorID &id);
-  bool IsActorUnsubscribed(const ActorID &id);
-
-  /// Uses Redis pubsub.
-  Status SubscribeAllJobs(const SubscribeCallback<JobID, rpc::JobTableData> &subscribe,
-                          const StatusCallback &done);
-
-  /// Uses Redis pubsub.
-  Status SubscribeAllNodeInfo(const ItemCallback<rpc::GcsNodeInfo> &subscribe,
-                              const StatusCallback &done);
-
-  /// Uses Redis pubsub.
-  Status SubscribeAllNodeResources(const ItemCallback<rpc::NodeResourceChange> &subscribe,
-                                   const StatusCallback &done);
-
-  /// Uses Redis pubsub.
-  Status SubscribeAllWorkerFailures(const ItemCallback<rpc::WorkerDeltaData> &subscribe,
-                                    const StatusCallback &done);
-
-  /// TODO: remove once it is converted to GRPC-based push broadcasting.
-  /// Uses Redis pubsub.
-  Status SubscribeResourcesBatch(
-      const ItemCallback<rpc::ResourceUsageBatchData> &subscribe,
-      const StatusCallback &done);
-
-  /// Prints debugging info for the subscriber.
-  std::string DebugString() const;
-
- private:
-  std::unique_ptr<GcsPubSub> pubsub_;
-  const rpc::Address gcs_address_;
-  const std::unique_ptr<pubsub::SubscriberInterface> subscriber_;
-};
-
-}  // namespace gcs
-}  // namespace ray
->>>>>>> 19672688
+// Copyright 2017 The Ray Authors.
+//
+// Licensed under the Apache License, Version 2.0 (the "License");
+// you may not use this file except in compliance with the License.
+// You may obtain a copy of the License at
+//
+//  http://www.apache.org/licenses/LICENSE-2.0
+//
+// Unless required by applicable law or agreed to in writing, software
+// distributed under the License is distributed on an "AS IS" BASIS,
+// WITHOUT WARRANTIES OR CONDITIONS OF ANY KIND, either express or implied.
+// See the License for the specific language governing permissions and
+// limitations under the License.
+
+#pragma once
+
+#include <optional>
+#include <string>
+#include <string_view>
+
+#include "absl/container/flat_hash_map.h"
+#include "absl/synchronization/mutex.h"
+#include "ray/common/ray_config.h"
+#include "ray/gcs/callback.h"
+#include "ray/gcs/redis_client.h"
+#include "ray/gcs/redis_context.h"
+#include "ray/pubsub/publisher.h"
+#include "ray/pubsub/subscriber.h"
+#include "src/ray/protobuf/gcs.pb.h"
+#include "src/ray/protobuf/gcs_service.pb.h"
+
+namespace ray {
+namespace gcs {
+
+/// Channel name constants for Redis pubsub.
+/// Will be removed after migrating to GCS pubsub.
+inline constexpr std::string_view JOB_CHANNEL = "JOB";
+inline constexpr std::string_view NODE_CHANNEL = "NODE";
+inline constexpr std::string_view NODE_RESOURCE_CHANNEL = "NODE_RESOURCE";
+inline constexpr std::string_view ACTOR_CHANNEL = "ACTOR";
+inline constexpr std::string_view WORKER_CHANNEL = "WORKER";
+inline constexpr std::string_view TASK_LEASE_CHANNEL = "TASK_LEASE";
+inline constexpr std::string_view RESOURCES_BATCH_CHANNEL = "RESOURCES_BATCH";
+inline constexpr std::string_view ERROR_INFO_CHANNEL = "ERROR_INFO";
+
+/// \class GcsPubSub
+///
+/// GcsPubSub supports publishing, subscription and unsubscribing of data.
+/// This class is thread safe.
+class GcsPubSub {
+ public:
+  /// The callback is called when a subscription message is received.
+  using Callback = std::function<void(const std::string &id, const std::string &data)>;
+
+  explicit GcsPubSub(const std::shared_ptr<RedisClient> &redis_client)
+      : redis_client_(redis_client), total_commands_queued_(0) {}
+
+  virtual ~GcsPubSub() = default;
+
+  /// Posts a message to the given channel.
+  ///
+  /// \param channel The channel to publish to redis.
+  /// \param id The id of message to be published to redis.
+  /// \param data The data of message to be published to redis.
+  /// \param done Callback that will be called when the message is published to redis.
+  /// \return Status
+  virtual Status Publish(std::string_view channel, const std::string &id,
+                         const std::string &data, const StatusCallback &done);
+
+  /// Subscribe to messages with the specified ID under the specified channel.
+  ///
+  /// \param channel The channel to subscribe from redis.
+  /// \param id The id of message to be subscribed from redis.
+  /// \param subscribe Callback that will be called when a subscription message is
+  /// received.
+  /// \param done Callback that will be called when subscription is complete.
+  /// \return Status
+  Status Subscribe(std::string_view channel, const std::string &id,
+                   const Callback &subscribe, const StatusCallback &done);
+
+  /// Subscribe to messages with the specified channel.
+  ///
+  /// \param channel The channel to subscribe from redis.
+  /// \param subscribe Callback that will be called when a subscription message is
+  /// received.
+  /// \param done Callback that will be called when subscription is complete.
+  /// \return Status
+  Status SubscribeAll(std::string_view channel, const Callback &subscribe,
+                      const StatusCallback &done);
+
+  /// Unsubscribe to messages with the specified ID under the specified channel.
+  ///
+  /// \param channel The channel to unsubscribe from redis.
+  /// \param id The id of message to be unsubscribed from redis.
+  /// \return Status
+  Status Unsubscribe(std::string_view channel, const std::string &id);
+
+  /// Check if the specified ID under the specified channel is unsubscribed.
+  ///
+  /// \param channel The channel to unsubscribe from redis.
+  /// \param id The id of message to be unsubscribed from redis.
+  /// \return Whether the specified ID under the specified channel is unsubscribed.
+  bool IsUnsubscribed(std::string_view channel, const std::string &id);
+
+  std::string DebugString() const;
+
+ protected:
+  GcsPubSub() : GcsPubSub(nullptr) {}
+
+ private:
+  /// Represents a caller's command to subscribe or unsubscribe to a given
+  /// channel.
+  struct Command {
+    /// SUBSCRIBE constructor.
+    Command(const Callback &subscribe_callback, const StatusCallback &done_callback,
+            bool is_sub_or_unsub_all)
+        : is_subscribe(true),
+          subscribe_callback(subscribe_callback),
+          done_callback(done_callback),
+          is_sub_or_unsub_all(is_sub_or_unsub_all) {}
+    /// UNSUBSCRIBE constructor.
+    Command() : is_subscribe(false), is_sub_or_unsub_all(false) {}
+    /// True if this is a SUBSCRIBE command and false if UNSUBSCRIBE.
+    const bool is_subscribe;
+    /// Callback that is called whenever a new pubsub message is received from
+    /// Redis. This should only be set if is_subscribe is true.
+    const Callback subscribe_callback;
+    /// Callback that is called once we have successfully subscribed to a
+    /// channel. This should only be set if is_subscribe is true.
+    const StatusCallback done_callback;
+    /// True if this is a SUBSCRIBE all or UNSUBSCRIBE all command else false.
+    const bool is_sub_or_unsub_all;
+  };
+
+  struct Channel {
+    Channel() {}
+    /// Queue of subscribe/unsubscribe commands to this channel. The queue
+    /// asserts that subscribe and unsubscribe commands alternate, i.e. there
+    /// cannot be more than one subscribe/unsubscribe command in a row. A
+    /// subscribe command can execute if the callback index below is not set,
+    /// i.e. this is the first subscribe command or the last unsubscribe
+    /// command's reply has been received. An unsubscribe command can execute
+    /// if the callback index is set, i.e. the last subscribe command's reply
+    /// has been received.
+    std::deque<Command> command_queue;
+    /// The current Redis callback index stored in the RedisContext for this
+    /// channel. This callback index is used to identify any pubsub
+    /// notifications meant for this channel. The callback index is set once we
+    /// have received a reply from Redis that we have subscribed. The callback
+    /// index is set back to -1 if we receive a reply from Redis that we have
+    /// unsubscribed.
+    int64_t callback_index = -1;
+    /// Whether we are pending a reply from Redis. We cannot send another
+    /// command from the queue until this has been reset to false.
+    bool pending_reply = false;
+  };
+
+  /// Execute the first queued command for the given channel, if possible.  A
+  /// subscribe command can execute if the channel's callback index is not set.
+  /// An unsubscribe command can execute if the channel's callback index is
+  /// set.
+  Status ExecuteCommandIfPossible(const std::string &channel_key,
+                                  GcsPubSub::Channel &channel)
+      EXCLUSIVE_LOCKS_REQUIRED(mutex_);
+
+  Status SubscribeInternal(std::string_view channel_name, const Callback &subscribe,
+                           const StatusCallback &done,
+                           const std::optional<std::string_view> &id);
+
+  std::string GenChannelPattern(std::string_view channel,
+                                const std::optional<std::string_view> &id);
+
+  std::shared_ptr<RedisClient> redis_client_;
+
+  /// Mutex to protect the subscribe_callback_index_ field.
+  mutable absl::Mutex mutex_;
+
+  absl::flat_hash_map<std::string, Channel> channels_ GUARDED_BY(mutex_);
+
+  size_t total_commands_queued_ GUARDED_BY(mutex_);
+};
+
+/// \class GcsPublisher
+///
+/// Supports publishing per-entity data and errors from GCS. Thread safe.
+class GcsPublisher {
+ public:
+  /// Initializes GcsPublisher with both Redis and GCS based publishers.
+  /// Publish*() member functions below would be incrementally converted to use the GCS
+  /// based publisher, if available.
+  GcsPublisher(const std::shared_ptr<RedisClient> &redis_client,
+               std::unique_ptr<pubsub::Publisher> publisher)
+      : pubsub_(std::make_unique<GcsPubSub>(redis_client)),
+        publisher_(std::move(publisher)) {}
+
+  /// Test only.
+  /// Initializes GcsPublisher with GcsPubSub, usually a mock.
+  /// TODO: remove this constructor and inject mock / fake from the other constructor.
+  explicit GcsPublisher(std::unique_ptr<GcsPubSub> pubsub) : pubsub_(std::move(pubsub)) {}
+
+  /// Returns the underlying pubsub::Publisher. Caller does not take ownership.
+  /// Returns nullptr when RayConfig::instance().gcs_grpc_based_pubsub() is false.
+  pubsub::Publisher *GetPublisher() const { return publisher_.get(); }
+
+  /// Each publishing method below publishes to a different "channel".
+  /// ID is the entity which the message is associated with, e.g. ActorID for Actor data.
+  /// Subscribers receive typed messages for the ID that they subscribe to.
+  ///
+  /// The full stream of NodeResource and Error channels are needed by its subscribers.
+  /// But for other channels, subscribers should only need the latest data.
+  ///
+  /// TODO: Verify GCS pubsub satisfies the streaming semantics.
+  /// TODO: Implement optimization for channels where only latest data per ID is useful.
+
+  /// Uses Redis pubsub.
+  Status PublishActor(const ActorID &id, const rpc::ActorTableData &message,
+                      const StatusCallback &done);
+
+  /// Uses Redis pubsub.
+  Status PublishJob(const JobID &id, const rpc::JobTableData &message,
+                    const StatusCallback &done);
+
+  /// Uses Redis pubsub.
+  Status PublishNodeInfo(const NodeID &id, const rpc::GcsNodeInfo &message,
+                         const StatusCallback &done);
+
+  /// Uses Redis pubsub.
+  Status PublishNodeResource(const NodeID &id, const rpc::NodeResourceChange &message,
+                             const StatusCallback &done);
+
+  /// Actually rpc::WorkerDeltaData is not a delta message.
+  /// Uses Redis pubsub.
+  Status PublishWorkerFailure(const WorkerID &id, const rpc::WorkerDeltaData &message,
+                              const StatusCallback &done);
+
+  /// Uses Redis pubsub.
+  Status PublishError(const std::string &id, const rpc::ErrorTableData &message,
+                      const StatusCallback &done);
+
+  /// TODO: remove once it is converted to GRPC-based push broadcasting.
+  /// Uses Redis pubsub.
+  Status PublishResourceBatch(const rpc::ResourceUsageBatchData &message,
+                              const StatusCallback &done);
+
+  /// Prints debugging info for the publisher.
+  std::string DebugString() const;
+
+ private:
+  const std::unique_ptr<GcsPubSub> pubsub_;
+  const std::unique_ptr<pubsub::Publisher> publisher_;
+};
+
+/// \class GcsSubscriber
+///
+/// Supports subscribing to an entity or a channel from GCS. Thread safe.
+class GcsSubscriber {
+ public:
+  /// Initializes GcsSubscriber with both Redis and GCS based GcsSubscribers.
+  // TODO: Support restarted GCS publisher, at the same or a different address.
+  GcsSubscriber(const std::shared_ptr<RedisClient> &redis_client,
+                const rpc::Address &gcs_address,
+                std::unique_ptr<pubsub::Subscriber> subscriber)
+      : gcs_address_(gcs_address), subscriber_(std::move(subscriber)) {
+    if (redis_client) {
+      pubsub_ = std::make_unique<GcsPubSub>(redis_client);
+    } else {
+      RAY_CHECK(::RayConfig::instance().gcs_grpc_based_pubsub())
+          << "gRPC based pubsub has to be enabled";
+    }
+  }
+
+  /// Subscribe*() member functions below would be incrementally converted to use the GCS
+  /// based subscriber, if available.
+  /// The `subscribe` callbacks must not be empty. The `done` callbacks can optionally be
+  /// empty.
+
+  /// Uses GCS pubsub when created with `subscriber`.
+  Status SubscribeActor(const ActorID &id,
+                        const SubscribeCallback<ActorID, rpc::ActorTableData> &subscribe,
+                        const StatusCallback &done);
+  Status UnsubscribeActor(const ActorID &id);
+  bool IsActorUnsubscribed(const ActorID &id);
+
+  /// Uses Redis pubsub.
+  Status SubscribeAllJobs(const SubscribeCallback<JobID, rpc::JobTableData> &subscribe,
+                          const StatusCallback &done);
+
+  /// Uses Redis pubsub.
+  Status SubscribeAllNodeInfo(const ItemCallback<rpc::GcsNodeInfo> &subscribe,
+                              const StatusCallback &done);
+
+  /// Uses Redis pubsub.
+  Status SubscribeAllNodeResources(const ItemCallback<rpc::NodeResourceChange> &subscribe,
+                                   const StatusCallback &done);
+
+  /// Uses Redis pubsub.
+  Status SubscribeAllWorkerFailures(const ItemCallback<rpc::WorkerDeltaData> &subscribe,
+                                    const StatusCallback &done);
+
+  /// TODO: remove once it is converted to GRPC-based push broadcasting.
+  /// Uses Redis pubsub.
+  Status SubscribeResourcesBatch(
+      const ItemCallback<rpc::ResourceUsageBatchData> &subscribe,
+      const StatusCallback &done);
+
+  /// Prints debugging info for the subscriber.
+  std::string DebugString() const;
+
+ private:
+  std::unique_ptr<GcsPubSub> pubsub_;
+  const rpc::Address gcs_address_;
+  const std::unique_ptr<pubsub::SubscriberInterface> subscriber_;
+};
+
+}  // namespace gcs
+}  // namespace ray