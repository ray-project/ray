<<<<<<< HEAD
// Copyright 2017 The Ray Authors.
//
// Licensed under the Apache License, Version 2.0 (the "License");
// you may not use this file except in compliance with the License.
// You may obtain a copy of the License at
//
//  http://www.apache.org/licenses/LICENSE-2.0
//
// Unless required by applicable law or agreed to in writing, software
// distributed under the License is distributed on an "AS IS" BASIS,
// WITHOUT WARRANTIES OR CONDITIONS OF ANY KIND, either express or implied.
// See the License for the specific language governing permissions and
// limitations under the License.

#include "ray/gcs/pubsub/gcs_pub_sub.h"

#include "absl/strings/str_cat.h"

namespace ray {
namespace gcs {

Status GcsPubSub::Publish(std::string_view channel, const std::string &id,
                          const std::string &data, const StatusCallback &done) {
  rpc::PubSubMessage message;
  message.set_id(id);
  message.set_data(data);

  auto on_done = [done](std::shared_ptr<CallbackReply> reply) {
    if (done) {
      done(Status::OK());
    }
  };

  return redis_client_->GetPrimaryContext()->PublishAsync(
      GenChannelPattern(channel, id), message.SerializeAsString(), on_done);
}

Status GcsPubSub::Subscribe(std::string_view channel, const std::string &id,
                            const Callback &subscribe, const StatusCallback &done) {
  return SubscribeInternal(channel, subscribe, done, id);
}

Status GcsPubSub::SubscribeAll(std::string_view channel, const Callback &subscribe,
                               const StatusCallback &done) {
  return SubscribeInternal(channel, subscribe, done, std::nullopt);
}

Status GcsPubSub::Unsubscribe(std::string_view channel_name, const std::string &id) {
  std::string pattern = GenChannelPattern(channel_name, id);

  absl::MutexLock lock(&mutex_);
  // Add the UNSUBSCRIBE command to the queue.
  auto channel = channels_.find(pattern);
  RAY_CHECK(channel != channels_.end());
  channel->second.command_queue.push_back(Command());
  total_commands_queued_++;

  // Process the first command on the queue, if possible.
  return ExecuteCommandIfPossible(channel->first, channel->second);
}

Status GcsPubSub::SubscribeInternal(std::string_view channel_name,
                                    const Callback &subscribe, const StatusCallback &done,
                                    const std::optional<std::string_view> &id) {
  std::string pattern = GenChannelPattern(channel_name, id);

  absl::MutexLock lock(&mutex_);
  auto channel = channels_.find(pattern);
  if (channel == channels_.end()) {
    // There were no pending commands for this channel and we were not already
    // subscribed.
    channel = channels_.emplace(pattern, Channel()).first;
  }

  // Add the SUBSCRIBE command to the queue.
  channel->second.command_queue.push_back(
      Command(subscribe, done, /*is_sub_or_unsub_all=*/!id.has_value()));
  total_commands_queued_++;

  // Process the first command on the queue, if possible.
  return ExecuteCommandIfPossible(channel->first, channel->second);
}

Status GcsPubSub::ExecuteCommandIfPossible(const std::string &channel_key,
                                           GcsPubSub::Channel &channel) {
  // Process the first command on the queue, if possible.
  Status status;
  auto &command = channel.command_queue.front();
  if (command.is_subscribe && channel.callback_index == -1) {
    // The next command is SUBSCRIBE and we are currently unsubscribed, so we
    // can execute the command.
    int64_t callback_index =
        ray::gcs::RedisCallbackManager::instance().AllocateCallbackIndex();
    const auto &command_done_callback = command.done_callback;
    const auto &command_subscribe_callback = command.subscribe_callback;
    auto callback = [this, channel_key, command_done_callback, command_subscribe_callback,
                     callback_index](std::shared_ptr<CallbackReply> reply) {
      if (reply->IsNil()) {
        return;
      }
      if (reply->IsUnsubscribeCallback()) {
        // Unset the callback index.
        absl::MutexLock lock(&mutex_);
        auto channel = channels_.find(channel_key);
        RAY_CHECK(channel != channels_.end());
        ray::gcs::RedisCallbackManager::instance().RemoveCallback(
            channel->second.callback_index);
        channel->second.callback_index = -1;
        channel->second.pending_reply = false;

        if (channel->second.command_queue.empty()) {
          // We are unsubscribed and there are no more commands to process.
          // Delete the channel.
          channels_.erase(channel);
        } else {
          // Process the next item in the queue.
          RAY_CHECK(channel->second.command_queue.front().is_subscribe);
          RAY_CHECK_OK(ExecuteCommandIfPossible(channel_key, channel->second));
        }
      } else if (reply->IsSubscribeCallback()) {
        {
          // Set the callback index.
          absl::MutexLock lock(&mutex_);
          auto channel = channels_.find(channel_key);
          RAY_CHECK(channel != channels_.end());
          channel->second.callback_index = callback_index;
          channel->second.pending_reply = false;
          // Process the next item in the queue, if any.
          if (!channel->second.command_queue.empty()) {
            RAY_CHECK(!channel->second.command_queue.front().is_subscribe);
            RAY_CHECK_OK(ExecuteCommandIfPossible(channel_key, channel->second));
          }
        }

        if (command_done_callback) {
          command_done_callback(Status::OK());
        }
      } else {
        const auto reply_data = reply->ReadAsPubsubData();
        if (!reply_data.empty()) {
          rpc::PubSubMessage message;
          message.ParseFromString(reply_data);
          command_subscribe_callback(message.id(), message.data());
        }
      }
    };

    if (command.is_sub_or_unsub_all) {
      status = redis_client_->GetPrimaryContext()->PSubscribeAsync(channel_key, callback,
                                                                   callback_index);
    } else {
      status = redis_client_->GetPrimaryContext()->SubscribeAsync(channel_key, callback,
                                                                  callback_index);
    }
    channel.pending_reply = true;
    channel.command_queue.pop_front();
    total_commands_queued_--;
  } else if (!command.is_subscribe && channel.callback_index != -1) {
    // The next command is UNSUBSCRIBE and we are currently subscribed, so we
    // can execute the command. The reply for will be received through the
    // SUBSCRIBE command's callback.
    if (command.is_sub_or_unsub_all) {
      status = redis_client_->GetPrimaryContext()->PUnsubscribeAsync(channel_key);
    } else {
      status = redis_client_->GetPrimaryContext()->UnsubscribeAsync(channel_key);
    }
    channel.pending_reply = true;
    channel.command_queue.pop_front();
    total_commands_queued_--;
  } else if (!channel.pending_reply) {
    // There is no in-flight command, but the next command to execute is not
    // runnable. The caller must have sent a command out-of-order.
    // TODO(swang): This can cause a fatal error if the GCS server restarts and
    // the client attempts to subscribe again.
    RAY_LOG(FATAL) << "Caller attempted a duplicate subscribe or unsubscribe to channel "
                   << channel_key;
  }
  return status;
}

std::string GcsPubSub::GenChannelPattern(std::string_view channel,
                                         const std::optional<std::string_view> &id) {
  std::string pattern = absl::StrCat(channel, ":");
  if (id) {
    absl::StrAppend(&pattern, *id);
  } else {
    absl::StrAppend(&pattern, "*");
  }
  return pattern;
}

bool GcsPubSub::IsUnsubscribed(std::string_view channel, const std::string &id) {
  std::string pattern = GenChannelPattern(channel, id);

  absl::MutexLock lock(&mutex_);
  return !channels_.contains(pattern);
}

std::string GcsPubSub::DebugString() const {
  absl::MutexLock lock(&mutex_);
  std::ostringstream stream;
  stream << "GcsPubSub:";
  stream << "\n- num channels subscribed to: " << channels_.size();
  stream << "\n- total commands queued: " << total_commands_queued_;
  return stream.str();
}

Status GcsPublisher::PublishActor(const ActorID &id, const rpc::ActorTableData &message,
                                  const StatusCallback &done) {
  if (publisher_ != nullptr) {
    rpc::PubMessage msg;
    msg.set_channel_type(rpc::ChannelType::GCS_ACTOR_CHANNEL);
    msg.set_key_id(id.Binary());
    *msg.mutable_actor_message() = message;
    publisher_->Publish(msg);
    if (done != nullptr) {
      done(Status::OK());
    }
    return Status::OK();
  }
  return pubsub_->Publish(ACTOR_CHANNEL, id.Hex(), message.SerializeAsString(), done);
}

Status GcsPublisher::PublishJob(const JobID &id, const rpc::JobTableData &message,
                                const StatusCallback &done) {
  if (publisher_ != nullptr) {
    rpc::PubMessage msg;
    msg.set_channel_type(rpc::ChannelType::GCS_JOB_CHANNEL);
    msg.set_key_id(id.Binary());
    *msg.mutable_job_message() = message;
    publisher_->Publish(msg);
    if (done != nullptr) {
      done(Status::OK());
    }
    return Status::OK();
  }
  return pubsub_->Publish(JOB_CHANNEL, id.Hex(), message.SerializeAsString(), done);
}

Status GcsPublisher::PublishNodeInfo(const NodeID &id, const rpc::GcsNodeInfo &message,
                                     const StatusCallback &done) {
  if (publisher_ != nullptr) {
    rpc::PubMessage msg;
    msg.set_channel_type(rpc::ChannelType::GCS_NODE_INFO_CHANNEL);
    msg.set_key_id(id.Binary());
    *msg.mutable_node_info_message() = message;
    publisher_->Publish(msg);
    if (done != nullptr) {
      done(Status::OK());
    }
    return Status::OK();
  }
  return pubsub_->Publish(NODE_CHANNEL, id.Hex(), message.SerializeAsString(), done);
}

Status GcsPublisher::PublishNodeResource(const NodeID &id,
                                         const rpc::NodeResourceChange &message,
                                         const StatusCallback &done) {
  if (publisher_ != nullptr) {
    rpc::PubMessage msg;
    msg.set_channel_type(rpc::ChannelType::GCS_NODE_RESOURCE_CHANNEL);
    msg.set_key_id(id.Binary());
    *msg.mutable_node_resource_message() = message;
    publisher_->Publish(msg);
    if (done != nullptr) {
      done(Status::OK());
    }
    return Status::OK();
  }
  return pubsub_->Publish(NODE_RESOURCE_CHANNEL, id.Hex(), message.SerializeAsString(),
                          done);
}

Status GcsPublisher::PublishResourceBatch(const rpc::ResourceUsageBatchData &message,
                                          const StatusCallback &done) {
  return pubsub_->Publish(RESOURCES_BATCH_CHANNEL, "", message.SerializeAsString(), done);
}

Status GcsPublisher::PublishWorkerFailure(const WorkerID &id,
                                          const rpc::WorkerDeltaData &message,
                                          const StatusCallback &done) {
  if (publisher_ != nullptr) {
    rpc::PubMessage msg;
    msg.set_channel_type(rpc::ChannelType::GCS_WORKER_DELTA_CHANNEL);
    msg.set_key_id(id.Binary());
    *msg.mutable_worker_delta_message() = message;
    publisher_->Publish(msg);
    if (done != nullptr) {
      done(Status::OK());
    }
    return Status::OK();
  }
  return pubsub_->Publish(WORKER_CHANNEL, id.Hex(), message.SerializeAsString(), done);
}

Status GcsPublisher::PublishTaskLease(const TaskID &id, const rpc::TaskLeaseData &message,
                                      const StatusCallback &done) {
  return pubsub_->Publish(TASK_LEASE_CHANNEL, id.Hex(), message.SerializeAsString(),
                          done);
}

Status GcsPublisher::PublishError(const std::string &id,
                                  const rpc::ErrorTableData &message,
                                  const StatusCallback &done) {
  if (publisher_ != nullptr) {
    rpc::PubMessage msg;
    msg.set_channel_type(rpc::ChannelType::RAY_ERROR_INFO_CHANNEL);
    msg.set_key_id(id);
    *msg.mutable_error_info_message() = message;
    publisher_->Publish(msg);
    if (done != nullptr) {
      done(Status::OK());
    }
    return Status::OK();
  }
  return pubsub_->Publish(ERROR_INFO_CHANNEL, id, message.SerializeAsString(), done);
}

std::string GcsPublisher::DebugString() const {
  if (pubsub_) {
    return pubsub_->DebugString();
  }
  return "GcsPublisher {}";
}

Status GcsSubscriber::SubscribeAllJobs(
    const SubscribeCallback<JobID, rpc::JobTableData> &subscribe,
    const StatusCallback &done) {
  RAY_CHECK(subscribe != nullptr);
  if (subscriber_ != nullptr) {
    // GCS subscriber.
    auto subscribe_item_callback = [subscribe](const rpc::PubMessage &msg) {
      RAY_CHECK(msg.channel_type() == rpc::ChannelType::GCS_JOB_CHANNEL);
      const JobID id = JobID::FromBinary(msg.key_id());
      subscribe(id, msg.job_message());
    };
    // TODO: Improve error handling, e.g. try to resubscribe automatically.
    auto subscription_failure_callback = [](const std::string &, const Status &status) {
      RAY_LOG(WARNING) << "Subscription to Job channel failed: " << status.ToString();
    };
    if (!subscriber_->SubscribeChannel(
            std::make_unique<rpc::SubMessage>(), rpc::ChannelType::GCS_JOB_CHANNEL,
            gcs_address_,
            [done](Status status) {
              if (done != nullptr) {
                done(status);
              }
            },
            std::move(subscribe_item_callback),
            std::move(subscription_failure_callback))) {
      return Status::ObjectExists(
          "Job channel already subscribed. Please unsubscribe first if it needs to be "
          "resubscribed.");
    }
    return Status::OK();
  }

  // Redis subscriber.
  auto on_subscribe = [subscribe](const std::string &id, const std::string &data) {
    rpc::JobTableData job_data;
    job_data.ParseFromString(data);
    subscribe(JobID::FromHex(id), job_data);
  };
  return pubsub_->SubscribeAll(JOB_CHANNEL, on_subscribe, done);
}

Status GcsSubscriber::SubscribeActor(
    const ActorID &id, const SubscribeCallback<ActorID, rpc::ActorTableData> &subscribe,
    const StatusCallback &done) {
  RAY_CHECK(subscribe != nullptr);
  if (subscriber_ != nullptr) {
    // GCS subscriber.
    auto subscription_callback = [id, subscribe](const rpc::PubMessage &msg) {
      RAY_CHECK(msg.channel_type() == rpc::ChannelType::GCS_ACTOR_CHANNEL);
      RAY_CHECK(msg.key_id() == id.Binary());
      subscribe(id, msg.actor_message());
    };
    auto subscription_failure_callback = [id](const std::string &failed_id,
                                              const Status &status) {
      RAY_CHECK(failed_id == id.Binary());
      RAY_LOG(WARNING) << "Subscription to Actor " << id.Hex()
                       << " failed: " << status.ToString();
    };
    if (!subscriber_->Subscribe(
            std::make_unique<rpc::SubMessage>(), rpc::ChannelType::GCS_ACTOR_CHANNEL,
            gcs_address_, id.Binary(),
            [done](Status status) {
              if (done != nullptr) {
                done(status);
              }
            },
            std::move(subscription_callback), std::move(subscription_failure_callback))) {
      return Status::ObjectExists(
          "Actor already subscribed. Please unsubscribe first if it needs to be "
          "resubscribed.");
    }
    return Status::OK();
  }

  // Redis subscriber.
  auto on_subscribe = [subscribe](const std::string &id, const std::string &data) {
    rpc::ActorTableData actor_data;
    actor_data.ParseFromString(data);
    subscribe(ActorID::FromHex(id), actor_data);
  };
  return pubsub_->Subscribe(ACTOR_CHANNEL, id.Hex(), on_subscribe, done);
}

Status GcsSubscriber::UnsubscribeActor(const ActorID &id) {
  if (subscriber_ != nullptr) {
    subscriber_->Unsubscribe(rpc::ChannelType::GCS_ACTOR_CHANNEL, gcs_address_,
                             id.Binary());
    return Status::OK();
  }
  return pubsub_->Unsubscribe(ACTOR_CHANNEL, id.Hex());
}

bool GcsSubscriber::IsActorUnsubscribed(const ActorID &id) {
  if (subscriber_ != nullptr) {
    return !subscriber_->IsSubscribed(rpc::ChannelType::GCS_ACTOR_CHANNEL, gcs_address_,
                                      id.Binary());
  }
  return pubsub_->IsUnsubscribed(ACTOR_CHANNEL, id.Hex());
}

Status GcsSubscriber::SubscribeAllNodeInfo(
    const ItemCallback<rpc::GcsNodeInfo> &subscribe, const StatusCallback &done) {
  RAY_CHECK(subscribe != nullptr);
  if (subscriber_ != nullptr) {
    // GCS subscriber.
    auto subscribe_item_callback = [subscribe](const rpc::PubMessage &msg) {
      RAY_CHECK(msg.channel_type() == rpc::ChannelType::GCS_NODE_INFO_CHANNEL);
      subscribe(msg.node_info_message());
    };
    auto subscription_failure_callback = [](const std::string &, const Status &status) {
      RAY_LOG(WARNING) << "Subscription to NodeInfo channel failed: "
                       << status.ToString();
    };
    if (!subscriber_->SubscribeChannel(
            std::make_unique<rpc::SubMessage>(), rpc::ChannelType::GCS_NODE_INFO_CHANNEL,
            gcs_address_,
            [done](Status status) {
              if (done != nullptr) {
                done(status);
              }
            },
            std::move(subscribe_item_callback),
            std::move(subscription_failure_callback))) {
      return Status::ObjectExists(
          "NodeInfo channel already subscribed. Please unsubscribe first if it needs to "
          "be resubscribed.");
    }
    return Status::OK();
  }

  // Redis subscriber.
  auto on_subscribe = [subscribe](const std::string &, const std::string &data) {
    rpc::GcsNodeInfo node_info;
    node_info.ParseFromString(data);
    subscribe(node_info);
  };
  return pubsub_->SubscribeAll(NODE_CHANNEL, on_subscribe, done);
}

Status GcsSubscriber::SubscribeAllNodeResources(
    const ItemCallback<rpc::NodeResourceChange> &subscribe, const StatusCallback &done) {
  RAY_CHECK(subscribe != nullptr);
  if (subscriber_ != nullptr) {
    // GCS subscriber.
    auto subscribe_item_callback = [subscribe](const rpc::PubMessage &msg) {
      RAY_CHECK(msg.channel_type() == rpc::ChannelType::GCS_NODE_RESOURCE_CHANNEL);
      subscribe(msg.node_resource_message());
    };
    auto subscription_failure_callback = [](const std::string &, const Status &status) {
      RAY_LOG(WARNING) << "Subscription to NodeResource channel failed: "
                       << status.ToString();
    };
    if (!subscriber_->SubscribeChannel(
            std::make_unique<rpc::SubMessage>(),
            rpc::ChannelType::GCS_NODE_RESOURCE_CHANNEL, gcs_address_,

            [done](Status status) {
              if (done != nullptr) {
                done(status);
              }
            },
            std::move(subscribe_item_callback),
            std::move(subscription_failure_callback))) {
      return Status::ObjectExists(
          "NodeResource channel already subscribed. Please unsubscribe first if it needs "
          "to be resubscribed.");
    }
    return Status::OK();
  }

  // Redis subscriber.
  auto on_subscribe = [subscribe](const std::string &, const std::string &data) {
    rpc::NodeResourceChange node_resource_change;
    node_resource_change.ParseFromString(data);
    subscribe(node_resource_change);
  };
  return pubsub_->SubscribeAll(NODE_RESOURCE_CHANNEL, on_subscribe, done);
}

Status GcsSubscriber::SubscribeResourcesBatch(
    const ItemCallback<rpc::ResourceUsageBatchData> &subscribe,
    const StatusCallback &done) {
  auto on_subscribe = [subscribe](const std::string &, const std::string &data) {
    rpc::ResourceUsageBatchData resources_batch_data;
    resources_batch_data.ParseFromString(data);
    subscribe(resources_batch_data);
  };
  return pubsub_->Subscribe(RESOURCES_BATCH_CHANNEL, "", on_subscribe, done);
}

Status GcsSubscriber::SubscribeTaskLease(
    const TaskID &id,
    const SubscribeCallback<TaskID, boost::optional<rpc::TaskLeaseData>> &subscribe,
    const StatusCallback &done) {
  auto on_subscribe = [id, subscribe](const std::string &, const std::string &data) {
    rpc::TaskLeaseData task_lease_data;
    task_lease_data.ParseFromString(data);
    subscribe(id, task_lease_data);
  };
  return pubsub_->Subscribe(TASK_LEASE_CHANNEL, id.Hex(), on_subscribe, done);
}

Status GcsSubscriber::UnsubscribeTaskLease(const TaskID &id) {
  return pubsub_->Unsubscribe(TASK_LEASE_CHANNEL, id.Hex());
}

bool GcsSubscriber::IsTaskLeaseUnsubscribed(const TaskID &id) {
  return pubsub_->IsUnsubscribed(TASK_LEASE_CHANNEL, id.Hex());
}

Status GcsSubscriber::SubscribeAllWorkerFailures(
    const ItemCallback<rpc::WorkerDeltaData> &subscribe, const StatusCallback &done) {
  if (subscriber_ != nullptr) {
    // GCS subscriber.
    auto subscribe_item_callback = [subscribe](const rpc::PubMessage &msg) {
      RAY_CHECK(msg.channel_type() == rpc::ChannelType::GCS_WORKER_DELTA_CHANNEL);
      subscribe(msg.worker_delta_message());
    };
    auto subscription_failure_callback = [](const std::string &, const Status &status) {
      RAY_LOG(WARNING) << "Subscription to WorkerDelta channel failed: "
                       << status.ToString();
    };
    if (!subscriber_->SubscribeChannel(
            std::make_unique<rpc::SubMessage>(),
            rpc::ChannelType::GCS_WORKER_DELTA_CHANNEL, gcs_address_,
            /*subscribe_done_callback=*/
            [done](Status status) {
              if (done != nullptr) {
                done(status);
              }
            },
            std::move(subscribe_item_callback),
            std::move(subscription_failure_callback))) {
      return Status::ObjectExists(
          "WorkerDelta channel already subscribed. Please unsubscribe first if it needs "
          "to be resubscribed.");
    }
    return Status::OK();
  }

  // Redis subscriber.
  auto on_subscribe = [subscribe](const std::string &, const std::string &data) {
    rpc::WorkerDeltaData worker_failure_data;
    worker_failure_data.ParseFromString(data);
    subscribe(worker_failure_data);
  };
  return pubsub_->SubscribeAll(WORKER_CHANNEL, on_subscribe, done);
}

}  // namespace gcs
}  // namespace ray
=======
// Copyright 2017 The Ray Authors.
//
// Licensed under the Apache License, Version 2.0 (the "License");
// you may not use this file except in compliance with the License.
// You may obtain a copy of the License at
//
//  http://www.apache.org/licenses/LICENSE-2.0
//
// Unless required by applicable law or agreed to in writing, software
// distributed under the License is distributed on an "AS IS" BASIS,
// WITHOUT WARRANTIES OR CONDITIONS OF ANY KIND, either express or implied.
// See the License for the specific language governing permissions and
// limitations under the License.

#include "ray/gcs/pubsub/gcs_pub_sub.h"

#include "absl/strings/str_cat.h"

namespace ray {
namespace gcs {

Status GcsPubSub::Publish(std::string_view channel, const std::string &id,
                          const std::string &data, const StatusCallback &done) {
  rpc::PubSubMessage message;
  message.set_id(id);
  message.set_data(data);

  auto on_done = [done](std::shared_ptr<CallbackReply> reply) {
    if (done) {
      done(Status::OK());
    }
  };

  return redis_client_->GetPrimaryContext()->PublishAsync(
      GenChannelPattern(channel, id), message.SerializeAsString(), on_done);
}

Status GcsPubSub::Subscribe(std::string_view channel, const std::string &id,
                            const Callback &subscribe, const StatusCallback &done) {
  return SubscribeInternal(channel, subscribe, done, id);
}

Status GcsPubSub::SubscribeAll(std::string_view channel, const Callback &subscribe,
                               const StatusCallback &done) {
  return SubscribeInternal(channel, subscribe, done, std::nullopt);
}

Status GcsPubSub::Unsubscribe(std::string_view channel_name, const std::string &id) {
  std::string pattern = GenChannelPattern(channel_name, id);

  absl::MutexLock lock(&mutex_);
  // Add the UNSUBSCRIBE command to the queue.
  auto channel = channels_.find(pattern);
  RAY_CHECK(channel != channels_.end());
  channel->second.command_queue.push_back(Command());
  total_commands_queued_++;

  // Process the first command on the queue, if possible.
  return ExecuteCommandIfPossible(channel->first, channel->second);
}

Status GcsPubSub::SubscribeInternal(std::string_view channel_name,
                                    const Callback &subscribe, const StatusCallback &done,
                                    const std::optional<std::string_view> &id) {
  std::string pattern = GenChannelPattern(channel_name, id);

  absl::MutexLock lock(&mutex_);
  auto channel = channels_.find(pattern);
  if (channel == channels_.end()) {
    // There were no pending commands for this channel and we were not already
    // subscribed.
    channel = channels_.emplace(pattern, Channel()).first;
  }

  // Add the SUBSCRIBE command to the queue.
  channel->second.command_queue.push_back(
      Command(subscribe, done, /*is_sub_or_unsub_all=*/!id.has_value()));
  total_commands_queued_++;

  // Process the first command on the queue, if possible.
  return ExecuteCommandIfPossible(channel->first, channel->second);
}

Status GcsPubSub::ExecuteCommandIfPossible(const std::string &channel_key,
                                           GcsPubSub::Channel &channel) {
  // Process the first command on the queue, if possible.
  Status status;
  auto &command = channel.command_queue.front();
  if (command.is_subscribe && channel.callback_index == -1) {
    // The next command is SUBSCRIBE and we are currently unsubscribed, so we
    // can execute the command.
    int64_t callback_index =
        ray::gcs::RedisCallbackManager::instance().AllocateCallbackIndex();
    const auto &command_done_callback = command.done_callback;
    const auto &command_subscribe_callback = command.subscribe_callback;
    auto callback = [this, channel_key, command_done_callback, command_subscribe_callback,
                     callback_index](std::shared_ptr<CallbackReply> reply) {
      if (reply->IsNil()) {
        return;
      }
      if (reply->IsUnsubscribeCallback()) {
        // Unset the callback index.
        absl::MutexLock lock(&mutex_);
        auto channel = channels_.find(channel_key);
        RAY_CHECK(channel != channels_.end());
        ray::gcs::RedisCallbackManager::instance().RemoveCallback(
            channel->second.callback_index);
        channel->second.callback_index = -1;
        channel->second.pending_reply = false;

        if (channel->second.command_queue.empty()) {
          // We are unsubscribed and there are no more commands to process.
          // Delete the channel.
          channels_.erase(channel);
        } else {
          // Process the next item in the queue.
          RAY_CHECK(channel->second.command_queue.front().is_subscribe);
          RAY_CHECK_OK(ExecuteCommandIfPossible(channel_key, channel->second));
        }
      } else if (reply->IsSubscribeCallback()) {
        {
          // Set the callback index.
          absl::MutexLock lock(&mutex_);
          auto channel = channels_.find(channel_key);
          RAY_CHECK(channel != channels_.end());
          channel->second.callback_index = callback_index;
          channel->second.pending_reply = false;
          // Process the next item in the queue, if any.
          if (!channel->second.command_queue.empty()) {
            RAY_CHECK(!channel->second.command_queue.front().is_subscribe);
            RAY_CHECK_OK(ExecuteCommandIfPossible(channel_key, channel->second));
          }
        }

        if (command_done_callback) {
          command_done_callback(Status::OK());
        }
      } else {
        const auto reply_data = reply->ReadAsPubsubData();
        if (!reply_data.empty()) {
          rpc::PubSubMessage message;
          message.ParseFromString(reply_data);
          command_subscribe_callback(message.id(), message.data());
        }
      }
    };

    if (command.is_sub_or_unsub_all) {
      status = redis_client_->GetPrimaryContext()->PSubscribeAsync(channel_key, callback,
                                                                   callback_index);
    } else {
      status = redis_client_->GetPrimaryContext()->SubscribeAsync(channel_key, callback,
                                                                  callback_index);
    }
    channel.pending_reply = true;
    channel.command_queue.pop_front();
    total_commands_queued_--;
  } else if (!command.is_subscribe && channel.callback_index != -1) {
    // The next command is UNSUBSCRIBE and we are currently subscribed, so we
    // can execute the command. The reply for will be received through the
    // SUBSCRIBE command's callback.
    if (command.is_sub_or_unsub_all) {
      status = redis_client_->GetPrimaryContext()->PUnsubscribeAsync(channel_key);
    } else {
      status = redis_client_->GetPrimaryContext()->UnsubscribeAsync(channel_key);
    }
    channel.pending_reply = true;
    channel.command_queue.pop_front();
    total_commands_queued_--;
  } else if (!channel.pending_reply) {
    // There is no in-flight command, but the next command to execute is not
    // runnable. The caller must have sent a command out-of-order.
    // TODO(swang): This can cause a fatal error if the GCS server restarts and
    // the client attempts to subscribe again.
    RAY_LOG(FATAL) << "Caller attempted a duplicate subscribe or unsubscribe to channel "
                   << channel_key;
  }
  return status;
}

std::string GcsPubSub::GenChannelPattern(std::string_view channel,
                                         const std::optional<std::string_view> &id) {
  std::string pattern = absl::StrCat(channel, ":");
  if (id) {
    absl::StrAppend(&pattern, *id);
  } else {
    absl::StrAppend(&pattern, "*");
  }
  return pattern;
}

bool GcsPubSub::IsUnsubscribed(std::string_view channel, const std::string &id) {
  std::string pattern = GenChannelPattern(channel, id);

  absl::MutexLock lock(&mutex_);
  return !channels_.contains(pattern);
}

std::string GcsPubSub::DebugString() const {
  absl::MutexLock lock(&mutex_);
  std::ostringstream stream;
  stream << "GcsPubSub:";
  stream << "\n- num channels subscribed to: " << channels_.size();
  stream << "\n- total commands queued: " << total_commands_queued_;
  return stream.str();
}

Status GcsPublisher::PublishActor(const ActorID &id, const rpc::ActorTableData &message,
                                  const StatusCallback &done) {
  if (publisher_ != nullptr) {
    rpc::PubMessage msg;
    msg.set_channel_type(rpc::ChannelType::GCS_ACTOR_CHANNEL);
    msg.set_key_id(id.Binary());
    *msg.mutable_actor_message() = message;
    publisher_->Publish(msg);
    if (done != nullptr) {
      done(Status::OK());
    }
    return Status::OK();
  }
  return pubsub_->Publish(ACTOR_CHANNEL, id.Hex(), message.SerializeAsString(), done);
}

Status GcsPublisher::PublishJob(const JobID &id, const rpc::JobTableData &message,
                                const StatusCallback &done) {
  if (publisher_ != nullptr) {
    rpc::PubMessage msg;
    msg.set_channel_type(rpc::ChannelType::GCS_JOB_CHANNEL);
    msg.set_key_id(id.Binary());
    *msg.mutable_job_message() = message;
    publisher_->Publish(msg);
    if (done != nullptr) {
      done(Status::OK());
    }
    return Status::OK();
  }
  return pubsub_->Publish(JOB_CHANNEL, id.Hex(), message.SerializeAsString(), done);
}

Status GcsPublisher::PublishNodeInfo(const NodeID &id, const rpc::GcsNodeInfo &message,
                                     const StatusCallback &done) {
  if (publisher_ != nullptr) {
    rpc::PubMessage msg;
    msg.set_channel_type(rpc::ChannelType::GCS_NODE_INFO_CHANNEL);
    msg.set_key_id(id.Binary());
    *msg.mutable_node_info_message() = message;
    publisher_->Publish(msg);
    if (done != nullptr) {
      done(Status::OK());
    }
    return Status::OK();
  }
  return pubsub_->Publish(NODE_CHANNEL, id.Hex(), message.SerializeAsString(), done);
}

Status GcsPublisher::PublishNodeResource(const NodeID &id,
                                         const rpc::NodeResourceChange &message,
                                         const StatusCallback &done) {
  if (publisher_ != nullptr) {
    rpc::PubMessage msg;
    msg.set_channel_type(rpc::ChannelType::GCS_NODE_RESOURCE_CHANNEL);
    msg.set_key_id(id.Binary());
    *msg.mutable_node_resource_message() = message;
    publisher_->Publish(msg);
    if (done != nullptr) {
      done(Status::OK());
    }
    return Status::OK();
  }
  return pubsub_->Publish(NODE_RESOURCE_CHANNEL, id.Hex(), message.SerializeAsString(),
                          done);
}

Status GcsPublisher::PublishResourceBatch(const rpc::ResourceUsageBatchData &message,
                                          const StatusCallback &done) {
  return pubsub_->Publish(RESOURCES_BATCH_CHANNEL, "", message.SerializeAsString(), done);
}

Status GcsPublisher::PublishWorkerFailure(const WorkerID &id,
                                          const rpc::WorkerDeltaData &message,
                                          const StatusCallback &done) {
  if (publisher_ != nullptr) {
    rpc::PubMessage msg;
    msg.set_channel_type(rpc::ChannelType::GCS_WORKER_DELTA_CHANNEL);
    msg.set_key_id(id.Binary());
    *msg.mutable_worker_delta_message() = message;
    publisher_->Publish(msg);
    if (done != nullptr) {
      done(Status::OK());
    }
    return Status::OK();
  }
  return pubsub_->Publish(WORKER_CHANNEL, id.Hex(), message.SerializeAsString(), done);
}

Status GcsPublisher::PublishError(const std::string &id,
                                  const rpc::ErrorTableData &message,
                                  const StatusCallback &done) {
  if (publisher_ != nullptr) {
    rpc::PubMessage msg;
    msg.set_channel_type(rpc::ChannelType::RAY_ERROR_INFO_CHANNEL);
    msg.set_key_id(id);
    *msg.mutable_error_info_message() = message;
    publisher_->Publish(msg);
    if (done != nullptr) {
      done(Status::OK());
    }
    return Status::OK();
  }
  return pubsub_->Publish(ERROR_INFO_CHANNEL, id, message.SerializeAsString(), done);
}

std::string GcsPublisher::DebugString() const {
  if (pubsub_) {
    return pubsub_->DebugString();
  }
  return "GcsPublisher {}";
}

Status GcsSubscriber::SubscribeAllJobs(
    const SubscribeCallback<JobID, rpc::JobTableData> &subscribe,
    const StatusCallback &done) {
  RAY_CHECK(subscribe != nullptr);
  if (subscriber_ != nullptr) {
    // GCS subscriber.
    auto subscribe_item_callback = [subscribe](const rpc::PubMessage &msg) {
      RAY_CHECK(msg.channel_type() == rpc::ChannelType::GCS_JOB_CHANNEL);
      const JobID id = JobID::FromBinary(msg.key_id());
      subscribe(id, msg.job_message());
    };
    // TODO(mwtian): Improve error handling, e.g. try to resubscribe automatically.
    auto subscription_failure_callback = [](const std::string &, const Status &status) {
      RAY_LOG(WARNING) << "Subscription to Job channel failed: " << status.ToString();
    };
    if (!subscriber_->SubscribeChannel(
            std::make_unique<rpc::SubMessage>(), rpc::ChannelType::GCS_JOB_CHANNEL,
            gcs_address_,
            [done](Status status) {
              if (done != nullptr) {
                done(status);
              }
            },
            std::move(subscribe_item_callback),
            std::move(subscription_failure_callback))) {
      return Status::ObjectExists(
          "Job channel already subscribed. Please unsubscribe first if it needs to be "
          "resubscribed.");
    }
    return Status::OK();
  }

  // Redis subscriber.
  auto on_subscribe = [subscribe](const std::string &id, const std::string &data) {
    rpc::JobTableData job_data;
    job_data.ParseFromString(data);
    subscribe(JobID::FromHex(id), job_data);
  };
  return pubsub_->SubscribeAll(JOB_CHANNEL, on_subscribe, done);
}

Status GcsSubscriber::SubscribeActor(
    const ActorID &id, const SubscribeCallback<ActorID, rpc::ActorTableData> &subscribe,
    const StatusCallback &done) {
  RAY_CHECK(subscribe != nullptr);
  if (subscriber_ != nullptr) {
    // GCS subscriber.
    auto subscription_callback = [id, subscribe](const rpc::PubMessage &msg) {
      RAY_CHECK(msg.channel_type() == rpc::ChannelType::GCS_ACTOR_CHANNEL);
      RAY_CHECK(msg.key_id() == id.Binary());
      subscribe(id, msg.actor_message());
    };
    auto subscription_failure_callback = [id](const std::string &failed_id,
                                              const Status &status) {
      RAY_CHECK(failed_id == id.Binary());
      RAY_LOG(WARNING) << "Subscription to Actor " << id.Hex()
                       << " failed: " << status.ToString();
    };
    if (!subscriber_->Subscribe(
            std::make_unique<rpc::SubMessage>(), rpc::ChannelType::GCS_ACTOR_CHANNEL,
            gcs_address_, id.Binary(),
            [done](Status status) {
              if (done != nullptr) {
                done(status);
              }
            },
            std::move(subscription_callback), std::move(subscription_failure_callback))) {
      return Status::ObjectExists(
          "Actor already subscribed. Please unsubscribe first if it needs to be "
          "resubscribed.");
    }
    return Status::OK();
  }

  // Redis subscriber.
  auto on_subscribe = [subscribe](const std::string &id, const std::string &data) {
    rpc::ActorTableData actor_data;
    actor_data.ParseFromString(data);
    subscribe(ActorID::FromHex(id), actor_data);
  };
  return pubsub_->Subscribe(ACTOR_CHANNEL, id.Hex(), on_subscribe, done);
}

Status GcsSubscriber::UnsubscribeActor(const ActorID &id) {
  if (subscriber_ != nullptr) {
    subscriber_->Unsubscribe(rpc::ChannelType::GCS_ACTOR_CHANNEL, gcs_address_,
                             id.Binary());
    return Status::OK();
  }
  return pubsub_->Unsubscribe(ACTOR_CHANNEL, id.Hex());
}

bool GcsSubscriber::IsActorUnsubscribed(const ActorID &id) {
  if (subscriber_ != nullptr) {
    return !subscriber_->IsSubscribed(rpc::ChannelType::GCS_ACTOR_CHANNEL, gcs_address_,
                                      id.Binary());
  }
  return pubsub_->IsUnsubscribed(ACTOR_CHANNEL, id.Hex());
}

Status GcsSubscriber::SubscribeAllNodeInfo(
    const ItemCallback<rpc::GcsNodeInfo> &subscribe, const StatusCallback &done) {
  RAY_CHECK(subscribe != nullptr);
  if (subscriber_ != nullptr) {
    // GCS subscriber.
    auto subscribe_item_callback = [subscribe](const rpc::PubMessage &msg) {
      RAY_CHECK(msg.channel_type() == rpc::ChannelType::GCS_NODE_INFO_CHANNEL);
      subscribe(msg.node_info_message());
    };
    auto subscription_failure_callback = [](const std::string &, const Status &status) {
      RAY_LOG(WARNING) << "Subscription to NodeInfo channel failed: "
                       << status.ToString();
    };
    if (!subscriber_->SubscribeChannel(
            std::make_unique<rpc::SubMessage>(), rpc::ChannelType::GCS_NODE_INFO_CHANNEL,
            gcs_address_,
            [done](Status status) {
              if (done != nullptr) {
                done(status);
              }
            },
            std::move(subscribe_item_callback),
            std::move(subscription_failure_callback))) {
      return Status::ObjectExists(
          "NodeInfo channel already subscribed. Please unsubscribe first if it needs to "
          "be resubscribed.");
    }
    return Status::OK();
  }

  // Redis subscriber.
  auto on_subscribe = [subscribe](const std::string &, const std::string &data) {
    rpc::GcsNodeInfo node_info;
    node_info.ParseFromString(data);
    subscribe(node_info);
  };
  return pubsub_->SubscribeAll(NODE_CHANNEL, on_subscribe, done);
}

Status GcsSubscriber::SubscribeAllNodeResources(
    const ItemCallback<rpc::NodeResourceChange> &subscribe, const StatusCallback &done) {
  RAY_CHECK(subscribe != nullptr);
  if (subscriber_ != nullptr) {
    // GCS subscriber.
    auto subscribe_item_callback = [subscribe](const rpc::PubMessage &msg) {
      RAY_CHECK(msg.channel_type() == rpc::ChannelType::GCS_NODE_RESOURCE_CHANNEL);
      subscribe(msg.node_resource_message());
    };
    auto subscription_failure_callback = [](const std::string &, const Status &status) {
      RAY_LOG(WARNING) << "Subscription to NodeResource channel failed: "
                       << status.ToString();
    };
    if (!subscriber_->SubscribeChannel(
            std::make_unique<rpc::SubMessage>(),
            rpc::ChannelType::GCS_NODE_RESOURCE_CHANNEL, gcs_address_,

            [done](Status status) {
              if (done != nullptr) {
                done(status);
              }
            },
            std::move(subscribe_item_callback),
            std::move(subscription_failure_callback))) {
      return Status::ObjectExists(
          "NodeResource channel already subscribed. Please unsubscribe first if it needs "
          "to be resubscribed.");
    }
    return Status::OK();
  }

  // Redis subscriber.
  auto on_subscribe = [subscribe](const std::string &, const std::string &data) {
    rpc::NodeResourceChange node_resource_change;
    node_resource_change.ParseFromString(data);
    subscribe(node_resource_change);
  };
  return pubsub_->SubscribeAll(NODE_RESOURCE_CHANNEL, on_subscribe, done);
}

Status GcsSubscriber::SubscribeResourcesBatch(
    const ItemCallback<rpc::ResourceUsageBatchData> &subscribe,
    const StatusCallback &done) {
  if (subscriber_ != nullptr) {
    // This channel is not used.
    // TODO (iycheng) remove legacy code
    return Status::OK();
  }
  auto on_subscribe = [subscribe](const std::string &, const std::string &data) {
    rpc::ResourceUsageBatchData resources_batch_data;
    resources_batch_data.ParseFromString(data);
    subscribe(resources_batch_data);
  };
  return pubsub_->Subscribe(RESOURCES_BATCH_CHANNEL, "", on_subscribe, done);
}

Status GcsSubscriber::SubscribeAllWorkerFailures(
    const ItemCallback<rpc::WorkerDeltaData> &subscribe, const StatusCallback &done) {
  if (subscriber_ != nullptr) {
    // GCS subscriber.
    auto subscribe_item_callback = [subscribe](const rpc::PubMessage &msg) {
      RAY_CHECK(msg.channel_type() == rpc::ChannelType::GCS_WORKER_DELTA_CHANNEL);
      subscribe(msg.worker_delta_message());
    };
    auto subscription_failure_callback = [](const std::string &, const Status &status) {
      RAY_LOG(WARNING) << "Subscription to WorkerDelta channel failed: "
                       << status.ToString();
    };
    if (!subscriber_->SubscribeChannel(
            std::make_unique<rpc::SubMessage>(),
            rpc::ChannelType::GCS_WORKER_DELTA_CHANNEL, gcs_address_,
            /*subscribe_done_callback=*/
            [done](Status status) {
              if (done != nullptr) {
                done(status);
              }
            },
            std::move(subscribe_item_callback),
            std::move(subscription_failure_callback))) {
      return Status::ObjectExists(
          "WorkerDelta channel already subscribed. Please unsubscribe first if it needs "
          "to be resubscribed.");
    }
    return Status::OK();
  }

  // Redis subscriber.
  auto on_subscribe = [subscribe](const std::string &, const std::string &data) {
    rpc::WorkerDeltaData worker_failure_data;
    worker_failure_data.ParseFromString(data);
    subscribe(worker_failure_data);
  };
  return pubsub_->SubscribeAll(WORKER_CHANNEL, on_subscribe, done);
}

}  // namespace gcs
}  // namespace ray
>>>>>>> 19672688
<|MERGE_RESOLUTION|>--- conflicted
+++ resolved
@@ -1,1134 +1,555 @@
-<<<<<<< HEAD
-// Copyright 2017 The Ray Authors.
-//
-// Licensed under the Apache License, Version 2.0 (the "License");
-// you may not use this file except in compliance with the License.
-// You may obtain a copy of the License at
-//
-//  http://www.apache.org/licenses/LICENSE-2.0
-//
-// Unless required by applicable law or agreed to in writing, software
-// distributed under the License is distributed on an "AS IS" BASIS,
-// WITHOUT WARRANTIES OR CONDITIONS OF ANY KIND, either express or implied.
-// See the License for the specific language governing permissions and
-// limitations under the License.
-
-#include "ray/gcs/pubsub/gcs_pub_sub.h"
-
-#include "absl/strings/str_cat.h"
-
-namespace ray {
-namespace gcs {
-
-Status GcsPubSub::Publish(std::string_view channel, const std::string &id,
-                          const std::string &data, const StatusCallback &done) {
-  rpc::PubSubMessage message;
-  message.set_id(id);
-  message.set_data(data);
-
-  auto on_done = [done](std::shared_ptr<CallbackReply> reply) {
-    if (done) {
-      done(Status::OK());
-    }
-  };
-
-  return redis_client_->GetPrimaryContext()->PublishAsync(
-      GenChannelPattern(channel, id), message.SerializeAsString(), on_done);
-}
-
-Status GcsPubSub::Subscribe(std::string_view channel, const std::string &id,
-                            const Callback &subscribe, const StatusCallback &done) {
-  return SubscribeInternal(channel, subscribe, done, id);
-}
-
-Status GcsPubSub::SubscribeAll(std::string_view channel, const Callback &subscribe,
-                               const StatusCallback &done) {
-  return SubscribeInternal(channel, subscribe, done, std::nullopt);
-}
-
-Status GcsPubSub::Unsubscribe(std::string_view channel_name, const std::string &id) {
-  std::string pattern = GenChannelPattern(channel_name, id);
-
-  absl::MutexLock lock(&mutex_);
-  // Add the UNSUBSCRIBE command to the queue.
-  auto channel = channels_.find(pattern);
-  RAY_CHECK(channel != channels_.end());
-  channel->second.command_queue.push_back(Command());
-  total_commands_queued_++;
-
-  // Process the first command on the queue, if possible.
-  return ExecuteCommandIfPossible(channel->first, channel->second);
-}
-
-Status GcsPubSub::SubscribeInternal(std::string_view channel_name,
-                                    const Callback &subscribe, const StatusCallback &done,
-                                    const std::optional<std::string_view> &id) {
-  std::string pattern = GenChannelPattern(channel_name, id);
-
-  absl::MutexLock lock(&mutex_);
-  auto channel = channels_.find(pattern);
-  if (channel == channels_.end()) {
-    // There were no pending commands for this channel and we were not already
-    // subscribed.
-    channel = channels_.emplace(pattern, Channel()).first;
-  }
-
-  // Add the SUBSCRIBE command to the queue.
-  channel->second.command_queue.push_back(
-      Command(subscribe, done, /*is_sub_or_unsub_all=*/!id.has_value()));
-  total_commands_queued_++;
-
-  // Process the first command on the queue, if possible.
-  return ExecuteCommandIfPossible(channel->first, channel->second);
-}
-
-Status GcsPubSub::ExecuteCommandIfPossible(const std::string &channel_key,
-                                           GcsPubSub::Channel &channel) {
-  // Process the first command on the queue, if possible.
-  Status status;
-  auto &command = channel.command_queue.front();
-  if (command.is_subscribe && channel.callback_index == -1) {
-    // The next command is SUBSCRIBE and we are currently unsubscribed, so we
-    // can execute the command.
-    int64_t callback_index =
-        ray::gcs::RedisCallbackManager::instance().AllocateCallbackIndex();
-    const auto &command_done_callback = command.done_callback;
-    const auto &command_subscribe_callback = command.subscribe_callback;
-    auto callback = [this, channel_key, command_done_callback, command_subscribe_callback,
-                     callback_index](std::shared_ptr<CallbackReply> reply) {
-      if (reply->IsNil()) {
-        return;
-      }
-      if (reply->IsUnsubscribeCallback()) {
-        // Unset the callback index.
-        absl::MutexLock lock(&mutex_);
-        auto channel = channels_.find(channel_key);
-        RAY_CHECK(channel != channels_.end());
-        ray::gcs::RedisCallbackManager::instance().RemoveCallback(
-            channel->second.callback_index);
-        channel->second.callback_index = -1;
-        channel->second.pending_reply = false;
-
-        if (channel->second.command_queue.empty()) {
-          // We are unsubscribed and there are no more commands to process.
-          // Delete the channel.
-          channels_.erase(channel);
-        } else {
-          // Process the next item in the queue.
-          RAY_CHECK(channel->second.command_queue.front().is_subscribe);
-          RAY_CHECK_OK(ExecuteCommandIfPossible(channel_key, channel->second));
-        }
-      } else if (reply->IsSubscribeCallback()) {
-        {
-          // Set the callback index.
-          absl::MutexLock lock(&mutex_);
-          auto channel = channels_.find(channel_key);
-          RAY_CHECK(channel != channels_.end());
-          channel->second.callback_index = callback_index;
-          channel->second.pending_reply = false;
-          // Process the next item in the queue, if any.
-          if (!channel->second.command_queue.empty()) {
-            RAY_CHECK(!channel->second.command_queue.front().is_subscribe);
-            RAY_CHECK_OK(ExecuteCommandIfPossible(channel_key, channel->second));
-          }
-        }
-
-        if (command_done_callback) {
-          command_done_callback(Status::OK());
-        }
-      } else {
-        const auto reply_data = reply->ReadAsPubsubData();
-        if (!reply_data.empty()) {
-          rpc::PubSubMessage message;
-          message.ParseFromString(reply_data);
-          command_subscribe_callback(message.id(), message.data());
-        }
-      }
-    };
-
-    if (command.is_sub_or_unsub_all) {
-      status = redis_client_->GetPrimaryContext()->PSubscribeAsync(channel_key, callback,
-                                                                   callback_index);
-    } else {
-      status = redis_client_->GetPrimaryContext()->SubscribeAsync(channel_key, callback,
-                                                                  callback_index);
-    }
-    channel.pending_reply = true;
-    channel.command_queue.pop_front();
-    total_commands_queued_--;
-  } else if (!command.is_subscribe && channel.callback_index != -1) {
-    // The next command is UNSUBSCRIBE and we are currently subscribed, so we
-    // can execute the command. The reply for will be received through the
-    // SUBSCRIBE command's callback.
-    if (command.is_sub_or_unsub_all) {
-      status = redis_client_->GetPrimaryContext()->PUnsubscribeAsync(channel_key);
-    } else {
-      status = redis_client_->GetPrimaryContext()->UnsubscribeAsync(channel_key);
-    }
-    channel.pending_reply = true;
-    channel.command_queue.pop_front();
-    total_commands_queued_--;
-  } else if (!channel.pending_reply) {
-    // There is no in-flight command, but the next command to execute is not
-    // runnable. The caller must have sent a command out-of-order.
-    // TODO(swang): This can cause a fatal error if the GCS server restarts and
-    // the client attempts to subscribe again.
-    RAY_LOG(FATAL) << "Caller attempted a duplicate subscribe or unsubscribe to channel "
-                   << channel_key;
-  }
-  return status;
-}
-
-std::string GcsPubSub::GenChannelPattern(std::string_view channel,
-                                         const std::optional<std::string_view> &id) {
-  std::string pattern = absl::StrCat(channel, ":");
-  if (id) {
-    absl::StrAppend(&pattern, *id);
-  } else {
-    absl::StrAppend(&pattern, "*");
-  }
-  return pattern;
-}
-
-bool GcsPubSub::IsUnsubscribed(std::string_view channel, const std::string &id) {
-  std::string pattern = GenChannelPattern(channel, id);
-
-  absl::MutexLock lock(&mutex_);
-  return !channels_.contains(pattern);
-}
-
-std::string GcsPubSub::DebugString() const {
-  absl::MutexLock lock(&mutex_);
-  std::ostringstream stream;
-  stream << "GcsPubSub:";
-  stream << "\n- num channels subscribed to: " << channels_.size();
-  stream << "\n- total commands queued: " << total_commands_queued_;
-  return stream.str();
-}
-
-Status GcsPublisher::PublishActor(const ActorID &id, const rpc::ActorTableData &message,
-                                  const StatusCallback &done) {
-  if (publisher_ != nullptr) {
-    rpc::PubMessage msg;
-    msg.set_channel_type(rpc::ChannelType::GCS_ACTOR_CHANNEL);
-    msg.set_key_id(id.Binary());
-    *msg.mutable_actor_message() = message;
-    publisher_->Publish(msg);
-    if (done != nullptr) {
-      done(Status::OK());
-    }
-    return Status::OK();
-  }
-  return pubsub_->Publish(ACTOR_CHANNEL, id.Hex(), message.SerializeAsString(), done);
-}
-
-Status GcsPublisher::PublishJob(const JobID &id, const rpc::JobTableData &message,
-                                const StatusCallback &done) {
-  if (publisher_ != nullptr) {
-    rpc::PubMessage msg;
-    msg.set_channel_type(rpc::ChannelType::GCS_JOB_CHANNEL);
-    msg.set_key_id(id.Binary());
-    *msg.mutable_job_message() = message;
-    publisher_->Publish(msg);
-    if (done != nullptr) {
-      done(Status::OK());
-    }
-    return Status::OK();
-  }
-  return pubsub_->Publish(JOB_CHANNEL, id.Hex(), message.SerializeAsString(), done);
-}
-
-Status GcsPublisher::PublishNodeInfo(const NodeID &id, const rpc::GcsNodeInfo &message,
-                                     const StatusCallback &done) {
-  if (publisher_ != nullptr) {
-    rpc::PubMessage msg;
-    msg.set_channel_type(rpc::ChannelType::GCS_NODE_INFO_CHANNEL);
-    msg.set_key_id(id.Binary());
-    *msg.mutable_node_info_message() = message;
-    publisher_->Publish(msg);
-    if (done != nullptr) {
-      done(Status::OK());
-    }
-    return Status::OK();
-  }
-  return pubsub_->Publish(NODE_CHANNEL, id.Hex(), message.SerializeAsString(), done);
-}
-
-Status GcsPublisher::PublishNodeResource(const NodeID &id,
-                                         const rpc::NodeResourceChange &message,
-                                         const StatusCallback &done) {
-  if (publisher_ != nullptr) {
-    rpc::PubMessage msg;
-    msg.set_channel_type(rpc::ChannelType::GCS_NODE_RESOURCE_CHANNEL);
-    msg.set_key_id(id.Binary());
-    *msg.mutable_node_resource_message() = message;
-    publisher_->Publish(msg);
-    if (done != nullptr) {
-      done(Status::OK());
-    }
-    return Status::OK();
-  }
-  return pubsub_->Publish(NODE_RESOURCE_CHANNEL, id.Hex(), message.SerializeAsString(),
-                          done);
-}
-
-Status GcsPublisher::PublishResourceBatch(const rpc::ResourceUsageBatchData &message,
-                                          const StatusCallback &done) {
-  return pubsub_->Publish(RESOURCES_BATCH_CHANNEL, "", message.SerializeAsString(), done);
-}
-
-Status GcsPublisher::PublishWorkerFailure(const WorkerID &id,
-                                          const rpc::WorkerDeltaData &message,
-                                          const StatusCallback &done) {
-  if (publisher_ != nullptr) {
-    rpc::PubMessage msg;
-    msg.set_channel_type(rpc::ChannelType::GCS_WORKER_DELTA_CHANNEL);
-    msg.set_key_id(id.Binary());
-    *msg.mutable_worker_delta_message() = message;
-    publisher_->Publish(msg);
-    if (done != nullptr) {
-      done(Status::OK());
-    }
-    return Status::OK();
-  }
-  return pubsub_->Publish(WORKER_CHANNEL, id.Hex(), message.SerializeAsString(), done);
-}
-
-Status GcsPublisher::PublishTaskLease(const TaskID &id, const rpc::TaskLeaseData &message,
-                                      const StatusCallback &done) {
-  return pubsub_->Publish(TASK_LEASE_CHANNEL, id.Hex(), message.SerializeAsString(),
-                          done);
-}
-
-Status GcsPublisher::PublishError(const std::string &id,
-                                  const rpc::ErrorTableData &message,
-                                  const StatusCallback &done) {
-  if (publisher_ != nullptr) {
-    rpc::PubMessage msg;
-    msg.set_channel_type(rpc::ChannelType::RAY_ERROR_INFO_CHANNEL);
-    msg.set_key_id(id);
-    *msg.mutable_error_info_message() = message;
-    publisher_->Publish(msg);
-    if (done != nullptr) {
-      done(Status::OK());
-    }
-    return Status::OK();
-  }
-  return pubsub_->Publish(ERROR_INFO_CHANNEL, id, message.SerializeAsString(), done);
-}
-
-std::string GcsPublisher::DebugString() const {
-  if (pubsub_) {
-    return pubsub_->DebugString();
-  }
-  return "GcsPublisher {}";
-}
-
-Status GcsSubscriber::SubscribeAllJobs(
-    const SubscribeCallback<JobID, rpc::JobTableData> &subscribe,
-    const StatusCallback &done) {
-  RAY_CHECK(subscribe != nullptr);
-  if (subscriber_ != nullptr) {
-    // GCS subscriber.
-    auto subscribe_item_callback = [subscribe](const rpc::PubMessage &msg) {
-      RAY_CHECK(msg.channel_type() == rpc::ChannelType::GCS_JOB_CHANNEL);
-      const JobID id = JobID::FromBinary(msg.key_id());
-      subscribe(id, msg.job_message());
-    };
-    // TODO: Improve error handling, e.g. try to resubscribe automatically.
-    auto subscription_failure_callback = [](const std::string &, const Status &status) {
-      RAY_LOG(WARNING) << "Subscription to Job channel failed: " << status.ToString();
-    };
-    if (!subscriber_->SubscribeChannel(
-            std::make_unique<rpc::SubMessage>(), rpc::ChannelType::GCS_JOB_CHANNEL,
-            gcs_address_,
-            [done](Status status) {
-              if (done != nullptr) {
-                done(status);
-              }
-            },
-            std::move(subscribe_item_callback),
-            std::move(subscription_failure_callback))) {
-      return Status::ObjectExists(
-          "Job channel already subscribed. Please unsubscribe first if it needs to be "
-          "resubscribed.");
-    }
-    return Status::OK();
-  }
-
-  // Redis subscriber.
-  auto on_subscribe = [subscribe](const std::string &id, const std::string &data) {
-    rpc::JobTableData job_data;
-    job_data.ParseFromString(data);
-    subscribe(JobID::FromHex(id), job_data);
-  };
-  return pubsub_->SubscribeAll(JOB_CHANNEL, on_subscribe, done);
-}
-
-Status GcsSubscriber::SubscribeActor(
-    const ActorID &id, const SubscribeCallback<ActorID, rpc::ActorTableData> &subscribe,
-    const StatusCallback &done) {
-  RAY_CHECK(subscribe != nullptr);
-  if (subscriber_ != nullptr) {
-    // GCS subscriber.
-    auto subscription_callback = [id, subscribe](const rpc::PubMessage &msg) {
-      RAY_CHECK(msg.channel_type() == rpc::ChannelType::GCS_ACTOR_CHANNEL);
-      RAY_CHECK(msg.key_id() == id.Binary());
-      subscribe(id, msg.actor_message());
-    };
-    auto subscription_failure_callback = [id](const std::string &failed_id,
-                                              const Status &status) {
-      RAY_CHECK(failed_id == id.Binary());
-      RAY_LOG(WARNING) << "Subscription to Actor " << id.Hex()
-                       << " failed: " << status.ToString();
-    };
-    if (!subscriber_->Subscribe(
-            std::make_unique<rpc::SubMessage>(), rpc::ChannelType::GCS_ACTOR_CHANNEL,
-            gcs_address_, id.Binary(),
-            [done](Status status) {
-              if (done != nullptr) {
-                done(status);
-              }
-            },
-            std::move(subscription_callback), std::move(subscription_failure_callback))) {
-      return Status::ObjectExists(
-          "Actor already subscribed. Please unsubscribe first if it needs to be "
-          "resubscribed.");
-    }
-    return Status::OK();
-  }
-
-  // Redis subscriber.
-  auto on_subscribe = [subscribe](const std::string &id, const std::string &data) {
-    rpc::ActorTableData actor_data;
-    actor_data.ParseFromString(data);
-    subscribe(ActorID::FromHex(id), actor_data);
-  };
-  return pubsub_->Subscribe(ACTOR_CHANNEL, id.Hex(), on_subscribe, done);
-}
-
-Status GcsSubscriber::UnsubscribeActor(const ActorID &id) {
-  if (subscriber_ != nullptr) {
-    subscriber_->Unsubscribe(rpc::ChannelType::GCS_ACTOR_CHANNEL, gcs_address_,
-                             id.Binary());
-    return Status::OK();
-  }
-  return pubsub_->Unsubscribe(ACTOR_CHANNEL, id.Hex());
-}
-
-bool GcsSubscriber::IsActorUnsubscribed(const ActorID &id) {
-  if (subscriber_ != nullptr) {
-    return !subscriber_->IsSubscribed(rpc::ChannelType::GCS_ACTOR_CHANNEL, gcs_address_,
-                                      id.Binary());
-  }
-  return pubsub_->IsUnsubscribed(ACTOR_CHANNEL, id.Hex());
-}
-
-Status GcsSubscriber::SubscribeAllNodeInfo(
-    const ItemCallback<rpc::GcsNodeInfo> &subscribe, const StatusCallback &done) {
-  RAY_CHECK(subscribe != nullptr);
-  if (subscriber_ != nullptr) {
-    // GCS subscriber.
-    auto subscribe_item_callback = [subscribe](const rpc::PubMessage &msg) {
-      RAY_CHECK(msg.channel_type() == rpc::ChannelType::GCS_NODE_INFO_CHANNEL);
-      subscribe(msg.node_info_message());
-    };
-    auto subscription_failure_callback = [](const std::string &, const Status &status) {
-      RAY_LOG(WARNING) << "Subscription to NodeInfo channel failed: "
-                       << status.ToString();
-    };
-    if (!subscriber_->SubscribeChannel(
-            std::make_unique<rpc::SubMessage>(), rpc::ChannelType::GCS_NODE_INFO_CHANNEL,
-            gcs_address_,
-            [done](Status status) {
-              if (done != nullptr) {
-                done(status);
-              }
-            },
-            std::move(subscribe_item_callback),
-            std::move(subscription_failure_callback))) {
-      return Status::ObjectExists(
-          "NodeInfo channel already subscribed. Please unsubscribe first if it needs to "
-          "be resubscribed.");
-    }
-    return Status::OK();
-  }
-
-  // Redis subscriber.
-  auto on_subscribe = [subscribe](const std::string &, const std::string &data) {
-    rpc::GcsNodeInfo node_info;
-    node_info.ParseFromString(data);
-    subscribe(node_info);
-  };
-  return pubsub_->SubscribeAll(NODE_CHANNEL, on_subscribe, done);
-}
-
-Status GcsSubscriber::SubscribeAllNodeResources(
-    const ItemCallback<rpc::NodeResourceChange> &subscribe, const StatusCallback &done) {
-  RAY_CHECK(subscribe != nullptr);
-  if (subscriber_ != nullptr) {
-    // GCS subscriber.
-    auto subscribe_item_callback = [subscribe](const rpc::PubMessage &msg) {
-      RAY_CHECK(msg.channel_type() == rpc::ChannelType::GCS_NODE_RESOURCE_CHANNEL);
-      subscribe(msg.node_resource_message());
-    };
-    auto subscription_failure_callback = [](const std::string &, const Status &status) {
-      RAY_LOG(WARNING) << "Subscription to NodeResource channel failed: "
-                       << status.ToString();
-    };
-    if (!subscriber_->SubscribeChannel(
-            std::make_unique<rpc::SubMessage>(),
-            rpc::ChannelType::GCS_NODE_RESOURCE_CHANNEL, gcs_address_,
-
-            [done](Status status) {
-              if (done != nullptr) {
-                done(status);
-              }
-            },
-            std::move(subscribe_item_callback),
-            std::move(subscription_failure_callback))) {
-      return Status::ObjectExists(
-          "NodeResource channel already subscribed. Please unsubscribe first if it needs "
-          "to be resubscribed.");
-    }
-    return Status::OK();
-  }
-
-  // Redis subscriber.
-  auto on_subscribe = [subscribe](const std::string &, const std::string &data) {
-    rpc::NodeResourceChange node_resource_change;
-    node_resource_change.ParseFromString(data);
-    subscribe(node_resource_change);
-  };
-  return pubsub_->SubscribeAll(NODE_RESOURCE_CHANNEL, on_subscribe, done);
-}
-
-Status GcsSubscriber::SubscribeResourcesBatch(
-    const ItemCallback<rpc::ResourceUsageBatchData> &subscribe,
-    const StatusCallback &done) {
-  auto on_subscribe = [subscribe](const std::string &, const std::string &data) {
-    rpc::ResourceUsageBatchData resources_batch_data;
-    resources_batch_data.ParseFromString(data);
-    subscribe(resources_batch_data);
-  };
-  return pubsub_->Subscribe(RESOURCES_BATCH_CHANNEL, "", on_subscribe, done);
-}
-
-Status GcsSubscriber::SubscribeTaskLease(
-    const TaskID &id,
-    const SubscribeCallback<TaskID, boost::optional<rpc::TaskLeaseData>> &subscribe,
-    const StatusCallback &done) {
-  auto on_subscribe = [id, subscribe](const std::string &, const std::string &data) {
-    rpc::TaskLeaseData task_lease_data;
-    task_lease_data.ParseFromString(data);
-    subscribe(id, task_lease_data);
-  };
-  return pubsub_->Subscribe(TASK_LEASE_CHANNEL, id.Hex(), on_subscribe, done);
-}
-
-Status GcsSubscriber::UnsubscribeTaskLease(const TaskID &id) {
-  return pubsub_->Unsubscribe(TASK_LEASE_CHANNEL, id.Hex());
-}
-
-bool GcsSubscriber::IsTaskLeaseUnsubscribed(const TaskID &id) {
-  return pubsub_->IsUnsubscribed(TASK_LEASE_CHANNEL, id.Hex());
-}
-
-Status GcsSubscriber::SubscribeAllWorkerFailures(
-    const ItemCallback<rpc::WorkerDeltaData> &subscribe, const StatusCallback &done) {
-  if (subscriber_ != nullptr) {
-    // GCS subscriber.
-    auto subscribe_item_callback = [subscribe](const rpc::PubMessage &msg) {
-      RAY_CHECK(msg.channel_type() == rpc::ChannelType::GCS_WORKER_DELTA_CHANNEL);
-      subscribe(msg.worker_delta_message());
-    };
-    auto subscription_failure_callback = [](const std::string &, const Status &status) {
-      RAY_LOG(WARNING) << "Subscription to WorkerDelta channel failed: "
-                       << status.ToString();
-    };
-    if (!subscriber_->SubscribeChannel(
-            std::make_unique<rpc::SubMessage>(),
-            rpc::ChannelType::GCS_WORKER_DELTA_CHANNEL, gcs_address_,
-            /*subscribe_done_callback=*/
-            [done](Status status) {
-              if (done != nullptr) {
-                done(status);
-              }
-            },
-            std::move(subscribe_item_callback),
-            std::move(subscription_failure_callback))) {
-      return Status::ObjectExists(
-          "WorkerDelta channel already subscribed. Please unsubscribe first if it needs "
-          "to be resubscribed.");
-    }
-    return Status::OK();
-  }
-
-  // Redis subscriber.
-  auto on_subscribe = [subscribe](const std::string &, const std::string &data) {
-    rpc::WorkerDeltaData worker_failure_data;
-    worker_failure_data.ParseFromString(data);
-    subscribe(worker_failure_data);
-  };
-  return pubsub_->SubscribeAll(WORKER_CHANNEL, on_subscribe, done);
-}
-
-}  // namespace gcs
-}  // namespace ray
-=======
-// Copyright 2017 The Ray Authors.
-//
-// Licensed under the Apache License, Version 2.0 (the "License");
-// you may not use this file except in compliance with the License.
-// You may obtain a copy of the License at
-//
-//  http://www.apache.org/licenses/LICENSE-2.0
-//
-// Unless required by applicable law or agreed to in writing, software
-// distributed under the License is distributed on an "AS IS" BASIS,
-// WITHOUT WARRANTIES OR CONDITIONS OF ANY KIND, either express or implied.
-// See the License for the specific language governing permissions and
-// limitations under the License.
-
-#include "ray/gcs/pubsub/gcs_pub_sub.h"
-
-#include "absl/strings/str_cat.h"
-
-namespace ray {
-namespace gcs {
-
-Status GcsPubSub::Publish(std::string_view channel, const std::string &id,
-                          const std::string &data, const StatusCallback &done) {
-  rpc::PubSubMessage message;
-  message.set_id(id);
-  message.set_data(data);
-
-  auto on_done = [done](std::shared_ptr<CallbackReply> reply) {
-    if (done) {
-      done(Status::OK());
-    }
-  };
-
-  return redis_client_->GetPrimaryContext()->PublishAsync(
-      GenChannelPattern(channel, id), message.SerializeAsString(), on_done);
-}
-
-Status GcsPubSub::Subscribe(std::string_view channel, const std::string &id,
-                            const Callback &subscribe, const StatusCallback &done) {
-  return SubscribeInternal(channel, subscribe, done, id);
-}
-
-Status GcsPubSub::SubscribeAll(std::string_view channel, const Callback &subscribe,
-                               const StatusCallback &done) {
-  return SubscribeInternal(channel, subscribe, done, std::nullopt);
-}
-
-Status GcsPubSub::Unsubscribe(std::string_view channel_name, const std::string &id) {
-  std::string pattern = GenChannelPattern(channel_name, id);
-
-  absl::MutexLock lock(&mutex_);
-  // Add the UNSUBSCRIBE command to the queue.
-  auto channel = channels_.find(pattern);
-  RAY_CHECK(channel != channels_.end());
-  channel->second.command_queue.push_back(Command());
-  total_commands_queued_++;
-
-  // Process the first command on the queue, if possible.
-  return ExecuteCommandIfPossible(channel->first, channel->second);
-}
-
-Status GcsPubSub::SubscribeInternal(std::string_view channel_name,
-                                    const Callback &subscribe, const StatusCallback &done,
-                                    const std::optional<std::string_view> &id) {
-  std::string pattern = GenChannelPattern(channel_name, id);
-
-  absl::MutexLock lock(&mutex_);
-  auto channel = channels_.find(pattern);
-  if (channel == channels_.end()) {
-    // There were no pending commands for this channel and we were not already
-    // subscribed.
-    channel = channels_.emplace(pattern, Channel()).first;
-  }
-
-  // Add the SUBSCRIBE command to the queue.
-  channel->second.command_queue.push_back(
-      Command(subscribe, done, /*is_sub_or_unsub_all=*/!id.has_value()));
-  total_commands_queued_++;
-
-  // Process the first command on the queue, if possible.
-  return ExecuteCommandIfPossible(channel->first, channel->second);
-}
-
-Status GcsPubSub::ExecuteCommandIfPossible(const std::string &channel_key,
-                                           GcsPubSub::Channel &channel) {
-  // Process the first command on the queue, if possible.
-  Status status;
-  auto &command = channel.command_queue.front();
-  if (command.is_subscribe && channel.callback_index == -1) {
-    // The next command is SUBSCRIBE and we are currently unsubscribed, so we
-    // can execute the command.
-    int64_t callback_index =
-        ray::gcs::RedisCallbackManager::instance().AllocateCallbackIndex();
-    const auto &command_done_callback = command.done_callback;
-    const auto &command_subscribe_callback = command.subscribe_callback;
-    auto callback = [this, channel_key, command_done_callback, command_subscribe_callback,
-                     callback_index](std::shared_ptr<CallbackReply> reply) {
-      if (reply->IsNil()) {
-        return;
-      }
-      if (reply->IsUnsubscribeCallback()) {
-        // Unset the callback index.
-        absl::MutexLock lock(&mutex_);
-        auto channel = channels_.find(channel_key);
-        RAY_CHECK(channel != channels_.end());
-        ray::gcs::RedisCallbackManager::instance().RemoveCallback(
-            channel->second.callback_index);
-        channel->second.callback_index = -1;
-        channel->second.pending_reply = false;
-
-        if (channel->second.command_queue.empty()) {
-          // We are unsubscribed and there are no more commands to process.
-          // Delete the channel.
-          channels_.erase(channel);
-        } else {
-          // Process the next item in the queue.
-          RAY_CHECK(channel->second.command_queue.front().is_subscribe);
-          RAY_CHECK_OK(ExecuteCommandIfPossible(channel_key, channel->second));
-        }
-      } else if (reply->IsSubscribeCallback()) {
-        {
-          // Set the callback index.
-          absl::MutexLock lock(&mutex_);
-          auto channel = channels_.find(channel_key);
-          RAY_CHECK(channel != channels_.end());
-          channel->second.callback_index = callback_index;
-          channel->second.pending_reply = false;
-          // Process the next item in the queue, if any.
-          if (!channel->second.command_queue.empty()) {
-            RAY_CHECK(!channel->second.command_queue.front().is_subscribe);
-            RAY_CHECK_OK(ExecuteCommandIfPossible(channel_key, channel->second));
-          }
-        }
-
-        if (command_done_callback) {
-          command_done_callback(Status::OK());
-        }
-      } else {
-        const auto reply_data = reply->ReadAsPubsubData();
-        if (!reply_data.empty()) {
-          rpc::PubSubMessage message;
-          message.ParseFromString(reply_data);
-          command_subscribe_callback(message.id(), message.data());
-        }
-      }
-    };
-
-    if (command.is_sub_or_unsub_all) {
-      status = redis_client_->GetPrimaryContext()->PSubscribeAsync(channel_key, callback,
-                                                                   callback_index);
-    } else {
-      status = redis_client_->GetPrimaryContext()->SubscribeAsync(channel_key, callback,
-                                                                  callback_index);
-    }
-    channel.pending_reply = true;
-    channel.command_queue.pop_front();
-    total_commands_queued_--;
-  } else if (!command.is_subscribe && channel.callback_index != -1) {
-    // The next command is UNSUBSCRIBE and we are currently subscribed, so we
-    // can execute the command. The reply for will be received through the
-    // SUBSCRIBE command's callback.
-    if (command.is_sub_or_unsub_all) {
-      status = redis_client_->GetPrimaryContext()->PUnsubscribeAsync(channel_key);
-    } else {
-      status = redis_client_->GetPrimaryContext()->UnsubscribeAsync(channel_key);
-    }
-    channel.pending_reply = true;
-    channel.command_queue.pop_front();
-    total_commands_queued_--;
-  } else if (!channel.pending_reply) {
-    // There is no in-flight command, but the next command to execute is not
-    // runnable. The caller must have sent a command out-of-order.
-    // TODO(swang): This can cause a fatal error if the GCS server restarts and
-    // the client attempts to subscribe again.
-    RAY_LOG(FATAL) << "Caller attempted a duplicate subscribe or unsubscribe to channel "
-                   << channel_key;
-  }
-  return status;
-}
-
-std::string GcsPubSub::GenChannelPattern(std::string_view channel,
-                                         const std::optional<std::string_view> &id) {
-  std::string pattern = absl::StrCat(channel, ":");
-  if (id) {
-    absl::StrAppend(&pattern, *id);
-  } else {
-    absl::StrAppend(&pattern, "*");
-  }
-  return pattern;
-}
-
-bool GcsPubSub::IsUnsubscribed(std::string_view channel, const std::string &id) {
-  std::string pattern = GenChannelPattern(channel, id);
-
-  absl::MutexLock lock(&mutex_);
-  return !channels_.contains(pattern);
-}
-
-std::string GcsPubSub::DebugString() const {
-  absl::MutexLock lock(&mutex_);
-  std::ostringstream stream;
-  stream << "GcsPubSub:";
-  stream << "\n- num channels subscribed to: " << channels_.size();
-  stream << "\n- total commands queued: " << total_commands_queued_;
-  return stream.str();
-}
-
-Status GcsPublisher::PublishActor(const ActorID &id, const rpc::ActorTableData &message,
-                                  const StatusCallback &done) {
-  if (publisher_ != nullptr) {
-    rpc::PubMessage msg;
-    msg.set_channel_type(rpc::ChannelType::GCS_ACTOR_CHANNEL);
-    msg.set_key_id(id.Binary());
-    *msg.mutable_actor_message() = message;
-    publisher_->Publish(msg);
-    if (done != nullptr) {
-      done(Status::OK());
-    }
-    return Status::OK();
-  }
-  return pubsub_->Publish(ACTOR_CHANNEL, id.Hex(), message.SerializeAsString(), done);
-}
-
-Status GcsPublisher::PublishJob(const JobID &id, const rpc::JobTableData &message,
-                                const StatusCallback &done) {
-  if (publisher_ != nullptr) {
-    rpc::PubMessage msg;
-    msg.set_channel_type(rpc::ChannelType::GCS_JOB_CHANNEL);
-    msg.set_key_id(id.Binary());
-    *msg.mutable_job_message() = message;
-    publisher_->Publish(msg);
-    if (done != nullptr) {
-      done(Status::OK());
-    }
-    return Status::OK();
-  }
-  return pubsub_->Publish(JOB_CHANNEL, id.Hex(), message.SerializeAsString(), done);
-}
-
-Status GcsPublisher::PublishNodeInfo(const NodeID &id, const rpc::GcsNodeInfo &message,
-                                     const StatusCallback &done) {
-  if (publisher_ != nullptr) {
-    rpc::PubMessage msg;
-    msg.set_channel_type(rpc::ChannelType::GCS_NODE_INFO_CHANNEL);
-    msg.set_key_id(id.Binary());
-    *msg.mutable_node_info_message() = message;
-    publisher_->Publish(msg);
-    if (done != nullptr) {
-      done(Status::OK());
-    }
-    return Status::OK();
-  }
-  return pubsub_->Publish(NODE_CHANNEL, id.Hex(), message.SerializeAsString(), done);
-}
-
-Status GcsPublisher::PublishNodeResource(const NodeID &id,
-                                         const rpc::NodeResourceChange &message,
-                                         const StatusCallback &done) {
-  if (publisher_ != nullptr) {
-    rpc::PubMessage msg;
-    msg.set_channel_type(rpc::ChannelType::GCS_NODE_RESOURCE_CHANNEL);
-    msg.set_key_id(id.Binary());
-    *msg.mutable_node_resource_message() = message;
-    publisher_->Publish(msg);
-    if (done != nullptr) {
-      done(Status::OK());
-    }
-    return Status::OK();
-  }
-  return pubsub_->Publish(NODE_RESOURCE_CHANNEL, id.Hex(), message.SerializeAsString(),
-                          done);
-}
-
-Status GcsPublisher::PublishResourceBatch(const rpc::ResourceUsageBatchData &message,
-                                          const StatusCallback &done) {
-  return pubsub_->Publish(RESOURCES_BATCH_CHANNEL, "", message.SerializeAsString(), done);
-}
-
-Status GcsPublisher::PublishWorkerFailure(const WorkerID &id,
-                                          const rpc::WorkerDeltaData &message,
-                                          const StatusCallback &done) {
-  if (publisher_ != nullptr) {
-    rpc::PubMessage msg;
-    msg.set_channel_type(rpc::ChannelType::GCS_WORKER_DELTA_CHANNEL);
-    msg.set_key_id(id.Binary());
-    *msg.mutable_worker_delta_message() = message;
-    publisher_->Publish(msg);
-    if (done != nullptr) {
-      done(Status::OK());
-    }
-    return Status::OK();
-  }
-  return pubsub_->Publish(WORKER_CHANNEL, id.Hex(), message.SerializeAsString(), done);
-}
-
-Status GcsPublisher::PublishError(const std::string &id,
-                                  const rpc::ErrorTableData &message,
-                                  const StatusCallback &done) {
-  if (publisher_ != nullptr) {
-    rpc::PubMessage msg;
-    msg.set_channel_type(rpc::ChannelType::RAY_ERROR_INFO_CHANNEL);
-    msg.set_key_id(id);
-    *msg.mutable_error_info_message() = message;
-    publisher_->Publish(msg);
-    if (done != nullptr) {
-      done(Status::OK());
-    }
-    return Status::OK();
-  }
-  return pubsub_->Publish(ERROR_INFO_CHANNEL, id, message.SerializeAsString(), done);
-}
-
-std::string GcsPublisher::DebugString() const {
-  if (pubsub_) {
-    return pubsub_->DebugString();
-  }
-  return "GcsPublisher {}";
-}
-
-Status GcsSubscriber::SubscribeAllJobs(
-    const SubscribeCallback<JobID, rpc::JobTableData> &subscribe,
-    const StatusCallback &done) {
-  RAY_CHECK(subscribe != nullptr);
-  if (subscriber_ != nullptr) {
-    // GCS subscriber.
-    auto subscribe_item_callback = [subscribe](const rpc::PubMessage &msg) {
-      RAY_CHECK(msg.channel_type() == rpc::ChannelType::GCS_JOB_CHANNEL);
-      const JobID id = JobID::FromBinary(msg.key_id());
-      subscribe(id, msg.job_message());
-    };
-    // TODO(mwtian): Improve error handling, e.g. try to resubscribe automatically.
-    auto subscription_failure_callback = [](const std::string &, const Status &status) {
-      RAY_LOG(WARNING) << "Subscription to Job channel failed: " << status.ToString();
-    };
-    if (!subscriber_->SubscribeChannel(
-            std::make_unique<rpc::SubMessage>(), rpc::ChannelType::GCS_JOB_CHANNEL,
-            gcs_address_,
-            [done](Status status) {
-              if (done != nullptr) {
-                done(status);
-              }
-            },
-            std::move(subscribe_item_callback),
-            std::move(subscription_failure_callback))) {
-      return Status::ObjectExists(
-          "Job channel already subscribed. Please unsubscribe first if it needs to be "
-          "resubscribed.");
-    }
-    return Status::OK();
-  }
-
-  // Redis subscriber.
-  auto on_subscribe = [subscribe](const std::string &id, const std::string &data) {
-    rpc::JobTableData job_data;
-    job_data.ParseFromString(data);
-    subscribe(JobID::FromHex(id), job_data);
-  };
-  return pubsub_->SubscribeAll(JOB_CHANNEL, on_subscribe, done);
-}
-
-Status GcsSubscriber::SubscribeActor(
-    const ActorID &id, const SubscribeCallback<ActorID, rpc::ActorTableData> &subscribe,
-    const StatusCallback &done) {
-  RAY_CHECK(subscribe != nullptr);
-  if (subscriber_ != nullptr) {
-    // GCS subscriber.
-    auto subscription_callback = [id, subscribe](const rpc::PubMessage &msg) {
-      RAY_CHECK(msg.channel_type() == rpc::ChannelType::GCS_ACTOR_CHANNEL);
-      RAY_CHECK(msg.key_id() == id.Binary());
-      subscribe(id, msg.actor_message());
-    };
-    auto subscription_failure_callback = [id](const std::string &failed_id,
-                                              const Status &status) {
-      RAY_CHECK(failed_id == id.Binary());
-      RAY_LOG(WARNING) << "Subscription to Actor " << id.Hex()
-                       << " failed: " << status.ToString();
-    };
-    if (!subscriber_->Subscribe(
-            std::make_unique<rpc::SubMessage>(), rpc::ChannelType::GCS_ACTOR_CHANNEL,
-            gcs_address_, id.Binary(),
-            [done](Status status) {
-              if (done != nullptr) {
-                done(status);
-              }
-            },
-            std::move(subscription_callback), std::move(subscription_failure_callback))) {
-      return Status::ObjectExists(
-          "Actor already subscribed. Please unsubscribe first if it needs to be "
-          "resubscribed.");
-    }
-    return Status::OK();
-  }
-
-  // Redis subscriber.
-  auto on_subscribe = [subscribe](const std::string &id, const std::string &data) {
-    rpc::ActorTableData actor_data;
-    actor_data.ParseFromString(data);
-    subscribe(ActorID::FromHex(id), actor_data);
-  };
-  return pubsub_->Subscribe(ACTOR_CHANNEL, id.Hex(), on_subscribe, done);
-}
-
-Status GcsSubscriber::UnsubscribeActor(const ActorID &id) {
-  if (subscriber_ != nullptr) {
-    subscriber_->Unsubscribe(rpc::ChannelType::GCS_ACTOR_CHANNEL, gcs_address_,
-                             id.Binary());
-    return Status::OK();
-  }
-  return pubsub_->Unsubscribe(ACTOR_CHANNEL, id.Hex());
-}
-
-bool GcsSubscriber::IsActorUnsubscribed(const ActorID &id) {
-  if (subscriber_ != nullptr) {
-    return !subscriber_->IsSubscribed(rpc::ChannelType::GCS_ACTOR_CHANNEL, gcs_address_,
-                                      id.Binary());
-  }
-  return pubsub_->IsUnsubscribed(ACTOR_CHANNEL, id.Hex());
-}
-
-Status GcsSubscriber::SubscribeAllNodeInfo(
-    const ItemCallback<rpc::GcsNodeInfo> &subscribe, const StatusCallback &done) {
-  RAY_CHECK(subscribe != nullptr);
-  if (subscriber_ != nullptr) {
-    // GCS subscriber.
-    auto subscribe_item_callback = [subscribe](const rpc::PubMessage &msg) {
-      RAY_CHECK(msg.channel_type() == rpc::ChannelType::GCS_NODE_INFO_CHANNEL);
-      subscribe(msg.node_info_message());
-    };
-    auto subscription_failure_callback = [](const std::string &, const Status &status) {
-      RAY_LOG(WARNING) << "Subscription to NodeInfo channel failed: "
-                       << status.ToString();
-    };
-    if (!subscriber_->SubscribeChannel(
-            std::make_unique<rpc::SubMessage>(), rpc::ChannelType::GCS_NODE_INFO_CHANNEL,
-            gcs_address_,
-            [done](Status status) {
-              if (done != nullptr) {
-                done(status);
-              }
-            },
-            std::move(subscribe_item_callback),
-            std::move(subscription_failure_callback))) {
-      return Status::ObjectExists(
-          "NodeInfo channel already subscribed. Please unsubscribe first if it needs to "
-          "be resubscribed.");
-    }
-    return Status::OK();
-  }
-
-  // Redis subscriber.
-  auto on_subscribe = [subscribe](const std::string &, const std::string &data) {
-    rpc::GcsNodeInfo node_info;
-    node_info.ParseFromString(data);
-    subscribe(node_info);
-  };
-  return pubsub_->SubscribeAll(NODE_CHANNEL, on_subscribe, done);
-}
-
-Status GcsSubscriber::SubscribeAllNodeResources(
-    const ItemCallback<rpc::NodeResourceChange> &subscribe, const StatusCallback &done) {
-  RAY_CHECK(subscribe != nullptr);
-  if (subscriber_ != nullptr) {
-    // GCS subscriber.
-    auto subscribe_item_callback = [subscribe](const rpc::PubMessage &msg) {
-      RAY_CHECK(msg.channel_type() == rpc::ChannelType::GCS_NODE_RESOURCE_CHANNEL);
-      subscribe(msg.node_resource_message());
-    };
-    auto subscription_failure_callback = [](const std::string &, const Status &status) {
-      RAY_LOG(WARNING) << "Subscription to NodeResource channel failed: "
-                       << status.ToString();
-    };
-    if (!subscriber_->SubscribeChannel(
-            std::make_unique<rpc::SubMessage>(),
-            rpc::ChannelType::GCS_NODE_RESOURCE_CHANNEL, gcs_address_,
-
-            [done](Status status) {
-              if (done != nullptr) {
-                done(status);
-              }
-            },
-            std::move(subscribe_item_callback),
-            std::move(subscription_failure_callback))) {
-      return Status::ObjectExists(
-          "NodeResource channel already subscribed. Please unsubscribe first if it needs "
-          "to be resubscribed.");
-    }
-    return Status::OK();
-  }
-
-  // Redis subscriber.
-  auto on_subscribe = [subscribe](const std::string &, const std::string &data) {
-    rpc::NodeResourceChange node_resource_change;
-    node_resource_change.ParseFromString(data);
-    subscribe(node_resource_change);
-  };
-  return pubsub_->SubscribeAll(NODE_RESOURCE_CHANNEL, on_subscribe, done);
-}
-
-Status GcsSubscriber::SubscribeResourcesBatch(
-    const ItemCallback<rpc::ResourceUsageBatchData> &subscribe,
-    const StatusCallback &done) {
-  if (subscriber_ != nullptr) {
-    // This channel is not used.
-    // TODO (iycheng) remove legacy code
-    return Status::OK();
-  }
-  auto on_subscribe = [subscribe](const std::string &, const std::string &data) {
-    rpc::ResourceUsageBatchData resources_batch_data;
-    resources_batch_data.ParseFromString(data);
-    subscribe(resources_batch_data);
-  };
-  return pubsub_->Subscribe(RESOURCES_BATCH_CHANNEL, "", on_subscribe, done);
-}
-
-Status GcsSubscriber::SubscribeAllWorkerFailures(
-    const ItemCallback<rpc::WorkerDeltaData> &subscribe, const StatusCallback &done) {
-  if (subscriber_ != nullptr) {
-    // GCS subscriber.
-    auto subscribe_item_callback = [subscribe](const rpc::PubMessage &msg) {
-      RAY_CHECK(msg.channel_type() == rpc::ChannelType::GCS_WORKER_DELTA_CHANNEL);
-      subscribe(msg.worker_delta_message());
-    };
-    auto subscription_failure_callback = [](const std::string &, const Status &status) {
-      RAY_LOG(WARNING) << "Subscription to WorkerDelta channel failed: "
-                       << status.ToString();
-    };
-    if (!subscriber_->SubscribeChannel(
-            std::make_unique<rpc::SubMessage>(),
-            rpc::ChannelType::GCS_WORKER_DELTA_CHANNEL, gcs_address_,
-            /*subscribe_done_callback=*/
-            [done](Status status) {
-              if (done != nullptr) {
-                done(status);
-              }
-            },
-            std::move(subscribe_item_callback),
-            std::move(subscription_failure_callback))) {
-      return Status::ObjectExists(
-          "WorkerDelta channel already subscribed. Please unsubscribe first if it needs "
-          "to be resubscribed.");
-    }
-    return Status::OK();
-  }
-
-  // Redis subscriber.
-  auto on_subscribe = [subscribe](const std::string &, const std::string &data) {
-    rpc::WorkerDeltaData worker_failure_data;
-    worker_failure_data.ParseFromString(data);
-    subscribe(worker_failure_data);
-  };
-  return pubsub_->SubscribeAll(WORKER_CHANNEL, on_subscribe, done);
-}
-
-}  // namespace gcs
-}  // namespace ray
->>>>>>> 19672688
+// Copyright 2017 The Ray Authors.
+//
+// Licensed under the Apache License, Version 2.0 (the "License");
+// you may not use this file except in compliance with the License.
+// You may obtain a copy of the License at
+//
+//  http://www.apache.org/licenses/LICENSE-2.0
+//
+// Unless required by applicable law or agreed to in writing, software
+// distributed under the License is distributed on an "AS IS" BASIS,
+// WITHOUT WARRANTIES OR CONDITIONS OF ANY KIND, either express or implied.
+// See the License for the specific language governing permissions and
+// limitations under the License.
+
+#include "ray/gcs/pubsub/gcs_pub_sub.h"
+
+#include "absl/strings/str_cat.h"
+
+namespace ray {
+namespace gcs {
+
+Status GcsPubSub::Publish(std::string_view channel, const std::string &id,
+                          const std::string &data, const StatusCallback &done) {
+  rpc::PubSubMessage message;
+  message.set_id(id);
+  message.set_data(data);
+
+  auto on_done = [done](std::shared_ptr<CallbackReply> reply) {
+    if (done) {
+      done(Status::OK());
+    }
+  };
+
+  return redis_client_->GetPrimaryContext()->PublishAsync(
+      GenChannelPattern(channel, id), message.SerializeAsString(), on_done);
+}
+
+Status GcsPubSub::Subscribe(std::string_view channel, const std::string &id,
+                            const Callback &subscribe, const StatusCallback &done) {
+  return SubscribeInternal(channel, subscribe, done, id);
+}
+
+Status GcsPubSub::SubscribeAll(std::string_view channel, const Callback &subscribe,
+                               const StatusCallback &done) {
+  return SubscribeInternal(channel, subscribe, done, std::nullopt);
+}
+
+Status GcsPubSub::Unsubscribe(std::string_view channel_name, const std::string &id) {
+  std::string pattern = GenChannelPattern(channel_name, id);
+
+  absl::MutexLock lock(&mutex_);
+  // Add the UNSUBSCRIBE command to the queue.
+  auto channel = channels_.find(pattern);
+  RAY_CHECK(channel != channels_.end());
+  channel->second.command_queue.push_back(Command());
+  total_commands_queued_++;
+
+  // Process the first command on the queue, if possible.
+  return ExecuteCommandIfPossible(channel->first, channel->second);
+}
+
+Status GcsPubSub::SubscribeInternal(std::string_view channel_name,
+                                    const Callback &subscribe, const StatusCallback &done,
+                                    const std::optional<std::string_view> &id) {
+  std::string pattern = GenChannelPattern(channel_name, id);
+
+  absl::MutexLock lock(&mutex_);
+  auto channel = channels_.find(pattern);
+  if (channel == channels_.end()) {
+    // There were no pending commands for this channel and we were not already
+    // subscribed.
+    channel = channels_.emplace(pattern, Channel()).first;
+  }
+
+  // Add the SUBSCRIBE command to the queue.
+  channel->second.command_queue.push_back(
+      Command(subscribe, done, /*is_sub_or_unsub_all=*/!id.has_value()));
+  total_commands_queued_++;
+
+  // Process the first command on the queue, if possible.
+  return ExecuteCommandIfPossible(channel->first, channel->second);
+}
+
+Status GcsPubSub::ExecuteCommandIfPossible(const std::string &channel_key,
+                                           GcsPubSub::Channel &channel) {
+  // Process the first command on the queue, if possible.
+  Status status;
+  auto &command = channel.command_queue.front();
+  if (command.is_subscribe && channel.callback_index == -1) {
+    // The next command is SUBSCRIBE and we are currently unsubscribed, so we
+    // can execute the command.
+    int64_t callback_index =
+        ray::gcs::RedisCallbackManager::instance().AllocateCallbackIndex();
+    const auto &command_done_callback = command.done_callback;
+    const auto &command_subscribe_callback = command.subscribe_callback;
+    auto callback = [this, channel_key, command_done_callback, command_subscribe_callback,
+                     callback_index](std::shared_ptr<CallbackReply> reply) {
+      if (reply->IsNil()) {
+        return;
+      }
+      if (reply->IsUnsubscribeCallback()) {
+        // Unset the callback index.
+        absl::MutexLock lock(&mutex_);
+        auto channel = channels_.find(channel_key);
+        RAY_CHECK(channel != channels_.end());
+        ray::gcs::RedisCallbackManager::instance().RemoveCallback(
+            channel->second.callback_index);
+        channel->second.callback_index = -1;
+        channel->second.pending_reply = false;
+
+        if (channel->second.command_queue.empty()) {
+          // We are unsubscribed and there are no more commands to process.
+          // Delete the channel.
+          channels_.erase(channel);
+        } else {
+          // Process the next item in the queue.
+          RAY_CHECK(channel->second.command_queue.front().is_subscribe);
+          RAY_CHECK_OK(ExecuteCommandIfPossible(channel_key, channel->second));
+        }
+      } else if (reply->IsSubscribeCallback()) {
+        {
+          // Set the callback index.
+          absl::MutexLock lock(&mutex_);
+          auto channel = channels_.find(channel_key);
+          RAY_CHECK(channel != channels_.end());
+          channel->second.callback_index = callback_index;
+          channel->second.pending_reply = false;
+          // Process the next item in the queue, if any.
+          if (!channel->second.command_queue.empty()) {
+            RAY_CHECK(!channel->second.command_queue.front().is_subscribe);
+            RAY_CHECK_OK(ExecuteCommandIfPossible(channel_key, channel->second));
+          }
+        }
+
+        if (command_done_callback) {
+          command_done_callback(Status::OK());
+        }
+      } else {
+        const auto reply_data = reply->ReadAsPubsubData();
+        if (!reply_data.empty()) {
+          rpc::PubSubMessage message;
+          message.ParseFromString(reply_data);
+          command_subscribe_callback(message.id(), message.data());
+        }
+      }
+    };
+
+    if (command.is_sub_or_unsub_all) {
+      status = redis_client_->GetPrimaryContext()->PSubscribeAsync(channel_key, callback,
+                                                                   callback_index);
+    } else {
+      status = redis_client_->GetPrimaryContext()->SubscribeAsync(channel_key, callback,
+                                                                  callback_index);
+    }
+    channel.pending_reply = true;
+    channel.command_queue.pop_front();
+    total_commands_queued_--;
+  } else if (!command.is_subscribe && channel.callback_index != -1) {
+    // The next command is UNSUBSCRIBE and we are currently subscribed, so we
+    // can execute the command. The reply for will be received through the
+    // SUBSCRIBE command's callback.
+    if (command.is_sub_or_unsub_all) {
+      status = redis_client_->GetPrimaryContext()->PUnsubscribeAsync(channel_key);
+    } else {
+      status = redis_client_->GetPrimaryContext()->UnsubscribeAsync(channel_key);
+    }
+    channel.pending_reply = true;
+    channel.command_queue.pop_front();
+    total_commands_queued_--;
+  } else if (!channel.pending_reply) {
+    // There is no in-flight command, but the next command to execute is not
+    // runnable. The caller must have sent a command out-of-order.
+    // TODO(swang): This can cause a fatal error if the GCS server restarts and
+    // the client attempts to subscribe again.
+    RAY_LOG(FATAL) << "Caller attempted a duplicate subscribe or unsubscribe to channel "
+                   << channel_key;
+  }
+  return status;
+}
+
+std::string GcsPubSub::GenChannelPattern(std::string_view channel,
+                                         const std::optional<std::string_view> &id) {
+  std::string pattern = absl::StrCat(channel, ":");
+  if (id) {
+    absl::StrAppend(&pattern, *id);
+  } else {
+    absl::StrAppend(&pattern, "*");
+  }
+  return pattern;
+}
+
+bool GcsPubSub::IsUnsubscribed(std::string_view channel, const std::string &id) {
+  std::string pattern = GenChannelPattern(channel, id);
+
+  absl::MutexLock lock(&mutex_);
+  return !channels_.contains(pattern);
+}
+
+std::string GcsPubSub::DebugString() const {
+  absl::MutexLock lock(&mutex_);
+  std::ostringstream stream;
+  stream << "GcsPubSub:";
+  stream << "\n- num channels subscribed to: " << channels_.size();
+  stream << "\n- total commands queued: " << total_commands_queued_;
+  return stream.str();
+}
+
+Status GcsPublisher::PublishActor(const ActorID &id, const rpc::ActorTableData &message,
+                                  const StatusCallback &done) {
+  if (publisher_ != nullptr) {
+    rpc::PubMessage msg;
+    msg.set_channel_type(rpc::ChannelType::GCS_ACTOR_CHANNEL);
+    msg.set_key_id(id.Binary());
+    *msg.mutable_actor_message() = message;
+    publisher_->Publish(msg);
+    if (done != nullptr) {
+      done(Status::OK());
+    }
+    return Status::OK();
+  }
+  return pubsub_->Publish(ACTOR_CHANNEL, id.Hex(), message.SerializeAsString(), done);
+}
+
+Status GcsPublisher::PublishJob(const JobID &id, const rpc::JobTableData &message,
+                                const StatusCallback &done) {
+  if (publisher_ != nullptr) {
+    rpc::PubMessage msg;
+    msg.set_channel_type(rpc::ChannelType::GCS_JOB_CHANNEL);
+    msg.set_key_id(id.Binary());
+    *msg.mutable_job_message() = message;
+    publisher_->Publish(msg);
+    if (done != nullptr) {
+      done(Status::OK());
+    }
+    return Status::OK();
+  }
+  return pubsub_->Publish(JOB_CHANNEL, id.Hex(), message.SerializeAsString(), done);
+}
+
+Status GcsPublisher::PublishNodeInfo(const NodeID &id, const rpc::GcsNodeInfo &message,
+                                     const StatusCallback &done) {
+  if (publisher_ != nullptr) {
+    rpc::PubMessage msg;
+    msg.set_channel_type(rpc::ChannelType::GCS_NODE_INFO_CHANNEL);
+    msg.set_key_id(id.Binary());
+    *msg.mutable_node_info_message() = message;
+    publisher_->Publish(msg);
+    if (done != nullptr) {
+      done(Status::OK());
+    }
+    return Status::OK();
+  }
+  return pubsub_->Publish(NODE_CHANNEL, id.Hex(), message.SerializeAsString(), done);
+}
+
+Status GcsPublisher::PublishNodeResource(const NodeID &id,
+                                         const rpc::NodeResourceChange &message,
+                                         const StatusCallback &done) {
+  if (publisher_ != nullptr) {
+    rpc::PubMessage msg;
+    msg.set_channel_type(rpc::ChannelType::GCS_NODE_RESOURCE_CHANNEL);
+    msg.set_key_id(id.Binary());
+    *msg.mutable_node_resource_message() = message;
+    publisher_->Publish(msg);
+    if (done != nullptr) {
+      done(Status::OK());
+    }
+    return Status::OK();
+  }
+  return pubsub_->Publish(NODE_RESOURCE_CHANNEL, id.Hex(), message.SerializeAsString(),
+                          done);
+}
+
+Status GcsPublisher::PublishResourceBatch(const rpc::ResourceUsageBatchData &message,
+                                          const StatusCallback &done) {
+  return pubsub_->Publish(RESOURCES_BATCH_CHANNEL, "", message.SerializeAsString(), done);
+}
+
+Status GcsPublisher::PublishWorkerFailure(const WorkerID &id,
+                                          const rpc::WorkerDeltaData &message,
+                                          const StatusCallback &done) {
+  if (publisher_ != nullptr) {
+    rpc::PubMessage msg;
+    msg.set_channel_type(rpc::ChannelType::GCS_WORKER_DELTA_CHANNEL);
+    msg.set_key_id(id.Binary());
+    *msg.mutable_worker_delta_message() = message;
+    publisher_->Publish(msg);
+    if (done != nullptr) {
+      done(Status::OK());
+    }
+    return Status::OK();
+  }
+  return pubsub_->Publish(WORKER_CHANNEL, id.Hex(), message.SerializeAsString(), done);
+}
+
+Status GcsPublisher::PublishError(const std::string &id,
+                                  const rpc::ErrorTableData &message,
+                                  const StatusCallback &done) {
+  if (publisher_ != nullptr) {
+    rpc::PubMessage msg;
+    msg.set_channel_type(rpc::ChannelType::RAY_ERROR_INFO_CHANNEL);
+    msg.set_key_id(id);
+    *msg.mutable_error_info_message() = message;
+    publisher_->Publish(msg);
+    if (done != nullptr) {
+      done(Status::OK());
+    }
+    return Status::OK();
+  }
+  return pubsub_->Publish(ERROR_INFO_CHANNEL, id, message.SerializeAsString(), done);
+}
+
+std::string GcsPublisher::DebugString() const {
+  if (pubsub_) {
+    return pubsub_->DebugString();
+  }
+  return "GcsPublisher {}";
+}
+
+Status GcsSubscriber::SubscribeAllJobs(
+    const SubscribeCallback<JobID, rpc::JobTableData> &subscribe,
+    const StatusCallback &done) {
+  RAY_CHECK(subscribe != nullptr);
+  if (subscriber_ != nullptr) {
+    // GCS subscriber.
+    auto subscribe_item_callback = [subscribe](const rpc::PubMessage &msg) {
+      RAY_CHECK(msg.channel_type() == rpc::ChannelType::GCS_JOB_CHANNEL);
+      const JobID id = JobID::FromBinary(msg.key_id());
+      subscribe(id, msg.job_message());
+    };
+    // TODO(mwtian): Improve error handling, e.g. try to resubscribe automatically.
+    auto subscription_failure_callback = [](const std::string &, const Status &status) {
+      RAY_LOG(WARNING) << "Subscription to Job channel failed: " << status.ToString();
+    };
+    if (!subscriber_->SubscribeChannel(
+            std::make_unique<rpc::SubMessage>(), rpc::ChannelType::GCS_JOB_CHANNEL,
+            gcs_address_,
+            [done](Status status) {
+              if (done != nullptr) {
+                done(status);
+              }
+            },
+            std::move(subscribe_item_callback),
+            std::move(subscription_failure_callback))) {
+      return Status::ObjectExists(
+          "Job channel already subscribed. Please unsubscribe first if it needs to be "
+          "resubscribed.");
+    }
+    return Status::OK();
+  }
+
+  // Redis subscriber.
+  auto on_subscribe = [subscribe](const std::string &id, const std::string &data) {
+    rpc::JobTableData job_data;
+    job_data.ParseFromString(data);
+    subscribe(JobID::FromHex(id), job_data);
+  };
+  return pubsub_->SubscribeAll(JOB_CHANNEL, on_subscribe, done);
+}
+
+Status GcsSubscriber::SubscribeActor(
+    const ActorID &id, const SubscribeCallback<ActorID, rpc::ActorTableData> &subscribe,
+    const StatusCallback &done) {
+  RAY_CHECK(subscribe != nullptr);
+  if (subscriber_ != nullptr) {
+    // GCS subscriber.
+    auto subscription_callback = [id, subscribe](const rpc::PubMessage &msg) {
+      RAY_CHECK(msg.channel_type() == rpc::ChannelType::GCS_ACTOR_CHANNEL);
+      RAY_CHECK(msg.key_id() == id.Binary());
+      subscribe(id, msg.actor_message());
+    };
+    auto subscription_failure_callback = [id](const std::string &failed_id,
+                                              const Status &status) {
+      RAY_CHECK(failed_id == id.Binary());
+      RAY_LOG(WARNING) << "Subscription to Actor " << id.Hex()
+                       << " failed: " << status.ToString();
+    };
+    if (!subscriber_->Subscribe(
+            std::make_unique<rpc::SubMessage>(), rpc::ChannelType::GCS_ACTOR_CHANNEL,
+            gcs_address_, id.Binary(),
+            [done](Status status) {
+              if (done != nullptr) {
+                done(status);
+              }
+            },
+            std::move(subscription_callback), std::move(subscription_failure_callback))) {
+      return Status::ObjectExists(
+          "Actor already subscribed. Please unsubscribe first if it needs to be "
+          "resubscribed.");
+    }
+    return Status::OK();
+  }
+
+  // Redis subscriber.
+  auto on_subscribe = [subscribe](const std::string &id, const std::string &data) {
+    rpc::ActorTableData actor_data;
+    actor_data.ParseFromString(data);
+    subscribe(ActorID::FromHex(id), actor_data);
+  };
+  return pubsub_->Subscribe(ACTOR_CHANNEL, id.Hex(), on_subscribe, done);
+}
+
+Status GcsSubscriber::UnsubscribeActor(const ActorID &id) {
+  if (subscriber_ != nullptr) {
+    subscriber_->Unsubscribe(rpc::ChannelType::GCS_ACTOR_CHANNEL, gcs_address_,
+                             id.Binary());
+    return Status::OK();
+  }
+  return pubsub_->Unsubscribe(ACTOR_CHANNEL, id.Hex());
+}
+
+bool GcsSubscriber::IsActorUnsubscribed(const ActorID &id) {
+  if (subscriber_ != nullptr) {
+    return !subscriber_->IsSubscribed(rpc::ChannelType::GCS_ACTOR_CHANNEL, gcs_address_,
+                                      id.Binary());
+  }
+  return pubsub_->IsUnsubscribed(ACTOR_CHANNEL, id.Hex());
+}
+
+Status GcsSubscriber::SubscribeAllNodeInfo(
+    const ItemCallback<rpc::GcsNodeInfo> &subscribe, const StatusCallback &done) {
+  RAY_CHECK(subscribe != nullptr);
+  if (subscriber_ != nullptr) {
+    // GCS subscriber.
+    auto subscribe_item_callback = [subscribe](const rpc::PubMessage &msg) {
+      RAY_CHECK(msg.channel_type() == rpc::ChannelType::GCS_NODE_INFO_CHANNEL);
+      subscribe(msg.node_info_message());
+    };
+    auto subscription_failure_callback = [](const std::string &, const Status &status) {
+      RAY_LOG(WARNING) << "Subscription to NodeInfo channel failed: "
+                       << status.ToString();
+    };
+    if (!subscriber_->SubscribeChannel(
+            std::make_unique<rpc::SubMessage>(), rpc::ChannelType::GCS_NODE_INFO_CHANNEL,
+            gcs_address_,
+            [done](Status status) {
+              if (done != nullptr) {
+                done(status);
+              }
+            },
+            std::move(subscribe_item_callback),
+            std::move(subscription_failure_callback))) {
+      return Status::ObjectExists(
+          "NodeInfo channel already subscribed. Please unsubscribe first if it needs to "
+          "be resubscribed.");
+    }
+    return Status::OK();
+  }
+
+  // Redis subscriber.
+  auto on_subscribe = [subscribe](const std::string &, const std::string &data) {
+    rpc::GcsNodeInfo node_info;
+    node_info.ParseFromString(data);
+    subscribe(node_info);
+  };
+  return pubsub_->SubscribeAll(NODE_CHANNEL, on_subscribe, done);
+}
+
+Status GcsSubscriber::SubscribeAllNodeResources(
+    const ItemCallback<rpc::NodeResourceChange> &subscribe, const StatusCallback &done) {
+  RAY_CHECK(subscribe != nullptr);
+  if (subscriber_ != nullptr) {
+    // GCS subscriber.
+    auto subscribe_item_callback = [subscribe](const rpc::PubMessage &msg) {
+      RAY_CHECK(msg.channel_type() == rpc::ChannelType::GCS_NODE_RESOURCE_CHANNEL);
+      subscribe(msg.node_resource_message());
+    };
+    auto subscription_failure_callback = [](const std::string &, const Status &status) {
+      RAY_LOG(WARNING) << "Subscription to NodeResource channel failed: "
+                       << status.ToString();
+    };
+    if (!subscriber_->SubscribeChannel(
+            std::make_unique<rpc::SubMessage>(),
+            rpc::ChannelType::GCS_NODE_RESOURCE_CHANNEL, gcs_address_,
+
+            [done](Status status) {
+              if (done != nullptr) {
+                done(status);
+              }
+            },
+            std::move(subscribe_item_callback),
+            std::move(subscription_failure_callback))) {
+      return Status::ObjectExists(
+          "NodeResource channel already subscribed. Please unsubscribe first if it needs "
+          "to be resubscribed.");
+    }
+    return Status::OK();
+  }
+
+  // Redis subscriber.
+  auto on_subscribe = [subscribe](const std::string &, const std::string &data) {
+    rpc::NodeResourceChange node_resource_change;
+    node_resource_change.ParseFromString(data);
+    subscribe(node_resource_change);
+  };
+  return pubsub_->SubscribeAll(NODE_RESOURCE_CHANNEL, on_subscribe, done);
+}
+
+Status GcsSubscriber::SubscribeResourcesBatch(
+    const ItemCallback<rpc::ResourceUsageBatchData> &subscribe,
+    const StatusCallback &done) {
+  if (subscriber_ != nullptr) {
+    // This channel is not used.
+    // TODO (iycheng) remove legacy code
+    return Status::OK();
+  }
+  auto on_subscribe = [subscribe](const std::string &, const std::string &data) {
+    rpc::ResourceUsageBatchData resources_batch_data;
+    resources_batch_data.ParseFromString(data);
+    subscribe(resources_batch_data);
+  };
+  return pubsub_->Subscribe(RESOURCES_BATCH_CHANNEL, "", on_subscribe, done);
+}
+
+Status GcsSubscriber::SubscribeAllWorkerFailures(
+    const ItemCallback<rpc::WorkerDeltaData> &subscribe, const StatusCallback &done) {
+  if (subscriber_ != nullptr) {
+    // GCS subscriber.
+    auto subscribe_item_callback = [subscribe](const rpc::PubMessage &msg) {
+      RAY_CHECK(msg.channel_type() == rpc::ChannelType::GCS_WORKER_DELTA_CHANNEL);
+      subscribe(msg.worker_delta_message());
+    };
+    auto subscription_failure_callback = [](const std::string &, const Status &status) {
+      RAY_LOG(WARNING) << "Subscription to WorkerDelta channel failed: "
+                       << status.ToString();
+    };
+    if (!subscriber_->SubscribeChannel(
+            std::make_unique<rpc::SubMessage>(),
+            rpc::ChannelType::GCS_WORKER_DELTA_CHANNEL, gcs_address_,
+            /*subscribe_done_callback=*/
+            [done](Status status) {
+              if (done != nullptr) {
+                done(status);
+              }
+            },
+            std::move(subscribe_item_callback),
+            std::move(subscription_failure_callback))) {
+      return Status::ObjectExists(
+          "WorkerDelta channel already subscribed. Please unsubscribe first if it needs "
+          "to be resubscribed.");
+    }
+    return Status::OK();
+  }
+
+  // Redis subscriber.
+  auto on_subscribe = [subscribe](const std::string &, const std::string &data) {
+    rpc::WorkerDeltaData worker_failure_data;
+    worker_failure_data.ParseFromString(data);
+    subscribe(worker_failure_data);
+  };
+  return pubsub_->SubscribeAll(WORKER_CHANNEL, on_subscribe, done);
+}
+
+}  // namespace gcs
+}  // namespace ray