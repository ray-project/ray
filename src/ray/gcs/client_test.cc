--- conflicted
+++ resolved
@@ -274,21 +274,6 @@
   TestTaskTable(job_id_, client_);
 }
 
-<<<<<<< HEAD
-void TestSubscribeAll(const JobID &job_id, std::shared_ptr<gcs::AsyncGcsClient> client) {
-  // We have subscribed. Add an object table entry.
-  auto data = std::make_shared<ObjectTableDataT>();
-  data->managers.push_back("A");
-  data->managers.push_back("B");
-  ObjectID object_id = ObjectID::from_random();
-  // Callback for a notification.
-  auto notification_callback = [object_id](gcs::AsyncGcsClient *client,
-                                           const UniqueID &id,
-                                           const ObjectTableDataT &data) {
-    ASSERT_EQ(id, object_id);
-    // Check that the object entry was added.
-    ASSERT_EQ(data.managers, std::vector<std::string>({"A", "B"}));
-=======
 void TestTableSubscribeAll(const JobID &job_id,
                            std::shared_ptr<gcs::AsyncGcsClient> client) {
   TaskID task_id = TaskID::from_random();
@@ -299,23 +284,12 @@
     ASSERT_EQ(id, task_id);
     // Check that we get notifications in the same order as the writes.
     ASSERT_EQ(data.task_specification, task_specs[test->NumCallbacks()]);
->>>>>>> f69cbd35
     test->IncrementNumCallbacks();
     if (test->NumCallbacks() == task_specs.size()) {
       test->Stop();
     }
   };
 
-<<<<<<< HEAD
-  // Callback for subscription success. This should only be called once.
-  auto subscribe_callback = [job_id, object_id](gcs::AsyncGcsClient *client) {
-    test->IncrementNumCallbacks();
-    // We have subscribed. Add an object table entry.
-    auto data = std::make_shared<ObjectTableDataT>();
-    data->managers.push_back("A");
-    data->managers.push_back("B");
-    RAY_CHECK_OK(client->object_table().Add(job_id, object_id, data, nullptr));
-=======
   // Callback for subscription success. We are guaranteed to receive
   // notifications after this is called.
   auto subscribe_callback = [job_id, task_id, task_specs](gcs::AsyncGcsClient *client) {
@@ -325,7 +299,6 @@
       data->task_specification = task_spec;
       RAY_CHECK_OK(client->raylet_task_table().Add(job_id, task_id, data, nullptr));
     }
->>>>>>> f69cbd35
   };
 
   // Subscribe to all task table notifications. Once we have successfully
@@ -538,16 +511,6 @@
     }
   };
 
-<<<<<<< HEAD
-  // The callback for a notification from the object table. This should only be
-  // received for the object that we requested notifications for.
-  auto notification_callback = [data2, object_id2](gcs::AsyncGcsClient *client,
-                                                   const UniqueID &id,
-                                                   const ObjectTableDataT &data) {
-    ASSERT_EQ(id, object_id2);
-    // Check that we got a notification for the correct object.
-    ASSERT_EQ(data.managers.front(), "C");
-=======
   // Subscribe to notifications for this client. This allows us to request and
   // receive notifications for specific keys.
   RAY_CHECK_OK(
@@ -592,7 +555,6 @@
     } else {
       ASSERT_EQ(data.task_specification, task_specs.back());
     }
->>>>>>> f69cbd35
     test->IncrementNumCallbacks();
     if (test->NumCallbacks() == 2) {
       test->Stop();
@@ -697,30 +659,8 @@
         job_id, object_id, client->client_table().GetLocalClientId()));
   };
 
-<<<<<<< HEAD
-  // The callback for a notification from the object table.
-  auto notification_callback = [object_id](gcs::AsyncGcsClient *client,
-                                           const UniqueID &id,
-                                           const ObjectTableDataT &data) {
-    ASSERT_EQ(id, object_id);
-    // Check that we only receive notifications for the key when we have
-    // requested notifications for it. We should not get a notification for the
-    // entry that began with "B" since we canceled notifications then.
-    if (test->NumCallbacks() == 1) {
-      ASSERT_EQ(data.managers.front(), "A");
-    } else {
-      ASSERT_EQ(data.managers.front(), "C");
-    }
-    test->IncrementNumCallbacks();
-    if (test->NumCallbacks() == 3) {
-      test->Stop();
-    }
-  };
-
-=======
   // Subscribe to notifications for this client. This allows us to request and
   // receive notifications for specific keys.
->>>>>>> f69cbd35
   RAY_CHECK_OK(
       client->object_table().Subscribe(job_id, client->client_table().GetLocalClientId(),
                                        notification_callback, subscribe_callback));
