#include "gtest/gtest.h"

// TODO(pcm): get rid of this and replace with the type safe plasma event loop
extern "C" {
#include "ray/thirdparty/hiredis/hiredis.h"
}

#include "ray/common/ray_config.h"
#include "ray/gcs/client.h"
#include "ray/gcs/tables.h"

namespace ray {

namespace gcs {

/* Flush redis. */
static inline void flushall_redis(void) {
  redisContext *context = redisConnect("127.0.0.1", 6379);
  freeReplyObject(redisCommand(context, "FLUSHALL"));
  redisFree(context);
}

class TestGcs : public ::testing::Test {
 public:
  TestGcs(CommandType command_type) : num_callbacks_(0), command_type_(command_type) {
    client_ = std::make_shared<gcs::AsyncGcsClient>("127.0.0.1", 6379, command_type_,
                                                    /*is_test_client=*/true);
    job_id_ = JobID::FromRandom();
  }

  virtual ~TestGcs() {
    // Clear all keys in the GCS.
    flushall_redis();
  };

  virtual void Start() = 0;

  virtual void Stop() = 0;

  uint64_t NumCallbacks() const { return num_callbacks_; }

  void IncrementNumCallbacks() { num_callbacks_++; }

 protected:
  uint64_t num_callbacks_;
  gcs::CommandType command_type_;
  std::shared_ptr<gcs::AsyncGcsClient> client_;
  JobID job_id_;
};

TestGcs *test;

class TestGcsWithAsio : public TestGcs {
 public:
  TestGcsWithAsio(CommandType command_type)
      : TestGcs(command_type), io_service_(), work_(io_service_) {
    RAY_CHECK_OK(client_->Attach(io_service_));
  }

  TestGcsWithAsio() : TestGcsWithAsio(CommandType::kRegular) {}

  ~TestGcsWithAsio() {
    // Destroy the client first since it has a reference to the event loop.
    client_.reset();
  }
  void Start() override { io_service_.run(); }
  void Stop() override { io_service_.stop(); }

 private:
  boost::asio::io_service io_service_;
  // Give the event loop some work so that it's forced to run until Stop() is
  // called.
  boost::asio::io_service::work work_;
};

class TestGcsWithChainAsio : public TestGcsWithAsio {
 public:
  TestGcsWithChainAsio() : TestGcsWithAsio(gcs::CommandType::kChain){};
};

<<<<<<< HEAD
void TestTableLookup(const JobID &job_id, std::shared_ptr<gcs::AsyncGcsClient> client) {
  TaskID task_id = TaskID::FromRandom();
=======
/// A helper function that creates a GCS `TaskTableData` object.
std::shared_ptr<TaskTableData> CreateTaskTableData(const TaskID &task_id,
                                                   uint64_t num_returns = 0) {
>>>>>>> f25f0ad9
  auto data = std::make_shared<TaskTableData>();
  data->mutable_task()->mutable_task_spec()->set_task_id(task_id.Binary());
  data->mutable_task()->mutable_task_spec()->set_num_returns(num_returns);
  return data;
}

/// A helper function that compare wether 2 `TaskTableData` objects are equal.
/// Note, this function only compares fields set by `CreateTaskTableData`.
bool TaskTableDataEqual(const TaskTableData &data1, const TaskTableData &data2) {
  const auto &spec1 = data1.task().task_spec();
  const auto &spec2 = data2.task().task_spec();
  return (spec1.task_id() == spec2.task_id() &&
          spec1.num_returns() == spec2.num_returns());
}

void TestTableLookup(const JobID &job_id, std::shared_ptr<gcs::AsyncGcsClient> client) {
  const auto task_id = TaskID::FromRandom();
  const auto data = CreateTaskTableData(task_id);

  // Check that we added the correct task.
  auto add_callback = [task_id, data](gcs::AsyncGcsClient *client, const TaskID &id,
                                      const TaskTableData &d) {
    ASSERT_EQ(id, task_id);
    ASSERT_TRUE(TaskTableDataEqual(*data, d));
  };

  // Check that the lookup returns the added task.
  auto lookup_callback = [task_id, data](gcs::AsyncGcsClient *client, const TaskID &id,
                                         const TaskTableData &d) {
    ASSERT_EQ(id, task_id);
    ASSERT_TRUE(TaskTableDataEqual(*data, d));
    test->Stop();
  };

  // Check that the lookup does not return an empty entry.
  auto failure_callback = [](gcs::AsyncGcsClient *client, const TaskID &id) {
    RAY_CHECK(false);
  };

  // Add the task, then do a lookup.
  RAY_CHECK_OK(client->raylet_task_table().Add(job_id, task_id, data, add_callback));
  RAY_CHECK_OK(client->raylet_task_table().Lookup(job_id, task_id, lookup_callback,
                                                  failure_callback));
  // Run the event loop. The loop will only stop if the Lookup callback is
  // called (or an assertion failure).
  test->Start();
}

// Convenient macro to test across {ae, asio} x {regular, chain} x {the tests}.
// Undefined at the end.
#define TEST_MACRO(FIXTURE, TEST) \
  TEST_F(FIXTURE, TEST) {         \
    test = this;                  \
    TEST(job_id_, client_);       \
  }

TEST_MACRO(TestGcsWithAsio, TestTableLookup);
#if RAY_USE_NEW_GCS
TEST_MACRO(TestGcsWithChainAsio, TestTableLookup);
#endif

void TestLogLookup(const JobID &job_id, std::shared_ptr<gcs::AsyncGcsClient> client) {
  // Append some entries to the log at an object ID.
  TaskID task_id = TaskID::FromRandom();
  std::vector<std::string> node_manager_ids = {"abc", "def", "ghi"};
  for (auto &node_manager_id : node_manager_ids) {
    auto data = std::make_shared<TaskReconstructionData>();
    data->set_node_manager_id(node_manager_id);
    // Check that we added the correct object entries.
    auto add_callback = [task_id, data](gcs::AsyncGcsClient *client, const TaskID &id,
                                        const TaskReconstructionData &d) {
      ASSERT_EQ(id, task_id);
      ASSERT_EQ(data->node_manager_id(), d.node_manager_id());
    };
    RAY_CHECK_OK(
        client->task_reconstruction_log().Append(job_id, task_id, data, add_callback));
  }

  // Check that lookup returns the added object entries.
  auto lookup_callback = [task_id, node_manager_ids](
                             gcs::AsyncGcsClient *client, const TaskID &id,
                             const std::vector<TaskReconstructionData> &data) {
    ASSERT_EQ(id, task_id);
    for (const auto &entry : data) {
      ASSERT_EQ(entry.node_manager_id(), node_manager_ids[test->NumCallbacks()]);
      test->IncrementNumCallbacks();
    }
    if (test->NumCallbacks() == node_manager_ids.size()) {
      test->Stop();
    }
  };

  // Do a lookup at the object ID.
  RAY_CHECK_OK(
      client->task_reconstruction_log().Lookup(job_id, task_id, lookup_callback));
  // Run the event loop. The loop will only stop if the Lookup callback is
  // called (or an assertion failure).
  test->Start();
  ASSERT_EQ(test->NumCallbacks(), node_manager_ids.size());
}

TEST_F(TestGcsWithAsio, TestLogLookup) {
  test = this;
  TestLogLookup(job_id_, client_);
}

void TestTableLookupFailure(const JobID &job_id,
                            std::shared_ptr<gcs::AsyncGcsClient> client) {
  TaskID task_id = TaskID::FromRandom();

  // Check that the lookup does not return data.
  auto lookup_callback = [](gcs::AsyncGcsClient *client, const TaskID &id,
                            const TaskTableData &d) { RAY_CHECK(false); };

  // Check that the lookup returns an empty entry.
  auto failure_callback = [task_id](gcs::AsyncGcsClient *client, const TaskID &id) {
    ASSERT_EQ(id, task_id);
    test->Stop();
  };

  // Lookup the task. We have not done any writes, so the key should be empty.
  RAY_CHECK_OK(client->raylet_task_table().Lookup(job_id, task_id, lookup_callback,
                                                  failure_callback));
  // Run the event loop. The loop will only stop if the failure callback is
  // called (or an assertion failure).
  test->Start();
}

TEST_MACRO(TestGcsWithAsio, TestTableLookupFailure);
#if RAY_USE_NEW_GCS
TEST_MACRO(TestGcsWithChainAsio, TestTableLookupFailure);
#endif

void TestLogAppendAt(const JobID &job_id, std::shared_ptr<gcs::AsyncGcsClient> client) {
  TaskID task_id = TaskID::FromRandom();
  std::vector<std::string> node_manager_ids = {"A", "B"};
  std::vector<std::shared_ptr<TaskReconstructionData>> data_log;
  for (const auto &node_manager_id : node_manager_ids) {
    auto data = std::make_shared<TaskReconstructionData>();
    data->set_node_manager_id(node_manager_id);
    data_log.push_back(data);
  }

  // Check that we added the correct task.
  auto failure_callback = [task_id](gcs::AsyncGcsClient *client, const TaskID &id,
                                    const TaskReconstructionData &d) {
    ASSERT_EQ(id, task_id);
    test->IncrementNumCallbacks();
  };

  // Will succeed.
  RAY_CHECK_OK(client->task_reconstruction_log().Append(job_id, task_id, data_log.front(),
                                                        /*done callback=*/nullptr));
  // Append at index 0 will fail.
  RAY_CHECK_OK(client->task_reconstruction_log().AppendAt(
      job_id, task_id, data_log[1],
      /*done callback=*/nullptr, failure_callback, /*log_length=*/0));

  // Append at index 2 will fail.
  RAY_CHECK_OK(client->task_reconstruction_log().AppendAt(
      job_id, task_id, data_log[1],
      /*done callback=*/nullptr, failure_callback, /*log_length=*/2));

  // Append at index 1 will succeed.
  RAY_CHECK_OK(client->task_reconstruction_log().AppendAt(
      job_id, task_id, data_log[1],
      /*done callback=*/nullptr, failure_callback, /*log_length=*/1));

  auto lookup_callback = [node_manager_ids](
                             gcs::AsyncGcsClient *client, const TaskID &id,
                             const std::vector<TaskReconstructionData> &data) {
    std::vector<std::string> appended_managers;
    for (const auto &entry : data) {
      appended_managers.push_back(entry.node_manager_id());
    }
    ASSERT_EQ(appended_managers, node_manager_ids);
    test->Stop();
  };
  RAY_CHECK_OK(
      client->task_reconstruction_log().Lookup(job_id, task_id, lookup_callback));
  // Run the event loop. The loop will only stop if the Lookup callback is
  // called (or an assertion failure).
  test->Start();
  ASSERT_EQ(test->NumCallbacks(), 2);
}

TEST_F(TestGcsWithAsio, TestLogAppendAt) {
  test = this;
  TestLogAppendAt(job_id_, client_);
}

void TestSet(const JobID &job_id, std::shared_ptr<gcs::AsyncGcsClient> client) {
  // Add some entries to the set at an object ID.
  ObjectID object_id = ObjectID::FromRandom();
  std::vector<std::string> managers = {"abc", "def", "ghi"};
  for (auto &manager : managers) {
    auto data = std::make_shared<ObjectTableData>();
    data->set_manager(manager);
    // Check that we added the correct object entries.
    auto add_callback = [object_id, data](gcs::AsyncGcsClient *client, const ObjectID &id,
                                          const ObjectTableData &d) {
      ASSERT_EQ(id, object_id);
      ASSERT_EQ(data->manager(), d.manager());
      test->IncrementNumCallbacks();
    };
    RAY_CHECK_OK(client->object_table().Add(job_id, object_id, data, add_callback));
  }

  // Check that lookup returns the added object entries.
  auto lookup_callback = [object_id, managers](gcs::AsyncGcsClient *client,
                                               const ObjectID &id,
                                               const std::vector<ObjectTableData> &data) {
    ASSERT_EQ(id, object_id);
    ASSERT_EQ(data.size(), managers.size());
    test->IncrementNumCallbacks();
  };

  // Do a lookup at the object ID.
  RAY_CHECK_OK(client->object_table().Lookup(job_id, object_id, lookup_callback));

  for (auto &manager : managers) {
    auto data = std::make_shared<ObjectTableData>();
    data->set_manager(manager);
    // Check that we added the correct object entries.
    auto remove_entry_callback = [object_id, data](gcs::AsyncGcsClient *client,
                                                   const ObjectID &id,
                                                   const ObjectTableData &d) {
      ASSERT_EQ(id, object_id);
      ASSERT_EQ(data->manager(), d.manager());
      test->IncrementNumCallbacks();
    };
    RAY_CHECK_OK(
        client->object_table().Remove(job_id, object_id, data, remove_entry_callback));
  }

  // Check that the entries are removed.
  auto lookup_callback2 = [object_id, managers](
                              gcs::AsyncGcsClient *client, const ObjectID &id,
                              const std::vector<ObjectTableData> &data) {
    ASSERT_EQ(id, object_id);
    ASSERT_EQ(data.size(), 0);
    test->IncrementNumCallbacks();
    test->Stop();
  };

  // Do a lookup at the object ID.
  RAY_CHECK_OK(client->object_table().Lookup(job_id, object_id, lookup_callback2));
  // Run the event loop. The loop will only stop if the Lookup callback is
  // called (or an assertion failure).
  test->Start();
  ASSERT_EQ(test->NumCallbacks(), managers.size() * 2 + 2);
}

TEST_F(TestGcsWithAsio, TestSet) {
  test = this;
  TestSet(job_id_, client_);
}

void TestDeleteKeysFromLog(
    const JobID &job_id, std::shared_ptr<gcs::AsyncGcsClient> client,
    std::vector<std::shared_ptr<TaskReconstructionData>> &data_vector) {
  std::vector<TaskID> ids;
  TaskID task_id;
  for (auto &data : data_vector) {
    task_id = TaskID::FromRandom();
    ids.push_back(task_id);
    // Check that we added the correct object entries.
    auto add_callback = [task_id, data](gcs::AsyncGcsClient *client, const TaskID &id,
                                        const TaskReconstructionData &d) {
      ASSERT_EQ(id, task_id);
      ASSERT_EQ(data->node_manager_id(), d.node_manager_id());
      test->IncrementNumCallbacks();
    };
    RAY_CHECK_OK(
        client->task_reconstruction_log().Append(job_id, task_id, data, add_callback));
  }
  for (const auto &task_id : ids) {
    // Check that lookup returns the added object entries.
    auto lookup_callback = [task_id, data_vector](
                               gcs::AsyncGcsClient *client, const TaskID &id,
                               const std::vector<TaskReconstructionData> &data) {
      ASSERT_EQ(id, task_id);
      ASSERT_EQ(data.size(), 1);
      test->IncrementNumCallbacks();
    };
    RAY_CHECK_OK(
        client->task_reconstruction_log().Lookup(job_id, task_id, lookup_callback));
  }
  if (ids.size() == 1) {
    client->task_reconstruction_log().Delete(job_id, ids[0]);
  } else {
    client->task_reconstruction_log().Delete(job_id, ids);
  }
  for (const auto &task_id : ids) {
    auto lookup_callback = [task_id](gcs::AsyncGcsClient *client, const TaskID &id,
                                     const std::vector<TaskReconstructionData> &data) {
      ASSERT_EQ(id, task_id);
      ASSERT_TRUE(data.size() == 0);
      test->IncrementNumCallbacks();
    };
    RAY_CHECK_OK(
        client->task_reconstruction_log().Lookup(job_id, task_id, lookup_callback));
  }
}

void TestDeleteKeysFromTable(const JobID &job_id,
                             std::shared_ptr<gcs::AsyncGcsClient> client,
                             std::vector<std::shared_ptr<TaskTableData>> &data_vector,
                             bool stop_at_end) {
  std::vector<TaskID> ids;
  TaskID task_id;
  for (auto &data : data_vector) {
    task_id = TaskID::FromRandom();
    ids.push_back(task_id);
    // Check that we added the correct object entries.
    auto add_callback = [task_id, data](gcs::AsyncGcsClient *client, const TaskID &id,
                                        const TaskTableData &d) {
      ASSERT_EQ(id, task_id);
      ASSERT_TRUE(TaskTableDataEqual(*data, d));
      test->IncrementNumCallbacks();
    };
    RAY_CHECK_OK(client->raylet_task_table().Add(job_id, task_id, data, add_callback));
  }
  for (const auto &task_id : ids) {
    auto task_lookup_callback = [task_id](gcs::AsyncGcsClient *client, const TaskID &id,
                                          const TaskTableData &data) {
      ASSERT_EQ(id, task_id);
      test->IncrementNumCallbacks();
    };
    RAY_CHECK_OK(client->raylet_task_table().Lookup(job_id, task_id, task_lookup_callback,
                                                    nullptr));
  }
  if (ids.size() == 1) {
    client->raylet_task_table().Delete(job_id, ids[0]);
  } else {
    client->raylet_task_table().Delete(job_id, ids);
  }
  auto expected_failure_callback = [](AsyncGcsClient *client, const TaskID &id) {
    ASSERT_TRUE(true);
    test->IncrementNumCallbacks();
  };
  auto undesired_callback = [](gcs::AsyncGcsClient *client, const TaskID &id,
                               const TaskTableData &data) { ASSERT_TRUE(false); };
  for (size_t i = 0; i < ids.size(); ++i) {
    RAY_CHECK_OK(client->raylet_task_table().Lookup(job_id, task_id, undesired_callback,
                                                    expected_failure_callback));
  }
  if (stop_at_end) {
    auto stop_callback = [](AsyncGcsClient *client, const TaskID &id) { test->Stop(); };
    RAY_CHECK_OK(
        client->raylet_task_table().Lookup(job_id, ids[0], nullptr, stop_callback));
  }
}

void TestDeleteKeysFromSet(const JobID &job_id,
                           std::shared_ptr<gcs::AsyncGcsClient> client,
                           std::vector<std::shared_ptr<ObjectTableData>> &data_vector) {
  std::vector<ObjectID> ids;
  ObjectID object_id;
  for (auto &data : data_vector) {
    object_id = ObjectID::FromRandom();
    ids.push_back(object_id);
    // Check that we added the correct object entries.
    auto add_callback = [object_id, data](gcs::AsyncGcsClient *client, const ObjectID &id,
                                          const ObjectTableData &d) {
      ASSERT_EQ(id, object_id);
      ASSERT_EQ(data->manager(), d.manager());
      test->IncrementNumCallbacks();
    };
    RAY_CHECK_OK(client->object_table().Add(job_id, object_id, data, add_callback));
  }
  for (const auto &object_id : ids) {
    // Check that lookup returns the added object entries.
    auto lookup_callback = [object_id, data_vector](
                               gcs::AsyncGcsClient *client, const ObjectID &id,
                               const std::vector<ObjectTableData> &data) {
      ASSERT_EQ(id, object_id);
      ASSERT_EQ(data.size(), 1);
      test->IncrementNumCallbacks();
    };
    RAY_CHECK_OK(client->object_table().Lookup(job_id, object_id, lookup_callback));
  }
  if (ids.size() == 1) {
    client->object_table().Delete(job_id, ids[0]);
  } else {
    client->object_table().Delete(job_id, ids);
  }
  for (const auto &object_id : ids) {
    auto lookup_callback = [object_id](gcs::AsyncGcsClient *client, const ObjectID &id,
                                       const std::vector<ObjectTableData> &data) {
      ASSERT_EQ(id, object_id);
      ASSERT_TRUE(data.size() == 0);
      test->IncrementNumCallbacks();
    };
    RAY_CHECK_OK(client->object_table().Lookup(job_id, object_id, lookup_callback));
  }
}

// Test delete function for keys of Log or Table.
void TestDeleteKeys(const JobID &job_id, std::shared_ptr<gcs::AsyncGcsClient> client) {
  // Test delete function for keys of Log.
  std::vector<std::shared_ptr<TaskReconstructionData>> task_reconstruction_vector;
  auto AppendTaskReconstructionData = [&task_reconstruction_vector](size_t add_count) {
    for (size_t i = 0; i < add_count; ++i) {
      auto data = std::make_shared<TaskReconstructionData>();
      data->set_node_manager_id(ObjectID::FromRandom().Hex());
      task_reconstruction_vector.push_back(data);
    }
  };
  // Test one element case.
  AppendTaskReconstructionData(1);
  ASSERT_EQ(task_reconstruction_vector.size(), 1);
  TestDeleteKeysFromLog(job_id, client, task_reconstruction_vector);
  // Test the case for more than one elements and less than
  // maximum_gcs_deletion_batch_size.
  AppendTaskReconstructionData(RayConfig::instance().maximum_gcs_deletion_batch_size() /
                               2);
  ASSERT_GT(task_reconstruction_vector.size(), 1);
  ASSERT_LT(task_reconstruction_vector.size(),
            RayConfig::instance().maximum_gcs_deletion_batch_size());
  TestDeleteKeysFromLog(job_id, client, task_reconstruction_vector);
  // Test the case for more than maximum_gcs_deletion_batch_size.
  // The Delete function will split the data into two commands.
  AppendTaskReconstructionData(RayConfig::instance().maximum_gcs_deletion_batch_size() /
                               2);
  ASSERT_GT(task_reconstruction_vector.size(),
            RayConfig::instance().maximum_gcs_deletion_batch_size());
  TestDeleteKeysFromLog(job_id, client, task_reconstruction_vector);

  // Test delete function for keys of Table.
  std::vector<std::shared_ptr<TaskTableData>> task_vector;
  auto AppendTaskData = [&task_vector](size_t add_count) {
    for (size_t i = 0; i < add_count; ++i) {
      task_vector.push_back(CreateTaskTableData(TaskID::FromRandom()));
    }
  };
  AppendTaskData(1);
  ASSERT_EQ(task_vector.size(), 1);
  TestDeleteKeysFromTable(job_id, client, task_vector, false);

  AppendTaskData(RayConfig::instance().maximum_gcs_deletion_batch_size() / 2);
  ASSERT_GT(task_vector.size(), 1);
  ASSERT_LT(task_vector.size(), RayConfig::instance().maximum_gcs_deletion_batch_size());
  TestDeleteKeysFromTable(job_id, client, task_vector, false);

  AppendTaskData(RayConfig::instance().maximum_gcs_deletion_batch_size() / 2);
  ASSERT_GT(task_vector.size(), RayConfig::instance().maximum_gcs_deletion_batch_size());
  TestDeleteKeysFromTable(job_id, client, task_vector, true);

  test->Start();
  ASSERT_GT(test->NumCallbacks(),
            9 * RayConfig::instance().maximum_gcs_deletion_batch_size());

  // Test delete function for keys of Set.
  std::vector<std::shared_ptr<ObjectTableData>> object_vector;
  auto AppendObjectData = [&object_vector](size_t add_count) {
    for (size_t i = 0; i < add_count; ++i) {
      auto data = std::make_shared<ObjectTableData>();
      data->set_manager(ObjectID::FromRandom().Hex());
      object_vector.push_back(data);
    }
  };
  // Test one element case.
  AppendObjectData(1);
  ASSERT_EQ(object_vector.size(), 1);
  TestDeleteKeysFromSet(job_id, client, object_vector);
  // Test the case for more than one elements and less than
  // maximum_gcs_deletion_batch_size.
  AppendObjectData(RayConfig::instance().maximum_gcs_deletion_batch_size() / 2);
  ASSERT_GT(object_vector.size(), 1);
  ASSERT_LT(object_vector.size(),
            RayConfig::instance().maximum_gcs_deletion_batch_size());
  TestDeleteKeysFromSet(job_id, client, object_vector);
  // Test the case for more than maximum_gcs_deletion_batch_size.
  // The Delete function will split the data into two commands.
  AppendObjectData(RayConfig::instance().maximum_gcs_deletion_batch_size() / 2);
  ASSERT_GT(object_vector.size(),
            RayConfig::instance().maximum_gcs_deletion_batch_size());
  TestDeleteKeysFromSet(job_id, client, object_vector);
}

TEST_F(TestGcsWithAsio, TestDeleteKey) {
  test = this;
  TestDeleteKeys(job_id_, client_);
}

void TestLogSubscribeAll(const JobID &job_id,
                         std::shared_ptr<gcs::AsyncGcsClient> client) {
  std::vector<JobID> job_ids;
  for (int i = 0; i < 3; i++) {
    job_ids.emplace_back(JobID::FromRandom());
  }
  // Callback for a notification.
  auto notification_callback = [job_ids](gcs::AsyncGcsClient *client, const JobID &id,
                                         const std::vector<JobTableData> data) {
    ASSERT_EQ(id, job_ids[test->NumCallbacks()]);
    // Check that we get notifications in the same order as the writes.
    for (const auto &entry : data) {
      ASSERT_EQ(entry.job_id(), job_ids[test->NumCallbacks()].Binary());
      test->IncrementNumCallbacks();
    }
    if (test->NumCallbacks() == job_ids.size()) {
      test->Stop();
    }
  };

  // Callback for subscription success. We are guaranteed to receive
  // notifications after this is called.
  auto subscribe_callback = [job_ids](gcs::AsyncGcsClient *client) {
    // We have subscribed. Do the writes to the table.
    for (size_t i = 0; i < job_ids.size(); i++) {
<<<<<<< HEAD
      RAY_CHECK_OK(client->job_table().AppendJobData(job_ids[i], false));
=======
      RAY_CHECK_OK(
          client->job_table().AppendJobData(job_ids[i], false, 0, "localhost", 1));
>>>>>>> f25f0ad9
    }
  };

  // Subscribe to all driver table notifications. Once we have successfully
  // subscribed, we will append to the key several times and check that we get
  // notified for each.
  RAY_CHECK_OK(client->job_table().Subscribe(job_id, ClientID::Nil(),
                                             notification_callback, subscribe_callback));

  // Run the event loop. The loop will only stop if the registered subscription
  // callback is called (or an assertion failure).
  test->Start();
  // Check that we received one notification callback for each write.
  ASSERT_EQ(test->NumCallbacks(), job_ids.size());
}

TEST_F(TestGcsWithAsio, TestLogSubscribeAll) {
  test = this;
  TestLogSubscribeAll(job_id_, client_);
}

void TestSetSubscribeAll(const JobID &job_id,
                         std::shared_ptr<gcs::AsyncGcsClient> client) {
  std::vector<ObjectID> object_ids;
  for (int i = 0; i < 3; i++) {
    object_ids.emplace_back(ObjectID::FromRandom());
  }
  std::vector<std::string> managers = {"abc", "def", "ghi"};

  // Callback for a notification.
  auto notification_callback = [object_ids, managers](
                                   gcs::AsyncGcsClient *client, const ObjectID &id,
                                   const GcsChangeMode change_mode,
                                   const std::vector<ObjectTableData> data) {
    if (test->NumCallbacks() < 3 * 3) {
      ASSERT_EQ(change_mode, GcsChangeMode::APPEND_OR_ADD);
    } else {
      ASSERT_EQ(change_mode, GcsChangeMode::REMOVE);
    }
    ASSERT_EQ(id, object_ids[test->NumCallbacks() / 3 % 3]);
    // Check that we get notifications in the same order as the writes.
    for (const auto &entry : data) {
      ASSERT_EQ(entry.manager(), managers[test->NumCallbacks() % 3]);
      test->IncrementNumCallbacks();
    }
    if (test->NumCallbacks() == object_ids.size() * 3 * 2) {
      test->Stop();
    }
  };

  // Callback for subscription success. We are guaranteed to receive
  // notifications after this is called.
  auto subscribe_callback = [job_id, object_ids, managers](gcs::AsyncGcsClient *client) {
    // We have subscribed. Do the writes to the table.
    for (size_t i = 0; i < object_ids.size(); i++) {
      for (size_t j = 0; j < managers.size(); j++) {
        auto data = std::make_shared<ObjectTableData>();
        data->set_manager(managers[j]);
        for (int k = 0; k < 3; k++) {
          // Add the same entry several times.
          // Expect no notification if the entry already exists.
          RAY_CHECK_OK(client->object_table().Add(job_id, object_ids[i], data, nullptr));
        }
      }
    }
    for (size_t i = 0; i < object_ids.size(); i++) {
      for (size_t j = 0; j < managers.size(); j++) {
        auto data = std::make_shared<ObjectTableData>();
        data->set_manager(managers[j]);
        for (int k = 0; k < 3; k++) {
          // Remove the same entry several times.
          // Expect no notification if the entry doesn't exist.
          RAY_CHECK_OK(
              client->object_table().Remove(job_id, object_ids[i], data, nullptr));
        }
      }
    }
  };

  // Subscribe to all driver table notifications. Once we have successfully
  // subscribed, we will append to the key several times and check that we get
  // notified for each.
  RAY_CHECK_OK(client->object_table().Subscribe(
      job_id, ClientID::Nil(), notification_callback, subscribe_callback));

  // Run the event loop. The loop will only stop if the registered subscription
  // callback is called (or an assertion failure).
  test->Start();
  // Check that we received one notification callback for each write.
  ASSERT_EQ(test->NumCallbacks(), object_ids.size() * 3 * 2);
}

TEST_F(TestGcsWithAsio, TestSetSubscribeAll) {
  test = this;
  TestSetSubscribeAll(job_id_, client_);
}

void TestTableSubscribeId(const JobID &job_id,
                          std::shared_ptr<gcs::AsyncGcsClient> client) {
  int num_modifications = 3;

  // Add a table entry.
  TaskID task_id1 = TaskID::FromRandom();

  // Add a table entry at a second key.
  TaskID task_id2 = TaskID::FromRandom();

  // The callback for a notification from the table. This should only be
  // received for keys that we requested notifications for.
  auto notification_callback = [task_id2, num_modifications](gcs::AsyncGcsClient *client,
                                                             const TaskID &id,
                                                             const TaskTableData &data) {
    // Check that we only get notifications for the requested key.
    ASSERT_EQ(id, task_id2);
    // Check that we get notifications in the same order as the writes.
    ASSERT_TRUE(
        TaskTableDataEqual(data, *CreateTaskTableData(task_id2, test->NumCallbacks())));
    test->IncrementNumCallbacks();
    if (test->NumCallbacks() == num_modifications) {
      test->Stop();
    }
  };

  // The failure callback should be called once since both keys start as empty.
  bool failure_notification_received = false;
  auto failure_callback = [task_id2, &failure_notification_received](
                              gcs::AsyncGcsClient *client, const TaskID &id) {
    ASSERT_EQ(id, task_id2);
    // The failure notification should be the first notification received.
    ASSERT_EQ(test->NumCallbacks(), 0);
    failure_notification_received = true;
  };

  // The callback for subscription success. Once we've subscribed, request
  // notifications for only one of the keys, then write to both keys.
<<<<<<< HEAD
  auto subscribe_callback = [job_id, task_id1, task_id2, task_specs1,
                             task_specs2](gcs::AsyncGcsClient *client) {
=======
  auto subscribe_callback = [job_id, task_id1, task_id2,
                             num_modifications](gcs::AsyncGcsClient *client) {
>>>>>>> f25f0ad9
    // Request notifications for one of the keys.
    RAY_CHECK_OK(client->raylet_task_table().RequestNotifications(
        job_id, task_id2, client->client_table().GetLocalClientId()));
    // Write both keys. We should only receive notifications for the key that
    // we requested them for.
<<<<<<< HEAD
    for (const auto &task_spec : task_specs1) {
      auto data = std::make_shared<TaskTableData>();
      data->set_task(task_spec);
      RAY_CHECK_OK(client->raylet_task_table().Add(job_id, task_id1, data, nullptr));
    }
    for (const auto &task_spec : task_specs2) {
      auto data = std::make_shared<TaskTableData>();
      data->set_task(task_spec);
=======
    for (uint64_t i = 0; i < num_modifications; i++) {
      auto data = CreateTaskTableData(task_id1, i);
      RAY_CHECK_OK(client->raylet_task_table().Add(job_id, task_id1, data, nullptr));
    }
    for (uint64_t i = 0; i < num_modifications; i++) {
      auto data = CreateTaskTableData(task_id2, i);
>>>>>>> f25f0ad9
      RAY_CHECK_OK(client->raylet_task_table().Add(job_id, task_id2, data, nullptr));
    }
  };

  // Subscribe to notifications for this client. This allows us to request and
  // receive notifications for specific keys.
  RAY_CHECK_OK(client->raylet_task_table().Subscribe(
      job_id, client->client_table().GetLocalClientId(), notification_callback,
      failure_callback, subscribe_callback));
  // Run the event loop. The loop will only stop if the registered subscription
  // callback is called for the requested key.
  test->Start();
  // Check that the failure callback was called since the key was initially
  // empty.
  ASSERT_TRUE(failure_notification_received);
  // Check that we received one notification callback for each write to the
  // requested key.
  ASSERT_EQ(test->NumCallbacks(), num_modifications);
}

TEST_MACRO(TestGcsWithAsio, TestTableSubscribeId);
#if RAY_USE_NEW_GCS
TEST_MACRO(TestGcsWithChainAsio, TestTableSubscribeId);
#endif

void TestLogSubscribeId(const JobID &job_id,
                        std::shared_ptr<gcs::AsyncGcsClient> client) {
  // Add a log entry.
  JobID job_id1 = JobID::FromRandom();
  std::vector<std::string> job_ids1 = {"abc", "def", "ghi"};
  auto data1 = std::make_shared<JobTableData>();
  data1->set_job_id(job_ids1[0]);
  RAY_CHECK_OK(client->job_table().Append(job_id, job_id1, data1, nullptr));

  // Add a log entry at a second key.
  JobID job_id2 = JobID::FromRandom();
  std::vector<std::string> job_ids2 = {"jkl", "mno", "pqr"};
  auto data2 = std::make_shared<JobTableData>();
  data2->set_job_id(job_ids2[0]);
  RAY_CHECK_OK(client->job_table().Append(job_id, job_id2, data2, nullptr));

  // The callback for a notification from the table. This should only be
  // received for keys that we requested notifications for.
  auto notification_callback = [job_id2, job_ids2](
                                   gcs::AsyncGcsClient *client, const UniqueID &id,
                                   const std::vector<JobTableData> &data) {
    // Check that we only get notifications for the requested key.
    ASSERT_EQ(id, job_id2);
    // Check that we get notifications in the same order as the writes.
    for (const auto &entry : data) {
      ASSERT_EQ(entry.job_id(), job_ids2[test->NumCallbacks()]);
      test->IncrementNumCallbacks();
    }
    if (test->NumCallbacks() == job_ids2.size()) {
      test->Stop();
    }
  };

  // The callback for subscription success. Once we've subscribed, request
  // notifications for only one of the keys, then write to both keys.
  auto subscribe_callback = [job_id, job_id1, job_id2, job_ids1,
                             job_ids2](gcs::AsyncGcsClient *client) {
    // Request notifications for one of the keys.
    RAY_CHECK_OK(client->job_table().RequestNotifications(
        job_id, job_id2, client->client_table().GetLocalClientId()));
    // Write both keys. We should only receive notifications for the key that
    // we requested them for.
    auto remaining = std::vector<std::string>(++job_ids1.begin(), job_ids1.end());
    for (const auto &job_id_it : remaining) {
      auto data = std::make_shared<JobTableData>();
      data->set_job_id(job_id_it);
      RAY_CHECK_OK(client->job_table().Append(job_id, job_id1, data, nullptr));
    }
    remaining = std::vector<std::string>(++job_ids2.begin(), job_ids2.end());
    for (const auto &job_id_it : remaining) {
      auto data = std::make_shared<JobTableData>();
      data->set_job_id(job_id_it);
      RAY_CHECK_OK(client->job_table().Append(job_id, job_id2, data, nullptr));
    }
  };

  // Subscribe to notifications for this client. This allows us to request and
  // receive notifications for specific keys.
  RAY_CHECK_OK(client->job_table().Subscribe(job_id,
                                             client->client_table().GetLocalClientId(),
                                             notification_callback, subscribe_callback));
  // Run the event loop. The loop will only stop if the registered subscription
  // callback is called for the requested key.
  test->Start();
  // Check that we received one notification callback for each write to the
  // requested key.
  ASSERT_EQ(test->NumCallbacks(), job_ids2.size());
}

TEST_F(TestGcsWithAsio, TestLogSubscribeId) {
  test = this;
  TestLogSubscribeId(job_id_, client_);
}

void TestSetSubscribeId(const JobID &job_id,
                        std::shared_ptr<gcs::AsyncGcsClient> client) {
  // Add a set entry.
  ObjectID object_id1 = ObjectID::FromRandom();
  std::vector<std::string> managers1 = {"abc", "def", "ghi"};
  auto data1 = std::make_shared<ObjectTableData>();
  data1->set_manager(managers1[0]);
  RAY_CHECK_OK(client->object_table().Add(job_id, object_id1, data1, nullptr));

  // Add a set entry at a second key.
  ObjectID object_id2 = ObjectID::FromRandom();
  std::vector<std::string> managers2 = {"jkl", "mno", "pqr"};
  auto data2 = std::make_shared<ObjectTableData>();
  data2->set_manager(managers2[0]);
  RAY_CHECK_OK(client->object_table().Add(job_id, object_id2, data2, nullptr));

  // The callback for a notification from the table. This should only be
  // received for keys that we requested notifications for.
  auto notification_callback = [object_id2, managers2](
                                   gcs::AsyncGcsClient *client, const ObjectID &id,
                                   const GcsChangeMode change_mode,
                                   const std::vector<ObjectTableData> &data) {
    ASSERT_EQ(change_mode, GcsChangeMode::APPEND_OR_ADD);
    // Check that we only get notifications for the requested key.
    ASSERT_EQ(id, object_id2);
    // Check that we get notifications in the same order as the writes.
    for (const auto &entry : data) {
      ASSERT_EQ(entry.manager(), managers2[test->NumCallbacks()]);
      test->IncrementNumCallbacks();
    }
    if (test->NumCallbacks() == managers2.size()) {
      test->Stop();
    }
  };

  // The callback for subscription success. Once we've subscribed, request
  // notifications for only one of the keys, then write to both keys.
  auto subscribe_callback = [job_id, object_id1, object_id2, managers1,
                             managers2](gcs::AsyncGcsClient *client) {
    // Request notifications for one of the keys.
    RAY_CHECK_OK(client->object_table().RequestNotifications(
        job_id, object_id2, client->client_table().GetLocalClientId()));
    // Write both keys. We should only receive notifications for the key that
    // we requested them for.
    auto remaining = std::vector<std::string>(++managers1.begin(), managers1.end());
    for (const auto &manager : remaining) {
      auto data = std::make_shared<ObjectTableData>();
      data->set_manager(manager);
      RAY_CHECK_OK(client->object_table().Add(job_id, object_id1, data, nullptr));
    }
    remaining = std::vector<std::string>(++managers2.begin(), managers2.end());
    for (const auto &manager : remaining) {
      auto data = std::make_shared<ObjectTableData>();
      data->set_manager(manager);
      RAY_CHECK_OK(client->object_table().Add(job_id, object_id2, data, nullptr));
    }
  };

  // Subscribe to notifications for this client. This allows us to request and
  // receive notifications for specific keys.
  RAY_CHECK_OK(
      client->object_table().Subscribe(job_id, client->client_table().GetLocalClientId(),
                                       notification_callback, subscribe_callback));
  // Run the event loop. The loop will only stop if the registered subscription
  // callback is called for the requested key.
  test->Start();
  // Check that we received one notification callback for each write to the
  // requested key.
  ASSERT_EQ(test->NumCallbacks(), managers2.size());
}

TEST_F(TestGcsWithAsio, TestSetSubscribeId) {
  test = this;
  TestSetSubscribeId(job_id_, client_);
}

void TestTableSubscribeCancel(const JobID &job_id,
                              std::shared_ptr<gcs::AsyncGcsClient> client) {
  // Add a table entry.
<<<<<<< HEAD
  TaskID task_id = TaskID::FromRandom();
  std::vector<std::string> task_specs = {"jkl", "mno", "pqr"};
  auto data = std::make_shared<TaskTableData>();
  data->set_task(task_specs[0]);
=======
  const auto task_id = TaskID::FromRandom();
  const int num_modifications = 3;
  const auto data = CreateTaskTableData(task_id, 0);
>>>>>>> f25f0ad9
  RAY_CHECK_OK(client->raylet_task_table().Add(job_id, task_id, data, nullptr));

  // The failure callback should not be called since all keys are non-empty
  // when notifications are requested.
  auto failure_callback = [](gcs::AsyncGcsClient *client, const TaskID &id) {
    RAY_CHECK(false);
  };

  // The callback for a notification from the table. This should only be
  // received for keys that we requested notifications for.
  auto notification_callback = [task_id](gcs::AsyncGcsClient *client, const TaskID &id,
                                         const TaskTableData &data) {
    ASSERT_EQ(id, task_id);
    // Check that we only get notifications for the first and last writes,
    // since notifications are canceled in between.
    if (test->NumCallbacks() == 0) {
      ASSERT_TRUE(TaskTableDataEqual(data, *CreateTaskTableData(task_id, 0)));
    } else {
      ASSERT_TRUE(
          TaskTableDataEqual(data, *CreateTaskTableData(task_id, num_modifications - 1)));
    }
    test->IncrementNumCallbacks();
    if (test->NumCallbacks() == num_modifications - 1) {
      test->Stop();
    }
  };

  // The callback for a notification from the table. This should only be
  // received for keys that we requested notifications for.
<<<<<<< HEAD
  auto subscribe_callback = [job_id, task_id, task_specs](gcs::AsyncGcsClient *client) {
=======
  auto subscribe_callback = [job_id, task_id](gcs::AsyncGcsClient *client) {
>>>>>>> f25f0ad9
    // Request notifications, then cancel immediately. We should receive a
    // notification for the current value at the key.
    RAY_CHECK_OK(client->raylet_task_table().RequestNotifications(
        job_id, task_id, client->client_table().GetLocalClientId()));
    RAY_CHECK_OK(client->raylet_task_table().CancelNotifications(
        job_id, task_id, client->client_table().GetLocalClientId()));
    // Write to the key. Since we canceled notifications, we should not receive
    // a notification for these writes.
<<<<<<< HEAD
    auto remaining = std::vector<std::string>(++task_specs.begin(), task_specs.end());
    for (const auto &task_spec : remaining) {
      auto data = std::make_shared<TaskTableData>();
      data->set_task(task_spec);
=======
    for (uint64_t i = 1; i < num_modifications; i++) {
      auto data = CreateTaskTableData(task_id, i);
>>>>>>> f25f0ad9
      RAY_CHECK_OK(client->raylet_task_table().Add(job_id, task_id, data, nullptr));
    }
    // Request notifications again. We should receive a notification for the
    // current value at the key.
    RAY_CHECK_OK(client->raylet_task_table().RequestNotifications(
        job_id, task_id, client->client_table().GetLocalClientId()));
  };

  // Subscribe to notifications for this client. This allows us to request and
  // receive notifications for specific keys.
  RAY_CHECK_OK(client->raylet_task_table().Subscribe(
      job_id, client->client_table().GetLocalClientId(), notification_callback,
      failure_callback, subscribe_callback));
  // Run the event loop. The loop will only stop if the registered subscription
  // callback is called for the requested key.
  test->Start();
  // Check that we received a notification callback for the first and least
  // writes to the key, since notifications are canceled in between.
  ASSERT_EQ(test->NumCallbacks(), 2);
}

TEST_MACRO(TestGcsWithAsio, TestTableSubscribeCancel);
#if RAY_USE_NEW_GCS
TEST_MACRO(TestGcsWithChainAsio, TestTableSubscribeCancel);
#endif

void TestLogSubscribeCancel(const JobID &job_id,
                            std::shared_ptr<gcs::AsyncGcsClient> client) {
  // Add a log entry.
  JobID random_job_id = JobID::FromRandom();
  std::vector<std::string> job_ids = {"jkl", "mno", "pqr"};
  auto data = std::make_shared<JobTableData>();
  data->set_job_id(job_ids[0]);
  RAY_CHECK_OK(client->job_table().Append(job_id, random_job_id, data, nullptr));

  // The callback for a notification from the object table. This should only be
  // received for the object that we requested notifications for.
  auto notification_callback = [random_job_id, job_ids](
                                   gcs::AsyncGcsClient *client, const UniqueID &id,
                                   const std::vector<JobTableData> &data) {
    ASSERT_EQ(id, random_job_id);
    // Check that we get a duplicate notification for the first write. We get a
    // duplicate notification because the log is append-only and notifications
    // are canceled after the first write, then requested again.
    auto job_ids_copy = job_ids;
    job_ids_copy.insert(job_ids_copy.begin(), job_ids_copy.front());
    for (const auto &entry : data) {
      ASSERT_EQ(entry.job_id(), job_ids_copy[test->NumCallbacks()]);
      test->IncrementNumCallbacks();
    }
    if (test->NumCallbacks() == job_ids_copy.size()) {
      test->Stop();
    }
  };

  // The callback for a notification from the table. This should only be
  // received for keys that we requested notifications for.
  auto subscribe_callback = [job_id, random_job_id,
                             job_ids](gcs::AsyncGcsClient *client) {
    // Request notifications, then cancel immediately. We should receive a
    // notification for the current value at the key.
    RAY_CHECK_OK(client->job_table().RequestNotifications(
        job_id, random_job_id, client->client_table().GetLocalClientId()));
    RAY_CHECK_OK(client->job_table().CancelNotifications(
        job_id, random_job_id, client->client_table().GetLocalClientId()));
    // Append to the key. Since we canceled notifications, we should not
    // receive a notification for these writes.
    auto remaining = std::vector<std::string>(++job_ids.begin(), job_ids.end());
    for (const auto &remaining_job_id : remaining) {
      auto data = std::make_shared<JobTableData>();
      data->set_job_id(remaining_job_id);
      RAY_CHECK_OK(client->job_table().Append(job_id, random_job_id, data, nullptr));
    }
    // Request notifications again. We should receive a notification for the
    // current values at the key.
    RAY_CHECK_OK(client->job_table().RequestNotifications(
        job_id, random_job_id, client->client_table().GetLocalClientId()));
  };

  // Subscribe to notifications for this client. This allows us to request and
  // receive notifications for specific keys.
  RAY_CHECK_OK(client->job_table().Subscribe(job_id,
                                             client->client_table().GetLocalClientId(),
                                             notification_callback, subscribe_callback));
  // Run the event loop. The loop will only stop if the registered subscription
  // callback is called for the requested key.
  test->Start();
  // Check that we received a notification callback for the first append to the
  // key, then a notification for all of the appends, because we cancel
  // notifications in between.
  ASSERT_EQ(test->NumCallbacks(), job_ids.size() + 1);
}

TEST_F(TestGcsWithAsio, TestLogSubscribeCancel) {
  test = this;
  TestLogSubscribeCancel(job_id_, client_);
}

void TestSetSubscribeCancel(const JobID &job_id,
                            std::shared_ptr<gcs::AsyncGcsClient> client) {
  // Add a set entry.
  ObjectID object_id = ObjectID::FromRandom();
  std::vector<std::string> managers = {"jkl", "mno", "pqr"};
  auto data = std::make_shared<ObjectTableData>();
  data->set_manager(managers[0]);
  RAY_CHECK_OK(client->object_table().Add(job_id, object_id, data, nullptr));

  // The callback for a notification from the object table. This should only be
  // received for the object that we requested notifications for.
  auto notification_callback = [object_id, managers](
                                   gcs::AsyncGcsClient *client, const ObjectID &id,
                                   const GcsChangeMode change_mode,
                                   const std::vector<ObjectTableData> &data) {
    ASSERT_EQ(change_mode, GcsChangeMode::APPEND_OR_ADD);
    ASSERT_EQ(id, object_id);
    // Check that we get a duplicate notification for the first write. We get a
    // duplicate notification because notifications
    // are canceled after the first write, then requested again.
    if (data.size() == 1) {
      // first notification
      ASSERT_EQ(data[0].manager(), managers[0]);
      test->IncrementNumCallbacks();
    } else {
      // second notification
      ASSERT_EQ(data.size(), managers.size());
      std::unordered_set<std::string> managers_set(managers.begin(), managers.end());
      std::unordered_set<std::string> data_managers_set;
      for (const auto &entry : data) {
        data_managers_set.insert(entry.manager());
        test->IncrementNumCallbacks();
      }
      ASSERT_EQ(managers_set, data_managers_set);
    }
    if (test->NumCallbacks() == managers.size() + 1) {
      test->Stop();
    }
  };

  // The callback for a notification from the table. This should only be
  // received for keys that we requested notifications for.
  auto subscribe_callback = [job_id, object_id, managers](gcs::AsyncGcsClient *client) {
    // Request notifications, then cancel immediately. We should receive a
    // notification for the current value at the key.
    RAY_CHECK_OK(client->object_table().RequestNotifications(
        job_id, object_id, client->client_table().GetLocalClientId()));
    RAY_CHECK_OK(client->object_table().CancelNotifications(
        job_id, object_id, client->client_table().GetLocalClientId()));
    // Add to the key. Since we canceled notifications, we should not
    // receive a notification for these writes.
    auto remaining = std::vector<std::string>(++managers.begin(), managers.end());
    for (const auto &manager : remaining) {
      auto data = std::make_shared<ObjectTableData>();
      data->set_manager(manager);
      RAY_CHECK_OK(client->object_table().Add(job_id, object_id, data, nullptr));
    }
    // Request notifications again. We should receive a notification for the
    // current values at the key.
    RAY_CHECK_OK(client->object_table().RequestNotifications(
        job_id, object_id, client->client_table().GetLocalClientId()));
  };

  // Subscribe to notifications for this client. This allows us to request and
  // receive notifications for specific keys.
  RAY_CHECK_OK(
      client->object_table().Subscribe(job_id, client->client_table().GetLocalClientId(),
                                       notification_callback, subscribe_callback));
  // Run the event loop. The loop will only stop if the registered subscription
  // callback is called for the requested key.
  test->Start();
  // Check that we received a notification callback for the first append to the
  // key, then a notification for all of the appends, because we cancel
  // notifications in between.
  ASSERT_EQ(test->NumCallbacks(), managers.size() + 1);
}

TEST_F(TestGcsWithAsio, TestSetSubscribeCancel) {
  test = this;
  TestSetSubscribeCancel(job_id_, client_);
}

void ClientTableNotification(gcs::AsyncGcsClient *client, const ClientID &client_id,
                             const ClientTableData &data, bool is_insertion) {
  ClientID added_id = client->client_table().GetLocalClientId();
  ASSERT_EQ(client_id, added_id);
  ASSERT_EQ(ClientID::FromBinary(data.client_id()), added_id);
  ASSERT_EQ(ClientID::FromBinary(data.client_id()), added_id);
  ASSERT_EQ(data.entry_type() == ClientTableData::INSERTION, is_insertion);

  ClientTableData cached_client;
  client->client_table().GetClient(added_id, cached_client);
  ASSERT_EQ(ClientID::FromBinary(cached_client.client_id()), added_id);
  ASSERT_EQ(cached_client.entry_type() == ClientTableData::INSERTION, is_insertion);
}

void TestClientTableConnect(const JobID &job_id,
                            std::shared_ptr<gcs::AsyncGcsClient> client) {
  // Register callbacks for when a client gets added and removed. The latter
  // event will stop the event loop.
  client->client_table().RegisterClientAddedCallback(
      [](gcs::AsyncGcsClient *client, const ClientID &id, const ClientTableData &data) {
        ClientTableNotification(client, id, data, true);
        test->Stop();
      });

  // Connect and disconnect to client table. We should receive notifications
  // for the addition and removal of our own entry.
  ClientTableData local_client_info = client->client_table().GetLocalClient();
  local_client_info.set_node_manager_address("127.0.0.1");
  local_client_info.set_node_manager_port(0);
  local_client_info.set_object_manager_port(0);
  RAY_CHECK_OK(client->client_table().Connect(local_client_info));
  test->Start();
}

TEST_F(TestGcsWithAsio, TestClientTableConnect) {
  test = this;
  TestClientTableConnect(job_id_, client_);
}

void TestClientTableDisconnect(const JobID &job_id,
                               std::shared_ptr<gcs::AsyncGcsClient> client) {
  // Register callbacks for when a client gets added and removed. The latter
  // event will stop the event loop.
  client->client_table().RegisterClientAddedCallback(
      [](gcs::AsyncGcsClient *client, const ClientID &id, const ClientTableData &data) {
        ClientTableNotification(client, id, data, /*is_insertion=*/true);
        // Disconnect from the client table. We should receive a notification
        // for the removal of our own entry.
        RAY_CHECK_OK(client->client_table().Disconnect());
      });
  client->client_table().RegisterClientRemovedCallback(
      [](gcs::AsyncGcsClient *client, const ClientID &id, const ClientTableData &data) {
        ClientTableNotification(client, id, data, /*is_insertion=*/false);
        test->Stop();
      });
  // Connect to the client table. We should receive notification for the
  // addition of our own entry.
  ClientTableData local_client_info = client->client_table().GetLocalClient();
  local_client_info.set_node_manager_address("127.0.0.1");
  local_client_info.set_node_manager_port(0);
  local_client_info.set_object_manager_port(0);
  RAY_CHECK_OK(client->client_table().Connect(local_client_info));
  test->Start();
}

TEST_F(TestGcsWithAsio, TestClientTableDisconnect) {
  test = this;
  TestClientTableDisconnect(job_id_, client_);
}

void TestClientTableImmediateDisconnect(const JobID &job_id,
                                        std::shared_ptr<gcs::AsyncGcsClient> client) {
  // Register callbacks for when a client gets added and removed. The latter
  // event will stop the event loop.
  client->client_table().RegisterClientAddedCallback(
      [](gcs::AsyncGcsClient *client, const ClientID &id, const ClientTableData &data) {
        ClientTableNotification(client, id, data, true);
      });
  client->client_table().RegisterClientRemovedCallback(
      [](gcs::AsyncGcsClient *client, const ClientID &id, const ClientTableData &data) {
        ClientTableNotification(client, id, data, false);
        test->Stop();
      });
  // Connect to then immediately disconnect from the client table. We should
  // receive notifications for the addition and removal of our own entry.
  ClientTableData local_client_info = client->client_table().GetLocalClient();
  local_client_info.set_node_manager_address("127.0.0.1");
  local_client_info.set_node_manager_port(0);
  local_client_info.set_object_manager_port(0);
  RAY_CHECK_OK(client->client_table().Connect(local_client_info));
  RAY_CHECK_OK(client->client_table().Disconnect());
  test->Start();
}

TEST_F(TestGcsWithAsio, TestClientTableImmediateDisconnect) {
  test = this;
  TestClientTableImmediateDisconnect(job_id_, client_);
}

void TestClientTableMarkDisconnected(const JobID &job_id,
                                     std::shared_ptr<gcs::AsyncGcsClient> client) {
  ClientTableData local_client_info = client->client_table().GetLocalClient();
  local_client_info.set_node_manager_address("127.0.0.1");
  local_client_info.set_node_manager_port(0);
  local_client_info.set_object_manager_port(0);
  // Connect to the client table to start receiving notifications.
  RAY_CHECK_OK(client->client_table().Connect(local_client_info));
  // Mark a different client as dead.
  ClientID dead_client_id = ClientID::FromRandom();
  RAY_CHECK_OK(client->client_table().MarkDisconnected(dead_client_id));
  // Make sure we only get a notification for the removal of the client we
  // marked as dead.
  client->client_table().RegisterClientRemovedCallback(
      [dead_client_id](gcs::AsyncGcsClient *client, const UniqueID &id,
                       const ClientTableData &data) {
        ASSERT_EQ(ClientID::FromBinary(data.client_id()), dead_client_id);
        test->Stop();
      });
  test->Start();
}

TEST_F(TestGcsWithAsio, TestClientTableMarkDisconnected) {
  test = this;
  TestClientTableMarkDisconnected(job_id_, client_);
}

void TestHashTable(const JobID &job_id, std::shared_ptr<gcs::AsyncGcsClient> client) {
  const int expected_count = 14;
  ClientID client_id = ClientID::FromRandom();
  // Prepare the first resource map: data_map1.
  auto cpu_data = std::make_shared<RayResource>();
  cpu_data->set_resource_name("CPU");
  cpu_data->set_resource_capacity(100);
  auto gpu_data = std::make_shared<RayResource>();
  gpu_data->set_resource_name("GPU");
  gpu_data->set_resource_capacity(2);
  DynamicResourceTable::DataMap data_map1;
  data_map1.emplace("CPU", cpu_data);
  data_map1.emplace("GPU", gpu_data);
  // Prepare the second resource map: data_map2 which decreases CPU,
  // increases GPU and add a new CUSTOM compared to data_map1.
  auto data_cpu = std::make_shared<RayResource>();
  data_cpu->set_resource_name("CPU");
  data_cpu->set_resource_capacity(50);
  auto data_gpu = std::make_shared<RayResource>();
  data_gpu->set_resource_name("GPU");
  data_gpu->set_resource_capacity(10);
  auto data_custom = std::make_shared<RayResource>();
  data_custom->set_resource_name("CUSTOM");
  data_custom->set_resource_capacity(2);
  DynamicResourceTable::DataMap data_map2;
  data_map2.emplace("CPU", data_cpu);
  data_map2.emplace("GPU", data_gpu);
  data_map2.emplace("CUSTOM", data_custom);
  data_map2["CPU"]->set_resource_capacity(50);
  // This is a common comparison function for the test.
  auto compare_test = [](const DynamicResourceTable::DataMap &data1,
                         const DynamicResourceTable::DataMap &data2) {
    ASSERT_EQ(data1.size(), data2.size());
    for (const auto &data : data1) {
      auto iter = data2.find(data.first);
      ASSERT_TRUE(iter != data2.end());
      ASSERT_EQ(iter->second->resource_name(), data.second->resource_name());
      ASSERT_EQ(iter->second->resource_capacity(), data.second->resource_capacity());
    }
  };
  auto subscribe_callback = [](AsyncGcsClient *client) {
    ASSERT_TRUE(true);
    test->IncrementNumCallbacks();
  };
  auto notification_callback = [data_map1, data_map2, compare_test](
                                   AsyncGcsClient *client, const ClientID &id,
                                   const GcsChangeMode change_mode,
                                   const DynamicResourceTable::DataMap &data) {
    if (change_mode == GcsChangeMode::REMOVE) {
      ASSERT_EQ(data.size(), 2);
      ASSERT_TRUE(data.find("GPU") != data.end());
      ASSERT_TRUE(data.find("CUSTOM") != data.end() || data.find("CPU") != data.end());
      // The key "None-Existent" will not appear in the notification.
    } else {
      if (data.size() == 2) {
        compare_test(data_map1, data);
      } else if (data.size() == 3) {
        compare_test(data_map2, data);
      } else {
        ASSERT_TRUE(false);
      }
    }
    test->IncrementNumCallbacks();
    // It is not sure which of the notification or lookup callback will come first.
    if (test->NumCallbacks() == expected_count) {
      test->Stop();
    }
  };
  // Step 0: Subscribe the change of the hash table.
  RAY_CHECK_OK(client->resource_table().Subscribe(
      job_id, ClientID::Nil(), notification_callback, subscribe_callback));
  RAY_CHECK_OK(client->resource_table().RequestNotifications(
      job_id, client_id, client->client_table().GetLocalClientId()));

  // Step 1: Add elements to the hash table.
  auto update_callback1 = [data_map1, compare_test](
                              AsyncGcsClient *client, const ClientID &id,
                              const DynamicResourceTable::DataMap &callback_data) {
    compare_test(data_map1, callback_data);
    test->IncrementNumCallbacks();
  };
  RAY_CHECK_OK(
      client->resource_table().Update(job_id, client_id, data_map1, update_callback1));
  auto lookup_callback1 = [data_map1, compare_test](
                              AsyncGcsClient *client, const ClientID &id,
                              const DynamicResourceTable::DataMap &callback_data) {
    compare_test(data_map1, callback_data);
    test->IncrementNumCallbacks();
  };
  RAY_CHECK_OK(client->resource_table().Lookup(job_id, client_id, lookup_callback1));

  // Step 2: Decrease one element, increase one and add a new one.
  RAY_CHECK_OK(client->resource_table().Update(job_id, client_id, data_map2, nullptr));
  auto lookup_callback2 = [data_map2, compare_test](
                              AsyncGcsClient *client, const ClientID &id,
                              const DynamicResourceTable::DataMap &callback_data) {
    compare_test(data_map2, callback_data);
    test->IncrementNumCallbacks();
  };
  RAY_CHECK_OK(client->resource_table().Lookup(job_id, client_id, lookup_callback2));
  std::vector<std::string> delete_keys({"GPU", "CUSTOM", "None-Existent"});
  auto remove_callback = [delete_keys](AsyncGcsClient *client, const ClientID &id,
                                       const std::vector<std::string> &callback_data) {
    for (int i = 0; i < callback_data.size(); ++i) {
      // All deleting keys exist in this argument even if the key doesn't exist.
      ASSERT_EQ(callback_data[i], delete_keys[i]);
    }
    test->IncrementNumCallbacks();
  };
  RAY_CHECK_OK(client->resource_table().RemoveEntries(job_id, client_id, delete_keys,
                                                      remove_callback));
  DynamicResourceTable::DataMap data_map3(data_map2);
  data_map3.erase("GPU");
  data_map3.erase("CUSTOM");
  auto lookup_callback3 = [data_map3, compare_test](
                              AsyncGcsClient *client, const ClientID &id,
                              const DynamicResourceTable::DataMap &callback_data) {
    compare_test(data_map3, callback_data);
    test->IncrementNumCallbacks();
  };
  RAY_CHECK_OK(client->resource_table().Lookup(job_id, client_id, lookup_callback3));

  // Step 3: Reset the the resources to data_map1.
  RAY_CHECK_OK(
      client->resource_table().Update(job_id, client_id, data_map1, update_callback1));
  auto lookup_callback4 = [data_map1, compare_test](
                              AsyncGcsClient *client, const ClientID &id,
                              const DynamicResourceTable::DataMap &callback_data) {
    compare_test(data_map1, callback_data);
    test->IncrementNumCallbacks();
  };
  RAY_CHECK_OK(client->resource_table().Lookup(job_id, client_id, lookup_callback4));

  // Step 4: Removing all elements will remove the home Hash table from GCS.
  RAY_CHECK_OK(client->resource_table().RemoveEntries(
      job_id, client_id, {"GPU", "CPU", "CUSTOM", "None-Existent"}, nullptr));
  auto lookup_callback5 = [](AsyncGcsClient *client, const ClientID &id,
                             const DynamicResourceTable::DataMap &callback_data) {
    ASSERT_EQ(callback_data.size(), 0);
    test->IncrementNumCallbacks();
    // It is not sure which of notification or lookup callback will come first.
    if (test->NumCallbacks() == expected_count) {
      test->Stop();
    }
  };
  RAY_CHECK_OK(client->resource_table().Lookup(job_id, client_id, lookup_callback5));
  test->Start();
  ASSERT_EQ(test->NumCallbacks(), expected_count);
}

TEST_F(TestGcsWithAsio, TestHashTable) {
  test = this;
  TestHashTable(job_id_, client_);
}

#undef TEST_MACRO

}  // namespace gcs
}  // namespace ray<|MERGE_RESOLUTION|>--- conflicted
+++ resolved
@@ -78,14 +78,9 @@
   TestGcsWithChainAsio() : TestGcsWithAsio(gcs::CommandType::kChain){};
 };
 
-<<<<<<< HEAD
-void TestTableLookup(const JobID &job_id, std::shared_ptr<gcs::AsyncGcsClient> client) {
-  TaskID task_id = TaskID::FromRandom();
-=======
 /// A helper function that creates a GCS `TaskTableData` object.
 std::shared_ptr<TaskTableData> CreateTaskTableData(const TaskID &task_id,
                                                    uint64_t num_returns = 0) {
->>>>>>> f25f0ad9
   auto data = std::make_shared<TaskTableData>();
   data->mutable_task()->mutable_task_spec()->set_task_id(task_id.Binary());
   data->mutable_task()->mutable_task_spec()->set_num_returns(num_returns);
@@ -597,12 +592,8 @@
   auto subscribe_callback = [job_ids](gcs::AsyncGcsClient *client) {
     // We have subscribed. Do the writes to the table.
     for (size_t i = 0; i < job_ids.size(); i++) {
-<<<<<<< HEAD
-      RAY_CHECK_OK(client->job_table().AppendJobData(job_ids[i], false));
-=======
       RAY_CHECK_OK(
           client->job_table().AppendJobData(job_ids[i], false, 0, "localhost", 1));
->>>>>>> f25f0ad9
     }
   };
 
@@ -738,35 +729,19 @@
 
   // The callback for subscription success. Once we've subscribed, request
   // notifications for only one of the keys, then write to both keys.
-<<<<<<< HEAD
-  auto subscribe_callback = [job_id, task_id1, task_id2, task_specs1,
-                             task_specs2](gcs::AsyncGcsClient *client) {
-=======
   auto subscribe_callback = [job_id, task_id1, task_id2,
                              num_modifications](gcs::AsyncGcsClient *client) {
->>>>>>> f25f0ad9
     // Request notifications for one of the keys.
     RAY_CHECK_OK(client->raylet_task_table().RequestNotifications(
         job_id, task_id2, client->client_table().GetLocalClientId()));
     // Write both keys. We should only receive notifications for the key that
     // we requested them for.
-<<<<<<< HEAD
-    for (const auto &task_spec : task_specs1) {
-      auto data = std::make_shared<TaskTableData>();
-      data->set_task(task_spec);
-      RAY_CHECK_OK(client->raylet_task_table().Add(job_id, task_id1, data, nullptr));
-    }
-    for (const auto &task_spec : task_specs2) {
-      auto data = std::make_shared<TaskTableData>();
-      data->set_task(task_spec);
-=======
     for (uint64_t i = 0; i < num_modifications; i++) {
       auto data = CreateTaskTableData(task_id1, i);
       RAY_CHECK_OK(client->raylet_task_table().Add(job_id, task_id1, data, nullptr));
     }
     for (uint64_t i = 0; i < num_modifications; i++) {
       auto data = CreateTaskTableData(task_id2, i);
->>>>>>> f25f0ad9
       RAY_CHECK_OK(client->raylet_task_table().Add(job_id, task_id2, data, nullptr));
     }
   };
@@ -945,16 +920,9 @@
 void TestTableSubscribeCancel(const JobID &job_id,
                               std::shared_ptr<gcs::AsyncGcsClient> client) {
   // Add a table entry.
-<<<<<<< HEAD
-  TaskID task_id = TaskID::FromRandom();
-  std::vector<std::string> task_specs = {"jkl", "mno", "pqr"};
-  auto data = std::make_shared<TaskTableData>();
-  data->set_task(task_specs[0]);
-=======
   const auto task_id = TaskID::FromRandom();
   const int num_modifications = 3;
   const auto data = CreateTaskTableData(task_id, 0);
->>>>>>> f25f0ad9
   RAY_CHECK_OK(client->raylet_task_table().Add(job_id, task_id, data, nullptr));
 
   // The failure callback should not be called since all keys are non-empty
@@ -984,11 +952,7 @@
 
   // The callback for a notification from the table. This should only be
   // received for keys that we requested notifications for.
-<<<<<<< HEAD
-  auto subscribe_callback = [job_id, task_id, task_specs](gcs::AsyncGcsClient *client) {
-=======
   auto subscribe_callback = [job_id, task_id](gcs::AsyncGcsClient *client) {
->>>>>>> f25f0ad9
     // Request notifications, then cancel immediately. We should receive a
     // notification for the current value at the key.
     RAY_CHECK_OK(client->raylet_task_table().RequestNotifications(
@@ -997,15 +961,8 @@
         job_id, task_id, client->client_table().GetLocalClientId()));
     // Write to the key. Since we canceled notifications, we should not receive
     // a notification for these writes.
-<<<<<<< HEAD
-    auto remaining = std::vector<std::string>(++task_specs.begin(), task_specs.end());
-    for (const auto &task_spec : remaining) {
-      auto data = std::make_shared<TaskTableData>();
-      data->set_task(task_spec);
-=======
     for (uint64_t i = 1; i < num_modifications; i++) {
       auto data = CreateTaskTableData(task_id, i);
->>>>>>> f25f0ad9
       RAY_CHECK_OK(client->raylet_task_table().Add(job_id, task_id, data, nullptr));
     }
     // Request notifications again. We should receive a notification for the
