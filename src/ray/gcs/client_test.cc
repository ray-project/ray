#include "gtest/gtest.h"

// TODO(pcm): get rid of this and replace with the type safe plasma event loop
extern "C" {
#include "hiredis/adapters/ae.h"
#include "hiredis/async.h"
#include "hiredis/hiredis.h"
}

#include "ray/gcs/client.h"
#include "ray/gcs/tables.h"

namespace ray {

/* Flush redis. */
static inline void flushall_redis(void) {
  redisContext *context = redisConnect("127.0.0.1", 6379);
  freeReplyObject(redisCommand(context, "FLUSHALL"));
  redisFree(context);
}

class TestGcs : public ::testing::Test {
 public:
  TestGcs() : num_callbacks_(0) {
    client_ = std::make_shared<gcs::AsyncGcsClient>();
    ClientTableDataT client_info;
    client_info.client_id = ClientID::from_random().binary();
    client_info.node_manager_address = "127.0.0.1";
    client_info.local_scheduler_port = 0;
    client_info.object_manager_port = 0;
    RAY_CHECK_OK(client_->Connect("127.0.0.1", 6379, client_info));

    job_id_ = JobID::from_random();
  }

  virtual ~TestGcs() {
    // Clear all keys in the GCS.
    flushall_redis();
  };

  virtual void Start() = 0;

  virtual void Stop() = 0;

  uint64_t NumCallbacks() const { return num_callbacks_; }

  void IncrementNumCallbacks() { num_callbacks_++; }

 protected:
  uint64_t num_callbacks_;
  std::shared_ptr<gcs::AsyncGcsClient> client_;
  JobID job_id_;
};

TestGcs *test;

class TestGcsWithAe : public TestGcs {
 public:
  TestGcsWithAe() {
    loop_ = aeCreateEventLoop(1024);
    RAY_CHECK_OK(client_->context()->AttachToEventLoop(loop_));
  }
  ~TestGcsWithAe() override {
    // Destroy the client first since it has a reference to the event loop.
    client_.reset();
    aeDeleteEventLoop(loop_);
  }
  void Start() override { aeMain(loop_); }
  void Stop() override { aeStop(loop_); }

 private:
  aeEventLoop *loop_;
};

class TestGcsWithAsio : public TestGcs {
 public:
  TestGcsWithAsio() : TestGcs(), io_service_(), work_(io_service_) {
    RAY_CHECK_OK(client_->Attach(io_service_));
  }
  ~TestGcsWithAsio() {
    // Destroy the client first since it has a reference to the event loop.
    client_.reset();
  }
  void Start() override { io_service_.run(); }
  void Stop() override { io_service_.stop(); }

 private:
  boost::asio::io_service io_service_;
  // Give the event loop some work so that it's forced to run until Stop() is
  // called.
  boost::asio::io_service::work work_;
};

void TestTableLookup(const JobID &job_id, std::shared_ptr<gcs::AsyncGcsClient> client) {
  TaskID task_id = TaskID::from_random();
  auto data = std::make_shared<protocol::TaskT>();
  data->task_specification = "123";

  // Check that we added the correct task.
  auto add_callback = [task_id, data](gcs::AsyncGcsClient *client, const UniqueID &id,
                                      const std::shared_ptr<protocol::TaskT> d) {
    ASSERT_EQ(id, task_id);
    ASSERT_EQ(data->task_specification, d->task_specification);
  };

  // Check that the lookup returns the added task.
  auto lookup_callback = [task_id, data](gcs::AsyncGcsClient *client, const TaskID &id,
                                         const protocol::TaskT &d) {
    ASSERT_EQ(id, task_id);
    ASSERT_EQ(data->task_specification, d.task_specification);
    test->Stop();
  };

  // Check that the lookup does not return an empty entry.
  auto failure_callback = [](gcs::AsyncGcsClient *client, const UniqueID &id) {
    RAY_CHECK(false);
  };

  // Add the task, then do a lookup.
  RAY_CHECK_OK(client->raylet_task_table().Add(job_id, task_id, data, add_callback));
  RAY_CHECK_OK(client->raylet_task_table().Lookup(job_id, task_id, lookup_callback,
                                                  failure_callback));
  // Run the event loop. The loop will only stop if the Lookup callback is
  // called (or an assertion failure).
  test->Start();
}

TEST_F(TestGcsWithAe, TestTableLookup) {
  test = this;
  TestTableLookup(job_id_, client_);
}

TEST_F(TestGcsWithAsio, TestTableLookup) {
  test = this;
  TestTableLookup(job_id_, client_);
}

void TestLogLookup(const JobID &job_id, std::shared_ptr<gcs::AsyncGcsClient> client) {
  // Append some entries to the log at an object ID.
  ObjectID object_id = ObjectID::from_random();
  std::vector<std::string> managers = {"abc", "def", "ghi"};
  for (auto &manager : managers) {
    auto data = std::make_shared<ObjectTableDataT>();
    data->manager = manager;
    // Check that we added the correct object entries.
    auto add_callback = [object_id, data](gcs::AsyncGcsClient *client, const UniqueID &id,
                                          const std::shared_ptr<ObjectTableDataT> d) {
      ASSERT_EQ(id, object_id);
      ASSERT_EQ(data->manager, d->manager);
    };
    RAY_CHECK_OK(client->object_table().Append(job_id, object_id, data, add_callback));
  }

  // Check that lookup returns the added object entries.
  auto lookup_callback = [object_id, managers](
      gcs::AsyncGcsClient *client, const ObjectID &id,
      const std::vector<ObjectTableDataT> &data) {
    ASSERT_EQ(id, object_id);
    for (const auto &entry : data) {
      ASSERT_EQ(entry.manager, managers[test->NumCallbacks()]);
      test->IncrementNumCallbacks();
    }
    if (test->NumCallbacks() == managers.size()) {
      test->Stop();
    }
  };

  // Do a lookup at the object ID.
  RAY_CHECK_OK(client->object_table().Lookup(job_id, object_id, lookup_callback));
  // Run the event loop. The loop will only stop if the Lookup callback is
  // called (or an assertion failure).
  test->Start();
  ASSERT_EQ(test->NumCallbacks(), managers.size());
}

TEST_F(TestGcsWithAe, TestLogLookup) {
  test = this;
  TestLogLookup(job_id_, client_);
}

TEST_F(TestGcsWithAsio, TestLogLookup) {
  test = this;
  TestLogLookup(job_id_, client_);
}

void TestTableLookupFailure(const JobID &job_id,
                            std::shared_ptr<gcs::AsyncGcsClient> client) {
  TaskID task_id = TaskID::from_random();

  // Check that the lookup does not return data.
  auto lookup_callback = [](gcs::AsyncGcsClient *client, const UniqueID &id,
                            const protocol::TaskT &d) { RAY_CHECK(false); };

  // Check that the lookup returns an empty entry.
  auto failure_callback = [task_id](gcs::AsyncGcsClient *client, const UniqueID &id) {
    ASSERT_EQ(id, task_id);
    test->Stop();
  };

  // Lookup the task. We have not done any writes, so the key should be empty.
  RAY_CHECK_OK(client->raylet_task_table().Lookup(job_id, task_id, lookup_callback,
                                                  failure_callback));
  // Run the event loop. The loop will only stop if the failure callback is
  // called (or an assertion failure).
  test->Start();
}

TEST_F(TestGcsWithAe, TestTableLookupFailure) {
  test = this;
  TestTableLookupFailure(job_id_, client_);
}

TEST_F(TestGcsWithAsio, TestTableLookupFailure) {
  test = this;
  TestTableLookupFailure(job_id_, client_);
}

void TestLogAppendAt(const JobID &job_id, std::shared_ptr<gcs::AsyncGcsClient> client) {
  TaskID task_id = TaskID::from_random();
  std::vector<std::string> managers = {"A", "B"};
  std::vector<std::shared_ptr<TaskReconstructionDataT>> data_log;
  for (const auto &manager : managers) {
    auto data = std::make_shared<TaskReconstructionDataT>();
    data->node_manager_id = manager;
    data_log.push_back(data);
  }

  // Check that we added the correct task.
  auto failure_callback = [task_id](gcs::AsyncGcsClient *client, const UniqueID &id,
                                    const std::shared_ptr<TaskReconstructionDataT> d) {
    ASSERT_EQ(id, task_id);
    test->IncrementNumCallbacks();
  };

  RAY_CHECK_OK(client->task_reconstruction_log().Append(job_id, task_id, data_log.front(),
                                                        nullptr));
  RAY_CHECK_OK(client->task_reconstruction_log().AppendAt(job_id, task_id, data_log[1],
                                                          nullptr, failure_callback, 0));
  RAY_CHECK_OK(client->task_reconstruction_log().AppendAt(job_id, task_id, data_log[1],
                                                          nullptr, failure_callback, 2));
  RAY_CHECK_OK(client->task_reconstruction_log().AppendAt(job_id, task_id, data_log[1],
                                                          nullptr, failure_callback, 1));

  auto lookup_callback = [task_id, managers](
      gcs::AsyncGcsClient *client, const UniqueID &id,
      const std::vector<TaskReconstructionDataT> &data) {
    std::vector<std::string> appended_managers;
    for (const auto &entry : data) {
      appended_managers.push_back(entry.node_manager_id);
    }
    ASSERT_EQ(appended_managers, managers);
    test->Stop();
  };
  RAY_CHECK_OK(
      client->task_reconstruction_log().Lookup(job_id, task_id, lookup_callback));
  // Run the event loop. The loop will only stop if the Lookup callback is
  // called (or an assertion failure).
  test->Start();
  ASSERT_EQ(test->NumCallbacks(), 2);
}

TEST_F(TestGcsWithAe, TestLogAppendAt) {
  test = this;
  TestLogAppendAt(job_id_, client_);
}

TEST_F(TestGcsWithAsio, TestLogAppendAt) {
  test = this;
  TestLogAppendAt(job_id_, client_);
}

// Task table callbacks.
void TaskAdded(gcs::AsyncGcsClient *client, const TaskID &id,
               const std::shared_ptr<TaskTableDataT> data) {
  ASSERT_EQ(data->scheduling_state, SchedulingState_SCHEDULED);
}

void TaskLookup(gcs::AsyncGcsClient *client, const TaskID &id,
                const TaskTableDataT &data) {
  ASSERT_EQ(data.scheduling_state, SchedulingState_SCHEDULED);
}

void TaskLookupFailure(gcs::AsyncGcsClient *client, const TaskID &id) {
  RAY_CHECK(false);
}

void TaskLookupAfterUpdate(gcs::AsyncGcsClient *client, const TaskID &id,
                           const TaskTableDataT &data) {
  ASSERT_EQ(data.scheduling_state, SchedulingState_LOST);
  test->Stop();
}

void TaskLookupAfterUpdateFailure(gcs::AsyncGcsClient *client, const TaskID &id) {
  RAY_CHECK(false);
  test->Stop();
}

void TaskUpdateCallback(gcs::AsyncGcsClient *client, const TaskID &task_id,
                        const TaskTableDataT &task, bool updated) {
  RAY_CHECK_OK(client->task_table().Lookup(DriverID::nil(), task_id,
                                           &TaskLookupAfterUpdate, &TaskLookupFailure));
}

void TestTaskTable(const JobID &job_id, std::shared_ptr<gcs::AsyncGcsClient> client) {
  auto data = std::make_shared<TaskTableDataT>();
  data->scheduling_state = SchedulingState_SCHEDULED;
  ClientID local_scheduler_id = ClientID::from_binary("abcdefghijklmnopqrst");
  data->scheduler_id = local_scheduler_id.binary();
  TaskID task_id = TaskID::from_random();
  RAY_CHECK_OK(client->task_table().Add(job_id, task_id, data, &TaskAdded));
  RAY_CHECK_OK(
      client->task_table().Lookup(job_id, task_id, &TaskLookup, &TaskLookupFailure));
  auto update = std::make_shared<TaskTableTestAndUpdateT>();
  update->test_scheduler_id = local_scheduler_id.binary();
  update->test_state_bitmask = SchedulingState_SCHEDULED;
  update->update_state = SchedulingState_LOST;
  // After test-and-setting, the callback will lookup the current state of the
  // task.
  RAY_CHECK_OK(
      client->task_table().TestAndUpdate(job_id, task_id, update, &TaskUpdateCallback));
  // Run the event loop. The loop will only stop if the lookup after the
  // test-and-set succeeds (or an assertion failure).
  test->Start();
}

TEST_F(TestGcsWithAe, TestTaskTable) {
  test = this;
  TestTaskTable(job_id_, client_);
}

TEST_F(TestGcsWithAsio, TestTaskTable) {
  test = this;
  TestTaskTable(job_id_, client_);
}

void TestTableSubscribeAll(const JobID &job_id,
                           std::shared_ptr<gcs::AsyncGcsClient> client) {
  TaskID task_id = TaskID::from_random();
  std::vector<std::string> task_specs = {"abc", "def", "ghi"};
  // Callback for a notification.
  auto notification_callback = [task_id, task_specs](
      gcs::AsyncGcsClient *client, const UniqueID &id, const protocol::TaskT &data) {
    ASSERT_EQ(id, task_id);
    // Check that we get notifications in the same order as the writes.
    ASSERT_EQ(data.task_specification, task_specs[test->NumCallbacks()]);
    test->IncrementNumCallbacks();
    if (test->NumCallbacks() == task_specs.size()) {
      test->Stop();
    }
  };

  // Callback for subscription success. We are guaranteed to receive
  // notifications after this is called.
  auto subscribe_callback = [job_id, task_id, task_specs](gcs::AsyncGcsClient *client) {
    // We have subscribed. Do the writes to the table.
    for (const auto &task_spec : task_specs) {
      auto data = std::make_shared<protocol::TaskT>();
      data->task_specification = task_spec;
      RAY_CHECK_OK(client->raylet_task_table().Add(job_id, task_id, data, nullptr));
    }
<<<<<<< HEAD
  };

  // Subscribe to all task table notifications. Once we have successfully
  // subscribed, we will write the key several times and check that we get
  // notified for each.
  RAY_CHECK_OK(client->raylet_task_table().Subscribe(
      job_id, ClientID::nil(), notification_callback, subscribe_callback));
  // Run the event loop. The loop will only stop if the registered subscription
  // callback is called (or an assertion failure).
  test->Start();
  // Check that we received one notification callback for each write.
  ASSERT_EQ(test->NumCallbacks(), task_specs.size());
}

TEST_F(TestGcsWithAe, TestTableSubscribeAll) {
  test = this;
  TestTableSubscribeAll(job_id_, client_);
}

TEST_F(TestGcsWithAsio, TestTableSubscribeAll) {
  test = this;
  TestTableSubscribeAll(job_id_, client_);
}

void TestLogSubscribeAll(const JobID &job_id,
                         std::shared_ptr<gcs::AsyncGcsClient> client) {
  std::vector<std::string> managers = {"abc", "def", "ghi"};
  std::vector<ObjectID> object_ids;
  for (size_t i = 0; i < managers.size(); i++) {
    object_ids.push_back(ObjectID::from_random());
  }
  // Callback for a notification.
  auto notification_callback = [object_ids, managers](
      gcs::AsyncGcsClient *client, const UniqueID &id,
      const std::vector<ObjectTableDataT> data) {
    ASSERT_EQ(id, object_ids[test->NumCallbacks()]);
    // Check that we get notifications in the same order as the writes.
    for (const auto &entry : data) {
      ASSERT_EQ(entry.manager, managers[test->NumCallbacks()]);
      test->IncrementNumCallbacks();
    }
    if (test->NumCallbacks() == managers.size()) {
      test->Stop();
    }
  };

  // Callback for subscription success. We are guaranteed to receive
  // notifications after this is called.
  auto subscribe_callback = [job_id, object_ids, managers](gcs::AsyncGcsClient *client) {
    // We have subscribed. Do the writes to the table.
    for (size_t i = 0; i < object_ids.size(); i++) {
      auto data = std::make_shared<ObjectTableDataT>();
      data->manager = managers[i];
      RAY_CHECK_OK(client->object_table().Append(job_id, object_ids[i], data, nullptr));
    }
  };

  // Subscribe to all task table notifications. Once we have successfully
=======
  };

  // Subscribe to all task table notifications. Once we have successfully
  // subscribed, we will write the key several times and check that we get
  // notified for each.
  RAY_CHECK_OK(client->raylet_task_table().Subscribe(
      job_id, ClientID::nil(), notification_callback, subscribe_callback));
  // Run the event loop. The loop will only stop if the registered subscription
  // callback is called (or an assertion failure).
  test->Start();
  // Check that we received one notification callback for each write.
  ASSERT_EQ(test->NumCallbacks(), task_specs.size());
}

TEST_F(TestGcsWithAe, TestTableSubscribeAll) {
  test = this;
  TestTableSubscribeAll(job_id_, client_);
}

TEST_F(TestGcsWithAsio, TestTableSubscribeAll) {
  test = this;
  TestTableSubscribeAll(job_id_, client_);
}

void TestLogSubscribeAll(const JobID &job_id,
                         std::shared_ptr<gcs::AsyncGcsClient> client) {
  std::vector<std::string> managers = {"abc", "def", "ghi"};
  std::vector<ObjectID> object_ids;
  for (size_t i = 0; i < managers.size(); i++) {
    object_ids.push_back(ObjectID::from_random());
  }
  // Callback for a notification.
  auto notification_callback = [object_ids, managers](
      gcs::AsyncGcsClient *client, const UniqueID &id,
      const std::vector<ObjectTableDataT> data) {
    ASSERT_EQ(id, object_ids[test->NumCallbacks()]);
    // Check that we get notifications in the same order as the writes.
    for (const auto &entry : data) {
      ASSERT_EQ(entry.manager, managers[test->NumCallbacks()]);
      test->IncrementNumCallbacks();
    }
    if (test->NumCallbacks() == managers.size()) {
      test->Stop();
    }
  };

  // Callback for subscription success. We are guaranteed to receive
  // notifications after this is called.
  auto subscribe_callback = [job_id, object_ids, managers](gcs::AsyncGcsClient *client) {
    // We have subscribed. Do the writes to the table.
    for (size_t i = 0; i < object_ids.size(); i++) {
      auto data = std::make_shared<ObjectTableDataT>();
      data->manager = managers[i];
      RAY_CHECK_OK(client->object_table().Append(job_id, object_ids[i], data, nullptr));
    }
  };

  // Subscribe to all task table notifications. Once we have successfully
>>>>>>> 51fdbe38
  // subscribed, we will append to the key several times and check that we get
  // notified for each.
  RAY_CHECK_OK(client->object_table().Subscribe(
      job_id, ClientID::nil(), notification_callback, subscribe_callback));

  // Run the event loop. The loop will only stop if the registered subscription
  // callback is called (or an assertion failure).
  test->Start();
  // Check that we received one notification callback for each write.
  ASSERT_EQ(test->NumCallbacks(), managers.size());
<<<<<<< HEAD
}

TEST_F(TestGcsWithAe, TestLogSubscribeAll) {
  test = this;
  TestLogSubscribeAll(job_id_, client_);
}

TEST_F(TestGcsWithAsio, TestLogSubscribeAll) {
  test = this;
  TestLogSubscribeAll(job_id_, client_);
}

void TestTableSubscribeId(const JobID &job_id,
                          std::shared_ptr<gcs::AsyncGcsClient> client) {
  // Add a table entry.
  TaskID task_id1 = TaskID::from_random();
  std::vector<std::string> task_specs1 = {"abc", "def", "ghi"};
  auto data1 = std::make_shared<protocol::TaskT>();
  data1->task_specification = task_specs1[0];
  RAY_CHECK_OK(client->raylet_task_table().Add(job_id, task_id1, data1, nullptr));

  // Add a table entry at a second key.
  TaskID task_id2 = TaskID::from_random();
  std::vector<std::string> task_specs2 = {"jkl", "mno", "pqr"};
  auto data2 = std::make_shared<protocol::TaskT>();
  data2->task_specification = task_specs2[0];
  RAY_CHECK_OK(client->raylet_task_table().Add(job_id, task_id2, data2, nullptr));

  // The callback for a notification from the table. This should only be
  // received for keys that we requested notifications for.
  auto notification_callback = [task_id2, task_specs2](
      gcs::AsyncGcsClient *client, const TaskID &id, const protocol::TaskT &data) {
    // Check that we only get notifications for the requested key.
    ASSERT_EQ(id, task_id2);
    // Check that we get notifications in the same order as the writes.
    ASSERT_EQ(data.task_specification, task_specs2[test->NumCallbacks()]);
    test->IncrementNumCallbacks();
    if (test->NumCallbacks() == task_specs2.size()) {
      test->Stop();
    }
  };

  // The callback for subscription success. Once we've subscribed, request
  // notifications for only one of the keys, then write to both keys.
  auto subscribe_callback = [job_id, task_id1, task_id2, task_specs1,
                             task_specs2](gcs::AsyncGcsClient *client) {
    // Request notifications for one of the keys.
    RAY_CHECK_OK(client->raylet_task_table().RequestNotifications(
        job_id, task_id2, client->client_table().GetLocalClientId()));
    // Write both keys. We should only receive notifications for the key that
    // we requested them for.
    auto remaining = std::vector<std::string>(++task_specs1.begin(), task_specs1.end());
    for (const auto &task_spec : remaining) {
      auto data = std::make_shared<protocol::TaskT>();
      data->task_specification = task_spec;
      RAY_CHECK_OK(client->raylet_task_table().Add(job_id, task_id1, data, nullptr));
    }
    remaining = std::vector<std::string>(++task_specs2.begin(), task_specs2.end());
    for (const auto &task_spec : remaining) {
      auto data = std::make_shared<protocol::TaskT>();
      data->task_specification = task_spec;
      RAY_CHECK_OK(client->raylet_task_table().Add(job_id, task_id2, data, nullptr));
    }
  };

  // Subscribe to notifications for this client. This allows us to request and
  // receive notifications for specific keys.
  RAY_CHECK_OK(client->raylet_task_table().Subscribe(
      job_id, client->client_table().GetLocalClientId(), notification_callback,
      subscribe_callback));
  // Run the event loop. The loop will only stop if the registered subscription
  // callback is called for the requested key.
  test->Start();
  // Check that we received one notification callback for each write to the
  // requested key.
  ASSERT_EQ(test->NumCallbacks(), task_specs2.size());
}

TEST_F(TestGcsWithAe, TestTableSubscribeId) {
  test = this;
  TestTableSubscribeId(job_id_, client_);
}

TEST_F(TestGcsWithAsio, TestTableSubscribeId) {
  test = this;
  TestTableSubscribeId(job_id_, client_);
}

=======
}

TEST_F(TestGcsWithAe, TestLogSubscribeAll) {
  test = this;
  TestLogSubscribeAll(job_id_, client_);
}

TEST_F(TestGcsWithAsio, TestLogSubscribeAll) {
  test = this;
  TestLogSubscribeAll(job_id_, client_);
}

void TestTableSubscribeId(const JobID &job_id,
                          std::shared_ptr<gcs::AsyncGcsClient> client) {
  // Add a table entry.
  TaskID task_id1 = TaskID::from_random();
  std::vector<std::string> task_specs1 = {"abc", "def", "ghi"};
  auto data1 = std::make_shared<protocol::TaskT>();
  data1->task_specification = task_specs1[0];
  RAY_CHECK_OK(client->raylet_task_table().Add(job_id, task_id1, data1, nullptr));

  // Add a table entry at a second key.
  TaskID task_id2 = TaskID::from_random();
  std::vector<std::string> task_specs2 = {"jkl", "mno", "pqr"};
  auto data2 = std::make_shared<protocol::TaskT>();
  data2->task_specification = task_specs2[0];
  RAY_CHECK_OK(client->raylet_task_table().Add(job_id, task_id2, data2, nullptr));

  // The callback for a notification from the table. This should only be
  // received for keys that we requested notifications for.
  auto notification_callback = [task_id2, task_specs2](
      gcs::AsyncGcsClient *client, const TaskID &id, const protocol::TaskT &data) {
    // Check that we only get notifications for the requested key.
    ASSERT_EQ(id, task_id2);
    // Check that we get notifications in the same order as the writes.
    ASSERT_EQ(data.task_specification, task_specs2[test->NumCallbacks()]);
    test->IncrementNumCallbacks();
    if (test->NumCallbacks() == task_specs2.size()) {
      test->Stop();
    }
  };

  // The callback for subscription success. Once we've subscribed, request
  // notifications for only one of the keys, then write to both keys.
  auto subscribe_callback = [job_id, task_id1, task_id2, task_specs1,
                             task_specs2](gcs::AsyncGcsClient *client) {
    // Request notifications for one of the keys.
    RAY_CHECK_OK(client->raylet_task_table().RequestNotifications(
        job_id, task_id2, client->client_table().GetLocalClientId()));
    // Write both keys. We should only receive notifications for the key that
    // we requested them for.
    auto remaining = std::vector<std::string>(++task_specs1.begin(), task_specs1.end());
    for (const auto &task_spec : remaining) {
      auto data = std::make_shared<protocol::TaskT>();
      data->task_specification = task_spec;
      RAY_CHECK_OK(client->raylet_task_table().Add(job_id, task_id1, data, nullptr));
    }
    remaining = std::vector<std::string>(++task_specs2.begin(), task_specs2.end());
    for (const auto &task_spec : remaining) {
      auto data = std::make_shared<protocol::TaskT>();
      data->task_specification = task_spec;
      RAY_CHECK_OK(client->raylet_task_table().Add(job_id, task_id2, data, nullptr));
    }
  };

  // Subscribe to notifications for this client. This allows us to request and
  // receive notifications for specific keys.
  RAY_CHECK_OK(client->raylet_task_table().Subscribe(
      job_id, client->client_table().GetLocalClientId(), notification_callback,
      subscribe_callback));
  // Run the event loop. The loop will only stop if the registered subscription
  // callback is called for the requested key.
  test->Start();
  // Check that we received one notification callback for each write to the
  // requested key.
  ASSERT_EQ(test->NumCallbacks(), task_specs2.size());
}

TEST_F(TestGcsWithAe, TestTableSubscribeId) {
  test = this;
  TestTableSubscribeId(job_id_, client_);
}

TEST_F(TestGcsWithAsio, TestTableSubscribeId) {
  test = this;
  TestTableSubscribeId(job_id_, client_);
}

>>>>>>> 51fdbe38
void TestLogSubscribeId(const JobID &job_id,
                        std::shared_ptr<gcs::AsyncGcsClient> client) {
  // Add a log entry.
  ObjectID object_id1 = ObjectID::from_random();
  std::vector<std::string> managers1 = {"abc", "def", "ghi"};
  auto data1 = std::make_shared<ObjectTableDataT>();
  data1->manager = managers1[0];
  RAY_CHECK_OK(client->object_table().Append(job_id, object_id1, data1, nullptr));

  // Add a log entry at a second key.
  ObjectID object_id2 = ObjectID::from_random();
  std::vector<std::string> managers2 = {"jkl", "mno", "pqr"};
  auto data2 = std::make_shared<ObjectTableDataT>();
  data2->manager = managers2[0];
  RAY_CHECK_OK(client->object_table().Append(job_id, object_id2, data2, nullptr));

  // The callback for a notification from the table. This should only be
  // received for keys that we requested notifications for.
  auto notification_callback = [object_id2, managers2](
      gcs::AsyncGcsClient *client, const ObjectID &id,
      const std::vector<ObjectTableDataT> &data) {
    // Check that we only get notifications for the requested key.
    ASSERT_EQ(id, object_id2);
    // Check that we get notifications in the same order as the writes.
    for (const auto &entry : data) {
      ASSERT_EQ(entry.manager, managers2[test->NumCallbacks()]);
      test->IncrementNumCallbacks();
    }
    if (test->NumCallbacks() == managers2.size()) {
      test->Stop();
    }
  };

  // The callback for subscription success. Once we've subscribed, request
  // notifications for only one of the keys, then write to both keys.
  auto subscribe_callback = [job_id, object_id1, object_id2, managers1,
                             managers2](gcs::AsyncGcsClient *client) {
    // Request notifications for one of the keys.
    RAY_CHECK_OK(client->object_table().RequestNotifications(
        job_id, object_id2, client->client_table().GetLocalClientId()));
    // Write both keys. We should only receive notifications for the key that
    // we requested them for.
    auto remaining = std::vector<std::string>(++managers1.begin(), managers1.end());
    for (const auto &manager : remaining) {
      auto data = std::make_shared<ObjectTableDataT>();
      data->manager = manager;
      RAY_CHECK_OK(client->object_table().Append(job_id, object_id1, data, nullptr));
    }
    remaining = std::vector<std::string>(++managers2.begin(), managers2.end());
    for (const auto &manager : remaining) {
      auto data = std::make_shared<ObjectTableDataT>();
      data->manager = manager;
      RAY_CHECK_OK(client->object_table().Append(job_id, object_id2, data, nullptr));
    }
  };

  // Subscribe to notifications for this client. This allows us to request and
  // receive notifications for specific keys.
  RAY_CHECK_OK(
      client->object_table().Subscribe(job_id, client->client_table().GetLocalClientId(),
                                       notification_callback, subscribe_callback));
  // Run the event loop. The loop will only stop if the registered subscription
  // callback is called for the requested key.
  test->Start();
  // Check that we received one notification callback for each write to the
  // requested key.
  ASSERT_EQ(test->NumCallbacks(), managers2.size());
}

TEST_F(TestGcsWithAe, TestLogSubscribeId) {
  test = this;
  TestLogSubscribeId(job_id_, client_);
}

TEST_F(TestGcsWithAsio, TestLogSubscribeId) {
  test = this;
  TestLogSubscribeId(job_id_, client_);
}

void TestTableSubscribeCancel(const JobID &job_id,
                              std::shared_ptr<gcs::AsyncGcsClient> client) {
  // Add a table entry.
  TaskID task_id = TaskID::from_random();
  std::vector<std::string> task_specs = {"jkl", "mno", "pqr"};
  auto data = std::make_shared<protocol::TaskT>();
  data->task_specification = task_specs[0];
  RAY_CHECK_OK(client->raylet_task_table().Add(job_id, task_id, data, nullptr));

  // The callback for a notification from the table. This should only be
  // received for keys that we requested notifications for.
  auto notification_callback = [task_id, task_specs](
      gcs::AsyncGcsClient *client, const TaskID &id, const protocol::TaskT &data) {
    ASSERT_EQ(id, task_id);
    // Check that we only get notifications for the first and last writes,
    // since notifications are canceled in between.
    if (test->NumCallbacks() == 0) {
      ASSERT_EQ(data.task_specification, task_specs.front());
    } else {
      ASSERT_EQ(data.task_specification, task_specs.back());
    }
    test->IncrementNumCallbacks();
    if (test->NumCallbacks() == 2) {
      test->Stop();
    }
  };

  // The callback for a notification from the table. This should only be
  // received for keys that we requested notifications for.
  auto subscribe_callback = [job_id, task_id, task_specs](gcs::AsyncGcsClient *client) {
    // Request notifications, then cancel immediately. We should receive a
    // notification for the current value at the key.
    RAY_CHECK_OK(client->raylet_task_table().RequestNotifications(
        job_id, task_id, client->client_table().GetLocalClientId()));
    RAY_CHECK_OK(client->raylet_task_table().CancelNotifications(
        job_id, task_id, client->client_table().GetLocalClientId()));
    // Write to the key. Since we canceled notifications, we should not receive
    // a notification for these writes.
    auto remaining = std::vector<std::string>(++task_specs.begin(), task_specs.end());
    for (const auto &task_spec : remaining) {
      auto data = std::make_shared<protocol::TaskT>();
      data->task_specification = task_spec;
      RAY_CHECK_OK(client->raylet_task_table().Add(job_id, task_id, data, nullptr));
    }
    // Request notifications again. We should receive a notification for the
    // current value at the key.
    RAY_CHECK_OK(client->raylet_task_table().RequestNotifications(
        job_id, task_id, client->client_table().GetLocalClientId()));
  };

  // Subscribe to notifications for this client. This allows us to request and
  // receive notifications for specific keys.
  RAY_CHECK_OK(client->raylet_task_table().Subscribe(
      job_id, client->client_table().GetLocalClientId(), notification_callback,
      subscribe_callback));
  // Run the event loop. The loop will only stop if the registered subscription
  // callback is called for the requested key.
  test->Start();
  // Check that we received a notification callback for the first and least
  // writes to the key, since notifications are canceled in between.
  ASSERT_EQ(test->NumCallbacks(), 2);
}

TEST_F(TestGcsWithAe, TestTableSubscribeCancel) {
  test = this;
  TestTableSubscribeCancel(job_id_, client_);
}

TEST_F(TestGcsWithAsio, TestTableSubscribeCancel) {
  test = this;
  TestTableSubscribeCancel(job_id_, client_);
}

void TestLogSubscribeCancel(const JobID &job_id,
                            std::shared_ptr<gcs::AsyncGcsClient> client) {
  // Add a log entry.
  ObjectID object_id = ObjectID::from_random();
  std::vector<std::string> managers = {"jkl", "mno", "pqr"};
  auto data = std::make_shared<ObjectTableDataT>();
  data->manager = managers[0];
  RAY_CHECK_OK(client->object_table().Append(job_id, object_id, data, nullptr));

  // The callback for a notification from the object table. This should only be
  // received for the object that we requested notifications for.
  auto notification_callback = [object_id, managers](
      gcs::AsyncGcsClient *client, const ObjectID &id,
      const std::vector<ObjectTableDataT> &data) {
    ASSERT_EQ(id, object_id);
    // Check that we get a duplicate notification for the first write. We get a
    // duplicate notification because the log is append-only and notifications
    // are canceled after the first write, then requested again.
    auto managers_copy = managers;
    managers_copy.insert(managers_copy.begin(), managers_copy.front());
    for (const auto &entry : data) {
      ASSERT_EQ(entry.manager, managers_copy[test->NumCallbacks()]);
      test->IncrementNumCallbacks();
    }
    if (test->NumCallbacks() == managers_copy.size()) {
      test->Stop();
    }
  };

  // The callback for a notification from the table. This should only be
  // received for keys that we requested notifications for.
  auto subscribe_callback = [job_id, object_id, managers](gcs::AsyncGcsClient *client) {
    // Request notifications, then cancel immediately. We should receive a
    // notification for the current value at the key.
    RAY_CHECK_OK(client->object_table().RequestNotifications(
        job_id, object_id, client->client_table().GetLocalClientId()));
    RAY_CHECK_OK(client->object_table().CancelNotifications(
        job_id, object_id, client->client_table().GetLocalClientId()));
    // Append to the key. Since we canceled notifications, we should not
    // receive a notification for these writes.
    auto remaining = std::vector<std::string>(++managers.begin(), managers.end());
    for (const auto &manager : remaining) {
      auto data = std::make_shared<ObjectTableDataT>();
      data->manager = manager;
      RAY_CHECK_OK(client->object_table().Append(job_id, object_id, data, nullptr));
    }
    // Request notifications again. We should receive a notification for the
    // current values at the key.
    RAY_CHECK_OK(client->object_table().RequestNotifications(
        job_id, object_id, client->client_table().GetLocalClientId()));
  };

  // Subscribe to notifications for this client. This allows us to request and
  // receive notifications for specific keys.
  RAY_CHECK_OK(
      client->object_table().Subscribe(job_id, client->client_table().GetLocalClientId(),
                                       notification_callback, subscribe_callback));
  // Run the event loop. The loop will only stop if the registered subscription
  // callback is called for the requested key.
  test->Start();
  // Check that we received a notification callback for the first append to the
  // key, then a notification for all of the appends, because we cancel
  // notifications in between.
  ASSERT_EQ(test->NumCallbacks(), managers.size() + 1);
}

TEST_F(TestGcsWithAe, TestLogSubscribeCancel) {
  test = this;
  TestLogSubscribeCancel(job_id_, client_);
}

TEST_F(TestGcsWithAsio, TestLogSubscribeCancel) {
  test = this;
  TestLogSubscribeCancel(job_id_, client_);
}

void ClientTableNotification(gcs::AsyncGcsClient *client, const ClientID &client_id,
                             const ClientTableDataT &data, bool is_insertion) {
  ClientID added_id = client->client_table().GetLocalClientId();
  ASSERT_EQ(client_id, added_id);
  ASSERT_EQ(ClientID::from_binary(data.client_id), added_id);
  ASSERT_EQ(data.is_insertion, is_insertion);

  auto cached_client = client->client_table().GetClient(added_id);
  ASSERT_EQ(ClientID::from_binary(cached_client.client_id), added_id);
  ASSERT_EQ(cached_client.is_insertion, is_insertion);
}

void TestClientTableConnect(const JobID &job_id,
                            std::shared_ptr<gcs::AsyncGcsClient> client) {
  // Register callbacks for when a client gets added and removed. The latter
  // event will stop the event loop.
  client->client_table().RegisterClientAddedCallback(
      [](gcs::AsyncGcsClient *client, const UniqueID &id, const ClientTableDataT &data) {
        ClientTableNotification(client, id, data, true);
        test->Stop();
      });
  // Connect and disconnect to client table. We should receive notifications
  // for the addition and removal of our own entry.
  RAY_CHECK_OK(client->client_table().Connect());
  test->Start();
}

TEST_F(TestGcsWithAsio, TestClientTableConnect) {
  test = this;
  TestClientTableConnect(job_id_, client_);
}

void TestClientTableDisconnect(const JobID &job_id,
                               std::shared_ptr<gcs::AsyncGcsClient> client) {
  // Register callbacks for when a client gets added and removed. The latter
  // event will stop the event loop.
  client->client_table().RegisterClientAddedCallback(
      [](gcs::AsyncGcsClient *client, const UniqueID &id, const ClientTableDataT &data) {
        ClientTableNotification(client, id, data, true);
      });
  client->client_table().RegisterClientRemovedCallback(
      [](gcs::AsyncGcsClient *client, const UniqueID &id, const ClientTableDataT &data) {
        ClientTableNotification(client, id, data, false);
        test->Stop();
      });
  // Connect and disconnect to client table. We should receive notifications
  // for the addition and removal of our own entry.
  RAY_CHECK_OK(client->client_table().Connect());
  RAY_CHECK_OK(client->client_table().Disconnect());
  test->Start();
}

TEST_F(TestGcsWithAsio, TestClientTableDisconnect) {
  test = this;
  TestClientTableDisconnect(job_id_, client_);
}

}  // namespace<|MERGE_RESOLUTION|>--- conflicted
+++ resolved
@@ -358,7 +358,6 @@
       data->task_specification = task_spec;
       RAY_CHECK_OK(client->raylet_task_table().Add(job_id, task_id, data, nullptr));
     }
-<<<<<<< HEAD
   };
 
   // Subscribe to all task table notifications. Once we have successfully
@@ -417,66 +416,6 @@
   };
 
   // Subscribe to all task table notifications. Once we have successfully
-=======
-  };
-
-  // Subscribe to all task table notifications. Once we have successfully
-  // subscribed, we will write the key several times and check that we get
-  // notified for each.
-  RAY_CHECK_OK(client->raylet_task_table().Subscribe(
-      job_id, ClientID::nil(), notification_callback, subscribe_callback));
-  // Run the event loop. The loop will only stop if the registered subscription
-  // callback is called (or an assertion failure).
-  test->Start();
-  // Check that we received one notification callback for each write.
-  ASSERT_EQ(test->NumCallbacks(), task_specs.size());
-}
-
-TEST_F(TestGcsWithAe, TestTableSubscribeAll) {
-  test = this;
-  TestTableSubscribeAll(job_id_, client_);
-}
-
-TEST_F(TestGcsWithAsio, TestTableSubscribeAll) {
-  test = this;
-  TestTableSubscribeAll(job_id_, client_);
-}
-
-void TestLogSubscribeAll(const JobID &job_id,
-                         std::shared_ptr<gcs::AsyncGcsClient> client) {
-  std::vector<std::string> managers = {"abc", "def", "ghi"};
-  std::vector<ObjectID> object_ids;
-  for (size_t i = 0; i < managers.size(); i++) {
-    object_ids.push_back(ObjectID::from_random());
-  }
-  // Callback for a notification.
-  auto notification_callback = [object_ids, managers](
-      gcs::AsyncGcsClient *client, const UniqueID &id,
-      const std::vector<ObjectTableDataT> data) {
-    ASSERT_EQ(id, object_ids[test->NumCallbacks()]);
-    // Check that we get notifications in the same order as the writes.
-    for (const auto &entry : data) {
-      ASSERT_EQ(entry.manager, managers[test->NumCallbacks()]);
-      test->IncrementNumCallbacks();
-    }
-    if (test->NumCallbacks() == managers.size()) {
-      test->Stop();
-    }
-  };
-
-  // Callback for subscription success. We are guaranteed to receive
-  // notifications after this is called.
-  auto subscribe_callback = [job_id, object_ids, managers](gcs::AsyncGcsClient *client) {
-    // We have subscribed. Do the writes to the table.
-    for (size_t i = 0; i < object_ids.size(); i++) {
-      auto data = std::make_shared<ObjectTableDataT>();
-      data->manager = managers[i];
-      RAY_CHECK_OK(client->object_table().Append(job_id, object_ids[i], data, nullptr));
-    }
-  };
-
-  // Subscribe to all task table notifications. Once we have successfully
->>>>>>> 51fdbe38
   // subscribed, we will append to the key several times and check that we get
   // notified for each.
   RAY_CHECK_OK(client->object_table().Subscribe(
@@ -487,7 +426,6 @@
   test->Start();
   // Check that we received one notification callback for each write.
   ASSERT_EQ(test->NumCallbacks(), managers.size());
-<<<<<<< HEAD
 }
 
 TEST_F(TestGcsWithAe, TestLogSubscribeAll) {
@@ -576,96 +514,6 @@
   TestTableSubscribeId(job_id_, client_);
 }
 
-=======
-}
-
-TEST_F(TestGcsWithAe, TestLogSubscribeAll) {
-  test = this;
-  TestLogSubscribeAll(job_id_, client_);
-}
-
-TEST_F(TestGcsWithAsio, TestLogSubscribeAll) {
-  test = this;
-  TestLogSubscribeAll(job_id_, client_);
-}
-
-void TestTableSubscribeId(const JobID &job_id,
-                          std::shared_ptr<gcs::AsyncGcsClient> client) {
-  // Add a table entry.
-  TaskID task_id1 = TaskID::from_random();
-  std::vector<std::string> task_specs1 = {"abc", "def", "ghi"};
-  auto data1 = std::make_shared<protocol::TaskT>();
-  data1->task_specification = task_specs1[0];
-  RAY_CHECK_OK(client->raylet_task_table().Add(job_id, task_id1, data1, nullptr));
-
-  // Add a table entry at a second key.
-  TaskID task_id2 = TaskID::from_random();
-  std::vector<std::string> task_specs2 = {"jkl", "mno", "pqr"};
-  auto data2 = std::make_shared<protocol::TaskT>();
-  data2->task_specification = task_specs2[0];
-  RAY_CHECK_OK(client->raylet_task_table().Add(job_id, task_id2, data2, nullptr));
-
-  // The callback for a notification from the table. This should only be
-  // received for keys that we requested notifications for.
-  auto notification_callback = [task_id2, task_specs2](
-      gcs::AsyncGcsClient *client, const TaskID &id, const protocol::TaskT &data) {
-    // Check that we only get notifications for the requested key.
-    ASSERT_EQ(id, task_id2);
-    // Check that we get notifications in the same order as the writes.
-    ASSERT_EQ(data.task_specification, task_specs2[test->NumCallbacks()]);
-    test->IncrementNumCallbacks();
-    if (test->NumCallbacks() == task_specs2.size()) {
-      test->Stop();
-    }
-  };
-
-  // The callback for subscription success. Once we've subscribed, request
-  // notifications for only one of the keys, then write to both keys.
-  auto subscribe_callback = [job_id, task_id1, task_id2, task_specs1,
-                             task_specs2](gcs::AsyncGcsClient *client) {
-    // Request notifications for one of the keys.
-    RAY_CHECK_OK(client->raylet_task_table().RequestNotifications(
-        job_id, task_id2, client->client_table().GetLocalClientId()));
-    // Write both keys. We should only receive notifications for the key that
-    // we requested them for.
-    auto remaining = std::vector<std::string>(++task_specs1.begin(), task_specs1.end());
-    for (const auto &task_spec : remaining) {
-      auto data = std::make_shared<protocol::TaskT>();
-      data->task_specification = task_spec;
-      RAY_CHECK_OK(client->raylet_task_table().Add(job_id, task_id1, data, nullptr));
-    }
-    remaining = std::vector<std::string>(++task_specs2.begin(), task_specs2.end());
-    for (const auto &task_spec : remaining) {
-      auto data = std::make_shared<protocol::TaskT>();
-      data->task_specification = task_spec;
-      RAY_CHECK_OK(client->raylet_task_table().Add(job_id, task_id2, data, nullptr));
-    }
-  };
-
-  // Subscribe to notifications for this client. This allows us to request and
-  // receive notifications for specific keys.
-  RAY_CHECK_OK(client->raylet_task_table().Subscribe(
-      job_id, client->client_table().GetLocalClientId(), notification_callback,
-      subscribe_callback));
-  // Run the event loop. The loop will only stop if the registered subscription
-  // callback is called for the requested key.
-  test->Start();
-  // Check that we received one notification callback for each write to the
-  // requested key.
-  ASSERT_EQ(test->NumCallbacks(), task_specs2.size());
-}
-
-TEST_F(TestGcsWithAe, TestTableSubscribeId) {
-  test = this;
-  TestTableSubscribeId(job_id_, client_);
-}
-
-TEST_F(TestGcsWithAsio, TestTableSubscribeId) {
-  test = this;
-  TestTableSubscribeId(job_id_, client_);
-}
-
->>>>>>> 51fdbe38
 void TestLogSubscribeId(const JobID &job_id,
                         std::shared_ptr<gcs::AsyncGcsClient> client) {
   // Add a log entry.
