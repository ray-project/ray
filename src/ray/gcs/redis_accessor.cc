--- conflicted
+++ resolved
@@ -475,12 +475,7 @@
   RAY_CHECK(subscribe != nullptr);
   return object_sub_executor_.AsyncSubscribe(
       subscribe_id_, object_id,
-<<<<<<< HEAD
-      [this, subscribe](const ObjectID &id,
-                        const ObjectChangeNotification &notification_data) {
-=======
       [subscribe](const ObjectID &id, const ObjectChangeNotification &notification_data) {
->>>>>>> 2d1f52c2
         std::vector<rpc::ObjectLocationChange> updates;
         for (const auto &item : notification_data.GetData()) {
           rpc::ObjectLocationChange update;
