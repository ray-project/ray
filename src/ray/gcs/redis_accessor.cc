--- conflicted
+++ resolved
@@ -589,7 +589,6 @@
   return resource_sub_executor_.AsyncSubscribeAll(ClientID::Nil(), subscribe, done);
 }
 
-<<<<<<< HEAD
 RedisErrorInfoAccessor::RedisErrorInfoAccessor(RedisGcsClient *client_impl)
     : client_impl_(client_impl) {}
 
@@ -604,7 +603,8 @@
   JobID job_id = JobID::FromBinary(data_ptr->job_id());
   ErrorTable &error_table = client_impl_->error_table();
   return error_table.Append(job_id, job_id, data_ptr, on_done);
-=======
+}
+
 RedisStatsInfoAccessor::RedisStatsInfoAccessor(RedisGcsClient *client_impl)
     : client_impl_(client_impl) {}
 
@@ -618,7 +618,6 @@
 
   ProfileTable &profile_table = client_impl_->profile_table();
   return profile_table.Append(JobID::Nil(), UniqueID::FromRandom(), data_ptr, on_done);
->>>>>>> ce8170db
 }
 
 }  // namespace gcs
