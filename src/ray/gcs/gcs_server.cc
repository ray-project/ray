--- conflicted
+++ resolved
@@ -332,23 +332,14 @@
 
 void GcsServer::InitGcsNodeManager(const GcsInitData &gcs_init_data) {
   RAY_CHECK(gcs_table_storage_ && gcs_publisher_);
-<<<<<<< HEAD
   gcs_node_manager_ = std::make_unique<GcsNodeManager>(
       gcs_publisher_.get(),
       gcs_table_storage_.get(),
       io_context_provider_.GetIOContext<GcsNodeManager>(),
       &raylet_client_pool_,
-      rpc_server_.GetClusterId());
-=======
-  gcs_node_manager_ =
-      std::make_unique<GcsNodeManager>(gcs_publisher_.get(),
-                                       gcs_table_storage_.get(),
-                                       io_context_provider_.GetDefaultIOContext(),
-                                       &raylet_client_pool_,
-                                       rpc_server_.GetClusterId(),
-                                       *ray_event_recorder_,
-                                       config_.session_name);
->>>>>>> 2eb9f3ed
+      rpc_server_.GetClusterId(),
+      *ray_event_recorder_,
+      config_.session_name);
   // Initialize by gcs tables data.
   gcs_node_manager_->Initialize(gcs_init_data);
   rpc_server_.RegisterService(std::make_unique<rpc::NodeInfoGrpcService>(
