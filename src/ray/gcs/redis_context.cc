--- conflicted
+++ resolved
@@ -170,7 +170,6 @@
   }
 }
 
-<<<<<<< HEAD
 namespace {
 std::optional<std::pair<std::string, int>> ParseIffMovedError(
     const std::string &error_msg) {
@@ -188,13 +187,7 @@
 void RedisRequestContext::RedisResponseFn(struct redisAsyncContext *async_context,
                                           void *raw_reply,
                                           void *privdata) {
-  auto *request_cxt = (RedisRequestContext *)privdata;
-=======
-void RedisRequestContext::RedisResponseFn(struct redisAsyncContext *async_context,
-                                          void *raw_reply,
-                                          void *privdata) {
   auto *request_cxt = static_cast<RedisRequestContext *>(privdata);
->>>>>>> 59587717
   auto redis_reply = reinterpret_cast<redisReply *>(raw_reply);
   // Error happened.
   if (redis_reply == nullptr || redis_reply->type == REDIS_REPLY_ERROR) {
@@ -203,7 +196,6 @@
                    << "]"
                    << " failed due to error " << error_msg << ". "
                    << request_cxt->pending_retries_ << " retries left.";
-<<<<<<< HEAD
     if (RayConfig::instance().enable_moved_redirect()) {
       if (auto maybe_ip_port =
               ParseIffMovedError(std::string(redis_reply->str, redis_reply->len));
@@ -221,8 +213,6 @@
         }
       }
     }
-=======
->>>>>>> 59587717
     auto delay = request_cxt->exp_back_off_.Current();
     request_cxt->exp_back_off_.Next();
     // Retry the request after a while.
@@ -319,10 +309,7 @@
 }
 
 void RedisContext::Disconnect() {
-<<<<<<< HEAD
   absl::MutexLock l(&mu_);
-=======
->>>>>>> 59587717
   context_.reset();
   redis_async_context_.reset();
 }
@@ -363,79 +350,6 @@
                                   RedisAsyncContextDisconnectCallback);
 }
 
-<<<<<<< HEAD
-=======
-template <typename RedisContextType, typename RedisConnectFunctionType>
-std::pair<Status, std::unique_ptr<RedisContextType, RedisContextDeleter>>
-ConnectWithoutRetries(const std::string &address,
-                      int port,
-                      const RedisConnectFunctionType &connect_function) {
-  // This currently returns the errorMessage in two different ways,
-  // as an output parameter and in the Status::RedisError,
-  // because we're not sure whether we'll want to change what this returns.
-  RedisContextType *newContext = connect_function(address.c_str(), port);
-  if (newContext == nullptr || (newContext)->err) {
-    std::ostringstream oss;
-    if (newContext == nullptr) {
-      oss << "Could not allocate Redis context.";
-    } else if (newContext->err) {
-      oss << "Could not establish connection to Redis " << address << ":" << port
-          << " (context.err = " << newContext->err << ").";
-    }
-    return std::make_pair(Status::RedisError(oss.str()), nullptr);
-  }
-  return std::make_pair(Status::OK(),
-                        std::unique_ptr<RedisContextType, RedisContextDeleter>(
-                            newContext, RedisContextDeleter()));
-}
-
-template <typename RedisContextType, typename RedisConnectFunctionType>
-std::pair<Status, std::unique_ptr<RedisContextType, RedisContextDeleter>>
-ConnectWithRetries(const std::string &address,
-                   int port,
-                   const RedisConnectFunctionType &connect_function) {
-  RAY_LOG(INFO) << "Attempting to connect to address " << address << ":" << port << ".";
-  int connection_attempts = 0;
-  auto resp = ConnectWithoutRetries<RedisContextType>(address, port, connect_function);
-  auto status = resp.first;
-  while (!status.ok()) {
-    if (connection_attempts >= RayConfig::instance().redis_db_connect_retries()) {
-      RAY_LOG(FATAL) << RayConfig::instance().redis_db_connect_retries() << " attempts "
-                     << "to connect have all failed. Please check whether the"
-                     << " redis storage is alive or not. The last error message was: "
-                     << status.ToString();
-      break;
-    }
-    RAY_LOG_EVERY_MS(ERROR, 1000)
-        << "Failed to connect to Redis due to: " << status.ToString()
-        << ". Will retry in "
-        << RayConfig::instance().redis_db_connect_wait_milliseconds() << "ms.";
-
-    // Sleep for a little.
-    std::this_thread::sleep_for(std::chrono::milliseconds(
-        RayConfig::instance().redis_db_connect_wait_milliseconds()));
-    resp = ConnectWithoutRetries<RedisContextType>(address, port, connect_function);
-    status = resp.first;
-    connection_attempts += 1;
-  }
-  return resp;
-}
-
-namespace {
-std::optional<std::pair<std::string, int>> ParseIffMovedError(
-    const std::string &error_msg) {
-  std::vector<std::string> parts = absl::StrSplit(error_msg, " ");
-  if (parts[0] != "MOVED") {
-    return std::nullopt;
-  }
-  RAY_CHECK_EQ(parts.size(), 3u);
-  std::vector<std::string> ip_port = absl::StrSplit(parts[2], ":");
-  RAY_CHECK_EQ(ip_port.size(), 2u);
-  return std::make_pair(ip_port[0], std::stoi(ip_port[1]));
-}
-}  // namespace
-
->>>>>>> 59587717
 void ValidateRedisDB(RedisContext &context) {
   auto reply = context.RunArgvSync(std::vector<std::string>{"INFO", "CLUSTER"});
   // cluster_state:ok
@@ -537,12 +451,7 @@
   RAY_CHECK_OK(AuthenticateRedis(context_.get(), password));
 
   // Connect to async context
-<<<<<<< HEAD
-  std::unique_ptr<redisAsyncContext, RedisContextDeleter<redisAsyncContext>>
-      async_context;
-=======
   std::unique_ptr<redisAsyncContext, RedisContextDeleter> async_context;
->>>>>>> 59587717
   {
     auto resp = ConnectWithRetries<redisAsyncContext>(address, port, redisAsyncConnect);
     RAY_CHECK_OK(resp.first);
