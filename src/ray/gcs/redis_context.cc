// Copyright 2017 The Ray Authors.
//
// Licensed under the Apache License, Version 2.0 (the "License");
// you may not use this file except in compliance with the License.
// You may obtain a copy of the License at
//
//  http://www.apache.org/licenses/LICENSE-2.0
//
// Unless required by applicable law or agreed to in writing, software
// distributed under the License is distributed on an "AS IS" BASIS,
// WITHOUT WARRANTIES OR CONDITIONS OF ANY KIND, either express or implied.
// See the License for the specific language governing permissions and
// limitations under the License.

#include "ray/gcs/redis_context.h"

#include <sstream>

#include "ray/stats/stats.h"
#include "ray/util/util.h"

extern "C" {
#include "hiredis/async.h"
#include "hiredis/hiredis.h"
}

// TODO(pcm): Integrate into the C++ tree.
#include "ray/common/ray_config.h"

namespace {

/// A helper function to call the callback and delete it from the callback
/// manager if necessary.
void ProcessCallback(int64_t callback_index,
                     std::shared_ptr<ray::gcs::CallbackReply> callback_reply) {
  RAY_CHECK(callback_index >= 0) << "The callback index must be greater than 0, "
                                 << "but it actually is " << callback_index;
  auto callback_item =
      ray::gcs::RedisCallbackManager::instance().GetCallback(callback_index);
  if (!callback_item->is_subscription_) {
    // Record the redis latency for non-subscription redis operations.
    auto end_time = absl::GetCurrentTimeNanos() / 1000;
    ray::stats::GcsLatency().Record(end_time - callback_item->start_time_);
  }

  // Dispatch the callback.
  callback_item->Dispatch(callback_reply);

  if (!callback_item->is_subscription_) {
    // Delete the callback if it's not a subscription callback.
    ray::gcs::RedisCallbackManager::instance().RemoveCallback(callback_index);
  }
}

}  // namespace

namespace ray {

namespace gcs {

CallbackReply::CallbackReply(redisReply *redis_reply) : reply_type_(redis_reply->type) {
  RAY_CHECK(nullptr != redis_reply);

  switch (reply_type_) {
  case REDIS_REPLY_NIL: {
    break;
  }
  case REDIS_REPLY_ERROR: {
    RAY_CHECK(false) << "Got an error in redis reply: " << redis_reply->str;
    break;
  }
  case REDIS_REPLY_INTEGER: {
    int_reply_ = static_cast<int64_t>(redis_reply->integer);
    break;
  }
  case REDIS_REPLY_STATUS: {
    const std::string status_str(redis_reply->str, redis_reply->len);
    if (status_str == "OK") {
      status_reply_ = Status::OK();
    } else {
      status_reply_ = Status::RedisError(status_str);
    }
    break;
  }
  case REDIS_REPLY_STRING: {
    string_reply_ = std::string(redis_reply->str, redis_reply->len);
    break;
  }
  case REDIS_REPLY_ARRAY: {
    redisReply *message_type = redis_reply->element[0];
    if (strcmp(message_type->str, "subscribe") == 0 ||
        strcmp(message_type->str, "psubscribe") == 0) {
      is_subscribe_callback_ = true;
      // If the message is for the initial subscription call, return the empty
      // string as a response to signify that subscription was successful.
    } else if (strcmp(message_type->str, "punsubscribe") == 0 ||
               strcmp(message_type->str, "unsubscribe") == 0) {
      is_unsubscribe_callback_ = true;
    } else if (strcmp(message_type->str, "message") == 0) {
      // If the message is from a PUBLISH, make sure the data is nonempty.
      redisReply *message = redis_reply->element[redis_reply->elements - 1];
      // data is a notification message.
      string_reply_ = std::string(message->str, message->len);
      RAY_CHECK(!string_reply_.empty()) << "Empty message received on subscribe channel.";
    } else if (strcmp(message_type->str, "pmessage") == 0) {
      // If the message is from a PUBLISH, make sure the data is nonempty.
      redisReply *message = redis_reply->element[redis_reply->elements - 1];
      // data is a notification message.
      string_reply_ = std::string(message->str, message->len);
      RAY_CHECK(!string_reply_.empty()) << "Empty message received on subscribe channel.";
    } else {
      // Array replies are used for scan or get.
      ParseAsStringArrayOrScanArray(redis_reply);
    }
    break;
  }
  default: {
    RAY_LOG(WARNING) << "Encountered unexpected redis reply type: " << reply_type_;
  }
  }
}

void CallbackReply::ParseAsStringArrayOrScanArray(redisReply *redis_reply) {
  RAY_CHECK(REDIS_REPLY_ARRAY == redis_reply->type);
  const auto array_size = static_cast<size_t>(redis_reply->elements);
  if (array_size == 2) {
    auto *cursor_entry = redis_reply->element[0];
    auto *array_entry = redis_reply->element[1];
    if (REDIS_REPLY_ARRAY == array_entry->type) {
      // Parse as a scan array
      RAY_CHECK(REDIS_REPLY_STRING == cursor_entry->type);
      std::string cursor_str(cursor_entry->str, cursor_entry->len);
      next_scan_cursor_reply_ = std::stoi(cursor_str);
      const auto scan_array_size = array_entry->elements;
      string_array_reply_.reserve(scan_array_size);
      for (size_t i = 0; i < scan_array_size; ++i) {
        auto *entry = array_entry->element[i];
        RAY_CHECK(REDIS_REPLY_STRING == entry->type)
            << "Unexcepted type: " << entry->type;
        string_array_reply_.push_back(std::string(entry->str, entry->len));
      }
      return;
    }
  }
  ParseAsStringArray(redis_reply);
}

void CallbackReply::ParseAsStringArray(redisReply *redis_reply) {
  RAY_CHECK(REDIS_REPLY_ARRAY == redis_reply->type);
  const auto array_size = static_cast<size_t>(redis_reply->elements);
  string_array_reply_.reserve(array_size);
  for (size_t i = 0; i < array_size; ++i) {
    auto *entry = redis_reply->element[i];
    RAY_CHECK(REDIS_REPLY_STRING == entry->type) << "Unexcepted type: " << entry->type;
    string_array_reply_.push_back(std::string(entry->str, entry->len));
  }
}

bool CallbackReply::IsNil() const { return REDIS_REPLY_NIL == reply_type_; }

int64_t CallbackReply::ReadAsInteger() const {
  RAY_CHECK(reply_type_ == REDIS_REPLY_INTEGER) << "Unexpected type: " << reply_type_;
  return int_reply_;
}

Status CallbackReply::ReadAsStatus() const {
  RAY_CHECK(reply_type_ == REDIS_REPLY_STATUS) << "Unexpected type: " << reply_type_;
  return status_reply_;
}

const std::string &CallbackReply::ReadAsString() const {
  RAY_CHECK(reply_type_ == REDIS_REPLY_STRING) << "Unexpected type: " << reply_type_;
  return string_reply_;
}

const std::string &CallbackReply::ReadAsPubsubData() const {
  RAY_CHECK(reply_type_ == REDIS_REPLY_ARRAY) << "Unexpected type: " << reply_type_;
  return string_reply_;
}

size_t CallbackReply::ReadAsScanArray(std::vector<std::string> *array) const {
  RAY_CHECK(reply_type_ == REDIS_REPLY_ARRAY) << "Unexpected type: " << reply_type_;
  *array = string_array_reply_;
  return next_scan_cursor_reply_;
}

const std::vector<std::string> &CallbackReply::ReadAsStringArray() const {
  RAY_CHECK(reply_type_ == REDIS_REPLY_ARRAY) << "Unexpected type: " << reply_type_;
  return string_array_reply_;
}

// This is a global redis callback which will be registered for every
// asynchronous redis call. It dispatches the appropriate callback
// that was registered with the RedisCallbackManager.
void GlobalRedisCallback(void *c, void *r, void *privdata) {
  if (r == nullptr) {
    return;
  }
  int64_t callback_index = reinterpret_cast<int64_t>(privdata);
  redisReply *reply = reinterpret_cast<redisReply *>(r);
  ProcessCallback(callback_index, std::make_shared<CallbackReply>(reply));
}

int64_t RedisCallbackManager::AllocateCallbackIndex() {
  std::lock_guard<std::mutex> lock(mutex_);
  return num_callbacks_++;
}

int64_t RedisCallbackManager::AddCallback(const RedisCallback &function,
                                          bool is_subscription,
                                          boost::asio::io_service &io_service,
                                          int64_t callback_index) {
  auto start_time = absl::GetCurrentTimeNanos() / 1000;

  std::lock_guard<std::mutex> lock(mutex_);
  if (callback_index == -1) {
    // No callback index was specified. Allocate a new callback index.
    callback_index = num_callbacks_;
    num_callbacks_++;
  }
  callback_items_.emplace(
      callback_index,
      std::make_shared<CallbackItem>(function, is_subscription, start_time, io_service));
  return callback_index;
}

std::shared_ptr<RedisCallbackManager::CallbackItem> RedisCallbackManager::GetCallback(
    int64_t callback_index) const {
  std::lock_guard<std::mutex> lock(mutex_);
  auto it = callback_items_.find(callback_index);
  RAY_CHECK(it != callback_items_.end()) << callback_index;
  return it->second;
}

void RedisCallbackManager::RemoveCallback(int64_t callback_index) {
  std::lock_guard<std::mutex> lock(mutex_);
  callback_items_.erase(callback_index);
}

#define REDIS_CHECK_ERROR(CONTEXT, REPLY)                     \
  if (REPLY == nullptr || REPLY->type == REDIS_REPLY_ERROR) { \
    return Status::RedisError(CONTEXT->errstr);               \
  }

RedisContext::~RedisContext() {
  if (context_) {
    redisFree(context_);
  }
}

Status AuthenticateRedis(redisContext *context, const std::string &password) {
  if (password == "") {
    return Status::OK();
  }
  redisReply *reply =
      reinterpret_cast<redisReply *>(redisCommand(context, "AUTH %s", password.c_str()));
  REDIS_CHECK_ERROR(context, reply);
  freeReplyObject(reply);
  return Status::OK();
}

Status AuthenticateRedis(redisAsyncContext *context, const std::string &password) {
  if (password == "") {
    return Status::OK();
  }
  int status = redisAsyncCommand(context, NULL, NULL, "AUTH %s", password.c_str());
  if (status == REDIS_ERR) {
    return Status::RedisError(std::string(context->errstr));
  }
  return Status::OK();
}

void RedisAsyncContextDisconnectCallback(const redisAsyncContext *context, int status) {
  RAY_LOG(DEBUG) << "Redis async context disconnected. Status: " << status;
  // Reset raw 'redisAsyncContext' to nullptr because hiredis will release this context.
  reinterpret_cast<RedisAsyncContext *>(context->data)->ResetRawRedisAsyncContext();
}

void SetDisconnectCallback(RedisAsyncContext *redis_async_context) {
  redisAsyncContext *raw_redis_async_context =
      redis_async_context->GetRawRedisAsyncContext();
  raw_redis_async_context->data = redis_async_context;
  redisAsyncSetDisconnectCallback(raw_redis_async_context,
                                  RedisAsyncContextDisconnectCallback);
}

void FreeRedisContext(redisContext *context) { redisFree(context); }

void FreeRedisContext(redisAsyncContext *context) {}

void FreeRedisContext(RedisAsyncContext *context) {}

template <typename RedisContext, typename RedisConnectFunction>
Status ConnectWithoutRetries(const std::string &address, int port,
                             const RedisConnectFunction &connect_function,
                             RedisContext **context, std::string &errorMessage) {
  // This currently returns the errorMessage in two different ways,
  // as an output parameter and in the Status::RedisError,
  // because we're not sure whether we'll want to change what this returns.
  RedisContext *newContext = connect_function(address.c_str(), port);
  if (newContext == nullptr || (newContext)->err) {
    std::ostringstream oss(errorMessage);
    if (newContext == nullptr) {
      oss << "Could not allocate Redis context.";
    } else if (newContext->err) {
      oss << "Could not establish connection to Redis " << address << ":" << port
          << " (context.err = " << newContext->err << ").";
    }
    return Status::RedisError(errorMessage);
  }
  if (context != nullptr) {
    // Don't crash if the RedisContext** is null.
    *context = newContext;
  } else {
    FreeRedisContext(newContext);
  }
  return Status::OK();
}

template <typename RedisContext, typename RedisConnectFunction>
Status ConnectWithRetries(const std::string &address, int port,
                          const RedisConnectFunction &connect_function,
                          RedisContext **context) {
  int connection_attempts = 0;
  std::string errorMessage = "";
  Status status =
      ConnectWithoutRetries(address, port, connect_function, context, errorMessage);
  while (!status.ok()) {
    if (connection_attempts >= RayConfig::instance().redis_db_connect_retries()) {
<<<<<<< HEAD
      std::string fatalError = "";
      std::ostringstream oss(fatalError);
      oss << RayConfig::instance().redis_db_connect_retries() << " attempts "
          << "to connect have all failed. The last error message was: " << errorMessage;
      return Status::RedisError(fatalError);
    }
    RAY_LOG(WARNING) << errorMessage << " Will retry in "
                     << RayConfig::instance().redis_db_connect_wait_milliseconds()
                     << " milliseconds.";
=======
      RAY_LOG(FATAL) << RayConfig::instance().redis_db_connect_retries() << " attempts "
                     << "to connect have all failed. The last error message was: "
                     << errorMessage;
      break;
    }
    RAY_LOG(WARNING) << errorMessage << " Will retry in "
                     << RayConfig::instance().redis_db_connect_wait_milliseconds()
                     << " milliseconds. Each retry takes about two minutes.";
>>>>>>> 25f10a94
    // Sleep for a little.
    std::this_thread::sleep_for(std::chrono::milliseconds(
        RayConfig::instance().redis_db_connect_wait_milliseconds()));
    status =
        ConnectWithoutRetries(address, port, connect_function, context, errorMessage);
    connection_attempts += 1;
  }
  return Status::OK();
}

template <typename RedisContext, typename RedisConnectFunction>
Status ConnectOrFail(const std::string &address, int port,
                     const RedisConnectFunction &connect_function,
                     RedisContext **context) {
  std::string errorMessage = "";
  Status status = ConnectWithRetries(address, port, connect_function, context);
  if (!status.ok()) {
    RAY_LOG(FATAL) << status.message();
  }
  return Status::OK();
}

Status RedisContext::PingPort(const std::string &address, int port) {
  std::string errorMessage;
  return ConnectWithoutRetries(address, port, redisConnect,
                               static_cast<redisContext **>(nullptr), errorMessage);
}

Status RedisContext::Connect(const std::string &address, int port, bool sharding,
                             const std::string &password = "") {
  RAY_CHECK(!context_);
  RAY_CHECK(!redis_async_context_);
  RAY_CHECK(!async_redis_subscribe_context_);

  RAY_CHECK_OK(ConnectOrFail(address, port, redisConnect, &context_));
  RAY_CHECK_OK(AuthenticateRedis(context_, password));

  redisReply *reply = reinterpret_cast<redisReply *>(
      redisCommand(context_, "CONFIG SET notify-keyspace-events Kl"));
  REDIS_CHECK_ERROR(context_, reply);
  freeReplyObject(reply);

  // Connect to async context
  redisAsyncContext *async_context = nullptr;
  RAY_CHECK_OK(ConnectOrFail(address, port, redisAsyncConnect, &async_context));
  RAY_CHECK_OK(AuthenticateRedis(async_context, password));
  redis_async_context_.reset(new RedisAsyncContext(async_context));
  SetDisconnectCallback(redis_async_context_.get());

  // Connect to subscribe context
  redisAsyncContext *subscribe_context = nullptr;
  RAY_CHECK_OK(ConnectOrFail(address, port, redisAsyncConnect, &subscribe_context));
  RAY_CHECK_OK(AuthenticateRedis(subscribe_context, password));
  async_redis_subscribe_context_.reset(new RedisAsyncContext(subscribe_context));
  SetDisconnectCallback(async_redis_subscribe_context_.get());

  return Status::OK();
}

std::unique_ptr<CallbackReply> RedisContext::RunArgvSync(
    const std::vector<std::string> &args) {
  RAY_CHECK(context_);
  // Build the arguments.
  std::vector<const char *> argv;
  std::vector<size_t> argc;
  for (const auto &arg : args) {
    argv.push_back(arg.data());
    argc.push_back(arg.size());
  }
  auto redis_reply = reinterpret_cast<redisReply *>(
      ::redisCommandArgv(context_, args.size(), argv.data(), argc.data()));
  if (redis_reply == nullptr) {
    RAY_LOG(ERROR) << "Failed to send redis command (sync).";
    return nullptr;
  }
  std::unique_ptr<CallbackReply> callback_reply(new CallbackReply(redis_reply));
  freeReplyObject(redis_reply);
  return callback_reply;
}

Status RedisContext::RunArgvAsync(const std::vector<std::string> &args,
                                  const RedisCallback &redis_callback) {
  RAY_CHECK(redis_async_context_);
  // Build the arguments.
  std::vector<const char *> argv;
  std::vector<size_t> argc;
  for (size_t i = 0; i < args.size(); ++i) {
    argv.push_back(args[i].data());
    argc.push_back(args[i].size());
  }
  int64_t callback_index =
      RedisCallbackManager::instance().AddCallback(redis_callback, false, io_service_);
  // Run the Redis command.
  Status status = redis_async_context_->RedisAsyncCommandArgv(
      reinterpret_cast<redisCallbackFn *>(&GlobalRedisCallback),
      reinterpret_cast<void *>(callback_index), args.size(), argv.data(), argc.data());
  return status;
}

Status RedisContext::SubscribeAsync(const NodeID &node_id,
                                    const TablePubsub pubsub_channel,
                                    const RedisCallback &redisCallback,
                                    int64_t *out_callback_index) {
  RAY_CHECK(pubsub_channel != TablePubsub::NO_PUBLISH)
      << "Client requested subscribe on a table that does not support pubsub";
  RAY_CHECK(async_redis_subscribe_context_);

  int64_t callback_index =
      RedisCallbackManager::instance().AddCallback(redisCallback, true, io_service_);
  RAY_CHECK(out_callback_index != nullptr);
  *out_callback_index = callback_index;
  Status status = Status::OK();
  if (node_id.IsNil()) {
    // Subscribe to all messages.
    std::string redis_command = "SUBSCRIBE %d";
    status = async_redis_subscribe_context_->RedisAsyncCommand(
        reinterpret_cast<redisCallbackFn *>(&GlobalRedisCallback),
        reinterpret_cast<void *>(callback_index), redis_command.c_str(), pubsub_channel);
  } else {
    // Subscribe only to messages sent to this client.
    std::string redis_command = "SUBSCRIBE %d:%b";
    status = async_redis_subscribe_context_->RedisAsyncCommand(
        reinterpret_cast<redisCallbackFn *>(&GlobalRedisCallback),
        reinterpret_cast<void *>(callback_index), redis_command.c_str(), pubsub_channel,
        node_id.Data(), node_id.Size());
  }

  return status;
}

Status RedisContext::SubscribeAsync(const std::string &channel,
                                    const RedisCallback &redisCallback,
                                    int64_t callback_index) {
  RAY_CHECK(async_redis_subscribe_context_);

  RAY_UNUSED(RedisCallbackManager::instance().AddCallback(redisCallback, true,
                                                          io_service_, callback_index));
  std::string redis_command = "SUBSCRIBE %b";
  return async_redis_subscribe_context_->RedisAsyncCommand(
      reinterpret_cast<redisCallbackFn *>(&GlobalRedisCallback),
      reinterpret_cast<void *>(callback_index), redis_command.c_str(), channel.c_str(),
      channel.size());
}

Status RedisContext::UnsubscribeAsync(const std::string &channel) {
  RAY_CHECK(async_redis_subscribe_context_);

  std::string redis_command = "UNSUBSCRIBE %b";
  return async_redis_subscribe_context_->RedisAsyncCommand(
      reinterpret_cast<redisCallbackFn *>(&GlobalRedisCallback),
      reinterpret_cast<void *>(-1), redis_command.c_str(), channel.c_str(),
      channel.size());
}

Status RedisContext::PSubscribeAsync(const std::string &pattern,
                                     const RedisCallback &redisCallback,
                                     int64_t callback_index) {
  RAY_CHECK(async_redis_subscribe_context_);

  RAY_UNUSED(RedisCallbackManager::instance().AddCallback(redisCallback, true,
                                                          io_service_, callback_index));
  std::string redis_command = "PSUBSCRIBE %b";
  return async_redis_subscribe_context_->RedisAsyncCommand(
      reinterpret_cast<redisCallbackFn *>(&GlobalRedisCallback),
      reinterpret_cast<void *>(callback_index), redis_command.c_str(), pattern.c_str(),
      pattern.size());
}

Status RedisContext::PUnsubscribeAsync(const std::string &pattern) {
  RAY_CHECK(async_redis_subscribe_context_);

  std::string redis_command = "PUNSUBSCRIBE %b";
  return async_redis_subscribe_context_->RedisAsyncCommand(
      reinterpret_cast<redisCallbackFn *>(&GlobalRedisCallback),
      reinterpret_cast<void *>(-1), redis_command.c_str(), pattern.c_str(),
      pattern.size());
}

Status RedisContext::PublishAsync(const std::string &channel, const std::string &message,
                                  const RedisCallback &redisCallback) {
  std::vector<std::string> args = {"PUBLISH", channel, message};
  return RunArgvAsync(args, redisCallback);
}

void RedisContext::FreeRedisReply(void *reply) { return freeReplyObject(reply); }

int RedisContext::GetRedisError(redisContext *context) { return context->err; }

}  // namespace gcs

}  // namespace ray<|MERGE_RESOLUTION|>--- conflicted
+++ resolved
@@ -327,7 +327,6 @@
       ConnectWithoutRetries(address, port, connect_function, context, errorMessage);
   while (!status.ok()) {
     if (connection_attempts >= RayConfig::instance().redis_db_connect_retries()) {
-<<<<<<< HEAD
       std::string fatalError = "";
       std::ostringstream oss(fatalError);
       oss << RayConfig::instance().redis_db_connect_retries() << " attempts "
@@ -336,17 +335,7 @@
     }
     RAY_LOG(WARNING) << errorMessage << " Will retry in "
                      << RayConfig::instance().redis_db_connect_wait_milliseconds()
-                     << " milliseconds.";
-=======
-      RAY_LOG(FATAL) << RayConfig::instance().redis_db_connect_retries() << " attempts "
-                     << "to connect have all failed. The last error message was: "
-                     << errorMessage;
-      break;
-    }
-    RAY_LOG(WARNING) << errorMessage << " Will retry in "
-                     << RayConfig::instance().redis_db_connect_wait_milliseconds()
                      << " milliseconds. Each retry takes about two minutes.";
->>>>>>> 25f10a94
     // Sleep for a little.
     std::this_thread::sleep_for(std::chrono::milliseconds(
         RayConfig::instance().redis_db_connect_wait_milliseconds()));
