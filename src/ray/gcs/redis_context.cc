--- conflicted
+++ resolved
@@ -226,8 +226,8 @@
 Status RedisContext::Connect(const std::string &address, int port, bool sharding,
                              const std::string &password = "") {
   RAY_CHECK(!context_);
-  RAY_CHECK(!async_context_);
-  RAY_CHECK(!subscribe_context_);
+  RAY_CHECK(!redis_async_context_);
+  RAY_CHECK(!async_redis_subscribe_context_);
 
   RAY_CHECK_OK(ConnectWithRetries(address, port, redisConnect, &context_));
   RAY_CHECK_OK(AuthenticateRedis(context_, password));
@@ -238,33 +238,24 @@
   freeReplyObject(reply);
 
   // Connect to async context
-<<<<<<< HEAD
   redisAsyncContext *async_context = nullptr;
   RAY_CHECK_OK(ConnectWithRetries(address, port, redisAsyncConnect, &async_context));
+  SetDisconnectCallback(this, async_context);
   RAY_CHECK_OK(AuthenticateRedis(async_context, password));
   redis_async_context_.reset(new RedisAsyncContext(async_context));
 
   // Connect to subscribe context
   redisAsyncContext *subscribe_context = nullptr;
   RAY_CHECK_OK(ConnectWithRetries(address, port, redisAsyncConnect, &subscribe_context));
+  SetDisconnectCallback(this, subscribe_context);
   RAY_CHECK_OK(AuthenticateRedis(subscribe_context, password));
   async_redis_subscribe_context_.reset(new RedisAsyncContext(subscribe_context));
-=======
-  RAY_CHECK_OK(ConnectWithRetries(address, port, redisAsyncConnect, &async_context_));
-  SetDisconnectCallback(this, async_context_);
-  RAY_CHECK_OK(AuthenticateRedis(async_context_, password));
-
-  // Connect to subscribe context
-  RAY_CHECK_OK(ConnectWithRetries(address, port, redisAsyncConnect, &subscribe_context_));
-  SetDisconnectCallback(this, subscribe_context_);
-  RAY_CHECK_OK(AuthenticateRedis(subscribe_context_, password));
->>>>>>> b1aae0e3
 
   return Status::OK();
 }
 
 Status RedisContext::RunArgvAsync(const std::vector<std::string> &args) {
-  RAY_CHECK(async_context_);
+  RAY_CHECK(redis_async_context_);
   // Build the arguments.
   std::vector<const char *> argv;
   std::vector<size_t> argc;
@@ -284,7 +275,7 @@
                                     int64_t *out_callback_index) {
   RAY_CHECK(pubsub_channel != TablePubsub::NO_PUBLISH)
       << "Client requested subscribe on a table that does not support pubsub";
-  RAY_CHECK(subscribe_context_);
+  RAY_CHECK(async_redis_subscribe_context_);
 
   int64_t callback_index = RedisCallbackManager::instance().add(redisCallback, true);
   RAY_CHECK(out_callback_index != nullptr);
@@ -309,11 +300,13 @@
 }
 
 void RedisContext::AsyncDisconnectCallback(const redisAsyncContext *context, int status) {
-  if (context == async_context_) {
-    async_context_ = nullptr;
-  }
-  if (context == subscribe_context_) {
-    subscribe_context_ = nullptr;
+  if (context == redis_async_context_->GetRawRedisAsyncContext()) {
+    // Reset raw 'redisAsyncContext' to nullptr because hiredis has released this context.
+    redis_async_context_->ResetRawRedisAsyncContext();
+  }
+  if (context == async_redis_subscribe_context_->GetRawRedisAsyncContext()) {
+    // Reset raw 'redisAsyncContext' to nullptr because hiredis has released this context.
+    async_redis_subscribe_context_->ResetRawRedisAsyncContext();
   }
 }
 
