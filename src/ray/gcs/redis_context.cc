--- conflicted
+++ resolved
@@ -459,6 +459,7 @@
 }
 
 Status ConnectRedisCluster(RedisContext &context,
+                           const std::string &username,
                            const std::string &password,
                            bool enable_ssl,
                            const std::string &redis_address) {
@@ -491,7 +492,7 @@
     // Connect to the true leader.
     RAY_LOG(INFO) << "Redis cluster leader is " << ip << ":" << port
                   << ". Reconnect to it.";
-    return context.Connect(ip, port, password, enable_ssl);
+    return context.Connect(ip, port, username, password, enable_ssl);
   } else {
     RAY_LOG(INFO) << "Redis cluster leader is " << redis_address;
     freeReplyObject(redis_reply);
@@ -501,6 +502,7 @@
 }
 
 Status ConnectRedisSentinel(RedisContext &context,
+                            const std::string &username,
                             const std::string &password,
                             bool enable_ssl) {
   RAY_LOG(INFO) << "Connect to Redis sentinel";
@@ -553,7 +555,8 @@
     RAY_LOG(INFO) << "Connecting to the Redis primary node behind sentinel: " << actual_ip
                   << ":" << actual_port;
     context.Disconnect();
-    return context.Connect(actual_ip, std::stoi(actual_port), password, enable_ssl);
+    return context.Connect(
+        actual_ip, std::stoi(actual_port), username, password, enable_ssl);
   }
 }
 
@@ -630,44 +633,15 @@
   redis_async_context_.reset(new RedisAsyncContext(std::move(async_context)));
   SetDisconnectCallback(redis_async_context_.get());
 
-<<<<<<< HEAD
-  // Ray has some restrictions for RedisDB. Validate it here.
-  ValidateRedisDB(*this);
-
-  // Find the true leader
-  std::vector<const char *> argv;
-  std::vector<size_t> argc;
-  std::vector<std::string> cmds = {"DEL", "DUMMY"};
-  for (const auto &arg : cmds) {
-    argv.push_back(arg.data());
-    argc.push_back(arg.size());
-  }
-
-  auto redis_reply = reinterpret_cast<redisReply *>(
-      ::redisCommandArgv(context_.get(), cmds.size(), argv.data(), argc.data()));
-
-  if (redis_reply->type == REDIS_REPLY_ERROR) {
-    // This should be a MOVED error
-    // MOVED 14946 10.xx.xx.xx:7001
-    std::string error_msg(redis_reply->str, redis_reply->len);
-    freeReplyObject(redis_reply);
-    auto maybe_ip_port = ParseIffMovedError(error_msg);
-    RAY_CHECK(maybe_ip_port.has_value())
-        << "Setup Redis cluster failed in the dummy deletion: " << error_msg;
-    Disconnect();
-    const auto &[ip, port] = maybe_ip_port.value();
-    // Connect to the true leader.
-    RAY_LOG(INFO) << "Redis cluster leader is " << ip << ":" << port
-                  << ". Reconnect to it.";
-    return Connect(ip, port, username, password, enable_ssl);
-=======
   // handle validation and primary connection for different types of redis
   if (isRedisSentinel(*this)) {
-    return ConnectRedisSentinel(*this, password, enable_ssl);
->>>>>>> 19818cfc
+    return ConnectRedisSentinel(*this, username, password, enable_ssl);
   } else {
-    return ConnectRedisCluster(
-        *this, password, enable_ssl, ip_addresses[0] + ":" + std::to_string(port));
+    return ConnectRedisCluster(*this,
+                               username,
+                               password,
+                               enable_ssl,
+                               ip_addresses[0] + ":" + std::to_string(port));
   }
 }
 
