#include "ray/gcs/redis_context.h"

#include <unistd.h>

extern "C" {
#include "hiredis/async.h"
#include "hiredis/hiredis.h"
#include "hiredis/adapters/ae.h"
}

// TODO(pcm): Integrate into the C++ tree.
#include "state/ray_config.h"

namespace {

/// A helper function to call the callback and delete it from the callback
/// manager if necessary.
void ProcessCallback(int64_t callback_index, const std::string &data) {
  if (callback_index >= 0) {
    bool delete_callback =
        ray::gcs::RedisCallbackManager::instance().get(callback_index)(data);
    // Delete the callback if necessary.
    if (delete_callback) {
      ray::gcs::RedisCallbackManager::instance().remove(callback_index);
    }
  }
}
<<<<<<< HEAD
=======

>>>>>>> e0193a55
}  // namespace

namespace ray {

namespace gcs {

// This is a global redis callback which will be registered for every
// asynchronous redis call. It dispatches the appropriate callback
// that was registered with the RedisCallbackManager.
void GlobalRedisCallback(void *c, void *r, void *privdata) {
  if (r == NULL) {
    return;
  }
  int64_t callback_index = reinterpret_cast<int64_t>(privdata);
  redisReply *reply = reinterpret_cast<redisReply *>(r);
  std::string data = "";
  // Parse the response.
  switch (reply->type) {
  case (REDIS_REPLY_NIL): {
    // Do not add any data for a nil response.
  } break;
  case (REDIS_REPLY_STRING): {
    data = std::string(reply->str, reply->len);
  } break;
  case (REDIS_REPLY_STATUS): {
  } break;
  case (REDIS_REPLY_ERROR): {
    RAY_LOG(ERROR) << "Redis error " << reply->str;
  } break;
  default:
    RAY_LOG(FATAL) << "Fatal redis error of type " << reply->type
                   << " and with string " << reply->str;
  }
  ProcessCallback(callback_index, data);
}

void SubscribeRedisCallback(void *c, void *r, void *privdata) {
  if (r == NULL) {
    return;
  }
  int64_t callback_index = reinterpret_cast<int64_t>(privdata);
  redisReply *reply = reinterpret_cast<redisReply *>(r);
  std::string data = "";
  // Parse the response.
  switch (reply->type) {
  case (REDIS_REPLY_ARRAY): {
    // Parse the published message.
    redisReply *message_type = reply->element[0];
    if (strcmp(message_type->str, "subscribe") == 0) {
      // If the message is for the initial subscription call, return the empty
      // string as a response to signify that subscription was successful.
    } else if (strcmp(message_type->str, "message") == 0) {
      // If the message is from a PUBLISH, make sure the data is nonempty.
      redisReply *message = reply->element[reply->elements - 1];
      auto notification = std::string(message->str, message->len);
      RAY_CHECK(!notification.empty()) << "Empty message received on subscribe channel";
      data = notification;
    } else {
      RAY_LOG(FATAL) << "Fatal redis error during subscribe" << message_type->str;
    }

  } break;
  case (REDIS_REPLY_ERROR): {
    RAY_LOG(ERROR) << "Redis error " << reply->str;
  } break;
  default:
    RAY_LOG(FATAL) << "Fatal redis error of type " << reply->type << " and with string "
                   << reply->str;
  }
  ProcessCallback(callback_index, data);
}

int64_t RedisCallbackManager::add(const RedisCallback &function) {
  num_callbacks += 1;
  callbacks_.emplace(num_callbacks, std::unique_ptr<RedisCallback>(
                                        new RedisCallback(function)));
  return num_callbacks;
}

RedisCallbackManager::RedisCallback &RedisCallbackManager::get(
    int64_t callback_index) {
  RAY_CHECK(callbacks_.find(callback_index) != callbacks_.end());
  return *callbacks_[callback_index];
}

void RedisCallbackManager::remove(int64_t callback_index) {
  callbacks_.erase(callback_index);
}

#define REDIS_CHECK_ERROR(CONTEXT, REPLY)                     \
  if (REPLY == nullptr || REPLY->type == REDIS_REPLY_ERROR) { \
    return Status::RedisError(CONTEXT->errstr);               \
  }

RedisContext::~RedisContext() {
  if (context_) {
    redisFree(context_);
  }
  if (async_context_) {
    redisAsyncFree(async_context_);
  }
  if (subscribe_context_) {
    redisAsyncFree(subscribe_context_);
  }
}

Status RedisContext::Connect(const std::string &address, int port) {
  int connection_attempts = 0;
  context_ = redisConnect(address.c_str(), port);
  while (context_ == nullptr || context_->err) {
    if (connection_attempts >=
        RayConfig::instance().redis_db_connect_retries()) {
      if (context_ == nullptr) {
        RAY_LOG(FATAL) << "Could not allocate redis context.";
      }
      if (context_->err) {
        RAY_LOG(FATAL) << "Could not establish connection to redis " << address
                       << ":" << port;
      }
      break;
    }
    RAY_LOG(WARNING) << "Failed to connect to Redis, retrying.";
    // Sleep for a little.
    usleep(RayConfig::instance().redis_db_connect_wait_milliseconds() * 1000);
    context_ = redisConnect(address.c_str(), port);
    connection_attempts += 1;
  }
  redisReply *reply = reinterpret_cast<redisReply *>(
      redisCommand(context_, "CONFIG SET notify-keyspace-events Kl"));
  REDIS_CHECK_ERROR(context_, reply);
  freeReplyObject(reply);

  // Connect to async context
  async_context_ = redisAsyncConnect(address.c_str(), port);
  if (async_context_ == nullptr || async_context_->err) {
    RAY_LOG(FATAL) << "Could not establish connection to redis " << address
                   << ":" << port;
  }
  // Connect to subscribe context
  subscribe_context_ = redisAsyncConnect(address.c_str(), port);
  if (subscribe_context_ == nullptr || subscribe_context_->err) {
    RAY_LOG(FATAL) << "Could not establish subscribe connection to redis " << address
                   << ":" << port;
  }
  return Status::OK();
}

Status RedisContext::AttachToEventLoop(aeEventLoop *loop) {
  if (redisAeAttach(loop, async_context_) != REDIS_OK ||
      redisAeAttach(loop, subscribe_context_) != REDIS_OK) {
    return Status::RedisError("could not attach redis event loop");
  } else {
    return Status::OK();
  }
}

Status RedisContext::RunAsync(const std::string &command, const UniqueID &id,
                              const uint8_t *data, int64_t length,
                              const TablePrefix prefix, const TablePubsub pubsub_channel,
                              int64_t callback_index, int log_length) {
  if (length > 0) {
    if (log_length >= 0) {
      std::string redis_command = command + " %d %d %b %b %d";
      int status = redisAsyncCommand(
          async_context_, reinterpret_cast<redisCallbackFn *>(&GlobalRedisCallback),
          reinterpret_cast<void *>(callback_index), redis_command.c_str(), prefix,
          pubsub_channel, id.data(), id.size(), data, length, log_length);
      if (status == REDIS_ERR) {
        return Status::RedisError(std::string(async_context_->errstr));
      }
    } else {
      std::string redis_command = command + " %d %d %b %b";
      int status = redisAsyncCommand(
          async_context_, reinterpret_cast<redisCallbackFn *>(&GlobalRedisCallback),
          reinterpret_cast<void *>(callback_index), redis_command.c_str(), prefix,
          pubsub_channel, id.data(), id.size(), data, length);
      if (status == REDIS_ERR) {
        return Status::RedisError(std::string(async_context_->errstr));
      }
    }
  } else {
    RAY_CHECK(log_length == -1);
    std::string redis_command = command + " %d %d %b";
    int status = redisAsyncCommand(
        async_context_, reinterpret_cast<redisCallbackFn *>(&GlobalRedisCallback),
        reinterpret_cast<void *>(callback_index), redis_command.c_str(), prefix,
        pubsub_channel, id.data(), id.size());
    if (status == REDIS_ERR) {
      return Status::RedisError(std::string(async_context_->errstr));
    }
  }
  return Status::OK();
}

Status RedisContext::SubscribeAsync(const ClientID &client_id,
                                    const TablePubsub pubsub_channel,
                                    int64_t callback_index) {
  RAY_CHECK(pubsub_channel != TablePubsub_NO_PUBLISH)
      << "Client requested subscribe on a table that does not support pubsub";

  int status = 0;
  if (client_id.is_nil()) {
    // Subscribe to all messages.
    std::string redis_command = "SUBSCRIBE %d";
    status = redisAsyncCommand(
        subscribe_context_, reinterpret_cast<redisCallbackFn *>(&SubscribeRedisCallback),
        reinterpret_cast<void *>(callback_index), redis_command.c_str(), pubsub_channel);
  } else {
    // Subscribe only to messages sent to this client.
    std::string redis_command = "SUBSCRIBE %d:%b";
    status = redisAsyncCommand(
        subscribe_context_, reinterpret_cast<redisCallbackFn *>(&SubscribeRedisCallback),
        reinterpret_cast<void *>(callback_index), redis_command.c_str(), pubsub_channel,
        client_id.data(), client_id.size());
  }

  if (status == REDIS_ERR) {
    return Status::RedisError(std::string(subscribe_context_->errstr));
  }
  return Status::OK();
}

}  // namespace gcs

}  // namespace ray<|MERGE_RESOLUTION|>--- conflicted
+++ resolved
@@ -25,10 +25,7 @@
     }
   }
 }
-<<<<<<< HEAD
-=======
-
->>>>>>> e0193a55
+
 }  // namespace
 
 namespace ray {
