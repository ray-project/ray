// Copyright 2017 The Ray Authors.
//
// Licensed under the Apache License, Version 2.0 (the "License");
// you may not use this file except in compliance with the License.
// You may obtain a copy of the License at
//
//  http://www.apache.org/licenses/LICENSE-2.0
//
// Unless required by applicable law or agreed to in writing, software
// distributed under the License is distributed on an "AS IS" BASIS,
// WITHOUT WARRANTIES OR CONDITIONS OF ANY KIND, either express or implied.
// See the License for the specific language governing permissions and
// limitations under the License.

#include "ray/gcs/redis_context.h"

#include <unistd.h>

#include <sstream>

#include "ray/stats/stats.h"
#include "ray/util/util.h"

extern "C" {
#include "hiredis/async.h"
#include "hiredis/hiredis.h"
}

// TODO(pcm): Integrate into the C++ tree.
#include "ray/common/ray_config.h"

namespace {

/// A helper function to call the callback and delete it from the callback
/// manager if necessary.
void ProcessCallback(int64_t callback_index,
                     std::shared_ptr<ray::gcs::CallbackReply> callback_reply) {
  RAY_CHECK(callback_index >= 0) << "The callback index must be greater than 0, "
                                 << "but it actually is " << callback_index;
  auto callback_item = ray::gcs::RedisCallbackManager::instance().get(callback_index);
  if (!callback_item->is_subscription_) {
    // Record the redis latency for non-subscription redis operations.
    auto end_time = absl::GetCurrentTimeNanos() / 1000;
    ray::stats::RedisLatency().Record(end_time - callback_item->start_time_);
  }

  // Dispatch the callback.
  callback_item->Dispatch(callback_reply);

  if (!callback_item->is_subscription_) {
    // Delete the callback if it's not a subscription callback.
    ray::gcs::RedisCallbackManager::instance().remove(callback_index);
  }
}

}  // namespace

namespace ray {

namespace gcs {

CallbackReply::CallbackReply(redisReply *redis_reply) : reply_type_(redis_reply->type) {
  RAY_CHECK(nullptr != redis_reply);

  switch (reply_type_) {
  case REDIS_REPLY_NIL: {
    break;
  }
  case REDIS_REPLY_ERROR: {
    RAY_CHECK(false) << "Got an error in redis reply: " << redis_reply->str;
    break;
  }
  case REDIS_REPLY_INTEGER: {
    int_reply_ = static_cast<int64_t>(redis_reply->integer);
    break;
  }
  case REDIS_REPLY_STATUS: {
    const std::string status_str(redis_reply->str, redis_reply->len);
    if (status_str == "OK") {
      status_reply_ = Status::OK();
    } else {
      status_reply_ = Status::RedisError(status_str);
    }
    break;
  }
  case REDIS_REPLY_STRING: {
    string_reply_ = std::string(redis_reply->str, redis_reply->len);
    break;
  }
  case REDIS_REPLY_ARRAY: {
    redisReply *message_type = redis_reply->element[0];
    if (strcmp(message_type->str, "subscribe") == 0) {
      // If the message is for the initial subscription call, return the empty
      // string as a response to signify that subscription was successful.
    } else if (strcmp(message_type->str, "message") == 0) {
      // If the message is from a PUBLISH, make sure the data is nonempty.
      redisReply *message = redis_reply->element[redis_reply->elements - 1];
      // data is a notification message.
      string_reply_ = std::string(message->str, message->len);
      RAY_CHECK(!string_reply_.empty()) << "Empty message received on subscribe channel.";
    } else {
<<<<<<< HEAD
      // Array replies are used for scan or get.
      ParseAsScanArray(redis_reply);
=======
      string_array_reply_.reserve(redis_reply->elements);
      for (size_t i = 0; i < redis_reply->elements; ++i) {
        auto *entry = redis_reply->element[i];
        RAY_CHECK(REDIS_REPLY_STRING == entry->type)
            << "Unexcepted type: " << entry->type;
        string_array_reply_.emplace_back(std::string(entry->str, entry->len));
      }
>>>>>>> 23b6fdcd
    }
    break;
  }
  default: {
    RAY_LOG(WARNING) << "Encountered unexpected redis reply type: " << reply_type_;
  }
  }
}

void CallbackReply::ParseAsScanArray(redisReply *redis_reply) {
  RAY_CHECK(REDIS_REPLY_ARRAY == redis_reply->type);
  const auto array_size = static_cast<size_t>(redis_reply->elements);
  if (array_size == 2) {
    auto *cursor_entry = redis_reply->element[0];
    auto *array_entry = redis_reply->element[1];
    if (REDIS_REPLY_ARRAY == array_entry->type) {
      // Parse as a scan array
      RAY_CHECK(REDIS_REPLY_STRING == cursor_entry->type);
      std::string cursor_str(cursor_entry->str, cursor_entry->len);
      next_scan_cursor_ = std::stoi(cursor_str);
      const auto scan_array_size = array_entry->elements;
      string_array_.reserve(scan_array_size);
      for (size_t i = 0; i < scan_array_size; ++i) {
        auto *entry = array_entry->element[i];
        RAY_CHECK(REDIS_REPLY_STRING == entry->type)
            << "Unexcepted type: " << entry->type;
        string_array_.push_back(std::string(entry->str, entry->len));
        RAY_LOG(DEBUG) << "Element index is " << i << ", element length is "
                       << entry->len;
      }
      return;
    }
  }
  RAY_LOG(FATAL) << "Unknown reply array, array_size " << array_size;
}

bool CallbackReply::IsNil() const { return REDIS_REPLY_NIL == reply_type_; }

int64_t CallbackReply::ReadAsInteger() const {
  RAY_CHECK(reply_type_ == REDIS_REPLY_INTEGER) << "Unexpected type: " << reply_type_;
  return int_reply_;
}

Status CallbackReply::ReadAsStatus() const {
  RAY_CHECK(reply_type_ == REDIS_REPLY_STATUS) << "Unexpected type: " << reply_type_;
  return status_reply_;
}

const std::string &CallbackReply::ReadAsString() const {
  RAY_CHECK(reply_type_ == REDIS_REPLY_STRING) << "Unexpected type: " << reply_type_;
  return string_reply_;
}

const std::string &CallbackReply::ReadAsPubsubData() const {
  RAY_CHECK(reply_type_ == REDIS_REPLY_ARRAY) << "Unexpected type: " << reply_type_;
  return string_reply_;
}

<<<<<<< HEAD
size_t CallbackReply::ReadAsScanArray(std::vector<std::string> *array) const {
  RAY_CHECK(reply_type_ == REDIS_REPLY_ARRAY) << "Unexpected type: " << reply_type_;
  *array = string_array_;
  return next_scan_cursor_;
=======
const std::vector<std::string> &CallbackReply::ReadAsStringArray() const {
  RAY_CHECK(reply_type_ == REDIS_REPLY_ARRAY) << "Unexpected type: " << reply_type_;
  return string_array_reply_;
>>>>>>> 23b6fdcd
}

// This is a global redis callback which will be registered for every
// asynchronous redis call. It dispatches the appropriate callback
// that was registered with the RedisCallbackManager.
void GlobalRedisCallback(void *c, void *r, void *privdata) {
  if (r == nullptr) {
    return;
  }
  int64_t callback_index = reinterpret_cast<int64_t>(privdata);
  redisReply *reply = reinterpret_cast<redisReply *>(r);
  ProcessCallback(callback_index, std::make_shared<CallbackReply>(reply));
}

int64_t RedisCallbackManager::add(const RedisCallback &function, bool is_subscription,
                                  boost::asio::io_service &io_service) {
  auto start_time = absl::GetCurrentTimeNanos() / 1000;

  std::lock_guard<std::mutex> lock(mutex_);
  callback_items_.emplace(
      num_callbacks_,
      std::make_shared<CallbackItem>(function, is_subscription, start_time, io_service));
  return num_callbacks_++;
}

std::shared_ptr<RedisCallbackManager::CallbackItem> RedisCallbackManager::get(
    int64_t callback_index) {
  std::lock_guard<std::mutex> lock(mutex_);
  RAY_CHECK(callback_items_.find(callback_index) != callback_items_.end());
  return callback_items_[callback_index];
}

void RedisCallbackManager::remove(int64_t callback_index) {
  std::lock_guard<std::mutex> lock(mutex_);
  callback_items_.erase(callback_index);
}

#define REDIS_CHECK_ERROR(CONTEXT, REPLY)                     \
  if (REPLY == nullptr || REPLY->type == REDIS_REPLY_ERROR) { \
    return Status::RedisError(CONTEXT->errstr);               \
  }

RedisContext::~RedisContext() {
  if (context_) {
    redisFree(context_);
  }
}

Status AuthenticateRedis(redisContext *context, const std::string &password) {
  if (password == "") {
    return Status::OK();
  }
  redisReply *reply =
      reinterpret_cast<redisReply *>(redisCommand(context, "AUTH %s", password.c_str()));
  REDIS_CHECK_ERROR(context, reply);
  freeReplyObject(reply);
  return Status::OK();
}

Status AuthenticateRedis(redisAsyncContext *context, const std::string &password) {
  if (password == "") {
    return Status::OK();
  }
  int status = redisAsyncCommand(context, NULL, NULL, "AUTH %s", password.c_str());
  if (status == REDIS_ERR) {
    return Status::RedisError(std::string(context->errstr));
  }
  return Status::OK();
}

void RedisAsyncContextDisconnectCallback(const redisAsyncContext *context, int status) {
  RAY_LOG(DEBUG) << "Redis async context disconnected. Status: " << status;
  // Reset raw 'redisAsyncContext' to nullptr because hiredis will release this context.
  reinterpret_cast<RedisAsyncContext *>(context->data)->ResetRawRedisAsyncContext();
}

void SetDisconnectCallback(RedisAsyncContext *redis_async_context) {
  redisAsyncContext *raw_redis_async_context =
      redis_async_context->GetRawRedisAsyncContext();
  raw_redis_async_context->data = redis_async_context;
  redisAsyncSetDisconnectCallback(raw_redis_async_context,
                                  RedisAsyncContextDisconnectCallback);
}

template <typename RedisContext, typename RedisConnectFunction>
Status ConnectWithRetries(const std::string &address, int port,
                          const RedisConnectFunction &connect_function,
                          RedisContext **context) {
  int connection_attempts = 0;
  *context = connect_function(address.c_str(), port);
  while (*context == nullptr || (*context)->err) {
    if (connection_attempts >= RayConfig::instance().redis_db_connect_retries()) {
      if (*context == nullptr) {
        RAY_LOG(FATAL) << "Could not allocate redis context.";
      }
      if ((*context)->err) {
        RAY_LOG(FATAL) << "Could not establish connection to redis " << address << ":"
                       << port << " (context.err = " << (*context)->err << ")";
      }
      break;
    }
    RAY_LOG(WARNING) << "Failed to connect to Redis, retrying.";
    // Sleep for a little.
    usleep(RayConfig::instance().redis_db_connect_wait_milliseconds() * 1000);
    *context = connect_function(address.c_str(), port);
    connection_attempts += 1;
  }
  return Status::OK();
}

Status RedisContext::Connect(const std::string &address, int port, bool sharding,
                             const std::string &password = "") {
  RAY_CHECK(!context_);
  RAY_CHECK(!redis_async_context_);
  RAY_CHECK(!async_redis_subscribe_context_);

  RAY_CHECK_OK(ConnectWithRetries(address, port, redisConnect, &context_));
  RAY_CHECK_OK(AuthenticateRedis(context_, password));

  redisReply *reply = reinterpret_cast<redisReply *>(
      redisCommand(context_, "CONFIG SET notify-keyspace-events Kl"));
  REDIS_CHECK_ERROR(context_, reply);
  freeReplyObject(reply);

  // Connect to async context
  redisAsyncContext *async_context = nullptr;
  RAY_CHECK_OK(ConnectWithRetries(address, port, redisAsyncConnect, &async_context));
  RAY_CHECK_OK(AuthenticateRedis(async_context, password));
  redis_async_context_.reset(new RedisAsyncContext(async_context));
  SetDisconnectCallback(redis_async_context_.get());

  // Connect to subscribe context
  redisAsyncContext *subscribe_context = nullptr;
  RAY_CHECK_OK(ConnectWithRetries(address, port, redisAsyncConnect, &subscribe_context));
  RAY_CHECK_OK(AuthenticateRedis(subscribe_context, password));
  async_redis_subscribe_context_.reset(new RedisAsyncContext(subscribe_context));
  SetDisconnectCallback(async_redis_subscribe_context_.get());

  return Status::OK();
}

<<<<<<< HEAD
Status RedisContext::RunArgvAsync(const std::vector<std::string> &args,
                                  const RedisCallback &redis_callback) {
=======
std::unique_ptr<CallbackReply> RedisContext::RunArgvSync(
    const std::vector<std::string> &args) {
  RAY_CHECK(context_);
  // Build the arguments.
  std::vector<const char *> argv;
  std::vector<size_t> argc;
  for (const auto &arg : args) {
    argv.push_back(arg.data());
    argc.push_back(arg.size());
  }
  auto redis_reply = reinterpret_cast<redisReply *>(
      ::redisCommandArgv(context_, args.size(), argv.data(), argc.data()));
  if (redis_reply == nullptr) {
    RAY_LOG(ERROR) << "Failed to send redis command (sync).";
    return nullptr;
  }
  std::unique_ptr<CallbackReply> callback_reply(new CallbackReply(redis_reply));
  freeReplyObject(redis_reply);
  return callback_reply;
}

Status RedisContext::RunArgvAsync(const std::vector<std::string> &args) {
>>>>>>> 23b6fdcd
  RAY_CHECK(redis_async_context_);
  // Build the arguments.
  std::vector<const char *> argv;
  std::vector<size_t> argc;
  for (size_t i = 0; i < args.size(); ++i) {
    argv.push_back(args[i].data());
    argc.push_back(args[i].size());
  }
  int64_t callback_index =
      RedisCallbackManager::instance().add(redis_callback, false, io_service_);
  // Run the Redis command.
  Status status = redis_async_context_->RedisAsyncCommandArgv(
      reinterpret_cast<redisCallbackFn *>(&GlobalRedisCallback),
      reinterpret_cast<void *>(callback_index), args.size(), argv.data(), argc.data());
  return status;
}

Status RedisContext::SubscribeAsync(const ClientID &client_id,
                                    const TablePubsub pubsub_channel,
                                    const RedisCallback &redisCallback,
                                    int64_t *out_callback_index) {
  RAY_CHECK(pubsub_channel != TablePubsub::NO_PUBLISH)
      << "Client requested subscribe on a table that does not support pubsub";
  RAY_CHECK(async_redis_subscribe_context_);

  int64_t callback_index =
      RedisCallbackManager::instance().add(redisCallback, true, io_service_);
  RAY_CHECK(out_callback_index != nullptr);
  *out_callback_index = callback_index;
  Status status = Status::OK();
  if (client_id.IsNil()) {
    // Subscribe to all messages.
    std::string redis_command = "SUBSCRIBE %d";
    status = async_redis_subscribe_context_->RedisAsyncCommand(
        reinterpret_cast<redisCallbackFn *>(&GlobalRedisCallback),
        reinterpret_cast<void *>(callback_index), redis_command.c_str(), pubsub_channel);
  } else {
    // Subscribe only to messages sent to this client.
    std::string redis_command = "SUBSCRIBE %d:%b";
    status = async_redis_subscribe_context_->RedisAsyncCommand(
        reinterpret_cast<redisCallbackFn *>(&GlobalRedisCallback),
        reinterpret_cast<void *>(callback_index), redis_command.c_str(), pubsub_channel,
        client_id.Data(), client_id.Size());
  }

  return status;
}

}  // namespace gcs

}  // namespace ray<|MERGE_RESOLUTION|>--- conflicted
+++ resolved
@@ -99,18 +99,8 @@
       string_reply_ = std::string(message->str, message->len);
       RAY_CHECK(!string_reply_.empty()) << "Empty message received on subscribe channel.";
     } else {
-<<<<<<< HEAD
       // Array replies are used for scan or get.
-      ParseAsScanArray(redis_reply);
-=======
-      string_array_reply_.reserve(redis_reply->elements);
-      for (size_t i = 0; i < redis_reply->elements; ++i) {
-        auto *entry = redis_reply->element[i];
-        RAY_CHECK(REDIS_REPLY_STRING == entry->type)
-            << "Unexcepted type: " << entry->type;
-        string_array_reply_.emplace_back(std::string(entry->str, entry->len));
-      }
->>>>>>> 23b6fdcd
+      ParseAsStringArrayOrScanArray(redis_reply);
     }
     break;
   }
@@ -120,7 +110,7 @@
   }
 }
 
-void CallbackReply::ParseAsScanArray(redisReply *redis_reply) {
+void CallbackReply::ParseAsStringArrayOrScanArray(redisReply *redis_reply) {
   RAY_CHECK(REDIS_REPLY_ARRAY == redis_reply->type);
   const auto array_size = static_cast<size_t>(redis_reply->elements);
   if (array_size == 2) {
@@ -130,21 +120,32 @@
       // Parse as a scan array
       RAY_CHECK(REDIS_REPLY_STRING == cursor_entry->type);
       std::string cursor_str(cursor_entry->str, cursor_entry->len);
-      next_scan_cursor_ = std::stoi(cursor_str);
+      next_scan_cursor_reply_ = std::stoi(cursor_str);
       const auto scan_array_size = array_entry->elements;
-      string_array_.reserve(scan_array_size);
+      string_array_reply_.reserve(scan_array_size);
       for (size_t i = 0; i < scan_array_size; ++i) {
         auto *entry = array_entry->element[i];
         RAY_CHECK(REDIS_REPLY_STRING == entry->type)
             << "Unexcepted type: " << entry->type;
-        string_array_.push_back(std::string(entry->str, entry->len));
+        string_array_reply_.push_back(std::string(entry->str, entry->len));
         RAY_LOG(DEBUG) << "Element index is " << i << ", element length is "
                        << entry->len;
       }
       return;
     }
   }
-  RAY_LOG(FATAL) << "Unknown reply array, array_size " << array_size;
+  ParseAsStringArray(redis_reply);
+}
+
+void CallbackReply::ParseAsStringArray(redisReply *redis_reply) {
+  RAY_CHECK(REDIS_REPLY_ARRAY == redis_reply->type);
+  const auto array_size = static_cast<size_t>(redis_reply->elements);
+  string_array_reply_.reserve(array_size);
+  for (size_t i = 0; i < array_size; ++i) {
+    auto *entry = redis_reply->element[i];
+    RAY_CHECK(REDIS_REPLY_STRING == entry->type) << "Unexcepted type: " << entry->type;
+    string_array_reply_.push_back(std::string(entry->str, entry->len));
+  }
 }
 
 bool CallbackReply::IsNil() const { return REDIS_REPLY_NIL == reply_type_; }
@@ -169,16 +170,15 @@
   return string_reply_;
 }
 
-<<<<<<< HEAD
 size_t CallbackReply::ReadAsScanArray(std::vector<std::string> *array) const {
   RAY_CHECK(reply_type_ == REDIS_REPLY_ARRAY) << "Unexpected type: " << reply_type_;
-  *array = string_array_;
-  return next_scan_cursor_;
-=======
+  *array = string_array_reply_;
+  return next_scan_cursor_reply_;
+}
+
 const std::vector<std::string> &CallbackReply::ReadAsStringArray() const {
   RAY_CHECK(reply_type_ == REDIS_REPLY_ARRAY) << "Unexpected type: " << reply_type_;
   return string_array_reply_;
->>>>>>> 23b6fdcd
 }
 
 // This is a global redis callback which will be registered for every
@@ -320,10 +320,6 @@
   return Status::OK();
 }
 
-<<<<<<< HEAD
-Status RedisContext::RunArgvAsync(const std::vector<std::string> &args,
-                                  const RedisCallback &redis_callback) {
-=======
 std::unique_ptr<CallbackReply> RedisContext::RunArgvSync(
     const std::vector<std::string> &args) {
   RAY_CHECK(context_);
@@ -345,8 +341,8 @@
   return callback_reply;
 }
 
-Status RedisContext::RunArgvAsync(const std::vector<std::string> &args) {
->>>>>>> 23b6fdcd
+Status RedisContext::RunArgvAsync(const std::vector<std::string> &args,
+                                  const RedisCallback &redis_callback) {
   RAY_CHECK(redis_async_context_);
   // Build the arguments.
   std::vector<const char *> argv;
