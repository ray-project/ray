// Copyright 2017 The Ray Authors.
//
// Licensed under the Apache License, Version 2.0 (the "License");
// you may not use this file except in compliance with the License.
// You may obtain a copy of the License at
//
//  http://www.apache.org/licenses/LICENSE-2.0
//
// Unless required by applicable law or agreed to in writing, software
// distributed under the License is distributed on an "AS IS" BASIS,
// WITHOUT WARRANTIES OR CONDITIONS OF ANY KIND, either express or implied.
// See the License for the specific language governing permissions and
// limitations under the License.

#include "ray/gcs/redis_context.h"

#include <sstream>

#include "ray/stats/stats.h"
#include "ray/util/util.h"

extern "C" {
#include "hiredis/async.h"
#include "hiredis/hiredis.h"
}

// TODO(pcm): Integrate into the C++ tree.
#include "ray/common/ray_config.h"

namespace {

/// A helper function to call the callback and delete it from the callback
/// manager if necessary.
void ProcessCallback(int64_t callback_index,
                     std::shared_ptr<ray::gcs::CallbackReply> callback_reply) {
  RAY_CHECK(callback_index >= 0) << "The callback index must be greater than 0, "
                                 << "but it actually is " << callback_index;
  auto callback_item =
      ray::gcs::RedisCallbackManager::instance().GetCallback(callback_index);
  if (!callback_item->is_subscription_) {
    // Record the redis latency for non-subscription redis operations.
    auto end_time = absl::GetCurrentTimeNanos() / 1000;
    ray::stats::GcsLatency().Record(end_time - callback_item->start_time_);
  }

  // Dispatch the callback.
  callback_item->Dispatch(callback_reply);

  if (!callback_item->is_subscription_) {
    // Delete the callback if it's not a subscription callback.
    ray::gcs::RedisCallbackManager::instance().RemoveCallback(callback_index);
  }
}

}  // namespace

namespace ray {

namespace gcs {

CallbackReply::CallbackReply(redisReply *redis_reply) : reply_type_(redis_reply->type) {
  RAY_CHECK(nullptr != redis_reply);

  switch (reply_type_) {
  case REDIS_REPLY_NIL: {
    break;
  }
  case REDIS_REPLY_ERROR: {
    RAY_CHECK(false) << "Got an error in redis reply: " << redis_reply->str;
    break;
  }
  case REDIS_REPLY_INTEGER: {
    int_reply_ = static_cast<int64_t>(redis_reply->integer);
    break;
  }
  case REDIS_REPLY_STATUS: {
    const std::string status_str(redis_reply->str, redis_reply->len);
    if (status_str == "OK") {
      status_reply_ = Status::OK();
    } else {
      status_reply_ = Status::RedisError(status_str);
    }
    break;
  }
  case REDIS_REPLY_STRING: {
    string_reply_ = std::string(redis_reply->str, redis_reply->len);
    break;
  }
  case REDIS_REPLY_ARRAY: {
    redisReply *message_type = redis_reply->element[0];
    if (strcmp(message_type->str, "subscribe") == 0 ||
        strcmp(message_type->str, "psubscribe") == 0) {
      is_subscribe_callback_ = true;
      // If the message is for the initial subscription call, return the empty
      // string as a response to signify that subscription was successful.
    } else if (strcmp(message_type->str, "punsubscribe") == 0 ||
               strcmp(message_type->str, "unsubscribe") == 0) {
      is_unsubscribe_callback_ = true;
    } else if (strcmp(message_type->str, "message") == 0) {
      // If the message is from a PUBLISH, make sure the data is nonempty.
      redisReply *message = redis_reply->element[redis_reply->elements - 1];
      // data is a notification message.
      string_reply_ = std::string(message->str, message->len);
      RAY_CHECK(!string_reply_.empty()) << "Empty message received on subscribe channel.";
    } else if (strcmp(message_type->str, "pmessage") == 0) {
      // If the message is from a PUBLISH, make sure the data is nonempty.
      redisReply *message = redis_reply->element[redis_reply->elements - 1];
      // data is a notification message.
      string_reply_ = std::string(message->str, message->len);
      RAY_CHECK(!string_reply_.empty()) << "Empty message received on subscribe channel.";
    } else {
      // Array replies are used for scan or get.
      ParseAsStringArrayOrScanArray(redis_reply);
    }
    break;
  }
  default: {
    RAY_LOG(WARNING) << "Encountered unexpected redis reply type: " << reply_type_;
  }
  }
}

void CallbackReply::ParseAsStringArrayOrScanArray(redisReply *redis_reply) {
  RAY_CHECK(REDIS_REPLY_ARRAY == redis_reply->type);
  const auto array_size = static_cast<size_t>(redis_reply->elements);
  if (array_size == 2) {
    auto *cursor_entry = redis_reply->element[0];
    auto *array_entry = redis_reply->element[1];
    if (REDIS_REPLY_ARRAY == array_entry->type) {
      // Parse as a scan array
      RAY_CHECK(REDIS_REPLY_STRING == cursor_entry->type);
      std::string cursor_str(cursor_entry->str, cursor_entry->len);
      next_scan_cursor_reply_ = std::stoi(cursor_str);
      const auto scan_array_size = array_entry->elements;
      string_array_reply_.reserve(scan_array_size);
      for (size_t i = 0; i < scan_array_size; ++i) {
        auto *entry = array_entry->element[i];
        RAY_CHECK(REDIS_REPLY_STRING == entry->type)
            << "Unexcepted type: " << entry->type;
        string_array_reply_.push_back(std::string(entry->str, entry->len));
      }
      return;
    }
  }
  ParseAsStringArray(redis_reply);
}

void CallbackReply::ParseAsStringArray(redisReply *redis_reply) {
  RAY_CHECK(REDIS_REPLY_ARRAY == redis_reply->type);
  const auto array_size = static_cast<size_t>(redis_reply->elements);
  string_array_reply_.reserve(array_size);
  for (size_t i = 0; i < array_size; ++i) {
    auto *entry = redis_reply->element[i];
    RAY_CHECK(REDIS_REPLY_STRING == entry->type) << "Unexcepted type: " << entry->type;
    string_array_reply_.push_back(std::string(entry->str, entry->len));
  }
}

bool CallbackReply::IsNil() const { return REDIS_REPLY_NIL == reply_type_; }

int64_t CallbackReply::ReadAsInteger() const {
  RAY_CHECK(reply_type_ == REDIS_REPLY_INTEGER) << "Unexpected type: " << reply_type_;
  return int_reply_;
}

Status CallbackReply::ReadAsStatus() const {
  RAY_CHECK(reply_type_ == REDIS_REPLY_STATUS) << "Unexpected type: " << reply_type_;
  return status_reply_;
}

const std::string &CallbackReply::ReadAsString() const {
  RAY_CHECK(reply_type_ == REDIS_REPLY_STRING) << "Unexpected type: " << reply_type_;
  return string_reply_;
}

const std::string &CallbackReply::ReadAsPubsubData() const {
  RAY_CHECK(reply_type_ == REDIS_REPLY_ARRAY) << "Unexpected type: " << reply_type_;
  return string_reply_;
}

size_t CallbackReply::ReadAsScanArray(std::vector<std::string> *array) const {
  RAY_CHECK(reply_type_ == REDIS_REPLY_ARRAY) << "Unexpected type: " << reply_type_;
  *array = string_array_reply_;
  return next_scan_cursor_reply_;
}

const std::vector<std::string> &CallbackReply::ReadAsStringArray() const {
  RAY_CHECK(reply_type_ == REDIS_REPLY_ARRAY) << "Unexpected type: " << reply_type_;
  return string_array_reply_;
}

// This is a global redis callback which will be registered for every
// asynchronous redis call. It dispatches the appropriate callback
// that was registered with the RedisCallbackManager.
void GlobalRedisCallback(void *c, void *r, void *privdata) {
  if (r == nullptr) {
    return;
  }
  int64_t callback_index = reinterpret_cast<int64_t>(privdata);
  redisReply *reply = reinterpret_cast<redisReply *>(r);
  ProcessCallback(callback_index, std::make_shared<CallbackReply>(reply));
}

int64_t RedisCallbackManager::AllocateCallbackIndex() {
  std::lock_guard<std::mutex> lock(mutex_);
  return num_callbacks_++;
}

int64_t RedisCallbackManager::AddCallback(const RedisCallback &function,
                                          bool is_subscription,
                                          boost::asio::io_service &io_service,
                                          int64_t callback_index) {
  auto start_time = absl::GetCurrentTimeNanos() / 1000;

  std::lock_guard<std::mutex> lock(mutex_);
  if (callback_index == -1) {
    // No callback index was specified. Allocate a new callback index.
    callback_index = num_callbacks_;
    num_callbacks_++;
  }
  callback_items_.emplace(
      callback_index,
      std::make_shared<CallbackItem>(function, is_subscription, start_time, io_service));
  return callback_index;
}

std::shared_ptr<RedisCallbackManager::CallbackItem> RedisCallbackManager::GetCallback(
    int64_t callback_index) const {
  std::lock_guard<std::mutex> lock(mutex_);
  auto it = callback_items_.find(callback_index);
  RAY_CHECK(it != callback_items_.end()) << callback_index;
  return it->second;
}

void RedisCallbackManager::RemoveCallback(int64_t callback_index) {
  std::lock_guard<std::mutex> lock(mutex_);
  callback_items_.erase(callback_index);
}

#define REDIS_CHECK_ERROR(CONTEXT, REPLY)                     \
  if (REPLY == nullptr || REPLY->type == REDIS_REPLY_ERROR) { \
    return Status::RedisError(CONTEXT->errstr);               \
  }

RedisContext::~RedisContext() {
  if (context_) {
    redisFree(context_);
  }
}

Status AuthenticateRedis(redisContext *context, const std::string &password) {
  if (password == "") {
    return Status::OK();
  }
  redisReply *reply =
      reinterpret_cast<redisReply *>(redisCommand(context, "AUTH %s", password.c_str()));
  REDIS_CHECK_ERROR(context, reply);
  freeReplyObject(reply);
  return Status::OK();
}

Status AuthenticateRedis(redisAsyncContext *context, const std::string &password) {
  if (password == "") {
    return Status::OK();
  }
  int status = redisAsyncCommand(context, NULL, NULL, "AUTH %s", password.c_str());
  if (status == REDIS_ERR) {
    return Status::RedisError(std::string(context->errstr));
  }
  return Status::OK();
}

void RedisAsyncContextDisconnectCallback(const redisAsyncContext *context, int status) {
  RAY_LOG(DEBUG) << "Redis async context disconnected. Status: " << status;
  // Reset raw 'redisAsyncContext' to nullptr because hiredis will release this context.
  reinterpret_cast<RedisAsyncContext *>(context->data)->ResetRawRedisAsyncContext();
}

void SetDisconnectCallback(RedisAsyncContext *redis_async_context) {
  redisAsyncContext *raw_redis_async_context =
      redis_async_context->GetRawRedisAsyncContext();
  raw_redis_async_context->data = redis_async_context;
  redisAsyncSetDisconnectCallback(raw_redis_async_context,
                                  RedisAsyncContextDisconnectCallback);
}

void FreeRedisContext(redisContext *context) { redisFree(context); }

void FreeRedisContext(redisAsyncContext *context) {}

void FreeRedisContext(RedisAsyncContext *context) {}

template <typename RedisContext, typename RedisConnectFunction>
Status ConnectWithoutRetries(const std::string &address, int port,
                             const RedisConnectFunction &connect_function,
                             RedisContext **context, std::string &errorMessage) {
  RedisContext *newContext = connect_function(address.c_str(), port);
  if (newContext == nullptr || (newContext)->err) {
    std::ostringstream oss(errorMessage);
    if (newContext == nullptr) {
      oss << "Could not allocate Redis context.";
    } else if (newContext->err) {
      oss << "Could not establish connection to Redis " << address << ":" << port
          << " (context.err = " << newContext->err << ")";
    }
    return Status::RedisError(errorMessage);
  }
  if (context != nullptr) {
    // Don't crash if the RedisContext** is null.
    *context = newContext;
  } else {
    FreeRedisContext(newContext);
  }
  return Status::OK();
}

template <typename RedisContext, typename RedisConnectFunction>
Status ConnectWithoutRetries(const std::string &address, int port,
                             const RedisConnectFunction &connect_function,
                             RedisContext **context, std::string &errorMessage) {
  // This currently returns the errorMessage in two different ways,
  // as an output parameter and in the Status::RedisError,
  // because we're not sure whether we'll want to change what this returns.
  *context = connect_function(address.c_str(), port);
  if (*context == nullptr || (*context)->err) {
    std::ostringstream oss(errorMessage);
    if (*context == nullptr) {
      oss << "Could not allocate Redis context.";
    } else if ((*context)->err) {
      oss << "Could not establish connection to Redis " << address << ":" << port
          << " (context.err = " << (*context)->err << ")";
    }
    return Status::RedisError(errorMessage);
  }
  return Status::OK();
}

template <typename RedisContext, typename RedisConnectFunction>
Status ConnectWithRetries(const std::string &address, int port,
                          const RedisConnectFunction &connect_function,
                          RedisContext **context) {
  int connection_attempts = 0;
  std::string errorMessage = "";
  Status status =
      ConnectWithoutRetries(address, port, connect_function, context, errorMessage);
  while (!status.ok()) {
    if (connection_attempts >= RayConfig::instance().redis_db_connect_retries()) {
<<<<<<< HEAD
      RAY_LOG(FATAL) << errorMessage;
=======
      RAY_LOG(FATAL) << RayConfig::instance().redis_db_connect_retries() << " attempts "
                     << "to connect have all failed. The last error message was: "
                     << errorMessage;
>>>>>>> b41f4fde
      break;
    }
    if (*context == nullptr) {
      RAY_LOG(WARNING) << "Could not allocate Redis context, will retry in "
                       << RayConfig::instance().redis_db_connect_wait_milliseconds()
                       << " milliseconds.";
    }
    if ((*context)->err) {
      RAY_LOG(WARNING) << "Could not establish connection to Redis " << address << ":"
                       << port << " (context.err = " << (*context)->err
                       << "), will retry in "
                       << RayConfig::instance().redis_db_connect_wait_milliseconds()
                       << " milliseconds.";
    }
    // Sleep for a little.
    std::this_thread::sleep_for(std::chrono::milliseconds(
        RayConfig::instance().redis_db_connect_wait_milliseconds()));
    status =
        ConnectWithoutRetries(address, port, connect_function, context, errorMessage);
    connection_attempts += 1;
  }
  return Status::OK();
}

Status RedisContext::PingPort(const std::string &address, int port) {
  std::string errorMessage;
  return ConnectWithoutRetries(address, port, redisConnect,
                               static_cast<redisContext **>(nullptr), errorMessage);
}

Status RedisContext::Connect(const std::string &address, int port, bool sharding,
                             const std::string &password = "") {
  RAY_CHECK(!context_);
  RAY_CHECK(!redis_async_context_);
  RAY_CHECK(!async_redis_subscribe_context_);

  RAY_CHECK_OK(ConnectWithRetries(address, port, redisConnect, &context_));
  RAY_CHECK_OK(AuthenticateRedis(context_, password));

  redisReply *reply = reinterpret_cast<redisReply *>(
      redisCommand(context_, "CONFIG SET notify-keyspace-events Kl"));
  REDIS_CHECK_ERROR(context_, reply);
  freeReplyObject(reply);

  // Connect to async context
  redisAsyncContext *async_context = nullptr;
  RAY_CHECK_OK(ConnectWithRetries(address, port, redisAsyncConnect, &async_context));
  RAY_CHECK_OK(AuthenticateRedis(async_context, password));
  redis_async_context_.reset(new RedisAsyncContext(async_context));
  SetDisconnectCallback(redis_async_context_.get());

  // Connect to subscribe context
  redisAsyncContext *subscribe_context = nullptr;
  RAY_CHECK_OK(ConnectWithRetries(address, port, redisAsyncConnect, &subscribe_context));
  RAY_CHECK_OK(AuthenticateRedis(subscribe_context, password));
  async_redis_subscribe_context_.reset(new RedisAsyncContext(subscribe_context));
  SetDisconnectCallback(async_redis_subscribe_context_.get());

  return Status::OK();
}

std::unique_ptr<CallbackReply> RedisContext::RunArgvSync(
    const std::vector<std::string> &args) {
  RAY_CHECK(context_);
  // Build the arguments.
  std::vector<const char *> argv;
  std::vector<size_t> argc;
  for (const auto &arg : args) {
    argv.push_back(arg.data());
    argc.push_back(arg.size());
  }
  auto redis_reply = reinterpret_cast<redisReply *>(
      ::redisCommandArgv(context_, args.size(), argv.data(), argc.data()));
  if (redis_reply == nullptr) {
    RAY_LOG(ERROR) << "Failed to send redis command (sync).";
    return nullptr;
  }
  std::unique_ptr<CallbackReply> callback_reply(new CallbackReply(redis_reply));
  freeReplyObject(redis_reply);
  return callback_reply;
}

Status RedisContext::RunArgvAsync(const std::vector<std::string> &args,
                                  const RedisCallback &redis_callback) {
  RAY_CHECK(redis_async_context_);
  // Build the arguments.
  std::vector<const char *> argv;
  std::vector<size_t> argc;
  for (size_t i = 0; i < args.size(); ++i) {
    argv.push_back(args[i].data());
    argc.push_back(args[i].size());
  }
  int64_t callback_index =
      RedisCallbackManager::instance().AddCallback(redis_callback, false, io_service_);
  // Run the Redis command.
  Status status = redis_async_context_->RedisAsyncCommandArgv(
      reinterpret_cast<redisCallbackFn *>(&GlobalRedisCallback),
      reinterpret_cast<void *>(callback_index), args.size(), argv.data(), argc.data());
  return status;
}

Status RedisContext::SubscribeAsync(const NodeID &client_id,
                                    const TablePubsub pubsub_channel,
                                    const RedisCallback &redisCallback,
                                    int64_t *out_callback_index) {
  RAY_CHECK(pubsub_channel != TablePubsub::NO_PUBLISH)
      << "Client requested subscribe on a table that does not support pubsub";
  RAY_CHECK(async_redis_subscribe_context_);

  int64_t callback_index =
      RedisCallbackManager::instance().AddCallback(redisCallback, true, io_service_);
  RAY_CHECK(out_callback_index != nullptr);
  *out_callback_index = callback_index;
  Status status = Status::OK();
  if (client_id.IsNil()) {
    // Subscribe to all messages.
    std::string redis_command = "SUBSCRIBE %d";
    status = async_redis_subscribe_context_->RedisAsyncCommand(
        reinterpret_cast<redisCallbackFn *>(&GlobalRedisCallback),
        reinterpret_cast<void *>(callback_index), redis_command.c_str(), pubsub_channel);
  } else {
    // Subscribe only to messages sent to this client.
    std::string redis_command = "SUBSCRIBE %d:%b";
    status = async_redis_subscribe_context_->RedisAsyncCommand(
        reinterpret_cast<redisCallbackFn *>(&GlobalRedisCallback),
        reinterpret_cast<void *>(callback_index), redis_command.c_str(), pubsub_channel,
        client_id.Data(), client_id.Size());
  }

  return status;
}

Status RedisContext::SubscribeAsync(const std::string &channel,
                                    const RedisCallback &redisCallback,
                                    int64_t callback_index) {
  RAY_CHECK(async_redis_subscribe_context_);

  RAY_UNUSED(RedisCallbackManager::instance().AddCallback(redisCallback, true,
                                                          io_service_, callback_index));
  std::string redis_command = "SUBSCRIBE %b";
  return async_redis_subscribe_context_->RedisAsyncCommand(
      reinterpret_cast<redisCallbackFn *>(&GlobalRedisCallback),
      reinterpret_cast<void *>(callback_index), redis_command.c_str(), channel.c_str(),
      channel.size());
}

Status RedisContext::UnsubscribeAsync(const std::string &channel) {
  RAY_CHECK(async_redis_subscribe_context_);

  std::string redis_command = "UNSUBSCRIBE %b";
  return async_redis_subscribe_context_->RedisAsyncCommand(
      reinterpret_cast<redisCallbackFn *>(&GlobalRedisCallback),
      reinterpret_cast<void *>(-1), redis_command.c_str(), channel.c_str(),
      channel.size());
}

Status RedisContext::PSubscribeAsync(const std::string &pattern,
                                     const RedisCallback &redisCallback,
                                     int64_t callback_index) {
  RAY_CHECK(async_redis_subscribe_context_);

  RAY_UNUSED(RedisCallbackManager::instance().AddCallback(redisCallback, true,
                                                          io_service_, callback_index));
  std::string redis_command = "PSUBSCRIBE %b";
  return async_redis_subscribe_context_->RedisAsyncCommand(
      reinterpret_cast<redisCallbackFn *>(&GlobalRedisCallback),
      reinterpret_cast<void *>(callback_index), redis_command.c_str(), pattern.c_str(),
      pattern.size());
}

Status RedisContext::PUnsubscribeAsync(const std::string &pattern) {
  RAY_CHECK(async_redis_subscribe_context_);

  std::string redis_command = "PUNSUBSCRIBE %b";
  return async_redis_subscribe_context_->RedisAsyncCommand(
      reinterpret_cast<redisCallbackFn *>(&GlobalRedisCallback),
      reinterpret_cast<void *>(-1), redis_command.c_str(), pattern.c_str(),
      pattern.size());
}

Status RedisContext::PublishAsync(const std::string &channel, const std::string &message,
                                  const RedisCallback &redisCallback) {
  std::vector<std::string> args = {"PUBLISH", channel, message};
  return RunArgvAsync(args, redisCallback);
}

void RedisContext::FreeRedisReply(void *reply) { return freeReplyObject(reply); }

int RedisContext::GetRedisError(redisContext *context) { return context->err; }

}  // namespace gcs

}  // namespace ray<|MERGE_RESOLUTION|>--- conflicted
+++ resolved
@@ -345,13 +345,9 @@
       ConnectWithoutRetries(address, port, connect_function, context, errorMessage);
   while (!status.ok()) {
     if (connection_attempts >= RayConfig::instance().redis_db_connect_retries()) {
-<<<<<<< HEAD
-      RAY_LOG(FATAL) << errorMessage;
-=======
       RAY_LOG(FATAL) << RayConfig::instance().redis_db_connect_retries() << " attempts "
                      << "to connect have all failed. The last error message was: "
                      << errorMessage;
->>>>>>> b41f4fde
       break;
     }
     if (*context == nullptr) {
