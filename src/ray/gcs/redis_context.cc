// Copyright 2017 The Ray Authors.
//
// Licensed under the Apache License, Version 2.0 (the "License");
// you may not use this file except in compliance with the License.
// You may obtain a copy of the License at
//
//  http://www.apache.org/licenses/LICENSE-2.0
//
// Unless required by applicable law or agreed to in writing, software
// distributed under the License is distributed on an "AS IS" BASIS,
// WITHOUT WARRANTIES OR CONDITIONS OF ANY KIND, either express or implied.
// See the License for the specific language governing permissions and
// limitations under the License.

#include "ray/gcs/redis_context.h"

#include <sstream>

#include "ray/stats/stats.h"
#include "ray/util/util.h"

extern "C" {
#include "hiredis/async.h"
#include "hiredis/hiredis.h"
}

// TODO(pcm): Integrate into the C++ tree.
#include "ray/common/ray_config.h"

namespace {

/// A helper function to call the callback and delete it from the callback
/// manager if necessary.
void ProcessCallback(int64_t callback_index,
                     std::shared_ptr<ray::gcs::CallbackReply> callback_reply) {
  RAY_CHECK(callback_index >= 0) << "The callback index must be greater than 0, "
                                 << "but it actually is " << callback_index;
  auto callback_item =
      ray::gcs::RedisCallbackManager::instance().GetCallback(callback_index);
  if (!callback_item->is_subscription_) {
    // Record the redis latency for non-subscription redis operations.
    auto end_time = absl::GetCurrentTimeNanos() / 1000;
    ray::stats::GcsLatency().Record(end_time - callback_item->start_time_);
  }

  // Dispatch the callback.
  callback_item->Dispatch(callback_reply);

  if (!callback_item->is_subscription_) {
    // Delete the callback if it's not a subscription callback.
    ray::gcs::RedisCallbackManager::instance().RemoveCallback(callback_index);
  }
}

}  // namespace

namespace ray {

namespace gcs {

CallbackReply::CallbackReply(redisReply *redis_reply) : reply_type_(redis_reply->type) {
  RAY_CHECK(nullptr != redis_reply);

  switch (reply_type_) {
  case REDIS_REPLY_NIL: {
    break;
  }
  case REDIS_REPLY_ERROR: {
    RAY_CHECK(false) << "Got an error in redis reply: " << redis_reply->str;
    break;
  }
  case REDIS_REPLY_INTEGER: {
    int_reply_ = static_cast<int64_t>(redis_reply->integer);
    break;
  }
  case REDIS_REPLY_STATUS: {
    const std::string status_str(redis_reply->str, redis_reply->len);
    if (status_str == "OK") {
      status_reply_ = Status::OK();
    } else {
      status_reply_ = Status::RedisError(status_str);
    }
    break;
  }
  case REDIS_REPLY_STRING: {
    string_reply_ = std::string(redis_reply->str, redis_reply->len);
    break;
  }
  case REDIS_REPLY_ARRAY: {
    redisReply *message_type = redis_reply->element[0];
    if (strcmp(message_type->str, "subscribe") == 0 ||
        strcmp(message_type->str, "psubscribe") == 0) {
      is_subscribe_callback_ = true;
      // If the message is for the initial subscription call, return the empty
      // string as a response to signify that subscription was successful.
    } else if (strcmp(message_type->str, "punsubscribe") == 0 ||
               strcmp(message_type->str, "unsubscribe") == 0) {
      is_unsubscribe_callback_ = true;
    } else if (strcmp(message_type->str, "message") == 0) {
      // If the message is from a PUBLISH, make sure the data is nonempty.
      redisReply *message = redis_reply->element[redis_reply->elements - 1];
      // data is a notification message.
      string_reply_ = std::string(message->str, message->len);
      RAY_CHECK(!string_reply_.empty()) << "Empty message received on subscribe channel.";
    } else if (strcmp(message_type->str, "pmessage") == 0) {
      // If the message is from a PUBLISH, make sure the data is nonempty.
      redisReply *message = redis_reply->element[redis_reply->elements - 1];
      // data is a notification message.
      string_reply_ = std::string(message->str, message->len);
      RAY_CHECK(!string_reply_.empty()) << "Empty message received on subscribe channel.";
    } else {
      // Array replies are used for scan or get.
      ParseAsStringArrayOrScanArray(redis_reply);
    }
    break;
  }
  default: {
    RAY_LOG(WARNING) << "Encountered unexpected redis reply type: " << reply_type_;
  }
  }
}

void CallbackReply::ParseAsStringArrayOrScanArray(redisReply *redis_reply) {
  RAY_CHECK(REDIS_REPLY_ARRAY == redis_reply->type);
  const auto array_size = static_cast<size_t>(redis_reply->elements);
  if (array_size == 2) {
    auto *cursor_entry = redis_reply->element[0];
    auto *array_entry = redis_reply->element[1];
    if (REDIS_REPLY_ARRAY == array_entry->type) {
      // Parse as a scan array
      RAY_CHECK(REDIS_REPLY_STRING == cursor_entry->type);
      std::string cursor_str(cursor_entry->str, cursor_entry->len);
      next_scan_cursor_reply_ = std::stoi(cursor_str);
      const auto scan_array_size = array_entry->elements;
      string_array_reply_.reserve(scan_array_size);
      for (size_t i = 0; i < scan_array_size; ++i) {
        auto *entry = array_entry->element[i];
        RAY_CHECK(REDIS_REPLY_STRING == entry->type)
            << "Unexcepted type: " << entry->type;
        string_array_reply_.push_back(std::string(entry->str, entry->len));
      }
      return;
    }
  }
  ParseAsStringArray(redis_reply);
}

void CallbackReply::ParseAsStringArray(redisReply *redis_reply) {
  RAY_CHECK(REDIS_REPLY_ARRAY == redis_reply->type);
  const auto array_size = static_cast<size_t>(redis_reply->elements);
  string_array_reply_.reserve(array_size);
  for (size_t i = 0; i < array_size; ++i) {
    auto *entry = redis_reply->element[i];
    RAY_CHECK(REDIS_REPLY_STRING == entry->type) << "Unexcepted type: " << entry->type;
    string_array_reply_.push_back(std::string(entry->str, entry->len));
  }
}

bool CallbackReply::IsNil() const { return REDIS_REPLY_NIL == reply_type_; }

int64_t CallbackReply::ReadAsInteger() const {
  RAY_CHECK(reply_type_ == REDIS_REPLY_INTEGER) << "Unexpected type: " << reply_type_;
  return int_reply_;
}

Status CallbackReply::ReadAsStatus() const {
  RAY_CHECK(reply_type_ == REDIS_REPLY_STATUS) << "Unexpected type: " << reply_type_;
  return status_reply_;
}

const std::string &CallbackReply::ReadAsString() const {
  RAY_CHECK(reply_type_ == REDIS_REPLY_STRING) << "Unexpected type: " << reply_type_;
  return string_reply_;
}

const std::string &CallbackReply::ReadAsPubsubData() const {
  RAY_CHECK(reply_type_ == REDIS_REPLY_ARRAY) << "Unexpected type: " << reply_type_;
  return string_reply_;
}

size_t CallbackReply::ReadAsScanArray(std::vector<std::string> *array) const {
  RAY_CHECK(reply_type_ == REDIS_REPLY_ARRAY) << "Unexpected type: " << reply_type_;
  *array = string_array_reply_;
  return next_scan_cursor_reply_;
}

const std::vector<std::string> &CallbackReply::ReadAsStringArray() const {
  RAY_CHECK(reply_type_ == REDIS_REPLY_ARRAY) << "Unexpected type: " << reply_type_;
  return string_array_reply_;
}

// This is a global redis callback which will be registered for every
// asynchronous redis call. It dispatches the appropriate callback
// that was registered with the RedisCallbackManager.
void GlobalRedisCallback(void *c, void *r, void *privdata) {
  if (r == nullptr) {
    return;
  }
  int64_t callback_index = reinterpret_cast<int64_t>(privdata);
  redisReply *reply = reinterpret_cast<redisReply *>(r);
  ProcessCallback(callback_index, std::make_shared<CallbackReply>(reply));
}

int64_t RedisCallbackManager::AllocateCallbackIndex() {
  std::lock_guard<std::mutex> lock(mutex_);
  return num_callbacks_++;
}

int64_t RedisCallbackManager::AddCallback(const RedisCallback &function,
                                          bool is_subscription,
                                          boost::asio::io_service &io_service,
                                          int64_t callback_index) {
  auto start_time = absl::GetCurrentTimeNanos() / 1000;

  std::lock_guard<std::mutex> lock(mutex_);
  if (callback_index == -1) {
    // No callback index was specified. Allocate a new callback index.
    callback_index = num_callbacks_;
    num_callbacks_++;
  }
  callback_items_.emplace(
      callback_index,
      std::make_shared<CallbackItem>(function, is_subscription, start_time, io_service));
  return callback_index;
}

std::shared_ptr<RedisCallbackManager::CallbackItem> RedisCallbackManager::GetCallback(
    int64_t callback_index) const {
  std::lock_guard<std::mutex> lock(mutex_);
  auto it = callback_items_.find(callback_index);
  RAY_CHECK(it != callback_items_.end()) << callback_index;
  return it->second;
}

void RedisCallbackManager::RemoveCallback(int64_t callback_index) {
  std::lock_guard<std::mutex> lock(mutex_);
  callback_items_.erase(callback_index);
}

#define REDIS_CHECK_ERROR(CONTEXT, REPLY)                     \
  if (REPLY == nullptr || REPLY->type == REDIS_REPLY_ERROR) { \
    return Status::RedisError(CONTEXT->errstr);               \
  }

RedisContext::~RedisContext() {
  if (context_) {
    redisFree(context_);
  }
}

Status AuthenticateRedis(redisContext *context, const std::string &password) {
  if (password == "") {
    return Status::OK();
  }
  redisReply *reply =
      reinterpret_cast<redisReply *>(redisCommand(context, "AUTH %s", password.c_str()));
  REDIS_CHECK_ERROR(context, reply);
  freeReplyObject(reply);
  return Status::OK();
}

Status AuthenticateRedis(redisAsyncContext *context, const std::string &password) {
  if (password == "") {
    return Status::OK();
  }
  int status = redisAsyncCommand(context, NULL, NULL, "AUTH %s", password.c_str());
  if (status == REDIS_ERR) {
    return Status::RedisError(std::string(context->errstr));
  }
  return Status::OK();
}

void RedisAsyncContextDisconnectCallback(const redisAsyncContext *context, int status) {
  RAY_LOG(DEBUG) << "Redis async context disconnected. Status: " << status;
  // Reset raw 'redisAsyncContext' to nullptr because hiredis will release this context.
  reinterpret_cast<RedisAsyncContext *>(context->data)->ResetRawRedisAsyncContext();
}

void SetDisconnectCallback(RedisAsyncContext *redis_async_context) {
  redisAsyncContext *raw_redis_async_context =
      redis_async_context->GetRawRedisAsyncContext();
  raw_redis_async_context->data = redis_async_context;
  redisAsyncSetDisconnectCallback(raw_redis_async_context,
                                  RedisAsyncContextDisconnectCallback);
}

void FreeRedisContext(redisContext *context) { redisFree(context); }

void FreeRedisContext(redisAsyncContext *context) {}

void FreeRedisContext(RedisAsyncContext *context) {}

template <typename RedisContext, typename RedisConnectFunction>
Status ConnectWithoutRetries(const std::string &address, int port,
                             const RedisConnectFunction &connect_function,
                             RedisContext **context, std::string &errorMessage) {
  // This currently returns the errorMessage in two different ways,
  // as an output parameter and in the Status::RedisError,
  // because we're not sure whether we'll want to change what this returns.
  RedisContext *newContext = connect_function(address.c_str(), port);
  if (newContext == nullptr || (newContext)->err) {
    std::ostringstream oss(errorMessage);
    if (newContext == nullptr) {
      oss << "Could not allocate Redis context.";
    } else if (newContext->err) {
      oss << "Could not establish connection to Redis " << address << ":" << port
<<<<<<< HEAD
          << " (context.err = " << (*context)->err << ").";
=======
          << " (context.err = " << newContext->err << ")";
>>>>>>> 2c4514a2
    }
    return Status::RedisError(errorMessage);
  }
  if (context != nullptr) {
    // Don't crash if the RedisContext** is null.
    *context = newContext;
  } else {
    FreeRedisContext(newContext);
  }
  return Status::OK();
}

template <typename RedisContext, typename RedisConnectFunction>
Status ConnectWithRetries(const std::string &address, int port,
                          const RedisConnectFunction &connect_function,
                          RedisContext **context) {
  int connection_attempts = 0;
  std::string errorMessage = "";
  Status status =
      ConnectWithoutRetries(address, port, connect_function, context, errorMessage);
  while (!status.ok()) {
    if (connection_attempts >= RayConfig::instance().redis_db_connect_retries()) {
      RAY_LOG(FATAL) << RayConfig::instance().redis_db_connect_retries() << " attempts "
                     << "to connect have all failed. The last error message was: "
                     << errorMessage;
      break;
    }
    RAY_LOG(WARNING) << errorMessage << " Will retry in "
                     << RayConfig::instance().redis_db_connect_wait_milliseconds()
                     << " milliseconds.";
    // Sleep for a little.
    std::this_thread::sleep_for(std::chrono::milliseconds(
        RayConfig::instance().redis_db_connect_wait_milliseconds()));
    status =
        ConnectWithoutRetries(address, port, connect_function, context, errorMessage);
    connection_attempts += 1;
  }
  return Status::OK();
}

Status RedisContext::PingPort(const std::string &address, int port) {
  std::string errorMessage;
  return ConnectWithoutRetries(address, port, redisConnect,
                               static_cast<redisContext **>(nullptr), errorMessage);
}

Status RedisContext::Connect(const std::string &address, int port, bool sharding,
                             const std::string &password = "") {
  RAY_CHECK(!context_);
  RAY_CHECK(!redis_async_context_);
  RAY_CHECK(!async_redis_subscribe_context_);

  RAY_CHECK_OK(ConnectWithRetries(address, port, redisConnect, &context_));
  RAY_CHECK_OK(AuthenticateRedis(context_, password));

  redisReply *reply = reinterpret_cast<redisReply *>(
      redisCommand(context_, "CONFIG SET notify-keyspace-events Kl"));
  REDIS_CHECK_ERROR(context_, reply);
  freeReplyObject(reply);

  // Connect to async context
  redisAsyncContext *async_context = nullptr;
  RAY_CHECK_OK(ConnectWithRetries(address, port, redisAsyncConnect, &async_context));
  RAY_CHECK_OK(AuthenticateRedis(async_context, password));
  redis_async_context_.reset(new RedisAsyncContext(async_context));
  SetDisconnectCallback(redis_async_context_.get());

  // Connect to subscribe context
  redisAsyncContext *subscribe_context = nullptr;
  RAY_CHECK_OK(ConnectWithRetries(address, port, redisAsyncConnect, &subscribe_context));
  RAY_CHECK_OK(AuthenticateRedis(subscribe_context, password));
  async_redis_subscribe_context_.reset(new RedisAsyncContext(subscribe_context));
  SetDisconnectCallback(async_redis_subscribe_context_.get());

  return Status::OK();
}

std::unique_ptr<CallbackReply> RedisContext::RunArgvSync(
    const std::vector<std::string> &args) {
  RAY_CHECK(context_);
  // Build the arguments.
  std::vector<const char *> argv;
  std::vector<size_t> argc;
  for (const auto &arg : args) {
    argv.push_back(arg.data());
    argc.push_back(arg.size());
  }
  auto redis_reply = reinterpret_cast<redisReply *>(
      ::redisCommandArgv(context_, args.size(), argv.data(), argc.data()));
  if (redis_reply == nullptr) {
    RAY_LOG(ERROR) << "Failed to send redis command (sync).";
    return nullptr;
  }
  std::unique_ptr<CallbackReply> callback_reply(new CallbackReply(redis_reply));
  freeReplyObject(redis_reply);
  return callback_reply;
}

Status RedisContext::RunArgvAsync(const std::vector<std::string> &args,
                                  const RedisCallback &redis_callback) {
  RAY_CHECK(redis_async_context_);
  // Build the arguments.
  std::vector<const char *> argv;
  std::vector<size_t> argc;
  for (size_t i = 0; i < args.size(); ++i) {
    argv.push_back(args[i].data());
    argc.push_back(args[i].size());
  }
  int64_t callback_index =
      RedisCallbackManager::instance().AddCallback(redis_callback, false, io_service_);
  // Run the Redis command.
  Status status = redis_async_context_->RedisAsyncCommandArgv(
      reinterpret_cast<redisCallbackFn *>(&GlobalRedisCallback),
      reinterpret_cast<void *>(callback_index), args.size(), argv.data(), argc.data());
  return status;
}

Status RedisContext::SubscribeAsync(const NodeID &client_id,
                                    const TablePubsub pubsub_channel,
                                    const RedisCallback &redisCallback,
                                    int64_t *out_callback_index) {
  RAY_CHECK(pubsub_channel != TablePubsub::NO_PUBLISH)
      << "Client requested subscribe on a table that does not support pubsub";
  RAY_CHECK(async_redis_subscribe_context_);

  int64_t callback_index =
      RedisCallbackManager::instance().AddCallback(redisCallback, true, io_service_);
  RAY_CHECK(out_callback_index != nullptr);
  *out_callback_index = callback_index;
  Status status = Status::OK();
  if (client_id.IsNil()) {
    // Subscribe to all messages.
    std::string redis_command = "SUBSCRIBE %d";
    status = async_redis_subscribe_context_->RedisAsyncCommand(
        reinterpret_cast<redisCallbackFn *>(&GlobalRedisCallback),
        reinterpret_cast<void *>(callback_index), redis_command.c_str(), pubsub_channel);
  } else {
    // Subscribe only to messages sent to this client.
    std::string redis_command = "SUBSCRIBE %d:%b";
    status = async_redis_subscribe_context_->RedisAsyncCommand(
        reinterpret_cast<redisCallbackFn *>(&GlobalRedisCallback),
        reinterpret_cast<void *>(callback_index), redis_command.c_str(), pubsub_channel,
        client_id.Data(), client_id.Size());
  }

  return status;
}

Status RedisContext::SubscribeAsync(const std::string &channel,
                                    const RedisCallback &redisCallback,
                                    int64_t callback_index) {
  RAY_CHECK(async_redis_subscribe_context_);

  RAY_UNUSED(RedisCallbackManager::instance().AddCallback(redisCallback, true,
                                                          io_service_, callback_index));
  std::string redis_command = "SUBSCRIBE %b";
  return async_redis_subscribe_context_->RedisAsyncCommand(
      reinterpret_cast<redisCallbackFn *>(&GlobalRedisCallback),
      reinterpret_cast<void *>(callback_index), redis_command.c_str(), channel.c_str(),
      channel.size());
}

Status RedisContext::UnsubscribeAsync(const std::string &channel) {
  RAY_CHECK(async_redis_subscribe_context_);

  std::string redis_command = "UNSUBSCRIBE %b";
  return async_redis_subscribe_context_->RedisAsyncCommand(
      reinterpret_cast<redisCallbackFn *>(&GlobalRedisCallback),
      reinterpret_cast<void *>(-1), redis_command.c_str(), channel.c_str(),
      channel.size());
}

Status RedisContext::PSubscribeAsync(const std::string &pattern,
                                     const RedisCallback &redisCallback,
                                     int64_t callback_index) {
  RAY_CHECK(async_redis_subscribe_context_);

  RAY_UNUSED(RedisCallbackManager::instance().AddCallback(redisCallback, true,
                                                          io_service_, callback_index));
  std::string redis_command = "PSUBSCRIBE %b";
  return async_redis_subscribe_context_->RedisAsyncCommand(
      reinterpret_cast<redisCallbackFn *>(&GlobalRedisCallback),
      reinterpret_cast<void *>(callback_index), redis_command.c_str(), pattern.c_str(),
      pattern.size());
}

Status RedisContext::PUnsubscribeAsync(const std::string &pattern) {
  RAY_CHECK(async_redis_subscribe_context_);

  std::string redis_command = "PUNSUBSCRIBE %b";
  return async_redis_subscribe_context_->RedisAsyncCommand(
      reinterpret_cast<redisCallbackFn *>(&GlobalRedisCallback),
      reinterpret_cast<void *>(-1), redis_command.c_str(), pattern.c_str(),
      pattern.size());
}

Status RedisContext::PublishAsync(const std::string &channel, const std::string &message,
                                  const RedisCallback &redisCallback) {
  std::vector<std::string> args = {"PUBLISH", channel, message};
  return RunArgvAsync(args, redisCallback);
}

void RedisContext::FreeRedisReply(void *reply) { return freeReplyObject(reply); }

int RedisContext::GetRedisError(redisContext *context) { return context->err; }

}  // namespace gcs

}  // namespace ray<|MERGE_RESOLUTION|>--- conflicted
+++ resolved
@@ -304,11 +304,7 @@
       oss << "Could not allocate Redis context.";
     } else if (newContext->err) {
       oss << "Could not establish connection to Redis " << address << ":" << port
-<<<<<<< HEAD
-          << " (context.err = " << (*context)->err << ").";
-=======
-          << " (context.err = " << newContext->err << ")";
->>>>>>> 2c4514a2
+          << " (context.err = " << newContext->err << ").";
     }
     return Status::RedisError(errorMessage);
   }
