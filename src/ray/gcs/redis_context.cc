#include "ray/gcs/redis_context.h"

#include <unistd.h>

#include <sstream>

#include "ray/stats/stats.h"
#include "ray/util/util.h"

extern "C" {
#include "ray/thirdparty/hiredis/adapters/ae.h"
#include "ray/thirdparty/hiredis/async.h"
#include "ray/thirdparty/hiredis/hiredis.h"
}

// TODO(pcm): Integrate into the C++ tree.
#include "ray/common/ray_config.h"

namespace {

/// A helper function to call the callback and delete it from the callback
/// manager if necessary.
void ProcessCallback(int64_t callback_index,
                     std::shared_ptr<ray::gcs::CallbackReply> callback_reply) {
  RAY_CHECK(callback_index >= 0) << "The callback index must be greater than 0, "
                                 << "but it actually is " << callback_index;
  auto callback_item = ray::gcs::RedisCallbackManager::instance().get(callback_index);
  if (!callback_item->is_subscription_) {
    // Record the redis latency for non-subscription redis operations.
    auto end_time = absl::GetCurrentTimeNanos() / 1000;
    ray::stats::RedisLatency().Record(end_time - callback_item->start_time_);
  }

  // Dispatch the callback.
  callback_item->Dispatch(callback_reply);

  if (!callback_item->is_subscription_) {
    // Delete the callback if it's not a subscription callback.
    ray::gcs::RedisCallbackManager::instance().remove(callback_index);
  }
}

}  // namespace

namespace ray {

namespace gcs {

<<<<<<< HEAD
CallbackReply::CallbackReply(redisReply *redis_reply, bool own_reply) {
  RAY_CHECK(nullptr != redis_reply);
  RAY_CHECK(redis_reply->type != REDIS_REPLY_ERROR)
      << "Got an error in redis reply: " << redis_reply->str;
  this->redis_reply_ = redis_reply;
  this->own_reply_ = own_reply;
}

CallbackReply::~CallbackReply() {
  if (own_reply_) {
    freeReplyObject(redis_reply_);
=======
CallbackReply::CallbackReply(redisReply *redis_reply) : reply_type_(redis_reply->type) {
  RAY_CHECK(nullptr != redis_reply);

  switch (reply_type_) {
  case REDIS_REPLY_NIL: {
    break;
  }
  case REDIS_REPLY_ERROR: {
    RAY_CHECK(false) << "Got an error in redis reply: " << redis_reply->str;
    break;
  }
  case REDIS_REPLY_INTEGER: {
    int_reply_ = static_cast<int64_t>(redis_reply->integer);
    break;
  }
  case REDIS_REPLY_STATUS: {
    const std::string status_str(redis_reply->str, redis_reply->len);
    if (status_str == "OK") {
      status_reply_ = Status::OK();
    } else {
      status_reply_ = Status::RedisError(status_str);
    }
    break;
  }
  case REDIS_REPLY_STRING: {
    string_reply_ = std::string(redis_reply->str, redis_reply->len);
    break;
  }
  case REDIS_REPLY_ARRAY: {
    // Array replies are only used for pub-sub messages. Parse the published message.
    redisReply *message_type = redis_reply->element[0];
    if (strcmp(message_type->str, "subscribe") == 0) {
      // If the message is for the initial subscription call, return the empty
      // string as a response to signify that subscription was successful.
    } else if (strcmp(message_type->str, "message") == 0) {
      // If the message is from a PUBLISH, make sure the data is nonempty.
      redisReply *message = redis_reply->element[redis_reply->elements - 1];
      // data is a notification message.
      string_reply_ = std::string(message->str, message->len);
      RAY_CHECK(!string_reply_.empty()) << "Empty message received on subscribe channel.";
    } else {
      RAY_LOG(FATAL) << "This is not a pubsub reply: data=" << message_type->str;
    }
    break;
  }
  default: {
    RAY_LOG(WARNING) << "Encountered unexpected redis reply type: " << reply_type_;
  }
>>>>>>> 8622559e
  }
}

bool CallbackReply::IsNil() const { return REDIS_REPLY_NIL == reply_type_; }

int64_t CallbackReply::ReadAsInteger() const {
  RAY_CHECK(reply_type_ == REDIS_REPLY_INTEGER) << "Unexpected type: " << reply_type_;
  return int_reply_;
}

Status CallbackReply::ReadAsStatus() const {
  RAY_CHECK(reply_type_ == REDIS_REPLY_STATUS) << "Unexpected type: " << reply_type_;
  return status_reply_;
}

std::string CallbackReply::ReadAsString() const {
  RAY_CHECK(reply_type_ == REDIS_REPLY_STRING) << "Unexpected type: " << reply_type_;
  return string_reply_;
}

std::string CallbackReply::ReadAsPubsubData() const {
  RAY_CHECK(reply_type_ == REDIS_REPLY_ARRAY) << "Unexpected type: " << reply_type_;
  return string_reply_;
}

// This is a global redis callback which will be registered for every
// asynchronous redis call. It dispatches the appropriate callback
// that was registered with the RedisCallbackManager.
void GlobalRedisCallback(void *c, void *r, void *privdata) {
  if (r == nullptr) {
    return;
  }
  int64_t callback_index = reinterpret_cast<int64_t>(privdata);
  redisReply *reply = reinterpret_cast<redisReply *>(r);
  ProcessCallback(callback_index, std::make_shared<CallbackReply>(reply));
}

int64_t RedisCallbackManager::add(const RedisCallback &function, bool is_subscription,
                                  boost::asio::io_service &io_service) {
  auto start_time = absl::GetCurrentTimeNanos() / 1000;

  std::lock_guard<std::mutex> lock(mutex_);
  callback_items_.emplace(
      num_callbacks_,
      std::make_shared<CallbackItem>(function, is_subscription, start_time, io_service));
  return num_callbacks_++;
}

std::shared_ptr<RedisCallbackManager::CallbackItem> RedisCallbackManager::get(
    int64_t callback_index) {
  std::lock_guard<std::mutex> lock(mutex_);
  RAY_CHECK(callback_items_.find(callback_index) != callback_items_.end());
  return callback_items_[callback_index];
}

void RedisCallbackManager::remove(int64_t callback_index) {
  std::lock_guard<std::mutex> lock(mutex_);
  callback_items_.erase(callback_index);
}

#define REDIS_CHECK_ERROR(CONTEXT, REPLY)                     \
  if (REPLY == nullptr || REPLY->type == REDIS_REPLY_ERROR) { \
    return Status::RedisError(CONTEXT->errstr);               \
  }

RedisContext::~RedisContext() {
  if (context_) {
    redisFree(context_);
  }
}

Status AuthenticateRedis(redisContext *context, const std::string &password) {
  if (password == "") {
    return Status::OK();
  }
  redisReply *reply =
      reinterpret_cast<redisReply *>(redisCommand(context, "AUTH %s", password.c_str()));
  REDIS_CHECK_ERROR(context, reply);
  freeReplyObject(reply);
  return Status::OK();
}

Status AuthenticateRedis(redisAsyncContext *context, const std::string &password) {
  if (password == "") {
    return Status::OK();
  }
  int status = redisAsyncCommand(context, NULL, NULL, "AUTH %s", password.c_str());
  if (status == REDIS_ERR) {
    return Status::RedisError(std::string(context->errstr));
  }
  return Status::OK();
}

void RedisAsyncContextDisconnectCallback(const redisAsyncContext *context, int status) {
  RAY_LOG(DEBUG) << "Redis async context disconnected. Status: " << status;
  // Reset raw 'redisAsyncContext' to nullptr because hiredis will release this context.
  reinterpret_cast<RedisAsyncContext *>(context->data)->ResetRawRedisAsyncContext();
}

void SetDisconnectCallback(RedisAsyncContext *redis_async_context) {
  redisAsyncContext *raw_redis_async_context =
      redis_async_context->GetRawRedisAsyncContext();
  raw_redis_async_context->data = redis_async_context;
  redisAsyncSetDisconnectCallback(raw_redis_async_context,
                                  RedisAsyncContextDisconnectCallback);
}

template <typename RedisContext, typename RedisConnectFunction>
Status ConnectWithRetries(const std::string &address, int port,
                          const RedisConnectFunction &connect_function,
                          RedisContext **context) {
  int connection_attempts = 0;
  *context = connect_function(address.c_str(), port);
  while (*context == nullptr || (*context)->err) {
    if (connection_attempts >= RayConfig::instance().redis_db_connect_retries()) {
      if (*context == nullptr) {
        RAY_LOG(FATAL) << "Could not allocate redis context.";
      }
      if ((*context)->err) {
        RAY_LOG(FATAL) << "Could not establish connection to redis " << address << ":"
                       << port << " (context.err = " << (*context)->err << ")";
      }
      break;
    }
    RAY_LOG(WARNING) << "Failed to connect to Redis, retrying.";
    // Sleep for a little.
    usleep(RayConfig::instance().redis_db_connect_wait_milliseconds() * 1000);
    *context = connect_function(address.c_str(), port);
    connection_attempts += 1;
  }
  return Status::OK();
}

Status RedisContext::Connect(const std::string &address, int port, bool sharding,
                             const std::string &password = "") {
  RAY_CHECK(!context_);
  RAY_CHECK(!redis_async_context_);
  RAY_CHECK(!async_redis_subscribe_context_);

  RAY_CHECK_OK(ConnectWithRetries(address, port, redisConnect, &context_));
  RAY_CHECK_OK(AuthenticateRedis(context_, password));

  redisReply *reply = reinterpret_cast<redisReply *>(
      redisCommand(context_, "CONFIG SET notify-keyspace-events Kl"));
  REDIS_CHECK_ERROR(context_, reply);
  freeReplyObject(reply);

  // Connect to async context
  redisAsyncContext *async_context = nullptr;
  RAY_CHECK_OK(ConnectWithRetries(address, port, redisAsyncConnect, &async_context));
  RAY_CHECK_OK(AuthenticateRedis(async_context, password));
  redis_async_context_.reset(new RedisAsyncContext(async_context));
  SetDisconnectCallback(redis_async_context_.get());

  // Connect to subscribe context
  redisAsyncContext *subscribe_context = nullptr;
  RAY_CHECK_OK(ConnectWithRetries(address, port, redisAsyncConnect, &subscribe_context));
  RAY_CHECK_OK(AuthenticateRedis(subscribe_context, password));
  async_redis_subscribe_context_.reset(new RedisAsyncContext(subscribe_context));
  SetDisconnectCallback(async_redis_subscribe_context_.get());

  return Status::OK();
}

Status RedisContext::RunArgvAsync(const std::vector<std::string> &args) {
  RAY_CHECK(redis_async_context_);
  // Build the arguments.
  std::vector<const char *> argv;
  std::vector<size_t> argc;
  for (size_t i = 0; i < args.size(); ++i) {
    argv.push_back(args[i].data());
    argc.push_back(args[i].size());
  }
  // Run the Redis command.
  Status status = redis_async_context_->RedisAsyncCommandArgv(
      nullptr, nullptr, args.size(), argv.data(), argc.data());
  return status;
}

Status RedisContext::SubscribeAsync(const ClientID &client_id,
                                    const TablePubsub pubsub_channel,
                                    const RedisCallback &redisCallback,
                                    int64_t *out_callback_index) {
  RAY_CHECK(pubsub_channel != TablePubsub::NO_PUBLISH)
      << "Client requested subscribe on a table that does not support pubsub";
  RAY_CHECK(async_redis_subscribe_context_);

  int64_t callback_index =
      RedisCallbackManager::instance().add(redisCallback, true, io_service_);
  RAY_CHECK(out_callback_index != nullptr);
  *out_callback_index = callback_index;
  Status status = Status::OK();
  if (client_id.IsNil()) {
    // Subscribe to all messages.
    std::string redis_command = "SUBSCRIBE %d";
    status = async_redis_subscribe_context_->RedisAsyncCommand(
        reinterpret_cast<redisCallbackFn *>(&GlobalRedisCallback),
        reinterpret_cast<void *>(callback_index), redis_command.c_str(), pubsub_channel);
  } else {
    // Subscribe only to messages sent to this client.
    std::string redis_command = "SUBSCRIBE %d:%b";
    status = async_redis_subscribe_context_->RedisAsyncCommand(
        reinterpret_cast<redisCallbackFn *>(&GlobalRedisCallback),
        reinterpret_cast<void *>(callback_index), redis_command.c_str(), pubsub_channel,
        client_id.Data(), client_id.Size());
  }

  return status;
}

}  // namespace gcs

}  // namespace ray<|MERGE_RESOLUTION|>--- conflicted
+++ resolved
@@ -46,19 +46,6 @@
 
 namespace gcs {
 
-<<<<<<< HEAD
-CallbackReply::CallbackReply(redisReply *redis_reply, bool own_reply) {
-  RAY_CHECK(nullptr != redis_reply);
-  RAY_CHECK(redis_reply->type != REDIS_REPLY_ERROR)
-      << "Got an error in redis reply: " << redis_reply->str;
-  this->redis_reply_ = redis_reply;
-  this->own_reply_ = own_reply;
-}
-
-CallbackReply::~CallbackReply() {
-  if (own_reply_) {
-    freeReplyObject(redis_reply_);
-=======
 CallbackReply::CallbackReply(redisReply *redis_reply) : reply_type_(redis_reply->type) {
   RAY_CHECK(nullptr != redis_reply);
 
@@ -107,7 +94,6 @@
   default: {
     RAY_LOG(WARNING) << "Encountered unexpected redis reply type: " << reply_type_;
   }
->>>>>>> 8622559e
   }
 }
 
