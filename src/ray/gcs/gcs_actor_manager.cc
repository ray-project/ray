// Copyright 2017 The Ray Authors.
//
// Licensed under the Apache License, Version 2.0 (the "License");
// you may not use this file except in compliance with the License.
// You may obtain a copy of the License at
//
//  http://www.apache.org/licenses/LICENSE-2.0
//
// Unless required by applicable law or agreed to in writing, software
// distributed under the License is distributed on an "AS IS" BASIS,
// WITHOUT WARRANTIES OR CONDITIONS OF ANY KIND, either express or implied.
// See the License for the specific language governing permissions and
// limitations under the License.

#include "ray/gcs/gcs_actor_manager.h"

#include <algorithm>
#include <boost/regex.hpp>
#include <limits>
#include <memory>
#include <sstream>
#include <string>
#include <utility>
#include <vector>

#include "ray/common/protobuf_utils.h"
#include "ray/common/ray_config.h"
#include "ray/common/task/task_spec.h"
#include "ray/stats/metric_defs.h"
#include "ray/util/logging.h"
#include "ray/util/time.h"

namespace {
/// The error message constructed from below methods is user-facing, so please avoid
/// including too much implementation detail or internal information.
void AddActorInfo(const ray::gcs::GcsActor *actor,
                  ray::rpc::ActorDiedErrorContext *mutable_actor_died_error_ctx) {
  if (actor == nullptr) {
    return;
  }
  RAY_CHECK(mutable_actor_died_error_ctx != nullptr);
  mutable_actor_died_error_ctx->set_owner_id(actor->GetOwnerID().Binary());
  mutable_actor_died_error_ctx->set_owner_ip_address(
      actor->GetOwnerAddress().ip_address());
  mutable_actor_died_error_ctx->set_node_ip_address(actor->GetAddress().ip_address());
  mutable_actor_died_error_ctx->set_pid(actor->GetActorTableData().pid());
  mutable_actor_died_error_ctx->set_name(actor->GetName());
  mutable_actor_died_error_ctx->set_ray_namespace(actor->GetRayNamespace());
  mutable_actor_died_error_ctx->set_class_name(actor->GetActorTableData().class_name());
  mutable_actor_died_error_ctx->set_actor_id(actor->GetActorID().Binary());
  const auto actor_state = actor->GetState();
  mutable_actor_died_error_ctx->set_never_started(
      actor_state == ray::rpc::ActorTableData::DEPENDENCIES_UNREADY ||
      actor_state == ray::rpc::ActorTableData::PENDING_CREATION);
}

const ray::rpc::ActorDeathCause GenWorkerDiedCause(
    const ray::gcs::GcsActor *actor,
    const std::string &ip_address,
    const ray::rpc::WorkerExitType &disconnect_type,
    const std::string &disconnect_detail) {
  ray::rpc::ActorDeathCause death_cause;
  if (disconnect_type == ray::rpc::WorkerExitType::NODE_OUT_OF_MEMORY) {
    auto oom_ctx = death_cause.mutable_oom_context();
    /// TODO(clarng): actors typically don't retry. Support actor (task) oom retry
    /// and set this value from raylet here.
    oom_ctx->set_fail_immediately(false);
    oom_ctx->set_error_message(disconnect_detail);
  } else {
    auto actor_died_error_ctx = death_cause.mutable_actor_died_error_context();
    actor_died_error_ctx->set_reason(ray::rpc::ActorDiedErrorContext::WORKER_DIED);
    AddActorInfo(actor, actor_died_error_ctx);
    actor_died_error_ctx->set_error_message(absl::StrCat(
        "The actor is dead because its worker process has died. Worker exit type: ",
        ray::rpc::WorkerExitType_Name(disconnect_type),
        " Worker exit detail: ",
        disconnect_detail));
  }
  return death_cause;
}

const ray::rpc::ActorDeathCause GenOwnerDiedCause(
    const ray::gcs::GcsActor *actor,
    const ray::WorkerID &owner_id,
    const ray::rpc::WorkerExitType disconnect_type,
    const std::string &disconnect_detail,
    const std::string &owner_ip_address) {
  ray::rpc::ActorDeathCause death_cause;
  auto actor_died_error_ctx = death_cause.mutable_actor_died_error_context();
  actor_died_error_ctx->set_reason(ray::rpc::ActorDiedErrorContext::OWNER_DIED);
  AddActorInfo(actor, actor_died_error_ctx);
  actor_died_error_ctx->set_error_message(
      absl::StrCat("The actor is dead because its owner has died. Owner Id: ",
                   owner_id.Hex(),
                   " Owner Ip address: ",
                   owner_ip_address,
                   " Owner worker exit type: ",
                   ray::rpc::WorkerExitType_Name(disconnect_type),
                   " Worker exit detail: ",
                   disconnect_detail));
  return death_cause;
}

const ray::rpc::ActorDeathCause GenKilledByApplicationCause(
    const ray::gcs::GcsActor *actor) {
  ray::rpc::ActorDeathCause death_cause;
  auto actor_died_error_ctx = death_cause.mutable_actor_died_error_context();
  actor_died_error_ctx->set_reason(ray::rpc::ActorDiedErrorContext::RAY_KILL);
  AddActorInfo(actor, actor_died_error_ctx);
  actor_died_error_ctx->set_error_message(
      "The actor is dead because it was killed by `ray.kill`.");
  return death_cause;
}

const ray::rpc::ActorDeathCause GenActorOutOfScopeCause(const ray::gcs::GcsActor *actor) {
  ray::rpc::ActorDeathCause death_cause;
  auto actor_died_error_ctx = death_cause.mutable_actor_died_error_context();
  actor_died_error_ctx->set_reason(ray::rpc::ActorDiedErrorContext::OUT_OF_SCOPE);
  AddActorInfo(actor, actor_died_error_ctx);
  actor_died_error_ctx->set_error_message(
      "The actor is dead because all references to the actor were removed.");
  return death_cause;
}

const ray::rpc::ActorDeathCause GenActorRefDeletedCause(const ray::gcs::GcsActor *actor) {
  ray::rpc::ActorDeathCause death_cause;
  auto actor_died_error_ctx = death_cause.mutable_actor_died_error_context();
  actor_died_error_ctx->set_reason(ray::rpc::ActorDiedErrorContext::REF_DELETED);
  AddActorInfo(actor, actor_died_error_ctx);
  actor_died_error_ctx->set_error_message(
      "The actor is dead because all references to the actor were removed including "
      "lineage ref count.");
  return death_cause;
}

// Returns true if an actor should be loaded to registered_actors_.
// `false` Cases:
// 0. state is DEAD, and is not restartable
// 1. root owner is job, and job is dead
// 2. root owner is another detached actor, and that actor is dead
bool OnInitializeActorShouldLoad(const ray::gcs::GcsInitData &gcs_init_data,
                                 ray::ActorID actor_id) {
  const auto &jobs = gcs_init_data.Jobs();
  const auto &actors = gcs_init_data.Actors();
  const auto &actor_task_specs = gcs_init_data.ActorTaskSpecs();

  const auto &actor_table_data = actors.find(actor_id);
  if (actor_table_data == actors.end()) {
    return false;
  }
  if (actor_table_data->second.state() == ray::rpc::ActorTableData::DEAD &&
      !ray::gcs::IsActorRestartable(actor_table_data->second)) {
    return false;
  }

  const auto &actor_task_spec = ray::map_find_or_die(actor_task_specs, actor_id);
  ray::ActorID root_detached_actor_id =
      ray::TaskSpecification(actor_task_spec).RootDetachedActorId();
  if (root_detached_actor_id.IsNil()) {
    // owner is job, NOT detached actor, should die with job
    auto job_iter = jobs.find(actor_id.JobId());
    return job_iter != jobs.end() && !job_iter->second.is_dead();
  } else if (actor_id == root_detached_actor_id) {
    // owner is itself, just live on
    return true;
  } else {
    // owner is another detached actor, should die with the owner actor
    // Root detached actor can be dead only if state() == DEAD.
    auto root_detached_actor_iter = actors.find(root_detached_actor_id);
    return root_detached_actor_iter != actors.end() &&
           root_detached_actor_iter->second.state() != ray::rpc::ActorTableData::DEAD;
  }
};

}  // namespace

namespace ray {
namespace gcs {

bool is_uuid(const std::string &str) {
  static const boost::regex e(
      "[a-f0-9]{8}-[a-f0-9]{4}-4[a-f0-9]{3}-[89aAbB][a-f0-9]{3}-[a-f0-9]{12}");
  return regex_match(str, e);  // note: case-sensitive now
}

const ray::rpc::ActorDeathCause GcsActorManager::GenNodeDiedCause(
    const ray::gcs::GcsActor *actor, std::shared_ptr<const rpc::GcsNodeInfo> node) {
  ray::rpc::ActorDeathCause death_cause;

  auto actor_died_error_ctx = death_cause.mutable_actor_died_error_context();
  actor_died_error_ctx->set_reason(ray::rpc::ActorDiedErrorContext::NODE_DIED);
  AddActorInfo(actor, actor_died_error_ctx);
  auto node_death_info = actor_died_error_ctx->mutable_node_death_info();
  node_death_info->CopyFrom(node->death_info());

  std::ostringstream oss;
  oss << "The actor died because its node has died. Node Id: "
      << NodeID::FromBinary(node->node_id()).Hex() << "\n";
  switch (node_death_info->reason()) {
  case rpc::NodeDeathInfo::EXPECTED_TERMINATION:
    oss << "\tthe actor's node was terminated expectedly: ";
    break;
  case rpc::NodeDeathInfo::UNEXPECTED_TERMINATION:
    oss << "\tthe actor's node was terminated unexpectedly: ";
    break;
  case rpc::NodeDeathInfo::AUTOSCALER_DRAIN_PREEMPTED:
    oss << "\tthe actor's node was preempted: ";
    break;
  default:
    // Control should not reach here, but in case it happens in unexpected scenarios,
    // log it and provide a generic message to the user.
    RAY_LOG(ERROR) << "Actor death is not expected to be caused by "
                   << rpc::NodeDeathInfo_Reason_Name(node_death_info->reason());
    oss << "\tthe actor's node was terminated: ";
  }
  oss << node_death_info->reason_message();
  actor_died_error_ctx->set_error_message(oss.str());

  return death_cause;
}

GcsActorManager::GcsActorManager(
    std::unique_ptr<GcsActorSchedulerInterface> scheduler,
    GcsTableStorage *gcs_table_storage,
    instrumented_io_context &io_context,
    pubsub::GcsPublisher *gcs_publisher,
    RuntimeEnvManager &runtime_env_manager,
    GCSFunctionManager &function_manager,
    std::function<void(const ActorID &)> destroy_owned_placement_group_if_needed,
    rpc::RayletClientPool &raylet_client_pool,
    rpc::CoreWorkerClientPool &worker_client_pool,
    observability::RayEventRecorderInterface &ray_event_recorder,
    const std::string &session_name,
    ray::observability::MetricInterface &actor_by_state_gauge,
    ray::observability::MetricInterface &gcs_actor_by_state_gauge)
    : gcs_actor_scheduler_(std::move(scheduler)),
      gcs_table_storage_(gcs_table_storage),
      io_context_(io_context),
      gcs_publisher_(gcs_publisher),
      raylet_client_pool_(raylet_client_pool),
      worker_client_pool_(worker_client_pool),
      ray_event_recorder_(ray_event_recorder),
      session_name_(session_name),
      destroy_owned_placement_group_if_needed_(
          std::move(destroy_owned_placement_group_if_needed)),
      runtime_env_manager_(runtime_env_manager),
      function_manager_(function_manager),
      usage_stats_client_(nullptr),
      actor_gc_delay_(RayConfig::instance().gcs_actor_table_min_duration_ms()),
      actor_by_state_gauge_(actor_by_state_gauge),
      gcs_actor_by_state_gauge_(gcs_actor_by_state_gauge) {
  RAY_CHECK(destroy_owned_placement_group_if_needed_);
  actor_state_counter_ = std::make_shared<
      CounterMap<std::pair<rpc::ActorTableData::ActorState, std::string>>>();
  actor_state_counter_->SetOnChangeCallback(
      [this](const std::pair<rpc::ActorTableData::ActorState, std::string> key) mutable {
        int64_t num_actors = actor_state_counter_->Get(key);
        actor_by_state_gauge_.Record(
            num_actors,
            {{"State", rpc::ActorTableData::ActorState_Name(key.first)},
             {"Name", key.second},
             {"Source", "gcs"},
             {"JobId", ""}});
      });
}

GcsActorManager::~GcsActorManager() {
  is_shutdown_.store(true, std::memory_order_release);

  // Cancel all pending graceful shutdown timers
  for (auto &entry : graceful_shutdown_timers_) {
    entry.second->cancel();
  }
  graceful_shutdown_timers_.clear();
}

void GcsActorManager::HandleReportActorOutOfScope(
    rpc::ReportActorOutOfScopeRequest request,
    rpc::ReportActorOutOfScopeReply *reply,
    rpc::SendReplyCallback send_reply_callback) {
  auto actor_id = ActorID::FromBinary(request.actor_id());
  auto it = registered_actors_.find(actor_id);
  if (it != registered_actors_.end()) {
    auto actor = GetActor(actor_id);
    if (actor->GetActorTableData().num_restarts_due_to_lineage_reconstruction() >
        request.num_restarts_due_to_lineage_reconstruction()) {
      // Stale report
      RAY_LOG(INFO).WithField(actor_id)
          << "The out of scope report is stale, the actor has been restarted.";
      GCS_RPC_SEND_REPLY(send_reply_callback, reply, Status::OK());
      return;
    }

    int64_t timeout_ms = RayConfig::instance().actor_graceful_shutdown_timeout_ms();
    DestroyActor(
        actor_id,
        GenActorOutOfScopeCause(actor),
        /*force_kill=*/false,
        [reply, send_reply_callback]() {
          GCS_RPC_SEND_REPLY(send_reply_callback, reply, Status::OK());
        },
        timeout_ms);
  } else {
    RAY_LOG(INFO).WithField(actor_id) << "The out of scope actor is already dead";
    GCS_RPC_SEND_REPLY(send_reply_callback, reply, Status::OK());
  }
}

void GcsActorManager::HandleRegisterActor(rpc::RegisterActorRequest request,
                                          rpc::RegisterActorReply *reply,
                                          rpc::SendReplyCallback send_reply_callback) {
  RAY_CHECK(request.task_spec().type() == TaskType::ACTOR_CREATION_TASK);
  auto actor_id =
      ActorID::FromBinary(request.task_spec().actor_creation_task_spec().actor_id());

  RAY_LOG(INFO).WithField(actor_id.JobId()).WithField(actor_id) << "Registering actor";
  Status status = RegisterActor(
      request, [reply, send_reply_callback, actor_id](const Status &register_status) {
        if (register_status.ok()) {
          RAY_LOG(INFO).WithField(actor_id.JobId()).WithField(actor_id)
              << "Registered actor";
        } else {
          RAY_LOG(WARNING).WithField(actor_id.JobId()).WithField(actor_id)
              << "Failed to register actor: " << register_status.ToString();
        }
        GCS_RPC_SEND_REPLY(send_reply_callback, reply, register_status);
      });
  if (!status.ok()) {
    RAY_LOG(WARNING).WithField(actor_id.JobId()).WithField(actor_id)
        << "Failed to register actor: " << status.ToString();
    GCS_RPC_SEND_REPLY(send_reply_callback, reply, status);
  }
  ++counts_[CountType::REGISTER_ACTOR_REQUEST];
}

void GcsActorManager::HandleRestartActorForLineageReconstruction(
    rpc::RestartActorForLineageReconstructionRequest request,
    rpc::RestartActorForLineageReconstructionReply *reply,
    rpc::SendReplyCallback send_reply_callback) {
  auto actor_id = ActorID::FromBinary(request.actor_id());
  RAY_LOG(INFO).WithField(actor_id.JobId()).WithField(actor_id)
      << "HandleRestartActorForLineageReconstruction";
  auto iter = registered_actors_.find(actor_id);
  if (iter == registered_actors_.end()) {
    GCS_RPC_SEND_REPLY(
        send_reply_callback, reply, Status::Invalid("Actor is permanently dead."));
    return;
  }

  auto success_callback = [reply, send_reply_callback, actor_id](
                              const std::shared_ptr<gcs::GcsActor> &actor) {
    RAY_LOG(INFO).WithField(actor_id.JobId()).WithField(actor_id) << "Restarted actor";
    GCS_RPC_SEND_REPLY(send_reply_callback, reply, Status::OK());
  };
  auto pending_restart_iter =
      actor_to_restart_for_lineage_reconstruction_callbacks_.find(actor_id);
  if (pending_restart_iter !=
      actor_to_restart_for_lineage_reconstruction_callbacks_.end()) {
    // This happens when the RestartActorForLineageReconstruction rpc is received and
    // being handled and then the connection is lost and the caller resends the same
    // request.
    pending_restart_iter->second.emplace_back(std::move(success_callback));
    return;
  }

  auto actor = iter->second;
  if (request.num_restarts_due_to_lineage_reconstruction() <=
      actor->GetActorTableData().num_restarts_due_to_lineage_reconstruction()) {
    // This is a stale message. This can happen when the
    // RestartActorForLineageReconstruction rpc is replied but the reply is lost, and the
    // caller resends the same request.
    RAY_LOG(INFO).WithField(actor_id)
        << "Ignore stale actor restart request. Current "
           "num_restarts_due_to_lineage_reconstruction: "
        << actor->GetActorTableData().num_restarts_due_to_lineage_reconstruction()
        << ", target num_restarts_due_to_lineage_reconstruction: "
        << request.num_restarts_due_to_lineage_reconstruction();
    success_callback(actor);
    return;
  }
  RAY_CHECK_EQ(
      request.num_restarts_due_to_lineage_reconstruction(),
      actor->GetActorTableData().num_restarts_due_to_lineage_reconstruction() + 1)
      << "Current num_restarts_due_to_lineage_reconstruction: "
      << actor->GetActorTableData().num_restarts_due_to_lineage_reconstruction()
      << ", target num_restarts_due_to_lineage_reconstruction: "
      << request.num_restarts_due_to_lineage_reconstruction();
  RAY_CHECK_EQ(actor->GetState(), rpc::ActorTableData::DEAD)
      << rpc::ActorTableData::ActorState_Name(actor->GetState());
  RAY_CHECK(IsActorRestartable(actor->GetActorTableData()));

  actor_to_restart_for_lineage_reconstruction_callbacks_[actor_id].emplace_back(
      std::move(success_callback));
  actor->GetMutableActorTableData()->set_num_restarts_due_to_lineage_reconstruction(
      actor->GetActorTableData().num_restarts_due_to_lineage_reconstruction() + 1);
  RestartActor(
      actor_id,
      /*need_reschedule=*/true,
      GenActorOutOfScopeCause(actor.get()),
      [this, actor]() {
        // If a creator dies before this callback is called, the actor could have
        // been already destroyed. It is okay not to invoke a callback because we
        // don't need to reply to the creator as it is already dead.
        auto registered_actor_it = registered_actors_.find(actor->GetActorID());
        if (registered_actor_it == registered_actors_.end()) {
          // NOTE(sang): This logic assumes that the ordering of backend call is
          // guaranteed. It is currently true because we use a single TCP socket
          // to call the default Redis backend. If ordering is not guaranteed, we
          // should overwrite the actor state to DEAD to avoid race condition.
          return;
        }
        auto restart_callback_iter =
            actor_to_restart_for_lineage_reconstruction_callbacks_.find(
                actor->GetActorID());
        RAY_CHECK(restart_callback_iter !=
                      actor_to_restart_for_lineage_reconstruction_callbacks_.end() &&
                  !restart_callback_iter->second.empty());
        auto callbacks = std::move(restart_callback_iter->second);
        actor_to_restart_for_lineage_reconstruction_callbacks_.erase(
            restart_callback_iter);
        for (auto &callback : callbacks) {
          callback(actor);
        }
      });
}

void GcsActorManager::HandleCreateActor(rpc::CreateActorRequest request,
                                        rpc::CreateActorReply *reply,
                                        rpc::SendReplyCallback send_reply_callback) {
  RAY_CHECK(request.task_spec().type() == TaskType::ACTOR_CREATION_TASK);
  auto actor_id =
      ActorID::FromBinary(request.task_spec().actor_creation_task_spec().actor_id());

  RAY_LOG(INFO).WithField(actor_id.JobId()).WithField(actor_id) << "Creating actor";
  Status status = CreateActor(
      request,
      [reply, send_reply_callback, actor_id](const std::shared_ptr<gcs::GcsActor> &actor,
                                             const rpc::PushTaskReply &task_reply,
                                             const Status &creation_task_status) {
        if (creation_task_status.IsSchedulingCancelled()) {
          // Actor creation is cancelled.
          reply->mutable_death_cause()->CopyFrom(
              actor->GetActorTableData().death_cause());
        } else {
          reply->mutable_actor_address()->CopyFrom(actor->GetAddress());
          reply->mutable_borrowed_refs()->CopyFrom(task_reply.borrowed_refs());
        }

        RAY_LOG(INFO).WithField(actor_id.JobId()).WithField(actor_id)
            << "Finished creating actor. Status: " << creation_task_status;
        GCS_RPC_SEND_REPLY(send_reply_callback, reply, creation_task_status);
      });
  if (!status.ok()) {
    RAY_LOG(WARNING).WithField(actor_id.JobId()).WithField(actor_id)
        << "Failed to create actor. Status: " << status.ToString();
    GCS_RPC_SEND_REPLY(send_reply_callback, reply, status);
  }
  ++counts_[CountType::CREATE_ACTOR_REQUEST];
}

void GcsActorManager::HandleGetActorInfo(rpc::GetActorInfoRequest request,
                                         rpc::GetActorInfoReply *reply,
                                         rpc::SendReplyCallback send_reply_callback) {
  ActorID actor_id = ActorID::FromBinary(request.actor_id());
  RAY_LOG(DEBUG).WithField(actor_id.JobId()).WithField(actor_id) << "Getting actor info";

  const auto &registered_actor_iter = registered_actors_.find(actor_id);
  GcsActor *ptr = nullptr;
  if (registered_actor_iter != registered_actors_.end()) {
    ptr = registered_actor_iter->second.get();
  } else {
    const auto &destroyed_actor_iter = destroyed_actors_.find(actor_id);
    if (destroyed_actor_iter != destroyed_actors_.end()) {
      ptr = destroyed_actor_iter->second.get();
    }
  }

  if (ptr != nullptr) {
    *reply->mutable_actor_table_data() = ptr->GetActorTableData();
  }

  RAY_LOG(DEBUG).WithField(actor_id.JobId()).WithField(actor_id)
      << "Finished getting actor info";
  GCS_RPC_SEND_REPLY(send_reply_callback, reply, Status::OK());
  ++counts_[CountType::GET_ACTOR_INFO_REQUEST];
}

void GcsActorManager::HandleGetAllActorInfo(rpc::GetAllActorInfoRequest request,
                                            rpc::GetAllActorInfoReply *reply,
                                            rpc::SendReplyCallback send_reply_callback) {
  size_t limit =
      (request.limit() > 0) ? request.limit() : std::numeric_limits<size_t>::max();
  RAY_LOG(DEBUG) << "Getting all actor info.";
  ++counts_[CountType::GET_ALL_ACTOR_INFO_REQUEST];

  const auto filter_fn = [](const rpc::GetAllActorInfoRequest::Filters &filters,
                            const rpc::ActorTableData &data) {
    if (filters.has_actor_id() &&
        ActorID::FromBinary(filters.actor_id()) != ActorID::FromBinary(data.actor_id())) {
      return false;
    }
    if (filters.has_job_id() &&
        JobID::FromBinary(filters.job_id()) != JobID::FromBinary(data.job_id())) {
      return false;
    }
    if (filters.has_state() && filters.state() != data.state()) {
      return false;
    }
    return true;
  };

  if (request.show_dead_jobs() == false) {
    size_t total_actors = registered_actors_.size() + destroyed_actors_.size();
    reply->set_total(total_actors);

    size_t count = 0;
    size_t num_filtered = 0;
    for (const auto &iter : registered_actors_) {
      if (count >= limit) {
        break;
      }

      // With filters, skip the actor if it doesn't match the filter.
      if (request.has_filters() &&
          !filter_fn(request.filters(), iter.second->GetActorTableData())) {
        ++num_filtered;
        continue;
      }

      count += 1;
      *reply->add_actor_table_data() = iter.second->GetActorTableData();
    }

    for (const auto &iter : destroyed_actors_) {
      if (count >= limit) {
        break;
      }
      // With filters, skip the actor if it doesn't match the filter.
      if (request.has_filters() &&
          !filter_fn(request.filters(), iter.second->GetActorTableData())) {
        ++num_filtered;
        continue;
      }

      count += 1;
      *reply->add_actor_table_data() = iter.second->GetActorTableData();
    }
    reply->set_num_filtered(num_filtered);
    RAY_LOG(DEBUG) << "Finished getting all actor info.";
    GCS_RPC_SEND_REPLY(send_reply_callback, reply, Status::OK());
    return;
  }

  RAY_CHECK(request.show_dead_jobs());
  // We don't maintain an in-memory cache of all actors which belong to dead
  // jobs, so fetch it from redis.
  gcs_table_storage_->ActorTable().GetAll(
      {[reply, send_reply_callback, limit, request = std::move(request), filter_fn](
           absl::flat_hash_map<ActorID, rpc::ActorTableData> &&result) {
         auto total_actors = result.size();

         reply->set_total(total_actors);
         auto arena = reply->GetArena();
         RAY_CHECK(arena != nullptr);
         auto ptr = google::protobuf::Arena::Create<
             absl::flat_hash_map<ActorID, rpc::ActorTableData>>(arena, std::move(result));
         size_t count = 0;
         size_t num_filtered = 0;
         for (auto &pair : *ptr) {
           if (count >= limit) {
             break;
           }
           // With filters, skip the actor if it doesn't match the filter.
           if (request.has_filters() && !filter_fn(request.filters(), pair.second)) {
             ++num_filtered;
             continue;
           }
           count += 1;

           reply->mutable_actor_table_data()->UnsafeArenaAddAllocated(&pair.second);
         }
         reply->set_num_filtered(num_filtered);
         GCS_RPC_SEND_REPLY(send_reply_callback, reply, Status::OK());
         RAY_LOG(DEBUG) << "Finished getting all actor info.";
       },
       io_context_});
}

void GcsActorManager::HandleGetNamedActorInfo(
    rpc::GetNamedActorInfoRequest request,
    rpc::GetNamedActorInfoReply *reply,
    rpc::SendReplyCallback send_reply_callback) {
  const std::string &name = request.name();
  const std::string &ray_namespace = request.ray_namespace();
  RAY_LOG(DEBUG) << "Getting actor info, name = " << name
                 << " , namespace = " << ray_namespace;

  // Try to look up the actor ID for the named actor.
  ActorID actor_id = GetActorIDByName(name, ray_namespace);

  Status status = Status::OK();
  auto iter = registered_actors_.find(actor_id);
  if (actor_id.IsNil() || iter == registered_actors_.end()) {
    // The named actor was not found or the actor is already removed.
    std::stringstream stream;
    stream << "Actor with name '" << name << "' was not found.";
    RAY_LOG(DEBUG) << stream.str();
    status = Status::NotFound(stream.str());
  } else {
    *reply->mutable_actor_table_data() = iter->second->GetActorTableData();
    *reply->mutable_task_spec() = *iter->second->GetMutableTaskSpec();
    RAY_LOG(DEBUG).WithField(actor_id.JobId()).WithField(actor_id)
        << "Finished getting actor info";
  }
  GCS_RPC_SEND_REPLY(send_reply_callback, reply, status);
  ++counts_[CountType::GET_NAMED_ACTOR_INFO_REQUEST];
}

void GcsActorManager::HandleListNamedActors(rpc::ListNamedActorsRequest request,
                                            rpc::ListNamedActorsReply *reply,
                                            rpc::SendReplyCallback send_reply_callback) {
  const std::string &ray_namespace = request.ray_namespace();
  RAY_LOG(DEBUG) << "Getting named actor names, namespace = " << ray_namespace;

  std::vector<std::pair<std::string, std::string>> actors =
      ListNamedActors(request.all_namespaces(), ray_namespace);
  for (const auto &actor : actors) {
    auto named_actor_indo = reply->add_named_actors_list();
    named_actor_indo->set_ray_namespace(actor.first);
    named_actor_indo->set_name(actor.second);
  }
  GCS_RPC_SEND_REPLY(send_reply_callback, reply, Status::OK());
  ++counts_[CountType::LIST_NAMED_ACTORS_REQUEST];
}

void GcsActorManager::HandleKillActorViaGcs(rpc::KillActorViaGcsRequest request,
                                            rpc::KillActorViaGcsReply *reply,
                                            rpc::SendReplyCallback send_reply_callback) {
  const auto &actor_id = ActorID::FromBinary(request.actor_id());
  auto it = registered_actors_.find(actor_id);
  if (it != registered_actors_.end()) {
    bool force_kill = request.force_kill();
    bool no_restart = request.no_restart();
    if (no_restart) {
      DestroyActor(actor_id, GenKilledByApplicationCause(GetActor(actor_id)));
    } else {
      KillActor(actor_id, force_kill);
    }

    GCS_RPC_SEND_REPLY(send_reply_callback, reply, Status::OK());
    RAY_LOG(DEBUG).WithField(actor_id.JobId()).WithField(actor_id)
        << "Finished killing actor, force_kill = " << force_kill
        << ", no_restart = " << no_restart;
  } else {
    GCS_RPC_SEND_REPLY(send_reply_callback,
                       reply,
                       Status::NotFound(absl::StrFormat(
                           "Could not find actor with ID %s.", actor_id.Hex())));
    RAY_LOG(DEBUG).WithField(actor_id.JobId()).WithField(actor_id)
        << "Could not find actor with ID " << actor_id.Hex();
  }
  ++counts_[CountType::KILL_ACTOR_REQUEST];
}

Status GcsActorManager::RegisterActor(const ray::rpc::RegisterActorRequest &request,
                                      std::function<void(Status)> register_callback) {
  RAY_CHECK(thread_checker_.IsOnSameThread());
  RAY_CHECK(register_callback);
  const auto &actor_creation_task_spec = request.task_spec().actor_creation_task_spec();
  auto actor_id = ActorID::FromBinary(actor_creation_task_spec.actor_id());

  auto iter = registered_actors_.find(actor_id);
  if (iter != registered_actors_.end()) {
    auto pending_register_iter = actor_to_register_callbacks_.find(actor_id);
    if (pending_register_iter != actor_to_register_callbacks_.end()) {
      // 1. The GCS client sends the `RegisterActor` request to the GCS server.
      // 2. The GCS client receives some network errors.
      // 3. The GCS client resends the `RegisterActor` request to the GCS server.
      pending_register_iter->second.emplace_back(std::move(register_callback));
    } else {
      // 1. The GCS client sends the `RegisterActor` request to the GCS server.
      // 2. The GCS server flushes the actor to the storage and restarts before replying
      // to the GCS client.
      // 3. The GCS client resends the `RegisterActor` request to the GCS server.
      register_callback(Status::OK());
    }
    return Status::OK();
  }

  const auto job_id = JobID::FromBinary(request.task_spec().job_id());

  // Use the namespace in task options by default. Otherwise use the
  // namespace from the job.
  std::string ray_namespace = actor_creation_task_spec.ray_namespace();
  RAY_CHECK(!ray_namespace.empty())
      << "`ray_namespace` should be set when creating actor in core worker.";
  auto actor = std::make_shared<GcsActor>(request.task_spec(),
                                          ray_namespace,
                                          actor_state_counter_,
                                          ray_event_recorder_,
                                          session_name_);
  if (!actor->GetName().empty()) {
    auto &actors_in_namespace = named_actors_[actor->GetRayNamespace()];
    auto it = actors_in_namespace.find(actor->GetName());
    if (it == actors_in_namespace.end()) {
      if (is_uuid(actor->GetRayNamespace()) && actor->IsDetached()) {
        std::ostringstream stream;
        stream
            << "It looks like you're creating a detached actor in an anonymous "
               "namespace. In order to access this actor in the future, you will need to "
               "explicitly connect to this namespace with ray.init(namespace=\""
            << actor->GetRayNamespace() << "\", ...)";

        auto error_data = CreateErrorTableData(
            "detached_actor_anonymous_namespace", stream.str(), absl::Now(), job_id);

        RAY_LOG(WARNING) << error_data.SerializeAsString();
        gcs_publisher_->PublishError(job_id.Hex(), std::move(error_data));
      }
      actors_in_namespace.emplace(actor->GetName(), actor->GetActorID());
    } else {
      std::stringstream stream;
      stream << "Actor with name '" << actor->GetName()
             << "' already exists in the namespace " << actor->GetRayNamespace();
      return Status::AlreadyExists(stream.str());
    }
  }

  actor_to_register_callbacks_[actor_id].push_back(std::move(register_callback));
  registered_actors_.emplace(actor->GetActorID(), actor);
  function_manager_.AddJobReference(actor_id.JobId());

  const auto &owner_address = actor->GetOwnerAddress();
  auto node_id = NodeID::FromBinary(owner_address.node_id());
  auto worker_id = WorkerID::FromBinary(owner_address.worker_id());
  RAY_CHECK(unresolved_actors_[node_id][worker_id].emplace(actor->GetActorID()).second);

  if (!actor->IsDetached()) {
    // This actor is owned. Send a long polling request to the actor's
    // owner to determine when the actor should be removed.
    PollOwnerForActorRefDeleted(actor);
  } else {
    // If it's a detached actor, we need to register the runtime env it used to GC.
    runtime_env_manager_.AddURIReference(actor->GetActorID().Hex(),
                                         request.task_spec().runtime_env_info());
  }

  // The backend storage is supposed to be reliable, so the status must be ok.
  gcs_table_storage_->ActorTaskSpecTable().Put(
      actor_id,
      request.task_spec(),
      {[this, actor](Status status) {
         gcs_table_storage_->ActorTable().Put(
             actor->GetActorID(),
             *actor->GetMutableActorTableData(),
             {[this, actor](Status put_status) {
                RAY_CHECK(thread_checker_.IsOnSameThread());
                // The backend storage is supposed to be reliable, so the status must be
                // ok.
                RAY_CHECK_OK(put_status);
                actor->WriteActorExportEvent(true);
                auto registered_actor_it = registered_actors_.find(actor->GetActorID());
                auto callback_iter =
                    actor_to_register_callbacks_.find(actor->GetActorID());
                RAY_CHECK(callback_iter != actor_to_register_callbacks_.end());
                if (registered_actor_it == registered_actors_.end()) {
                  // NOTE(sang): This logic assumes that the ordering of backend call is
                  // guaranteed. It is currently true because we use a single TCP socket
                  // to call the default Redis backend. If ordering is not guaranteed, we
                  // should overwrite the actor state to DEAD to avoid race condition.
                  RAY_LOG(INFO).WithField(actor->GetActorID())
                      << "Actor was killed before it was persisted in GCS Table Storage. "
                         "Owning worker should not try to create this actor";

                  for (auto &callback : callback_iter->second) {
                    callback(Status::SchedulingCancelled("Actor creation cancelled."));
                  }
                  return;
                }

                gcs_publisher_->PublishActor(actor->GetActorID(),
                                             actor->GetActorTableData());
                // Invoke all callbacks for all registration requests of this actor
                // (duplicated requests are included) and remove all of them from
                // actor_to_register_callbacks_.
                // Reply to the owner to indicate that the actor has been registered.
                for (auto &callback : callback_iter->second) {
                  callback(Status::OK());
                }
                actor_to_register_callbacks_.erase(callback_iter);
              },
              io_context_});
       },
       io_context_});

  return Status::OK();
}

Status GcsActorManager::CreateActor(const ray::rpc::CreateActorRequest &request,
                                    CreateActorCallback callback) {
  // NOTE: After the abnormal recovery of the network between GCS client and GCS server or
  // the GCS server is restarted, it is required to continue to create actor
  // successfully.
  RAY_CHECK(callback);
  const auto &actor_creation_task_spec = request.task_spec().actor_creation_task_spec();
  auto actor_id = ActorID::FromBinary(actor_creation_task_spec.actor_id());

  auto iter = registered_actors_.find(actor_id);
  if (iter == registered_actors_.end()) {
    RAY_LOG(DEBUG).WithField(actor_id.JobId()).WithField(actor_id)
        << "Actor may be already destroyed";
    return Status::Invalid("Actor may be already destroyed.");
  }

  const auto &actor_name = iter->second->GetName();
  // If the actor has the name, the name metadata should be stored already.
  if (!actor_name.empty()) {
    RAY_CHECK(!GetActorIDByName(actor_name, iter->second->GetRayNamespace()).IsNil());
  }

  if (iter->second->GetState() == rpc::ActorTableData::ALIVE) {
    // In case of temporary network failures, workers will re-send multiple duplicate
    // requests to GCS server.
    // In this case, we can just reply.
    // TODO(swang): Need to pass ref count info.
    callback(iter->second, rpc::PushTaskReply(), Status::OK());
    return Status::OK();
  }

  auto actor_creation_iter = actor_to_create_callbacks_.find(actor_id);
  if (actor_creation_iter != actor_to_create_callbacks_.end()) {
    // It is a duplicate message, just mark the callback as pending and invoke it after
    // the actor has been successfully created.
    actor_creation_iter->second.emplace_back(std::move(callback));
    return Status::OK();
  }
  // Mark the callback as pending and invoke it after the actor has been successfully
  // created or if the creation has been cancelled (e.g. via ray.kill() or the actor
  // handle going out-of-scope).
  actor_to_create_callbacks_[actor_id].emplace_back(std::move(callback));

  // If GCS restarts while processing `CreateActor` request, GCS client will resend the
  // `CreateActor` request.
  // After GCS restarts, the state of the actor may not be `DEPENDENCIES_UNREADY`.
  if (iter->second->GetState() != rpc::ActorTableData::DEPENDENCIES_UNREADY) {
    RAY_LOG(INFO).WithField(actor_id.JobId()).WithField(actor_id)
        << "Actor is already in the process of creation. Skip it directly";
    return Status::OK();
  }

  // Remove the actor from the unresolved actor map.
  const auto &actor_namespace = iter->second->GetRayNamespace();
  RAY_CHECK(!actor_namespace.empty())
      << "`ray_namespace` should be set when creating actor in core worker.";
  auto actor = std::make_shared<GcsActor>(request.task_spec(),
                                          actor_namespace,
                                          actor_state_counter_,
                                          ray_event_recorder_,
                                          session_name_);
  actor->UpdateState(rpc::ActorTableData::PENDING_CREATION);
  const auto &actor_table_data = actor->GetActorTableData();
  actor->GetMutableTaskSpec()->set_dependency_resolution_timestamp_ms(
      current_sys_time_ms());

  // Pub this state for dashboard showing.
  gcs_publisher_->PublishActor(actor_id, actor_table_data);
  actor->WriteActorExportEvent(false);
  RemoveUnresolvedActor(actor);

  // Update the registered actor as its creation task specification may have changed due
  // to resolved dependencies.
  registered_actors_[actor_id] = actor;

  // Schedule the actor.
  gcs_actor_scheduler_->Schedule(actor);
  return Status::OK();
}

ActorID GcsActorManager::GetActorIDByName(const std::string &name,
                                          const std::string &ray_namespace) const {
  ActorID actor_id = ActorID::Nil();
  auto namespace_it = named_actors_.find(ray_namespace);
  if (namespace_it != named_actors_.end()) {
    auto it = namespace_it->second.find(name);
    if (it != namespace_it->second.end()) {
      actor_id = it->second;
    }
  }
  return actor_id;
}

void GcsActorManager::RemoveActorNameFromRegistry(
    const std::shared_ptr<GcsActor> &actor) {
  // Remove actor from `named_actors_` if its name is not empty.
  if (!actor->GetName().empty()) {
    auto namespace_it = named_actors_.find(actor->GetRayNamespace());
    if (namespace_it != named_actors_.end()) {
      auto it = namespace_it->second.find(actor->GetName());
      if (it != namespace_it->second.end()) {
        RAY_LOG(INFO) << "Actor name " << actor->GetName() << " is cleaned up.";
        namespace_it->second.erase(it);
      }
      // If we just removed the last actor in the namespace, remove the map.
      if (namespace_it->second.empty()) {
        named_actors_.erase(namespace_it);
      }
    }
  }
}

std::vector<std::pair<std::string, std::string>> GcsActorManager::ListNamedActors(
    bool all_namespaces, const std::string &ray_namespace) const {
  std::vector<std::pair<std::string, std::string>> actors;
  if (all_namespaces) {
    for (const auto &namespace_it : named_actors_) {
      for (const auto &actor_it : namespace_it.second) {
        auto iter = registered_actors_.find(actor_it.second);
        if (iter != registered_actors_.end() &&
            iter->second->GetState() != rpc::ActorTableData::DEAD) {
          actors.push_back(std::make_pair(namespace_it.first, actor_it.first));
        }
      }
    }
  } else {
    auto namespace_it = named_actors_.find(ray_namespace);
    if (namespace_it != named_actors_.end()) {
      for (const auto &actor_it : namespace_it->second) {
        auto iter = registered_actors_.find(actor_it.second);
        if (iter != registered_actors_.end() &&
            iter->second->GetState() != rpc::ActorTableData::DEAD) {
          actors.push_back(std::make_pair(namespace_it->first, actor_it.first));
        }
      }
    }
  }
  return actors;
}

void GcsActorManager::PollOwnerForActorRefDeleted(
    const std::shared_ptr<GcsActor> &actor) {
  const auto &actor_id = actor->GetActorID();
  const auto &owner_node_id = actor->GetOwnerNodeID();
  const auto &owner_id = actor->GetOwnerID();
  auto &workers = owners_[owner_node_id];
  auto it = workers.find(owner_id);
  if (it == workers.end()) {
    RAY_LOG(DEBUG) << "Adding owner " << owner_id << " of actor " << actor_id
                   << ", job id = " << actor_id.JobId();
    it = workers.emplace(owner_id, Owner(actor->GetOwnerAddress())).first;
  }
  it->second.children_actor_ids_.insert(actor_id);

  rpc::WaitForActorRefDeletedRequest wait_request;
  wait_request.set_intended_worker_id(owner_id.Binary());
  wait_request.set_actor_id(actor_id.Binary());
  auto client = worker_client_pool_.GetOrConnect(it->second.address_);
  client->WaitForActorRefDeleted(
      std::move(wait_request),
      [this, owner_node_id, owner_id, actor_id](
          Status status, const rpc::WaitForActorRefDeletedReply &reply) {
        if (!status.ok()) {
          RAY_LOG(INFO) << "Worker " << owner_id
                        << " failed, destroying actor child, job id = "
                        << actor_id.JobId();
        } else {
          RAY_LOG(INFO) << "Actor " << actor_id
                        << " has no references, destroying actor, job id = "
                        << actor_id.JobId();
        }

        auto node_it = owners_.find(owner_node_id);
        if (node_it != owners_.end() && node_it->second.count(owner_id)) {
          // Only destroy the actor if its owner is still alive. The actor may
          // have already been destroyed if the owner died.
          DestroyActor(actor_id,
                       GenActorRefDeletedCause(GetActor(actor_id)),
                       /*force_kill=*/true);
        }
      });
}

void GcsActorManager::DestroyActor(const ActorID &actor_id,
                                   const rpc::ActorDeathCause &death_cause,
                                   bool force_kill,
                                   std::function<void()> done_callback,
                                   int64_t graceful_shutdown_timeout_ms) {
  RAY_CHECK(thread_checker_.IsOnSameThread());
  RAY_LOG(INFO).WithField(actor_id.JobId()).WithField(actor_id)
      << "Destroying actor, force_kill=" << force_kill
      << ", timeout_ms=" << graceful_shutdown_timeout_ms;
  actor_to_restart_for_lineage_reconstruction_callbacks_.erase(actor_id);
  auto it = registered_actors_.find(actor_id);
  if (it == registered_actors_.end()) {
    RAY_LOG(INFO).WithField(actor_id) << "Tried to destroy actor that does not exist";
    if (done_callback) {
      done_callback();
    }
    return;
  }

  gcs_actor_scheduler_->OnActorDestruction(it->second);

  it->second->GetMutableActorTableData()->set_timestamp(current_sys_time_ms());
  const auto actor = it->second;

  // Cancel existing timer only on force_kill to interrupt graceful shutdown.
  // For idempotent graceful calls, keep the original timer running.
  if (force_kill) {
    auto timer_it = graceful_shutdown_timers_.find(actor->GetWorkerID());
    if (timer_it != graceful_shutdown_timers_.end()) {
      timer_it->second->cancel();
    }
  }

  RAY_LOG(DEBUG) << "Try to kill actor " << actor->GetActorID() << ", with status "
                 << rpc::ActorTableData::ActorState_Name(actor->GetState()) << ", name "
                 << actor->GetName();
  if (actor->GetState() == rpc::ActorTableData::DEPENDENCIES_UNREADY) {
    // The actor creation task still has unresolved dependencies. Remove from the
    // unresolved actors map.
    RemoveUnresolvedActor(actor);
  } else if (actor->GetState() != rpc::ActorTableData::DEAD) {
    // The actor is still alive or pending creation. Clean up all remaining
    // state.
    const auto &node_id = actor->GetNodeID();
    const auto &worker_id = actor->GetWorkerID();
    auto node_it = created_actors_.find(node_id);
    if (node_it != created_actors_.end() && node_it->second.count(worker_id)) {
<<<<<<< HEAD
      NotifyCoreWorkerToKillActor(actor, death_cause, force_kill);

=======
      // The actor has already been created. Destroy the process by force-killing
      // it.
      NotifyRayletToKillActor(actor, death_cause, force_kill);
>>>>>>> 693c021c
      RAY_CHECK(node_it->second.erase(actor->GetWorkerID()));
      if (node_it->second.empty()) {
        created_actors_.erase(node_it);
      }

      if (!force_kill && graceful_shutdown_timeout_ms > 0 &&
          graceful_shutdown_timers_.find(worker_id) == graceful_shutdown_timers_.end()) {
        auto timer = std::make_unique<boost::asio::deadline_timer>(io_context_);
        timer->expires_from_now(
            boost::posix_time::milliseconds(graceful_shutdown_timeout_ms));

        timer->async_wait(
            [this, actor_id, worker_id, death_cause, graceful_shutdown_timeout_ms](
                const boost::system::error_code &error) {
              if (is_shutdown_.load(std::memory_order_acquire)) {
                return;
              }

              graceful_shutdown_timers_.erase(worker_id);
              if (error == boost::asio::error::operation_aborted) {
                return;
              }

              RAY_LOG(WARNING).WithField(actor_id).WithField(worker_id)
                  << "Graceful shutdown timeout (" << graceful_shutdown_timeout_ms
                  << "ms) exceeded. Falling back to force kill.";

              auto actor_iter = registered_actors_.find(actor_id);
              if (actor_iter != registered_actors_.end() &&
                  actor_iter->second->GetWorkerID() == worker_id) {
                NotifyCoreWorkerToKillActor(
                    actor_iter->second, death_cause, /*force_kill=*/true);
              }
            });

        graceful_shutdown_timers_[worker_id] = std::move(timer);
      }
    } else {
      if (!worker_id.IsNil()) {
        // The actor is in phase of creating, so we need to notify the core
        // worker exit to avoid process and resource leak.
        NotifyRayletToKillActor(actor, death_cause, force_kill);
      }
      CancelActorInScheduling(actor);
    }
  }

  // Mark actor as DEAD to notify callers. For graceful shutdowns, created_actors_
  // cleanup is deferred to allow timeout fallback, but we still update state for callers.
  auto mutable_actor_table_data = actor->GetMutableActorTableData();
  auto time = current_sys_time_ms();
  if (actor->GetState() != rpc::ActorTableData::DEAD) {
    actor->UpdateState(rpc::ActorTableData::DEAD);
    mutable_actor_table_data->set_end_time(time);
    mutable_actor_table_data->mutable_death_cause()->CopyFrom(death_cause);
  } else if (mutable_actor_table_data->death_cause().context_case() ==
                 ContextCase::kActorDiedErrorContext &&
             death_cause.context_case() == ContextCase::kActorDiedErrorContext &&
             mutable_actor_table_data->death_cause()
                     .actor_died_error_context()
                     .reason() == rpc::ActorDiedErrorContext::OUT_OF_SCOPE &&
             death_cause.actor_died_error_context().reason() ==
                 rpc::ActorDiedErrorContext::REF_DELETED) {
    mutable_actor_table_data->mutable_death_cause()->CopyFrom(death_cause);
  }
  mutable_actor_table_data->set_timestamp(time);

  const bool is_restartable = IsActorRestartable(*mutable_actor_table_data);
  if (!is_restartable) {
    AddDestroyedActorToCache(it->second);
    registered_actors_.erase(it);
    function_manager_.RemoveJobReference(actor_id.JobId());
    RemoveActorNameFromRegistry(actor);
    if (!actor->IsDetached()) {
      RemoveActorFromOwner(actor);
    } else {
      runtime_env_manager_.RemoveURIReference(actor_id.Hex());
    }
  }

  auto actor_table_data =
      std::make_shared<rpc::ActorTableData>(*mutable_actor_table_data);
  // The backend storage is reliable in the future, so the status must be ok.
  gcs_table_storage_->ActorTable().Put(
      actor->GetActorID(),
      *actor_table_data,
      {[this,
        actor,
        actor_id,
        actor_table_data,
        is_restartable,
        done_callback = std::move(done_callback)](Status status) {
         if (done_callback) {
           done_callback();
         }
         gcs_publisher_->PublishActor(actor_id,
                                      GenActorDataOnlyWithStates(*actor_table_data));
         if (!is_restartable) {
           gcs_table_storage_->ActorTaskSpecTable().Delete(actor_id,
                                                           {[](auto) {}, io_context_});
         }
         actor->WriteActorExportEvent(false);
         // Destroy placement group owned by this actor.
         destroy_owned_placement_group_if_needed_(actor_id);
       },
       io_context_});

  // Inform all creation callbacks that the actor was cancelled, not created.
  RunAndClearActorCreationCallbacks(
      actor,
      rpc::PushTaskReply(),
      Status::SchedulingCancelled("Actor creation cancelled."));
}

absl::flat_hash_map<WorkerID, absl::flat_hash_set<ActorID>>
GcsActorManager::GetUnresolvedActorsByOwnerNode(const NodeID &node_id) const {
  absl::flat_hash_map<WorkerID, absl::flat_hash_set<ActorID>> actor_ids_map;
  auto iter = unresolved_actors_.find(node_id);
  if (iter != unresolved_actors_.end()) {
    for (const auto &entry : iter->second) {
      const auto &owner_id = entry.first;
      auto &actor_ids = actor_ids_map[owner_id];
      actor_ids.insert(entry.second.begin(), entry.second.end());
    }
  }
  return actor_ids_map;
}

absl::flat_hash_set<ActorID> GcsActorManager::GetUnresolvedActorsByOwnerWorker(
    const NodeID &node_id, const WorkerID &worker_id) const {
  absl::flat_hash_set<ActorID> actor_ids;
  auto iter = unresolved_actors_.find(node_id);
  if (iter != unresolved_actors_.end()) {
    auto it = iter->second.find(worker_id);
    if (it != iter->second.end()) {
      actor_ids.insert(it->second.begin(), it->second.end());
    }
  }
  return actor_ids;
}

void GcsActorManager::OnWorkerDead(const ray::NodeID &node_id,
                                   const ray::WorkerID &worker_id) {
  OnWorkerDead(node_id,
               worker_id,
               "",
               rpc::WorkerExitType::SYSTEM_ERROR,
               "Worker exits unexpectedly.");
}

void GcsActorManager::OnWorkerDead(const ray::NodeID &node_id,
                                   const ray::WorkerID &worker_id,
                                   const std::string &worker_ip,
                                   const rpc::WorkerExitType disconnect_type,
                                   const std::string &disconnect_detail,
                                   const rpc::RayException *creation_task_exception) {
  std::string message = absl::StrCat("Worker ",
                                     worker_id.Hex(),
                                     " on node ",
                                     node_id.Hex(),
                                     " exits, type=",
                                     rpc::WorkerExitType_Name(disconnect_type),
                                     ", has creation_task_exception = ",
                                     (creation_task_exception != nullptr));
  RAY_LOG(DEBUG).WithField(worker_id)
      << "on worker dead, disconnect detail " << disconnect_detail;
  if (disconnect_type == rpc::WorkerExitType::INTENDED_USER_EXIT ||
      disconnect_type == rpc::WorkerExitType::INTENDED_SYSTEM_EXIT) {
    RAY_LOG(DEBUG).WithField(worker_id) << message;
  } else {
    RAY_LOG(WARNING).WithField(worker_id) << message;
  }

  bool need_reconstruct = disconnect_type != rpc::WorkerExitType::INTENDED_USER_EXIT &&
                          disconnect_type != rpc::WorkerExitType::USER_ERROR;
  // Destroy all actors that are owned by this worker.
  const auto it = owners_.find(node_id);
  if (it != owners_.end() && it->second.count(worker_id)) {
    auto owner = it->second.find(worker_id);
    // Make a copy of the children actor IDs since we will delete from the
    // list.
    const auto children_ids = owner->second.children_actor_ids_;
    for (const auto &child_id : children_ids) {
      DestroyActor(child_id,
                   GenOwnerDiedCause(GetActor(child_id),
                                     worker_id,
                                     disconnect_type,
                                     "Owner's worker process has crashed.",
                                     worker_ip));
    }
  }

  // The creator worker of these actors died before resolving their dependencies. In this
  // case, these actors will never be created successfully. So we need to destroy them,
  // to prevent actor tasks hang forever.
  auto unresolved_actors = GetUnresolvedActorsByOwnerWorker(node_id, worker_id);
  for (auto &actor_id : unresolved_actors) {
    if (registered_actors_.count(actor_id)) {
      DestroyActor(actor_id,
                   GenOwnerDiedCause(GetActor(actor_id),
                                     worker_id,
                                     disconnect_type,
                                     "Owner's worker process has crashed.",
                                     worker_ip));
    }
  }

  // Find if actor is already created or in the creation process (lease request is
  // granted)
  ActorID actor_id;
  auto iter = created_actors_.find(node_id);
  if (iter != created_actors_.end() && iter->second.count(worker_id)) {
    actor_id = iter->second[worker_id];
    iter->second.erase(worker_id);
    if (iter->second.empty()) {
      created_actors_.erase(iter);
    }
  } else {
    actor_id = gcs_actor_scheduler_->CancelOnWorker(node_id, worker_id);
    if (actor_id.IsNil()) {
      return;
    }
  }

  auto actor_iter = registered_actors_.find(actor_id);
  if (actor_iter != registered_actors_.end()) {
    gcs_actor_scheduler_->OnActorDestruction(actor_iter->second);
  }

  rpc::ActorDeathCause death_cause;
  if (creation_task_exception != nullptr) {
    absl::StrAppend(
        &message, ": ", creation_task_exception->formatted_exception_string());

    death_cause.mutable_creation_task_failure_context()->CopyFrom(
        *creation_task_exception);
  } else {
    death_cause = GenWorkerDiedCause(
        GetActor(actor_id), worker_ip, disconnect_type, disconnect_detail);
  }
  // Otherwise, try to reconstruct the actor that was already created or in the creation
  // process.
  RestartActor(actor_id, /*need_reschedule=*/need_reconstruct, death_cause);
}

void GcsActorManager::OnNodeDead(std::shared_ptr<const rpc::GcsNodeInfo> node,
                                 const std::string &node_ip_address) {
  const auto node_id = NodeID::FromBinary(node->node_id());
  RAY_LOG(DEBUG).WithField(node_id) << "Node is dead, reconstructing actors.";
  // Kill all children of owner actors on a dead node.
  const auto it = owners_.find(node_id);
  if (it != owners_.end()) {
    absl::flat_hash_map<WorkerID, ActorID> children_ids;
    // Make a copy of all the actor IDs owned by workers on the dead node.
    for (const auto &owner : it->second) {
      for (const auto &child_id : owner.second.children_actor_ids_) {
        children_ids.emplace(owner.first, child_id);
      }
    }

    if (!children_ids.empty()) {
      std::ostringstream oss;
      oss << "Node died; killing actors that were owned by workers on it: ";
      for (auto child_it = children_ids.begin(); child_it != children_ids.end();
           child_it++) {
        if (child_it != children_ids.begin()) {
          oss << ", ";
        }
        oss << child_it->second.Hex();
      }
      RAY_LOG(INFO).WithField(node_id) << oss.str();
    }

    for (const auto &[owner_id, child_id] : children_ids) {
      DestroyActor(child_id,
                   GenOwnerDiedCause(GetActor(child_id),
                                     owner_id,
                                     rpc::WorkerExitType::SYSTEM_ERROR,
                                     "Owner's node has crashed.",
                                     node_ip_address));
    }
  }

  // Cancel scheduling actors that haven't been created on the node.
  auto scheduling_actor_ids = gcs_actor_scheduler_->CancelOnNode(node_id);

  if (!scheduling_actor_ids.empty()) {
    std::ostringstream oss;
    oss << "Node died; rescheduling actors that were being scheduled on it: ";
    for (auto reschedule_it = scheduling_actor_ids.begin();
         reschedule_it != scheduling_actor_ids.end();
         reschedule_it++) {
      if (reschedule_it != scheduling_actor_ids.begin()) {
        oss << ", ";
      }
      oss << reschedule_it->Hex();
    }
    RAY_LOG(INFO).WithField(node_id) << oss.str();
  }

  for (auto &actor_id : scheduling_actor_ids) {
    RestartActor(actor_id,
                 /*need_reschedule=*/true,
                 GenNodeDiedCause(GetActor(actor_id), node));
  }

  // Try reconstructing all workers created on the node.
  auto iter = created_actors_.find(node_id);
  if (iter != created_actors_.end()) {
    auto created_actors = std::move(iter->second);
    // Remove all created actors from node_to_created_actors_.
    created_actors_.erase(iter);

    if (!created_actors.empty()) {
      std::ostringstream oss;
      oss << "Node died; reconstructing actors that were running on it: ";
      for (auto created_it = created_actors.begin(); created_it != created_actors.end();
           created_it++) {
        if (created_it != created_actors.begin()) {
          oss << ", ";
        }
        oss << created_it->second.Hex();
      }
      RAY_LOG(INFO).WithField(node_id) << oss.str();
    }

    for (auto &entry : created_actors) {
      // Reconstruct the removed actor.
      RestartActor(entry.second,
                   /*need_reschedule=*/true,
                   GenNodeDiedCause(GetActor(entry.second), node));
    }
  }

  // The creator node of these actors died before resolving their dependencies. In this
  // case, these actors will never be created successfully. So we need to destroy them,
  // to prevent actor tasks hang forever.
  auto unresolved_actors = GetUnresolvedActorsByOwnerNode(node_id);

  if (!unresolved_actors.empty()) {
    bool first = false;
    std::ostringstream oss;
    oss << "Node died; rescheduling actors that were resolving dependencies on it: ";
    for (auto unresolved_it = unresolved_actors.begin();
         unresolved_it != unresolved_actors.end();
         unresolved_it++) {
      for (auto actor_it = unresolved_it->second.begin();
           actor_it != unresolved_it->second.end();
           actor_it++) {
        if (!first) {
          oss << ", ";
        }
        first = false;
        oss << actor_it->Hex();
      }
    }
    RAY_LOG(INFO).WithField(node_id) << oss.str();
  }

  for (const auto &[owner_id, actor_ids] : unresolved_actors) {
    for (const auto &actor_id : actor_ids) {
      if (registered_actors_.count(actor_id)) {
        DestroyActor(actor_id,
                     GenOwnerDiedCause(GetActor(actor_id),
                                       owner_id,
                                       rpc::WorkerExitType::SYSTEM_ERROR,
                                       "Owner's node has crashed.",
                                       node_ip_address));
      }
    }
  }
}

void GcsActorManager::SetPreemptedAndPublish(const NodeID &node_id) {
  // The node has received a drain request, so we mark all of its actors
  // preempted. This state will be published to the raylets so that the
  // preemption may be retrieved upon actor death.
  if (created_actors_.find(node_id) == created_actors_.end()) {
    return;
  }

  for (const auto &id_iter : created_actors_.find(node_id)->second) {
    auto actor_iter = registered_actors_.find(id_iter.second);
    RAY_CHECK(actor_iter != registered_actors_.end())
        << "Could not find actor " << id_iter.second.Hex() << " in registered actors.";

    actor_iter->second->GetMutableActorTableData()->set_preempted(true);

    const auto &actor_id = id_iter.second;
    const auto &actor_table_data = actor_iter->second->GetActorTableData();

    gcs_table_storage_->ActorTable().Put(
        actor_id,
        actor_table_data,
        {[this, actor_id, actor_table_data](Status status) {
           gcs_publisher_->PublishActor(actor_id,
                                        GenActorDataOnlyWithStates(actor_table_data));
         },
         io_context_});
  }
}

void GcsActorManager::RestartActor(const ActorID &actor_id,
                                   bool need_reschedule,
                                   const rpc::ActorDeathCause &death_cause,
                                   std::function<void()> done_callback) {
  // If the owner and this actor is dead at the same time, the actor
  // could've been destroyed and dereigstered before restart.
  auto iter = registered_actors_.find(actor_id);
  if (iter == registered_actors_.end()) {
    RAY_LOG(DEBUG).WithField(actor_id.JobId()).WithField(actor_id)
        << "Actor is destroyed before restart";
    if (done_callback) {
      done_callback();
    }
    return;
  }

  auto &actor = iter->second;
  auto node_id = actor->GetNodeID();
  auto worker_id = actor->GetWorkerID();

  // Cancel timer to prevent force-killing the new instance when old timer fires.
  auto timer_it = graceful_shutdown_timers_.find(worker_id);
  if (timer_it != graceful_shutdown_timers_.end()) {
    timer_it->second->cancel();
  }

  auto mutable_actor_table_data = actor->GetMutableActorTableData();
  // If the need_reschedule is set to false, then set the `remaining_restarts` to 0
  // so that the actor will never be rescheduled.
  int64_t max_restarts = mutable_actor_table_data->max_restarts();
  uint64_t num_restarts = mutable_actor_table_data->num_restarts();
  uint64_t num_restarts_due_to_node_preemption =
      mutable_actor_table_data->num_restarts_due_to_node_preemption();

  int64_t remaining_restarts;
  // Destroy placement group owned by this actor.
  destroy_owned_placement_group_if_needed_(actor_id);
  if (!need_reschedule) {
    remaining_restarts = 0;
  } else if (max_restarts == -1) {
    remaining_restarts = -1;
  } else {
    // Restarts due to node preemption do not count towards max_restarts.
    const auto effective_restarts = num_restarts - num_restarts_due_to_node_preemption;
    int64_t remaining = max_restarts - static_cast<int64_t>(effective_restarts);
    remaining_restarts = std::max(remaining, static_cast<int64_t>(0));
  }

  RAY_LOG(INFO).WithField(actor_id.JobId()).WithField(actor_id)
      << "Actor is failed on worker " << worker_id << " at node " << node_id
      << ", need_reschedule = " << need_reschedule
      << ", death context type = " << GetActorDeathCauseString(death_cause)
      << ", remaining_restarts = " << remaining_restarts
      << ", num_restarts = " << num_restarts
      << ", num_restarts_due_to_node_preemption = " << num_restarts_due_to_node_preemption
      << ", preempted = " << mutable_actor_table_data->preempted();

  if (remaining_restarts != 0 ||
      (need_reschedule && max_restarts > 0 && mutable_actor_table_data->preempted())) {
    // num_restarts must be set before updating GCS, or num_restarts will be inconsistent
    // between memory cache and storage.
    if (mutable_actor_table_data->preempted()) {
      mutable_actor_table_data->set_num_restarts_due_to_node_preemption(
          num_restarts_due_to_node_preemption + 1);
    }
    mutable_actor_table_data->set_num_restarts(num_restarts + 1);
    actor->UpdateState(rpc::ActorTableData::RESTARTING);
    // Make sure to reset the address before flushing to GCS. Otherwise,
    // GCS will mistakenly consider this lease request succeeds when restarting.
    actor->UpdateAddress(rpc::Address());
    mutable_actor_table_data->clear_resource_mapping();
    // The backend storage is reliable in the future, so the status must be ok.
    gcs_table_storage_->ActorTable().Put(
        actor_id,
        *mutable_actor_table_data,
        {[this, actor, actor_id, mutable_actor_table_data, done_callback](Status status) {
           if (done_callback) {
             done_callback();
           }
           gcs_publisher_->PublishActor(
               actor_id, GenActorDataOnlyWithStates(*mutable_actor_table_data));
           actor->WriteActorExportEvent(false);
         },
         io_context_});
    gcs_actor_scheduler_->Schedule(actor);
  } else {
    actor->UpdateState(rpc::ActorTableData::DEAD);
    mutable_actor_table_data->mutable_death_cause()->CopyFrom(death_cause);
    auto time = current_sys_time_ms();
    mutable_actor_table_data->set_end_time(time);
    mutable_actor_table_data->set_timestamp(time);

    // The backend storage is reliable in the future, so the status must be ok.
    gcs_table_storage_->ActorTable().Put(
        actor_id,
        *mutable_actor_table_data,
        {[this, actor, actor_id, mutable_actor_table_data, death_cause, done_callback](
             Status status) {
           // If actor was a detached actor, make sure to destroy it.
           // We need to do this because detached actors are not destroyed
           // when its owners are dead because it doesn't have owners.
           if (actor->IsDetached()) {
             DestroyActor(actor_id, death_cause);
           }
           if (done_callback) {
             done_callback();
           }
           gcs_publisher_->PublishActor(
               actor_id, GenActorDataOnlyWithStates(*mutable_actor_table_data));
           gcs_table_storage_->ActorTaskSpecTable().Delete(actor_id,
                                                           {[](auto) {}, io_context_});
           actor->WriteActorExportEvent(false);
         },
         io_context_});
    // The actor is dead, but we should not remove the entry from the
    // registered actors yet. If the actor is owned, we will destroy the actor
    // once the owner fails or notifies us that the actor has no references.
  }
}

void GcsActorManager::OnActorSchedulingFailed(
    std::shared_ptr<GcsActor> actor,
    rpc::RequestWorkerLeaseReply::SchedulingFailureType failure_type,
    const std::string &scheduling_failure_message) {
  if (failure_type == rpc::RequestWorkerLeaseReply::SCHEDULING_FAILED) {
    // We will attempt to schedule this actor once an eligible node is
    // registered.
    pending_actors_.emplace_back(std::move(actor));
    return;
  }
  if (failure_type == rpc::RequestWorkerLeaseReply::SCHEDULING_CANCELLED_INTENDED) {
    // Return directly if the actor was canceled actively as we've already done the
    // recreate and destroy operation when we killed the actor.
    return;
  }

  std::string error_msg;
  ray::rpc::ActorDeathCause death_cause;
  switch (failure_type) {
  case rpc::RequestWorkerLeaseReply::SCHEDULING_CANCELLED_PLACEMENT_GROUP_REMOVED:
    error_msg = absl::StrCat(
        "Could not create the actor because its associated placement group was "
        "removed.\n",
        scheduling_failure_message);
    death_cause.mutable_actor_unschedulable_context()->set_error_message(error_msg);
    break;
  case rpc::RequestWorkerLeaseReply::SCHEDULING_CANCELLED_RUNTIME_ENV_SETUP_FAILED:
    error_msg = absl::StrCat(
        "Could not create the actor because its associated runtime env failed to be "
        "created.\n",
        scheduling_failure_message);
    death_cause.mutable_runtime_env_failed_context()->set_error_message(error_msg);
    break;
  case rpc::RequestWorkerLeaseReply::SCHEDULING_CANCELLED_UNSCHEDULABLE:
    death_cause.mutable_actor_unschedulable_context()->set_error_message(
        scheduling_failure_message);
    break;
  default:
    RAY_LOG(FATAL) << "Unknown error, failure type "
                   << rpc::RequestWorkerLeaseReply::SchedulingFailureType_Name(
                          failure_type);
    break;
  }

  DestroyActor(actor->GetActorID(), death_cause);
}

void GcsActorManager::OnActorCreationSuccess(const std::shared_ptr<GcsActor> &actor,
                                             const rpc::PushTaskReply &reply) {
  auto actor_id = actor->GetActorID();
  liftime_num_created_actors_++;
  // NOTE: If an actor is deleted immediately after the user creates the actor, reference
  // counter may ReportActorOutOfScope to GCS server,
  // and GCS server will destroy the actor. The actor creation is asynchronous, it may be
  // destroyed before the actor creation is completed.
  auto registered_actor_it = registered_actors_.find(actor_id);
  if (registered_actor_it == registered_actors_.end() ||
      registered_actor_it->second->GetState() == rpc::ActorTableData::DEAD) {
    return;
  }

  if (reply.is_application_error()) {
    RAY_LOG(INFO).WithField(actor_id.JobId()).WithField(actor_id)
        << "Failed to create an actor due to the application failure";
    // NOTE: Alternatively we could also destroy the actor here right away. The actor will
    // be eventually destroyed as the CoreWorker runs the creation task will exit
    // eventually due to the creation task failure.
    RunAndClearActorCreationCallbacks(
        actor, reply, Status::CreationTaskError(reply.task_execution_error()));
  } else {
    RAY_LOG(INFO).WithField(actor_id.JobId()).WithField(actor_id)
        << "Actor created successfully";
  }

  auto mutable_actor_table_data = actor->GetMutableActorTableData();
  auto time = current_sys_time_ms();
  mutable_actor_table_data->set_timestamp(time);
  if (actor->GetState() != rpc::ActorTableData::RESTARTING) {
    mutable_actor_table_data->set_start_time(time);
  }
  actor->UpdateState(rpc::ActorTableData::ALIVE);

  // We should register the entry to the in-memory index before flushing them to
  // GCS because otherwise, there could be timing problems due to asynchronous Put.
  auto worker_id = actor->GetWorkerID();
  auto node_id = actor->GetNodeID();
  mutable_actor_table_data->set_node_id(node_id.Binary());
  mutable_actor_table_data->set_repr_name(reply.actor_repr_name());
  mutable_actor_table_data->set_preempted(false);
  RAY_CHECK(!worker_id.IsNil());
  RAY_CHECK(!node_id.IsNil());
  RAY_CHECK(created_actors_[node_id].emplace(worker_id, actor_id).second);

  auto actor_data_only_with_states =
      GenActorDataOnlyWithStates(*mutable_actor_table_data);
  // The backend storage is reliable in the future, so the status must be ok.
  gcs_table_storage_->ActorTable().Put(
      actor_id,
      *mutable_actor_table_data,
      {[this,
        actor_id,
        actor_data_only_with_states = std::move(actor_data_only_with_states),
        actor,
        reply](Status status) mutable {
         gcs_publisher_->PublishActor(actor_id, std::move(actor_data_only_with_states));
         actor->WriteActorExportEvent(false);
         // Invoke all callbacks for all registration requests of this actor (duplicated
         // requests are included) and remove all of them from
         // actor_to_create_callbacks_.
         RunAndClearActorCreationCallbacks(actor, reply, Status::OK());
       },
       io_context_});
}

void GcsActorManager::SchedulePendingActors() {
  if (pending_actors_.empty()) {
    return;
  }

  RAY_LOG(DEBUG) << "Scheduling actor creation tasks, size = " << pending_actors_.size();
  auto actors = std::move(pending_actors_);
  for (auto &actor : actors) {
    gcs_actor_scheduler_->Schedule(std::move(actor));
  }
}

void GcsActorManager::Initialize(const GcsInitData &gcs_init_data) {
  const auto &actor_task_specs = gcs_init_data.ActorTaskSpecs();
  absl::flat_hash_map<NodeID, std::vector<WorkerID>> node_to_workers;
  std::vector<ActorID> dead_actors;
  for (const auto &[actor_id, actor_table_data] : gcs_init_data.Actors()) {
    // We only load actors which are supposed to be alive:
    //   - Actors whose state != DEAD.
    //   - Non-deatched actors whose owner (job or root_detached_actor) is alive.
    //   - Detached actors which lives even when their original owner is dead.
    if (OnInitializeActorShouldLoad(gcs_init_data, actor_id)) {
      const auto &actor_task_spec = map_find_or_die(actor_task_specs, actor_id);
      auto actor = std::make_shared<GcsActor>(actor_table_data,
                                              actor_task_spec,
                                              actor_state_counter_,
                                              ray_event_recorder_,
                                              session_name_);
      registered_actors_.emplace(actor_id, actor);
      function_manager_.AddJobReference(actor->GetActorID().JobId());
      if (!actor->GetName().empty()) {
        named_actors_[actor->GetRayNamespace()][actor->GetName()] = actor->GetActorID();
      }

      if (actor_table_data.state() == ray::rpc::ActorTableData::DEPENDENCIES_UNREADY) {
        const auto &owner = actor->GetOwnerAddress();
        const auto &owner_node = NodeID::FromBinary(owner.node_id());
        const auto &owner_worker = WorkerID::FromBinary(owner.worker_id());
        RAY_CHECK(unresolved_actors_[owner_node][owner_worker]
                      .emplace(actor->GetActorID())
                      .second);
      } else if (actor_table_data.state() == ray::rpc::ActorTableData::ALIVE) {
        created_actors_[actor->GetNodeID()].emplace(actor->GetWorkerID(),
                                                    actor->GetActorID());
      }

      if (!actor->IsDetached()) {
        // This actor is owned. Send a long polling request to the actor's
        // owner to determine when the actor should be removed.
        PollOwnerForActorRefDeleted(actor);
      }

      if (!actor->GetWorkerID().IsNil()) {
        RAY_CHECK(!actor->GetNodeID().IsNil());
        node_to_workers[actor->GetNodeID()].emplace_back(actor->GetWorkerID());
      }
    } else {
      dead_actors.push_back(actor_id);
      auto actor = std::make_shared<GcsActor>(
          actor_table_data, actor_state_counter_, ray_event_recorder_, session_name_);
      destroyed_actors_.emplace(actor_id, actor);
      sorted_destroyed_actor_list_.emplace_back(
          actor_id, static_cast<int64_t>(actor_table_data.timestamp()));
    }
  }
  if (!dead_actors.empty()) {
    gcs_table_storage_->ActorTaskSpecTable().BatchDelete(dead_actors,
                                                         {[](auto) {}, io_context_});
  }
  sorted_destroyed_actor_list_.sort([](const std::pair<ActorID, int64_t> &left,
                                       const std::pair<ActorID, int64_t> &right) {
    return left.second < right.second;
  });

  // Notify raylets to release unused workers.
  gcs_actor_scheduler_->ReleaseUnusedActorWorkers(node_to_workers);

  RAY_LOG(DEBUG) << "The number of registered actors is " << registered_actors_.size()
                 << ", and the number of created actors is " << created_actors_.size();
  for (auto &item : registered_actors_) {
    auto &actor = item.second;
    if (actor->GetState() == ray::rpc::ActorTableData::PENDING_CREATION ||
        actor->GetState() == ray::rpc::ActorTableData::RESTARTING) {
      // We should not reschedule actors in state of `ALIVE`.
      // We could not reschedule actors in state of `DEPENDENCIES_UNREADY` because the
      // dependencies of them may not have been resolved yet.
      RAY_LOG(INFO).WithField(actor->GetActorID().JobId()).WithField(actor->GetActorID())
          << "Rescheduling a non-alive actor, state = "
          << rpc::ActorTableData::ActorState_Name(actor->GetState());
      gcs_actor_scheduler_->Reschedule(actor);
    }
  }
}

const absl::flat_hash_map<NodeID, absl::flat_hash_map<WorkerID, ActorID>>
    &GcsActorManager::GetCreatedActors() const {
  return created_actors_;
}

const absl::flat_hash_map<ActorID, std::shared_ptr<GcsActor>>
    &GcsActorManager::GetRegisteredActors() const {
  return registered_actors_;
}

void GcsActorManager::RemoveUnresolvedActor(const std::shared_ptr<GcsActor> &actor) {
  const auto &owner_address = actor->GetOwnerAddress();
  auto node_id = NodeID::FromBinary(owner_address.node_id());
  auto worker_id = WorkerID::FromBinary(owner_address.worker_id());
  auto iter = unresolved_actors_.find(node_id);
  if (iter != unresolved_actors_.end()) {
    auto it = iter->second.find(worker_id);
    RAY_CHECK(it != iter->second.end());
    RAY_CHECK(it->second.erase(actor->GetActorID()) != 0);
    if (it->second.empty()) {
      iter->second.erase(it);
      if (iter->second.empty()) {
        unresolved_actors_.erase(iter);
      }
    }
  }
}

void GcsActorManager::RemoveActorFromOwner(const std::shared_ptr<GcsActor> &actor) {
  const auto &actor_id = actor->GetActorID();
  const auto &owner_id = actor->GetOwnerID();
  RAY_LOG(DEBUG).WithField(actor_id).WithField(owner_id).WithField(actor_id.JobId())
      << "Erasing actor owned by worker";

  const auto &owner_node_id = actor->GetOwnerNodeID();
  auto &node = owners_[owner_node_id];
  auto worker_it = node.find(owner_id);
  RAY_CHECK(worker_it != node.end());
  auto &owner = worker_it->second;
  RAY_CHECK(owner.children_actor_ids_.erase(actor_id));
  if (owner.children_actor_ids_.empty()) {
    node.erase(worker_it);
    if (node.empty()) {
      owners_.erase(owner_node_id);
    }
  }
}

void GcsActorManager::NotifyRayletToKillActor(const std::shared_ptr<GcsActor> &actor,
                                              const rpc::ActorDeathCause &death_cause,
                                              bool force_kill) {
  rpc::KillLocalActorRequest request;
  request.set_intended_actor_id(actor->GetActorID().Binary());
  request.set_worker_id(actor->GetWorkerID().Binary());
  request.mutable_death_cause()->CopyFrom(death_cause);
  request.set_force_kill(force_kill);
  if (!actor->LocalRayletAddress()) {
    RAY_LOG(DEBUG) << "Actor " << actor->GetActorID() << " has not been assigned a lease";
    return;
  }
  auto actor_raylet_client =
      raylet_client_pool_.GetOrConnectByAddress(actor->LocalRayletAddress().value());
  RAY_LOG(DEBUG)
          .WithField(actor->GetActorID())
          .WithField(actor->GetWorkerID())
          .WithField(actor->GetNodeID())
      << "Send request to kill actor to worker at node";
  actor_raylet_client->KillLocalActor(
      request,
      [actor_id = actor->GetActorID()](const ray::Status &status,
                                       rpc::KillLocalActorReply &&reply) {
        if (!status.ok()) {
          RAY_LOG(ERROR) << "Failed to kill actor " << actor_id
                         << ", return status: " << status.ToString();
        } else {
          RAY_LOG(INFO) << "Killed actor " << actor_id << " successfully.";
        }
      });
}

void GcsActorManager::KillActor(const ActorID &actor_id, bool force_kill) {
  RAY_LOG(DEBUG).WithField(actor_id.JobId()).WithField(actor_id)
      << "Killing actor, force_kill = " << force_kill;
  auto it = registered_actors_.find(actor_id);
  if (it == registered_actors_.end()) {
    RAY_LOG(INFO) << "Tried to kill actor that does not exist " << actor_id;
    return;
  }

  const auto &actor = it->second;
  if (actor->GetState() == rpc::ActorTableData::DEAD ||
      actor->GetState() == rpc::ActorTableData::DEPENDENCIES_UNREADY) {
    return;
  }

  // The actor is still alive or pending creation.
  const auto &node_id = actor->GetNodeID();
  const auto &worker_id = actor->GetWorkerID();
  auto node_it = created_actors_.find(node_id);
  if (node_it != created_actors_.end() && node_it->second.count(worker_id)) {
    // The actor has already been created. Destroy the process by force-killing
    // it.
    NotifyRayletToKillActor(
        actor, GenKilledByApplicationCause(GetActor(actor_id)), force_kill);
  } else {
    const auto &lease_id = actor->GetLeaseSpecification().LeaseId();
    RAY_LOG(DEBUG).WithField(actor->GetActorID()).WithField(lease_id)
        << "The actor hasn't been created yet, cancel scheduling lease";
    if (!worker_id.IsNil()) {
      // The actor is in phase of creating, so we need to notify the core
      // worker exit to avoid process and resource leak.
      NotifyRayletToKillActor(
          actor, GenKilledByApplicationCause(GetActor(actor_id)), force_kill);
    }
    CancelActorInScheduling(actor);
    RestartActor(actor_id,
                 /*need_reschedule=*/true,
                 GenKilledByApplicationCause(GetActor(actor_id)));
  }
}

void GcsActorManager::AddDestroyedActorToCache(const std::shared_ptr<GcsActor> &actor) {
  if (destroyed_actors_.size() >=
      RayConfig::instance().maximum_gcs_destroyed_actor_cached_count()) {
    const auto &actor_id = sorted_destroyed_actor_list_.front().first;
    gcs_table_storage_->ActorTable().Delete(actor_id, {[](auto) {}, io_context_});
    destroyed_actors_.erase(actor_id);
    sorted_destroyed_actor_list_.pop_front();
  }

  if (destroyed_actors_.emplace(actor->GetActorID(), actor).second) {
    sorted_destroyed_actor_list_.emplace_back(
        actor->GetActorID(),
        static_cast<int64_t>(actor->GetActorTableData().timestamp()));
  }
}

void GcsActorManager::CancelActorInScheduling(const std::shared_ptr<GcsActor> &actor) {
  auto lease_id = actor->GetLeaseSpecification().LeaseId();
  RAY_LOG(DEBUG).WithField(actor->GetActorID()).WithField(lease_id)
      << "Cancel actor in scheduling, this may be due to resource re-eviction";
  const auto &actor_id = actor->GetActorID();
  const auto &node_id = actor->GetNodeID();
  // The actor has not been created yet. It is either being scheduled or is
  // pending scheduling.
  auto canceled_actor_id =
      gcs_actor_scheduler_->CancelOnWorker(actor->GetNodeID(), actor->GetWorkerID());
  if (!canceled_actor_id.IsNil()) {
    // The actor was being scheduled and has now been canceled.
    RAY_CHECK(canceled_actor_id == actor_id);
    // Return the actor's acquired resources (if any).
    gcs_actor_scheduler_->OnActorDestruction(actor);
  } else if (!RemovePendingActor(actor)) {
    // When actor creation request of this actor id is pending in raylet,
    // it doesn't responds, and the actor should be still in leasing state.
    // NOTE: We will cancel outstanding lease request by calling
    // `raylet_client->CancelWorkerLease`.
    gcs_actor_scheduler_->CancelOnLeasing(node_id, actor_id, lease_id);
    // Return the actor's acquired resources (if any).
    gcs_actor_scheduler_->OnActorDestruction(actor);
  }
}

const GcsActor *GcsActorManager::GetActor(const ActorID &actor_id) const {
  auto it = registered_actors_.find(actor_id);
  if (it != registered_actors_.end()) {
    return it->second.get();
  }

  it = destroyed_actors_.find(actor_id);
  if (it != destroyed_actors_.end()) {
    return it->second.get();
  }

  return nullptr;
}

bool GcsActorManager::RemovePendingActor(std::shared_ptr<GcsActor> actor) {
  const auto &actor_id = actor->GetActorID();
  auto pending_it = std::find_if(pending_actors_.begin(),
                                 pending_actors_.end(),
                                 [actor_id](const std::shared_ptr<GcsActor> &this_actor) {
                                   return this_actor->GetActorID() == actor_id;
                                 });

  // The actor was pending scheduling. Remove it from the queue.
  if (pending_it != pending_actors_.end()) {
    pending_actors_.erase(pending_it);
    return true;
  }
  return gcs_actor_scheduler_->CancelInFlightActorScheduling(actor);
}

void GcsActorManager::RunAndClearActorCreationCallbacks(
    const std::shared_ptr<GcsActor> &actor,
    const rpc::PushTaskReply &creation_task_reply,
    const Status &creation_task_status) {
  auto iter = actor_to_create_callbacks_.find(actor->GetActorID());
  if (iter != actor_to_create_callbacks_.end()) {
    for (auto &callback : iter->second) {
      callback(actor, creation_task_reply, creation_task_status);
    }
    actor_to_create_callbacks_.erase(iter);
  }
}

size_t GcsActorManager::GetPendingActorsCount() const {
  return gcs_actor_scheduler_->GetPendingActorsCount() + pending_actors_.size();
}

std::string GcsActorManager::DebugString() const {
  uint64_t num_named_actors = 0;
  for (const auto &pair : named_actors_) {
    num_named_actors += pair.second.size();
  }

  std::ostringstream stream;
  stream << "GcsActorManager: "
         << "\n- RegisterActor request count: "
         << counts_[CountType::REGISTER_ACTOR_REQUEST]
         << "\n- CreateActor request count: " << counts_[CountType::CREATE_ACTOR_REQUEST]
         << "\n- GetActorInfo request count: "
         << counts_[CountType::GET_ACTOR_INFO_REQUEST]
         << "\n- GetNamedActorInfo request count: "
         << counts_[CountType::GET_NAMED_ACTOR_INFO_REQUEST]
         << "\n- GetAllActorInfo request count: "
         << counts_[CountType::GET_ALL_ACTOR_INFO_REQUEST]
         << "\n- KillActor request count: " << counts_[CountType::KILL_ACTOR_REQUEST]
         << "\n- ListNamedActors request count: "
         << counts_[CountType::LIST_NAMED_ACTORS_REQUEST]
         << "\n- Registered actors count: " << registered_actors_.size()
         << "\n- Destroyed actors count: " << destroyed_actors_.size()
         << "\n- Named actors count: " << num_named_actors
         << "\n- Unresolved actors count: " << unresolved_actors_.size()
         << "\n- Pending actors count: " << GetPendingActorsCount()
         << "\n- Created actors count: " << created_actors_.size()
         << "\n- owners_: " << owners_.size()
         << "\n- actor_to_register_callbacks_: " << actor_to_register_callbacks_.size()
         << "\n- actor_to_restart_for_lineage_reconstruction_callbacks_: "
         << actor_to_restart_for_lineage_reconstruction_callbacks_.size()
         << "\n- actor_to_create_callbacks_: " << actor_to_create_callbacks_.size()
         << "\n- sorted_destroyed_actor_list_: " << sorted_destroyed_actor_list_.size();
  return stream.str();
}

void GcsActorManager::RecordMetrics() const {
  gcs_actor_by_state_gauge_.Record(registered_actors_.size(), {{"State", "Registered"}});
  gcs_actor_by_state_gauge_.Record(created_actors_.size(), {{"State", "Created"}});
  gcs_actor_by_state_gauge_.Record(destroyed_actors_.size(), {{"State", "Destroyed"}});
  gcs_actor_by_state_gauge_.Record(unresolved_actors_.size(), {{"State", "Unresolved"}});
  gcs_actor_by_state_gauge_.Record(GetPendingActorsCount(), {{"State", "Pending"}});
  if (usage_stats_client_ != nullptr) {
    usage_stats_client_->RecordExtraUsageCounter(usage::TagKey::ACTOR_NUM_CREATED,
                                                 liftime_num_created_actors_);
  }
  actor_state_counter_->FlushOnChangeCallbacks();
}

}  // namespace gcs
}  // namespace ray<|MERGE_RESOLUTION|>--- conflicted
+++ resolved
@@ -1026,14 +1026,8 @@
     const auto &worker_id = actor->GetWorkerID();
     auto node_it = created_actors_.find(node_id);
     if (node_it != created_actors_.end() && node_it->second.count(worker_id)) {
-<<<<<<< HEAD
-      NotifyCoreWorkerToKillActor(actor, death_cause, force_kill);
-
-=======
-      // The actor has already been created. Destroy the process by force-killing
-      // it.
       NotifyRayletToKillActor(actor, death_cause, force_kill);
->>>>>>> 693c021c
+
       RAY_CHECK(node_it->second.erase(actor->GetWorkerID()));
       if (node_it->second.empty()) {
         created_actors_.erase(node_it);
