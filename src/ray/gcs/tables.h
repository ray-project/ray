#ifndef RAY_GCS_TABLES_H
#define RAY_GCS_TABLES_H

#include <map>
#include <string>
#include <unordered_map>

#include "ray/constants.h"
#include "ray/id.h"
#include "ray/status.h"
#include "ray/util/logging.h"

#include "ray/gcs/format/gcs_generated.h"
#include "ray/gcs/redis_context.h"
#include "ray/raylet/format/node_manager_generated.h"

// TODO(pcm): Remove this
#include "task.h"

struct redisAsyncContext;

namespace ray {

namespace gcs {

class RedisContext;

class AsyncGcsClient;

<<<<<<< HEAD
=======
/// \class PubsubInterface
///
/// The interface for a pubsub storage system. The client of a storage system
/// that implements this interface can request and cancel notifications for
/// specific keys.
>>>>>>> 7c9f3924
template <typename ID>
class PubsubInterface {
 public:
  virtual Status RequestNotifications(const JobID &job_id, const ID &id,
<<<<<<< HEAD
                                      const ClientID &client_id);
  virtual Status CancelNotifications(const JobID &job_id, const ID &id,
                                     const ClientID &client_id);
  virtual ~PubsubInterface(){};
};

template <typename ID, typename Data>
class LogInterface {
 public:
  using DataT = typename Data::NativeTableType;
  using WriteCallback = std::function<void(AsyncGcsClient *client, const ID &id,
                                           std::shared_ptr<DataT> data)>;
  virtual Status AppendAt(const JobID &job_id, const ID &task_id,
                          std::shared_ptr<DataT> data, const WriteCallback &done,
                          const WriteCallback &failure, int log_length) = 0;
  virtual ~LogInterface(){};
};

=======
                                      const ClientID &client_id) = 0;
  virtual Status CancelNotifications(const JobID &job_id, const ID &id,
                                     const ClientID &client_id) = 0;
  virtual ~PubsubInterface(){};
};

>>>>>>> 7c9f3924
/// \class Log
///
/// A GCS table where every entry is an append-only log.
/// Example tables backed by Log:
///   ObjectTable: Stores a log of which clients have added or evicted an
///                object.
///   ClientTable: Stores a log of which GCS clients have been added or deleted
///                from the system.
template <typename ID, typename Data>
<<<<<<< HEAD
class Log : public LogInterface<ID, Data>, public PubsubInterface<ID> {
=======
class Log : virtual public PubsubInterface<ID> {
>>>>>>> 7c9f3924
 public:
  using DataT = typename Data::NativeTableType;
  using Callback = std::function<void(AsyncGcsClient *client, const ID &id,
                                      const std::vector<DataT> &data)>;
  /// The callback to call when a write to a key succeeds.
  using WriteCallback = std::function<void(AsyncGcsClient *client, const ID &id,
                                           std::shared_ptr<DataT> data)>;
  /// The callback to call when a SUBSCRIBE call completes and we are ready to
  /// request and receive notifications.
  using SubscriptionCallback = std::function<void(AsyncGcsClient *client)>;

  struct CallbackData {
    ID id;
    std::shared_ptr<DataT> data;
    Callback callback;
    // An optional callback to call for subscription operations, where the
    // first message is a notification of subscription success.
    SubscriptionCallback subscription_callback;
    Log<ID, Data> *log;
    AsyncGcsClient *client;
  };

  Log(const std::shared_ptr<RedisContext> &context, AsyncGcsClient *client)
      : context_(context),
        client_(client),
        pubsub_channel_(TablePubsub_NO_PUBLISH),
        prefix_(TablePrefix_UNUSED),
        subscribe_callback_index_(-1){};

  /// Append a log entry to a key.
  ///
  /// \param job_id The ID of the job (= driver).
  /// \param id The ID of the data that is added to the GCS.
  /// \param data Data to append to the log.
  /// \param done Callback that is called once the data has been written to the
  ///        GCS.
  /// \return Status
  Status Append(const JobID &job_id, const ID &id, std::shared_ptr<DataT> data,
                const WriteCallback &done);

  /// Append a log entry to a key if and only if the log has the given number
  /// of entries.
  ///
  /// \param job_id The ID of the job (= driver).
  /// \param id The ID of the data that is added to the GCS.
  /// \param data Data to append to the log.
  /// \param done Callback that is called if the data was appended to the log.
  /// \param failure Callback that is called if the data was not appended to
  ///        the log because the log length did not match the given
  ///        `log_length`.
  /// \param log_length The number of entries that the log must have for the
  ///        append to succeed.
  /// \return Status
  Status AppendAt(const JobID &job_id, const ID &id, std::shared_ptr<DataT> data,
                  const WriteCallback &done, const WriteCallback &failure,
                  int log_length);

  /// Lookup the log values at a key asynchronously.
  ///
  /// \param job_id The ID of the job (= driver).
  /// \param id The ID of the data that is looked up in the GCS.
  /// \param lookup Callback that is called after lookup. If the callback is
  ///        called with an empty vector, then there was no data at the key.
  /// \return Status
  Status Lookup(const JobID &job_id, const ID &id, const Callback &lookup);

  /// Subscribe to any Append operations to this table. The caller may choose
  /// to subscribe to all Appends, or to subscribe only to keys that it
  /// requests notifications for. This may only be called once per Log
  /// instance.
  ///
  /// \param job_id The ID of the job (= driver).
  /// \param client_id The type of update to listen to. If this is nil, then a
  ///        message for each Add to the table will be received. Else, only
  ///        messages for the given client will be received. In the latter
  ///        case, the client may request notifications on specific keys in the
  ///        table via `RequestNotifications`.
  /// \param subscribe Callback that is called on each received message. If the
  ///        callback is called with an empty vector, then there was no data at
  ///        the key.
  /// \param done Callback that is called when subscription is complete and we
  ///        are ready to receive messages.
  /// \return Status
  Status Subscribe(const JobID &job_id, const ClientID &client_id,
                   const Callback &subscribe, const SubscriptionCallback &done);

  /// Request notifications about a key in this table.
  ///
  /// The notifications will be returned via the subscribe callback that was
  /// registered by `Subscribe`.  An initial notification will be returned for
  /// the current values at the key, if any, and a subsequent notification will
  /// be published for every following `Append` to the key. Before
  /// notifications can be requested, the caller must first call `Subscribe`,
  /// with the same `client_id`.
  ///
  /// \param job_id The ID of the job (= driver).
  /// \param id The ID of the key to request notifications for.
  /// \param client_id The client who is requesting notifications. Before
  ///        notifications can be requested, a call to `Subscribe` to this
  ///        table with the same `client_id` must complete successfully.
  /// \return Status
  Status RequestNotifications(const JobID &job_id, const ID &id,
                              const ClientID &client_id);

  /// Cancel notifications about a key in this table.
  ///
  /// \param job_id The ID of the job (= driver).
  /// \param id The ID of the key to request notifications for.
  /// \param client_id The client who originally requested notifications.
  /// \return Status
  Status CancelNotifications(const JobID &job_id, const ID &id,
                             const ClientID &client_id);

 protected:
  /// The connection to the GCS.
  std::shared_ptr<RedisContext> context_;
  /// The GCS client.
  AsyncGcsClient *client_;
  /// The pubsub channel to subscribe to for notifications about keys in this
  /// table. If no notifications are required, this may be set to
  /// TablePubsub_NO_PUBLISH.
  TablePubsub pubsub_channel_;
  /// The prefix to use for keys in this table.
  TablePrefix prefix_;
  /// The index in the RedisCallbackManager for the callback that is called
  /// when we receive notifications. This is >= 0 iff we have subscribed to the
  /// table, otherwise -1.
  int64_t subscribe_callback_index_;
};

template <typename ID, typename Data>
class TableInterface {
 public:
  using DataT = typename Data::NativeTableType;
  using WriteCallback = typename Log<ID, Data>::WriteCallback;
  virtual Status Add(const JobID &job_id, const ID &task_id, std::shared_ptr<DataT> data,
                     const WriteCallback &done) = 0;
  virtual ~TableInterface(){};
};

/// \class Table
///
/// A GCS table where every entry is a single data item.
/// Example tables backed by Log:
///   TaskTable: Stores Task metadata needed for executing the task.
template <typename ID, typename Data>
class Table : private Log<ID, Data>,
              public TableInterface<ID, Data>,
              virtual public PubsubInterface<ID> {
 public:
  using DataT = typename Log<ID, Data>::DataT;
  using Callback =
      std::function<void(AsyncGcsClient *client, const ID &id, const DataT &data)>;
  using WriteCallback = typename Log<ID, Data>::WriteCallback;
  /// The callback to call when a Lookup call returns an empty entry.
  using FailureCallback = std::function<void(AsyncGcsClient *client, const ID &id)>;
  /// The callback to call when a Subscribe call completes and we are ready to
  /// request and receive notifications.
  using SubscriptionCallback = typename Log<ID, Data>::SubscriptionCallback;

  struct CallbackData {
    ID id;
    std::shared_ptr<DataT> data;
    Callback callback;
    // An optional callback to call for subscription operations, where the
    // first message is a notification of subscription success.
    SubscriptionCallback subscription_callback;
    Log<ID, Data> *log;
    AsyncGcsClient *client;
  };

  Table(const std::shared_ptr<RedisContext> &context, AsyncGcsClient *client)
      : Log<ID, Data>(context, client) {}

  using Log<ID, Data>::RequestNotifications;
  using Log<ID, Data>::CancelNotifications;

  /// Add an entry to the table. This overwrites any existing data at the key.
  ///
  /// \param job_id The ID of the job (= driver).
  /// \param id The ID of the data that is added to the GCS.
  /// \param data Data that is added to the GCS.
  /// \param done Callback that is called once the data has been written to the
  ///        GCS.
  /// \return Status
  Status Add(const JobID &job_id, const ID &id, std::shared_ptr<DataT> data,
             const WriteCallback &done);

  /// Lookup an entry asynchronously.
  ///
  /// \param job_id The ID of the job (= driver).
  /// \param id The ID of the data that is looked up in the GCS.
  /// \param lookup Callback that is called after lookup if there was data the
  ///        key.
  /// \param failure Callback that is called after lookup if there was no data
  ///        at the key.
  /// \return Status
  Status Lookup(const JobID &job_id, const ID &id, const Callback &lookup,
                const FailureCallback &failure);

  Status Subscribe(const JobID &job_id, const ClientID &client_id,
                   const Callback &subscribe, const SubscriptionCallback &done);

 protected:
  using Log<ID, Data>::context_;
  using Log<ID, Data>::client_;
  using Log<ID, Data>::pubsub_channel_;
  using Log<ID, Data>::prefix_;
};

class ObjectTable : public Log<ObjectID, ObjectTableData> {
 public:
  ObjectTable(const std::shared_ptr<RedisContext> &context, AsyncGcsClient *client)
      : Log(context, client) {
    pubsub_channel_ = TablePubsub_OBJECT;
    prefix_ = TablePrefix_OBJECT;
  };
  virtual ~ObjectTable(){};
};

class HeartbeatTable : public Table<ClientID, HeartbeatTableData> {
 public:
  HeartbeatTable(const std::shared_ptr<RedisContext> &context, AsyncGcsClient *client)
      : Table(context, client) {
    pubsub_channel_ = TablePubsub_HEARTBEAT;
    prefix_ = TablePrefix_HEARTBEAT;
  }
  virtual ~HeartbeatTable() {}
};

class FunctionTable : public Table<ObjectID, FunctionTableData> {
 public:
  FunctionTable(const std::shared_ptr<RedisContext> &context, AsyncGcsClient *client)
      : Table(context, client) {
    pubsub_channel_ = TablePubsub_NO_PUBLISH;
    prefix_ = TablePrefix_FUNCTION;
  };
};

using ClassTable = Table<ClassID, ClassTableData>;

// TODO(swang): Set the pubsub channel for the actor table.
class ActorTable : public Log<ActorID, ActorTableData> {
 public:
  ActorTable(const std::shared_ptr<RedisContext> &context, AsyncGcsClient *client)
      : Log(context, client) {
    pubsub_channel_ = TablePubsub_ACTOR;
    prefix_ = TablePrefix_TASK_RECONSTRUCTION;
  }
};

class TaskReconstructionLog : public Log<TaskID, TaskReconstructionData> {
 public:
  TaskReconstructionLog(const std::shared_ptr<RedisContext> &context,
                        AsyncGcsClient *client)
      : Log(context, client) {
    pubsub_channel_ = TablePubsub_ACTOR;
    prefix_ = TablePrefix_ACTOR;
  }
};

namespace raylet {

class TaskTable : public Table<TaskID, ray::protocol::Task> {
 public:
  TaskTable(const std::shared_ptr<RedisContext> &context, AsyncGcsClient *client)
      : Table(context, client) {
    pubsub_channel_ = TablePubsub_RAYLET_TASK;
    prefix_ = TablePrefix_RAYLET_TASK;
  }
};

}  // namespace raylet

class TaskTable : public Table<TaskID, TaskTableData> {
 public:
  TaskTable(const std::shared_ptr<RedisContext> &context, AsyncGcsClient *client)
      : Table(context, client) {
    pubsub_channel_ = TablePubsub_TASK;
    prefix_ = TablePrefix_TASK;
  };
  ~TaskTable(){};

  using TestAndUpdateCallback =
      std::function<void(AsyncGcsClient *client, const TaskID &id,
                         const TaskTableDataT &task, bool updated)>;
  using SubscribeToTaskCallback =
      std::function<void(std::shared_ptr<TaskTableDataT> task)>;
  /// Update a task's scheduling information in the task table, if the current
  /// value matches the given test value. If the update succeeds, it also
  /// updates
  /// the task entry's local scheduler ID with the ID of the client who called
  /// this function. This assumes that the task spec already exists in the task
  /// table entry.
  ///
  /// \param task_id The task ID of the task entry to update.
  /// \param test_state_bitmask The bitmask to apply to the task entry's current
  ///        scheduling state.  The update happens if and only if the current
  ///        scheduling state AND-ed with the bitmask is greater than 0.
  /// \param update_state The value to update the task entry's scheduling state
  ///        with, if the current state matches test_state_bitmask.
  /// \param callback Function to be called when database returns result.
  /// \return Status
  Status TestAndUpdate(const JobID &job_id, const TaskID &id,
                       std::shared_ptr<TaskTableTestAndUpdateT> data,
                       const TestAndUpdateCallback &callback) {
    int64_t callback_index = RedisCallbackManager::instance().add(
        [this, callback, id](const std::string &data) {
          auto result = std::make_shared<TaskTableDataT>();
          auto root = flatbuffers::GetRoot<TaskTableData>(data.data());
          root->UnPackTo(result.get());
          callback(client_, id, *result, root->updated());
          return true;
        });
    flatbuffers::FlatBufferBuilder fbb;
    fbb.Finish(TaskTableTestAndUpdate::Pack(fbb, data.get()));
    RAY_RETURN_NOT_OK(context_->RunAsync("RAY.TABLE_TEST_AND_UPDATE", id,
                                         fbb.GetBufferPointer(), fbb.GetSize(), prefix_,
                                         pubsub_channel_, callback_index));
    return Status::OK();
  }

  /// This has a separate signature from Subscribe in Table
  /// Register a callback for a task event. An event is any update of a task in
  /// the task table.
  /// Events include changes to the task's scheduling state or changes to the
  /// task's local scheduler ID.
  ///
  /// \param local_scheduler_id The db_client_id of the local scheduler whose
  ///        events we want to listen to. If you want to subscribe to updates
  ///        from
  ///        all local schedulers, pass in NIL_ID.
  /// \param subscribe_callback Callback that will be called when the task table
  /// is
  ///        updated.
  /// \param state_filter Events we want to listen to. Can have values from the
  ///        enum "scheduling_state" in task.h.
  ///        TODO(pcm): Make it possible to combine these using flags like
  ///        TASK_STATUS_WAITING | TASK_STATUS_SCHEDULED.
  /// \param callback Function to be called when database returns result.
  /// \return Status
  Status SubscribeToTask(const JobID &job_id, const ClientID &local_scheduler_id,
                         int state_filter, const SubscribeToTaskCallback &callback,
                         const Callback &done);
};

Status TaskTableAdd(AsyncGcsClient *gcs_client, Task *task);

Status TaskTableTestAndUpdate(AsyncGcsClient *gcs_client, const TaskID &task_id,
                              const ClientID &local_scheduler_id, int test_state_bitmask,
                              SchedulingState update_state,
                              const TaskTable::TestAndUpdateCallback &callback);

using ErrorTable = Table<TaskID, ErrorTableData>;

using CustomSerializerTable = Table<ClassID, CustomSerializerData>;

using ConfigTable = Table<ConfigID, ConfigTableData>;

/// \class ClientTable
///
/// The ClientTable stores information about active and inactive clients. It is
/// structured as a single log stored at a key known to all clients. When a
/// client connects, it appends an entry to the log indicating that it is
/// alive. When a client disconnects, or if another client detects its failure,
/// it should append an entry to the log indicating that it is dead. A client
/// that is marked as dead should never again be marked as alive; if it needs
/// to reconnect, it must connect with a different ClientID.
class ClientTable : private Log<UniqueID, ClientTableData> {
 public:
  using ClientTableCallback = std::function<void(
      AsyncGcsClient *client, const ClientID &id, const ClientTableDataT &data)>;
  ClientTable(const std::shared_ptr<RedisContext> &context, AsyncGcsClient *client,
              const ClientID &client_id)
      : Log(context, client),
        // We set the client log's key equal to nil so that all instances of
        // ClientTable have the same key.
        client_log_key_(UniqueID::nil()),
        disconnected_(false),
        client_id_(client_id),
        local_client_() {
    pubsub_channel_ = TablePubsub_CLIENT;
    prefix_ = TablePrefix_CLIENT;

    // Set the local client's ID.
    local_client_.client_id = client_id.binary();

    // Add a nil client to the cache so that we can serve requests for clients
    // that we have not heard about.
    ClientTableDataT nil_client;
    nil_client.client_id = ClientID::nil().binary();
    client_cache_[ClientID::nil()] = nil_client;
  };

  /// Connect as a client to the GCS. This registers us in the client table
  /// and begins subscription to client table notifications.
  ///
  /// \param Information about the connecting client. This must have the
  ///        same client_id as the one set in the client table.
  /// \return Status
  ray::Status Connect(const ClientTableDataT &local_client);

  /// Disconnect the client from the GCS. The client ID assigned during
  /// registration should never be reused after disconnecting.
  ///
  /// \return Status
  ray::Status Disconnect();

  /// Mark a different client as disconnected. The client ID should never be
  /// reused for a new client.
  ///
  /// \param dead_client_id The ID of the client to mark as dead.
  /// \return Status
  ray::Status MarkDisconnected(const ClientID &dead_client_id);

  /// Register a callback to call when a new client is added.
  ///
  /// \param callback The callback to register.
  void RegisterClientAddedCallback(const ClientTableCallback &callback);

  /// Register a callback to call when a client is removed.
  ///
  /// \param callback The callback to register.
  void RegisterClientRemovedCallback(const ClientTableCallback &callback);

  /// Get a client's information from the cache. The cache only contains
  /// information for clients that we've heard a notification for.
  ///
  /// \param client The client to get information about.
  /// \return A reference to the requested client. If the client is not in the
  ///         cache, then an entry with a nil ClientID will be returned.
  const ClientTableDataT &GetClient(const ClientID &client);

  /// Get the local client's ID.
  ///
  /// \return The local client's ID.
  const ClientID &GetLocalClientId();

  /// Get the local client's information.
  ///
  /// \return The local client's information.
  const ClientTableDataT &GetLocalClient();

 private:
  /// Handle a client table notification.
  void HandleNotification(AsyncGcsClient *client, const ClientTableDataT &notifications);
  /// Handle this client's successful connection to the GCS.
  void HandleConnected(AsyncGcsClient *client,
                       const std::shared_ptr<ClientTableDataT> client_data);

  /// The key at which the log of client information is stored. This key must
  /// be kept the same across all instances of the ClientTable, so that all
  /// clients append and read from the same key.
  UniqueID client_log_key_;
  /// Whether this client has called Disconnect().
  bool disconnected_;
  /// This client's ID.
  const ClientID client_id_;
  /// Information about this client.
  ClientTableDataT local_client_;
  /// The callback to call when a new client is added.
  ClientTableCallback client_added_callback_;
  /// The callback to call when a client is removed.
  ClientTableCallback client_removed_callback_;
  /// A cache for information about all clients.
  std::unordered_map<ClientID, ClientTableDataT, UniqueIDHasher> client_cache_;
};

}  // namespace gcs

}  // namespace ray

#endif  // RAY_GCS_TABLES_H<|MERGE_RESOLUTION|>--- conflicted
+++ resolved
@@ -27,22 +27,18 @@
 
 class AsyncGcsClient;
 
-<<<<<<< HEAD
-=======
 /// \class PubsubInterface
 ///
 /// The interface for a pubsub storage system. The client of a storage system
 /// that implements this interface can request and cancel notifications for
 /// specific keys.
->>>>>>> 7c9f3924
 template <typename ID>
 class PubsubInterface {
  public:
   virtual Status RequestNotifications(const JobID &job_id, const ID &id,
-<<<<<<< HEAD
-                                      const ClientID &client_id);
+                                      const ClientID &client_id) = 0;
   virtual Status CancelNotifications(const JobID &job_id, const ID &id,
-                                     const ClientID &client_id);
+                                     const ClientID &client_id) = 0;
   virtual ~PubsubInterface(){};
 };
 
@@ -58,14 +54,6 @@
   virtual ~LogInterface(){};
 };
 
-=======
-                                      const ClientID &client_id) = 0;
-  virtual Status CancelNotifications(const JobID &job_id, const ID &id,
-                                     const ClientID &client_id) = 0;
-  virtual ~PubsubInterface(){};
-};
-
->>>>>>> 7c9f3924
 /// \class Log
 ///
 /// A GCS table where every entry is an append-only log.
@@ -75,11 +63,7 @@
 ///   ClientTable: Stores a log of which GCS clients have been added or deleted
 ///                from the system.
 template <typename ID, typename Data>
-<<<<<<< HEAD
-class Log : public LogInterface<ID, Data>, public PubsubInterface<ID> {
-=======
-class Log : virtual public PubsubInterface<ID> {
->>>>>>> 7c9f3924
+class Log : public LogInterface<ID, Data>, virtual public PubsubInterface<ID> {
  public:
   using DataT = typename Data::NativeTableType;
   using Callback = std::function<void(AsyncGcsClient *client, const ID &id,
