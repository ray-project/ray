--- conflicted
+++ resolved
@@ -700,33 +700,19 @@
   Status Add(const DriverID &driver_id, const TaskID &id,
              std::shared_ptr<TaskLeaseData> &data, const WriteCallback &done) override {
     RAY_RETURN_NOT_OK((Table<TaskID, TaskLeaseData>::Add(driver_id, id, data, done)));
-<<<<<<< HEAD
-    if (data->timeout > 0) {
+    if (data->timeout() > 0) {
       // Mark the entry for expiration in Redis. It's okay if this command fails
       // since the lease entry itself contains the expiration period. In the
       // worst case, if the command fails, then a client that looks up the lease
       // entry will overestimate the expiration time.
       // TODO(swang): Use a common helper function to format the key instead of
       // hardcoding it to match the Redis module.
-      std::vector<std::string> args = {"PEXPIRE",
-                                       EnumNameTablePrefix(prefix_) + id.Binary(),
-                                       std::to_string(data->timeout)};
+      std::vector<std::string> args = {"PEXPIRE", TablePrefix_Name(prefix_) + id.Binary(),
+                                       std::to_string(data->timeout())};
 
       RAY_RETURN_NOT_OK(GetRedisContext(id)->RunArgvAsync(args));
     }
     return Status::OK();
-=======
-    // Mark the entry for expiration in Redis. It's okay if this command fails
-    // since the lease entry itself contains the expiration period. In the
-    // worst case, if the command fails, then a client that looks up the lease
-    // entry will overestimate the expiration time.
-    // TODO(swang): Use a common helper function to format the key instead of
-    // hardcoding it to match the Redis module.
-    std::vector<std::string> args = {"PEXPIRE", TablePrefix_Name(prefix_) + id.Binary(),
-                                     std::to_string(data->timeout())};
-
-    return GetRedisContext(id)->RunArgvAsync(args);
->>>>>>> 0131353d
   }
 };
 
