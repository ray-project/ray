--- conflicted
+++ resolved
@@ -318,10 +318,7 @@
     prefix_ = TablePrefix_RAYLET_TASK;
   }
 };
-<<<<<<< HEAD
-=======
-
->>>>>>> e0193a55
+
 }  // namespace raylet
 
 class TaskTable : public Table<TaskID, TaskTableData> {
