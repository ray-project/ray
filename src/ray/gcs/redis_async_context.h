// Copyright 2017 The Ray Authors.
//
// Licensed under the Apache License, Version 2.0 (the "License");
// you may not use this file except in compliance with the License.
// You may obtain a copy of the License at
//
//  http://www.apache.org/licenses/LICENSE-2.0
//
// Unless required by applicable law or agreed to in writing, software
// distributed under the License is distributed on an "AS IS" BASIS,
// WITHOUT WARRANTIES OR CONDITIONS OF ANY KIND, either express or implied.
// See the License for the specific language governing permissions and
// limitations under the License.

#pragma once

#include <stdarg.h>

#include <mutex>

#include "ray/common/status.h"

// These are forward declarations from hiredis.
extern "C" {
struct redisAsyncContext;
struct redisReply;
typedef void redisCallbackFn(struct redisAsyncContext *, void *, void *);

#include "hiredis/async.h"
#include "hiredis/hiredis.h"
}

namespace ray {
namespace gcs {

<<<<<<< HEAD
template <typename RedisContextType>
struct RedisContextDeleter {
  RedisContextDeleter(){};

  void operator()(RedisContextType *context) {}
};

template <>
struct RedisContextDeleter<redisContext> {
  RedisContextDeleter(){};

  void operator()(redisContext *context) { redisFree(context); }
};

template <>
struct RedisContextDeleter<redisAsyncContext> {
  RedisContextDeleter(){};

=======
struct RedisContextDeleter {
  RedisContextDeleter(){};

  void operator()(redisContext *context) { redisFree(context); }
>>>>>>> 59587717
  void operator()(redisAsyncContext *context) { redisAsyncFree(context); }
};

/// \class RedisAsyncContext
/// RedisAsyncContext class is a wrapper of hiredis `asyncRedisContext`, providing
/// C++ style and thread-safe API.
class RedisAsyncContext {
 public:
  explicit RedisAsyncContext(
<<<<<<< HEAD
      std::unique_ptr<redisAsyncContext, RedisContextDeleter<redisAsyncContext>>
          redis_async_context);
=======
      std::unique_ptr<redisAsyncContext, RedisContextDeleter> redis_async_context);
>>>>>>> 59587717

  /// Get the raw 'redisAsyncContext' pointer.
  ///
  /// \return redisAsyncContext *
  redisAsyncContext *GetRawRedisAsyncContext();

  /// Reset the raw 'redisAsyncContext' pointer to nullptr.
  void ResetRawRedisAsyncContext();

  /// Perform command 'redisAsyncHandleRead'. Thread-safe.
  void RedisAsyncHandleRead();

  /// Perform command 'redisAsyncHandleWrite'. Thread-safe.
  void RedisAsyncHandleWrite();

  /// Perform command 'redisvAsyncCommand'. Thread-safe.
  ///
  /// \param fn Callback that will be called after the command finishes.
  /// \param privdata User-defined pointer.
  /// \param format Command format.
  /// \param ... Command list.
  /// \return Status
  Status RedisAsyncCommand(redisCallbackFn *fn, void *privdata, const char *format, ...);

  /// Perform command 'redisAsyncCommandArgv'. Thread-safe.
  ///
  /// \param fn Callback that will be called after the command finishes.
  /// \param privdata User-defined pointer.
  /// \param argc Number of arguments.
  /// \param argv Array with arguments.
  /// \param argvlen Array with each argument's length.
  /// \return Status
  Status RedisAsyncCommandArgv(redisCallbackFn *fn,
                               void *privdata,
                               int argc,
                               const char **argv,
                               const size_t *argvlen);

 private:
  /// This mutex is used to protect `redis_async_context`.
  /// NOTE(micafan): All the `redisAsyncContext`-related functions only manipulate memory
  /// data and don't actually do any IO operations. So the perf impact of adding the lock
  /// should be minimum.
  std::mutex mutex_;
<<<<<<< HEAD
  std::unique_ptr<redisAsyncContext, RedisContextDeleter<redisAsyncContext>>
      redis_async_context_;
=======
  std::unique_ptr<redisAsyncContext, RedisContextDeleter> redis_async_context_;
>>>>>>> 59587717
};

}  // namespace gcs

}  // namespace ray<|MERGE_RESOLUTION|>--- conflicted
+++ resolved
@@ -33,31 +33,10 @@
 namespace ray {
 namespace gcs {
 
-<<<<<<< HEAD
-template <typename RedisContextType>
-struct RedisContextDeleter {
-  RedisContextDeleter(){};
-
-  void operator()(RedisContextType *context) {}
-};
-
-template <>
-struct RedisContextDeleter<redisContext> {
-  RedisContextDeleter(){};
-
-  void operator()(redisContext *context) { redisFree(context); }
-};
-
-template <>
-struct RedisContextDeleter<redisAsyncContext> {
-  RedisContextDeleter(){};
-
-=======
 struct RedisContextDeleter {
   RedisContextDeleter(){};
 
   void operator()(redisContext *context) { redisFree(context); }
->>>>>>> 59587717
   void operator()(redisAsyncContext *context) { redisAsyncFree(context); }
 };
 
@@ -67,12 +46,7 @@
 class RedisAsyncContext {
  public:
   explicit RedisAsyncContext(
-<<<<<<< HEAD
-      std::unique_ptr<redisAsyncContext, RedisContextDeleter<redisAsyncContext>>
-          redis_async_context);
-=======
       std::unique_ptr<redisAsyncContext, RedisContextDeleter> redis_async_context);
->>>>>>> 59587717
 
   /// Get the raw 'redisAsyncContext' pointer.
   ///
@@ -117,12 +91,7 @@
   /// data and don't actually do any IO operations. So the perf impact of adding the lock
   /// should be minimum.
   std::mutex mutex_;
-<<<<<<< HEAD
-  std::unique_ptr<redisAsyncContext, RedisContextDeleter<redisAsyncContext>>
-      redis_async_context_;
-=======
   std::unique_ptr<redisAsyncContext, RedisContextDeleter> redis_async_context_;
->>>>>>> 59587717
 };
 
 }  // namespace gcs
