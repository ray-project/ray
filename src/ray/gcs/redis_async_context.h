#ifndef RAY_GCS_REDIS_ASYNC_CONTEXT_H
#define RAY_GCS_REDIS_ASYNC_CONTEXT_H

#include <stdarg.h>
#include <mutex>
#include "ray/common/status.h"

extern "C" {
#include "ray/thirdparty/hiredis/async.h"
#include "ray/thirdparty/hiredis/hiredis.h"
}

namespace ray {

namespace gcs {

/// \class RedisAsyncContext
/// RedisAsyncContext class is a wrapper of hiredis `asyncRedisContext`, providing
/// C++ style and thread-safe API.
class RedisAsyncContext {
 public:
  explicit RedisAsyncContext(redisAsyncContext *redis_async_context);

  ~RedisAsyncContext();

  /// Get the raw 'redisAsyncContext' pointer.
  ///
  /// \return redisAsyncContext *
  redisAsyncContext *GetRawRedisAsyncContext();

  /// Reset the raw 'redisAsyncContext' pointer to nullptr.
  void ResetRawRedisAsyncContext();

  /// Perform command 'redisAsyncHandleRead'. Thread-safe.
  void RedisAsyncHandleRead();

  /// Perform command 'redisAsyncHandleWrite'. Thread-safe.
  void RedisAsyncHandleWrite();

  /// Perform command 'redisvAsyncCommand'. Thread-safe.
  ///
  /// \param fn Callback that will be called after the command finishes.
  /// \param privdata User-defined pointer.
  /// \param format Command format.
  /// \param ... Command list.
  /// \return Status
  Status RedisAsyncCommand(redisCallbackFn *fn, void *privdata, const char *format, ...);

  /// Perform command 'redisAsyncCommandArgv'. Thread-safe.
  ///
  /// \param fn Callback that will be called after the command finishes.
  /// \param privdata User-defined pointer.
  /// \param argc Number of arguments.
  /// \param argv Array with arguments.
  /// \param argvlen Array with each argument's length.
  /// \return Status
  Status RedisAsyncCommandArgv(redisCallbackFn *fn, void *privdata, int argc,
                               const char **argv, const size_t *argvlen);

 private:
<<<<<<< HEAD
  /// NOTE(micafan): We use a lock to make the `asyncRedisContext` commands thread-safe.
  /// All these commands only manipulate memory data and don't actually do any IO
  /// operations. So the perf impact of adding the lock should be minimum.
=======
  /// This mutex is used to protect `redis_async_context`.
  /// NOTE(micafan): All the `redisAsyncContext`-related functions only manipulate memory
  /// data and don't actually do any IO operations. So the perf impact of adding the lock
  /// should be minimum.
>>>>>>> eb7fdcb9
  std::mutex mutex_;
  redisAsyncContext *redis_async_context_{nullptr};
};

}  // namespace gcs

}  // namespace ray

#endif  // RAY_GCS_REDIS_ASYNC_CONTEXT_H<|MERGE_RESOLUTION|>--- conflicted
+++ resolved
@@ -58,16 +58,10 @@
                                const char **argv, const size_t *argvlen);
 
  private:
-<<<<<<< HEAD
-  /// NOTE(micafan): We use a lock to make the `asyncRedisContext` commands thread-safe.
-  /// All these commands only manipulate memory data and don't actually do any IO
-  /// operations. So the perf impact of adding the lock should be minimum.
-=======
   /// This mutex is used to protect `redis_async_context`.
   /// NOTE(micafan): All the `redisAsyncContext`-related functions only manipulate memory
   /// data and don't actually do any IO operations. So the perf impact of adding the lock
   /// should be minimum.
->>>>>>> eb7fdcb9
   std::mutex mutex_;
   redisAsyncContext *redis_async_context_{nullptr};
 };
