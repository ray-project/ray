--- conflicted
+++ resolved
@@ -17,11 +17,8 @@
 #include "gflags/gflags.h"
 #include "ray/common/ray_config.h"
 #include "ray/gcs/gcs_server/gcs_server.h"
-<<<<<<< HEAD
+#include "ray/stats/stats.h"
 #include "ray/util/io_service_pool.h"
-=======
-#include "ray/stats/stats.h"
->>>>>>> c6a7b3ac
 #include "ray/util/util.h"
 
 DEFINE_string(redis_address, "", "The ip address of redis.");
@@ -93,11 +90,8 @@
                      const boost::system::error_code &error, int signal_number) {
     RAY_LOG(INFO) << "GCS server received SIGTERM, shutting down...";
     gcs_server.Stop();
-<<<<<<< HEAD
     io_service_pool->Stop();
-=======
     ray::stats::Shutdown();
->>>>>>> c6a7b3ac
     main_service.stop();
   };
   boost::asio::signal_set signals(main_service);
