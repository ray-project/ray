--- conflicted
+++ resolved
@@ -88,17 +88,15 @@
 
   // Initialize event framework.
   if (RayConfig::instance().event_log_reporter_enabled() && !log_dir.empty()) {
-    // This GCS server process emits GCS standard events, and Node and Actor export events
+    // This GCS server process emits GCS standard events, and
+    // Node, Actor, and Driver Job export events
     // so the various source types are passed to RayEventInit. The type of an
     // event is determined by the schema of its event data.
     const std::vector<ray::SourceTypeVariant> source_types = {
         ray::rpc::Event_SourceType::Event_SourceType_GCS,
-<<<<<<< HEAD
+        ray::rpc::ExportEvent_SourceType::ExportEvent_SourceType_EXPORT_NODE,
+        ray::rpc::ExportEvent_SourceType_EXPORT_ACTOR,
         ray::rpc::ExportEvent_SourceType::ExportEvent_SourceType_EXPORT_DRIVER_JOB};
-=======
-        ray::rpc::ExportEvent_SourceType::ExportEvent_SourceType_EXPORT_NODE,
-        ray::rpc::ExportEvent_SourceType_EXPORT_ACTOR};
->>>>>>> 99af8199
     ray::RayEventInit(source_types,
                       absl::flat_hash_map<std::string, std::string>(),
                       log_dir,
