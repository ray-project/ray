// Copyright 2017 The Ray Authors.
//
// Licensed under the Apache License, Version 2.0 (the "License");
// you may not use this file except in compliance with the License.
// You may obtain a copy of the License at
//
//  http://www.apache.org/licenses/LICENSE-2.0
//
// Unless required by applicable law or agreed to in writing, software
// distributed under the License is distributed on an "AS IS" BASIS,
// WITHOUT WARRANTIES OR CONDITIONS OF ANY KIND, either express or implied.
// See the License for the specific language governing permissions and
// limitations under the License.

#include <iostream>

#include "gflags/gflags.h"
#include "ray/common/ray_config.h"
#include "ray/gcs/gcs_server/gcs_server.h"
#include "ray/gcs/store_client/redis_store_client.h"
#include "ray/stats/stats.h"
#include "ray/util/util.h"
#include "src/ray/protobuf/gcs_service.pb.h"

DEFINE_string(redis_address, "", "The ip address of redis.");
DEFINE_int32(redis_port, -1, "The port of redis.");
DEFINE_int32(gcs_server_port, 0, "The port of gcs server.");
DEFINE_int32(metrics_agent_port, -1, "The port of metrics agent.");
DEFINE_string(config_list, "", "The config list of raylet.");
DEFINE_string(redis_password, "", "The password of redis.");
DEFINE_bool(retry_redis, false, "Whether we retry to connect to the redis.");
DEFINE_string(node_ip_address, "", "The ip address of the node.");

int main(int argc, char *argv[]) {
  InitShutdownRAII ray_log_shutdown_raii(ray::RayLog::StartRayLog,
                                         ray::RayLog::ShutDownRayLog, argv[0],
                                         ray::RayLogLevel::INFO, /*log_dir=*/"");
  ray::RayLog::InstallFailureSignalHandler();

  gflags::ParseCommandLineFlags(&argc, &argv, true);
  const std::string redis_address = FLAGS_redis_address;
  const int redis_port = static_cast<int>(FLAGS_redis_port);
  const int gcs_server_port = static_cast<int>(FLAGS_gcs_server_port);
  const int metrics_agent_port = static_cast<int>(FLAGS_metrics_agent_port);
  const std::string config_list = FLAGS_config_list;
  const std::string redis_password = FLAGS_redis_password;
  const bool retry_redis = FLAGS_retry_redis;
  const std::string node_ip_address = FLAGS_node_ip_address;
  gflags::ShutDownCommandLineFlags();

  RayConfig::instance().initialize(config_list);

  auto promise = std::make_shared<std::promise<void>>();
  std::thread([=] {
    instrumented_io_context service;

    // Init backend client.
    ray::gcs::RedisClientOptions redis_client_options(redis_address, redis_port,
                                                      redis_password);
    auto redis_client = std::make_shared<ray::gcs::RedisClient>(redis_client_options);
    auto status = redis_client->Connect(service);
    RAY_CHECK(status.ok()) << "Failed to init redis gcs client as " << status;

    // Init storage.
    auto storage = std::make_shared<ray::gcs::RedisGcsTableStorage>(redis_client);

    // The internal_config is only set on the gcs--other nodes get it from GCS.
    auto on_done = [promise, &service](const ray::Status &status) {
      promise->set_value();
      service.stop();
    };
    ray::rpc::StoredConfig config;
    config.set_config(config_list);
    RAY_CHECK_OK(
        storage->InternalConfigTable().Put(ray::UniqueID::Nil(), config, on_done));
    boost::asio::io_service::work work(service);
    service.run();
  })
      .detach();
  promise->get_future().get();

  const ray::stats::TagsType global_tags = {
      {ray::stats::ComponentKey, "gcs_server"},
      {ray::stats::VersionKey, "2.0.0.dev0"},
      {ray::stats::NodeAddressKey, node_ip_address}};
  ray::stats::Init(global_tags, metrics_agent_port);

  // IO Service for main loop.
  instrumented_io_context main_service;
  // Ensure that the IO service keeps running. Without this, the main_service will exit
  // as soon as there is no more work to be processed.
  boost::asio::io_service::work work(main_service);

  ray::gcs::GcsServerConfig gcs_server_config;
  gcs_server_config.grpc_server_name = "GcsServer";
  gcs_server_config.grpc_server_port = gcs_server_port;
  gcs_server_config.grpc_server_thread_num =
      RayConfig::instance().gcs_server_rpc_server_thread_num();
  gcs_server_config.redis_address = redis_address;
  gcs_server_config.redis_port = redis_port;
  gcs_server_config.redis_password = redis_password;
  gcs_server_config.retry_redis = retry_redis;
  gcs_server_config.node_ip_address = node_ip_address;
  gcs_server_config.pull_based_resource_reporting =
      RayConfig::instance().pull_based_resource_reporting();
<<<<<<< HEAD
=======
  gcs_server_config.grpc_based_resource_broadcast =
      RayConfig::instance().grpc_based_resource_broadcast();
  gcs_server_config.grpc_pubsub_enabled = RayConfig::instance().gcs_grpc_based_pubsub();
>>>>>>> 8ffaa8d3
  ray::gcs::GcsServer gcs_server(gcs_server_config, main_service);

  // Destroy the GCS server on a SIGTERM. The pointer to main_service is
  // guaranteed to be valid since this function will run the event loop
  // instead of returning immediately.
  auto handler = [&main_service, &gcs_server](const boost::system::error_code &error,
                                              int signal_number) {
    RAY_LOG(INFO) << "GCS server received SIGTERM, shutting down...";
    gcs_server.Stop();
    ray::stats::Shutdown();
    main_service.stop();
  };
  boost::asio::signal_set signals(main_service);
#ifdef _WIN32
  signals.add(SIGBREAK);
#else
  signals.add(SIGTERM);
#endif
  signals.async_wait(handler);

  gcs_server.Start();

  main_service.run();
}<|MERGE_RESOLUTION|>--- conflicted
+++ resolved
@@ -103,12 +103,7 @@
   gcs_server_config.node_ip_address = node_ip_address;
   gcs_server_config.pull_based_resource_reporting =
       RayConfig::instance().pull_based_resource_reporting();
-<<<<<<< HEAD
-=======
-  gcs_server_config.grpc_based_resource_broadcast =
-      RayConfig::instance().grpc_based_resource_broadcast();
   gcs_server_config.grpc_pubsub_enabled = RayConfig::instance().gcs_grpc_based_pubsub();
->>>>>>> 8ffaa8d3
   ray::gcs::GcsServer gcs_server(gcs_server_config, main_service);
 
   // Destroy the GCS server on a SIGTERM. The pointer to main_service is
