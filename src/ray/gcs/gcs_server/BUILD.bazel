--- conflicted
+++ resolved
@@ -74,19 +74,10 @@
         "//src/ray/common:id",
         "//src/ray/common:protobuf_utils",
         "//src/ray/common:ray_config",
-<<<<<<< HEAD
         "//src/ray/protobuf:autoscaler_cc_proto",
         "//src/ray/protobuf:gcs_service_cc_proto",
         "//src/ray/protobuf:ray_syncer_cc_proto",
         "//src/ray/pubsub:gcs_publisher",
-        "//src/ray/rpc:node_manager_client",
-=======
-        "//src/ray/gcs/pubsub:gcs_pub_sub_lib",
-        "//src/ray/protobuf:autoscaler_cc_proto",
-        "//src/ray/protobuf:gcs_service_cc_proto",
-        "//src/ray/protobuf:ray_syncer_cc_proto",
-        "//src/ray/raylet_client:raylet_client_pool",
->>>>>>> c6dc6320
         "//src/ray/stats:stats_metric",
         "//src/ray/util:event",
         "//src/ray/util:logging",
@@ -258,11 +249,7 @@
         ":grpc_service_interfaces",
         "//src/ray/common:protobuf_utils",
         "//src/ray/common:runtime_env",
-<<<<<<< HEAD
-        "//src/ray/pubsub:gcs_publisher",
-=======
-        "//src/ray/gcs/pubsub:gcs_pub_sub_lib",
->>>>>>> c6dc6320
+        "//src/ray/pubsub:gcs_publisher",
         "//src/ray/rpc:core_worker_client",
         "//src/ray/stats:stats_metric",
         "//src/ray/util:event",
