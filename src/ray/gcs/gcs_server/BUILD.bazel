--- conflicted
+++ resolved
@@ -288,13 +288,7 @@
         "//src/ray/common:task_common",
         "//src/ray/raylet/scheduling:cluster_resource_scheduler",
         "//src/ray/raylet/scheduling:scheduling_context",
-<<<<<<< HEAD
         "//src/ray/raylet_client:raylet_client_interface",
-        "//src/ray/rpc:core_worker_client",
-=======
-        "//src/ray/raylet_client:raylet_client_lib",
-        "//src/ray/rpc:node_manager_client",
->>>>>>> d93eb0f7
         "@com_google_absl//absl/container:flat_hash_map",
         "@com_google_absl//absl/container:flat_hash_set",
     ],
