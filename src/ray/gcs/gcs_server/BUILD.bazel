--- conflicted
+++ resolved
@@ -371,7 +371,6 @@
 )
 
 ray_cc_library(
-<<<<<<< HEAD
     name = "gcs_actor_manager",
     srcs = [
         "gcs_actor_manager.cc",
@@ -410,9 +409,6 @@
 )
 
 ray_cc_library(
-    name = "gcs_server_lib",
-    srcs = [
-=======
     name = "gcs_actor_scheduler",
     srcs = [
         "gcs_actor_scheduler.cc",
@@ -444,27 +440,18 @@
 ray_cc_library(
     name = "gcs_server_lib",
     srcs = [
-        "gcs_actor_manager.cc",
->>>>>>> 6d19b207
         "gcs_autoscaler_state_manager.cc",
         "gcs_placement_group_mgr.cc",
         "gcs_server.cc",
     ],
     hdrs = [
-<<<<<<< HEAD
-=======
-        "gcs_actor_manager.h",
->>>>>>> 6d19b207
         "gcs_autoscaler_state_manager.h",
         "gcs_placement_group_mgr.h",
         "gcs_server.h",
     ],
     deps = [
-<<<<<<< HEAD
+        ":gcs_actor",
         ":gcs_actor_manager",
-=======
-        ":gcs_actor",
->>>>>>> 6d19b207
         ":gcs_actor_scheduler",
         ":gcs_function_manager",
         ":gcs_health_check_manager",
