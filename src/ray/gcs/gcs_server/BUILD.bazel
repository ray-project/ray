load("//bazel:ray.bzl", "ray_cc_binary", "ray_cc_library")

ray_cc_library(
    name = "gcs_state_util",
    srcs = ["state_util.cc"],
    hdrs = ["state_util.h"],
    deps = [
        "//src/ray/protobuf:gcs_cc_proto",
        "@com_google_absl//absl/container:flat_hash_map",
    ],
)

ray_cc_library(
    name = "gcs_table_storage",
    srcs = ["gcs_table_storage.cc"],
    hdrs = ["gcs_table_storage.h"],
    deps = [
        "//src/ray/common:asio",
        "//src/ray/common:id",
        "//src/ray/common:status",
        "//src/ray/gcs:gcs_callback",
        "//src/ray/gcs/store_client",
        "//src/ray/protobuf:gcs_cc_proto",
        "@com_google_absl//absl/container:flat_hash_map",
        "@com_google_absl//absl/container:flat_hash_set",
    ],
)

ray_cc_library(
    name = "gcs_init_data",
    srcs = ["gcs_init_data.cc"],
    hdrs = ["gcs_init_data.h"],
    deps = [
        ":gcs_table_storage",
        "//src/ray/common:asio",
        "//src/ray/common:id",
        "//src/ray/gcs:gcs_callback",
        "//src/ray/protobuf:gcs_cc_proto",
        "@com_google_absl//absl/container:flat_hash_map",
    ],
)

ray_cc_library(
    name = "gcs_kv_manager",
    srcs = ["gcs_kv_manager.cc"],
    hdrs = ["gcs_kv_manager.h"],
    deps = [
        "//src/ray/common:asio",
        "//src/ray/common:status",
        "//src/ray/gcs/gcs_server:grpc_service_interfaces",
        "//src/ray/protobuf:gcs_cc_proto",
    ],
)

ray_cc_library(
    name = "gcs_function_manager",
    hdrs = ["gcs_function_manager.h"],
    deps = [
        ":gcs_kv_manager",
        "//src/ray/common:asio",
        "//src/ray/common:constants",
        "//src/ray/common:id",
        "@com_google_absl//absl/container:flat_hash_map",
    ],
)

ray_cc_library(
    name = "gcs_node_manager",
    srcs = ["gcs_node_manager.cc"],
    hdrs = ["gcs_node_manager.h"],
    deps = [
        ":gcs_init_data",
        ":gcs_table_storage",
        ":grpc_service_interfaces",
        "//src/ray/common:asio",
        "//src/ray/common:id",
        "//src/ray/common:ray_config",
        "//src/ray/gcs:gcs_pb_util",
        "//src/ray/gcs/pubsub:gcs_pub_sub_lib",
        "//src/ray/protobuf:autoscaler_cc_proto",
        "//src/ray/protobuf:gcs_service_cc_proto",
        "//src/ray/protobuf:ray_syncer_cc_proto",
        "//src/ray/rpc:node_manager_client",
        "//src/ray/stats:stats_metric",
        "//src/ray/util:event",
        "//src/ray/util:logging",
        "//src/ray/util:time",
        "@com_google_absl//absl/container:flat_hash_map",
        "@com_google_absl//absl/container:flat_hash_set",
    ],
)

ray_cc_library(
    name = "gcs_resource_manager",
    srcs = ["gcs_resource_manager.cc"],
    hdrs = ["gcs_resource_manager.h"],
    deps = [
        ":gcs_init_data",
        ":gcs_node_manager",
        ":gcs_state_util",
        ":grpc_service_interfaces",
        "//src/ray/common:asio",
        "//src/ray/common:id",
        "//src/ray/common:ray_config",
        "//src/ray/common:ray_syncer",
        "//src/ray/common:task_common",
        "//src/ray/protobuf:gcs_service_cc_proto",
        "//src/ray/protobuf:ray_syncer_cc_proto",
        "//src/ray/raylet/scheduling:cluster_resource_manager",
        "//src/ray/raylet/scheduling:cluster_task_manager",
        "//src/ray/rpc:gcs_server",
        "//src/ray/stats:stats_metric",
        "//src/ray/util:logging",
        "@com_google_absl//absl/container:flat_hash_map",
    ],
)

ray_cc_library(
    name = "gcs_usage_stats_client",
    srcs = ["usage_stats_client.cc"],
    hdrs = ["usage_stats_client.h"],
    deps = [
        ":gcs_kv_manager",
        "//src/ray/common:asio",
        "//src/ray/protobuf:usage_cc_proto",
    ],
)

ray_cc_library(
    name = "gcs_store_client_kv",
    srcs = ["store_client_kv.cc"],
    hdrs = ["store_client_kv.h"],
    deps = [
        ":gcs_kv_manager",
        "//src/ray/gcs/store_client",
    ],
)

ray_cc_library(
    name = "gcs_pubsub_handler",
    srcs = ["pubsub_handler.cc"],
    hdrs = ["pubsub_handler.h"],
    deps = [
        "//src/ray/gcs/gcs_server:grpc_service_interfaces",
        "//src/ray/gcs/pubsub:gcs_pub_sub_lib",
        "//src/ray/protobuf:gcs_service_cc_proto",
        "@com_google_absl//absl/container:flat_hash_map",
        "@com_google_absl//absl/container:flat_hash_set",
    ],
)

ray_cc_library(
    name = "gcs_runtime_env_handler",
    srcs = ["runtime_env_handler.cc"],
    hdrs = ["runtime_env_handler.h"],
    deps = [
        ":grpc_service_interfaces",
        "//src/ray/common:asio",
        "//src/ray/common:runtime_env",
        "//src/ray/protobuf:gcs_cc_proto",
        "//src/ray/util:thread_checker",
        "@boost//:asio",
    ],
)

ray_cc_library(
    name = "gcs_worker_manager",
    srcs = ["gcs_worker_manager.cc"],
    hdrs = ["gcs_worker_manager.h"],
    deps = [
        ":gcs_kv_manager",
        ":gcs_table_storage",
        ":gcs_usage_stats_client",
        ":grpc_service_interfaces",
        "//src/ray/gcs/pubsub:gcs_pub_sub_lib",
        "//src/ray/stats:stats_metric",
    ],
)

ray_cc_library(
    name = "gcs_health_check_manager",
    srcs = ["gcs_health_check_manager.cc"],
    hdrs = ["gcs_health_check_manager.h"],
    deps = [
        "//src/ray/common:asio",
        "//src/ray/common:id",
        "//src/ray/common:ray_config",
        "//src/ray/stats:stats_metric",
        "//src/ray/util:thread_checker",
        "@com_github_grpc_grpc//:grpc++",
        "@com_github_grpc_grpc//src/proto/grpc/health/v1:health_proto",
        "@com_google_absl//absl/container:flat_hash_map",
    ],
)

ray_cc_library(
    name = "gcs_task_manager",
    srcs = ["gcs_task_manager.cc"],
    hdrs = ["gcs_task_manager.h"],
    deps = [
        ":gcs_usage_stats_client",
        ":grpc_service_interfaces",
        "//src/ray/common:asio",
        "//src/ray/common:id",
        "//src/ray/common:ray_config",
        "//src/ray/common:status",
        "//src/ray/gcs:gcs_pb_util",
        "//src/ray/protobuf:events_event_aggregator_service_cc_proto",
        "//src/ray/protobuf:gcs_cc_proto",
        "//src/ray/stats:stats_metric",
        "//src/ray/util:counter_map",
        "@com_google_absl//absl/container:flat_hash_map",
        "@com_google_absl//absl/container:flat_hash_set",
        "@com_google_absl//absl/strings",
        "@com_google_absl//absl/synchronization",
    ],
)

ray_cc_library(
    name = "gcs_server_io_context_policy",
    hdrs = ["gcs_server_io_context_policy.h"],
    deps = [
        ":gcs_task_manager",
        "//src/ray/common:ray_syncer",
        "//src/ray/gcs/pubsub:gcs_pub_sub_lib",
        "//src/ray/util:array",
        "//src/ray/util:type_traits",
    ],
)

ray_cc_library(
    name = "gcs_job_manager",
    srcs = ["gcs_job_manager.cc"],
    hdrs = ["gcs_job_manager.h"],
    deps = [
        ":gcs_function_manager",
        ":gcs_init_data",
        ":gcs_table_storage",
        ":grpc_service_interfaces",
        "//src/ray/common:runtime_env",
        "//src/ray/gcs:gcs_pb_util",
        "//src/ray/gcs/pubsub:gcs_pub_sub_lib",
        "//src/ray/rpc:core_worker_client",
        "//src/ray/stats:stats_metric",
        "//src/ray/util:event",
        "//src/ray/util:thread_checker",
        "@com_google_absl//absl/container:flat_hash_map",
    ],
)

ray_cc_library(
    name = "gcs_placement_group",
    srcs = ["gcs_placement_group.cc"],
    hdrs = ["gcs_placement_group.h"],
    deps = [
        "//src/ray/common:id",
        "//src/ray/common:task_common",
        "//src/ray/protobuf:gcs_service_cc_proto",
        "//src/ray/stats:stats_lib",
        "//src/ray/util:counter_map",
        "//src/ray/util:time",
    ],
)

ray_cc_library(
    name = "gcs_placement_group_scheduler",
    srcs = ["gcs_placement_group_scheduler.cc"],
    hdrs = ["gcs_placement_group_scheduler.h"],
    deps = [
        ":gcs_node_manager",
        ":gcs_placement_group",
        ":gcs_table_storage",
        "//src/ray/common:asio",
        "//src/ray/common:id",
        "//src/ray/common:task_common",
        "//src/ray/raylet/scheduling:cluster_resource_scheduler",
        "//src/ray/raylet/scheduling:scheduling_context",
        "//src/ray/raylet_client:raylet_client_lib",
        "//src/ray/rpc:core_worker_client",
        "//src/ray/rpc:node_manager_client",
        "@com_google_absl//absl/container:flat_hash_map",
        "@com_google_absl//absl/container:flat_hash_set",
    ],
)

ray_cc_library(
    name = "gcs_placement_group_manager",
    srcs = ["gcs_placement_group_manager.cc"],
    hdrs = ["gcs_placement_group_manager.h"],
    deps = [
        ":gcs_init_data",
        ":gcs_node_manager",
        ":gcs_placement_group",
        ":gcs_placement_group_scheduler",
        ":gcs_resource_manager",
        ":gcs_table_storage",
        ":gcs_usage_stats_client",
        "//src/ray/common:asio",
        "//src/ray/common:id",
        "//src/ray/common:task_common",
        "//src/ray/protobuf:gcs_cc_proto",
        "//src/ray/util:counter_map",
        "//src/ray/util:exponential_backoff",
        "//src/ray/util:time",
        "@com_google_absl//absl/container:flat_hash_map",
    ],
)

ray_cc_library(
    name = "grpc_service_interfaces",
    hdrs = [
        "grpc_service_interfaces.h",
    ],
    visibility = ["//visibility:private"],
    deps = [
        "//src/ray/common:status",
        "//src/ray/protobuf:autoscaler_cc_grpc",
        "//src/ray/protobuf:gcs_service_cc_grpc",
    ],
)

ray_cc_library(
    name = "grpc_services",
    srcs = [
        "grpc_services.cc",
    ],
    hdrs = [
        "grpc_services.h",
    ],
    visibility = ["//visibility:private"],
    deps = [
        ":grpc_service_interfaces",
        "//src/ray/common:asio",
        "//src/ray/common:id",
        "//src/ray/protobuf:autoscaler_cc_grpc",
        "//src/ray/protobuf:gcs_service_cc_grpc",
        "//src/ray/rpc:grpc_server",
        "//src/ray/rpc:server_call",
        "@com_github_grpc_grpc//:grpc++",
    ],
)

ray_cc_library(
    name = "gcs_actor",
    srcs = [
        "gcs_actor.cc",
    ],
    hdrs = [
        "gcs_actor.h",
    ],
    implementation_deps = [
        "//src/ray/util:logging",
    ],
    deps = [
        "//src/ray/common:id",
        "//src/ray/common:task_common",
        "//src/ray/protobuf:core_worker_cc_proto",
        "//src/ray/protobuf:export_event_cc_proto",
        "//src/ray/protobuf:gcs_service_cc_proto",
        "//src/ray/util:counter_map",
        "//src/ray/util:event",
    ],
)

ray_cc_library(
    name = "gcs_actor_scheduler",
    srcs = [
        "gcs_actor_scheduler.cc",
    ],
    hdrs = [
        "gcs_actor_scheduler.h",
    ],
    implementation_deps = [
        "//src/ray/common:ray_config",
        "//src/ray/util:time",
    ],
    deps = [
        ":gcs_actor",
        ":gcs_node_manager",
        ":gcs_table_storage",
        "//src/ray/common:asio",
        "//src/ray/common:id",
        "//src/ray/common:task_common",
        "//src/ray/protobuf:gcs_service_cc_proto",
        "//src/ray/raylet/scheduling:cluster_task_manager",
        "//src/ray/raylet_client:raylet_client_lib",
        "//src/ray/rpc:core_worker_client",
        "//src/ray/rpc:node_manager_client",
        "//src/ray/util:logging",
        "@com_google_absl//absl/container:flat_hash_map",
        "@com_google_absl//absl/container:flat_hash_set",
        "@com_google_googletest//:gtest",
    ],
)

ray_cc_library(
<<<<<<< HEAD
    name = "gcs_actor_manager",
    srcs = [
        "gcs_actor_manager.cc",
    ],
    hdrs = [
        "gcs_actor_manager.h",
    ],
    implementation_deps = [
        "//src/ray/common:ray_config",
        "//src/ray/common:task_common",
        "//src/ray/gcs:gcs_pb_util",
        "//src/ray/stats:stats_lib",
        "//src/ray/util:logging",
        "//src/ray/util:time",
    ],
    deps = [
        ":gcs_actor",
        ":gcs_actor_scheduler",
        ":gcs_function_manager",
        ":gcs_init_data",
        ":gcs_table_storage",
        ":gcs_usage_stats_client",
        ":grpc_service_interfaces",
        "//src/ray/common:asio",
        "//src/ray/common:id",
        "//src/ray/gcs/pubsub:gcs_pub_sub_lib",
        "//src/ray/protobuf:gcs_service_cc_proto",
        "//src/ray/rpc:core_worker_client",
        "//src/ray/util:counter_map",
        "//src/ray/util:logging",
        "//src/ray/util:thread_checker",
        "@com_google_absl//absl/container:flat_hash_map",
        "@com_google_absl//absl/container:flat_hash_set",
        "@com_google_googletest//:gtest",
    ],
)

ray_cc_library(
    name = "gcs_autoscaler_state_manager",
    srcs = [
        "gcs_autoscaler_state_manager.cc",
    ],
    hdrs = [
        "gcs_autoscaler_state_manager.h",
    ],
    implementation_deps = [
        "//src/ray/common:ray_config",
        "//src/ray/gcs:gcs_pb_util",
        "//src/ray/util:logging",
        "//src/ray/util:string_utils",
        "//src/ray/util:time",
    ],
    deps = [
        ":gcs_actor_manager",
        ":gcs_init_data",
        ":gcs_kv_manager",
        ":gcs_node_manager",
        ":gcs_placement_group_manager",
        ":gcs_state_util",
        ":grpc_service_interfaces",
        "//src/ray/common:asio",
        "//src/ray/common:id",
        "//src/ray/gcs/pubsub:gcs_pub_sub_lib",
        "//src/ray/protobuf:gcs_cc_proto",
        "//src/ray/util:thread_checker",
        "@com_google_absl//absl/container:flat_hash_map",
        "@com_google_googletest//:gtest",
    ],
)

ray_cc_library(
    name = "gcs_server_lib",
    srcs = [
=======
    name = "gcs_actor_scheduler",
    srcs = [
        "gcs_actor_scheduler.cc",
    ],
    hdrs = [
        "gcs_actor_scheduler.h",
    ],
    deps = [
        ":gcs_actor",
        ":gcs_node_manager",
        ":gcs_table_storage",
        "//src/ray/common:asio",
        "//src/ray/common:id",
        "//src/ray/common:ray_config",
        "//src/ray/common:task_common",
        "//src/ray/protobuf:gcs_service_cc_proto",
        "//src/ray/raylet/scheduling:cluster_task_manager",
        "//src/ray/raylet_client:raylet_client_lib",
        "//src/ray/rpc:core_worker_client",
        "//src/ray/rpc:node_manager_client",
        "//src/ray/util:logging",
        "//src/ray/util:time",
        "@com_google_absl//absl/container:flat_hash_map",
        "@com_google_absl//absl/container:flat_hash_set",
        "@com_google_googletest//:gtest",
    ],
)

ray_cc_library(
    name = "gcs_server_lib",
    srcs = [
        "gcs_actor_manager.cc",
>>>>>>> 6d19b207
        "gcs_autoscaler_state_manager.cc",
        "gcs_server.cc",
    ],
    hdrs = [
<<<<<<< HEAD
=======
        "gcs_actor_manager.h",
>>>>>>> 6d19b207
        "gcs_autoscaler_state_manager.h",
        "gcs_server.h",
    ],
    deps = [
<<<<<<< HEAD
        ":gcs_actor_manager",
=======
        ":gcs_actor",
>>>>>>> 6d19b207
        ":gcs_actor_scheduler",
        ":gcs_function_manager",
        ":gcs_health_check_manager",
        ":gcs_init_data",
        ":gcs_job_manager",
        ":gcs_kv_manager",
        ":gcs_node_manager",
        ":gcs_placement_group",
        ":gcs_placement_group_manager",
        ":gcs_placement_group_scheduler",
        ":gcs_pubsub_handler",
        ":gcs_resource_manager",
        ":gcs_runtime_env_handler",
        ":gcs_server_io_context_policy",
        ":gcs_state_util",
        ":gcs_store_client_kv",
        ":gcs_table_storage",
        ":gcs_task_manager",
        ":gcs_usage_stats_client",
        ":gcs_worker_manager",
        ":grpc_service_interfaces",
        ":grpc_services",
        "//src/ray/gcs/pubsub:gcs_pub_sub_lib",
        "//src/ray/gcs/store_client",
        "//src/ray/gcs/store_client:in_memory_store_client",
        "//src/ray/gcs/store_client:observable_store_client",
        "//src/ray/gcs/store_client:redis_store_client",
        "//src/ray/protobuf:autoscaler_cc_grpc",
        "//src/ray/protobuf:gcs_service_cc_grpc",
        "//src/ray/pubsub:publisher",
        "//src/ray/raylet/scheduling:scheduler",
        "//src/ray/raylet_client:raylet_client_lib",
        "//src/ray/rpc:core_worker_client",
        "//src/ray/rpc:gcs_server",
        "//src/ray/rpc:metrics_agent_client",
        "//src/ray/rpc:node_manager_client",
        "//src/ray/util:counter_map",
        "//src/ray/util:exponential_backoff",
        "//src/ray/util:network_util",
        "//src/ray/util:thread_checker",
        "//src/ray/util:throttler",
        "//src/ray/util:time",
        "//src/ray/util:type_traits",
        "@boost//:bimap",
        "@com_google_absl//absl/container:btree",
    ],
)

ray_cc_binary(
    name = "gcs_server",
    srcs = [
        "gcs_server_main.cc",
    ],
    visibility = ["//visibility:public"],
    deps = [
        ":gcs_server_lib",
        "//src/ray/stats:stats_lib",
        "//src/ray/util:event",
        "//src/ray/util:raii",
        "//src/ray/util:stream_redirection",
        "//src/ray/util:stream_redirection_options",
        "@com_github_gflags_gflags//:gflags",
    ],
)<|MERGE_RESOLUTION|>--- conflicted
+++ resolved
@@ -394,7 +394,6 @@
 )
 
 ray_cc_library(
-<<<<<<< HEAD
     name = "gcs_actor_manager",
     srcs = [
         "gcs_actor_manager.cc",
@@ -466,9 +465,6 @@
 )
 
 ray_cc_library(
-    name = "gcs_server_lib",
-    srcs = [
-=======
     name = "gcs_actor_scheduler",
     srcs = [
         "gcs_actor_scheduler.cc",
@@ -500,26 +496,16 @@
 ray_cc_library(
     name = "gcs_server_lib",
     srcs = [
-        "gcs_actor_manager.cc",
->>>>>>> 6d19b207
-        "gcs_autoscaler_state_manager.cc",
         "gcs_server.cc",
     ],
     hdrs = [
-<<<<<<< HEAD
-=======
-        "gcs_actor_manager.h",
->>>>>>> 6d19b207
-        "gcs_autoscaler_state_manager.h",
         "gcs_server.h",
     ],
     deps = [
-<<<<<<< HEAD
+        ":gcs_actor",
         ":gcs_actor_manager",
-=======
-        ":gcs_actor",
->>>>>>> 6d19b207
         ":gcs_actor_scheduler",
+        ":gcs_autoscaler_state_manager",
         ":gcs_function_manager",
         ":gcs_health_check_manager",
         ":gcs_init_data",
