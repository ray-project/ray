load("//bazel:ray.bzl", "ray_cc_binary", "ray_cc_library")

ray_cc_library(
    name = "gcs_state_util",
    srcs = ["state_util.cc"],
    hdrs = ["state_util.h"],
    deps = [
        "//src/ray/protobuf:gcs_cc_proto",
        "@com_google_absl//absl/container:flat_hash_map",
    ],
)

ray_cc_library(
    name = "gcs_table_storage",
    srcs = ["gcs_table_storage.cc"],
    hdrs = ["gcs_table_storage.h"],
    deps = [
        "//src/ray/common:asio",
        "//src/ray/common:id",
        "//src/ray/common:status",
        "//src/ray/gcs:gcs_callback",
        "//src/ray/gcs/store_client",
        "//src/ray/protobuf:gcs_cc_proto",
        "@com_google_absl//absl/container:flat_hash_map",
        "@com_google_absl//absl/container:flat_hash_set",
    ],
)

ray_cc_library(
    name = "gcs_init_data",
    srcs = ["gcs_init_data.cc"],
    hdrs = ["gcs_init_data.h"],
    deps = [
        ":gcs_table_storage",
        "//src/ray/common:asio",
        "//src/ray/common:id",
        "//src/ray/gcs:gcs_callback",
        "//src/ray/protobuf:gcs_cc_proto",
        "@com_google_absl//absl/container:flat_hash_map",
    ],
)

ray_cc_library(
    name = "gcs_kv_manager",
    srcs = ["gcs_kv_manager.cc"],
    hdrs = ["gcs_kv_manager.h"],
    deps = [
        "//src/ray/common:asio",
        "//src/ray/common:status",
        "//src/ray/gcs/gcs_server:grpc_service_interfaces",
        "//src/ray/protobuf:gcs_cc_proto",
    ],
)

ray_cc_library(
    name = "gcs_function_manager",
    hdrs = ["gcs_function_manager.h"],
    deps = [
        ":gcs_kv_manager",
        "//src/ray/common:asio",
        "//src/ray/common:constants",
        "//src/ray/common:id",
        "@com_google_absl//absl/container:flat_hash_map",
    ],
)

ray_cc_library(
    name = "gcs_node_manager",
    srcs = ["gcs_node_manager.cc"],
    hdrs = ["gcs_node_manager.h"],
    deps = [
        ":gcs_init_data",
        ":gcs_table_storage",
        ":grpc_service_interfaces",
        "//src/ray/common:asio",
        "//src/ray/common:id",
        "//src/ray/common:ray_config",
        "//src/ray/gcs:gcs_pb_util",
        "//src/ray/gcs/pubsub:gcs_pub_sub_lib",
        "//src/ray/protobuf:autoscaler_cc_proto",
        "//src/ray/protobuf:gcs_service_cc_proto",
        "//src/ray/protobuf:ray_syncer_cc_proto",
        "//src/ray/rpc:node_manager_client",
        "//src/ray/stats:stats_metric",
        "//src/ray/util:event",
        "//src/ray/util:logging",
        "//src/ray/util:time",
        "@com_google_absl//absl/container:flat_hash_map",
        "@com_google_absl//absl/container:flat_hash_set",
    ],
)

ray_cc_library(
    name = "gcs_resource_manager",
    srcs = ["gcs_resource_manager.cc"],
    hdrs = ["gcs_resource_manager.h"],
    deps = [
        ":gcs_init_data",
        ":gcs_node_manager",
        ":gcs_state_util",
        ":grpc_service_interfaces",
        "//src/ray/common:asio",
        "//src/ray/common:id",
        "//src/ray/common:ray_config",
        "//src/ray/common:ray_syncer",
        "//src/ray/common:task_common",
        "//src/ray/protobuf:gcs_service_cc_proto",
        "//src/ray/protobuf:ray_syncer_cc_proto",
        "//src/ray/raylet/scheduling:cluster_resource_manager",
        "//src/ray/raylet/scheduling:cluster_task_manager",
        "//src/ray/rpc:gcs_server",
        "//src/ray/stats:stats_metric",
        "//src/ray/util:logging",
        "@com_google_absl//absl/container:flat_hash_map",
    ],
)

ray_cc_library(
    name = "gcs_usage_stats_client",
    srcs = ["usage_stats_client.cc"],
    hdrs = ["usage_stats_client.h"],
    deps = [
        ":gcs_kv_manager",
        "//src/ray/common:asio",
        "//src/ray/protobuf:usage_cc_proto",
    ],
)

ray_cc_library(
    name = "gcs_store_client_kv",
    srcs = ["store_client_kv.cc"],
    hdrs = ["store_client_kv.h"],
    deps = [
        ":gcs_kv_manager",
        "//src/ray/gcs/store_client",
    ],
)

ray_cc_library(
    name = "gcs_pubsub_handler",
    srcs = ["pubsub_handler.cc"],
    hdrs = ["pubsub_handler.h"],
    deps = [
        "//src/ray/gcs/gcs_server:grpc_service_interfaces",
        "//src/ray/gcs/pubsub:gcs_pub_sub_lib",
        "//src/ray/protobuf:gcs_service_cc_proto",
        "@com_google_absl//absl/container:flat_hash_map",
        "@com_google_absl//absl/container:flat_hash_set",
    ],
)

ray_cc_library(
    name = "gcs_runtime_env_handler",
    srcs = ["runtime_env_handler.cc"],
    hdrs = ["runtime_env_handler.h"],
    deps = [
        ":grpc_service_interfaces",
        "//src/ray/common:asio",
        "//src/ray/common:runtime_env",
        "//src/ray/protobuf:gcs_cc_proto",
        "//src/ray/util:thread_checker",
        "@boost//:asio",
    ],
)

ray_cc_library(
    name = "gcs_worker_manager",
    srcs = ["gcs_worker_manager.cc"],
    hdrs = ["gcs_worker_manager.h"],
    deps = [
        ":gcs_kv_manager",
        ":gcs_table_storage",
        ":gcs_usage_stats_client",
        ":grpc_service_interfaces",
        "//src/ray/gcs/pubsub:gcs_pub_sub_lib",
        "//src/ray/stats:stats_metric",
    ],
)

ray_cc_library(
    name = "gcs_health_check_manager",
    srcs = ["gcs_health_check_manager.cc"],
    hdrs = ["gcs_health_check_manager.h"],
    deps = [
        "//src/ray/common:asio",
        "//src/ray/common:id",
        "//src/ray/common:ray_config",
        "//src/ray/stats:stats_metric",
        "//src/ray/util:thread_checker",
        "@com_github_grpc_grpc//:grpc++",
        "@com_github_grpc_grpc//src/proto/grpc/health/v1:health_proto",
        "@com_google_absl//absl/container:flat_hash_map",
    ],
)

ray_cc_library(
    name = "gcs_ray_event_converter",
    srcs = ["gcs_ray_event_converter.cc"],
    hdrs = ["gcs_ray_event_converter.h"],
    deps = [
        "//src/ray/common:grpc_util",
        "//src/ray/common:id",
        "//src/ray/protobuf:events_event_aggregator_service_cc_proto",
        "//src/ray/protobuf:gcs_service_cc_proto",
        "//src/ray/util:logging",
    ],
)

ray_cc_library(
    name = "gcs_task_manager",
    srcs = ["gcs_task_manager.cc"],
    hdrs = ["gcs_task_manager.h"],
    deps = [
        ":gcs_ray_event_converter",
        ":gcs_usage_stats_client",
        ":grpc_service_interfaces",
        "//src/ray/common:asio",
        "//src/ray/common:id",
        "//src/ray/common:ray_config",
        "//src/ray/common:status",
        "//src/ray/gcs:gcs_pb_util",
        "//src/ray/protobuf:events_event_aggregator_service_cc_proto",
        "//src/ray/protobuf:gcs_cc_proto",
        "//src/ray/stats:stats_metric",
        "//src/ray/util:counter_map",
        "@com_google_absl//absl/container:flat_hash_map",
        "@com_google_absl//absl/container:flat_hash_set",
        "@com_google_absl//absl/strings",
        "@com_google_absl//absl/synchronization",
    ],
)

ray_cc_library(
    name = "gcs_server_io_context_policy",
    hdrs = ["gcs_server_io_context_policy.h"],
    deps = [
        ":gcs_task_manager",
        "//src/ray/common:ray_syncer",
        "//src/ray/gcs/pubsub:gcs_pub_sub_lib",
        "//src/ray/util:array",
        "//src/ray/util:type_traits",
    ],
)

ray_cc_library(
    name = "gcs_job_manager",
    srcs = ["gcs_job_manager.cc"],
    hdrs = ["gcs_job_manager.h"],
    deps = [
        ":gcs_function_manager",
        ":gcs_init_data",
        ":gcs_table_storage",
        ":grpc_service_interfaces",
        "//src/ray/common:runtime_env",
        "//src/ray/gcs:gcs_pb_util",
        "//src/ray/gcs/pubsub:gcs_pub_sub_lib",
        "//src/ray/rpc:core_worker_client",
        "//src/ray/stats:stats_metric",
        "//src/ray/util:event",
        "//src/ray/util:thread_checker",
        "@com_google_absl//absl/container:flat_hash_map",
    ],
)

ray_cc_library(
    name = "gcs_placement_group",
    srcs = ["gcs_placement_group.cc"],
    hdrs = ["gcs_placement_group.h"],
    deps = [
        "//src/ray/common:id",
        "//src/ray/common:task_common",
        "//src/ray/protobuf:gcs_service_cc_proto",
        "//src/ray/stats:stats_lib",
        "//src/ray/util:counter_map",
        "//src/ray/util:time",
    ],
)

ray_cc_library(
    name = "gcs_placement_group_scheduler",
    srcs = ["gcs_placement_group_scheduler.cc"],
    hdrs = ["gcs_placement_group_scheduler.h"],
    deps = [
        ":gcs_node_manager",
        ":gcs_placement_group",
        ":gcs_table_storage",
        "//src/ray/common:asio",
        "//src/ray/common:id",
        "//src/ray/common:task_common",
        "//src/ray/raylet/scheduling:cluster_resource_scheduler",
        "//src/ray/raylet/scheduling:scheduling_context",
        "//src/ray/raylet_client:raylet_client_lib",
        "//src/ray/rpc:core_worker_client",
        "//src/ray/rpc:node_manager_client",
        "@com_google_absl//absl/container:flat_hash_map",
        "@com_google_absl//absl/container:flat_hash_set",
    ],
)

ray_cc_library(
    name = "gcs_placement_group_manager",
    srcs = ["gcs_placement_group_manager.cc"],
    hdrs = ["gcs_placement_group_manager.h"],
    deps = [
        ":gcs_init_data",
        ":gcs_node_manager",
        ":gcs_placement_group",
        ":gcs_placement_group_scheduler",
        ":gcs_resource_manager",
        ":gcs_table_storage",
        ":gcs_usage_stats_client",
        "//src/ray/common:asio",
        "//src/ray/common:id",
        "//src/ray/common:task_common",
        "//src/ray/protobuf:gcs_cc_proto",
        "//src/ray/util:counter_map",
        "//src/ray/util:exponential_backoff",
        "//src/ray/util:time",
        "@com_google_absl//absl/container:flat_hash_map",
    ],
)

ray_cc_library(
    name = "grpc_service_interfaces",
    hdrs = [
        "grpc_service_interfaces.h",
    ],
    visibility = ["//visibility:private"],
    deps = [
        "//src/ray/common:status",
        "//src/ray/protobuf:autoscaler_cc_grpc",
        "//src/ray/protobuf:gcs_service_cc_grpc",
    ],
)

ray_cc_library(
    name = "grpc_services",
    srcs = [
        "grpc_services.cc",
    ],
    hdrs = [
        "grpc_services.h",
    ],
    visibility = ["//visibility:private"],
    deps = [
        ":grpc_service_interfaces",
        "//src/ray/common:asio",
        "//src/ray/common:id",
        "//src/ray/protobuf:autoscaler_cc_grpc",
        "//src/ray/protobuf:gcs_service_cc_grpc",
        "//src/ray/rpc:grpc_server",
        "//src/ray/rpc:server_call",
        "@com_github_grpc_grpc//:grpc++",
    ],
)

ray_cc_library(
    name = "gcs_actor",
    srcs = [
        "gcs_actor.cc",
    ],
    hdrs = [
        "gcs_actor.h",
    ],
    implementation_deps = [
        "//src/ray/util:logging",
    ],
    deps = [
        "//src/ray/common:id",
        "//src/ray/common:task_common",
        "//src/ray/protobuf:core_worker_cc_proto",
        "//src/ray/protobuf:export_event_cc_proto",
        "//src/ray/protobuf:gcs_service_cc_proto",
        "//src/ray/util:counter_map",
        "//src/ray/util:event",
    ],
)

ray_cc_library(
    name = "gcs_actor_scheduler",
    srcs = [
        "gcs_actor_scheduler.cc",
    ],
    hdrs = [
        "gcs_actor_scheduler.h",
    ],
    implementation_deps = [
        "//src/ray/common:ray_config",
        "//src/ray/util:time",
    ],
    deps = [
        ":gcs_actor",
        ":gcs_node_manager",
        ":gcs_table_storage",
        "//src/ray/common:asio",
        "//src/ray/common:id",
        "//src/ray/common:task_common",
        "//src/ray/protobuf:gcs_service_cc_proto",
        "//src/ray/raylet/scheduling:cluster_task_manager",
        "//src/ray/raylet_client:raylet_client_lib",
        "//src/ray/rpc:core_worker_client",
        "//src/ray/rpc:node_manager_client",
        "//src/ray/util:logging",
<<<<<<< HEAD
=======
        "@com_google_absl//absl/container:flat_hash_map",
        "@com_google_absl//absl/container:flat_hash_set",
        "@com_google_googletest//:gtest",
    ],
)

ray_cc_library(
    name = "gcs_actor_manager",
    srcs = [
        "gcs_actor_manager.cc",
    ],
    hdrs = [
        "gcs_actor_manager.h",
    ],
    implementation_deps = [
        "//src/ray/common:ray_config",
        "//src/ray/common:task_common",
        "//src/ray/gcs:gcs_pb_util",
        "//src/ray/stats:stats_lib",
        "//src/ray/util:logging",
        "//src/ray/util:time",
    ],
    deps = [
        ":gcs_actor",
        ":gcs_actor_scheduler",
        ":gcs_function_manager",
        ":gcs_init_data",
        ":gcs_table_storage",
        ":gcs_usage_stats_client",
        ":grpc_service_interfaces",
        "//src/ray/common:asio",
        "//src/ray/common:id",
        "//src/ray/gcs/pubsub:gcs_pub_sub_lib",
        "//src/ray/protobuf:gcs_service_cc_proto",
        "//src/ray/rpc:core_worker_client",
        "//src/ray/util:counter_map",
        "//src/ray/util:logging",
        "//src/ray/util:thread_checker",
>>>>>>> c036435d
        "@com_google_absl//absl/container:flat_hash_map",
        "@com_google_absl//absl/container:flat_hash_set",
        "@com_google_googletest//:gtest",
    ],
)

ray_cc_library(
    name = "gcs_actor_manager",
    srcs = [
<<<<<<< HEAD
        "gcs_actor_manager.cc",
    ],
    hdrs = [
        "gcs_actor_manager.h",
    ],
    implementation_deps = [
        "//src/ray/common:ray_config",
        "//src/ray/common:task_common",
        "//src/ray/gcs:gcs_pb_util",
        "//src/ray/stats:stats_lib",
        "//src/ray/util:logging",
        "//src/ray/util:time",
    ],
    deps = [
        ":gcs_actor",
        ":gcs_actor_scheduler",
        ":gcs_function_manager",
        ":gcs_init_data",
        ":gcs_table_storage",
        ":gcs_usage_stats_client",
        ":grpc_service_interfaces",
        "//src/ray/common:asio",
        "//src/ray/common:id",
        "//src/ray/gcs/pubsub:gcs_pub_sub_lib",
        "//src/ray/protobuf:gcs_service_cc_proto",
        "//src/ray/rpc:core_worker_client",
        "//src/ray/util:counter_map",
        "//src/ray/util:logging",
        "//src/ray/util:thread_checker",
        "@com_google_absl//absl/container:flat_hash_map",
        "@com_google_absl//absl/container:flat_hash_set",
        "@com_google_googletest//:gtest",
    ],
)

ray_cc_library(
    name = "gcs_autoscaler_state_manager",
    srcs = [
        "gcs_autoscaler_state_manager.cc",
    ],
    hdrs = [
=======
        "gcs_autoscaler_state_manager.cc",
        "gcs_server.cc",
    ],
    hdrs = [
>>>>>>> c036435d
        "gcs_autoscaler_state_manager.h",
    ],
    implementation_deps = [
        "//src/ray/common:ray_config",
        "//src/ray/gcs:gcs_pb_util",
        "//src/ray/util:logging",
        "//src/ray/util:string_utils",
        "//src/ray/util:time",
    ],
    deps = [
        ":gcs_actor_manager",
        ":gcs_init_data",
        ":gcs_kv_manager",
        ":gcs_node_manager",
        ":gcs_placement_group_manager",
        ":gcs_state_util",
        ":grpc_service_interfaces",
        "//src/ray/common:asio",
        "//src/ray/common:id",
        "//src/ray/gcs/pubsub:gcs_pub_sub_lib",
        "//src/ray/protobuf:gcs_cc_proto",
        "//src/ray/util:thread_checker",
        "@com_google_absl//absl/container:flat_hash_map",
        "@com_google_googletest//:gtest",
    ],
)

ray_cc_library(
    name = "gcs_server_lib",
    srcs = [
        "gcs_server.cc",
    ],
    hdrs = [
        "gcs_server.h",
    ],
    deps = [
        ":gcs_actor",
        ":gcs_actor_manager",
        ":gcs_actor_scheduler",
        ":gcs_autoscaler_state_manager",
        ":gcs_function_manager",
        ":gcs_health_check_manager",
        ":gcs_init_data",
        ":gcs_job_manager",
        ":gcs_kv_manager",
        ":gcs_node_manager",
        ":gcs_placement_group",
        ":gcs_placement_group_manager",
        ":gcs_placement_group_scheduler",
        ":gcs_pubsub_handler",
        ":gcs_resource_manager",
        ":gcs_runtime_env_handler",
        ":gcs_server_io_context_policy",
        ":gcs_state_util",
        ":gcs_store_client_kv",
        ":gcs_table_storage",
        ":gcs_task_manager",
        ":gcs_usage_stats_client",
        ":gcs_worker_manager",
        ":grpc_service_interfaces",
        ":grpc_services",
        "//src/ray/gcs/pubsub:gcs_pub_sub_lib",
        "//src/ray/gcs/store_client",
        "//src/ray/gcs/store_client:in_memory_store_client",
        "//src/ray/gcs/store_client:observable_store_client",
        "//src/ray/gcs/store_client:redis_store_client",
        "//src/ray/protobuf:autoscaler_cc_grpc",
        "//src/ray/protobuf:gcs_service_cc_grpc",
        "//src/ray/pubsub:publisher",
        "//src/ray/raylet/scheduling:scheduler",
        "//src/ray/raylet_client:raylet_client_lib",
        "//src/ray/rpc:core_worker_client",
        "//src/ray/rpc:gcs_server",
        "//src/ray/rpc:metrics_agent_client",
        "//src/ray/rpc:node_manager_client",
        "//src/ray/util:counter_map",
        "//src/ray/util:exponential_backoff",
        "//src/ray/util:network_util",
        "//src/ray/util:thread_checker",
        "//src/ray/util:throttler",
        "//src/ray/util:time",
        "//src/ray/util:type_traits",
        "@boost//:bimap",
        "@com_google_absl//absl/container:btree",
    ],
)

ray_cc_binary(
    name = "gcs_server",
    srcs = [
        "gcs_server_main.cc",
    ],
    visibility = ["//visibility:public"],
    deps = [
        ":gcs_server_lib",
        "//src/ray/stats:stats_lib",
        "//src/ray/util:event",
        "//src/ray/util:raii",
        "//src/ray/util:stream_redirection",
        "//src/ray/util:stream_redirection_options",
        "@com_github_gflags_gflags//:gflags",
    ],
)<|MERGE_RESOLUTION|>--- conflicted
+++ resolved
@@ -401,8 +401,6 @@
         "//src/ray/rpc:core_worker_client",
         "//src/ray/rpc:node_manager_client",
         "//src/ray/util:logging",
-<<<<<<< HEAD
-=======
         "@com_google_absl//absl/container:flat_hash_map",
         "@com_google_absl//absl/container:flat_hash_set",
         "@com_google_googletest//:gtest",
@@ -427,6 +425,7 @@
     ],
     deps = [
         ":gcs_actor",
+        ":gcs_actor_manager",
         ":gcs_actor_scheduler",
         ":gcs_function_manager",
         ":gcs_init_data",
@@ -441,7 +440,6 @@
         "//src/ray/util:counter_map",
         "//src/ray/util:logging",
         "//src/ray/util:thread_checker",
->>>>>>> c036435d
         "@com_google_absl//absl/container:flat_hash_map",
         "@com_google_absl//absl/container:flat_hash_set",
         "@com_google_googletest//:gtest",
@@ -449,56 +447,11 @@
 )
 
 ray_cc_library(
-    name = "gcs_actor_manager",
-    srcs = [
-<<<<<<< HEAD
-        "gcs_actor_manager.cc",
-    ],
-    hdrs = [
-        "gcs_actor_manager.h",
-    ],
-    implementation_deps = [
-        "//src/ray/common:ray_config",
-        "//src/ray/common:task_common",
-        "//src/ray/gcs:gcs_pb_util",
-        "//src/ray/stats:stats_lib",
-        "//src/ray/util:logging",
-        "//src/ray/util:time",
-    ],
-    deps = [
-        ":gcs_actor",
-        ":gcs_actor_scheduler",
-        ":gcs_function_manager",
-        ":gcs_init_data",
-        ":gcs_table_storage",
-        ":gcs_usage_stats_client",
-        ":grpc_service_interfaces",
-        "//src/ray/common:asio",
-        "//src/ray/common:id",
-        "//src/ray/gcs/pubsub:gcs_pub_sub_lib",
-        "//src/ray/protobuf:gcs_service_cc_proto",
-        "//src/ray/rpc:core_worker_client",
-        "//src/ray/util:counter_map",
-        "//src/ray/util:logging",
-        "//src/ray/util:thread_checker",
-        "@com_google_absl//absl/container:flat_hash_map",
-        "@com_google_absl//absl/container:flat_hash_set",
-        "@com_google_googletest//:gtest",
-    ],
-)
-
-ray_cc_library(
     name = "gcs_autoscaler_state_manager",
     srcs = [
         "gcs_autoscaler_state_manager.cc",
     ],
     hdrs = [
-=======
-        "gcs_autoscaler_state_manager.cc",
-        "gcs_server.cc",
-    ],
-    hdrs = [
->>>>>>> c036435d
         "gcs_autoscaler_state_manager.h",
     ],
     implementation_deps = [
