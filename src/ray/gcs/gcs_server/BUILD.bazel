--- conflicted
+++ resolved
@@ -247,12 +247,8 @@
         "//:gcs_service_rpc",
         "//:node_manager_rpc",
         "//:observable_store_client",
-<<<<<<< HEAD
         "//src/ray/raylet_client:raylet_client_lib",
         "//src/ray/pubsub:pubsub_lib",
-=======
-        "//:raylet_client_lib",
->>>>>>> 0a8063f4
         "//:worker_rpc",
         "//src/ray/protobuf:agent_manager_cc_proto",
         "//src/ray/pubsub:pubsub_lib",
