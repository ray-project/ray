// Copyright 2023 The Ray Authors.
//
// Licensed under the Apache License, Version 2.0 (the "License");
// you may not use this file except in compliance with the License.
// You may obtain a copy of the License at
//
//  http://www.apache.org/licenses/LICENSE-2.0
//
// Unless required by applicable law or agreed to in writing, software
// distributed under the License is distributed on an "AS IS" BASIS,
// WITHOUT WARRANTIES OR CONDITIONS OF ANY KIND, either express or implied.
// See the License for the specific language governing permissions and
// limitations under the License.

#pragma once

#include "ray/rpc/gcs_server/gcs_rpc_server.h"
#include "ray/rpc/node_manager/node_manager_client_pool.h"
#include "src/ray/protobuf/gcs.pb.h"

namespace ray {
namespace gcs {

class GcsResourceManager;
class GcsNodeManager;
class GcsPlacementGroupManager;

class GcsAutoscalerStateManager : public rpc::autoscaler::AutoscalerStateHandler {
 public:
  GcsAutoscalerStateManager(
      const std::string &session_name,
      const GcsNodeManager &gcs_node_manager,
      const GcsPlacementGroupManager &gcs_placement_group_manager,
      std::shared_ptr<rpc::NodeManagerClientPool> raylet_client_pool);

  void HandleGetClusterResourceState(
      rpc::autoscaler::GetClusterResourceStateRequest request,
      rpc::autoscaler::GetClusterResourceStateReply *reply,
      rpc::SendReplyCallback send_reply_callback) override;

  void HandleReportAutoscalingState(
      rpc::autoscaler::ReportAutoscalingStateRequest request,
      rpc::autoscaler::ReportAutoscalingStateReply *reply,
      rpc::SendReplyCallback send_reply_callback) override;

  void HandleRequestClusterResourceConstraint(
      rpc::autoscaler::RequestClusterResourceConstraintRequest request,
      rpc::autoscaler::RequestClusterResourceConstraintReply *reply,
      rpc::SendReplyCallback send_reply_callback) override;

  void HandleGetClusterStatus(rpc::autoscaler::GetClusterStatusRequest request,
                              rpc::autoscaler::GetClusterStatusReply *reply,
                              rpc::SendReplyCallback send_reply_callback) override;

  void HandleDrainNode(rpc::autoscaler::DrainNodeRequest request,
                       rpc::autoscaler::DrainNodeReply *reply,
                       rpc::SendReplyCallback send_reply_callback) override;

  void UpdateResourceLoadAndUsage(const rpc::ResourcesData &data);

  void RecordMetrics() const { throw std::runtime_error("Unimplemented"); }

  std::string DebugString() const { throw std::runtime_error("Unimplemented"); }

  void OnNodeAdd(const rpc::GcsNodeInfo &node);

  void OnNodeDead(const NodeID &node) { node_resource_info_.erase(node); }
<<<<<<< HEAD
=======

  const absl::flat_hash_map<ray::NodeID, std::pair<absl::Time, rpc::ResourcesData>>
      &GetNodeResourceInfo() const {
    return node_resource_info_;
  }

 private:
  /// \brief Get the aggregated resource load from all nodes.
  std::unordered_map<google::protobuf::Map<std::string, double>, rpc::ResourceDemand>
  GetAggregatedResourceLoad() const;

  /// \brief Internal method for populating the rpc::ClusterResourceState
  /// protobuf.
  /// \param state The state to be filled.
  void MakeClusterResourceStateInternal(rpc::autoscaler::ClusterResourceState *state);
>>>>>>> 8a1a0309

  /// \brief Get the placement group load from GcsPlacementGroupManager
  ///
  /// \return The placement group load, nullptr if there is no placement group load.
  std::shared_ptr<rpc::PlacementGroupLoad> GetPlacementGroupLoad() const;

  const absl::flat_hash_map<ray::NodeID, std::pair<absl::Time, rpc::ResourcesData>>
      &GetNodeResourceInfo() const {
    return node_resource_info_;
  }

 private:
  /// \brief Get the aggregated resource load from all nodes.
  std::unordered_map<google::protobuf::Map<std::string, double>, rpc::ResourceDemand>
  GetAggregatedResourceLoad() const;

  /// \brief Internal method for populating the rpc::ClusterResourceState
  /// protobuf.
  /// \param state The state to be filled.
  void MakeClusterResourceStateInternal(rpc::autoscaler::ClusterResourceState *state);

  /// \brief Increment and get the next cluster resource state version.
  /// \return The incremented cluster resource state version.
  int64_t IncrementAndGetNextClusterResourceStateVersion() {
    return ++last_cluster_resource_state_version_;
  }

  /// \brief Get the current cluster resource state.
  /// \param reply The reply to be filled.
  ///
  /// See rpc::autoscaler::ClusterResourceState::node_states for more details.
  void GetNodeStates(rpc::autoscaler::ClusterResourceState *state);

  /// \brief Get the resource requests state.
  /// \param reply The reply to be filled.
  ///
  /// See rpc::autoscaler::ClusterResourceState::pending_resource_requests for
  /// more details.
  void GetPendingResourceRequests(rpc::autoscaler::ClusterResourceState *state);

  /// \brief Get the gang resource requests (e.g. from placement group) state.
  /// \param reply The reply to be filled.
  ///
  /// This method fills up the `pending_gang_resource_requests` field.
  /// The `pending_gang_resource_requests` field is a list of resource requests from
  /// placement groups, which should be fulfilled atomically (either all fulfilled or all
  /// failed). Each pending or rescheduling placement group should generate one
  /// GangResourceRequest.
  ///
  /// Scheduling STRICT_SPREAD PGs
  /// ===============================
  /// If a pending/rescheduling placement group is STRICT_SPREAD, then its resources
  /// requests should also have anti-affinity constraint attached to it.
  ///
  /// When a placement group is rescheduled due to node failures, some bundles might
  /// get unplaced. In this case, the request corresponding to the placement group will
  /// only include those unplaced bundles.
  ///
  /// See rpc::autoscaler::ClusterResourceState::pending_gang_resource_requests
  /// for more details.
  void GetPendingGangResourceRequests(rpc::autoscaler::ClusterResourceState *state);

  /// \brief Get the cluster resource constraints state.
  /// \param reply The reply to be filled.
  ///
  /// See rpc::autoscaler::ClusterResourceState::cluster_resource_constraints for
  /// more details. This is requested through autoscaler SDK for request_resources().
  void GetClusterResourceConstraints(rpc::autoscaler::ClusterResourceState *state);

  // Ray cluster session name.
  const std::string session_name_ = "";

  /// Gcs node manager that provides node status information.
  const GcsNodeManager &gcs_node_manager_;

  /// GCS placement group manager reference.
  const GcsPlacementGroupManager &gcs_placement_group_manager_;

  /// Raylet client pool.
  std::shared_ptr<rpc::NodeManagerClientPool> raylet_client_pool_;

  // The default value of the last seen version for the request is 0, which indicates
  // no version has been reported. So the first reported version should be 1.
  // We currently provide two guarantees for this version:
  //    1. It will increase monotonically.
  //    2. If a state is updated, the version will be higher.
  // Ideally we would want to have a guarantee where consecutive versions will always
  // be different, but it's currently hard to do.
  // TODO(rickyx): https://github.com/ray-project/ray/issues/35873
  // We will need to make the version correct when GCS fails over.
  int64_t last_cluster_resource_state_version_ = 0;

  /// The last seen autoscaler state version. Use 0 as the default value to indicate
  /// no previous autoscaler state has been seen.
  int64_t last_seen_autoscaler_state_version_ = 0;

  /// The most recent cluster resource constraints requested.
  /// This is requested through autoscaler SDK from request_resources().
  absl::optional<rpc::autoscaler::ClusterResourceConstraint>
      cluster_resource_constraint_ = absl::nullopt;

  /// Cached autoscaling state.
  absl::optional<rpc::autoscaler::AutoscalingState> autoscaling_state_ = absl::nullopt;

  /// Resource load and usage of all nodes.
  /// Note: This is similar to the data structure in `gcs_resource_manager`
  /// but we update load and usage together.
  ///
  /// The absl::Time in the pair is the last time the item was updated.
  absl::flat_hash_map<ray::NodeID, std::pair<absl::Time, rpc::ResourcesData>>
      node_resource_info_;

  FRIEND_TEST(GcsAutoscalerStateManagerTest, TestReportAutoscalingState);
};

}  // namespace gcs
}  // namespace ray<|MERGE_RESOLUTION|>--- conflicted
+++ resolved
@@ -65,34 +65,16 @@
   void OnNodeAdd(const rpc::GcsNodeInfo &node);
 
   void OnNodeDead(const NodeID &node) { node_resource_info_.erase(node); }
-<<<<<<< HEAD
-=======
 
   const absl::flat_hash_map<ray::NodeID, std::pair<absl::Time, rpc::ResourcesData>>
       &GetNodeResourceInfo() const {
     return node_resource_info_;
   }
 
- private:
-  /// \brief Get the aggregated resource load from all nodes.
-  std::unordered_map<google::protobuf::Map<std::string, double>, rpc::ResourceDemand>
-  GetAggregatedResourceLoad() const;
-
-  /// \brief Internal method for populating the rpc::ClusterResourceState
-  /// protobuf.
-  /// \param state The state to be filled.
-  void MakeClusterResourceStateInternal(rpc::autoscaler::ClusterResourceState *state);
->>>>>>> 8a1a0309
-
   /// \brief Get the placement group load from GcsPlacementGroupManager
   ///
   /// \return The placement group load, nullptr if there is no placement group load.
   std::shared_ptr<rpc::PlacementGroupLoad> GetPlacementGroupLoad() const;
-
-  const absl::flat_hash_map<ray::NodeID, std::pair<absl::Time, rpc::ResourcesData>>
-      &GetNodeResourceInfo() const {
-    return node_resource_info_;
-  }
 
  private:
   /// \brief Get the aggregated resource load from all nodes.
