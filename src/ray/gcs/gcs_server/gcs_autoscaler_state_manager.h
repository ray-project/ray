--- conflicted
+++ resolved
@@ -70,13 +70,10 @@
 
   void OnNodeDead(const NodeID &node) { node_resource_info_.erase(node); }
 
-<<<<<<< HEAD
-=======
   void OnNodeAdd(const NodeID &node) {
     node_resource_info_.emplace(node, std::make_pair(absl::Now(), rpc::ResourcesData()));
   }
 
->>>>>>> cc39b4b0
   const absl::flat_hash_map<ray::NodeID, std::pair<absl::Time, rpc::ResourcesData>>
       &GetNodeResourceInfo() const {
     return node_resource_info_;
