--- conflicted
+++ resolved
@@ -50,12 +50,8 @@
   /// \param gcs_table_storage GCS table external storage accessor.
   explicit GcsNodeManager(std::shared_ptr<GcsPublisher> gcs_publisher,
                           std::shared_ptr<gcs::GcsTableStorage> gcs_table_storage,
-<<<<<<< HEAD
-                          std::shared_ptr<rpc::NodeManagerClientPool> raylet_client_pool,
+                          rpc::NodeManagerClientPool *raylet_client_pool,
                           instrumented_io_context &io_context,
-=======
-                          rpc::NodeManagerClientPool *raylet_client_pool,
->>>>>>> bd4b3fa1
                           const ClusterID &cluster_id);
 
   /// Handle register rpc request come from raylet.
@@ -253,13 +249,9 @@
   /// Storage for GCS tables.
   std::shared_ptr<gcs::GcsTableStorage> gcs_table_storage_;
   /// Raylet client pool.
-<<<<<<< HEAD
-  std::shared_ptr<rpc::NodeManagerClientPool> raylet_client_pool_;
+  rpc::NodeManagerClientPool *raylet_client_pool_ = nullptr;
   /// IO context.
   instrumented_io_context &io_context_;
-=======
-  rpc::NodeManagerClientPool *raylet_client_pool_ = nullptr;
->>>>>>> bd4b3fa1
   /// Cluster ID to be shared with clients when connecting.
   const ClusterID cluster_id_;
 
