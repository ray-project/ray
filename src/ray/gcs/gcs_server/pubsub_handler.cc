--- conflicted
+++ resolved
@@ -66,15 +66,10 @@
   auto pubsub_reply = std::make_shared<rpc::PubsubLongPollingReply>();
   auto pubsub_reply_ptr = pubsub_reply.get();
   gcs_publisher_->GetPublisher()->ConnectToSubscriber(
-<<<<<<< HEAD
-      subscriber_id,
+      pubsub_req,
       pubsub_reply_ptr,
       [reply,
        reply_cb = std::move(send_reply_callback),
-=======
-      pubsub_req, pubsub_reply_ptr,
-      [reply, reply_cb = std::move(send_reply_callback),
->>>>>>> bf49d371
        pubsub_reply = std::move(pubsub_reply)](ray::Status status,
                                                std::function<void()> success_cb,
                                                std::function<void()> failure_cb) {
