--- conflicted
+++ resolved
@@ -1,216 +1,116 @@
-<<<<<<< HEAD
-// Copyright 2021 The Ray Authors.
-//
-// Licensed under the Apache License, Version 2.0 (the "License");
-// you may not use this file except in compliance with the License.
-// You may obtain a copy of the License at
-//
-//  http://www.apache.org/licenses/LICENSE-2.0
-//
-// Unless required by applicable law or agreed to in writing, software
-// distributed under the License is distributed on an "AS IS" BASIS,
-// WITHOUT WARRANTIES OR CONDITIONS OF ANY KIND, either express or implied.
-// See the License for the specific language governing permissions and
-// limitations under the License.
-
-#include "ray/gcs/gcs_server/pubsub_handler.h"
-
-namespace ray {
-namespace gcs {
-
-void InternalPubSubHandler::HandleGcsPublish(const rpc::GcsPublishRequest &request,
-                                             rpc::GcsPublishReply *reply,
-                                             rpc::SendReplyCallback send_reply_callback) {
-  if (gcs_publisher_ == nullptr) {
-    send_reply_callback(
-        Status::NotImplemented("GCS pubsub is not yet enabled. Please enable it with "
-                               "system config `gcs_grpc_based_pubsub=True`"),
-        nullptr, nullptr);
-    return;
-  }
-  for (const auto &msg : request.pub_messages()) {
-    gcs_publisher_->GetPublisher()->Publish(msg);
-  }
-  send_reply_callback(Status::OK(), nullptr, nullptr);
-}
-
-// Needs to use rpc::GcsSubscriberPollRequest and rpc::GcsSubscriberPollReply here,
-// and convert the reply to rpc::PubsubLongPollingReply because GCS RPC services are
-// required to have the `status` field in replies.
-void InternalPubSubHandler::HandleGcsSubscriberPoll(
-    const rpc::GcsSubscriberPollRequest &request, rpc::GcsSubscriberPollReply *reply,
-    rpc::SendReplyCallback send_reply_callback) {
-  if (gcs_publisher_ == nullptr) {
-    send_reply_callback(
-        Status::NotImplemented("GCS pubsub is not yet enabled. Please enable it with "
-                               "system config `gcs_grpc_based_pubsub=True`"),
-        nullptr, nullptr);
-    return;
-  }
-  const auto subscriber_id = UniqueID::FromBinary(request.subscriber_id());
-  auto pubsub_reply = std::make_shared<rpc::PubsubLongPollingReply>();
-  auto pubsub_reply_ptr = pubsub_reply.get();
-  gcs_publisher_->GetPublisher()->ConnectToSubscriber(
-      subscriber_id, pubsub_reply_ptr,
-      [reply, reply_cb = std::move(send_reply_callback),
-       pubsub_reply = std::move(pubsub_reply)](ray::Status status,
-                                               std::function<void()> success_cb,
-                                               std::function<void()> failure_cb) {
-        reply->mutable_pub_messages()->Swap(pubsub_reply->mutable_pub_messages());
-        reply_cb(std::move(status), std::move(success_cb), std::move(failure_cb));
-      });
-}
-
-// Similar for HandleGcsSubscriberPoll() above, needs to use
-// rpc::GcsSubscriberCommandBatchReply as reply type instead of using
-// rpc::GcsSubscriberCommandBatchReply directly.
-void InternalPubSubHandler::HandleGcsSubscriberCommandBatch(
-    const rpc::GcsSubscriberCommandBatchRequest &request,
-    rpc::GcsSubscriberCommandBatchReply *reply,
-    rpc::SendReplyCallback send_reply_callback) {
-  if (gcs_publisher_ == nullptr) {
-    send_reply_callback(
-        Status::NotImplemented("GCS pubsub is not yet enabled. Please enable it with "
-                               "system config `gcs_grpc_based_pubsub=True`"),
-        nullptr, nullptr);
-    return;
-  }
-  const auto subscriber_id = UniqueID::FromBinary(request.subscriber_id());
-  for (const auto &command : request.commands()) {
-    if (command.has_unsubscribe_message()) {
-      gcs_publisher_->GetPublisher()->UnregisterSubscription(
-          command.channel_type(), subscriber_id,
-          command.key_id().empty() ? std::nullopt : std::make_optional(command.key_id()));
-    } else if (command.has_subscribe_message()) {
-      gcs_publisher_->GetPublisher()->RegisterSubscription(
-          command.channel_type(), subscriber_id,
-          command.key_id().empty() ? std::nullopt : std::make_optional(command.key_id()));
-    } else {
-      RAY_LOG(FATAL) << "Invalid command has received, "
-                     << static_cast<int>(command.command_message_one_of_case())
-                     << ". If you see this message, please file an issue to Ray Github.";
-    }
-  }
-  send_reply_callback(Status::OK(), nullptr, nullptr);
-}
-
-}  // namespace gcs
-}  // namespace ray
-=======
-// Copyright 2021 The Ray Authors.
-//
-// Licensed under the Apache License, Version 2.0 (the "License");
-// you may not use this file except in compliance with the License.
-// You may obtain a copy of the License at
-//
-//  http://www.apache.org/licenses/LICENSE-2.0
-//
-// Unless required by applicable law or agreed to in writing, software
-// distributed under the License is distributed on an "AS IS" BASIS,
-// WITHOUT WARRANTIES OR CONDITIONS OF ANY KIND, either express or implied.
-// See the License for the specific language governing permissions and
-// limitations under the License.
-
-#include "ray/gcs/gcs_server/pubsub_handler.h"
-
-namespace ray {
-namespace gcs {
-
-InternalPubSubHandler::InternalPubSubHandler(
-    instrumented_io_context &io_service,
-    const std::shared_ptr<gcs::GcsPublisher> &gcs_publisher)
-    : io_service_(io_service), gcs_publisher_(gcs_publisher) {
-  io_service_thread_ = std::make_unique<std::thread>([this] {
-    SetThreadName("pubsub");
-    // Keep io_service_ alive.
-    boost::asio::io_service::work io_service_work_(io_service_);
-    io_service_.run();
-  });
-}
-
-void InternalPubSubHandler::HandleGcsPublish(const rpc::GcsPublishRequest &request,
-                                             rpc::GcsPublishReply *reply,
-                                             rpc::SendReplyCallback send_reply_callback) {
-  if (gcs_publisher_ == nullptr) {
-    send_reply_callback(
-        Status::NotImplemented("GCS pubsub is not yet enabled. Please enable it with "
-                               "system config `gcs_grpc_based_pubsub=True`"),
-        nullptr, nullptr);
-    return;
-  }
-  for (const auto &msg : request.pub_messages()) {
-    gcs_publisher_->GetPublisher()->Publish(msg);
-  }
-  send_reply_callback(Status::OK(), nullptr, nullptr);
-}
-
-// Needs to use rpc::GcsSubscriberPollRequest and rpc::GcsSubscriberPollReply here,
-// and convert the reply to rpc::PubsubLongPollingReply because GCS RPC services are
-// required to have the `status` field in replies.
-void InternalPubSubHandler::HandleGcsSubscriberPoll(
-    const rpc::GcsSubscriberPollRequest &request, rpc::GcsSubscriberPollReply *reply,
-    rpc::SendReplyCallback send_reply_callback) {
-  if (gcs_publisher_ == nullptr) {
-    send_reply_callback(
-        Status::NotImplemented("GCS pubsub is not yet enabled. Please enable it with "
-                               "system config `gcs_grpc_based_pubsub=True`"),
-        nullptr, nullptr);
-    return;
-  }
-  const auto subscriber_id = UniqueID::FromBinary(request.subscriber_id());
-  auto pubsub_reply = std::make_shared<rpc::PubsubLongPollingReply>();
-  auto pubsub_reply_ptr = pubsub_reply.get();
-  gcs_publisher_->GetPublisher()->ConnectToSubscriber(
-      subscriber_id, pubsub_reply_ptr,
-      [reply, reply_cb = std::move(send_reply_callback),
-       pubsub_reply = std::move(pubsub_reply)](ray::Status status,
-                                               std::function<void()> success_cb,
-                                               std::function<void()> failure_cb) {
-        reply->mutable_pub_messages()->Swap(pubsub_reply->mutable_pub_messages());
-        reply_cb(std::move(status), std::move(success_cb), std::move(failure_cb));
-      });
-}
-
-// Similar for HandleGcsSubscriberPoll() above, needs to use
-// rpc::GcsSubscriberCommandBatchReply as reply type instead of using
-// rpc::GcsSubscriberCommandBatchReply directly.
-void InternalPubSubHandler::HandleGcsSubscriberCommandBatch(
-    const rpc::GcsSubscriberCommandBatchRequest &request,
-    rpc::GcsSubscriberCommandBatchReply *reply,
-    rpc::SendReplyCallback send_reply_callback) {
-  if (gcs_publisher_ == nullptr) {
-    send_reply_callback(
-        Status::NotImplemented("GCS pubsub is not yet enabled. Please enable it with "
-                               "system config `gcs_grpc_based_pubsub=True`"),
-        nullptr, nullptr);
-    return;
-  }
-  const auto subscriber_id = UniqueID::FromBinary(request.subscriber_id());
-  for (const auto &command : request.commands()) {
-    if (command.has_unsubscribe_message()) {
-      gcs_publisher_->GetPublisher()->UnregisterSubscription(
-          command.channel_type(), subscriber_id,
-          command.key_id().empty() ? std::nullopt : std::make_optional(command.key_id()));
-    } else if (command.has_subscribe_message()) {
-      gcs_publisher_->GetPublisher()->RegisterSubscription(
-          command.channel_type(), subscriber_id,
-          command.key_id().empty() ? std::nullopt : std::make_optional(command.key_id()));
-    } else {
-      RAY_LOG(FATAL) << "Invalid command has received, "
-                     << static_cast<int>(command.command_message_one_of_case())
-                     << ". If you see this message, please file an issue to Ray Github.";
-    }
-  }
-  send_reply_callback(Status::OK(), nullptr, nullptr);
-}
-
-void InternalPubSubHandler::Stop() {
-  io_service_.stop();
-  if (io_service_thread_->joinable()) {
-    io_service_thread_->join();
-  }
-}
-
-}  // namespace gcs
-}  // namespace ray
->>>>>>> 19672688
+// Copyright 2021 The Ray Authors.
+//
+// Licensed under the Apache License, Version 2.0 (the "License");
+// you may not use this file except in compliance with the License.
+// You may obtain a copy of the License at
+//
+//  http://www.apache.org/licenses/LICENSE-2.0
+//
+// Unless required by applicable law or agreed to in writing, software
+// distributed under the License is distributed on an "AS IS" BASIS,
+// WITHOUT WARRANTIES OR CONDITIONS OF ANY KIND, either express or implied.
+// See the License for the specific language governing permissions and
+// limitations under the License.
+
+#include "ray/gcs/gcs_server/pubsub_handler.h"
+
+namespace ray {
+namespace gcs {
+
+InternalPubSubHandler::InternalPubSubHandler(
+    instrumented_io_context &io_service,
+    const std::shared_ptr<gcs::GcsPublisher> &gcs_publisher)
+    : io_service_(io_service), gcs_publisher_(gcs_publisher) {
+  io_service_thread_ = std::make_unique<std::thread>([this] {
+    SetThreadName("pubsub");
+    // Keep io_service_ alive.
+    boost::asio::io_service::work io_service_work_(io_service_);
+    io_service_.run();
+  });
+}
+
+void InternalPubSubHandler::HandleGcsPublish(const rpc::GcsPublishRequest &request,
+                                             rpc::GcsPublishReply *reply,
+                                             rpc::SendReplyCallback send_reply_callback) {
+  if (gcs_publisher_ == nullptr) {
+    send_reply_callback(
+        Status::NotImplemented("GCS pubsub is not yet enabled. Please enable it with "
+                               "system config `gcs_grpc_based_pubsub=True`"),
+        nullptr, nullptr);
+    return;
+  }
+  for (const auto &msg : request.pub_messages()) {
+    gcs_publisher_->GetPublisher()->Publish(msg);
+  }
+  send_reply_callback(Status::OK(), nullptr, nullptr);
+}
+
+// Needs to use rpc::GcsSubscriberPollRequest and rpc::GcsSubscriberPollReply here,
+// and convert the reply to rpc::PubsubLongPollingReply because GCS RPC services are
+// required to have the `status` field in replies.
+void InternalPubSubHandler::HandleGcsSubscriberPoll(
+    const rpc::GcsSubscriberPollRequest &request, rpc::GcsSubscriberPollReply *reply,
+    rpc::SendReplyCallback send_reply_callback) {
+  if (gcs_publisher_ == nullptr) {
+    send_reply_callback(
+        Status::NotImplemented("GCS pubsub is not yet enabled. Please enable it with "
+                               "system config `gcs_grpc_based_pubsub=True`"),
+        nullptr, nullptr);
+    return;
+  }
+  const auto subscriber_id = UniqueID::FromBinary(request.subscriber_id());
+  auto pubsub_reply = std::make_shared<rpc::PubsubLongPollingReply>();
+  auto pubsub_reply_ptr = pubsub_reply.get();
+  gcs_publisher_->GetPublisher()->ConnectToSubscriber(
+      subscriber_id, pubsub_reply_ptr,
+      [reply, reply_cb = std::move(send_reply_callback),
+       pubsub_reply = std::move(pubsub_reply)](ray::Status status,
+                                               std::function<void()> success_cb,
+                                               std::function<void()> failure_cb) {
+        reply->mutable_pub_messages()->Swap(pubsub_reply->mutable_pub_messages());
+        reply_cb(std::move(status), std::move(success_cb), std::move(failure_cb));
+      });
+}
+
+// Similar for HandleGcsSubscriberPoll() above, needs to use
+// rpc::GcsSubscriberCommandBatchReply as reply type instead of using
+// rpc::GcsSubscriberCommandBatchReply directly.
+void InternalPubSubHandler::HandleGcsSubscriberCommandBatch(
+    const rpc::GcsSubscriberCommandBatchRequest &request,
+    rpc::GcsSubscriberCommandBatchReply *reply,
+    rpc::SendReplyCallback send_reply_callback) {
+  if (gcs_publisher_ == nullptr) {
+    send_reply_callback(
+        Status::NotImplemented("GCS pubsub is not yet enabled. Please enable it with "
+                               "system config `gcs_grpc_based_pubsub=True`"),
+        nullptr, nullptr);
+    return;
+  }
+  const auto subscriber_id = UniqueID::FromBinary(request.subscriber_id());
+  for (const auto &command : request.commands()) {
+    if (command.has_unsubscribe_message()) {
+      gcs_publisher_->GetPublisher()->UnregisterSubscription(
+          command.channel_type(), subscriber_id,
+          command.key_id().empty() ? std::nullopt : std::make_optional(command.key_id()));
+    } else if (command.has_subscribe_message()) {
+      gcs_publisher_->GetPublisher()->RegisterSubscription(
+          command.channel_type(), subscriber_id,
+          command.key_id().empty() ? std::nullopt : std::make_optional(command.key_id()));
+    } else {
+      RAY_LOG(FATAL) << "Invalid command has received, "
+                     << static_cast<int>(command.command_message_one_of_case())
+                     << ". If you see this message, please file an issue to Ray Github.";
+    }
+  }
+  send_reply_callback(Status::OK(), nullptr, nullptr);
+}
+
+void InternalPubSubHandler::Stop() {
+  io_service_.stop();
+  if (io_service_thread_->joinable()) {
+    io_service_thread_->join();
+  }
+}
+
+}  // namespace gcs
+}  // namespace ray