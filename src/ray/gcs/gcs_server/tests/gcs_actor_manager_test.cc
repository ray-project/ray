--- conflicted
+++ resolved
@@ -1291,16 +1291,9 @@
 
   {
     rpc::GetAllActorInfoRequest request;
-<<<<<<< HEAD
-    auto &reply = *google::protobuf::Arena::Create<rpc::GetAllActorInfoReply>(&arena);
-    auto callback = [](Status status,
-                       std::function<void()> success,
-                       std::function<void()> failure) {};
-=======
     auto &reply =
-        *google::protobuf::Arena::CreateMessage<rpc::GetAllActorInfoReply>(&arena);
+        *google::protobuf::Arena::Create<rpc::GetAllActorInfoReply>(&arena);
     auto callback = [](Status, std::function<void()>, std::function<void()>) {};
->>>>>>> 12348ce0
     gcs_actor_manager_->HandleGetAllActorInfo(request, &reply, callback);
     ASSERT_EQ(reply.actor_table_data().size(), 3);
 
