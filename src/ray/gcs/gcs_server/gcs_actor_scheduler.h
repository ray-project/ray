--- conflicted
+++ resolved
@@ -280,13 +280,8 @@
   std::function<void(std::shared_ptr<GcsActor>)> schedule_failure_handler_;
   /// The handler to handle the successful scheduling.
   std::function<void(std::shared_ptr<GcsActor>)> schedule_success_handler_;
-<<<<<<< HEAD
-=======
   /// Whether or not to report the backlog of actors waiting to be scheduled.
   bool report_worker_backlog_;
-  /// Factory for producing new clients to request leases from remote nodes.
-  LeaseClientFactoryFn lease_client_factory_;
->>>>>>> 3ad9365e
   /// The nodes which are releasing unused workers.
   absl::flat_hash_set<NodeID> nodes_of_releasing_unused_workers_;
   /// The cached core worker clients which are used to communicate with leased worker.
