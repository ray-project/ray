--- conflicted
+++ resolved
@@ -226,11 +226,7 @@
       const rpc::Address &worker_address);
 
  protected:
-<<<<<<< HEAD
-  /// The io loop which is used to delay execution of tasks(e.g.
-=======
   /// The io loop that is used to delay execution of tasks (e.g.,
->>>>>>> 8625e090
   /// execute_after).
   boost::asio::io_context &io_context_;
   /// The actor info accessor.
