// Copyright 2017 The Ray Authors.
//
// Licensed under the Apache License, Version 2.0 (the "License");
// you may not use this file except in compliance with the License.
// You may obtain a copy of the License at
//
//  http://www.apache.org/licenses/LICENSE-2.0
//
// Unless required by applicable law or agreed to in writing, software
// distributed under the License is distributed on an "AS IS" BASIS,
// WITHOUT WARRANTIES OR CONDITIONS OF ANY KIND, either express or implied.
// See the License for the specific language governing permissions and
// limitations under the License.

#include "worker_info_handler_impl.h"

namespace ray {
namespace rpc {

void DefaultWorkerInfoHandler::HandleReportWorkerFailure(
    const ReportWorkerFailureRequest &request, ReportWorkerFailureReply *reply,
    SendReplyCallback send_reply_callback) {
  Address worker_address = request.worker_failure().worker_address();
  RAY_LOG(DEBUG) << "Reporting worker failure, " << worker_address.DebugString();
  auto worker_failure_data = std::make_shared<WorkerFailureData>();
  worker_failure_data->CopyFrom(request.worker_failure());
<<<<<<< HEAD
  auto on_done = [worker_address, reply, send_reply_callback](Status status) {
=======
  auto need_reschedule = !worker_failure_data->intentional_disconnect();
  auto node_id = ClientID::FromBinary(worker_address.raylet_id());
  auto worker_id = WorkerID::FromBinary(worker_address.worker_id());
  gcs_actor_manager_.ReconstructActorOnWorker(node_id, worker_id, need_reschedule);

  auto on_done = [this, worker_address, worker_id, worker_failure_data, reply,
                  send_reply_callback](const Status &status) {
>>>>>>> af3d3e77
    if (!status.ok()) {
      RAY_LOG(ERROR) << "Failed to report worker failure, "
                     << worker_address.DebugString();
    } else {
      RAY_CHECK_OK(gcs_pub_sub_->Publish(WORKER_FAILURE_CHANNEL, worker_id.Binary(),
                                         worker_failure_data->SerializeAsString(),
                                         nullptr));
      RAY_LOG(DEBUG) << "Finished reporting worker failure, "
                     << worker_address.DebugString();
    }
    GCS_RPC_SEND_REPLY(send_reply_callback, reply, status);
  };

  Status status =
      gcs_client_.Workers().AsyncReportWorkerFailure(worker_failure_data, on_done);
  if (!status.ok()) {
    on_done(status);
  }
}

void DefaultWorkerInfoHandler::HandleGetWorkerFailureData(
    const rpc::GetWorkerFailureDataRequest &request,
    rpc::GetWorkerFailureDataReply *reply, SendReplyCallback send_reply_callback) {
  const WorkerID worker_id = WorkerID::FromBinary(request.worker_id());
  auto on_done = [worker_id, reply, send_reply_callback](
                     Status status, const boost::optional<WorkerFailureData> &result) {
    if (result) {
      reply->mutable_worker_failure_data()->CopyFrom(*result);
    } else if (!status.ok()) {
      RAY_LOG(ERROR) << "Failed to get worker failure data: " << status.ToString()
                     << ", worker id = " << worker_id;
    }
    GCS_RPC_SEND_REPLY(send_reply_callback, reply, status);
  };

  Status status = gcs_client_.Workers().AsyncGetWorkerFailureData(worker_id, on_done);
  if (!status.ok()) {
    on_done(status, boost::none);
  }
}

void DefaultWorkerInfoHandler::HandleRegisterWorker(
    const RegisterWorkerRequest &request, RegisterWorkerReply *reply,
    SendReplyCallback send_reply_callback) {
  auto worker_type = request.worker_type();
  auto worker_id = WorkerID::FromBinary(request.worker_id());
  auto worker_info = MapFromProtobuf(request.worker_info());

  auto on_done = [worker_id, reply, send_reply_callback](const Status &status) {
    if (!status.ok()) {
      RAY_LOG(ERROR) << "Failed to register worker " << worker_id;
    } else {
      RAY_LOG(DEBUG) << "Finished registering worker " << worker_id;
    }
    GCS_RPC_SEND_REPLY(send_reply_callback, reply, Status::OK());
  };

  Status status = gcs_client_.Workers().AsyncRegisterWorker(worker_type, worker_id,
                                                            worker_info, on_done);
  if (!status.ok()) {
    on_done(status);
  }
}

}  // namespace rpc
}  // namespace ray<|MERGE_RESOLUTION|>--- conflicted
+++ resolved
@@ -20,21 +20,13 @@
 void DefaultWorkerInfoHandler::HandleReportWorkerFailure(
     const ReportWorkerFailureRequest &request, ReportWorkerFailureReply *reply,
     SendReplyCallback send_reply_callback) {
-  Address worker_address = request.worker_failure().worker_address();
+  const Address worker_address = request.worker_failure().worker_address();
   RAY_LOG(DEBUG) << "Reporting worker failure, " << worker_address.DebugString();
   auto worker_failure_data = std::make_shared<WorkerFailureData>();
   worker_failure_data->CopyFrom(request.worker_failure());
-<<<<<<< HEAD
-  auto on_done = [worker_address, reply, send_reply_callback](Status status) {
-=======
-  auto need_reschedule = !worker_failure_data->intentional_disconnect();
-  auto node_id = ClientID::FromBinary(worker_address.raylet_id());
-  auto worker_id = WorkerID::FromBinary(worker_address.worker_id());
-  gcs_actor_manager_.ReconstructActorOnWorker(node_id, worker_id, need_reschedule);
-
+  const auto worker_id = WorkerID::FromBinary(worker_address.worker_id());
   auto on_done = [this, worker_address, worker_id, worker_failure_data, reply,
                   send_reply_callback](const Status &status) {
->>>>>>> af3d3e77
     if (!status.ok()) {
       RAY_LOG(ERROR) << "Failed to report worker failure, "
                      << worker_address.DebugString();
