<<<<<<< HEAD
// Copyright 2017 The Ray Authors.
//
// Licensed under the Apache License, Version 2.0 (the "License");
// you may not use this file except in compliance with the License.
// You may obtain a copy of the License at
//
//  http://www.apache.org/licenses/LICENSE-2.0
//
// Unless required by applicable law or agreed to in writing, software
// distributed under the License is distributed on an "AS IS" BASIS,
// WITHOUT WARRANTIES OR CONDITIONS OF ANY KIND, either express or implied.
// See the License for the specific language governing permissions and
// limitations under the License.

#pragma once

#include <memory>

#include "ray/common/id.h"
#include "ray/common/status.h"
#include "ray/common/task/scheduling_resources.h"
#include "ray/common/task/task_spec.h"
#include "ray/gcs/gcs_server/gcs_actor_manager.h"
#include "ray/gcs/gcs_server/gcs_actor_scheduler.h"
#include "ray/gcs/gcs_server/gcs_node_manager.h"
#include "ray/gcs/gcs_server/gcs_resource_manager.h"
#include "ray/gcs/gcs_server/gcs_resource_scheduler.h"
#include "ray/gcs/gcs_server/gcs_table_storage.h"
#include "src/ray/protobuf/gcs.pb.h"

namespace ray {
namespace gcs {

/// `GcsActorWorkerAssignment` represents the assignment from one or multiple actors to a
/// worker process.
/// TODO(Chong-Li): It contains multiple slots, and each of them can bind to an actor.
class GcsActorWorkerAssignment
    : public std::enable_shared_from_this<GcsActorWorkerAssignment> {
 public:
  /// Construct a GcsActorWorkerAssignment.
  ///
  /// \param node_id ID of node on which this gcs actor worker assignment is allocated.
  /// \param acquired_resources Resources owned by this gcs actor worker assignment.
  /// \param is_shared A flag to represent that whether the worker process can be shared.
  GcsActorWorkerAssignment(const NodeID &node_id, const ResourceSet &acquired_resources,
                           bool is_shared);

  const NodeID &GetNodeID() const;

  const ResourceSet &GetResources() const;

  bool IsShared() const;

 private:
  /// ID of node on which this actor worker assignment is allocated.
  const NodeID node_id_;
  /// Resources owned by this actor worker assignment.
  const ResourceSet acquired_resources_;
  /// A flag to represent that whether the worker process can be shared.
  const bool is_shared_;
};

/// GcsBasedActorScheduler inherits from GcsActorScheduler. Its scheduling strategy is
/// based on a resource-based node selection. Any rescheduling is also based on GCS,
/// instead of Raylet-based spillback.
class GcsBasedActorScheduler : public GcsActorScheduler {
 public:
  /// Create a GcsBasedActorScheduler
  ///
  /// \param io_context The main event loop.
  /// \param gcs_actor_table Used to flush actor info to storage.
  /// \param gcs_node_manager The node manager which is used when scheduling.
  /// \param gcs_resource_manager The resource manager that maintains cluster resources.
  /// \param gcs_resource_scheduler The scheduler to select nodes based on cluster
  /// resources.
  /// \param schedule_failure_handler Invoked when there are no available nodes to
  /// schedule actors.
  /// \param schedule_success_handler Invoked when actors are created on the worker
  /// successfully.
  /// \param raylet_client_pool Raylet client pool to construct connections to raylets.
  /// \param client_factory Factory to create remote core worker client, default factor
  /// will be used if not set.
  explicit GcsBasedActorScheduler(
      instrumented_io_context &io_context, GcsActorTable &gcs_actor_table,
      const GcsNodeManager &gcs_node_manager,
      std::shared_ptr<GcsResourceManager> gcs_resource_manager,
      std::shared_ptr<GcsResourceScheduler> gcs_resource_scheduler,
      std::function<void(std::shared_ptr<GcsActor>, bool)> schedule_failure_handler,
      std::function<void(std::shared_ptr<GcsActor>, const rpc::PushTaskReply &reply)>
          schedule_success_handler,
      std::shared_ptr<rpc::NodeManagerClientPool> raylet_client_pool,
      rpc::ClientFactoryFn client_factory = nullptr);

  virtual ~GcsBasedActorScheduler() = default;

  /// Handle the destruction of an actor.
  ///
  /// \param actor The actor to be destoryed.
  void OnActorDestruction(std::shared_ptr<GcsActor> actor) override;

  /// Add resources changed event handler.
  void AddResourcesChangedListener(std::function<void()> listener);

 protected:
  /// Select a node for the actor based on cluster resources.
  ///
  /// \param actor The actor to be scheduled.
  /// \return The selected node's ID. If the selection fails, NodeID::Nil() is returned.
  NodeID SelectNode(std::shared_ptr<GcsActor> actor) override;

  /// Handler to process a worker lease reply.
  /// If a rejection is received, it means resources were preempted by normal
  /// tasks. Then update the the cluster resource view and reschedule immediately.
  ///
  /// \param actor The actor to be scheduled.
  /// \param node The selected node at which a worker is to be leased.
  /// \param status Status of the reply of `RequestWorkerLeaseRequest`.
  /// \param reply The reply of `RequestWorkerLeaseRequest`.
  void HandleWorkerLeaseReply(std::shared_ptr<GcsActor> actor,
                              std::shared_ptr<rpc::GcsNodeInfo> node,
                              const Status &status,
                              const rpc::RequestWorkerLeaseReply &reply) override;

 private:
  /// Select an existing or allocate a new actor worker assignment for the actor.
  std::unique_ptr<GcsActorWorkerAssignment> SelectOrAllocateActorWorkerAssignment(
      std::shared_ptr<GcsActor> actor, bool need_sole_actor_worker_assignment);

  /// Allocate a new actor worker assignment.
  ///
  /// \param required_resources The resources that the worker required.
  /// \param is_shared If the worker is shared by multiple actors or not.
  /// \param task_spec The specification of the task.
  std::unique_ptr<GcsActorWorkerAssignment> AllocateNewActorWorkerAssignment(
      const ResourceSet &required_resources, bool is_shared,
      const TaskSpecification &task_spec);

  /// Allocate resources for the actor.
  ///
  /// \param required_resources The resources to be allocated.
  /// \return ID of the node from which the resources are allocated.
  NodeID AllocateResources(const ResourceSet &required_resources);

  NodeID GetHighestScoreNodeResource(const ResourceSet &required_resources) const;

  void WarnResourceAllocationFailure(const TaskSpecification &task_spec,
                                     const ResourceSet &required_resources) const;

  /// A rejected rely means resources were preempted by normal tasks. Then
  /// update the the cluster resource view and reschedule immediately.
  void HandleWorkerLeaseRejectedReply(std::shared_ptr<GcsActor> actor,
                                      const rpc::RequestWorkerLeaseReply &reply);

  /// Reset the actor's current assignment, while releasing acquired resources.
  void ResetActorWorkerAssignment(GcsActor *actor);

  /// Notify that the cluster resources are changed.
  void NotifyClusterResourcesChanged();

  std::shared_ptr<GcsResourceManager> gcs_resource_manager_;

  /// The resource changed listeners.
  std::vector<std::function<void()>> resource_changed_listeners_;

  /// Gcs resource scheduler
  std::shared_ptr<GcsResourceScheduler> gcs_resource_scheduler_;
};
}  // namespace gcs
}  // namespace ray
=======
// Copyright 2017 The Ray Authors.
//
// Licensed under the Apache License, Version 2.0 (the "License");
// you may not use this file except in compliance with the License.
// You may obtain a copy of the License at
//
//  http://www.apache.org/licenses/LICENSE-2.0
//
// Unless required by applicable law or agreed to in writing, software
// distributed under the License is distributed on an "AS IS" BASIS,
// WITHOUT WARRANTIES OR CONDITIONS OF ANY KIND, either express or implied.
// See the License for the specific language governing permissions and
// limitations under the License.

#pragma once

#include <memory>

#include "ray/common/id.h"
#include "ray/common/status.h"
#include "ray/common/task/scheduling_resources.h"
#include "ray/common/task/task_spec.h"
#include "ray/gcs/gcs_server/gcs_actor_manager.h"
#include "ray/gcs/gcs_server/gcs_actor_scheduler.h"
#include "ray/gcs/gcs_server/gcs_node_manager.h"
#include "ray/gcs/gcs_server/gcs_resource_manager.h"
#include "ray/gcs/gcs_server/gcs_resource_scheduler.h"
#include "ray/gcs/gcs_server/gcs_table_storage.h"
#include "src/ray/protobuf/gcs.pb.h"

namespace ray {
namespace gcs {

/// `GcsActorWorkerAssignment` represents the assignment from one or multiple actors to a
/// worker process.
/// TODO(Chong-Li): It contains multiple slots, and each of them can bind to an actor.
class GcsActorWorkerAssignment
    : public std::enable_shared_from_this<GcsActorWorkerAssignment> {
 public:
  /// Construct a GcsActorWorkerAssignment.
  ///
  /// \param node_id ID of node on which this gcs actor worker assignment is allocated.
  /// \param acquired_resources Resources owned by this gcs actor worker assignment.
  /// \param is_shared A flag to represent that whether the worker process can be shared.
  GcsActorWorkerAssignment(const NodeID &node_id, const ResourceSet &acquired_resources,
                           bool is_shared);

  const NodeID &GetNodeID() const;

  const ResourceSet &GetResources() const;

  bool IsShared() const;

 private:
  /// ID of node on which this actor worker assignment is allocated.
  const NodeID node_id_;
  /// Resources owned by this actor worker assignment.
  const ResourceSet acquired_resources_;
  /// A flag to represent that whether the worker process can be shared.
  const bool is_shared_;
};

/// GcsBasedActorScheduler inherits from GcsActorScheduler. Its scheduling strategy is
/// based on a resource-based node selection. Any rescheduling is also based on GCS,
/// instead of Raylet-based spillback.
class GcsBasedActorScheduler : public GcsActorScheduler {
 public:
  /// Create a GcsBasedActorScheduler
  ///
  /// \param io_context The main event loop.
  /// \param gcs_actor_table Used to flush actor info to storage.
  /// \param gcs_node_manager The node manager which is used when scheduling.
  /// \param gcs_resource_manager The resource manager that maintains cluster resources.
  /// \param gcs_resource_scheduler The scheduler to select nodes based on cluster
  /// resources.
  /// \param schedule_failure_handler Invoked when there are no available nodes to
  /// schedule actors.
  /// \param schedule_success_handler Invoked when actors are created on the worker
  /// successfully.
  /// \param raylet_client_pool Raylet client pool to construct connections to raylets.
  /// \param client_factory Factory to create remote core worker client, default factor
  /// will be used if not set.
  explicit GcsBasedActorScheduler(
      instrumented_io_context &io_context, GcsActorTable &gcs_actor_table,
      const GcsNodeManager &gcs_node_manager,
      std::shared_ptr<GcsResourceManager> gcs_resource_manager,
      std::shared_ptr<GcsResourceScheduler> gcs_resource_scheduler,
      std::function<void(std::shared_ptr<GcsActor>,
                         rpc::RequestWorkerLeaseReply::SchedulingFailureType)>
          schedule_failure_handler,
      std::function<void(std::shared_ptr<GcsActor>, const rpc::PushTaskReply &reply)>
          schedule_success_handler,
      std::shared_ptr<rpc::NodeManagerClientPool> raylet_client_pool,
      rpc::ClientFactoryFn client_factory = nullptr);

  virtual ~GcsBasedActorScheduler() = default;

  /// Handle the destruction of an actor.
  ///
  /// \param actor The actor to be destoryed.
  void OnActorDestruction(std::shared_ptr<GcsActor> actor) override;

  /// Add resources changed event handler.
  void AddResourcesChangedListener(std::function<void()> listener);

 protected:
  /// Select a node for the actor based on cluster resources.
  ///
  /// \param actor The actor to be scheduled.
  /// \return The selected node's ID. If the selection fails, NodeID::Nil() is returned.
  NodeID SelectNode(std::shared_ptr<GcsActor> actor) override;

  /// Handler to process a worker lease reply.
  /// If a rejection is received, it means resources were preempted by normal
  /// tasks. Then update the the cluster resource view and reschedule immediately.
  ///
  /// \param actor The actor to be scheduled.
  /// \param node The selected node at which a worker is to be leased.
  /// \param status Status of the reply of `RequestWorkerLeaseRequest`.
  /// \param reply The reply of `RequestWorkerLeaseRequest`.
  void HandleWorkerLeaseReply(std::shared_ptr<GcsActor> actor,
                              std::shared_ptr<rpc::GcsNodeInfo> node,
                              const Status &status,
                              const rpc::RequestWorkerLeaseReply &reply) override;

 private:
  /// Select an existing or allocate a new actor worker assignment for the actor.
  std::unique_ptr<GcsActorWorkerAssignment> SelectOrAllocateActorWorkerAssignment(
      std::shared_ptr<GcsActor> actor, bool need_sole_actor_worker_assignment);

  /// Allocate a new actor worker assignment.
  ///
  /// \param required_resources The resources that the worker required.
  /// \param is_shared If the worker is shared by multiple actors or not.
  /// \param task_spec The specification of the task.
  std::unique_ptr<GcsActorWorkerAssignment> AllocateNewActorWorkerAssignment(
      const ResourceSet &required_resources, bool is_shared,
      const TaskSpecification &task_spec);

  /// Allocate resources for the actor.
  ///
  /// \param required_resources The resources to be allocated.
  /// \return ID of the node from which the resources are allocated.
  NodeID AllocateResources(const ResourceSet &required_resources);

  NodeID GetHighestScoreNodeResource(const ResourceSet &required_resources) const;

  void WarnResourceAllocationFailure(const TaskSpecification &task_spec,
                                     const ResourceSet &required_resources) const;

  /// A rejected rely means resources were preempted by normal tasks. Then
  /// update the the cluster resource view and reschedule immediately.
  void HandleWorkerLeaseRejectedReply(std::shared_ptr<GcsActor> actor,
                                      const rpc::RequestWorkerLeaseReply &reply);

  /// Reset the actor's current assignment, while releasing acquired resources.
  void ResetActorWorkerAssignment(GcsActor *actor);

  /// Notify that the cluster resources are changed.
  void NotifyClusterResourcesChanged();

  std::shared_ptr<GcsResourceManager> gcs_resource_manager_;

  /// The resource changed listeners.
  std::vector<std::function<void()>> resource_changed_listeners_;

  /// Gcs resource scheduler
  std::shared_ptr<GcsResourceScheduler> gcs_resource_scheduler_;
};
}  // namespace gcs
}  // namespace ray
>>>>>>> 19672688
<|MERGE_RESOLUTION|>--- conflicted
+++ resolved
@@ -1,343 +1,171 @@
-<<<<<<< HEAD
-// Copyright 2017 The Ray Authors.
-//
-// Licensed under the Apache License, Version 2.0 (the "License");
-// you may not use this file except in compliance with the License.
-// You may obtain a copy of the License at
-//
-//  http://www.apache.org/licenses/LICENSE-2.0
-//
-// Unless required by applicable law or agreed to in writing, software
-// distributed under the License is distributed on an "AS IS" BASIS,
-// WITHOUT WARRANTIES OR CONDITIONS OF ANY KIND, either express or implied.
-// See the License for the specific language governing permissions and
-// limitations under the License.
-
-#pragma once
-
-#include <memory>
-
-#include "ray/common/id.h"
-#include "ray/common/status.h"
-#include "ray/common/task/scheduling_resources.h"
-#include "ray/common/task/task_spec.h"
-#include "ray/gcs/gcs_server/gcs_actor_manager.h"
-#include "ray/gcs/gcs_server/gcs_actor_scheduler.h"
-#include "ray/gcs/gcs_server/gcs_node_manager.h"
-#include "ray/gcs/gcs_server/gcs_resource_manager.h"
-#include "ray/gcs/gcs_server/gcs_resource_scheduler.h"
-#include "ray/gcs/gcs_server/gcs_table_storage.h"
-#include "src/ray/protobuf/gcs.pb.h"
-
-namespace ray {
-namespace gcs {
-
-/// `GcsActorWorkerAssignment` represents the assignment from one or multiple actors to a
-/// worker process.
-/// TODO(Chong-Li): It contains multiple slots, and each of them can bind to an actor.
-class GcsActorWorkerAssignment
-    : public std::enable_shared_from_this<GcsActorWorkerAssignment> {
- public:
-  /// Construct a GcsActorWorkerAssignment.
-  ///
-  /// \param node_id ID of node on which this gcs actor worker assignment is allocated.
-  /// \param acquired_resources Resources owned by this gcs actor worker assignment.
-  /// \param is_shared A flag to represent that whether the worker process can be shared.
-  GcsActorWorkerAssignment(const NodeID &node_id, const ResourceSet &acquired_resources,
-                           bool is_shared);
-
-  const NodeID &GetNodeID() const;
-
-  const ResourceSet &GetResources() const;
-
-  bool IsShared() const;
-
- private:
-  /// ID of node on which this actor worker assignment is allocated.
-  const NodeID node_id_;
-  /// Resources owned by this actor worker assignment.
-  const ResourceSet acquired_resources_;
-  /// A flag to represent that whether the worker process can be shared.
-  const bool is_shared_;
-};
-
-/// GcsBasedActorScheduler inherits from GcsActorScheduler. Its scheduling strategy is
-/// based on a resource-based node selection. Any rescheduling is also based on GCS,
-/// instead of Raylet-based spillback.
-class GcsBasedActorScheduler : public GcsActorScheduler {
- public:
-  /// Create a GcsBasedActorScheduler
-  ///
-  /// \param io_context The main event loop.
-  /// \param gcs_actor_table Used to flush actor info to storage.
-  /// \param gcs_node_manager The node manager which is used when scheduling.
-  /// \param gcs_resource_manager The resource manager that maintains cluster resources.
-  /// \param gcs_resource_scheduler The scheduler to select nodes based on cluster
-  /// resources.
-  /// \param schedule_failure_handler Invoked when there are no available nodes to
-  /// schedule actors.
-  /// \param schedule_success_handler Invoked when actors are created on the worker
-  /// successfully.
-  /// \param raylet_client_pool Raylet client pool to construct connections to raylets.
-  /// \param client_factory Factory to create remote core worker client, default factor
-  /// will be used if not set.
-  explicit GcsBasedActorScheduler(
-      instrumented_io_context &io_context, GcsActorTable &gcs_actor_table,
-      const GcsNodeManager &gcs_node_manager,
-      std::shared_ptr<GcsResourceManager> gcs_resource_manager,
-      std::shared_ptr<GcsResourceScheduler> gcs_resource_scheduler,
-      std::function<void(std::shared_ptr<GcsActor>, bool)> schedule_failure_handler,
-      std::function<void(std::shared_ptr<GcsActor>, const rpc::PushTaskReply &reply)>
-          schedule_success_handler,
-      std::shared_ptr<rpc::NodeManagerClientPool> raylet_client_pool,
-      rpc::ClientFactoryFn client_factory = nullptr);
-
-  virtual ~GcsBasedActorScheduler() = default;
-
-  /// Handle the destruction of an actor.
-  ///
-  /// \param actor The actor to be destoryed.
-  void OnActorDestruction(std::shared_ptr<GcsActor> actor) override;
-
-  /// Add resources changed event handler.
-  void AddResourcesChangedListener(std::function<void()> listener);
-
- protected:
-  /// Select a node for the actor based on cluster resources.
-  ///
-  /// \param actor The actor to be scheduled.
-  /// \return The selected node's ID. If the selection fails, NodeID::Nil() is returned.
-  NodeID SelectNode(std::shared_ptr<GcsActor> actor) override;
-
-  /// Handler to process a worker lease reply.
-  /// If a rejection is received, it means resources were preempted by normal
-  /// tasks. Then update the the cluster resource view and reschedule immediately.
-  ///
-  /// \param actor The actor to be scheduled.
-  /// \param node The selected node at which a worker is to be leased.
-  /// \param status Status of the reply of `RequestWorkerLeaseRequest`.
-  /// \param reply The reply of `RequestWorkerLeaseRequest`.
-  void HandleWorkerLeaseReply(std::shared_ptr<GcsActor> actor,
-                              std::shared_ptr<rpc::GcsNodeInfo> node,
-                              const Status &status,
-                              const rpc::RequestWorkerLeaseReply &reply) override;
-
- private:
-  /// Select an existing or allocate a new actor worker assignment for the actor.
-  std::unique_ptr<GcsActorWorkerAssignment> SelectOrAllocateActorWorkerAssignment(
-      std::shared_ptr<GcsActor> actor, bool need_sole_actor_worker_assignment);
-
-  /// Allocate a new actor worker assignment.
-  ///
-  /// \param required_resources The resources that the worker required.
-  /// \param is_shared If the worker is shared by multiple actors or not.
-  /// \param task_spec The specification of the task.
-  std::unique_ptr<GcsActorWorkerAssignment> AllocateNewActorWorkerAssignment(
-      const ResourceSet &required_resources, bool is_shared,
-      const TaskSpecification &task_spec);
-
-  /// Allocate resources for the actor.
-  ///
-  /// \param required_resources The resources to be allocated.
-  /// \return ID of the node from which the resources are allocated.
-  NodeID AllocateResources(const ResourceSet &required_resources);
-
-  NodeID GetHighestScoreNodeResource(const ResourceSet &required_resources) const;
-
-  void WarnResourceAllocationFailure(const TaskSpecification &task_spec,
-                                     const ResourceSet &required_resources) const;
-
-  /// A rejected rely means resources were preempted by normal tasks. Then
-  /// update the the cluster resource view and reschedule immediately.
-  void HandleWorkerLeaseRejectedReply(std::shared_ptr<GcsActor> actor,
-                                      const rpc::RequestWorkerLeaseReply &reply);
-
-  /// Reset the actor's current assignment, while releasing acquired resources.
-  void ResetActorWorkerAssignment(GcsActor *actor);
-
-  /// Notify that the cluster resources are changed.
-  void NotifyClusterResourcesChanged();
-
-  std::shared_ptr<GcsResourceManager> gcs_resource_manager_;
-
-  /// The resource changed listeners.
-  std::vector<std::function<void()>> resource_changed_listeners_;
-
-  /// Gcs resource scheduler
-  std::shared_ptr<GcsResourceScheduler> gcs_resource_scheduler_;
-};
-}  // namespace gcs
-}  // namespace ray
-=======
-// Copyright 2017 The Ray Authors.
-//
-// Licensed under the Apache License, Version 2.0 (the "License");
-// you may not use this file except in compliance with the License.
-// You may obtain a copy of the License at
-//
-//  http://www.apache.org/licenses/LICENSE-2.0
-//
-// Unless required by applicable law or agreed to in writing, software
-// distributed under the License is distributed on an "AS IS" BASIS,
-// WITHOUT WARRANTIES OR CONDITIONS OF ANY KIND, either express or implied.
-// See the License for the specific language governing permissions and
-// limitations under the License.
-
-#pragma once
-
-#include <memory>
-
-#include "ray/common/id.h"
-#include "ray/common/status.h"
-#include "ray/common/task/scheduling_resources.h"
-#include "ray/common/task/task_spec.h"
-#include "ray/gcs/gcs_server/gcs_actor_manager.h"
-#include "ray/gcs/gcs_server/gcs_actor_scheduler.h"
-#include "ray/gcs/gcs_server/gcs_node_manager.h"
-#include "ray/gcs/gcs_server/gcs_resource_manager.h"
-#include "ray/gcs/gcs_server/gcs_resource_scheduler.h"
-#include "ray/gcs/gcs_server/gcs_table_storage.h"
-#include "src/ray/protobuf/gcs.pb.h"
-
-namespace ray {
-namespace gcs {
-
-/// `GcsActorWorkerAssignment` represents the assignment from one or multiple actors to a
-/// worker process.
-/// TODO(Chong-Li): It contains multiple slots, and each of them can bind to an actor.
-class GcsActorWorkerAssignment
-    : public std::enable_shared_from_this<GcsActorWorkerAssignment> {
- public:
-  /// Construct a GcsActorWorkerAssignment.
-  ///
-  /// \param node_id ID of node on which this gcs actor worker assignment is allocated.
-  /// \param acquired_resources Resources owned by this gcs actor worker assignment.
-  /// \param is_shared A flag to represent that whether the worker process can be shared.
-  GcsActorWorkerAssignment(const NodeID &node_id, const ResourceSet &acquired_resources,
-                           bool is_shared);
-
-  const NodeID &GetNodeID() const;
-
-  const ResourceSet &GetResources() const;
-
-  bool IsShared() const;
-
- private:
-  /// ID of node on which this actor worker assignment is allocated.
-  const NodeID node_id_;
-  /// Resources owned by this actor worker assignment.
-  const ResourceSet acquired_resources_;
-  /// A flag to represent that whether the worker process can be shared.
-  const bool is_shared_;
-};
-
-/// GcsBasedActorScheduler inherits from GcsActorScheduler. Its scheduling strategy is
-/// based on a resource-based node selection. Any rescheduling is also based on GCS,
-/// instead of Raylet-based spillback.
-class GcsBasedActorScheduler : public GcsActorScheduler {
- public:
-  /// Create a GcsBasedActorScheduler
-  ///
-  /// \param io_context The main event loop.
-  /// \param gcs_actor_table Used to flush actor info to storage.
-  /// \param gcs_node_manager The node manager which is used when scheduling.
-  /// \param gcs_resource_manager The resource manager that maintains cluster resources.
-  /// \param gcs_resource_scheduler The scheduler to select nodes based on cluster
-  /// resources.
-  /// \param schedule_failure_handler Invoked when there are no available nodes to
-  /// schedule actors.
-  /// \param schedule_success_handler Invoked when actors are created on the worker
-  /// successfully.
-  /// \param raylet_client_pool Raylet client pool to construct connections to raylets.
-  /// \param client_factory Factory to create remote core worker client, default factor
-  /// will be used if not set.
-  explicit GcsBasedActorScheduler(
-      instrumented_io_context &io_context, GcsActorTable &gcs_actor_table,
-      const GcsNodeManager &gcs_node_manager,
-      std::shared_ptr<GcsResourceManager> gcs_resource_manager,
-      std::shared_ptr<GcsResourceScheduler> gcs_resource_scheduler,
-      std::function<void(std::shared_ptr<GcsActor>,
-                         rpc::RequestWorkerLeaseReply::SchedulingFailureType)>
-          schedule_failure_handler,
-      std::function<void(std::shared_ptr<GcsActor>, const rpc::PushTaskReply &reply)>
-          schedule_success_handler,
-      std::shared_ptr<rpc::NodeManagerClientPool> raylet_client_pool,
-      rpc::ClientFactoryFn client_factory = nullptr);
-
-  virtual ~GcsBasedActorScheduler() = default;
-
-  /// Handle the destruction of an actor.
-  ///
-  /// \param actor The actor to be destoryed.
-  void OnActorDestruction(std::shared_ptr<GcsActor> actor) override;
-
-  /// Add resources changed event handler.
-  void AddResourcesChangedListener(std::function<void()> listener);
-
- protected:
-  /// Select a node for the actor based on cluster resources.
-  ///
-  /// \param actor The actor to be scheduled.
-  /// \return The selected node's ID. If the selection fails, NodeID::Nil() is returned.
-  NodeID SelectNode(std::shared_ptr<GcsActor> actor) override;
-
-  /// Handler to process a worker lease reply.
-  /// If a rejection is received, it means resources were preempted by normal
-  /// tasks. Then update the the cluster resource view and reschedule immediately.
-  ///
-  /// \param actor The actor to be scheduled.
-  /// \param node The selected node at which a worker is to be leased.
-  /// \param status Status of the reply of `RequestWorkerLeaseRequest`.
-  /// \param reply The reply of `RequestWorkerLeaseRequest`.
-  void HandleWorkerLeaseReply(std::shared_ptr<GcsActor> actor,
-                              std::shared_ptr<rpc::GcsNodeInfo> node,
-                              const Status &status,
-                              const rpc::RequestWorkerLeaseReply &reply) override;
-
- private:
-  /// Select an existing or allocate a new actor worker assignment for the actor.
-  std::unique_ptr<GcsActorWorkerAssignment> SelectOrAllocateActorWorkerAssignment(
-      std::shared_ptr<GcsActor> actor, bool need_sole_actor_worker_assignment);
-
-  /// Allocate a new actor worker assignment.
-  ///
-  /// \param required_resources The resources that the worker required.
-  /// \param is_shared If the worker is shared by multiple actors or not.
-  /// \param task_spec The specification of the task.
-  std::unique_ptr<GcsActorWorkerAssignment> AllocateNewActorWorkerAssignment(
-      const ResourceSet &required_resources, bool is_shared,
-      const TaskSpecification &task_spec);
-
-  /// Allocate resources for the actor.
-  ///
-  /// \param required_resources The resources to be allocated.
-  /// \return ID of the node from which the resources are allocated.
-  NodeID AllocateResources(const ResourceSet &required_resources);
-
-  NodeID GetHighestScoreNodeResource(const ResourceSet &required_resources) const;
-
-  void WarnResourceAllocationFailure(const TaskSpecification &task_spec,
-                                     const ResourceSet &required_resources) const;
-
-  /// A rejected rely means resources were preempted by normal tasks. Then
-  /// update the the cluster resource view and reschedule immediately.
-  void HandleWorkerLeaseRejectedReply(std::shared_ptr<GcsActor> actor,
-                                      const rpc::RequestWorkerLeaseReply &reply);
-
-  /// Reset the actor's current assignment, while releasing acquired resources.
-  void ResetActorWorkerAssignment(GcsActor *actor);
-
-  /// Notify that the cluster resources are changed.
-  void NotifyClusterResourcesChanged();
-
-  std::shared_ptr<GcsResourceManager> gcs_resource_manager_;
-
-  /// The resource changed listeners.
-  std::vector<std::function<void()>> resource_changed_listeners_;
-
-  /// Gcs resource scheduler
-  std::shared_ptr<GcsResourceScheduler> gcs_resource_scheduler_;
-};
-}  // namespace gcs
-}  // namespace ray
->>>>>>> 19672688
+// Copyright 2017 The Ray Authors.
+//
+// Licensed under the Apache License, Version 2.0 (the "License");
+// you may not use this file except in compliance with the License.
+// You may obtain a copy of the License at
+//
+//  http://www.apache.org/licenses/LICENSE-2.0
+//
+// Unless required by applicable law or agreed to in writing, software
+// distributed under the License is distributed on an "AS IS" BASIS,
+// WITHOUT WARRANTIES OR CONDITIONS OF ANY KIND, either express or implied.
+// See the License for the specific language governing permissions and
+// limitations under the License.
+
+#pragma once
+
+#include <memory>
+
+#include "ray/common/id.h"
+#include "ray/common/status.h"
+#include "ray/common/task/scheduling_resources.h"
+#include "ray/common/task/task_spec.h"
+#include "ray/gcs/gcs_server/gcs_actor_manager.h"
+#include "ray/gcs/gcs_server/gcs_actor_scheduler.h"
+#include "ray/gcs/gcs_server/gcs_node_manager.h"
+#include "ray/gcs/gcs_server/gcs_resource_manager.h"
+#include "ray/gcs/gcs_server/gcs_resource_scheduler.h"
+#include "ray/gcs/gcs_server/gcs_table_storage.h"
+#include "src/ray/protobuf/gcs.pb.h"
+
+namespace ray {
+namespace gcs {
+
+/// `GcsActorWorkerAssignment` represents the assignment from one or multiple actors to a
+/// worker process.
+/// TODO(Chong-Li): It contains multiple slots, and each of them can bind to an actor.
+class GcsActorWorkerAssignment
+    : public std::enable_shared_from_this<GcsActorWorkerAssignment> {
+ public:
+  /// Construct a GcsActorWorkerAssignment.
+  ///
+  /// \param node_id ID of node on which this gcs actor worker assignment is allocated.
+  /// \param acquired_resources Resources owned by this gcs actor worker assignment.
+  /// \param is_shared A flag to represent that whether the worker process can be shared.
+  GcsActorWorkerAssignment(const NodeID &node_id, const ResourceSet &acquired_resources,
+                           bool is_shared);
+
+  const NodeID &GetNodeID() const;
+
+  const ResourceSet &GetResources() const;
+
+  bool IsShared() const;
+
+ private:
+  /// ID of node on which this actor worker assignment is allocated.
+  const NodeID node_id_;
+  /// Resources owned by this actor worker assignment.
+  const ResourceSet acquired_resources_;
+  /// A flag to represent that whether the worker process can be shared.
+  const bool is_shared_;
+};
+
+/// GcsBasedActorScheduler inherits from GcsActorScheduler. Its scheduling strategy is
+/// based on a resource-based node selection. Any rescheduling is also based on GCS,
+/// instead of Raylet-based spillback.
+class GcsBasedActorScheduler : public GcsActorScheduler {
+ public:
+  /// Create a GcsBasedActorScheduler
+  ///
+  /// \param io_context The main event loop.
+  /// \param gcs_actor_table Used to flush actor info to storage.
+  /// \param gcs_node_manager The node manager which is used when scheduling.
+  /// \param gcs_resource_manager The resource manager that maintains cluster resources.
+  /// \param gcs_resource_scheduler The scheduler to select nodes based on cluster
+  /// resources.
+  /// \param schedule_failure_handler Invoked when there are no available nodes to
+  /// schedule actors.
+  /// \param schedule_success_handler Invoked when actors are created on the worker
+  /// successfully.
+  /// \param raylet_client_pool Raylet client pool to construct connections to raylets.
+  /// \param client_factory Factory to create remote core worker client, default factor
+  /// will be used if not set.
+  explicit GcsBasedActorScheduler(
+      instrumented_io_context &io_context, GcsActorTable &gcs_actor_table,
+      const GcsNodeManager &gcs_node_manager,
+      std::shared_ptr<GcsResourceManager> gcs_resource_manager,
+      std::shared_ptr<GcsResourceScheduler> gcs_resource_scheduler,
+      std::function<void(std::shared_ptr<GcsActor>,
+                         rpc::RequestWorkerLeaseReply::SchedulingFailureType)>
+          schedule_failure_handler,
+      std::function<void(std::shared_ptr<GcsActor>, const rpc::PushTaskReply &reply)>
+          schedule_success_handler,
+      std::shared_ptr<rpc::NodeManagerClientPool> raylet_client_pool,
+      rpc::ClientFactoryFn client_factory = nullptr);
+
+  virtual ~GcsBasedActorScheduler() = default;
+
+  /// Handle the destruction of an actor.
+  ///
+  /// \param actor The actor to be destoryed.
+  void OnActorDestruction(std::shared_ptr<GcsActor> actor) override;
+
+  /// Add resources changed event handler.
+  void AddResourcesChangedListener(std::function<void()> listener);
+
+ protected:
+  /// Select a node for the actor based on cluster resources.
+  ///
+  /// \param actor The actor to be scheduled.
+  /// \return The selected node's ID. If the selection fails, NodeID::Nil() is returned.
+  NodeID SelectNode(std::shared_ptr<GcsActor> actor) override;
+
+  /// Handler to process a worker lease reply.
+  /// If a rejection is received, it means resources were preempted by normal
+  /// tasks. Then update the the cluster resource view and reschedule immediately.
+  ///
+  /// \param actor The actor to be scheduled.
+  /// \param node The selected node at which a worker is to be leased.
+  /// \param status Status of the reply of `RequestWorkerLeaseRequest`.
+  /// \param reply The reply of `RequestWorkerLeaseRequest`.
+  void HandleWorkerLeaseReply(std::shared_ptr<GcsActor> actor,
+                              std::shared_ptr<rpc::GcsNodeInfo> node,
+                              const Status &status,
+                              const rpc::RequestWorkerLeaseReply &reply) override;
+
+ private:
+  /// Select an existing or allocate a new actor worker assignment for the actor.
+  std::unique_ptr<GcsActorWorkerAssignment> SelectOrAllocateActorWorkerAssignment(
+      std::shared_ptr<GcsActor> actor, bool need_sole_actor_worker_assignment);
+
+  /// Allocate a new actor worker assignment.
+  ///
+  /// \param required_resources The resources that the worker required.
+  /// \param is_shared If the worker is shared by multiple actors or not.
+  /// \param task_spec The specification of the task.
+  std::unique_ptr<GcsActorWorkerAssignment> AllocateNewActorWorkerAssignment(
+      const ResourceSet &required_resources, bool is_shared,
+      const TaskSpecification &task_spec);
+
+  /// Allocate resources for the actor.
+  ///
+  /// \param required_resources The resources to be allocated.
+  /// \return ID of the node from which the resources are allocated.
+  NodeID AllocateResources(const ResourceSet &required_resources);
+
+  NodeID GetHighestScoreNodeResource(const ResourceSet &required_resources) const;
+
+  void WarnResourceAllocationFailure(const TaskSpecification &task_spec,
+                                     const ResourceSet &required_resources) const;
+
+  /// A rejected rely means resources were preempted by normal tasks. Then
+  /// update the the cluster resource view and reschedule immediately.
+  void HandleWorkerLeaseRejectedReply(std::shared_ptr<GcsActor> actor,
+                                      const rpc::RequestWorkerLeaseReply &reply);
+
+  /// Reset the actor's current assignment, while releasing acquired resources.
+  void ResetActorWorkerAssignment(GcsActor *actor);
+
+  /// Notify that the cluster resources are changed.
+  void NotifyClusterResourcesChanged();
+
+  std::shared_ptr<GcsResourceManager> gcs_resource_manager_;
+
+  /// The resource changed listeners.
+  std::vector<std::function<void()>> resource_changed_listeners_;
+
+  /// Gcs resource scheduler
+  std::shared_ptr<GcsResourceScheduler> gcs_resource_scheduler_;
+};
+}  // namespace gcs
+}  // namespace ray