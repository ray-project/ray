// Copyright 2017 The Ray Authors.
//
// Licensed under the Apache License, Version 2.0 (the "License");
// you may not use this file except in compliance with the License.
// You may obtain a copy of the License at
//
//  http://www.apache.org/licenses/LICENSE-2.0
//
// Unless required by applicable law or agreed to in writing, software
// distributed under the License is distributed on an "AS IS" BASIS,
// WITHOUT WARRANTIES OR CONDITIONS OF ANY KIND, either express or implied.
// See the License for the specific language governing permissions and
// limitations under the License.

#pragma once

#include "ray/common/runtime_env_manager.h"
#include "ray/gcs/gcs_server/gcs_function_manager.h"
#include "ray/gcs/gcs_server/gcs_init_data.h"
#include "ray/gcs/gcs_server/gcs_table_storage.h"
#include "ray/gcs/pubsub/gcs_pub_sub.h"
#include "ray/rpc/gcs_server/gcs_rpc_server.h"
#include "ray/rpc/worker/core_worker_client.h"
#include "ray/rpc/worker/core_worker_client_pool.h"

namespace ray {
namespace gcs {

// Please keep this in sync with the definition in ray_constants.py.
const std::string kRayInternalNamespacePrefix = "_ray_internal_";

// Please keep these in sync with the definition in dashboard/modules/job/common.py.
const std::string kJobDataKeyPrefix = kRayInternalNamespacePrefix + "job_info_";
inline std::string JobDataKey(const std::string submission_id) {
  return kJobDataKeyPrefix + submission_id;
}

using JobFinishListenerCallback = rpc::JobInfoHandler::JobFinishListenerCallback;

/// This implementation class of `JobInfoHandler`.
class GcsJobManager : public rpc::JobInfoHandler {
 public:
  explicit GcsJobManager(std::shared_ptr<GcsTableStorage> gcs_table_storage,
                         std::shared_ptr<GcsPublisher> gcs_publisher,
                         RuntimeEnvManager &runtime_env_manager,
                         GcsFunctionManager &function_manager,
<<<<<<< HEAD
                         InternalKVInterface &internal_kv,
                         rpc::ClientFactoryFn client_factory = nullptr)
=======
                         InternalKVInterface &internal_kv)
>>>>>>> cc3fa331
      : gcs_table_storage_(std::move(gcs_table_storage)),
        gcs_publisher_(std::move(gcs_publisher)),
        runtime_env_manager_(runtime_env_manager),
        function_manager_(function_manager),
<<<<<<< HEAD
        internal_kv_(internal_kv),
        core_worker_clients_(client_factory) {}
=======
        internal_kv_(internal_kv) {}
>>>>>>> cc3fa331

  void Initialize(const GcsInitData &gcs_init_data);

  void HandleAddJob(rpc::AddJobRequest request,
                    rpc::AddJobReply *reply,
                    rpc::SendReplyCallback send_reply_callback) override;

  void HandleMarkJobFinished(rpc::MarkJobFinishedRequest request,
                             rpc::MarkJobFinishedReply *reply,
                             rpc::SendReplyCallback send_reply_callback) override;

  void HandleGetAllJobInfo(rpc::GetAllJobInfoRequest request,
                           rpc::GetAllJobInfoReply *reply,
                           rpc::SendReplyCallback send_reply_callback) override;

  void HandleReportJobError(rpc::ReportJobErrorRequest request,
                            rpc::ReportJobErrorReply *reply,
                            rpc::SendReplyCallback send_reply_callback) override;

  void HandleGetNextJobID(rpc::GetNextJobIDRequest request,
                          rpc::GetNextJobIDReply *reply,
                          rpc::SendReplyCallback send_reply_callback) override;

  void AddJobFinishedListener(JobFinishListenerCallback listener) override;

  std::shared_ptr<rpc::JobConfig> GetJobConfig(const JobID &job_id) const;

 private:
  std::shared_ptr<GcsTableStorage> gcs_table_storage_;
  std::shared_ptr<GcsPublisher> gcs_publisher_;

  /// Listeners which monitors the finish of jobs.
  std::vector<JobFinishListenerCallback> job_finished_listeners_;

  /// A cached mapping from job id to job config.
  absl::flat_hash_map<JobID, std::shared_ptr<rpc::JobConfig>> cached_job_configs_;

  ray::RuntimeEnvManager &runtime_env_manager_;
  GcsFunctionManager &function_manager_;
  InternalKVInterface &internal_kv_;
<<<<<<< HEAD

  /// The cached core worker clients which are used to communicate with workers.
  rpc::CoreWorkerClientPool core_worker_clients_;

=======
>>>>>>> cc3fa331
  void ClearJobInfos(const rpc::JobTableData &job_data);

  void MarkJobAsFinished(rpc::JobTableData job_table_data,
                         std::function<void(Status)> done_callback);
};

}  // namespace gcs
}  // namespace ray<|MERGE_RESOLUTION|>--- conflicted
+++ resolved
@@ -44,22 +44,14 @@
                          std::shared_ptr<GcsPublisher> gcs_publisher,
                          RuntimeEnvManager &runtime_env_manager,
                          GcsFunctionManager &function_manager,
-<<<<<<< HEAD
                          InternalKVInterface &internal_kv,
                          rpc::ClientFactoryFn client_factory = nullptr)
-=======
-                         InternalKVInterface &internal_kv)
->>>>>>> cc3fa331
       : gcs_table_storage_(std::move(gcs_table_storage)),
         gcs_publisher_(std::move(gcs_publisher)),
         runtime_env_manager_(runtime_env_manager),
         function_manager_(function_manager),
-<<<<<<< HEAD
         internal_kv_(internal_kv),
         core_worker_clients_(client_factory) {}
-=======
-        internal_kv_(internal_kv) {}
->>>>>>> cc3fa331
 
   void Initialize(const GcsInitData &gcs_init_data);
 
@@ -100,13 +92,10 @@
   ray::RuntimeEnvManager &runtime_env_manager_;
   GcsFunctionManager &function_manager_;
   InternalKVInterface &internal_kv_;
-<<<<<<< HEAD
 
   /// The cached core worker clients which are used to communicate with workers.
   rpc::CoreWorkerClientPool core_worker_clients_;
 
-=======
->>>>>>> cc3fa331
   void ClearJobInfos(const rpc::JobTableData &job_data);
 
   void MarkJobAsFinished(rpc::JobTableData job_table_data,
