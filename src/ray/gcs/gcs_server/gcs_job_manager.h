// Copyright 2017 The Ray Authors.
//
// Licensed under the Apache License, Version 2.0 (the "License");
// you may not use this file except in compliance with the License.
// You may obtain a copy of the License at
//
//  http://www.apache.org/licenses/LICENSE-2.0
//
// Unless required by applicable law or agreed to in writing, software
// distributed under the License is distributed on an "AS IS" BASIS,
// WITHOUT WARRANTIES OR CONDITIONS OF ANY KIND, either express or implied.
// See the License for the specific language governing permissions and
// limitations under the License.

#pragma once

#include <cstdint>
#include <functional>
#include <memory>
#include <string>
#include <vector>

#include "absl/container/flat_hash_map.h"
#include "absl/container/flat_hash_set.h"
#include "ray/common/runtime_env_manager.h"
#include "ray/gcs/gcs_server/gcs_function_manager.h"
#include "ray/gcs/gcs_server/gcs_init_data.h"
#include "ray/gcs/gcs_server/gcs_table_storage.h"
#include "ray/gcs/pubsub/gcs_pub_sub.h"
#include "ray/rpc/gcs_server/gcs_rpc_server.h"
#include "ray/rpc/worker/core_worker_client.h"
#include "ray/rpc/worker/core_worker_client_pool.h"
#include "ray/util/event.h"
#include "ray/util/thread_checker.h"

namespace ray {
namespace gcs {

// Please keep this in sync with the definition in ray_constants.py.
const std::string kRayInternalNamespacePrefix = "_ray_internal_";

// Please keep these in sync with the definition in dashboard/modules/job/common.py.
const std::string kJobDataKeyPrefix = kRayInternalNamespacePrefix + "job_info_";
inline std::string JobDataKey(const std::string &submission_id) {
  return kJobDataKeyPrefix + submission_id;
}

using JobFinishListenerCallback = rpc::JobInfoHandler::JobFinishListenerCallback;

/// This implementation class of `JobInfoHandler`.
class GcsJobManager : public rpc::JobInfoHandler {
 public:
  explicit GcsJobManager(std::shared_ptr<GcsTableStorage> gcs_table_storage,
                         std::shared_ptr<GcsPublisher> gcs_publisher,
                         RuntimeEnvManager &runtime_env_manager,
                         GcsFunctionManager &function_manager,
                         InternalKVInterface &internal_kv,
<<<<<<< HEAD
                         instrumented_io_context &io_context,
                         rpc::ClientFactoryFn client_factory = nullptr)
=======
                         rpc::CoreWorkerClientFactoryFn client_factory = nullptr)
>>>>>>> bd4b3fa1
      : gcs_table_storage_(std::move(gcs_table_storage)),
        gcs_publisher_(std::move(gcs_publisher)),
        runtime_env_manager_(runtime_env_manager),
        function_manager_(function_manager),
        internal_kv_(internal_kv),
        io_context_(io_context),
        core_worker_clients_(client_factory) {}

  void Initialize(const GcsInitData &gcs_init_data);

  void HandleAddJob(rpc::AddJobRequest request,
                    rpc::AddJobReply *reply,
                    rpc::SendReplyCallback send_reply_callback) override;

  void HandleMarkJobFinished(rpc::MarkJobFinishedRequest request,
                             rpc::MarkJobFinishedReply *reply,
                             rpc::SendReplyCallback send_reply_callback) override;

  void HandleGetAllJobInfo(rpc::GetAllJobInfoRequest request,
                           rpc::GetAllJobInfoReply *reply,
                           rpc::SendReplyCallback send_reply_callback) override;

  void HandleReportJobError(rpc::ReportJobErrorRequest request,
                            rpc::ReportJobErrorReply *reply,
                            rpc::SendReplyCallback send_reply_callback) override;

  void HandleGetNextJobID(rpc::GetNextJobIDRequest request,
                          rpc::GetNextJobIDReply *reply,
                          rpc::SendReplyCallback send_reply_callback) override;

  void AddJobFinishedListener(JobFinishListenerCallback listener) override;

  std::shared_ptr<rpc::JobConfig> GetJobConfig(const JobID &job_id) const;

  /// Handle a node death. This will marks all jobs associated with the
  /// specified node id as finished.
  ///
  /// \param node_id The specified node id.
  void OnNodeDead(const NodeID &node_id);

  void WriteDriverJobExportEvent(rpc::JobTableData job_data) const;

  /// Record metrics.
  /// For job manager, (1) running jobs count gauge and (2) new finished jobs (whether
  /// succeed or fail) will be reported periodically.
  void RecordMetrics();

 private:
  void ClearJobInfos(const rpc::JobTableData &job_data);

  void MarkJobAsFinished(rpc::JobTableData job_table_data,
                         std::function<void(Status)> done_callback);

  // Used to validate invariants for threading; for example, all callbacks are executed on
  // the same thread.
  ThreadChecker thread_checker_;

  // Running Job IDs, used to report metrics.
  absl::flat_hash_set<JobID> running_job_ids_;

  // Number of finished jobs since start of this GCS Server, used to report metrics.
  int64_t finished_jobs_count_ = 0;

  std::shared_ptr<GcsTableStorage> gcs_table_storage_;
  std::shared_ptr<GcsPublisher> gcs_publisher_;

  /// Listeners which monitors the finish of jobs.
  std::vector<JobFinishListenerCallback> job_finished_listeners_;

  /// A cached mapping from job id to job config.
  absl::flat_hash_map<JobID, std::shared_ptr<rpc::JobConfig>> cached_job_configs_;

  ray::RuntimeEnvManager &runtime_env_manager_;
  GcsFunctionManager &function_manager_;
  InternalKVInterface &internal_kv_;
  instrumented_io_context &io_context_;

  /// The cached core worker clients which are used to communicate with workers.
  rpc::CoreWorkerClientPool core_worker_clients_;
};

}  // namespace gcs
}  // namespace ray<|MERGE_RESOLUTION|>--- conflicted
+++ resolved
@@ -55,12 +55,8 @@
                          RuntimeEnvManager &runtime_env_manager,
                          GcsFunctionManager &function_manager,
                          InternalKVInterface &internal_kv,
-<<<<<<< HEAD
                          instrumented_io_context &io_context,
-                         rpc::ClientFactoryFn client_factory = nullptr)
-=======
                          rpc::CoreWorkerClientFactoryFn client_factory = nullptr)
->>>>>>> bd4b3fa1
       : gcs_table_storage_(std::move(gcs_table_storage)),
         gcs_publisher_(std::move(gcs_publisher)),
         runtime_env_manager_(runtime_env_manager),
