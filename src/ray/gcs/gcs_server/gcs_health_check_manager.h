// Copyright 2022 The Ray Authors.
//
// Licensed under the Apache License, Version 2.0 (the "License");
// you may not use this file except in compliance with the License.
// You may obtain a copy of the License at
//
//  http://www.apache.org/licenses/LICENSE-2.0
//
// Unless required by applicable law or agreed to in writing, software
// distributed under the License is distributed on an "AS IS" BASIS,
// WITHOUT WARRANTIES OR CONDITIONS OF ANY KIND, either express or implied.
// See the License for the specific language governing permissions and
// limitations under the License.

#pragma once

#include <grpcpp/grpcpp.h>

#include <cstdint>
#include <functional>
#include <memory>
#include <vector>

#include "absl/container/flat_hash_map.h"
#include "ray/common/asio/instrumented_io_context.h"
#include "ray/common/id.h"
#include "ray/common/ray_config.h"
#include "ray/util/thread_checker.h"
#include "src/proto/grpc/health/v1/health.grpc.pb.h"

namespace ray::gcs {

/// GcsHealthCheckManager is used to track the healthiness of the nodes in the ray
/// cluster. The health check is done in pull based way, which means this module will send
/// health check to the raylets to see whether the raylet is healthy or not. If the raylet
/// is not healthy for certain times, the module will think the raylet is dead.
/// When the node is dead a callback passed in the constructor will be called and this
/// node will be removed from GcsHealthCheckManager. The node can be added into this class
/// later. Although the same node id is not supposed to be reused in ray cluster, this is
/// not enforced in this class.
///
/// All IO operations happens on the same thread, which is managed by the pass-ed in
/// [io_service].
/// TODO (iycheng): Move the GcsHealthCheckManager to ray/common.
class GcsHealthCheckManager : public std::enable_shared_from_this<GcsHealthCheckManager> {
 public:
  /// Factory constructor of GcsHealthCheckManager.
  ///
  /// \param io_service The thread where all operations in this class should run.
  /// \param on_node_death_callback The callback function when some node is marked as
  /// failure.
  /// \param initial_delay_ms The delay for the first health check.
  /// \param period_ms The interval between two health checks for the same node.
  /// \param failure_threshold The threshold before a node will be marked as dead due to
  /// health check failure.
  static std::shared_ptr<GcsHealthCheckManager> Create(
      instrumented_io_context &io_service,
      std::function<void(const NodeID &)> on_node_death_callback,
      int64_t initial_delay_ms = RayConfig::instance().health_check_initial_delay_ms(),
      int64_t timeout_ms = RayConfig::instance().health_check_timeout_ms(),
      int64_t period_ms = RayConfig::instance().health_check_period_ms(),
      int64_t failure_threshold = RayConfig::instance().health_check_failure_threshold());

  ~GcsHealthCheckManager();

  /// Start to track the healthiness of a node.
  /// Safe to call from non-io-context threads.
  ///
  /// \param node_id The id of the node.
  /// \param channel The gRPC channel to the node.
  void AddNode(const NodeID &node_id, std::shared_ptr<grpc::Channel> channel);

  /// Stop tracking the healthiness of a node.
  /// Safe to call from non-io-context threads.
  ///
  /// \param node_id The id of the node to stop tracking.
  void RemoveNode(const NodeID &node_id);

  /// Return all the nodes monitored and alive.
  /// Notice: have to invoke from io-context thread.
  ///
  /// \return A list of node id which are being monitored by this class.
  std::vector<NodeID> GetAllNodes() const;

  /// Mark the given node as healthy, so health check manager could save some checking
  /// rpcs. Safe to call from non-io-context threads.
  ///
  /// \param node_id The id of the node.
  void MarkNodeHealthy(const NodeID &node_id);

 private:
  GcsHealthCheckManager(instrumented_io_context &io_service,
                        std::function<void(const NodeID &)> on_node_death_callback,
                        int64_t initial_delay_ms,
                        int64_t timeout_ms,
                        int64_t period_ms,
                        int64_t failure_threshold);

  /// Fail a node when health check failed. It'll stop the health checking and
  /// call `on_node_death_callback_`.
  ///
  /// \param node_id The id of the node.
  void FailNode(const NodeID &node_id);

  using Timer = boost::asio::deadline_timer;

  /// The context for the health check. It's to support unary call.
  /// It can be updated to support streaming call for efficiency.
  class HealthCheckContext {
   public:
    HealthCheckContext(std::shared_ptr<GcsHealthCheckManager> manager,
                       std::shared_ptr<grpc::Channel> channel,
                       NodeID node_id)
        : manager_(manager),
          node_id_(node_id),
          timer_(manager->io_service_),
          health_check_remaining_(manager->failure_threshold_) {
      request_.set_service(node_id.Hex());
      stub_ = grpc::health::v1::Health::NewStub(channel);
      timer_.expires_from_now(
          boost::posix_time::milliseconds(manager->initial_delay_ms_));
      timer_.async_wait([this](auto) { StartHealthCheck(); });
    }

    void Stop();

    void SetLatestHealthTimestamp(absl::Time ts) {
      lastest_known_healthy_timestamp_ = ts;
    }

   private:
    void StartHealthCheck();

    std::weak_ptr<GcsHealthCheckManager> manager_;

    NodeID node_id_;

    // Timestamp for latest known status when node is healthy.
    absl::Time lastest_known_healthy_timestamp_ = absl::InfinitePast();

    // Whether the health check has stopped.
    bool stopped_ = false;

<<<<<<< HEAD
    /// gRPC related fields
    std::unique_ptr<::grpc::health::v1::Health::Stub> stub_;

=======
    grpc::ClientContext context_;
>>>>>>> 66cec2f3
    ::grpc::health::v1::HealthCheckRequest request_;

    /// gRPC related fields
    std::unique_ptr<::grpc::health::v1::Health::Stub> stub_;

    /// The timer is used to do async wait before the next try.
    Timer timer_;

    /// The remaining check left. If it reaches 0, the node will be marked as dead.
    int64_t health_check_remaining_;
  };

  /// The main service. All method needs to run on this thread.
  instrumented_io_context &io_service_;

  /// Callback when the node failed.
  std::function<void(const NodeID &)> on_node_death_callback_;

  /// The context of the health check for each nodes.
  /// Only living nodes are bookkept, while failed one will be removed.
  absl::flat_hash_map<NodeID, HealthCheckContext *> health_check_contexts_;

  /// Checker to make sure there's no concurrent access for node addition and removal.
  const ThreadChecker thread_checker_;

  /// The delay for the first health check request.
  const int64_t initial_delay_ms_;
  /// Timeout for each health check request.
  const int64_t timeout_ms_;
  /// Intervals between two health check.
  const int64_t period_ms_;
  /// The number of failures before the node is considered as dead.
  const int64_t failure_threshold_;
};

}  // namespace ray::gcs<|MERGE_RESOLUTION|>--- conflicted
+++ resolved
@@ -141,17 +141,10 @@
     // Whether the health check has stopped.
     bool stopped_ = false;
 
-<<<<<<< HEAD
     /// gRPC related fields
     std::unique_ptr<::grpc::health::v1::Health::Stub> stub_;
 
-=======
-    grpc::ClientContext context_;
->>>>>>> 66cec2f3
     ::grpc::health::v1::HealthCheckRequest request_;
-
-    /// gRPC related fields
-    std::unique_ptr<::grpc::health::v1::Health::Stub> stub_;
 
     /// The timer is used to do async wait before the next try.
     Timer timer_;
