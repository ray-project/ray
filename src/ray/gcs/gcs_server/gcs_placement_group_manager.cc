--- conflicted
+++ resolved
@@ -481,22 +481,13 @@
         pending_placement_groups_.emplace_back(std::move(placement_group));
       }
 
-<<<<<<< HEAD
       if (item.second.state() == rpc::PlacementGroupTableData::CREATED ||
           item.second.state() == rpc::PlacementGroupTableData::RESCHEDULING) {
         const auto &bundles = item.second.bundles();
         for (auto &bundle : bundles) {
-          node_to_bundles[NodeID::FromBinary(bundle.node_id())].emplace_back(bundle);
-=======
-        if (item.second.state() == rpc::PlacementGroupTableData::CREATED ||
-            item.second.state() == rpc::PlacementGroupTableData::RESCHEDULING) {
-          const auto &bundles = item.second.bundles();
-          for (auto &bundle : bundles) {
-            if (!NodeID::FromBinary(bundle.node_id()).IsNil()) {
-              node_to_bundles[NodeID::FromBinary(bundle.node_id())].emplace_back(bundle);
-            }
+          if (!NodeID::FromBinary(bundle.node_id()).IsNil()) {
+            node_to_bundles[NodeID::FromBinary(bundle.node_id())].emplace_back(bundle);
           }
->>>>>>> a93ed458
         }
       }
     }
