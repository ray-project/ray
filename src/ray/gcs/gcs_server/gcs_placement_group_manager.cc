// Copyright 2017 The Ray Authors.
//
// Licensed under the Apache License, Version 2.0 (the "License");
// you may not use this file except in compliance with the License.
// You may obtain a copy of the License at
//
//  http://www.apache.org/licenses/LICENSE-2.0
//
// Unless required by applicable law or agreed to in writing, software
// distributed under the License is distributed on an "AS IS" BASIS,
// WITHOUT WARRANTIES OR CONDITIONS OF ANY KIND, either express or implied.
// See the License for the specific language governing permissions and
// limitations under the License.

#include "ray/gcs/gcs_server/gcs_placement_group_manager.h"

#include "ray/common/ray_config.h"
#include "ray/gcs/pb_util.h"
#include "ray/stats/stats.h"
#include "ray/util/asio_util.h"
#include "src/ray/protobuf/gcs.pb.h"

namespace ray {
namespace gcs {

void GcsPlacementGroup::UpdateState(
    rpc::PlacementGroupTableData::PlacementGroupState state) {
  placement_group_table_data_.set_state(state);
}

rpc::PlacementGroupTableData::PlacementGroupState GcsPlacementGroup::GetState() const {
  return placement_group_table_data_.state();
}

PlacementGroupID GcsPlacementGroup::GetPlacementGroupID() const {
  return PlacementGroupID::FromBinary(placement_group_table_data_.placement_group_id());
}

std::string GcsPlacementGroup::GetName() const {
  return placement_group_table_data_.name();
}

std::vector<std::shared_ptr<BundleSpecification>> GcsPlacementGroup::GetBundles() const {
  const auto &bundles = placement_group_table_data_.bundles();
  std::vector<std::shared_ptr<BundleSpecification>> ret_bundles;
  for (const auto &bundle : bundles) {
    ret_bundles.push_back(std::make_shared<BundleSpecification>(bundle));
  }
  return ret_bundles;
}

std::vector<std::shared_ptr<BundleSpecification>> GcsPlacementGroup::GetUnplacedBundles()
    const {
  const auto &bundles = placement_group_table_data_.bundles();
  std::vector<std::shared_ptr<BundleSpecification>> unplaced_bundles;
  for (const auto &bundle : bundles) {
    if (NodeID::FromBinary(bundle.node_id()).IsNil()) {
      unplaced_bundles.push_back(std::make_shared<BundleSpecification>(bundle));
    }
  }
  return unplaced_bundles;
}

rpc::PlacementStrategy GcsPlacementGroup::GetStrategy() const {
  return placement_group_table_data_.strategy();
}

<<<<<<< HEAD
const rpc::PlacementGroupTableData &GcsPlacementGroup::GetPlacementGroupTableData() const {
=======
const rpc::PlacementGroupTableData &GcsPlacementGroup::GetPlacementGroupTableData()
    const {
>>>>>>> eee624cf
  return placement_group_table_data_;
}

std::string GcsPlacementGroup::DebugString() const {
  std::stringstream stream;
  stream << "placement group id = " << GetPlacementGroupID() << ", name = " << GetName()
         << ", strategy = " << GetStrategy();
  return stream.str();
}

rpc::Bundle *GcsPlacementGroup::GetMutableBundle(int bundle_index) {
  return placement_group_table_data_.mutable_bundles(bundle_index);
}

const ActorID GcsPlacementGroup::GetCreatorActorId() const {
  return ActorID::FromBinary(placement_group_table_data_.creator_actor_id());
}

const JobID GcsPlacementGroup::GetCreatorJobId() const {
  return JobID::FromBinary(placement_group_table_data_.creator_job_id());
}

void GcsPlacementGroup::MarkCreatorJobDead() {
  placement_group_table_data_.set_creator_job_dead(true);
}

void GcsPlacementGroup::MarkCreatorActorDead() {
  placement_group_table_data_.set_creator_actor_dead(true);
}

bool GcsPlacementGroup::IsPlacementGroupLifetimeDone() const {
  return !IsDetached() && placement_group_table_data_.creator_job_dead() &&
         placement_group_table_data_.creator_actor_dead();
}

bool GcsPlacementGroup::IsDetached() const {
  return placement_group_table_data_.is_detached();
}

/////////////////////////////////////////////////////////////////////////////////////////

GcsPlacementGroupManager::GcsPlacementGroupManager(
    boost::asio::io_context &io_context,
    std::shared_ptr<GcsPlacementGroupSchedulerInterface> scheduler,
    std::shared_ptr<gcs::GcsTableStorage> gcs_table_storage,
    GcsResourceManager &gcs_resource_manager)
    : io_context_(io_context),
      gcs_placement_group_scheduler_(std::move(scheduler)),
      gcs_table_storage_(std::move(gcs_table_storage)),
      gcs_resource_manager_(gcs_resource_manager) {
  Tick();
}

void GcsPlacementGroupManager::RegisterPlacementGroup(
    const std::shared_ptr<GcsPlacementGroup> &placement_group, StatusCallback callback) {
  // NOTE: After the abnormal recovery of the network between GCS client and GCS server or
  // the GCS server is restarted, it is required to continue to register placement group
  // successfully.
  RAY_CHECK(callback);
  const auto &placement_group_id = placement_group->GetPlacementGroupID();

  auto iter = registered_placement_groups_.find(placement_group_id);
  if (iter != registered_placement_groups_.end()) {
    auto pending_register_iter =
        placement_group_to_register_callback_.find(placement_group_id);
    if (pending_register_iter != placement_group_to_register_callback_.end()) {
      // 1. The GCS client sends the `RegisterPlacementGroup` request to the GCS server.
      // 2. The GCS client receives some network errors.
      // 3. The GCS client resends the `RegisterPlacementGroup` request to the GCS server.
      pending_register_iter->second = std::move(callback);
    } else {
      // 1. The GCS client sends the `RegisterPlacementGroup` request to the GCS server.
      // 2. The GCS server flushes the placement group to the storage and restarts before
      // replying to the GCS client.
      // 3. The GCS client resends the `RegisterPlacementGroup` request to the GCS server.
      RAY_LOG(INFO) << "Placement group " << placement_group_id
                    << " is already registered.";
      callback(Status::OK());
    }
    return;
  }
  if (!placement_group->GetName().empty()) {
    auto it = named_placement_groups_.find(placement_group->GetName());
    if (it == named_placement_groups_.end()) {
<<<<<<< HEAD
      named_placement_groups_.emplace(placement_group->GetName(), placement_group->GetPlacementGroupID());
    } else {
      std::stringstream stream;
      stream << "Placement Group with name '" << placement_group->GetName() << "' already exists.";
=======
      named_placement_groups_.emplace(placement_group->GetName(),
                                      placement_group->GetPlacementGroupID());
    } else {
      std::stringstream stream;
      stream << "Failed to create placement group '"
             << placement_group->GetPlacementGroupID() << "' because name '"
             << placement_group->GetName() << "' already exists.";
>>>>>>> eee624cf
      RAY_LOG(WARNING) << stream.str();
      callback(Status::Invalid(stream.str()));
      return;
    }
  }

  // Mark the callback as pending and invoke it after the placement_group has been
  // successfully created.
  placement_group_to_register_callback_[placement_group->GetPlacementGroupID()] =
      std::move(callback);
  registered_placement_groups_.emplace(placement_group->GetPlacementGroupID(),
                                       placement_group);
  pending_placement_groups_.emplace_back(placement_group);

  RAY_CHECK_OK(gcs_table_storage_->PlacementGroupTable().Put(
      placement_group_id, placement_group->GetPlacementGroupTableData(),
      [this, placement_group_id, placement_group](Status status) {
        RAY_CHECK_OK(status);
        if (!registered_placement_groups_.contains(placement_group_id)) {
          auto iter = placement_group_to_register_callback_.find(placement_group_id);
          if (iter != placement_group_to_register_callback_.end()) {
            std::stringstream stream;
            stream << "Placement group of id " << placement_group_id
                   << " has been removed before registration.";
            iter->second(Status::NotFound(stream.str()));
            placement_group_to_register_callback_.erase(iter);
          }
        } else {
          SchedulePendingPlacementGroups();
        }
      }));
}

PlacementGroupID GcsPlacementGroupManager::GetPlacementGroupIDByName(
    const std::string &name) {
  PlacementGroupID placement_group_id = PlacementGroupID::Nil();
  auto it = named_placement_groups_.find(name);
  if (it != named_placement_groups_.end()) {
    placement_group_id = it->second;
  }
  return placement_group_id;
}

void GcsPlacementGroupManager::OnPlacementGroupCreationFailed(
    std::shared_ptr<GcsPlacementGroup> placement_group) {
  RAY_LOG(INFO) << "Failed to create placement group " << placement_group->GetName()
                << ", id: " << placement_group->GetPlacementGroupID() << ", try again.";
  // We will attempt to schedule this placement_group once an eligible node is
  // registered.
  auto state = placement_group->GetState();
  RAY_CHECK(state == rpc::PlacementGroupTableData::RESCHEDULING ||
            state == rpc::PlacementGroupTableData::PENDING ||
            state == rpc::PlacementGroupTableData::REMOVED)
      << "State: " << state;
  if (state == rpc::PlacementGroupTableData::RESCHEDULING) {
    // NOTE: If a node is dead, the placement group scheduler should try to recover the
    // group by rescheduling the bundles of the dead node. This should have higher
    // priority than trying to place other placement groups.
    pending_placement_groups_.emplace_front(std::move(placement_group));
  } else {
    pending_placement_groups_.emplace_back(std::move(placement_group));
  }

  MarkSchedulingDone();
  RetryCreatingPlacementGroup();
}

void GcsPlacementGroupManager::OnPlacementGroupCreationSuccess(
    const std::shared_ptr<GcsPlacementGroup> &placement_group) {
  RAY_LOG(INFO) << "Successfully created placement group " << placement_group->GetName()
                << ", id: " << placement_group->GetPlacementGroupID();
  placement_group->UpdateState(rpc::PlacementGroupTableData::CREATED);
  auto placement_group_id = placement_group->GetPlacementGroupID();
  RAY_CHECK_OK(gcs_table_storage_->PlacementGroupTable().Put(
      placement_group_id, placement_group->GetPlacementGroupTableData(),
      [this, placement_group_id](Status status) {
        RAY_CHECK_OK(status);

        // Invoke callback for registration request of this placement_group
        // and remove it from placement_group_to_register_callback_.
        auto iter = placement_group_to_register_callback_.find(placement_group_id);
        if (iter != placement_group_to_register_callback_.end()) {
          iter->second(Status::OK());
          placement_group_to_register_callback_.erase(iter);
        }
        MarkSchedulingDone();
        SchedulePendingPlacementGroups();

        // Invoke all callbacks for all `WaitPlacementGroupUntilReady` requests of this
        // placement group and remove all of them from
        // placement_group_to_create_callbacks_.
        auto pg_to_create_iter =
            placement_group_to_create_callbacks_.find(placement_group_id);
        if (pg_to_create_iter != placement_group_to_create_callbacks_.end()) {
          for (auto &callback : pg_to_create_iter->second) {
            callback(status);
          }
          placement_group_to_create_callbacks_.erase(pg_to_create_iter);
        }
      }));
}

void GcsPlacementGroupManager::SchedulePendingPlacementGroups() {
  // Update the placement group load to report load information to the autoscaler.
  if (pending_placement_groups_.empty() || IsSchedulingInProgress()) {
    return;
  }
  const auto placement_group = pending_placement_groups_.front();
  const auto &placement_group_id = placement_group->GetPlacementGroupID();
  // Do not reschedule if the placement group has removed already.
  if (registered_placement_groups_.contains(placement_group_id)) {
    MarkSchedulingStarted(placement_group_id);
    gcs_placement_group_scheduler_->ScheduleUnplacedBundles(
        placement_group,
        [this](std::shared_ptr<GcsPlacementGroup> placement_group) {
          OnPlacementGroupCreationFailed(std::move(placement_group));
        },
        [this](std::shared_ptr<GcsPlacementGroup> placement_group) {
          OnPlacementGroupCreationSuccess(std::move(placement_group));
        });
  }
  pending_placement_groups_.pop_front();
}

void GcsPlacementGroupManager::HandleCreatePlacementGroup(
    const ray::rpc::CreatePlacementGroupRequest &request,
    ray::rpc::CreatePlacementGroupReply *reply,
    ray::rpc::SendReplyCallback send_reply_callback) {
  auto placement_group = std::make_shared<GcsPlacementGroup>(request);
  RAY_LOG(INFO) << "Registering placement group, " << placement_group->DebugString();
  RegisterPlacementGroup(placement_group, [reply, send_reply_callback,
                                           placement_group](Status status) {
    if (status.ok()) {
      RAY_LOG(INFO) << "Finished registering placement group, "
                    << placement_group->DebugString();
    } else {
      RAY_LOG(INFO) << "Failed to register placement group, "
                    << placement_group->DebugString() << ", cause: " << status.message();
    }
    GCS_RPC_SEND_REPLY(send_reply_callback, reply, status);
  });
  ++counts_[CountType::CREATE_PLACEMENT_GROUP_REQUEST];
}

void GcsPlacementGroupManager::HandleRemovePlacementGroup(
    const rpc::RemovePlacementGroupRequest &request,
    rpc::RemovePlacementGroupReply *reply, rpc::SendReplyCallback send_reply_callback) {
  const auto placement_group_id =
      PlacementGroupID::FromBinary(request.placement_group_id());

  RemovePlacementGroup(placement_group_id, [send_reply_callback, reply,
                                            placement_group_id](Status status) {
    if (status.ok()) {
      RAY_LOG(INFO) << "Placement group of an id, " << placement_group_id
                    << " is removed successfully.";
    }
    GCS_RPC_SEND_REPLY(send_reply_callback, reply, status);
  });
  ++counts_[CountType::REMOVE_PLACEMENT_GROUP_REQUEST];
}

void GcsPlacementGroupManager::RemovePlacementGroup(
    const PlacementGroupID &placement_group_id,
    StatusCallback on_placement_group_removed) {
  RAY_CHECK(on_placement_group_removed);
  // If the placement group has been already removed, don't do anything.
  auto placement_group_it = registered_placement_groups_.find(placement_group_id);
  if (placement_group_it == registered_placement_groups_.end()) {
    on_placement_group_removed(Status::OK());
    return;
  }
  auto placement_group = std::move(placement_group_it->second);
  registered_placement_groups_.erase(placement_group_it);
  placement_group_to_create_callbacks_.erase(placement_group_id);

  // Remove placement group from `named_placement_groups_` if its name is not empty.
  if (!placement_group->GetName().empty()) {
    auto it = named_placement_groups_.find(placement_group->GetName());
<<<<<<< HEAD
    if (it != named_placement_groups_.end() && it->second == placement_group->GetPlacementGroupID()) {
=======
    if (it != named_placement_groups_.end() &&
        it->second == placement_group->GetPlacementGroupID()) {
>>>>>>> eee624cf
      named_placement_groups_.erase(it);
    }
  }

  // Destroy all bundles.
  gcs_placement_group_scheduler_->DestroyPlacementGroupBundleResourcesIfExists(
      placement_group_id);
  // Cancel the scheduling request if necessary.
  if (IsSchedulingInProgress(placement_group_id)) {
    // If the placement group is scheduling.
    gcs_placement_group_scheduler_->MarkScheduleCancelled(placement_group_id);
  }

  // Remove a placement group from a pending list if exists.
  auto pending_it = std::find_if(
      pending_placement_groups_.begin(), pending_placement_groups_.end(),
      [placement_group_id](const std::shared_ptr<GcsPlacementGroup> &placement_group) {
        return placement_group->GetPlacementGroupID() == placement_group_id;
      });
  if (pending_it != pending_placement_groups_.end()) {
    // The placement group was pending scheduling, remove it from the queue.
    pending_placement_groups_.erase(pending_it);
  }

  // Flush the status and respond to workers.
  placement_group->UpdateState(rpc::PlacementGroupTableData::REMOVED);
  RAY_CHECK_OK(gcs_table_storage_->PlacementGroupTable().Put(
      placement_group->GetPlacementGroupID(),
      placement_group->GetPlacementGroupTableData(),
      [this, on_placement_group_removed, placement_group_id](Status status) {
        RAY_CHECK_OK(status);
        // If placement group hasn't been created yet, send a response to a core worker
        // that the creation of placement group has failed.
        auto it = placement_group_to_register_callback_.find(placement_group_id);
        if (it != placement_group_to_register_callback_.end()) {
          it->second(
              Status::NotFound("Placement group is removed before it is created."));
          placement_group_to_register_callback_.erase(it);
        }
        on_placement_group_removed(status);
      }));
}

void GcsPlacementGroupManager::HandleGetPlacementGroup(
    const rpc::GetPlacementGroupRequest &request, rpc::GetPlacementGroupReply *reply,
    rpc::SendReplyCallback send_reply_callback) {
  PlacementGroupID placement_group_id =
      PlacementGroupID::FromBinary(request.placement_group_id());
  RAY_LOG(DEBUG) << "Getting placement group info, placement group id = "
                 << placement_group_id;

  auto on_done = [placement_group_id, reply, send_reply_callback](
                     const Status &status,
                     const boost::optional<PlacementGroupTableData> &result) {
    if (result) {
      reply->mutable_placement_group_table_data()->CopyFrom(*result);
    }
    RAY_LOG(DEBUG) << "Finished getting placement group info, placement group id = "
                   << placement_group_id;
    GCS_RPC_SEND_REPLY(send_reply_callback, reply, Status::OK());
  };

  Status status =
      gcs_table_storage_->PlacementGroupTable().Get(placement_group_id, on_done);
  if (!status.ok()) {
    on_done(status, boost::none);
  }
  ++counts_[CountType::GET_PLACEMENT_GROUP_REQUEST];
}

void GcsPlacementGroupManager::HandleGetNamedPlacementGroup(
<<<<<<< HEAD
  const rpc::GetNamedPlacementGroupRequest &request, rpc::GetNamedPlacementGroupReply *reply,
  rpc::SendReplyCallback send_reply_callback) {
=======
    const rpc::GetNamedPlacementGroupRequest &request,
    rpc::GetNamedPlacementGroupReply *reply, rpc::SendReplyCallback send_reply_callback) {
>>>>>>> eee624cf
  const std::string &name = request.name();
  RAY_LOG(DEBUG) << "Getting named placement group info, name = " << name;

  // Try to look up the placement Group ID for the named placement group.
  auto placement_group_id = GetPlacementGroupIDByName(name);

  if (placement_group_id.IsNil()) {
    // The placement group was not found.
<<<<<<< HEAD
    RAY_LOG(WARNING) << "Placement Group with name '" << name << "' was not found";
  } else {
    const auto &iter = registered_placement_groups_.find(placement_group_id);
    RAY_CHECK(iter != registered_placement_groups_.end());
    reply->mutable_placement_group_table_data()->CopyFrom(iter->second->GetPlacementGroupTableData());
    RAY_LOG(DEBUG) << "Finished get named placement group info, placement group id = " << placement_group_id;
=======
    RAY_LOG(DEBUG) << "Placement Group with name '" << name << "' was not found";
  } else {
    const auto &iter = registered_placement_groups_.find(placement_group_id);
    RAY_CHECK(iter != registered_placement_groups_.end());
    reply->mutable_placement_group_table_data()->CopyFrom(
        iter->second->GetPlacementGroupTableData());
    RAY_LOG(DEBUG) << "Finished get named placement group info, placement group id = "
                   << placement_group_id;
>>>>>>> eee624cf
  }
  GCS_RPC_SEND_REPLY(send_reply_callback, reply, Status::OK());
  ++counts_[CountType::GET_NAMED_PLACEMENT_GROUP_REQUEST];
}

void GcsPlacementGroupManager::HandleGetAllPlacementGroup(
    const rpc::GetAllPlacementGroupRequest &request,
    rpc::GetAllPlacementGroupReply *reply, rpc::SendReplyCallback send_reply_callback) {
  RAY_LOG(DEBUG) << "Getting all placement group info.";
  auto on_done =
      [reply, send_reply_callback](
          const std::unordered_map<PlacementGroupID, PlacementGroupTableData> &result) {
        for (auto &data : result) {
          reply->add_placement_group_table_data()->CopyFrom(data.second);
        }
        RAY_LOG(DEBUG) << "Finished getting all placement group info.";
        GCS_RPC_SEND_REPLY(send_reply_callback, reply, Status::OK());
      };
  Status status = gcs_table_storage_->PlacementGroupTable().GetAll(on_done);
  if (!status.ok()) {
    on_done(std::unordered_map<PlacementGroupID, PlacementGroupTableData>());
  }
  ++counts_[CountType::GET_ALL_PLACEMENT_GROUP_REQUEST];
}

void GcsPlacementGroupManager::HandleWaitPlacementGroupUntilReady(
    const rpc::WaitPlacementGroupUntilReadyRequest &request,
    rpc::WaitPlacementGroupUntilReadyReply *reply,
    rpc::SendReplyCallback send_reply_callback) {
  PlacementGroupID placement_group_id =
      PlacementGroupID::FromBinary(request.placement_group_id());
  RAY_LOG(DEBUG) << "Waiting for placement group until ready, placement group id = "
                 << placement_group_id;

  auto callback = [placement_group_id, reply, send_reply_callback](const Status &status) {
    RAY_LOG(DEBUG)
        << "Finished waiting for placement group until ready, placement group id = "
        << placement_group_id;
    GCS_RPC_SEND_REPLY(send_reply_callback, reply, status);
  };

  // If the placement group does not exist or it has been successfully created, return
  // directly.
  const auto &iter = registered_placement_groups_.find(placement_group_id);
  if (iter == registered_placement_groups_.end()) {
    // Check whether the placement group does not exist or is removed.
    auto on_done = [this, placement_group_id, reply, callback, send_reply_callback](
                       const Status &status,
                       const boost::optional<PlacementGroupTableData> &result) {
      if (result) {
        RAY_LOG(DEBUG) << "Placement group is removed, placement group id = "
                       << placement_group_id;
        GCS_RPC_SEND_REPLY(send_reply_callback, reply,
                           Status::NotFound("Placement group is removed."));
      } else {
        // `wait` is a method of placement group object. Placement group object is
        // obtained by create placement group api, so it can guarantee the existence of
        // placement group.
        // GCS client does not guarantee the order of placement group creation and
        // wait, so GCS may call wait placement group first and then create placement
        // group.
        placement_group_to_create_callbacks_[placement_group_id].emplace_back(
            std::move(callback));
      }
    };

    Status status =
        gcs_table_storage_->PlacementGroupTable().Get(placement_group_id, on_done);
    if (!status.ok()) {
      on_done(status, boost::none);
    }
  } else if (iter->second->GetState() == rpc::PlacementGroupTableData::CREATED) {
    RAY_LOG(DEBUG) << "Placement group is created, placement group id = "
                   << placement_group_id;
    GCS_RPC_SEND_REPLY(send_reply_callback, reply, Status::OK());
  } else {
    placement_group_to_create_callbacks_[placement_group_id].emplace_back(
        std::move(callback));
  }

  ++counts_[CountType::WAIT_PLACEMENT_GROUP_UNTIL_READY_REQUEST];
}

void GcsPlacementGroupManager::RetryCreatingPlacementGroup() {
  execute_after(io_context_, [this] { SchedulePendingPlacementGroups(); },
                RayConfig::instance().gcs_create_placement_group_retry_interval_ms());
}

void GcsPlacementGroupManager::OnNodeDead(const NodeID &node_id) {
  RAY_LOG(INFO) << "Node " << node_id
                << " failed, rescheduling the placement groups on the dead node.";
  auto bundles = gcs_placement_group_scheduler_->GetBundlesOnNode(node_id);
  for (const auto &bundle : bundles) {
    auto iter = registered_placement_groups_.find(bundle.first);
    if (iter != registered_placement_groups_.end()) {
      for (const auto &bundle_index : bundle.second) {
        iter->second->GetMutableBundle(bundle_index)->clear_node_id();
      }
      // TODO(ffbin): If we have a placement group bundle that requires a unique resource
      // (for example gpu resource when there’s only one gpu node), this can postpone
      // creating until a node with the resources is added. we will solve it in next pr.
      if (iter->second->GetState() != rpc::PlacementGroupTableData::RESCHEDULING) {
        iter->second->UpdateState(rpc::PlacementGroupTableData::RESCHEDULING);
        pending_placement_groups_.emplace_front(iter->second);
      }
    }
  }

  SchedulePendingPlacementGroups();
}

void GcsPlacementGroupManager::CleanPlacementGroupIfNeededWhenJobDead(
    const JobID &job_id) {
  for (const auto &it : registered_placement_groups_) {
    auto &placement_group = it.second;
    if (placement_group->GetCreatorJobId() != job_id) {
      continue;
    }
    placement_group->MarkCreatorJobDead();
    if (placement_group->IsPlacementGroupLifetimeDone()) {
      RemovePlacementGroup(placement_group->GetPlacementGroupID(), [](Status status) {});
    }
  }
}

void GcsPlacementGroupManager::CleanPlacementGroupIfNeededWhenActorDead(
    const ActorID &actor_id) {
  for (const auto &it : registered_placement_groups_) {
    auto &placement_group = it.second;
    if (placement_group->GetCreatorActorId() != actor_id) {
      continue;
    }
    placement_group->MarkCreatorActorDead();
    if (placement_group->IsPlacementGroupLifetimeDone()) {
      RemovePlacementGroup(placement_group->GetPlacementGroupID(), [](Status status) {});
    }
  }
}

void GcsPlacementGroupManager::CollectStats() const {
  stats::PendingPlacementGroups.Record(pending_placement_groups_.size());
}

void GcsPlacementGroupManager::Tick() {
  UpdatePlacementGroupLoad();
  execute_after(io_context_, [this] { Tick(); }, 1000 /* milliseconds */);
}

void GcsPlacementGroupManager::UpdatePlacementGroupLoad() {
  std::shared_ptr<rpc::PlacementGroupLoad> placement_group_load =
      std::make_shared<rpc::PlacementGroupLoad>();
  int total_cnt = 0;
  for (const auto &pending_pg_spec : pending_placement_groups_) {
    auto placement_group_data = placement_group_load->add_placement_group_data();
    auto placement_group_table_data = pending_pg_spec->GetPlacementGroupTableData();
    placement_group_data->Swap(&placement_group_table_data);
    total_cnt += 1;
    if (total_cnt >= RayConfig::instance().max_placement_group_load_report_size()) {
      break;
    }
  }
  gcs_resource_manager_.UpdatePlacementGroupLoad(move(placement_group_load));
}

void GcsPlacementGroupManager::Initialize(const GcsInitData &gcs_init_data) {
  std::unordered_map<NodeID, std::vector<rpc::Bundle>> node_to_bundles;
  for (auto &item : gcs_init_data.PlacementGroups()) {
    auto placement_group = std::make_shared<GcsPlacementGroup>(item.second);
    if (item.second.state() != rpc::PlacementGroupTableData::REMOVED) {
      registered_placement_groups_.emplace(item.first, placement_group);
      if (!placement_group->GetName().empty()) {
<<<<<<< HEAD
        named_placement_groups_.emplace(placement_group->GetName(), placement_group->GetPlacementGroupID());
=======
        named_placement_groups_.emplace(placement_group->GetName(),
                                        placement_group->GetPlacementGroupID());
>>>>>>> eee624cf
      }

      if (item.second.state() == rpc::PlacementGroupTableData::PENDING ||
          item.second.state() == rpc::PlacementGroupTableData::RESCHEDULING) {
        pending_placement_groups_.emplace_back(std::move(placement_group));
      }

      if (item.second.state() == rpc::PlacementGroupTableData::CREATED ||
          item.second.state() == rpc::PlacementGroupTableData::RESCHEDULING) {
        const auto &bundles = item.second.bundles();
        for (const auto &bundle : bundles) {
          if (!NodeID::FromBinary(bundle.node_id()).IsNil()) {
            node_to_bundles[NodeID::FromBinary(bundle.node_id())].emplace_back(bundle);
          }
        }
      }
    }
  }

  // Notify raylets to release unused bundles.
  gcs_placement_group_scheduler_->ReleaseUnusedBundles(node_to_bundles);

  SchedulePendingPlacementGroups();
}

std::string GcsPlacementGroupManager::DebugString() const {
  std::ostringstream stream;
  stream << "GcsPlacementGroupManager: {CreatePlacementGroup request count: "
         << counts_[CountType::CREATE_PLACEMENT_GROUP_REQUEST]
         << ", RemovePlacementGroup request count: "
         << counts_[CountType::REMOVE_PLACEMENT_GROUP_REQUEST]
         << ", GetPlacementGroup request count: "
         << counts_[CountType::GET_PLACEMENT_GROUP_REQUEST]
         << ", GetAllPlacementGroup request count: "
         << counts_[CountType::GET_ALL_PLACEMENT_GROUP_REQUEST]
         << ", WaitPlacementGroupUntilReady request count: "
         << counts_[CountType::WAIT_PLACEMENT_GROUP_UNTIL_READY_REQUEST]
         << ", Registered placement groups count: " << registered_placement_groups_.size()
         << ", Named placement group count: " << named_placement_groups_.size()
         << ", Pending placement groups count: " << pending_placement_groups_.size()
         << "}";
  return stream.str();
}

}  // namespace gcs
}  // namespace ray<|MERGE_RESOLUTION|>--- conflicted
+++ resolved
@@ -65,12 +65,8 @@
   return placement_group_table_data_.strategy();
 }
 
-<<<<<<< HEAD
-const rpc::PlacementGroupTableData &GcsPlacementGroup::GetPlacementGroupTableData() const {
-=======
 const rpc::PlacementGroupTableData &GcsPlacementGroup::GetPlacementGroupTableData()
     const {
->>>>>>> eee624cf
   return placement_group_table_data_;
 }
 
@@ -155,12 +151,6 @@
   if (!placement_group->GetName().empty()) {
     auto it = named_placement_groups_.find(placement_group->GetName());
     if (it == named_placement_groups_.end()) {
-<<<<<<< HEAD
-      named_placement_groups_.emplace(placement_group->GetName(), placement_group->GetPlacementGroupID());
-    } else {
-      std::stringstream stream;
-      stream << "Placement Group with name '" << placement_group->GetName() << "' already exists.";
-=======
       named_placement_groups_.emplace(placement_group->GetName(),
                                       placement_group->GetPlacementGroupID());
     } else {
@@ -168,7 +158,6 @@
       stream << "Failed to create placement group '"
              << placement_group->GetPlacementGroupID() << "' because name '"
              << placement_group->GetName() << "' already exists.";
->>>>>>> eee624cf
       RAY_LOG(WARNING) << stream.str();
       callback(Status::Invalid(stream.str()));
       return;
@@ -347,12 +336,8 @@
   // Remove placement group from `named_placement_groups_` if its name is not empty.
   if (!placement_group->GetName().empty()) {
     auto it = named_placement_groups_.find(placement_group->GetName());
-<<<<<<< HEAD
-    if (it != named_placement_groups_.end() && it->second == placement_group->GetPlacementGroupID()) {
-=======
     if (it != named_placement_groups_.end() &&
         it->second == placement_group->GetPlacementGroupID()) {
->>>>>>> eee624cf
       named_placement_groups_.erase(it);
     }
   }
@@ -424,13 +409,8 @@
 }
 
 void GcsPlacementGroupManager::HandleGetNamedPlacementGroup(
-<<<<<<< HEAD
-  const rpc::GetNamedPlacementGroupRequest &request, rpc::GetNamedPlacementGroupReply *reply,
-  rpc::SendReplyCallback send_reply_callback) {
-=======
     const rpc::GetNamedPlacementGroupRequest &request,
     rpc::GetNamedPlacementGroupReply *reply, rpc::SendReplyCallback send_reply_callback) {
->>>>>>> eee624cf
   const std::string &name = request.name();
   RAY_LOG(DEBUG) << "Getting named placement group info, name = " << name;
 
@@ -439,14 +419,6 @@
 
   if (placement_group_id.IsNil()) {
     // The placement group was not found.
-<<<<<<< HEAD
-    RAY_LOG(WARNING) << "Placement Group with name '" << name << "' was not found";
-  } else {
-    const auto &iter = registered_placement_groups_.find(placement_group_id);
-    RAY_CHECK(iter != registered_placement_groups_.end());
-    reply->mutable_placement_group_table_data()->CopyFrom(iter->second->GetPlacementGroupTableData());
-    RAY_LOG(DEBUG) << "Finished get named placement group info, placement group id = " << placement_group_id;
-=======
     RAY_LOG(DEBUG) << "Placement Group with name '" << name << "' was not found";
   } else {
     const auto &iter = registered_placement_groups_.find(placement_group_id);
@@ -455,7 +427,6 @@
         iter->second->GetPlacementGroupTableData());
     RAY_LOG(DEBUG) << "Finished get named placement group info, placement group id = "
                    << placement_group_id;
->>>>>>> eee624cf
   }
   GCS_RPC_SEND_REPLY(send_reply_callback, reply, Status::OK());
   ++counts_[CountType::GET_NAMED_PLACEMENT_GROUP_REQUEST];
@@ -627,12 +598,8 @@
     if (item.second.state() != rpc::PlacementGroupTableData::REMOVED) {
       registered_placement_groups_.emplace(item.first, placement_group);
       if (!placement_group->GetName().empty()) {
-<<<<<<< HEAD
-        named_placement_groups_.emplace(placement_group->GetName(), placement_group->GetPlacementGroupID());
-=======
         named_placement_groups_.emplace(placement_group->GetName(),
                                         placement_group->GetPlacementGroupID());
->>>>>>> eee624cf
       }
 
       if (item.second.state() == rpc::PlacementGroupTableData::PENDING ||
