<<<<<<< HEAD
// Copyright 2017 The Ray Authors.
//
// Licensed under the Apache License, Version 2.0 (the "License");
// you may not use this file except in compliance with the License.
// You may obtain a copy of the License at
//
//  http://www.apache.org/licenses/LICENSE-2.0
//
// Unless required by applicable law or agreed to in writing, software
// distributed under the License is distributed on an "AS IS" BASIS,
// WITHOUT WARRANTIES OR CONDITIONS OF ANY KIND, either express or implied.
// See the License for the specific language governing permissions and
// limitations under the License.

#include "ray/gcs/gcs_server/gcs_placement_group_manager.h"

#include "ray/common/asio/asio_util.h"
#include "ray/common/asio/instrumented_io_context.h"
#include "ray/common/ray_config.h"
#include "ray/gcs/pb_util.h"
#include "ray/stats/metric_defs.h"
#include "src/ray/protobuf/gcs.pb.h"

namespace ray {
namespace gcs {

void GcsPlacementGroup::UpdateState(
    rpc::PlacementGroupTableData::PlacementGroupState state) {
  placement_group_table_data_.set_state(state);
}

rpc::PlacementGroupTableData::PlacementGroupState GcsPlacementGroup::GetState() const {
  return placement_group_table_data_.state();
}

PlacementGroupID GcsPlacementGroup::GetPlacementGroupID() const {
  return PlacementGroupID::FromBinary(placement_group_table_data_.placement_group_id());
}

std::string GcsPlacementGroup::GetName() const {
  return placement_group_table_data_.name();
}

std::string GcsPlacementGroup::GetRayNamespace() const {
  return placement_group_table_data_.ray_namespace();
}

std::vector<std::shared_ptr<const BundleSpecification>> &GcsPlacementGroup::GetBundles()
    const {
  // Fill the cache if it wasn't.
  if (cached_bundle_specs_.empty()) {
    const auto &bundles = placement_group_table_data_.bundles();
    for (const auto &bundle : bundles) {
      cached_bundle_specs_.push_back(std::make_shared<const BundleSpecification>(bundle));
    }
  }
  return cached_bundle_specs_;
}

std::vector<std::shared_ptr<const BundleSpecification>>
GcsPlacementGroup::GetUnplacedBundles() const {
  const auto &bundle_specs = GetBundles();

  std::vector<std::shared_ptr<const BundleSpecification>> unplaced_bundles;
  for (const auto &bundle : bundle_specs) {
    if (bundle->NodeId().IsNil()) {
      unplaced_bundles.push_back(bundle);
    }
  }
  return unplaced_bundles;
}

rpc::PlacementStrategy GcsPlacementGroup::GetStrategy() const {
  return placement_group_table_data_.strategy();
}

const rpc::PlacementGroupTableData &GcsPlacementGroup::GetPlacementGroupTableData()
    const {
  return placement_group_table_data_;
}

std::string GcsPlacementGroup::DebugString() const {
  std::stringstream stream;
  stream << "placement group id = " << GetPlacementGroupID() << ", name = " << GetName()
         << ", strategy = " << GetStrategy();
  return stream.str();
}

rpc::Bundle *GcsPlacementGroup::GetMutableBundle(int bundle_index) {
  // Invalidate the cache.
  cached_bundle_specs_.clear();
  return placement_group_table_data_.mutable_bundles(bundle_index);
}

const ActorID GcsPlacementGroup::GetCreatorActorId() const {
  return ActorID::FromBinary(placement_group_table_data_.creator_actor_id());
}

const JobID GcsPlacementGroup::GetCreatorJobId() const {
  return JobID::FromBinary(placement_group_table_data_.creator_job_id());
}

void GcsPlacementGroup::MarkCreatorJobDead() {
  placement_group_table_data_.set_creator_job_dead(true);
}

void GcsPlacementGroup::MarkCreatorActorDead() {
  placement_group_table_data_.set_creator_actor_dead(true);
}

bool GcsPlacementGroup::IsPlacementGroupLifetimeDone() const {
  return !IsDetached() && placement_group_table_data_.creator_job_dead() &&
         placement_group_table_data_.creator_actor_dead();
}

bool GcsPlacementGroup::IsDetached() const {
  return placement_group_table_data_.is_detached();
}

const rpc::PlacementGroupStats &GcsPlacementGroup::GetStats() const {
  return placement_group_table_data_.stats();
}

rpc::PlacementGroupStats *GcsPlacementGroup::GetMutableStats() {
  return placement_group_table_data_.mutable_stats();
}

/////////////////////////////////////////////////////////////////////////////////////////

GcsPlacementGroupManager::GcsPlacementGroupManager(
    instrumented_io_context &io_context,
    std::shared_ptr<GcsPlacementGroupSchedulerInterface> scheduler,
    std::shared_ptr<gcs::GcsTableStorage> gcs_table_storage,
    GcsResourceManager &gcs_resource_manager,
    std::function<std::string(const JobID &)> get_ray_namespace)
    : io_context_(io_context),
      gcs_placement_group_scheduler_(std::move(scheduler)),
      gcs_table_storage_(std::move(gcs_table_storage)),
      gcs_resource_manager_(gcs_resource_manager),
      get_ray_namespace_(get_ray_namespace) {
  Tick();
}

void GcsPlacementGroupManager::RegisterPlacementGroup(
    const std::shared_ptr<GcsPlacementGroup> &placement_group, StatusCallback callback) {
  // NOTE: After the abnormal recovery of the network between GCS client and GCS server or
  // the GCS server is restarted, it is required to continue to register placement group
  // successfully.
  RAY_CHECK(callback);
  const auto &placement_group_id = placement_group->GetPlacementGroupID();

  auto iter = registered_placement_groups_.find(placement_group_id);
  if (iter != registered_placement_groups_.end()) {
    auto pending_register_iter =
        placement_group_to_register_callbacks_.find(placement_group_id);
    if (pending_register_iter != placement_group_to_register_callbacks_.end()) {
      // 1. The GCS client sends the `RegisterPlacementGroup` request to the GCS server.
      // 2. The GCS client receives some network errors.
      // 3. The GCS client resends the `RegisterPlacementGroup` request to the GCS server.
      pending_register_iter->second.emplace_back(std::move(callback));
    } else {
      // 1. The GCS client sends the `RegisterPlacementGroup` request to the GCS server.
      // 2. The GCS server flushes the placement group to the storage and restarts before
      // replying to the GCS client.
      // 3. The GCS client resends the `RegisterPlacementGroup` request to the GCS server.
      RAY_LOG(INFO) << "Placement group " << placement_group_id
                    << " is already registered.";
      callback(Status::OK());
    }
    return;
  }
  if (!placement_group->GetName().empty()) {
    auto &pgs_in_namespace = named_placement_groups_[placement_group->GetRayNamespace()];
    auto it = pgs_in_namespace.find(placement_group->GetName());
    if (it == pgs_in_namespace.end()) {
      pgs_in_namespace.emplace(placement_group->GetName(),
                               placement_group->GetPlacementGroupID());
    } else {
      std::stringstream stream;
      stream << "Failed to create placement group '"
             << placement_group->GetPlacementGroupID() << "' because name '"
             << placement_group->GetName() << "' already exists.";
      RAY_LOG(WARNING) << stream.str();
      callback(Status::Invalid(stream.str()));
      return;
    }
  }

  placement_group_to_register_callbacks_[placement_group->GetPlacementGroupID()]
      .emplace_back(std::move(callback));
  registered_placement_groups_.emplace(placement_group->GetPlacementGroupID(),
                                       placement_group);
  AddToPendingQueue(placement_group);

  RAY_CHECK_OK(gcs_table_storage_->PlacementGroupTable().Put(
      placement_group_id, placement_group->GetPlacementGroupTableData(),
      [this, placement_group_id, placement_group](Status status) {
        // The backend storage is supposed to be reliable, so the status must be ok.
        RAY_CHECK_OK(status);
        if (registered_placement_groups_.contains(placement_group_id)) {
          auto iter = placement_group_to_register_callbacks_.find(placement_group_id);
          auto callbacks = std::move(iter->second);
          placement_group_to_register_callbacks_.erase(iter);
          for (const auto &callback : callbacks) {
            callback(status);
          }
          SchedulePendingPlacementGroups();
        } else {
          // The placement group registration is synchronous, so if we found the placement
          // group was deleted here, it must be triggered by the abnormal exit of job,
          // we will return directly in this case.
          RAY_CHECK(placement_group_to_register_callbacks_.count(placement_group_id) == 0)
              << "The placement group has been removed unexpectedly with an unknown "
                 "error. Please file a bug report on here: "
                 "https://github.com/ray-project/ray/issues";
          RAY_LOG(WARNING) << "Failed to create placement group '"
                           << placement_group->GetPlacementGroupID()
                           << "', because the placement group has been removed by GCS.";
          return;
        }
      }));
}

PlacementGroupID GcsPlacementGroupManager::GetPlacementGroupIDByName(
    const std::string &name, const std::string &ray_namespace) {
  PlacementGroupID placement_group_id = PlacementGroupID::Nil();
  auto namespace_it = named_placement_groups_.find(ray_namespace);
  if (namespace_it != named_placement_groups_.end()) {
    auto it = namespace_it->second.find(name);
    if (it != namespace_it->second.end()) {
      placement_group_id = it->second;
    }
  }
  return placement_group_id;
}

void GcsPlacementGroupManager::OnPlacementGroupCreationFailed(
    std::shared_ptr<GcsPlacementGroup> placement_group, ExponentialBackOff backoff,
    bool is_feasible) {
  RAY_LOG(DEBUG) << "Failed to create placement group " << placement_group->GetName()
                 << ", id: " << placement_group->GetPlacementGroupID() << ", try again.";

  auto stats = placement_group->GetMutableStats();
  if (!is_feasible) {
    // We will attempt to schedule this placement_group once an eligible node is
    // registered.
    stats->set_scheduling_state(rpc::PlacementGroupStats::INFEASIBLE);
    infeasible_placement_groups_.emplace_back(std::move(placement_group));
  } else {
    auto state = placement_group->GetState();
    RAY_CHECK(state == rpc::PlacementGroupTableData::RESCHEDULING ||
              state == rpc::PlacementGroupTableData::PENDING ||
              state == rpc::PlacementGroupTableData::REMOVED)
        << "State: " << state;

    if (state == rpc::PlacementGroupTableData::RESCHEDULING) {
      // NOTE: If a node is dead, the placement group scheduler should try to recover the
      // group by rescheduling the bundles of the dead node. This should have higher
      // priority than trying to place other placement groups.
      stats->set_scheduling_state(rpc::PlacementGroupStats::FAILED_TO_COMMIT_RESOURCES);
      AddToPendingQueue(std::move(placement_group), /* rank */ 0);
    } else if (state == rpc::PlacementGroupTableData::PENDING) {
      stats->set_scheduling_state(rpc::PlacementGroupStats::NO_RESOURCES);
      AddToPendingQueue(std::move(placement_group), std::nullopt, backoff);
    } else {
      stats->set_scheduling_state(rpc::PlacementGroupStats::REMOVED);
      AddToPendingQueue(std::move(placement_group), std::nullopt, backoff);
    }
  }

  io_context_.post([this] { SchedulePendingPlacementGroups(); });
  MarkSchedulingDone();
}

void GcsPlacementGroupManager::OnPlacementGroupCreationSuccess(
    const std::shared_ptr<GcsPlacementGroup> &placement_group) {
  RAY_LOG(INFO) << "Successfully created placement group " << placement_group->GetName()
                << ", id: " << placement_group->GetPlacementGroupID();

  // Setup stats.
  auto stats = placement_group->GetMutableStats();
  auto now = absl::GetCurrentTimeNanos();
  auto scheduling_latency_us =
      absl::Nanoseconds(now - stats->scheduling_started_time_ns()) /
      absl::Microseconds(1);
  auto creation_latency_us =
      absl::Nanoseconds(now - stats->creation_request_received_ns()) /
      absl::Microseconds(1);
  stats->set_scheduling_latency_us(scheduling_latency_us);
  stats->set_end_to_end_creation_latency_us(creation_latency_us);
  ray::stats::STATS_placement_group_scheduling_latency_ms.Record(scheduling_latency_us /
                                                                 1e3);
  ray::stats::STATS_placement_group_creation_latency_ms.Record(creation_latency_us / 1e3);
  stats->set_scheduling_state(rpc::PlacementGroupStats::FINISHED);

  // Update states and persists the information.
  placement_group->UpdateState(rpc::PlacementGroupTableData::CREATED);
  auto placement_group_id = placement_group->GetPlacementGroupID();
  RAY_CHECK_OK(gcs_table_storage_->PlacementGroupTable().Put(
      placement_group_id, placement_group->GetPlacementGroupTableData(),
      [this, placement_group_id](Status status) {
        RAY_CHECK_OK(status);
        // Invoke all callbacks for all `WaitPlacementGroupUntilReady` requests of this
        // placement group and remove all of them from
        // placement_group_to_create_callbacks_.
        auto pg_to_create_iter =
            placement_group_to_create_callbacks_.find(placement_group_id);
        if (pg_to_create_iter != placement_group_to_create_callbacks_.end()) {
          for (auto &callback : pg_to_create_iter->second) {
            callback(status);
          }
          placement_group_to_create_callbacks_.erase(pg_to_create_iter);
        }
      }));
  io_context_.post([this] { SchedulePendingPlacementGroups(); });
  MarkSchedulingDone();
}

void GcsPlacementGroupManager::SchedulePendingPlacementGroups() {
  if (pending_placement_groups_.empty()) {
    RAY_LOG(DEBUG) << "No additional placement groups to schedule. Stop scheduling.";
    return;
  }

  if (IsSchedulingInProgress()) {
    RAY_LOG(DEBUG) << "Placement group scheduling is still in progress. New placement "
                      "groups will be scheduled after the current scheduling is done.";
    return;
  }

  bool is_new_placement_group_scheduled = false;
  while (!pending_placement_groups_.empty() && !is_new_placement_group_scheduled) {
    auto iter = pending_placement_groups_.begin();
    if (iter->first > absl::GetCurrentTimeNanos()) {
      // Here the rank equals the time to schedule, and it's an ordered tree,
      // it means all the other tasks should be scheduled after this one.
      // If the first one won't be scheduled, we just skip.
      // Tick will cover the next time retry.
      break;
    }
    auto backoff = iter->second.first;
    auto placement_group = std::move(iter->second.second);
    pending_placement_groups_.erase(iter);

    const auto &placement_group_id = placement_group->GetPlacementGroupID();
    // Do not reschedule if the placement group has removed already.
    if (registered_placement_groups_.contains(placement_group_id)) {
      auto stats = placement_group->GetMutableStats();
      stats->set_scheduling_attempt(stats->scheduling_attempt() + 1);
      stats->set_scheduling_started_time_ns(absl::GetCurrentTimeNanos());
      MarkSchedulingStarted(placement_group_id);
      gcs_placement_group_scheduler_->ScheduleUnplacedBundles(
          placement_group,
          [this, backoff](std::shared_ptr<GcsPlacementGroup> placement_group,
                          bool is_feasible) {
            OnPlacementGroupCreationFailed(std::move(placement_group), backoff,
                                           is_feasible);
          },
          [this](std::shared_ptr<GcsPlacementGroup> placement_group) {
            OnPlacementGroupCreationSuccess(std::move(placement_group));
          });
      is_new_placement_group_scheduled = true;
    }
    // If the placement group is not registered == removed.
  }
  ++counts_[CountType::SCHEDULING_PENDING_PLACEMENT_GROUP];
}

void GcsPlacementGroupManager::HandleCreatePlacementGroup(
    const ray::rpc::CreatePlacementGroupRequest &request,
    ray::rpc::CreatePlacementGroupReply *reply,
    ray::rpc::SendReplyCallback send_reply_callback) {
  const JobID &job_id =
      JobID::FromBinary(request.placement_group_spec().creator_job_id());
  auto placement_group =
      std::make_shared<GcsPlacementGroup>(request, get_ray_namespace_(job_id));
  RAY_LOG(DEBUG) << "Registering placement group, " << placement_group->DebugString();
  RegisterPlacementGroup(placement_group, [reply, send_reply_callback,
                                           placement_group](Status status) {
    if (status.ok()) {
      RAY_LOG(DEBUG) << "Finished registering placement group, "
                     << placement_group->DebugString();
    } else {
      RAY_LOG(INFO) << "Failed to register placement group, "
                    << placement_group->DebugString() << ", cause: " << status.message();
    }
    GCS_RPC_SEND_REPLY(send_reply_callback, reply, status);
  });
  ++counts_[CountType::CREATE_PLACEMENT_GROUP_REQUEST];
}

void GcsPlacementGroupManager::HandleRemovePlacementGroup(
    const rpc::RemovePlacementGroupRequest &request,
    rpc::RemovePlacementGroupReply *reply, rpc::SendReplyCallback send_reply_callback) {
  const auto placement_group_id =
      PlacementGroupID::FromBinary(request.placement_group_id());

  RemovePlacementGroup(placement_group_id, [send_reply_callback, reply,
                                            placement_group_id](Status status) {
    if (status.ok()) {
      RAY_LOG(INFO) << "Placement group of an id, " << placement_group_id
                    << " is removed successfully.";
    }
    GCS_RPC_SEND_REPLY(send_reply_callback, reply, status);
  });
  ++counts_[CountType::REMOVE_PLACEMENT_GROUP_REQUEST];
}

void GcsPlacementGroupManager::RemovePlacementGroup(
    const PlacementGroupID &placement_group_id,
    StatusCallback on_placement_group_removed) {
  RAY_CHECK(on_placement_group_removed);
  // If the placement group has been already removed, don't do anything.
  auto placement_group_it = registered_placement_groups_.find(placement_group_id);
  if (placement_group_it == registered_placement_groups_.end()) {
    on_placement_group_removed(Status::OK());
    return;
  }
  auto placement_group = std::move(placement_group_it->second);
  registered_placement_groups_.erase(placement_group_it);
  placement_group_to_register_callbacks_.erase(placement_group_id);

  // Remove placement group from `named_placement_groups_` if its name is not empty.
  if (!placement_group->GetName().empty()) {
    auto namespace_it = named_placement_groups_.find(placement_group->GetRayNamespace());
    if (namespace_it != named_placement_groups_.end()) {
      auto it = namespace_it->second.find(placement_group->GetName());
      if (it != namespace_it->second.end() &&
          it->second == placement_group->GetPlacementGroupID()) {
        namespace_it->second.erase(it);
      }
      if (namespace_it->second.empty()) {
        named_placement_groups_.erase(namespace_it);
      }
    }
  }

  // Destroy all bundles.
  gcs_placement_group_scheduler_->DestroyPlacementGroupBundleResourcesIfExists(
      placement_group_id);
  // Cancel the scheduling request if necessary.
  if (IsSchedulingInProgress(placement_group_id)) {
    // If the placement group is scheduling.
    gcs_placement_group_scheduler_->MarkScheduleCancelled(placement_group_id);
  }

  // Remove a placement group from a pending list if exists.
  RemoveFromPendingQueue(placement_group_id);

  // Remove a placement group from infeasible queue if exists.
  auto pending_it = std::find_if(
      infeasible_placement_groups_.begin(), infeasible_placement_groups_.end(),
      [placement_group_id](const std::shared_ptr<GcsPlacementGroup> &placement_group) {
        return placement_group->GetPlacementGroupID() == placement_group_id;
      });
  if (pending_it != infeasible_placement_groups_.end()) {
    // The placement group is infeasible now, remove it from the queue.
    infeasible_placement_groups_.erase(pending_it);
  }

  // Flush the status and respond to workers.
  placement_group->UpdateState(rpc::PlacementGroupTableData::REMOVED);
  placement_group->GetMutableStats()->set_scheduling_state(
      rpc::PlacementGroupStats::REMOVED);
  RAY_CHECK_OK(gcs_table_storage_->PlacementGroupTable().Put(
      placement_group->GetPlacementGroupID(),
      placement_group->GetPlacementGroupTableData(),
      [this, on_placement_group_removed, placement_group_id](Status status) {
        RAY_CHECK_OK(status);
        // If there is a driver waiting for the creation done, then send a message that
        // the placement group has been removed.
        auto it = placement_group_to_create_callbacks_.find(placement_group_id);
        if (it != placement_group_to_create_callbacks_.end()) {
          for (auto &callback : it->second) {
            callback(
                Status::NotFound("Placement group is removed before it is created."));
          }
          placement_group_to_create_callbacks_.erase(it);
        }
        on_placement_group_removed(status);
      }));
}

void GcsPlacementGroupManager::HandleGetPlacementGroup(
    const rpc::GetPlacementGroupRequest &request, rpc::GetPlacementGroupReply *reply,
    rpc::SendReplyCallback send_reply_callback) {
  PlacementGroupID placement_group_id =
      PlacementGroupID::FromBinary(request.placement_group_id());
  RAY_LOG(DEBUG) << "Getting placement group info, placement group id = "
                 << placement_group_id;

  auto on_done = [placement_group_id, reply, send_reply_callback](
                     const Status &status,
                     const boost::optional<PlacementGroupTableData> &result) {
    if (result) {
      reply->mutable_placement_group_table_data()->CopyFrom(*result);
    }
    RAY_LOG(DEBUG) << "Finished getting placement group info, placement group id = "
                   << placement_group_id;
    GCS_RPC_SEND_REPLY(send_reply_callback, reply, Status::OK());
  };

  auto it = registered_placement_groups_.find(placement_group_id);
  if (it != registered_placement_groups_.end()) {
    on_done(Status::OK(), it->second->GetPlacementGroupTableData());
  } else {
    Status status =
        gcs_table_storage_->PlacementGroupTable().Get(placement_group_id, on_done);
    if (!status.ok()) {
      on_done(status, boost::none);
    }
  }
  ++counts_[CountType::GET_PLACEMENT_GROUP_REQUEST];
}

void GcsPlacementGroupManager::HandleGetNamedPlacementGroup(
    const rpc::GetNamedPlacementGroupRequest &request,
    rpc::GetNamedPlacementGroupReply *reply, rpc::SendReplyCallback send_reply_callback) {
  const std::string &name = request.name();
  RAY_LOG(DEBUG) << "Getting named placement group info, name = " << name;

  // Try to look up the placement Group ID for the named placement group.
  auto placement_group_id = GetPlacementGroupIDByName(name, request.ray_namespace());

  if (placement_group_id.IsNil()) {
    // The placement group was not found.
    RAY_LOG(DEBUG) << "Placement Group with name '" << name << "' was not found";
  } else {
    const auto &iter = registered_placement_groups_.find(placement_group_id);
    RAY_CHECK(iter != registered_placement_groups_.end());
    reply->mutable_placement_group_table_data()->CopyFrom(
        iter->second->GetPlacementGroupTableData());
    RAY_LOG(DEBUG) << "Finished get named placement group info, placement group id = "
                   << placement_group_id;
  }
  GCS_RPC_SEND_REPLY(send_reply_callback, reply, Status::OK());
  ++counts_[CountType::GET_NAMED_PLACEMENT_GROUP_REQUEST];
}

void GcsPlacementGroupManager::HandleGetAllPlacementGroup(
    const rpc::GetAllPlacementGroupRequest &request,
    rpc::GetAllPlacementGroupReply *reply, rpc::SendReplyCallback send_reply_callback) {
  RAY_LOG(DEBUG) << "Getting all placement group info.";
  auto on_done =
      [this, reply, send_reply_callback](
          const std::unordered_map<PlacementGroupID, PlacementGroupTableData> &result) {
        for (auto &[placement_group_id, data] : result) {
          auto it = registered_placement_groups_.find(placement_group_id);
          // If the pg entry exists in memory just copy from it since
          // it has less stale data. It is useful because we don't
          // persist placement group entry every time we update
          // stats.
          if (it != registered_placement_groups_.end()) {
            reply->add_placement_group_table_data()->CopyFrom(
                it->second->GetPlacementGroupTableData());
          } else {
            reply->add_placement_group_table_data()->CopyFrom(data);
          }
        }
        RAY_LOG(DEBUG) << "Finished getting all placement group info.";
        GCS_RPC_SEND_REPLY(send_reply_callback, reply, Status::OK());
      };
  Status status = gcs_table_storage_->PlacementGroupTable().GetAll(on_done);
  if (!status.ok()) {
    on_done(std::unordered_map<PlacementGroupID, PlacementGroupTableData>());
  }
  ++counts_[CountType::GET_ALL_PLACEMENT_GROUP_REQUEST];
}

void GcsPlacementGroupManager::HandleWaitPlacementGroupUntilReady(
    const rpc::WaitPlacementGroupUntilReadyRequest &request,
    rpc::WaitPlacementGroupUntilReadyReply *reply,
    rpc::SendReplyCallback send_reply_callback) {
  PlacementGroupID placement_group_id =
      PlacementGroupID::FromBinary(request.placement_group_id());
  RAY_LOG(DEBUG) << "Waiting for placement group until ready, placement group id = "
                 << placement_group_id;

  WaitPlacementGroup(placement_group_id, [reply, send_reply_callback,
                                          placement_group_id](Status status) {
    if (status.ok()) {
      RAY_LOG(DEBUG)
          << "Finished waiting for placement group until ready, placement group id = "
          << placement_group_id;
    } else {
      RAY_LOG(WARNING)
          << "Failed to waiting for placement group until ready, placement group id = "
          << placement_group_id << ", cause: " << status.message();
    }
    GCS_RPC_SEND_REPLY(send_reply_callback, reply, status);
  });

  ++counts_[CountType::WAIT_PLACEMENT_GROUP_UNTIL_READY_REQUEST];
}

void GcsPlacementGroupManager::WaitPlacementGroup(
    const PlacementGroupID &placement_group_id, StatusCallback callback) {
  // If the placement group does not exist or it has been successfully created, return
  // directly.
  const auto &iter = registered_placement_groups_.find(placement_group_id);
  if (iter == registered_placement_groups_.end()) {
    // Check whether the placement group does not exist or is removed.
    auto on_done = [this, placement_group_id, callback](
                       const Status &status,
                       const boost::optional<PlacementGroupTableData> &result) {
      if (result) {
        RAY_LOG(DEBUG) << "Placement group is removed, placement group id = "
                       << placement_group_id;
        callback(Status::NotFound("Placement group is removed."));
      } else {
        // `wait` is a method of placement group object. Placement group object is
        // obtained by create placement group api, so it can guarantee the existence of
        // placement group.
        // GCS client does not guarantee the order of placement group creation and
        // wait, so GCS may call wait placement group first and then create placement
        // group.
        placement_group_to_create_callbacks_[placement_group_id].emplace_back(
            std::move(callback));
      }
    };

    Status status =
        gcs_table_storage_->PlacementGroupTable().Get(placement_group_id, on_done);
    if (!status.ok()) {
      on_done(status, boost::none);
    }
  } else if (iter->second->GetState() == rpc::PlacementGroupTableData::CREATED) {
    RAY_LOG(DEBUG) << "Placement group is created, placement group id = "
                   << placement_group_id;
    callback(Status::OK());
  } else {
    placement_group_to_create_callbacks_[placement_group_id].emplace_back(
        std::move(callback));
  }
}

void GcsPlacementGroupManager::AddToPendingQueue(
    std::shared_ptr<GcsPlacementGroup> pg, std::optional<int64_t> rank,
    std::optional<ExponentialBackOff> exp_backer) {
  if (!rank) {
    rank = absl::GetCurrentTimeNanos();
  }

  // Add the biggest delay that has seen so far.
  auto last_delay = 0;
  if (exp_backer) {
    last_delay = exp_backer->Current();
  }
  pg->GetMutableStats()->set_highest_retry_delay_ms(absl::Nanoseconds(last_delay) /
                                                    absl::Milliseconds(1));
  if (!exp_backer) {
    auto initial_delay_ns =
        1000000 *
        RayConfig::instance().gcs_create_placement_group_retry_min_interval_ms();
    exp_backer = ExponentialBackOff(
        initial_delay_ns,
        RayConfig::instance().gcs_create_placement_group_retry_multiplier(),
        1000000 *
            RayConfig::instance().gcs_create_placement_group_retry_max_interval_ms());
  } else {
    *rank += static_cast<int64_t>(exp_backer->Next());
  }
  auto val = std::make_pair(*exp_backer, std::move(pg));
  pending_placement_groups_.emplace(*rank, std::move(val));
}

void GcsPlacementGroupManager::RemoveFromPendingQueue(const PlacementGroupID &pg_id) {
  auto it = std::find_if(pending_placement_groups_.begin(),
                         pending_placement_groups_.end(), [&pg_id](const auto &val) {
                           return val.second.second->GetPlacementGroupID() == pg_id;
                         });
  // The placement group was pending scheduling, remove it from the queue.
  if (it != pending_placement_groups_.end()) {
    pending_placement_groups_.erase(it);
  }
}

void GcsPlacementGroupManager::OnNodeDead(const NodeID &node_id) {
  RAY_LOG(INFO) << "Node " << node_id
                << " failed, rescheduling the placement groups on the dead node.";
  auto bundles = gcs_placement_group_scheduler_->GetBundlesOnNode(node_id);
  for (const auto &bundle : bundles) {
    auto iter = registered_placement_groups_.find(bundle.first);
    if (iter != registered_placement_groups_.end()) {
      for (const auto &bundle_index : bundle.second) {
        iter->second->GetMutableBundle(bundle_index)->clear_node_id();
      }
      // TODO(ffbin): If we have a placement group bundle that requires a unique resource
      // (for example gpu resource when there’s only one gpu node), this can postpone
      // creating until a node with the resources is added. we will solve it in next pr.
      if (iter->second->GetState() != rpc::PlacementGroupTableData::RESCHEDULING) {
        iter->second->UpdateState(rpc::PlacementGroupTableData::RESCHEDULING);
        iter->second->GetMutableStats()->set_scheduling_state(
            rpc::PlacementGroupStats::QUEUED);
        AddToPendingQueue(iter->second, 0);
      }
    }
  }

  SchedulePendingPlacementGroups();
}

void GcsPlacementGroupManager::OnNodeAdd(const NodeID &node_id) {
  RAY_LOG(INFO)
      << "A new node: " << node_id
      << " registered, will try to reschedule all the infeasible placement groups.";

  // Move all the infeasible placement groups to the pending queue so that we can
  // reschedule them.
  if (infeasible_placement_groups_.size() > 0) {
    for (auto &pg : infeasible_placement_groups_) {
      AddToPendingQueue(std::move(pg));
    }
    infeasible_placement_groups_.clear();
  }
  SchedulePendingPlacementGroups();
}

void GcsPlacementGroupManager::CleanPlacementGroupIfNeededWhenJobDead(
    const JobID &job_id) {
  std::vector<PlacementGroupID> groups_to_remove;

  for (const auto &it : registered_placement_groups_) {
    auto &placement_group = it.second;
    if (placement_group->GetCreatorJobId() != job_id) {
      continue;
    }
    placement_group->MarkCreatorJobDead();
    if (placement_group->IsPlacementGroupLifetimeDone()) {
      groups_to_remove.push_back(placement_group->GetPlacementGroupID());
    }
  }

  for (const auto &group : groups_to_remove) {
    RemovePlacementGroup(group, [](Status status) {});
  }
}

void GcsPlacementGroupManager::CleanPlacementGroupIfNeededWhenActorDead(
    const ActorID &actor_id) {
  std::vector<PlacementGroupID> groups_to_remove;

  for (const auto &it : registered_placement_groups_) {
    auto &placement_group = it.second;
    if (placement_group->GetCreatorActorId() != actor_id) {
      continue;
    }
    placement_group->MarkCreatorActorDead();
    if (placement_group->IsPlacementGroupLifetimeDone()) {
      groups_to_remove.push_back(placement_group->GetPlacementGroupID());
    }
  }

  for (const auto &group : groups_to_remove) {
    RemovePlacementGroup(group, [](Status status) {});
  }
}

void GcsPlacementGroupManager::CollectStats() const {
  ray::stats::STATS_pending_placement_group.Record(pending_placement_groups_.size());
  ray::stats::STATS_registered_placement_group.Record(
      registered_placement_groups_.size());
  ray::stats::STATS_infeasible_placement_group.Record(
      infeasible_placement_groups_.size());
}

void GcsPlacementGroupManager::Tick() {
  UpdatePlacementGroupLoad();
  // To avoid scheduling exhaution in some race conditions.
  // Note that we don't currently have a known race condition that requires this, but we
  // added as a safety check. https://github.com/ray-project/ray/pull/18419
  SchedulePendingPlacementGroups();
  execute_after(
      io_context_, [this] { Tick(); }, 1000 /* milliseconds */);
}

void GcsPlacementGroupManager::UpdatePlacementGroupLoad() {
  std::shared_ptr<rpc::PlacementGroupLoad> placement_group_load =
      std::make_shared<rpc::PlacementGroupLoad>();
  int total_cnt = 0;
  for (const auto &elem : pending_placement_groups_) {
    const auto pending_pg_spec = elem.second.second;
    auto placement_group_data = placement_group_load->add_placement_group_data();
    auto placement_group_table_data = pending_pg_spec->GetPlacementGroupTableData();
    placement_group_data->Swap(&placement_group_table_data);
    total_cnt += 1;
    if (total_cnt >= RayConfig::instance().max_placement_group_load_report_size()) {
      break;
    }
  }
  // NOTE: Infeasible placement groups also belong to the pending queue when report
  // metrics.
  for (const auto &pending_pg_spec : infeasible_placement_groups_) {
    auto placement_group_data = placement_group_load->add_placement_group_data();
    auto placement_group_table_data = pending_pg_spec->GetPlacementGroupTableData();
    placement_group_data->Swap(&placement_group_table_data);
    total_cnt += 1;
    if (total_cnt >= RayConfig::instance().max_placement_group_load_report_size()) {
      break;
    }
  }
  gcs_resource_manager_.UpdatePlacementGroupLoad(move(placement_group_load));
}

void GcsPlacementGroupManager::Initialize(const GcsInitData &gcs_init_data) {
  std::unordered_map<NodeID, std::vector<rpc::Bundle>> node_to_bundles;
  std::unordered_map<PlacementGroupID, std::vector<std::shared_ptr<BundleSpecification>>>
      group_to_bundles;
  for (auto &item : gcs_init_data.PlacementGroups()) {
    auto placement_group = std::make_shared<GcsPlacementGroup>(item.second);
    if (item.second.state() != rpc::PlacementGroupTableData::REMOVED) {
      registered_placement_groups_.emplace(item.first, placement_group);
      if (!placement_group->GetName().empty()) {
        named_placement_groups_[placement_group->GetRayNamespace()].emplace(
            placement_group->GetName(), placement_group->GetPlacementGroupID());
      }

      if (item.second.state() == rpc::PlacementGroupTableData::PENDING ||
          item.second.state() == rpc::PlacementGroupTableData::RESCHEDULING) {
        AddToPendingQueue(std::move(placement_group));
      }

      if (item.second.state() == rpc::PlacementGroupTableData::CREATED ||
          item.second.state() == rpc::PlacementGroupTableData::RESCHEDULING) {
        const auto &bundles = item.second.bundles();
        for (const auto &bundle : bundles) {
          if (!NodeID::FromBinary(bundle.node_id()).IsNil()) {
            node_to_bundles[NodeID::FromBinary(bundle.node_id())].emplace_back(bundle);
            group_to_bundles[PlacementGroupID::FromBinary(
                                 bundle.bundle_id().placement_group_id())]
                .emplace_back(std::make_shared<BundleSpecification>(bundle));
          }
        }
      }
    }
  }

  // Notify raylets to release unused bundles.
  gcs_placement_group_scheduler_->ReleaseUnusedBundles(node_to_bundles);
  gcs_placement_group_scheduler_->Initialize(group_to_bundles);

  SchedulePendingPlacementGroups();
}

std::string GcsPlacementGroupManager::DebugString() const {
  uint64_t num_pgs = 0;
  for (auto it : named_placement_groups_) {
    num_pgs += it.second.size();
  }
  std::ostringstream stream;
  stream << "GcsPlacementGroupManager: "
         << "\n- CreatePlacementGroup request count: "
         << counts_[CountType::CREATE_PLACEMENT_GROUP_REQUEST]
         << "\n- RemovePlacementGroup request count: "
         << counts_[CountType::REMOVE_PLACEMENT_GROUP_REQUEST]
         << "\n- GetPlacementGroup request count: "
         << counts_[CountType::GET_PLACEMENT_GROUP_REQUEST]
         << "\n- GetAllPlacementGroup request count: "
         << counts_[CountType::GET_ALL_PLACEMENT_GROUP_REQUEST]
         << "\n- WaitPlacementGroupUntilReady request count: "
         << counts_[CountType::WAIT_PLACEMENT_GROUP_UNTIL_READY_REQUEST]
         << "\n- GetNamedPlacementGroup request count: "
         << counts_[CountType::GET_NAMED_PLACEMENT_GROUP_REQUEST]
         << "\n- Scheduling pending placement group count: "
         << counts_[CountType::SCHEDULING_PENDING_PLACEMENT_GROUP]
         << "\n- Registered placement groups count: "
         << registered_placement_groups_.size()
         << "\n- Named placement group count: " << num_pgs
         << "\n- Pending placement groups count: " << pending_placement_groups_.size();
  return stream.str();
}

}  // namespace gcs
}  // namespace ray
=======
// Copyright 2017 The Ray Authors.
//
// Licensed under the Apache License, Version 2.0 (the "License");
// you may not use this file except in compliance with the License.
// You may obtain a copy of the License at
//
//  http://www.apache.org/licenses/LICENSE-2.0
//
// Unless required by applicable law or agreed to in writing, software
// distributed under the License is distributed on an "AS IS" BASIS,
// WITHOUT WARRANTIES OR CONDITIONS OF ANY KIND, either express or implied.
// See the License for the specific language governing permissions and
// limitations under the License.

#include "ray/gcs/gcs_server/gcs_placement_group_manager.h"

#include "ray/common/asio/asio_util.h"
#include "ray/common/asio/instrumented_io_context.h"
#include "ray/common/ray_config.h"
#include "ray/gcs/pb_util.h"
#include "ray/stats/metric_defs.h"
#include "src/ray/protobuf/gcs.pb.h"

namespace ray {
namespace gcs {

void GcsPlacementGroup::UpdateState(
    rpc::PlacementGroupTableData::PlacementGroupState state) {
  placement_group_table_data_.set_state(state);
}

rpc::PlacementGroupTableData::PlacementGroupState GcsPlacementGroup::GetState() const {
  return placement_group_table_data_.state();
}

PlacementGroupID GcsPlacementGroup::GetPlacementGroupID() const {
  return PlacementGroupID::FromBinary(placement_group_table_data_.placement_group_id());
}

std::string GcsPlacementGroup::GetName() const {
  return placement_group_table_data_.name();
}

std::string GcsPlacementGroup::GetRayNamespace() const {
  return placement_group_table_data_.ray_namespace();
}

std::vector<std::shared_ptr<const BundleSpecification>> &GcsPlacementGroup::GetBundles()
    const {
  // Fill the cache if it wasn't.
  if (cached_bundle_specs_.empty()) {
    const auto &bundles = placement_group_table_data_.bundles();
    for (const auto &bundle : bundles) {
      cached_bundle_specs_.push_back(std::make_shared<const BundleSpecification>(bundle));
    }
  }
  return cached_bundle_specs_;
}

std::vector<std::shared_ptr<const BundleSpecification>>
GcsPlacementGroup::GetUnplacedBundles() const {
  const auto &bundle_specs = GetBundles();

  std::vector<std::shared_ptr<const BundleSpecification>> unplaced_bundles;
  for (const auto &bundle : bundle_specs) {
    if (bundle->NodeId().IsNil()) {
      unplaced_bundles.push_back(bundle);
    }
  }
  return unplaced_bundles;
}

rpc::PlacementStrategy GcsPlacementGroup::GetStrategy() const {
  return placement_group_table_data_.strategy();
}

const rpc::PlacementGroupTableData &GcsPlacementGroup::GetPlacementGroupTableData()
    const {
  return placement_group_table_data_;
}

std::string GcsPlacementGroup::DebugString() const {
  std::stringstream stream;
  stream << "placement group id = " << GetPlacementGroupID() << ", name = " << GetName()
         << ", strategy = " << GetStrategy();
  return stream.str();
}

rpc::Bundle *GcsPlacementGroup::GetMutableBundle(int bundle_index) {
  // Invalidate the cache.
  cached_bundle_specs_.clear();
  return placement_group_table_data_.mutable_bundles(bundle_index);
}

const ActorID GcsPlacementGroup::GetCreatorActorId() const {
  return ActorID::FromBinary(placement_group_table_data_.creator_actor_id());
}

const JobID GcsPlacementGroup::GetCreatorJobId() const {
  return JobID::FromBinary(placement_group_table_data_.creator_job_id());
}

void GcsPlacementGroup::MarkCreatorJobDead() {
  placement_group_table_data_.set_creator_job_dead(true);
}

void GcsPlacementGroup::MarkCreatorActorDead() {
  placement_group_table_data_.set_creator_actor_dead(true);
}

bool GcsPlacementGroup::IsPlacementGroupLifetimeDone() const {
  return !IsDetached() && placement_group_table_data_.creator_job_dead() &&
         placement_group_table_data_.creator_actor_dead();
}

bool GcsPlacementGroup::IsDetached() const {
  return placement_group_table_data_.is_detached();
}

const rpc::PlacementGroupStats &GcsPlacementGroup::GetStats() const {
  return placement_group_table_data_.stats();
}

rpc::PlacementGroupStats *GcsPlacementGroup::GetMutableStats() {
  return placement_group_table_data_.mutable_stats();
}

/////////////////////////////////////////////////////////////////////////////////////////

GcsPlacementGroupManager::GcsPlacementGroupManager(
    instrumented_io_context &io_context,
    std::shared_ptr<GcsPlacementGroupSchedulerInterface> scheduler,
    std::shared_ptr<gcs::GcsTableStorage> gcs_table_storage,
    GcsResourceManager &gcs_resource_manager,
    std::function<std::string(const JobID &)> get_ray_namespace)
    : io_context_(io_context),
      gcs_placement_group_scheduler_(std::move(scheduler)),
      gcs_table_storage_(std::move(gcs_table_storage)),
      gcs_resource_manager_(gcs_resource_manager),
      get_ray_namespace_(get_ray_namespace) {
  Tick();
}

void GcsPlacementGroupManager::RegisterPlacementGroup(
    const std::shared_ptr<GcsPlacementGroup> &placement_group, StatusCallback callback) {
  // NOTE: After the abnormal recovery of the network between GCS client and GCS server or
  // the GCS server is restarted, it is required to continue to register placement group
  // successfully.
  RAY_CHECK(callback);
  const auto &placement_group_id = placement_group->GetPlacementGroupID();

  auto iter = registered_placement_groups_.find(placement_group_id);
  if (iter != registered_placement_groups_.end()) {
    auto pending_register_iter =
        placement_group_to_register_callbacks_.find(placement_group_id);
    if (pending_register_iter != placement_group_to_register_callbacks_.end()) {
      // 1. The GCS client sends the `RegisterPlacementGroup` request to the GCS server.
      // 2. The GCS client receives some network errors.
      // 3. The GCS client resends the `RegisterPlacementGroup` request to the GCS server.
      pending_register_iter->second.emplace_back(std::move(callback));
    } else {
      // 1. The GCS client sends the `RegisterPlacementGroup` request to the GCS server.
      // 2. The GCS server flushes the placement group to the storage and restarts before
      // replying to the GCS client.
      // 3. The GCS client resends the `RegisterPlacementGroup` request to the GCS server.
      RAY_LOG(INFO) << "Placement group " << placement_group_id
                    << " is already registered.";
      callback(Status::OK());
    }
    return;
  }
  if (!placement_group->GetName().empty()) {
    auto &pgs_in_namespace = named_placement_groups_[placement_group->GetRayNamespace()];
    auto it = pgs_in_namespace.find(placement_group->GetName());
    if (it == pgs_in_namespace.end()) {
      pgs_in_namespace.emplace(placement_group->GetName(),
                               placement_group->GetPlacementGroupID());
    } else {
      std::stringstream stream;
      stream << "Failed to create placement group '"
             << placement_group->GetPlacementGroupID() << "' because name '"
             << placement_group->GetName() << "' already exists.";
      RAY_LOG(WARNING) << stream.str();
      callback(Status::Invalid(stream.str()));
      return;
    }
  }

  placement_group_to_register_callbacks_[placement_group->GetPlacementGroupID()]
      .emplace_back(std::move(callback));
  registered_placement_groups_.emplace(placement_group->GetPlacementGroupID(),
                                       placement_group);
  AddToPendingQueue(placement_group);

  RAY_CHECK_OK(gcs_table_storage_->PlacementGroupTable().Put(
      placement_group_id, placement_group->GetPlacementGroupTableData(),
      [this, placement_group_id, placement_group](Status status) {
        // The backend storage is supposed to be reliable, so the status must be ok.
        RAY_CHECK_OK(status);
        if (registered_placement_groups_.contains(placement_group_id)) {
          auto iter = placement_group_to_register_callbacks_.find(placement_group_id);
          auto callbacks = std::move(iter->second);
          placement_group_to_register_callbacks_.erase(iter);
          for (const auto &callback : callbacks) {
            callback(status);
          }
          SchedulePendingPlacementGroups();
        } else {
          // The placement group registration is synchronous, so if we found the placement
          // group was deleted here, it must be triggered by the abnormal exit of job,
          // we will return directly in this case.
          RAY_CHECK(placement_group_to_register_callbacks_.count(placement_group_id) == 0)
              << "The placement group has been removed unexpectedly with an unknown "
                 "error. Please file a bug report on here: "
                 "https://github.com/ray-project/ray/issues";
          RAY_LOG(WARNING) << "Failed to create placement group '"
                           << placement_group->GetPlacementGroupID()
                           << "', because the placement group has been removed by GCS.";
          return;
        }
      }));
}

PlacementGroupID GcsPlacementGroupManager::GetPlacementGroupIDByName(
    const std::string &name, const std::string &ray_namespace) {
  PlacementGroupID placement_group_id = PlacementGroupID::Nil();
  auto namespace_it = named_placement_groups_.find(ray_namespace);
  if (namespace_it != named_placement_groups_.end()) {
    auto it = namespace_it->second.find(name);
    if (it != namespace_it->second.end()) {
      placement_group_id = it->second;
    }
  }
  return placement_group_id;
}

void GcsPlacementGroupManager::OnPlacementGroupCreationFailed(
    std::shared_ptr<GcsPlacementGroup> placement_group, ExponentialBackOff backoff,
    bool is_feasible) {
  RAY_LOG(DEBUG) << "Failed to create placement group " << placement_group->GetName()
                 << ", id: " << placement_group->GetPlacementGroupID() << ", try again.";

  auto stats = placement_group->GetMutableStats();
  if (!is_feasible) {
    // We will attempt to schedule this placement_group once an eligible node is
    // registered.
    stats->set_scheduling_state(rpc::PlacementGroupStats::INFEASIBLE);
    infeasible_placement_groups_.emplace_back(std::move(placement_group));
  } else {
    auto state = placement_group->GetState();
    RAY_CHECK(state == rpc::PlacementGroupTableData::RESCHEDULING ||
              state == rpc::PlacementGroupTableData::PENDING ||
              state == rpc::PlacementGroupTableData::REMOVED)
        << "State: " << state;

    if (state == rpc::PlacementGroupTableData::RESCHEDULING) {
      // NOTE: If a node is dead, the placement group scheduler should try to recover the
      // group by rescheduling the bundles of the dead node. This should have higher
      // priority than trying to place other placement groups.
      stats->set_scheduling_state(rpc::PlacementGroupStats::FAILED_TO_COMMIT_RESOURCES);
      AddToPendingQueue(std::move(placement_group), /* rank */ 0);
    } else if (state == rpc::PlacementGroupTableData::PENDING) {
      stats->set_scheduling_state(rpc::PlacementGroupStats::NO_RESOURCES);
      AddToPendingQueue(std::move(placement_group), std::nullopt, backoff);
    } else {
      stats->set_scheduling_state(rpc::PlacementGroupStats::REMOVED);
      AddToPendingQueue(std::move(placement_group), std::nullopt, backoff);
    }
  }

  io_context_.post([this] { SchedulePendingPlacementGroups(); },
                   "GcsPlacementGroupManager.SchedulePendingPlacementGroups");
  MarkSchedulingDone();
}

void GcsPlacementGroupManager::OnPlacementGroupCreationSuccess(
    const std::shared_ptr<GcsPlacementGroup> &placement_group) {
  RAY_LOG(INFO) << "Successfully created placement group " << placement_group->GetName()
                << ", id: " << placement_group->GetPlacementGroupID();

  // Setup stats.
  auto stats = placement_group->GetMutableStats();
  auto now = absl::GetCurrentTimeNanos();
  auto scheduling_latency_us =
      absl::Nanoseconds(now - stats->scheduling_started_time_ns()) /
      absl::Microseconds(1);
  auto creation_latency_us =
      absl::Nanoseconds(now - stats->creation_request_received_ns()) /
      absl::Microseconds(1);
  stats->set_scheduling_latency_us(scheduling_latency_us);
  stats->set_end_to_end_creation_latency_us(creation_latency_us);
  ray::stats::STATS_gcs_placement_group_scheduling_latency_ms.Record(
      scheduling_latency_us / 1e3);
  ray::stats::STATS_gcs_placement_group_creation_latency_ms.Record(creation_latency_us /
                                                                   1e3);
  stats->set_scheduling_state(rpc::PlacementGroupStats::FINISHED);

  // Update states and persists the information.
  placement_group->UpdateState(rpc::PlacementGroupTableData::CREATED);
  auto placement_group_id = placement_group->GetPlacementGroupID();
  RAY_CHECK_OK(gcs_table_storage_->PlacementGroupTable().Put(
      placement_group_id, placement_group->GetPlacementGroupTableData(),
      [this, placement_group_id](Status status) {
        RAY_CHECK_OK(status);
        // Invoke all callbacks for all `WaitPlacementGroupUntilReady` requests of this
        // placement group and remove all of them from
        // placement_group_to_create_callbacks_.
        auto pg_to_create_iter =
            placement_group_to_create_callbacks_.find(placement_group_id);
        if (pg_to_create_iter != placement_group_to_create_callbacks_.end()) {
          for (auto &callback : pg_to_create_iter->second) {
            callback(status);
          }
          placement_group_to_create_callbacks_.erase(pg_to_create_iter);
        }
      }));
  io_context_.post([this] { SchedulePendingPlacementGroups(); },
                   "GcsPlacementGroupManager.SchedulePendingPlacementGroups");
  MarkSchedulingDone();
}

void GcsPlacementGroupManager::SchedulePendingPlacementGroups() {
  if (pending_placement_groups_.empty()) {
    RAY_LOG(DEBUG) << "No additional placement groups to schedule. Stop scheduling.";
    return;
  }

  if (IsSchedulingInProgress()) {
    RAY_LOG(DEBUG) << "Placement group scheduling is still in progress. New placement "
                      "groups will be scheduled after the current scheduling is done.";
    return;
  }

  bool is_new_placement_group_scheduled = false;
  while (!pending_placement_groups_.empty() && !is_new_placement_group_scheduled) {
    auto iter = pending_placement_groups_.begin();
    if (iter->first > absl::GetCurrentTimeNanos()) {
      // Here the rank equals the time to schedule, and it's an ordered tree,
      // it means all the other tasks should be scheduled after this one.
      // If the first one won't be scheduled, we just skip.
      // Tick will cover the next time retry.
      break;
    }
    auto backoff = iter->second.first;
    auto placement_group = std::move(iter->second.second);
    pending_placement_groups_.erase(iter);

    const auto &placement_group_id = placement_group->GetPlacementGroupID();
    // Do not reschedule if the placement group has removed already.
    if (registered_placement_groups_.contains(placement_group_id)) {
      auto stats = placement_group->GetMutableStats();
      stats->set_scheduling_attempt(stats->scheduling_attempt() + 1);
      stats->set_scheduling_started_time_ns(absl::GetCurrentTimeNanos());
      MarkSchedulingStarted(placement_group_id);
      gcs_placement_group_scheduler_->ScheduleUnplacedBundles(
          placement_group,
          [this, backoff](std::shared_ptr<GcsPlacementGroup> placement_group,
                          bool is_feasible) {
            OnPlacementGroupCreationFailed(std::move(placement_group), backoff,
                                           is_feasible);
          },
          [this](std::shared_ptr<GcsPlacementGroup> placement_group) {
            OnPlacementGroupCreationSuccess(std::move(placement_group));
          });
      is_new_placement_group_scheduled = true;
    }
    // If the placement group is not registered == removed.
  }
  ++counts_[CountType::SCHEDULING_PENDING_PLACEMENT_GROUP];
}

void GcsPlacementGroupManager::HandleCreatePlacementGroup(
    const ray::rpc::CreatePlacementGroupRequest &request,
    ray::rpc::CreatePlacementGroupReply *reply,
    ray::rpc::SendReplyCallback send_reply_callback) {
  const JobID &job_id =
      JobID::FromBinary(request.placement_group_spec().creator_job_id());
  auto placement_group =
      std::make_shared<GcsPlacementGroup>(request, get_ray_namespace_(job_id));
  RAY_LOG(DEBUG) << "Registering placement group, " << placement_group->DebugString();
  RegisterPlacementGroup(placement_group, [reply, send_reply_callback,
                                           placement_group](Status status) {
    if (status.ok()) {
      RAY_LOG(DEBUG) << "Finished registering placement group, "
                     << placement_group->DebugString();
    } else {
      RAY_LOG(INFO) << "Failed to register placement group, "
                    << placement_group->DebugString() << ", cause: " << status.message();
    }
    GCS_RPC_SEND_REPLY(send_reply_callback, reply, status);
  });
  ++counts_[CountType::CREATE_PLACEMENT_GROUP_REQUEST];
}

void GcsPlacementGroupManager::HandleRemovePlacementGroup(
    const rpc::RemovePlacementGroupRequest &request,
    rpc::RemovePlacementGroupReply *reply, rpc::SendReplyCallback send_reply_callback) {
  const auto placement_group_id =
      PlacementGroupID::FromBinary(request.placement_group_id());

  RemovePlacementGroup(placement_group_id, [send_reply_callback, reply,
                                            placement_group_id](Status status) {
    if (status.ok()) {
      RAY_LOG(INFO) << "Placement group of an id, " << placement_group_id
                    << " is removed successfully.";
    }
    GCS_RPC_SEND_REPLY(send_reply_callback, reply, status);
  });
  ++counts_[CountType::REMOVE_PLACEMENT_GROUP_REQUEST];
}

void GcsPlacementGroupManager::RemovePlacementGroup(
    const PlacementGroupID &placement_group_id,
    StatusCallback on_placement_group_removed) {
  RAY_CHECK(on_placement_group_removed);
  // If the placement group has been already removed, don't do anything.
  auto placement_group_it = registered_placement_groups_.find(placement_group_id);
  if (placement_group_it == registered_placement_groups_.end()) {
    on_placement_group_removed(Status::OK());
    return;
  }
  auto placement_group = std::move(placement_group_it->second);
  registered_placement_groups_.erase(placement_group_it);
  placement_group_to_register_callbacks_.erase(placement_group_id);

  // Remove placement group from `named_placement_groups_` if its name is not empty.
  if (!placement_group->GetName().empty()) {
    auto namespace_it = named_placement_groups_.find(placement_group->GetRayNamespace());
    if (namespace_it != named_placement_groups_.end()) {
      auto it = namespace_it->second.find(placement_group->GetName());
      if (it != namespace_it->second.end() &&
          it->second == placement_group->GetPlacementGroupID()) {
        namespace_it->second.erase(it);
      }
      if (namespace_it->second.empty()) {
        named_placement_groups_.erase(namespace_it);
      }
    }
  }

  // Destroy all bundles.
  gcs_placement_group_scheduler_->DestroyPlacementGroupBundleResourcesIfExists(
      placement_group_id);
  // Cancel the scheduling request if necessary.
  if (IsSchedulingInProgress(placement_group_id)) {
    // If the placement group is scheduling.
    gcs_placement_group_scheduler_->MarkScheduleCancelled(placement_group_id);
  }

  // Remove a placement group from a pending list if exists.
  RemoveFromPendingQueue(placement_group_id);

  // Remove a placement group from infeasible queue if exists.
  auto pending_it = std::find_if(
      infeasible_placement_groups_.begin(), infeasible_placement_groups_.end(),
      [placement_group_id](const std::shared_ptr<GcsPlacementGroup> &placement_group) {
        return placement_group->GetPlacementGroupID() == placement_group_id;
      });
  if (pending_it != infeasible_placement_groups_.end()) {
    // The placement group is infeasible now, remove it from the queue.
    infeasible_placement_groups_.erase(pending_it);
  }

  // Flush the status and respond to workers.
  placement_group->UpdateState(rpc::PlacementGroupTableData::REMOVED);
  placement_group->GetMutableStats()->set_scheduling_state(
      rpc::PlacementGroupStats::REMOVED);
  RAY_CHECK_OK(gcs_table_storage_->PlacementGroupTable().Put(
      placement_group->GetPlacementGroupID(),
      placement_group->GetPlacementGroupTableData(),
      [this, on_placement_group_removed, placement_group_id](Status status) {
        RAY_CHECK_OK(status);
        // If there is a driver waiting for the creation done, then send a message that
        // the placement group has been removed.
        auto it = placement_group_to_create_callbacks_.find(placement_group_id);
        if (it != placement_group_to_create_callbacks_.end()) {
          for (auto &callback : it->second) {
            callback(
                Status::NotFound("Placement group is removed before it is created."));
          }
          placement_group_to_create_callbacks_.erase(it);
        }
        on_placement_group_removed(status);
      }));
}

void GcsPlacementGroupManager::HandleGetPlacementGroup(
    const rpc::GetPlacementGroupRequest &request, rpc::GetPlacementGroupReply *reply,
    rpc::SendReplyCallback send_reply_callback) {
  PlacementGroupID placement_group_id =
      PlacementGroupID::FromBinary(request.placement_group_id());
  RAY_LOG(DEBUG) << "Getting placement group info, placement group id = "
                 << placement_group_id;

  auto on_done = [placement_group_id, reply, send_reply_callback](
                     const Status &status,
                     const boost::optional<PlacementGroupTableData> &result) {
    if (result) {
      reply->mutable_placement_group_table_data()->CopyFrom(*result);
    }
    RAY_LOG(DEBUG) << "Finished getting placement group info, placement group id = "
                   << placement_group_id;
    GCS_RPC_SEND_REPLY(send_reply_callback, reply, Status::OK());
  };

  auto it = registered_placement_groups_.find(placement_group_id);
  if (it != registered_placement_groups_.end()) {
    on_done(Status::OK(), it->second->GetPlacementGroupTableData());
  } else {
    Status status =
        gcs_table_storage_->PlacementGroupTable().Get(placement_group_id, on_done);
    if (!status.ok()) {
      on_done(status, boost::none);
    }
  }
  ++counts_[CountType::GET_PLACEMENT_GROUP_REQUEST];
}

void GcsPlacementGroupManager::HandleGetNamedPlacementGroup(
    const rpc::GetNamedPlacementGroupRequest &request,
    rpc::GetNamedPlacementGroupReply *reply, rpc::SendReplyCallback send_reply_callback) {
  const std::string &name = request.name();
  RAY_LOG(DEBUG) << "Getting named placement group info, name = " << name;

  // Try to look up the placement Group ID for the named placement group.
  auto placement_group_id = GetPlacementGroupIDByName(name, request.ray_namespace());

  if (placement_group_id.IsNil()) {
    // The placement group was not found.
    RAY_LOG(DEBUG) << "Placement Group with name '" << name << "' was not found";
  } else {
    const auto &iter = registered_placement_groups_.find(placement_group_id);
    RAY_CHECK(iter != registered_placement_groups_.end());
    reply->mutable_placement_group_table_data()->CopyFrom(
        iter->second->GetPlacementGroupTableData());
    RAY_LOG(DEBUG) << "Finished get named placement group info, placement group id = "
                   << placement_group_id;
  }
  GCS_RPC_SEND_REPLY(send_reply_callback, reply, Status::OK());
  ++counts_[CountType::GET_NAMED_PLACEMENT_GROUP_REQUEST];
}

void GcsPlacementGroupManager::HandleGetAllPlacementGroup(
    const rpc::GetAllPlacementGroupRequest &request,
    rpc::GetAllPlacementGroupReply *reply, rpc::SendReplyCallback send_reply_callback) {
  RAY_LOG(DEBUG) << "Getting all placement group info.";
  auto on_done =
      [this, reply, send_reply_callback](
          const std::unordered_map<PlacementGroupID, PlacementGroupTableData> &result) {
        for (auto &[placement_group_id, data] : result) {
          auto it = registered_placement_groups_.find(placement_group_id);
          // If the pg entry exists in memory just copy from it since
          // it has less stale data. It is useful because we don't
          // persist placement group entry every time we update
          // stats.
          if (it != registered_placement_groups_.end()) {
            reply->add_placement_group_table_data()->CopyFrom(
                it->second->GetPlacementGroupTableData());
          } else {
            reply->add_placement_group_table_data()->CopyFrom(data);
          }
        }
        RAY_LOG(DEBUG) << "Finished getting all placement group info.";
        GCS_RPC_SEND_REPLY(send_reply_callback, reply, Status::OK());
      };
  Status status = gcs_table_storage_->PlacementGroupTable().GetAll(on_done);
  if (!status.ok()) {
    on_done(std::unordered_map<PlacementGroupID, PlacementGroupTableData>());
  }
  ++counts_[CountType::GET_ALL_PLACEMENT_GROUP_REQUEST];
}

void GcsPlacementGroupManager::HandleWaitPlacementGroupUntilReady(
    const rpc::WaitPlacementGroupUntilReadyRequest &request,
    rpc::WaitPlacementGroupUntilReadyReply *reply,
    rpc::SendReplyCallback send_reply_callback) {
  PlacementGroupID placement_group_id =
      PlacementGroupID::FromBinary(request.placement_group_id());
  RAY_LOG(DEBUG) << "Waiting for placement group until ready, placement group id = "
                 << placement_group_id;

  WaitPlacementGroup(placement_group_id, [reply, send_reply_callback,
                                          placement_group_id](Status status) {
    if (status.ok()) {
      RAY_LOG(DEBUG)
          << "Finished waiting for placement group until ready, placement group id = "
          << placement_group_id;
    } else {
      RAY_LOG(WARNING)
          << "Failed to waiting for placement group until ready, placement group id = "
          << placement_group_id << ", cause: " << status.message();
    }
    GCS_RPC_SEND_REPLY(send_reply_callback, reply, status);
  });

  ++counts_[CountType::WAIT_PLACEMENT_GROUP_UNTIL_READY_REQUEST];
}

void GcsPlacementGroupManager::WaitPlacementGroup(
    const PlacementGroupID &placement_group_id, StatusCallback callback) {
  // If the placement group does not exist or it has been successfully created, return
  // directly.
  const auto &iter = registered_placement_groups_.find(placement_group_id);
  if (iter == registered_placement_groups_.end()) {
    // Check whether the placement group does not exist or is removed.
    auto on_done = [this, placement_group_id, callback](
                       const Status &status,
                       const boost::optional<PlacementGroupTableData> &result) {
      if (result) {
        RAY_LOG(DEBUG) << "Placement group is removed, placement group id = "
                       << placement_group_id;
        callback(Status::NotFound("Placement group is removed."));
      } else {
        // `wait` is a method of placement group object. Placement group object is
        // obtained by create placement group api, so it can guarantee the existence of
        // placement group.
        // GCS client does not guarantee the order of placement group creation and
        // wait, so GCS may call wait placement group first and then create placement
        // group.
        placement_group_to_create_callbacks_[placement_group_id].emplace_back(
            std::move(callback));
      }
    };

    Status status =
        gcs_table_storage_->PlacementGroupTable().Get(placement_group_id, on_done);
    if (!status.ok()) {
      on_done(status, boost::none);
    }
  } else if (iter->second->GetState() == rpc::PlacementGroupTableData::CREATED) {
    RAY_LOG(DEBUG) << "Placement group is created, placement group id = "
                   << placement_group_id;
    callback(Status::OK());
  } else {
    placement_group_to_create_callbacks_[placement_group_id].emplace_back(
        std::move(callback));
  }
}

void GcsPlacementGroupManager::AddToPendingQueue(
    std::shared_ptr<GcsPlacementGroup> pg, std::optional<int64_t> rank,
    std::optional<ExponentialBackOff> exp_backer) {
  if (!rank) {
    rank = absl::GetCurrentTimeNanos();
  }

  // Add the biggest delay that has seen so far.
  auto last_delay = 0;
  if (exp_backer) {
    last_delay = exp_backer->Current();
  }
  pg->GetMutableStats()->set_highest_retry_delay_ms(absl::Nanoseconds(last_delay) /
                                                    absl::Milliseconds(1));
  if (!exp_backer) {
    auto initial_delay_ns =
        1000000 *
        RayConfig::instance().gcs_create_placement_group_retry_min_interval_ms();
    exp_backer = ExponentialBackOff(
        initial_delay_ns,
        RayConfig::instance().gcs_create_placement_group_retry_multiplier(),
        1000000 *
            RayConfig::instance().gcs_create_placement_group_retry_max_interval_ms());
  } else {
    *rank += static_cast<int64_t>(exp_backer->Next());
  }
  auto val = std::make_pair(*exp_backer, std::move(pg));
  pending_placement_groups_.emplace(*rank, std::move(val));
}

void GcsPlacementGroupManager::RemoveFromPendingQueue(const PlacementGroupID &pg_id) {
  auto it = std::find_if(pending_placement_groups_.begin(),
                         pending_placement_groups_.end(), [&pg_id](const auto &val) {
                           return val.second.second->GetPlacementGroupID() == pg_id;
                         });
  // The placement group was pending scheduling, remove it from the queue.
  if (it != pending_placement_groups_.end()) {
    pending_placement_groups_.erase(it);
  }
}

void GcsPlacementGroupManager::OnNodeDead(const NodeID &node_id) {
  RAY_LOG(INFO) << "Node " << node_id
                << " failed, rescheduling the placement groups on the dead node.";
  auto bundles = gcs_placement_group_scheduler_->GetBundlesOnNode(node_id);
  for (const auto &bundle : bundles) {
    auto iter = registered_placement_groups_.find(bundle.first);
    if (iter != registered_placement_groups_.end()) {
      for (const auto &bundle_index : bundle.second) {
        iter->second->GetMutableBundle(bundle_index)->clear_node_id();
      }
      // TODO(ffbin): If we have a placement group bundle that requires a unique resource
      // (for example gpu resource when there’s only one gpu node), this can postpone
      // creating until a node with the resources is added. we will solve it in next pr.
      if (iter->second->GetState() != rpc::PlacementGroupTableData::RESCHEDULING) {
        iter->second->UpdateState(rpc::PlacementGroupTableData::RESCHEDULING);
        iter->second->GetMutableStats()->set_scheduling_state(
            rpc::PlacementGroupStats::QUEUED);
        AddToPendingQueue(iter->second, 0);
      }
    }
  }

  SchedulePendingPlacementGroups();
}

void GcsPlacementGroupManager::OnNodeAdd(const NodeID &node_id) {
  RAY_LOG(INFO)
      << "A new node: " << node_id
      << " registered, will try to reschedule all the infeasible placement groups.";

  // Move all the infeasible placement groups to the pending queue so that we can
  // reschedule them.
  if (infeasible_placement_groups_.size() > 0) {
    for (auto &pg : infeasible_placement_groups_) {
      AddToPendingQueue(std::move(pg));
    }
    infeasible_placement_groups_.clear();
  }
  SchedulePendingPlacementGroups();
}

void GcsPlacementGroupManager::CleanPlacementGroupIfNeededWhenJobDead(
    const JobID &job_id) {
  std::vector<PlacementGroupID> groups_to_remove;

  for (const auto &it : registered_placement_groups_) {
    auto &placement_group = it.second;
    if (placement_group->GetCreatorJobId() != job_id) {
      continue;
    }
    placement_group->MarkCreatorJobDead();
    if (placement_group->IsPlacementGroupLifetimeDone()) {
      groups_to_remove.push_back(placement_group->GetPlacementGroupID());
    }
  }

  for (const auto &group : groups_to_remove) {
    RemovePlacementGroup(group, [](Status status) {});
  }
}

void GcsPlacementGroupManager::CleanPlacementGroupIfNeededWhenActorDead(
    const ActorID &actor_id) {
  std::vector<PlacementGroupID> groups_to_remove;

  for (const auto &it : registered_placement_groups_) {
    auto &placement_group = it.second;
    if (placement_group->GetCreatorActorId() != actor_id) {
      continue;
    }
    placement_group->MarkCreatorActorDead();
    if (placement_group->IsPlacementGroupLifetimeDone()) {
      groups_to_remove.push_back(placement_group->GetPlacementGroupID());
    }
  }

  for (const auto &group : groups_to_remove) {
    RemovePlacementGroup(group, [](Status status) {});
  }
}

void GcsPlacementGroupManager::Tick() {
  UpdatePlacementGroupLoad();
  // To avoid scheduling exhaution in some race conditions.
  // Note that we don't currently have a known race condition that requires this, but we
  // added as a safety check. https://github.com/ray-project/ray/pull/18419
  SchedulePendingPlacementGroups();
  execute_after(
      io_context_, [this] { Tick(); }, 1000 /* milliseconds */);
}

void GcsPlacementGroupManager::UpdatePlacementGroupLoad() {
  std::shared_ptr<rpc::PlacementGroupLoad> placement_group_load =
      std::make_shared<rpc::PlacementGroupLoad>();
  int total_cnt = 0;
  for (const auto &elem : pending_placement_groups_) {
    const auto pending_pg_spec = elem.second.second;
    auto placement_group_data = placement_group_load->add_placement_group_data();
    auto placement_group_table_data = pending_pg_spec->GetPlacementGroupTableData();
    placement_group_data->Swap(&placement_group_table_data);
    total_cnt += 1;
    if (total_cnt >= RayConfig::instance().max_placement_group_load_report_size()) {
      break;
    }
  }
  // NOTE: Infeasible placement groups also belong to the pending queue when report
  // metrics.
  for (const auto &pending_pg_spec : infeasible_placement_groups_) {
    auto placement_group_data = placement_group_load->add_placement_group_data();
    auto placement_group_table_data = pending_pg_spec->GetPlacementGroupTableData();
    placement_group_data->Swap(&placement_group_table_data);
    total_cnt += 1;
    if (total_cnt >= RayConfig::instance().max_placement_group_load_report_size()) {
      break;
    }
  }
  gcs_resource_manager_.UpdatePlacementGroupLoad(move(placement_group_load));
}

void GcsPlacementGroupManager::Initialize(const GcsInitData &gcs_init_data) {
  std::unordered_map<NodeID, std::vector<rpc::Bundle>> node_to_bundles;
  std::unordered_map<PlacementGroupID, std::vector<std::shared_ptr<BundleSpecification>>>
      group_to_bundles;
  for (auto &item : gcs_init_data.PlacementGroups()) {
    auto placement_group = std::make_shared<GcsPlacementGroup>(item.second);
    if (item.second.state() != rpc::PlacementGroupTableData::REMOVED) {
      registered_placement_groups_.emplace(item.first, placement_group);
      if (!placement_group->GetName().empty()) {
        named_placement_groups_[placement_group->GetRayNamespace()].emplace(
            placement_group->GetName(), placement_group->GetPlacementGroupID());
      }

      if (item.second.state() == rpc::PlacementGroupTableData::PENDING ||
          item.second.state() == rpc::PlacementGroupTableData::RESCHEDULING) {
        AddToPendingQueue(std::move(placement_group));
      }

      if (item.second.state() == rpc::PlacementGroupTableData::CREATED ||
          item.second.state() == rpc::PlacementGroupTableData::RESCHEDULING) {
        const auto &bundles = item.second.bundles();
        for (const auto &bundle : bundles) {
          if (!NodeID::FromBinary(bundle.node_id()).IsNil()) {
            node_to_bundles[NodeID::FromBinary(bundle.node_id())].emplace_back(bundle);
            group_to_bundles[PlacementGroupID::FromBinary(
                                 bundle.bundle_id().placement_group_id())]
                .emplace_back(std::make_shared<BundleSpecification>(bundle));
          }
        }
      }
    }
  }

  // Notify raylets to release unused bundles.
  gcs_placement_group_scheduler_->ReleaseUnusedBundles(node_to_bundles);
  gcs_placement_group_scheduler_->Initialize(group_to_bundles);

  SchedulePendingPlacementGroups();
}

std::string GcsPlacementGroupManager::DebugString() const {
  uint64_t named_num_pgs = 0;
  for (auto it : named_placement_groups_) {
    named_num_pgs += it.second.size();
  }
  std::ostringstream stream;
  stream << "GcsPlacementGroupManager: "
         << "\n- CreatePlacementGroup request count: "
         << counts_[CountType::CREATE_PLACEMENT_GROUP_REQUEST]
         << "\n- RemovePlacementGroup request count: "
         << counts_[CountType::REMOVE_PLACEMENT_GROUP_REQUEST]
         << "\n- GetPlacementGroup request count: "
         << counts_[CountType::GET_PLACEMENT_GROUP_REQUEST]
         << "\n- GetAllPlacementGroup request count: "
         << counts_[CountType::GET_ALL_PLACEMENT_GROUP_REQUEST]
         << "\n- WaitPlacementGroupUntilReady request count: "
         << counts_[CountType::WAIT_PLACEMENT_GROUP_UNTIL_READY_REQUEST]
         << "\n- GetNamedPlacementGroup request count: "
         << counts_[CountType::GET_NAMED_PLACEMENT_GROUP_REQUEST]
         << "\n- Scheduling pending placement group count: "
         << counts_[CountType::SCHEDULING_PENDING_PLACEMENT_GROUP]
         << "\n- Registered placement groups count: "
         << registered_placement_groups_.size()
         << "\n- Named placement group count: " << named_num_pgs
         << "\n- Pending placement groups count: " << pending_placement_groups_.size()
         << "\n- Infeasible placement groups count: "
         << infeasible_placement_groups_.size();
  return stream.str();
}

void GcsPlacementGroupManager::RecordMetrics() const {
  ray::stats::STATS_gcs_placement_group_count.Record(pending_placement_groups_.size(),
                                                     "Pending");
  ray::stats::STATS_gcs_placement_group_count.Record(registered_placement_groups_.size(),
                                                     "Registered");
  ray::stats::STATS_gcs_placement_group_count.Record(infeasible_placement_groups_.size(),
                                                     "Infeasible");
}

}  // namespace gcs
}  // namespace ray
>>>>>>> 19672688
<|MERGE_RESOLUTION|>--- conflicted
+++ resolved
@@ -1,1757 +1,880 @@
-<<<<<<< HEAD
-// Copyright 2017 The Ray Authors.
-//
-// Licensed under the Apache License, Version 2.0 (the "License");
-// you may not use this file except in compliance with the License.
-// You may obtain a copy of the License at
-//
-//  http://www.apache.org/licenses/LICENSE-2.0
-//
-// Unless required by applicable law or agreed to in writing, software
-// distributed under the License is distributed on an "AS IS" BASIS,
-// WITHOUT WARRANTIES OR CONDITIONS OF ANY KIND, either express or implied.
-// See the License for the specific language governing permissions and
-// limitations under the License.
-
-#include "ray/gcs/gcs_server/gcs_placement_group_manager.h"
-
-#include "ray/common/asio/asio_util.h"
-#include "ray/common/asio/instrumented_io_context.h"
-#include "ray/common/ray_config.h"
-#include "ray/gcs/pb_util.h"
-#include "ray/stats/metric_defs.h"
-#include "src/ray/protobuf/gcs.pb.h"
-
-namespace ray {
-namespace gcs {
-
-void GcsPlacementGroup::UpdateState(
-    rpc::PlacementGroupTableData::PlacementGroupState state) {
-  placement_group_table_data_.set_state(state);
-}
-
-rpc::PlacementGroupTableData::PlacementGroupState GcsPlacementGroup::GetState() const {
-  return placement_group_table_data_.state();
-}
-
-PlacementGroupID GcsPlacementGroup::GetPlacementGroupID() const {
-  return PlacementGroupID::FromBinary(placement_group_table_data_.placement_group_id());
-}
-
-std::string GcsPlacementGroup::GetName() const {
-  return placement_group_table_data_.name();
-}
-
-std::string GcsPlacementGroup::GetRayNamespace() const {
-  return placement_group_table_data_.ray_namespace();
-}
-
-std::vector<std::shared_ptr<const BundleSpecification>> &GcsPlacementGroup::GetBundles()
-    const {
-  // Fill the cache if it wasn't.
-  if (cached_bundle_specs_.empty()) {
-    const auto &bundles = placement_group_table_data_.bundles();
-    for (const auto &bundle : bundles) {
-      cached_bundle_specs_.push_back(std::make_shared<const BundleSpecification>(bundle));
-    }
-  }
-  return cached_bundle_specs_;
-}
-
-std::vector<std::shared_ptr<const BundleSpecification>>
-GcsPlacementGroup::GetUnplacedBundles() const {
-  const auto &bundle_specs = GetBundles();
-
-  std::vector<std::shared_ptr<const BundleSpecification>> unplaced_bundles;
-  for (const auto &bundle : bundle_specs) {
-    if (bundle->NodeId().IsNil()) {
-      unplaced_bundles.push_back(bundle);
-    }
-  }
-  return unplaced_bundles;
-}
-
-rpc::PlacementStrategy GcsPlacementGroup::GetStrategy() const {
-  return placement_group_table_data_.strategy();
-}
-
-const rpc::PlacementGroupTableData &GcsPlacementGroup::GetPlacementGroupTableData()
-    const {
-  return placement_group_table_data_;
-}
-
-std::string GcsPlacementGroup::DebugString() const {
-  std::stringstream stream;
-  stream << "placement group id = " << GetPlacementGroupID() << ", name = " << GetName()
-         << ", strategy = " << GetStrategy();
-  return stream.str();
-}
-
-rpc::Bundle *GcsPlacementGroup::GetMutableBundle(int bundle_index) {
-  // Invalidate the cache.
-  cached_bundle_specs_.clear();
-  return placement_group_table_data_.mutable_bundles(bundle_index);
-}
-
-const ActorID GcsPlacementGroup::GetCreatorActorId() const {
-  return ActorID::FromBinary(placement_group_table_data_.creator_actor_id());
-}
-
-const JobID GcsPlacementGroup::GetCreatorJobId() const {
-  return JobID::FromBinary(placement_group_table_data_.creator_job_id());
-}
-
-void GcsPlacementGroup::MarkCreatorJobDead() {
-  placement_group_table_data_.set_creator_job_dead(true);
-}
-
-void GcsPlacementGroup::MarkCreatorActorDead() {
-  placement_group_table_data_.set_creator_actor_dead(true);
-}
-
-bool GcsPlacementGroup::IsPlacementGroupLifetimeDone() const {
-  return !IsDetached() && placement_group_table_data_.creator_job_dead() &&
-         placement_group_table_data_.creator_actor_dead();
-}
-
-bool GcsPlacementGroup::IsDetached() const {
-  return placement_group_table_data_.is_detached();
-}
-
-const rpc::PlacementGroupStats &GcsPlacementGroup::GetStats() const {
-  return placement_group_table_data_.stats();
-}
-
-rpc::PlacementGroupStats *GcsPlacementGroup::GetMutableStats() {
-  return placement_group_table_data_.mutable_stats();
-}
-
-/////////////////////////////////////////////////////////////////////////////////////////
-
-GcsPlacementGroupManager::GcsPlacementGroupManager(
-    instrumented_io_context &io_context,
-    std::shared_ptr<GcsPlacementGroupSchedulerInterface> scheduler,
-    std::shared_ptr<gcs::GcsTableStorage> gcs_table_storage,
-    GcsResourceManager &gcs_resource_manager,
-    std::function<std::string(const JobID &)> get_ray_namespace)
-    : io_context_(io_context),
-      gcs_placement_group_scheduler_(std::move(scheduler)),
-      gcs_table_storage_(std::move(gcs_table_storage)),
-      gcs_resource_manager_(gcs_resource_manager),
-      get_ray_namespace_(get_ray_namespace) {
-  Tick();
-}
-
-void GcsPlacementGroupManager::RegisterPlacementGroup(
-    const std::shared_ptr<GcsPlacementGroup> &placement_group, StatusCallback callback) {
-  // NOTE: After the abnormal recovery of the network between GCS client and GCS server or
-  // the GCS server is restarted, it is required to continue to register placement group
-  // successfully.
-  RAY_CHECK(callback);
-  const auto &placement_group_id = placement_group->GetPlacementGroupID();
-
-  auto iter = registered_placement_groups_.find(placement_group_id);
-  if (iter != registered_placement_groups_.end()) {
-    auto pending_register_iter =
-        placement_group_to_register_callbacks_.find(placement_group_id);
-    if (pending_register_iter != placement_group_to_register_callbacks_.end()) {
-      // 1. The GCS client sends the `RegisterPlacementGroup` request to the GCS server.
-      // 2. The GCS client receives some network errors.
-      // 3. The GCS client resends the `RegisterPlacementGroup` request to the GCS server.
-      pending_register_iter->second.emplace_back(std::move(callback));
-    } else {
-      // 1. The GCS client sends the `RegisterPlacementGroup` request to the GCS server.
-      // 2. The GCS server flushes the placement group to the storage and restarts before
-      // replying to the GCS client.
-      // 3. The GCS client resends the `RegisterPlacementGroup` request to the GCS server.
-      RAY_LOG(INFO) << "Placement group " << placement_group_id
-                    << " is already registered.";
-      callback(Status::OK());
-    }
-    return;
-  }
-  if (!placement_group->GetName().empty()) {
-    auto &pgs_in_namespace = named_placement_groups_[placement_group->GetRayNamespace()];
-    auto it = pgs_in_namespace.find(placement_group->GetName());
-    if (it == pgs_in_namespace.end()) {
-      pgs_in_namespace.emplace(placement_group->GetName(),
-                               placement_group->GetPlacementGroupID());
-    } else {
-      std::stringstream stream;
-      stream << "Failed to create placement group '"
-             << placement_group->GetPlacementGroupID() << "' because name '"
-             << placement_group->GetName() << "' already exists.";
-      RAY_LOG(WARNING) << stream.str();
-      callback(Status::Invalid(stream.str()));
-      return;
-    }
-  }
-
-  placement_group_to_register_callbacks_[placement_group->GetPlacementGroupID()]
-      .emplace_back(std::move(callback));
-  registered_placement_groups_.emplace(placement_group->GetPlacementGroupID(),
-                                       placement_group);
-  AddToPendingQueue(placement_group);
-
-  RAY_CHECK_OK(gcs_table_storage_->PlacementGroupTable().Put(
-      placement_group_id, placement_group->GetPlacementGroupTableData(),
-      [this, placement_group_id, placement_group](Status status) {
-        // The backend storage is supposed to be reliable, so the status must be ok.
-        RAY_CHECK_OK(status);
-        if (registered_placement_groups_.contains(placement_group_id)) {
-          auto iter = placement_group_to_register_callbacks_.find(placement_group_id);
-          auto callbacks = std::move(iter->second);
-          placement_group_to_register_callbacks_.erase(iter);
-          for (const auto &callback : callbacks) {
-            callback(status);
-          }
-          SchedulePendingPlacementGroups();
-        } else {
-          // The placement group registration is synchronous, so if we found the placement
-          // group was deleted here, it must be triggered by the abnormal exit of job,
-          // we will return directly in this case.
-          RAY_CHECK(placement_group_to_register_callbacks_.count(placement_group_id) == 0)
-              << "The placement group has been removed unexpectedly with an unknown "
-                 "error. Please file a bug report on here: "
-                 "https://github.com/ray-project/ray/issues";
-          RAY_LOG(WARNING) << "Failed to create placement group '"
-                           << placement_group->GetPlacementGroupID()
-                           << "', because the placement group has been removed by GCS.";
-          return;
-        }
-      }));
-}
-
-PlacementGroupID GcsPlacementGroupManager::GetPlacementGroupIDByName(
-    const std::string &name, const std::string &ray_namespace) {
-  PlacementGroupID placement_group_id = PlacementGroupID::Nil();
-  auto namespace_it = named_placement_groups_.find(ray_namespace);
-  if (namespace_it != named_placement_groups_.end()) {
-    auto it = namespace_it->second.find(name);
-    if (it != namespace_it->second.end()) {
-      placement_group_id = it->second;
-    }
-  }
-  return placement_group_id;
-}
-
-void GcsPlacementGroupManager::OnPlacementGroupCreationFailed(
-    std::shared_ptr<GcsPlacementGroup> placement_group, ExponentialBackOff backoff,
-    bool is_feasible) {
-  RAY_LOG(DEBUG) << "Failed to create placement group " << placement_group->GetName()
-                 << ", id: " << placement_group->GetPlacementGroupID() << ", try again.";
-
-  auto stats = placement_group->GetMutableStats();
-  if (!is_feasible) {
-    // We will attempt to schedule this placement_group once an eligible node is
-    // registered.
-    stats->set_scheduling_state(rpc::PlacementGroupStats::INFEASIBLE);
-    infeasible_placement_groups_.emplace_back(std::move(placement_group));
-  } else {
-    auto state = placement_group->GetState();
-    RAY_CHECK(state == rpc::PlacementGroupTableData::RESCHEDULING ||
-              state == rpc::PlacementGroupTableData::PENDING ||
-              state == rpc::PlacementGroupTableData::REMOVED)
-        << "State: " << state;
-
-    if (state == rpc::PlacementGroupTableData::RESCHEDULING) {
-      // NOTE: If a node is dead, the placement group scheduler should try to recover the
-      // group by rescheduling the bundles of the dead node. This should have higher
-      // priority than trying to place other placement groups.
-      stats->set_scheduling_state(rpc::PlacementGroupStats::FAILED_TO_COMMIT_RESOURCES);
-      AddToPendingQueue(std::move(placement_group), /* rank */ 0);
-    } else if (state == rpc::PlacementGroupTableData::PENDING) {
-      stats->set_scheduling_state(rpc::PlacementGroupStats::NO_RESOURCES);
-      AddToPendingQueue(std::move(placement_group), std::nullopt, backoff);
-    } else {
-      stats->set_scheduling_state(rpc::PlacementGroupStats::REMOVED);
-      AddToPendingQueue(std::move(placement_group), std::nullopt, backoff);
-    }
-  }
-
-  io_context_.post([this] { SchedulePendingPlacementGroups(); });
-  MarkSchedulingDone();
-}
-
-void GcsPlacementGroupManager::OnPlacementGroupCreationSuccess(
-    const std::shared_ptr<GcsPlacementGroup> &placement_group) {
-  RAY_LOG(INFO) << "Successfully created placement group " << placement_group->GetName()
-                << ", id: " << placement_group->GetPlacementGroupID();
-
-  // Setup stats.
-  auto stats = placement_group->GetMutableStats();
-  auto now = absl::GetCurrentTimeNanos();
-  auto scheduling_latency_us =
-      absl::Nanoseconds(now - stats->scheduling_started_time_ns()) /
-      absl::Microseconds(1);
-  auto creation_latency_us =
-      absl::Nanoseconds(now - stats->creation_request_received_ns()) /
-      absl::Microseconds(1);
-  stats->set_scheduling_latency_us(scheduling_latency_us);
-  stats->set_end_to_end_creation_latency_us(creation_latency_us);
-  ray::stats::STATS_placement_group_scheduling_latency_ms.Record(scheduling_latency_us /
-                                                                 1e3);
-  ray::stats::STATS_placement_group_creation_latency_ms.Record(creation_latency_us / 1e3);
-  stats->set_scheduling_state(rpc::PlacementGroupStats::FINISHED);
-
-  // Update states and persists the information.
-  placement_group->UpdateState(rpc::PlacementGroupTableData::CREATED);
-  auto placement_group_id = placement_group->GetPlacementGroupID();
-  RAY_CHECK_OK(gcs_table_storage_->PlacementGroupTable().Put(
-      placement_group_id, placement_group->GetPlacementGroupTableData(),
-      [this, placement_group_id](Status status) {
-        RAY_CHECK_OK(status);
-        // Invoke all callbacks for all `WaitPlacementGroupUntilReady` requests of this
-        // placement group and remove all of them from
-        // placement_group_to_create_callbacks_.
-        auto pg_to_create_iter =
-            placement_group_to_create_callbacks_.find(placement_group_id);
-        if (pg_to_create_iter != placement_group_to_create_callbacks_.end()) {
-          for (auto &callback : pg_to_create_iter->second) {
-            callback(status);
-          }
-          placement_group_to_create_callbacks_.erase(pg_to_create_iter);
-        }
-      }));
-  io_context_.post([this] { SchedulePendingPlacementGroups(); });
-  MarkSchedulingDone();
-}
-
-void GcsPlacementGroupManager::SchedulePendingPlacementGroups() {
-  if (pending_placement_groups_.empty()) {
-    RAY_LOG(DEBUG) << "No additional placement groups to schedule. Stop scheduling.";
-    return;
-  }
-
-  if (IsSchedulingInProgress()) {
-    RAY_LOG(DEBUG) << "Placement group scheduling is still in progress. New placement "
-                      "groups will be scheduled after the current scheduling is done.";
-    return;
-  }
-
-  bool is_new_placement_group_scheduled = false;
-  while (!pending_placement_groups_.empty() && !is_new_placement_group_scheduled) {
-    auto iter = pending_placement_groups_.begin();
-    if (iter->first > absl::GetCurrentTimeNanos()) {
-      // Here the rank equals the time to schedule, and it's an ordered tree,
-      // it means all the other tasks should be scheduled after this one.
-      // If the first one won't be scheduled, we just skip.
-      // Tick will cover the next time retry.
-      break;
-    }
-    auto backoff = iter->second.first;
-    auto placement_group = std::move(iter->second.second);
-    pending_placement_groups_.erase(iter);
-
-    const auto &placement_group_id = placement_group->GetPlacementGroupID();
-    // Do not reschedule if the placement group has removed already.
-    if (registered_placement_groups_.contains(placement_group_id)) {
-      auto stats = placement_group->GetMutableStats();
-      stats->set_scheduling_attempt(stats->scheduling_attempt() + 1);
-      stats->set_scheduling_started_time_ns(absl::GetCurrentTimeNanos());
-      MarkSchedulingStarted(placement_group_id);
-      gcs_placement_group_scheduler_->ScheduleUnplacedBundles(
-          placement_group,
-          [this, backoff](std::shared_ptr<GcsPlacementGroup> placement_group,
-                          bool is_feasible) {
-            OnPlacementGroupCreationFailed(std::move(placement_group), backoff,
-                                           is_feasible);
-          },
-          [this](std::shared_ptr<GcsPlacementGroup> placement_group) {
-            OnPlacementGroupCreationSuccess(std::move(placement_group));
-          });
-      is_new_placement_group_scheduled = true;
-    }
-    // If the placement group is not registered == removed.
-  }
-  ++counts_[CountType::SCHEDULING_PENDING_PLACEMENT_GROUP];
-}
-
-void GcsPlacementGroupManager::HandleCreatePlacementGroup(
-    const ray::rpc::CreatePlacementGroupRequest &request,
-    ray::rpc::CreatePlacementGroupReply *reply,
-    ray::rpc::SendReplyCallback send_reply_callback) {
-  const JobID &job_id =
-      JobID::FromBinary(request.placement_group_spec().creator_job_id());
-  auto placement_group =
-      std::make_shared<GcsPlacementGroup>(request, get_ray_namespace_(job_id));
-  RAY_LOG(DEBUG) << "Registering placement group, " << placement_group->DebugString();
-  RegisterPlacementGroup(placement_group, [reply, send_reply_callback,
-                                           placement_group](Status status) {
-    if (status.ok()) {
-      RAY_LOG(DEBUG) << "Finished registering placement group, "
-                     << placement_group->DebugString();
-    } else {
-      RAY_LOG(INFO) << "Failed to register placement group, "
-                    << placement_group->DebugString() << ", cause: " << status.message();
-    }
-    GCS_RPC_SEND_REPLY(send_reply_callback, reply, status);
-  });
-  ++counts_[CountType::CREATE_PLACEMENT_GROUP_REQUEST];
-}
-
-void GcsPlacementGroupManager::HandleRemovePlacementGroup(
-    const rpc::RemovePlacementGroupRequest &request,
-    rpc::RemovePlacementGroupReply *reply, rpc::SendReplyCallback send_reply_callback) {
-  const auto placement_group_id =
-      PlacementGroupID::FromBinary(request.placement_group_id());
-
-  RemovePlacementGroup(placement_group_id, [send_reply_callback, reply,
-                                            placement_group_id](Status status) {
-    if (status.ok()) {
-      RAY_LOG(INFO) << "Placement group of an id, " << placement_group_id
-                    << " is removed successfully.";
-    }
-    GCS_RPC_SEND_REPLY(send_reply_callback, reply, status);
-  });
-  ++counts_[CountType::REMOVE_PLACEMENT_GROUP_REQUEST];
-}
-
-void GcsPlacementGroupManager::RemovePlacementGroup(
-    const PlacementGroupID &placement_group_id,
-    StatusCallback on_placement_group_removed) {
-  RAY_CHECK(on_placement_group_removed);
-  // If the placement group has been already removed, don't do anything.
-  auto placement_group_it = registered_placement_groups_.find(placement_group_id);
-  if (placement_group_it == registered_placement_groups_.end()) {
-    on_placement_group_removed(Status::OK());
-    return;
-  }
-  auto placement_group = std::move(placement_group_it->second);
-  registered_placement_groups_.erase(placement_group_it);
-  placement_group_to_register_callbacks_.erase(placement_group_id);
-
-  // Remove placement group from `named_placement_groups_` if its name is not empty.
-  if (!placement_group->GetName().empty()) {
-    auto namespace_it = named_placement_groups_.find(placement_group->GetRayNamespace());
-    if (namespace_it != named_placement_groups_.end()) {
-      auto it = namespace_it->second.find(placement_group->GetName());
-      if (it != namespace_it->second.end() &&
-          it->second == placement_group->GetPlacementGroupID()) {
-        namespace_it->second.erase(it);
-      }
-      if (namespace_it->second.empty()) {
-        named_placement_groups_.erase(namespace_it);
-      }
-    }
-  }
-
-  // Destroy all bundles.
-  gcs_placement_group_scheduler_->DestroyPlacementGroupBundleResourcesIfExists(
-      placement_group_id);
-  // Cancel the scheduling request if necessary.
-  if (IsSchedulingInProgress(placement_group_id)) {
-    // If the placement group is scheduling.
-    gcs_placement_group_scheduler_->MarkScheduleCancelled(placement_group_id);
-  }
-
-  // Remove a placement group from a pending list if exists.
-  RemoveFromPendingQueue(placement_group_id);
-
-  // Remove a placement group from infeasible queue if exists.
-  auto pending_it = std::find_if(
-      infeasible_placement_groups_.begin(), infeasible_placement_groups_.end(),
-      [placement_group_id](const std::shared_ptr<GcsPlacementGroup> &placement_group) {
-        return placement_group->GetPlacementGroupID() == placement_group_id;
-      });
-  if (pending_it != infeasible_placement_groups_.end()) {
-    // The placement group is infeasible now, remove it from the queue.
-    infeasible_placement_groups_.erase(pending_it);
-  }
-
-  // Flush the status and respond to workers.
-  placement_group->UpdateState(rpc::PlacementGroupTableData::REMOVED);
-  placement_group->GetMutableStats()->set_scheduling_state(
-      rpc::PlacementGroupStats::REMOVED);
-  RAY_CHECK_OK(gcs_table_storage_->PlacementGroupTable().Put(
-      placement_group->GetPlacementGroupID(),
-      placement_group->GetPlacementGroupTableData(),
-      [this, on_placement_group_removed, placement_group_id](Status status) {
-        RAY_CHECK_OK(status);
-        // If there is a driver waiting for the creation done, then send a message that
-        // the placement group has been removed.
-        auto it = placement_group_to_create_callbacks_.find(placement_group_id);
-        if (it != placement_group_to_create_callbacks_.end()) {
-          for (auto &callback : it->second) {
-            callback(
-                Status::NotFound("Placement group is removed before it is created."));
-          }
-          placement_group_to_create_callbacks_.erase(it);
-        }
-        on_placement_group_removed(status);
-      }));
-}
-
-void GcsPlacementGroupManager::HandleGetPlacementGroup(
-    const rpc::GetPlacementGroupRequest &request, rpc::GetPlacementGroupReply *reply,
-    rpc::SendReplyCallback send_reply_callback) {
-  PlacementGroupID placement_group_id =
-      PlacementGroupID::FromBinary(request.placement_group_id());
-  RAY_LOG(DEBUG) << "Getting placement group info, placement group id = "
-                 << placement_group_id;
-
-  auto on_done = [placement_group_id, reply, send_reply_callback](
-                     const Status &status,
-                     const boost::optional<PlacementGroupTableData> &result) {
-    if (result) {
-      reply->mutable_placement_group_table_data()->CopyFrom(*result);
-    }
-    RAY_LOG(DEBUG) << "Finished getting placement group info, placement group id = "
-                   << placement_group_id;
-    GCS_RPC_SEND_REPLY(send_reply_callback, reply, Status::OK());
-  };
-
-  auto it = registered_placement_groups_.find(placement_group_id);
-  if (it != registered_placement_groups_.end()) {
-    on_done(Status::OK(), it->second->GetPlacementGroupTableData());
-  } else {
-    Status status =
-        gcs_table_storage_->PlacementGroupTable().Get(placement_group_id, on_done);
-    if (!status.ok()) {
-      on_done(status, boost::none);
-    }
-  }
-  ++counts_[CountType::GET_PLACEMENT_GROUP_REQUEST];
-}
-
-void GcsPlacementGroupManager::HandleGetNamedPlacementGroup(
-    const rpc::GetNamedPlacementGroupRequest &request,
-    rpc::GetNamedPlacementGroupReply *reply, rpc::SendReplyCallback send_reply_callback) {
-  const std::string &name = request.name();
-  RAY_LOG(DEBUG) << "Getting named placement group info, name = " << name;
-
-  // Try to look up the placement Group ID for the named placement group.
-  auto placement_group_id = GetPlacementGroupIDByName(name, request.ray_namespace());
-
-  if (placement_group_id.IsNil()) {
-    // The placement group was not found.
-    RAY_LOG(DEBUG) << "Placement Group with name '" << name << "' was not found";
-  } else {
-    const auto &iter = registered_placement_groups_.find(placement_group_id);
-    RAY_CHECK(iter != registered_placement_groups_.end());
-    reply->mutable_placement_group_table_data()->CopyFrom(
-        iter->second->GetPlacementGroupTableData());
-    RAY_LOG(DEBUG) << "Finished get named placement group info, placement group id = "
-                   << placement_group_id;
-  }
-  GCS_RPC_SEND_REPLY(send_reply_callback, reply, Status::OK());
-  ++counts_[CountType::GET_NAMED_PLACEMENT_GROUP_REQUEST];
-}
-
-void GcsPlacementGroupManager::HandleGetAllPlacementGroup(
-    const rpc::GetAllPlacementGroupRequest &request,
-    rpc::GetAllPlacementGroupReply *reply, rpc::SendReplyCallback send_reply_callback) {
-  RAY_LOG(DEBUG) << "Getting all placement group info.";
-  auto on_done =
-      [this, reply, send_reply_callback](
-          const std::unordered_map<PlacementGroupID, PlacementGroupTableData> &result) {
-        for (auto &[placement_group_id, data] : result) {
-          auto it = registered_placement_groups_.find(placement_group_id);
-          // If the pg entry exists in memory just copy from it since
-          // it has less stale data. It is useful because we don't
-          // persist placement group entry every time we update
-          // stats.
-          if (it != registered_placement_groups_.end()) {
-            reply->add_placement_group_table_data()->CopyFrom(
-                it->second->GetPlacementGroupTableData());
-          } else {
-            reply->add_placement_group_table_data()->CopyFrom(data);
-          }
-        }
-        RAY_LOG(DEBUG) << "Finished getting all placement group info.";
-        GCS_RPC_SEND_REPLY(send_reply_callback, reply, Status::OK());
-      };
-  Status status = gcs_table_storage_->PlacementGroupTable().GetAll(on_done);
-  if (!status.ok()) {
-    on_done(std::unordered_map<PlacementGroupID, PlacementGroupTableData>());
-  }
-  ++counts_[CountType::GET_ALL_PLACEMENT_GROUP_REQUEST];
-}
-
-void GcsPlacementGroupManager::HandleWaitPlacementGroupUntilReady(
-    const rpc::WaitPlacementGroupUntilReadyRequest &request,
-    rpc::WaitPlacementGroupUntilReadyReply *reply,
-    rpc::SendReplyCallback send_reply_callback) {
-  PlacementGroupID placement_group_id =
-      PlacementGroupID::FromBinary(request.placement_group_id());
-  RAY_LOG(DEBUG) << "Waiting for placement group until ready, placement group id = "
-                 << placement_group_id;
-
-  WaitPlacementGroup(placement_group_id, [reply, send_reply_callback,
-                                          placement_group_id](Status status) {
-    if (status.ok()) {
-      RAY_LOG(DEBUG)
-          << "Finished waiting for placement group until ready, placement group id = "
-          << placement_group_id;
-    } else {
-      RAY_LOG(WARNING)
-          << "Failed to waiting for placement group until ready, placement group id = "
-          << placement_group_id << ", cause: " << status.message();
-    }
-    GCS_RPC_SEND_REPLY(send_reply_callback, reply, status);
-  });
-
-  ++counts_[CountType::WAIT_PLACEMENT_GROUP_UNTIL_READY_REQUEST];
-}
-
-void GcsPlacementGroupManager::WaitPlacementGroup(
-    const PlacementGroupID &placement_group_id, StatusCallback callback) {
-  // If the placement group does not exist or it has been successfully created, return
-  // directly.
-  const auto &iter = registered_placement_groups_.find(placement_group_id);
-  if (iter == registered_placement_groups_.end()) {
-    // Check whether the placement group does not exist or is removed.
-    auto on_done = [this, placement_group_id, callback](
-                       const Status &status,
-                       const boost::optional<PlacementGroupTableData> &result) {
-      if (result) {
-        RAY_LOG(DEBUG) << "Placement group is removed, placement group id = "
-                       << placement_group_id;
-        callback(Status::NotFound("Placement group is removed."));
-      } else {
-        // `wait` is a method of placement group object. Placement group object is
-        // obtained by create placement group api, so it can guarantee the existence of
-        // placement group.
-        // GCS client does not guarantee the order of placement group creation and
-        // wait, so GCS may call wait placement group first and then create placement
-        // group.
-        placement_group_to_create_callbacks_[placement_group_id].emplace_back(
-            std::move(callback));
-      }
-    };
-
-    Status status =
-        gcs_table_storage_->PlacementGroupTable().Get(placement_group_id, on_done);
-    if (!status.ok()) {
-      on_done(status, boost::none);
-    }
-  } else if (iter->second->GetState() == rpc::PlacementGroupTableData::CREATED) {
-    RAY_LOG(DEBUG) << "Placement group is created, placement group id = "
-                   << placement_group_id;
-    callback(Status::OK());
-  } else {
-    placement_group_to_create_callbacks_[placement_group_id].emplace_back(
-        std::move(callback));
-  }
-}
-
-void GcsPlacementGroupManager::AddToPendingQueue(
-    std::shared_ptr<GcsPlacementGroup> pg, std::optional<int64_t> rank,
-    std::optional<ExponentialBackOff> exp_backer) {
-  if (!rank) {
-    rank = absl::GetCurrentTimeNanos();
-  }
-
-  // Add the biggest delay that has seen so far.
-  auto last_delay = 0;
-  if (exp_backer) {
-    last_delay = exp_backer->Current();
-  }
-  pg->GetMutableStats()->set_highest_retry_delay_ms(absl::Nanoseconds(last_delay) /
-                                                    absl::Milliseconds(1));
-  if (!exp_backer) {
-    auto initial_delay_ns =
-        1000000 *
-        RayConfig::instance().gcs_create_placement_group_retry_min_interval_ms();
-    exp_backer = ExponentialBackOff(
-        initial_delay_ns,
-        RayConfig::instance().gcs_create_placement_group_retry_multiplier(),
-        1000000 *
-            RayConfig::instance().gcs_create_placement_group_retry_max_interval_ms());
-  } else {
-    *rank += static_cast<int64_t>(exp_backer->Next());
-  }
-  auto val = std::make_pair(*exp_backer, std::move(pg));
-  pending_placement_groups_.emplace(*rank, std::move(val));
-}
-
-void GcsPlacementGroupManager::RemoveFromPendingQueue(const PlacementGroupID &pg_id) {
-  auto it = std::find_if(pending_placement_groups_.begin(),
-                         pending_placement_groups_.end(), [&pg_id](const auto &val) {
-                           return val.second.second->GetPlacementGroupID() == pg_id;
-                         });
-  // The placement group was pending scheduling, remove it from the queue.
-  if (it != pending_placement_groups_.end()) {
-    pending_placement_groups_.erase(it);
-  }
-}
-
-void GcsPlacementGroupManager::OnNodeDead(const NodeID &node_id) {
-  RAY_LOG(INFO) << "Node " << node_id
-                << " failed, rescheduling the placement groups on the dead node.";
-  auto bundles = gcs_placement_group_scheduler_->GetBundlesOnNode(node_id);
-  for (const auto &bundle : bundles) {
-    auto iter = registered_placement_groups_.find(bundle.first);
-    if (iter != registered_placement_groups_.end()) {
-      for (const auto &bundle_index : bundle.second) {
-        iter->second->GetMutableBundle(bundle_index)->clear_node_id();
-      }
-      // TODO(ffbin): If we have a placement group bundle that requires a unique resource
-      // (for example gpu resource when there’s only one gpu node), this can postpone
-      // creating until a node with the resources is added. we will solve it in next pr.
-      if (iter->second->GetState() != rpc::PlacementGroupTableData::RESCHEDULING) {
-        iter->second->UpdateState(rpc::PlacementGroupTableData::RESCHEDULING);
-        iter->second->GetMutableStats()->set_scheduling_state(
-            rpc::PlacementGroupStats::QUEUED);
-        AddToPendingQueue(iter->second, 0);
-      }
-    }
-  }
-
-  SchedulePendingPlacementGroups();
-}
-
-void GcsPlacementGroupManager::OnNodeAdd(const NodeID &node_id) {
-  RAY_LOG(INFO)
-      << "A new node: " << node_id
-      << " registered, will try to reschedule all the infeasible placement groups.";
-
-  // Move all the infeasible placement groups to the pending queue so that we can
-  // reschedule them.
-  if (infeasible_placement_groups_.size() > 0) {
-    for (auto &pg : infeasible_placement_groups_) {
-      AddToPendingQueue(std::move(pg));
-    }
-    infeasible_placement_groups_.clear();
-  }
-  SchedulePendingPlacementGroups();
-}
-
-void GcsPlacementGroupManager::CleanPlacementGroupIfNeededWhenJobDead(
-    const JobID &job_id) {
-  std::vector<PlacementGroupID> groups_to_remove;
-
-  for (const auto &it : registered_placement_groups_) {
-    auto &placement_group = it.second;
-    if (placement_group->GetCreatorJobId() != job_id) {
-      continue;
-    }
-    placement_group->MarkCreatorJobDead();
-    if (placement_group->IsPlacementGroupLifetimeDone()) {
-      groups_to_remove.push_back(placement_group->GetPlacementGroupID());
-    }
-  }
-
-  for (const auto &group : groups_to_remove) {
-    RemovePlacementGroup(group, [](Status status) {});
-  }
-}
-
-void GcsPlacementGroupManager::CleanPlacementGroupIfNeededWhenActorDead(
-    const ActorID &actor_id) {
-  std::vector<PlacementGroupID> groups_to_remove;
-
-  for (const auto &it : registered_placement_groups_) {
-    auto &placement_group = it.second;
-    if (placement_group->GetCreatorActorId() != actor_id) {
-      continue;
-    }
-    placement_group->MarkCreatorActorDead();
-    if (placement_group->IsPlacementGroupLifetimeDone()) {
-      groups_to_remove.push_back(placement_group->GetPlacementGroupID());
-    }
-  }
-
-  for (const auto &group : groups_to_remove) {
-    RemovePlacementGroup(group, [](Status status) {});
-  }
-}
-
-void GcsPlacementGroupManager::CollectStats() const {
-  ray::stats::STATS_pending_placement_group.Record(pending_placement_groups_.size());
-  ray::stats::STATS_registered_placement_group.Record(
-      registered_placement_groups_.size());
-  ray::stats::STATS_infeasible_placement_group.Record(
-      infeasible_placement_groups_.size());
-}
-
-void GcsPlacementGroupManager::Tick() {
-  UpdatePlacementGroupLoad();
-  // To avoid scheduling exhaution in some race conditions.
-  // Note that we don't currently have a known race condition that requires this, but we
-  // added as a safety check. https://github.com/ray-project/ray/pull/18419
-  SchedulePendingPlacementGroups();
-  execute_after(
-      io_context_, [this] { Tick(); }, 1000 /* milliseconds */);
-}
-
-void GcsPlacementGroupManager::UpdatePlacementGroupLoad() {
-  std::shared_ptr<rpc::PlacementGroupLoad> placement_group_load =
-      std::make_shared<rpc::PlacementGroupLoad>();
-  int total_cnt = 0;
-  for (const auto &elem : pending_placement_groups_) {
-    const auto pending_pg_spec = elem.second.second;
-    auto placement_group_data = placement_group_load->add_placement_group_data();
-    auto placement_group_table_data = pending_pg_spec->GetPlacementGroupTableData();
-    placement_group_data->Swap(&placement_group_table_data);
-    total_cnt += 1;
-    if (total_cnt >= RayConfig::instance().max_placement_group_load_report_size()) {
-      break;
-    }
-  }
-  // NOTE: Infeasible placement groups also belong to the pending queue when report
-  // metrics.
-  for (const auto &pending_pg_spec : infeasible_placement_groups_) {
-    auto placement_group_data = placement_group_load->add_placement_group_data();
-    auto placement_group_table_data = pending_pg_spec->GetPlacementGroupTableData();
-    placement_group_data->Swap(&placement_group_table_data);
-    total_cnt += 1;
-    if (total_cnt >= RayConfig::instance().max_placement_group_load_report_size()) {
-      break;
-    }
-  }
-  gcs_resource_manager_.UpdatePlacementGroupLoad(move(placement_group_load));
-}
-
-void GcsPlacementGroupManager::Initialize(const GcsInitData &gcs_init_data) {
-  std::unordered_map<NodeID, std::vector<rpc::Bundle>> node_to_bundles;
-  std::unordered_map<PlacementGroupID, std::vector<std::shared_ptr<BundleSpecification>>>
-      group_to_bundles;
-  for (auto &item : gcs_init_data.PlacementGroups()) {
-    auto placement_group = std::make_shared<GcsPlacementGroup>(item.second);
-    if (item.second.state() != rpc::PlacementGroupTableData::REMOVED) {
-      registered_placement_groups_.emplace(item.first, placement_group);
-      if (!placement_group->GetName().empty()) {
-        named_placement_groups_[placement_group->GetRayNamespace()].emplace(
-            placement_group->GetName(), placement_group->GetPlacementGroupID());
-      }
-
-      if (item.second.state() == rpc::PlacementGroupTableData::PENDING ||
-          item.second.state() == rpc::PlacementGroupTableData::RESCHEDULING) {
-        AddToPendingQueue(std::move(placement_group));
-      }
-
-      if (item.second.state() == rpc::PlacementGroupTableData::CREATED ||
-          item.second.state() == rpc::PlacementGroupTableData::RESCHEDULING) {
-        const auto &bundles = item.second.bundles();
-        for (const auto &bundle : bundles) {
-          if (!NodeID::FromBinary(bundle.node_id()).IsNil()) {
-            node_to_bundles[NodeID::FromBinary(bundle.node_id())].emplace_back(bundle);
-            group_to_bundles[PlacementGroupID::FromBinary(
-                                 bundle.bundle_id().placement_group_id())]
-                .emplace_back(std::make_shared<BundleSpecification>(bundle));
-          }
-        }
-      }
-    }
-  }
-
-  // Notify raylets to release unused bundles.
-  gcs_placement_group_scheduler_->ReleaseUnusedBundles(node_to_bundles);
-  gcs_placement_group_scheduler_->Initialize(group_to_bundles);
-
-  SchedulePendingPlacementGroups();
-}
-
-std::string GcsPlacementGroupManager::DebugString() const {
-  uint64_t num_pgs = 0;
-  for (auto it : named_placement_groups_) {
-    num_pgs += it.second.size();
-  }
-  std::ostringstream stream;
-  stream << "GcsPlacementGroupManager: "
-         << "\n- CreatePlacementGroup request count: "
-         << counts_[CountType::CREATE_PLACEMENT_GROUP_REQUEST]
-         << "\n- RemovePlacementGroup request count: "
-         << counts_[CountType::REMOVE_PLACEMENT_GROUP_REQUEST]
-         << "\n- GetPlacementGroup request count: "
-         << counts_[CountType::GET_PLACEMENT_GROUP_REQUEST]
-         << "\n- GetAllPlacementGroup request count: "
-         << counts_[CountType::GET_ALL_PLACEMENT_GROUP_REQUEST]
-         << "\n- WaitPlacementGroupUntilReady request count: "
-         << counts_[CountType::WAIT_PLACEMENT_GROUP_UNTIL_READY_REQUEST]
-         << "\n- GetNamedPlacementGroup request count: "
-         << counts_[CountType::GET_NAMED_PLACEMENT_GROUP_REQUEST]
-         << "\n- Scheduling pending placement group count: "
-         << counts_[CountType::SCHEDULING_PENDING_PLACEMENT_GROUP]
-         << "\n- Registered placement groups count: "
-         << registered_placement_groups_.size()
-         << "\n- Named placement group count: " << num_pgs
-         << "\n- Pending placement groups count: " << pending_placement_groups_.size();
-  return stream.str();
-}
-
-}  // namespace gcs
-}  // namespace ray
-=======
-// Copyright 2017 The Ray Authors.
-//
-// Licensed under the Apache License, Version 2.0 (the "License");
-// you may not use this file except in compliance with the License.
-// You may obtain a copy of the License at
-//
-//  http://www.apache.org/licenses/LICENSE-2.0
-//
-// Unless required by applicable law or agreed to in writing, software
-// distributed under the License is distributed on an "AS IS" BASIS,
-// WITHOUT WARRANTIES OR CONDITIONS OF ANY KIND, either express or implied.
-// See the License for the specific language governing permissions and
-// limitations under the License.
-
-#include "ray/gcs/gcs_server/gcs_placement_group_manager.h"
-
-#include "ray/common/asio/asio_util.h"
-#include "ray/common/asio/instrumented_io_context.h"
-#include "ray/common/ray_config.h"
-#include "ray/gcs/pb_util.h"
-#include "ray/stats/metric_defs.h"
-#include "src/ray/protobuf/gcs.pb.h"
-
-namespace ray {
-namespace gcs {
-
-void GcsPlacementGroup::UpdateState(
-    rpc::PlacementGroupTableData::PlacementGroupState state) {
-  placement_group_table_data_.set_state(state);
-}
-
-rpc::PlacementGroupTableData::PlacementGroupState GcsPlacementGroup::GetState() const {
-  return placement_group_table_data_.state();
-}
-
-PlacementGroupID GcsPlacementGroup::GetPlacementGroupID() const {
-  return PlacementGroupID::FromBinary(placement_group_table_data_.placement_group_id());
-}
-
-std::string GcsPlacementGroup::GetName() const {
-  return placement_group_table_data_.name();
-}
-
-std::string GcsPlacementGroup::GetRayNamespace() const {
-  return placement_group_table_data_.ray_namespace();
-}
-
-std::vector<std::shared_ptr<const BundleSpecification>> &GcsPlacementGroup::GetBundles()
-    const {
-  // Fill the cache if it wasn't.
-  if (cached_bundle_specs_.empty()) {
-    const auto &bundles = placement_group_table_data_.bundles();
-    for (const auto &bundle : bundles) {
-      cached_bundle_specs_.push_back(std::make_shared<const BundleSpecification>(bundle));
-    }
-  }
-  return cached_bundle_specs_;
-}
-
-std::vector<std::shared_ptr<const BundleSpecification>>
-GcsPlacementGroup::GetUnplacedBundles() const {
-  const auto &bundle_specs = GetBundles();
-
-  std::vector<std::shared_ptr<const BundleSpecification>> unplaced_bundles;
-  for (const auto &bundle : bundle_specs) {
-    if (bundle->NodeId().IsNil()) {
-      unplaced_bundles.push_back(bundle);
-    }
-  }
-  return unplaced_bundles;
-}
-
-rpc::PlacementStrategy GcsPlacementGroup::GetStrategy() const {
-  return placement_group_table_data_.strategy();
-}
-
-const rpc::PlacementGroupTableData &GcsPlacementGroup::GetPlacementGroupTableData()
-    const {
-  return placement_group_table_data_;
-}
-
-std::string GcsPlacementGroup::DebugString() const {
-  std::stringstream stream;
-  stream << "placement group id = " << GetPlacementGroupID() << ", name = " << GetName()
-         << ", strategy = " << GetStrategy();
-  return stream.str();
-}
-
-rpc::Bundle *GcsPlacementGroup::GetMutableBundle(int bundle_index) {
-  // Invalidate the cache.
-  cached_bundle_specs_.clear();
-  return placement_group_table_data_.mutable_bundles(bundle_index);
-}
-
-const ActorID GcsPlacementGroup::GetCreatorActorId() const {
-  return ActorID::FromBinary(placement_group_table_data_.creator_actor_id());
-}
-
-const JobID GcsPlacementGroup::GetCreatorJobId() const {
-  return JobID::FromBinary(placement_group_table_data_.creator_job_id());
-}
-
-void GcsPlacementGroup::MarkCreatorJobDead() {
-  placement_group_table_data_.set_creator_job_dead(true);
-}
-
-void GcsPlacementGroup::MarkCreatorActorDead() {
-  placement_group_table_data_.set_creator_actor_dead(true);
-}
-
-bool GcsPlacementGroup::IsPlacementGroupLifetimeDone() const {
-  return !IsDetached() && placement_group_table_data_.creator_job_dead() &&
-         placement_group_table_data_.creator_actor_dead();
-}
-
-bool GcsPlacementGroup::IsDetached() const {
-  return placement_group_table_data_.is_detached();
-}
-
-const rpc::PlacementGroupStats &GcsPlacementGroup::GetStats() const {
-  return placement_group_table_data_.stats();
-}
-
-rpc::PlacementGroupStats *GcsPlacementGroup::GetMutableStats() {
-  return placement_group_table_data_.mutable_stats();
-}
-
-/////////////////////////////////////////////////////////////////////////////////////////
-
-GcsPlacementGroupManager::GcsPlacementGroupManager(
-    instrumented_io_context &io_context,
-    std::shared_ptr<GcsPlacementGroupSchedulerInterface> scheduler,
-    std::shared_ptr<gcs::GcsTableStorage> gcs_table_storage,
-    GcsResourceManager &gcs_resource_manager,
-    std::function<std::string(const JobID &)> get_ray_namespace)
-    : io_context_(io_context),
-      gcs_placement_group_scheduler_(std::move(scheduler)),
-      gcs_table_storage_(std::move(gcs_table_storage)),
-      gcs_resource_manager_(gcs_resource_manager),
-      get_ray_namespace_(get_ray_namespace) {
-  Tick();
-}
-
-void GcsPlacementGroupManager::RegisterPlacementGroup(
-    const std::shared_ptr<GcsPlacementGroup> &placement_group, StatusCallback callback) {
-  // NOTE: After the abnormal recovery of the network between GCS client and GCS server or
-  // the GCS server is restarted, it is required to continue to register placement group
-  // successfully.
-  RAY_CHECK(callback);
-  const auto &placement_group_id = placement_group->GetPlacementGroupID();
-
-  auto iter = registered_placement_groups_.find(placement_group_id);
-  if (iter != registered_placement_groups_.end()) {
-    auto pending_register_iter =
-        placement_group_to_register_callbacks_.find(placement_group_id);
-    if (pending_register_iter != placement_group_to_register_callbacks_.end()) {
-      // 1. The GCS client sends the `RegisterPlacementGroup` request to the GCS server.
-      // 2. The GCS client receives some network errors.
-      // 3. The GCS client resends the `RegisterPlacementGroup` request to the GCS server.
-      pending_register_iter->second.emplace_back(std::move(callback));
-    } else {
-      // 1. The GCS client sends the `RegisterPlacementGroup` request to the GCS server.
-      // 2. The GCS server flushes the placement group to the storage and restarts before
-      // replying to the GCS client.
-      // 3. The GCS client resends the `RegisterPlacementGroup` request to the GCS server.
-      RAY_LOG(INFO) << "Placement group " << placement_group_id
-                    << " is already registered.";
-      callback(Status::OK());
-    }
-    return;
-  }
-  if (!placement_group->GetName().empty()) {
-    auto &pgs_in_namespace = named_placement_groups_[placement_group->GetRayNamespace()];
-    auto it = pgs_in_namespace.find(placement_group->GetName());
-    if (it == pgs_in_namespace.end()) {
-      pgs_in_namespace.emplace(placement_group->GetName(),
-                               placement_group->GetPlacementGroupID());
-    } else {
-      std::stringstream stream;
-      stream << "Failed to create placement group '"
-             << placement_group->GetPlacementGroupID() << "' because name '"
-             << placement_group->GetName() << "' already exists.";
-      RAY_LOG(WARNING) << stream.str();
-      callback(Status::Invalid(stream.str()));
-      return;
-    }
-  }
-
-  placement_group_to_register_callbacks_[placement_group->GetPlacementGroupID()]
-      .emplace_back(std::move(callback));
-  registered_placement_groups_.emplace(placement_group->GetPlacementGroupID(),
-                                       placement_group);
-  AddToPendingQueue(placement_group);
-
-  RAY_CHECK_OK(gcs_table_storage_->PlacementGroupTable().Put(
-      placement_group_id, placement_group->GetPlacementGroupTableData(),
-      [this, placement_group_id, placement_group](Status status) {
-        // The backend storage is supposed to be reliable, so the status must be ok.
-        RAY_CHECK_OK(status);
-        if (registered_placement_groups_.contains(placement_group_id)) {
-          auto iter = placement_group_to_register_callbacks_.find(placement_group_id);
-          auto callbacks = std::move(iter->second);
-          placement_group_to_register_callbacks_.erase(iter);
-          for (const auto &callback : callbacks) {
-            callback(status);
-          }
-          SchedulePendingPlacementGroups();
-        } else {
-          // The placement group registration is synchronous, so if we found the placement
-          // group was deleted here, it must be triggered by the abnormal exit of job,
-          // we will return directly in this case.
-          RAY_CHECK(placement_group_to_register_callbacks_.count(placement_group_id) == 0)
-              << "The placement group has been removed unexpectedly with an unknown "
-                 "error. Please file a bug report on here: "
-                 "https://github.com/ray-project/ray/issues";
-          RAY_LOG(WARNING) << "Failed to create placement group '"
-                           << placement_group->GetPlacementGroupID()
-                           << "', because the placement group has been removed by GCS.";
-          return;
-        }
-      }));
-}
-
-PlacementGroupID GcsPlacementGroupManager::GetPlacementGroupIDByName(
-    const std::string &name, const std::string &ray_namespace) {
-  PlacementGroupID placement_group_id = PlacementGroupID::Nil();
-  auto namespace_it = named_placement_groups_.find(ray_namespace);
-  if (namespace_it != named_placement_groups_.end()) {
-    auto it = namespace_it->second.find(name);
-    if (it != namespace_it->second.end()) {
-      placement_group_id = it->second;
-    }
-  }
-  return placement_group_id;
-}
-
-void GcsPlacementGroupManager::OnPlacementGroupCreationFailed(
-    std::shared_ptr<GcsPlacementGroup> placement_group, ExponentialBackOff backoff,
-    bool is_feasible) {
-  RAY_LOG(DEBUG) << "Failed to create placement group " << placement_group->GetName()
-                 << ", id: " << placement_group->GetPlacementGroupID() << ", try again.";
-
-  auto stats = placement_group->GetMutableStats();
-  if (!is_feasible) {
-    // We will attempt to schedule this placement_group once an eligible node is
-    // registered.
-    stats->set_scheduling_state(rpc::PlacementGroupStats::INFEASIBLE);
-    infeasible_placement_groups_.emplace_back(std::move(placement_group));
-  } else {
-    auto state = placement_group->GetState();
-    RAY_CHECK(state == rpc::PlacementGroupTableData::RESCHEDULING ||
-              state == rpc::PlacementGroupTableData::PENDING ||
-              state == rpc::PlacementGroupTableData::REMOVED)
-        << "State: " << state;
-
-    if (state == rpc::PlacementGroupTableData::RESCHEDULING) {
-      // NOTE: If a node is dead, the placement group scheduler should try to recover the
-      // group by rescheduling the bundles of the dead node. This should have higher
-      // priority than trying to place other placement groups.
-      stats->set_scheduling_state(rpc::PlacementGroupStats::FAILED_TO_COMMIT_RESOURCES);
-      AddToPendingQueue(std::move(placement_group), /* rank */ 0);
-    } else if (state == rpc::PlacementGroupTableData::PENDING) {
-      stats->set_scheduling_state(rpc::PlacementGroupStats::NO_RESOURCES);
-      AddToPendingQueue(std::move(placement_group), std::nullopt, backoff);
-    } else {
-      stats->set_scheduling_state(rpc::PlacementGroupStats::REMOVED);
-      AddToPendingQueue(std::move(placement_group), std::nullopt, backoff);
-    }
-  }
-
-  io_context_.post([this] { SchedulePendingPlacementGroups(); },
-                   "GcsPlacementGroupManager.SchedulePendingPlacementGroups");
-  MarkSchedulingDone();
-}
-
-void GcsPlacementGroupManager::OnPlacementGroupCreationSuccess(
-    const std::shared_ptr<GcsPlacementGroup> &placement_group) {
-  RAY_LOG(INFO) << "Successfully created placement group " << placement_group->GetName()
-                << ", id: " << placement_group->GetPlacementGroupID();
-
-  // Setup stats.
-  auto stats = placement_group->GetMutableStats();
-  auto now = absl::GetCurrentTimeNanos();
-  auto scheduling_latency_us =
-      absl::Nanoseconds(now - stats->scheduling_started_time_ns()) /
-      absl::Microseconds(1);
-  auto creation_latency_us =
-      absl::Nanoseconds(now - stats->creation_request_received_ns()) /
-      absl::Microseconds(1);
-  stats->set_scheduling_latency_us(scheduling_latency_us);
-  stats->set_end_to_end_creation_latency_us(creation_latency_us);
-  ray::stats::STATS_gcs_placement_group_scheduling_latency_ms.Record(
-      scheduling_latency_us / 1e3);
-  ray::stats::STATS_gcs_placement_group_creation_latency_ms.Record(creation_latency_us /
-                                                                   1e3);
-  stats->set_scheduling_state(rpc::PlacementGroupStats::FINISHED);
-
-  // Update states and persists the information.
-  placement_group->UpdateState(rpc::PlacementGroupTableData::CREATED);
-  auto placement_group_id = placement_group->GetPlacementGroupID();
-  RAY_CHECK_OK(gcs_table_storage_->PlacementGroupTable().Put(
-      placement_group_id, placement_group->GetPlacementGroupTableData(),
-      [this, placement_group_id](Status status) {
-        RAY_CHECK_OK(status);
-        // Invoke all callbacks for all `WaitPlacementGroupUntilReady` requests of this
-        // placement group and remove all of them from
-        // placement_group_to_create_callbacks_.
-        auto pg_to_create_iter =
-            placement_group_to_create_callbacks_.find(placement_group_id);
-        if (pg_to_create_iter != placement_group_to_create_callbacks_.end()) {
-          for (auto &callback : pg_to_create_iter->second) {
-            callback(status);
-          }
-          placement_group_to_create_callbacks_.erase(pg_to_create_iter);
-        }
-      }));
-  io_context_.post([this] { SchedulePendingPlacementGroups(); },
-                   "GcsPlacementGroupManager.SchedulePendingPlacementGroups");
-  MarkSchedulingDone();
-}
-
-void GcsPlacementGroupManager::SchedulePendingPlacementGroups() {
-  if (pending_placement_groups_.empty()) {
-    RAY_LOG(DEBUG) << "No additional placement groups to schedule. Stop scheduling.";
-    return;
-  }
-
-  if (IsSchedulingInProgress()) {
-    RAY_LOG(DEBUG) << "Placement group scheduling is still in progress. New placement "
-                      "groups will be scheduled after the current scheduling is done.";
-    return;
-  }
-
-  bool is_new_placement_group_scheduled = false;
-  while (!pending_placement_groups_.empty() && !is_new_placement_group_scheduled) {
-    auto iter = pending_placement_groups_.begin();
-    if (iter->first > absl::GetCurrentTimeNanos()) {
-      // Here the rank equals the time to schedule, and it's an ordered tree,
-      // it means all the other tasks should be scheduled after this one.
-      // If the first one won't be scheduled, we just skip.
-      // Tick will cover the next time retry.
-      break;
-    }
-    auto backoff = iter->second.first;
-    auto placement_group = std::move(iter->second.second);
-    pending_placement_groups_.erase(iter);
-
-    const auto &placement_group_id = placement_group->GetPlacementGroupID();
-    // Do not reschedule if the placement group has removed already.
-    if (registered_placement_groups_.contains(placement_group_id)) {
-      auto stats = placement_group->GetMutableStats();
-      stats->set_scheduling_attempt(stats->scheduling_attempt() + 1);
-      stats->set_scheduling_started_time_ns(absl::GetCurrentTimeNanos());
-      MarkSchedulingStarted(placement_group_id);
-      gcs_placement_group_scheduler_->ScheduleUnplacedBundles(
-          placement_group,
-          [this, backoff](std::shared_ptr<GcsPlacementGroup> placement_group,
-                          bool is_feasible) {
-            OnPlacementGroupCreationFailed(std::move(placement_group), backoff,
-                                           is_feasible);
-          },
-          [this](std::shared_ptr<GcsPlacementGroup> placement_group) {
-            OnPlacementGroupCreationSuccess(std::move(placement_group));
-          });
-      is_new_placement_group_scheduled = true;
-    }
-    // If the placement group is not registered == removed.
-  }
-  ++counts_[CountType::SCHEDULING_PENDING_PLACEMENT_GROUP];
-}
-
-void GcsPlacementGroupManager::HandleCreatePlacementGroup(
-    const ray::rpc::CreatePlacementGroupRequest &request,
-    ray::rpc::CreatePlacementGroupReply *reply,
-    ray::rpc::SendReplyCallback send_reply_callback) {
-  const JobID &job_id =
-      JobID::FromBinary(request.placement_group_spec().creator_job_id());
-  auto placement_group =
-      std::make_shared<GcsPlacementGroup>(request, get_ray_namespace_(job_id));
-  RAY_LOG(DEBUG) << "Registering placement group, " << placement_group->DebugString();
-  RegisterPlacementGroup(placement_group, [reply, send_reply_callback,
-                                           placement_group](Status status) {
-    if (status.ok()) {
-      RAY_LOG(DEBUG) << "Finished registering placement group, "
-                     << placement_group->DebugString();
-    } else {
-      RAY_LOG(INFO) << "Failed to register placement group, "
-                    << placement_group->DebugString() << ", cause: " << status.message();
-    }
-    GCS_RPC_SEND_REPLY(send_reply_callback, reply, status);
-  });
-  ++counts_[CountType::CREATE_PLACEMENT_GROUP_REQUEST];
-}
-
-void GcsPlacementGroupManager::HandleRemovePlacementGroup(
-    const rpc::RemovePlacementGroupRequest &request,
-    rpc::RemovePlacementGroupReply *reply, rpc::SendReplyCallback send_reply_callback) {
-  const auto placement_group_id =
-      PlacementGroupID::FromBinary(request.placement_group_id());
-
-  RemovePlacementGroup(placement_group_id, [send_reply_callback, reply,
-                                            placement_group_id](Status status) {
-    if (status.ok()) {
-      RAY_LOG(INFO) << "Placement group of an id, " << placement_group_id
-                    << " is removed successfully.";
-    }
-    GCS_RPC_SEND_REPLY(send_reply_callback, reply, status);
-  });
-  ++counts_[CountType::REMOVE_PLACEMENT_GROUP_REQUEST];
-}
-
-void GcsPlacementGroupManager::RemovePlacementGroup(
-    const PlacementGroupID &placement_group_id,
-    StatusCallback on_placement_group_removed) {
-  RAY_CHECK(on_placement_group_removed);
-  // If the placement group has been already removed, don't do anything.
-  auto placement_group_it = registered_placement_groups_.find(placement_group_id);
-  if (placement_group_it == registered_placement_groups_.end()) {
-    on_placement_group_removed(Status::OK());
-    return;
-  }
-  auto placement_group = std::move(placement_group_it->second);
-  registered_placement_groups_.erase(placement_group_it);
-  placement_group_to_register_callbacks_.erase(placement_group_id);
-
-  // Remove placement group from `named_placement_groups_` if its name is not empty.
-  if (!placement_group->GetName().empty()) {
-    auto namespace_it = named_placement_groups_.find(placement_group->GetRayNamespace());
-    if (namespace_it != named_placement_groups_.end()) {
-      auto it = namespace_it->second.find(placement_group->GetName());
-      if (it != namespace_it->second.end() &&
-          it->second == placement_group->GetPlacementGroupID()) {
-        namespace_it->second.erase(it);
-      }
-      if (namespace_it->second.empty()) {
-        named_placement_groups_.erase(namespace_it);
-      }
-    }
-  }
-
-  // Destroy all bundles.
-  gcs_placement_group_scheduler_->DestroyPlacementGroupBundleResourcesIfExists(
-      placement_group_id);
-  // Cancel the scheduling request if necessary.
-  if (IsSchedulingInProgress(placement_group_id)) {
-    // If the placement group is scheduling.
-    gcs_placement_group_scheduler_->MarkScheduleCancelled(placement_group_id);
-  }
-
-  // Remove a placement group from a pending list if exists.
-  RemoveFromPendingQueue(placement_group_id);
-
-  // Remove a placement group from infeasible queue if exists.
-  auto pending_it = std::find_if(
-      infeasible_placement_groups_.begin(), infeasible_placement_groups_.end(),
-      [placement_group_id](const std::shared_ptr<GcsPlacementGroup> &placement_group) {
-        return placement_group->GetPlacementGroupID() == placement_group_id;
-      });
-  if (pending_it != infeasible_placement_groups_.end()) {
-    // The placement group is infeasible now, remove it from the queue.
-    infeasible_placement_groups_.erase(pending_it);
-  }
-
-  // Flush the status and respond to workers.
-  placement_group->UpdateState(rpc::PlacementGroupTableData::REMOVED);
-  placement_group->GetMutableStats()->set_scheduling_state(
-      rpc::PlacementGroupStats::REMOVED);
-  RAY_CHECK_OK(gcs_table_storage_->PlacementGroupTable().Put(
-      placement_group->GetPlacementGroupID(),
-      placement_group->GetPlacementGroupTableData(),
-      [this, on_placement_group_removed, placement_group_id](Status status) {
-        RAY_CHECK_OK(status);
-        // If there is a driver waiting for the creation done, then send a message that
-        // the placement group has been removed.
-        auto it = placement_group_to_create_callbacks_.find(placement_group_id);
-        if (it != placement_group_to_create_callbacks_.end()) {
-          for (auto &callback : it->second) {
-            callback(
-                Status::NotFound("Placement group is removed before it is created."));
-          }
-          placement_group_to_create_callbacks_.erase(it);
-        }
-        on_placement_group_removed(status);
-      }));
-}
-
-void GcsPlacementGroupManager::HandleGetPlacementGroup(
-    const rpc::GetPlacementGroupRequest &request, rpc::GetPlacementGroupReply *reply,
-    rpc::SendReplyCallback send_reply_callback) {
-  PlacementGroupID placement_group_id =
-      PlacementGroupID::FromBinary(request.placement_group_id());
-  RAY_LOG(DEBUG) << "Getting placement group info, placement group id = "
-                 << placement_group_id;
-
-  auto on_done = [placement_group_id, reply, send_reply_callback](
-                     const Status &status,
-                     const boost::optional<PlacementGroupTableData> &result) {
-    if (result) {
-      reply->mutable_placement_group_table_data()->CopyFrom(*result);
-    }
-    RAY_LOG(DEBUG) << "Finished getting placement group info, placement group id = "
-                   << placement_group_id;
-    GCS_RPC_SEND_REPLY(send_reply_callback, reply, Status::OK());
-  };
-
-  auto it = registered_placement_groups_.find(placement_group_id);
-  if (it != registered_placement_groups_.end()) {
-    on_done(Status::OK(), it->second->GetPlacementGroupTableData());
-  } else {
-    Status status =
-        gcs_table_storage_->PlacementGroupTable().Get(placement_group_id, on_done);
-    if (!status.ok()) {
-      on_done(status, boost::none);
-    }
-  }
-  ++counts_[CountType::GET_PLACEMENT_GROUP_REQUEST];
-}
-
-void GcsPlacementGroupManager::HandleGetNamedPlacementGroup(
-    const rpc::GetNamedPlacementGroupRequest &request,
-    rpc::GetNamedPlacementGroupReply *reply, rpc::SendReplyCallback send_reply_callback) {
-  const std::string &name = request.name();
-  RAY_LOG(DEBUG) << "Getting named placement group info, name = " << name;
-
-  // Try to look up the placement Group ID for the named placement group.
-  auto placement_group_id = GetPlacementGroupIDByName(name, request.ray_namespace());
-
-  if (placement_group_id.IsNil()) {
-    // The placement group was not found.
-    RAY_LOG(DEBUG) << "Placement Group with name '" << name << "' was not found";
-  } else {
-    const auto &iter = registered_placement_groups_.find(placement_group_id);
-    RAY_CHECK(iter != registered_placement_groups_.end());
-    reply->mutable_placement_group_table_data()->CopyFrom(
-        iter->second->GetPlacementGroupTableData());
-    RAY_LOG(DEBUG) << "Finished get named placement group info, placement group id = "
-                   << placement_group_id;
-  }
-  GCS_RPC_SEND_REPLY(send_reply_callback, reply, Status::OK());
-  ++counts_[CountType::GET_NAMED_PLACEMENT_GROUP_REQUEST];
-}
-
-void GcsPlacementGroupManager::HandleGetAllPlacementGroup(
-    const rpc::GetAllPlacementGroupRequest &request,
-    rpc::GetAllPlacementGroupReply *reply, rpc::SendReplyCallback send_reply_callback) {
-  RAY_LOG(DEBUG) << "Getting all placement group info.";
-  auto on_done =
-      [this, reply, send_reply_callback](
-          const std::unordered_map<PlacementGroupID, PlacementGroupTableData> &result) {
-        for (auto &[placement_group_id, data] : result) {
-          auto it = registered_placement_groups_.find(placement_group_id);
-          // If the pg entry exists in memory just copy from it since
-          // it has less stale data. It is useful because we don't
-          // persist placement group entry every time we update
-          // stats.
-          if (it != registered_placement_groups_.end()) {
-            reply->add_placement_group_table_data()->CopyFrom(
-                it->second->GetPlacementGroupTableData());
-          } else {
-            reply->add_placement_group_table_data()->CopyFrom(data);
-          }
-        }
-        RAY_LOG(DEBUG) << "Finished getting all placement group info.";
-        GCS_RPC_SEND_REPLY(send_reply_callback, reply, Status::OK());
-      };
-  Status status = gcs_table_storage_->PlacementGroupTable().GetAll(on_done);
-  if (!status.ok()) {
-    on_done(std::unordered_map<PlacementGroupID, PlacementGroupTableData>());
-  }
-  ++counts_[CountType::GET_ALL_PLACEMENT_GROUP_REQUEST];
-}
-
-void GcsPlacementGroupManager::HandleWaitPlacementGroupUntilReady(
-    const rpc::WaitPlacementGroupUntilReadyRequest &request,
-    rpc::WaitPlacementGroupUntilReadyReply *reply,
-    rpc::SendReplyCallback send_reply_callback) {
-  PlacementGroupID placement_group_id =
-      PlacementGroupID::FromBinary(request.placement_group_id());
-  RAY_LOG(DEBUG) << "Waiting for placement group until ready, placement group id = "
-                 << placement_group_id;
-
-  WaitPlacementGroup(placement_group_id, [reply, send_reply_callback,
-                                          placement_group_id](Status status) {
-    if (status.ok()) {
-      RAY_LOG(DEBUG)
-          << "Finished waiting for placement group until ready, placement group id = "
-          << placement_group_id;
-    } else {
-      RAY_LOG(WARNING)
-          << "Failed to waiting for placement group until ready, placement group id = "
-          << placement_group_id << ", cause: " << status.message();
-    }
-    GCS_RPC_SEND_REPLY(send_reply_callback, reply, status);
-  });
-
-  ++counts_[CountType::WAIT_PLACEMENT_GROUP_UNTIL_READY_REQUEST];
-}
-
-void GcsPlacementGroupManager::WaitPlacementGroup(
-    const PlacementGroupID &placement_group_id, StatusCallback callback) {
-  // If the placement group does not exist or it has been successfully created, return
-  // directly.
-  const auto &iter = registered_placement_groups_.find(placement_group_id);
-  if (iter == registered_placement_groups_.end()) {
-    // Check whether the placement group does not exist or is removed.
-    auto on_done = [this, placement_group_id, callback](
-                       const Status &status,
-                       const boost::optional<PlacementGroupTableData> &result) {
-      if (result) {
-        RAY_LOG(DEBUG) << "Placement group is removed, placement group id = "
-                       << placement_group_id;
-        callback(Status::NotFound("Placement group is removed."));
-      } else {
-        // `wait` is a method of placement group object. Placement group object is
-        // obtained by create placement group api, so it can guarantee the existence of
-        // placement group.
-        // GCS client does not guarantee the order of placement group creation and
-        // wait, so GCS may call wait placement group first and then create placement
-        // group.
-        placement_group_to_create_callbacks_[placement_group_id].emplace_back(
-            std::move(callback));
-      }
-    };
-
-    Status status =
-        gcs_table_storage_->PlacementGroupTable().Get(placement_group_id, on_done);
-    if (!status.ok()) {
-      on_done(status, boost::none);
-    }
-  } else if (iter->second->GetState() == rpc::PlacementGroupTableData::CREATED) {
-    RAY_LOG(DEBUG) << "Placement group is created, placement group id = "
-                   << placement_group_id;
-    callback(Status::OK());
-  } else {
-    placement_group_to_create_callbacks_[placement_group_id].emplace_back(
-        std::move(callback));
-  }
-}
-
-void GcsPlacementGroupManager::AddToPendingQueue(
-    std::shared_ptr<GcsPlacementGroup> pg, std::optional<int64_t> rank,
-    std::optional<ExponentialBackOff> exp_backer) {
-  if (!rank) {
-    rank = absl::GetCurrentTimeNanos();
-  }
-
-  // Add the biggest delay that has seen so far.
-  auto last_delay = 0;
-  if (exp_backer) {
-    last_delay = exp_backer->Current();
-  }
-  pg->GetMutableStats()->set_highest_retry_delay_ms(absl::Nanoseconds(last_delay) /
-                                                    absl::Milliseconds(1));
-  if (!exp_backer) {
-    auto initial_delay_ns =
-        1000000 *
-        RayConfig::instance().gcs_create_placement_group_retry_min_interval_ms();
-    exp_backer = ExponentialBackOff(
-        initial_delay_ns,
-        RayConfig::instance().gcs_create_placement_group_retry_multiplier(),
-        1000000 *
-            RayConfig::instance().gcs_create_placement_group_retry_max_interval_ms());
-  } else {
-    *rank += static_cast<int64_t>(exp_backer->Next());
-  }
-  auto val = std::make_pair(*exp_backer, std::move(pg));
-  pending_placement_groups_.emplace(*rank, std::move(val));
-}
-
-void GcsPlacementGroupManager::RemoveFromPendingQueue(const PlacementGroupID &pg_id) {
-  auto it = std::find_if(pending_placement_groups_.begin(),
-                         pending_placement_groups_.end(), [&pg_id](const auto &val) {
-                           return val.second.second->GetPlacementGroupID() == pg_id;
-                         });
-  // The placement group was pending scheduling, remove it from the queue.
-  if (it != pending_placement_groups_.end()) {
-    pending_placement_groups_.erase(it);
-  }
-}
-
-void GcsPlacementGroupManager::OnNodeDead(const NodeID &node_id) {
-  RAY_LOG(INFO) << "Node " << node_id
-                << " failed, rescheduling the placement groups on the dead node.";
-  auto bundles = gcs_placement_group_scheduler_->GetBundlesOnNode(node_id);
-  for (const auto &bundle : bundles) {
-    auto iter = registered_placement_groups_.find(bundle.first);
-    if (iter != registered_placement_groups_.end()) {
-      for (const auto &bundle_index : bundle.second) {
-        iter->second->GetMutableBundle(bundle_index)->clear_node_id();
-      }
-      // TODO(ffbin): If we have a placement group bundle that requires a unique resource
-      // (for example gpu resource when there’s only one gpu node), this can postpone
-      // creating until a node with the resources is added. we will solve it in next pr.
-      if (iter->second->GetState() != rpc::PlacementGroupTableData::RESCHEDULING) {
-        iter->second->UpdateState(rpc::PlacementGroupTableData::RESCHEDULING);
-        iter->second->GetMutableStats()->set_scheduling_state(
-            rpc::PlacementGroupStats::QUEUED);
-        AddToPendingQueue(iter->second, 0);
-      }
-    }
-  }
-
-  SchedulePendingPlacementGroups();
-}
-
-void GcsPlacementGroupManager::OnNodeAdd(const NodeID &node_id) {
-  RAY_LOG(INFO)
-      << "A new node: " << node_id
-      << " registered, will try to reschedule all the infeasible placement groups.";
-
-  // Move all the infeasible placement groups to the pending queue so that we can
-  // reschedule them.
-  if (infeasible_placement_groups_.size() > 0) {
-    for (auto &pg : infeasible_placement_groups_) {
-      AddToPendingQueue(std::move(pg));
-    }
-    infeasible_placement_groups_.clear();
-  }
-  SchedulePendingPlacementGroups();
-}
-
-void GcsPlacementGroupManager::CleanPlacementGroupIfNeededWhenJobDead(
-    const JobID &job_id) {
-  std::vector<PlacementGroupID> groups_to_remove;
-
-  for (const auto &it : registered_placement_groups_) {
-    auto &placement_group = it.second;
-    if (placement_group->GetCreatorJobId() != job_id) {
-      continue;
-    }
-    placement_group->MarkCreatorJobDead();
-    if (placement_group->IsPlacementGroupLifetimeDone()) {
-      groups_to_remove.push_back(placement_group->GetPlacementGroupID());
-    }
-  }
-
-  for (const auto &group : groups_to_remove) {
-    RemovePlacementGroup(group, [](Status status) {});
-  }
-}
-
-void GcsPlacementGroupManager::CleanPlacementGroupIfNeededWhenActorDead(
-    const ActorID &actor_id) {
-  std::vector<PlacementGroupID> groups_to_remove;
-
-  for (const auto &it : registered_placement_groups_) {
-    auto &placement_group = it.second;
-    if (placement_group->GetCreatorActorId() != actor_id) {
-      continue;
-    }
-    placement_group->MarkCreatorActorDead();
-    if (placement_group->IsPlacementGroupLifetimeDone()) {
-      groups_to_remove.push_back(placement_group->GetPlacementGroupID());
-    }
-  }
-
-  for (const auto &group : groups_to_remove) {
-    RemovePlacementGroup(group, [](Status status) {});
-  }
-}
-
-void GcsPlacementGroupManager::Tick() {
-  UpdatePlacementGroupLoad();
-  // To avoid scheduling exhaution in some race conditions.
-  // Note that we don't currently have a known race condition that requires this, but we
-  // added as a safety check. https://github.com/ray-project/ray/pull/18419
-  SchedulePendingPlacementGroups();
-  execute_after(
-      io_context_, [this] { Tick(); }, 1000 /* milliseconds */);
-}
-
-void GcsPlacementGroupManager::UpdatePlacementGroupLoad() {
-  std::shared_ptr<rpc::PlacementGroupLoad> placement_group_load =
-      std::make_shared<rpc::PlacementGroupLoad>();
-  int total_cnt = 0;
-  for (const auto &elem : pending_placement_groups_) {
-    const auto pending_pg_spec = elem.second.second;
-    auto placement_group_data = placement_group_load->add_placement_group_data();
-    auto placement_group_table_data = pending_pg_spec->GetPlacementGroupTableData();
-    placement_group_data->Swap(&placement_group_table_data);
-    total_cnt += 1;
-    if (total_cnt >= RayConfig::instance().max_placement_group_load_report_size()) {
-      break;
-    }
-  }
-  // NOTE: Infeasible placement groups also belong to the pending queue when report
-  // metrics.
-  for (const auto &pending_pg_spec : infeasible_placement_groups_) {
-    auto placement_group_data = placement_group_load->add_placement_group_data();
-    auto placement_group_table_data = pending_pg_spec->GetPlacementGroupTableData();
-    placement_group_data->Swap(&placement_group_table_data);
-    total_cnt += 1;
-    if (total_cnt >= RayConfig::instance().max_placement_group_load_report_size()) {
-      break;
-    }
-  }
-  gcs_resource_manager_.UpdatePlacementGroupLoad(move(placement_group_load));
-}
-
-void GcsPlacementGroupManager::Initialize(const GcsInitData &gcs_init_data) {
-  std::unordered_map<NodeID, std::vector<rpc::Bundle>> node_to_bundles;
-  std::unordered_map<PlacementGroupID, std::vector<std::shared_ptr<BundleSpecification>>>
-      group_to_bundles;
-  for (auto &item : gcs_init_data.PlacementGroups()) {
-    auto placement_group = std::make_shared<GcsPlacementGroup>(item.second);
-    if (item.second.state() != rpc::PlacementGroupTableData::REMOVED) {
-      registered_placement_groups_.emplace(item.first, placement_group);
-      if (!placement_group->GetName().empty()) {
-        named_placement_groups_[placement_group->GetRayNamespace()].emplace(
-            placement_group->GetName(), placement_group->GetPlacementGroupID());
-      }
-
-      if (item.second.state() == rpc::PlacementGroupTableData::PENDING ||
-          item.second.state() == rpc::PlacementGroupTableData::RESCHEDULING) {
-        AddToPendingQueue(std::move(placement_group));
-      }
-
-      if (item.second.state() == rpc::PlacementGroupTableData::CREATED ||
-          item.second.state() == rpc::PlacementGroupTableData::RESCHEDULING) {
-        const auto &bundles = item.second.bundles();
-        for (const auto &bundle : bundles) {
-          if (!NodeID::FromBinary(bundle.node_id()).IsNil()) {
-            node_to_bundles[NodeID::FromBinary(bundle.node_id())].emplace_back(bundle);
-            group_to_bundles[PlacementGroupID::FromBinary(
-                                 bundle.bundle_id().placement_group_id())]
-                .emplace_back(std::make_shared<BundleSpecification>(bundle));
-          }
-        }
-      }
-    }
-  }
-
-  // Notify raylets to release unused bundles.
-  gcs_placement_group_scheduler_->ReleaseUnusedBundles(node_to_bundles);
-  gcs_placement_group_scheduler_->Initialize(group_to_bundles);
-
-  SchedulePendingPlacementGroups();
-}
-
-std::string GcsPlacementGroupManager::DebugString() const {
-  uint64_t named_num_pgs = 0;
-  for (auto it : named_placement_groups_) {
-    named_num_pgs += it.second.size();
-  }
-  std::ostringstream stream;
-  stream << "GcsPlacementGroupManager: "
-         << "\n- CreatePlacementGroup request count: "
-         << counts_[CountType::CREATE_PLACEMENT_GROUP_REQUEST]
-         << "\n- RemovePlacementGroup request count: "
-         << counts_[CountType::REMOVE_PLACEMENT_GROUP_REQUEST]
-         << "\n- GetPlacementGroup request count: "
-         << counts_[CountType::GET_PLACEMENT_GROUP_REQUEST]
-         << "\n- GetAllPlacementGroup request count: "
-         << counts_[CountType::GET_ALL_PLACEMENT_GROUP_REQUEST]
-         << "\n- WaitPlacementGroupUntilReady request count: "
-         << counts_[CountType::WAIT_PLACEMENT_GROUP_UNTIL_READY_REQUEST]
-         << "\n- GetNamedPlacementGroup request count: "
-         << counts_[CountType::GET_NAMED_PLACEMENT_GROUP_REQUEST]
-         << "\n- Scheduling pending placement group count: "
-         << counts_[CountType::SCHEDULING_PENDING_PLACEMENT_GROUP]
-         << "\n- Registered placement groups count: "
-         << registered_placement_groups_.size()
-         << "\n- Named placement group count: " << named_num_pgs
-         << "\n- Pending placement groups count: " << pending_placement_groups_.size()
-         << "\n- Infeasible placement groups count: "
-         << infeasible_placement_groups_.size();
-  return stream.str();
-}
-
-void GcsPlacementGroupManager::RecordMetrics() const {
-  ray::stats::STATS_gcs_placement_group_count.Record(pending_placement_groups_.size(),
-                                                     "Pending");
-  ray::stats::STATS_gcs_placement_group_count.Record(registered_placement_groups_.size(),
-                                                     "Registered");
-  ray::stats::STATS_gcs_placement_group_count.Record(infeasible_placement_groups_.size(),
-                                                     "Infeasible");
-}
-
-}  // namespace gcs
-}  // namespace ray
->>>>>>> 19672688
+// Copyright 2017 The Ray Authors.
+//
+// Licensed under the Apache License, Version 2.0 (the "License");
+// you may not use this file except in compliance with the License.
+// You may obtain a copy of the License at
+//
+//  http://www.apache.org/licenses/LICENSE-2.0
+//
+// Unless required by applicable law or agreed to in writing, software
+// distributed under the License is distributed on an "AS IS" BASIS,
+// WITHOUT WARRANTIES OR CONDITIONS OF ANY KIND, either express or implied.
+// See the License for the specific language governing permissions and
+// limitations under the License.
+
+#include "ray/gcs/gcs_server/gcs_placement_group_manager.h"
+
+#include "ray/common/asio/asio_util.h"
+#include "ray/common/asio/instrumented_io_context.h"
+#include "ray/common/ray_config.h"
+#include "ray/gcs/pb_util.h"
+#include "ray/stats/metric_defs.h"
+#include "src/ray/protobuf/gcs.pb.h"
+
+namespace ray {
+namespace gcs {
+
+void GcsPlacementGroup::UpdateState(
+    rpc::PlacementGroupTableData::PlacementGroupState state) {
+  placement_group_table_data_.set_state(state);
+}
+
+rpc::PlacementGroupTableData::PlacementGroupState GcsPlacementGroup::GetState() const {
+  return placement_group_table_data_.state();
+}
+
+PlacementGroupID GcsPlacementGroup::GetPlacementGroupID() const {
+  return PlacementGroupID::FromBinary(placement_group_table_data_.placement_group_id());
+}
+
+std::string GcsPlacementGroup::GetName() const {
+  return placement_group_table_data_.name();
+}
+
+std::string GcsPlacementGroup::GetRayNamespace() const {
+  return placement_group_table_data_.ray_namespace();
+}
+
+std::vector<std::shared_ptr<const BundleSpecification>> &GcsPlacementGroup::GetBundles()
+    const {
+  // Fill the cache if it wasn't.
+  if (cached_bundle_specs_.empty()) {
+    const auto &bundles = placement_group_table_data_.bundles();
+    for (const auto &bundle : bundles) {
+      cached_bundle_specs_.push_back(std::make_shared<const BundleSpecification>(bundle));
+    }
+  }
+  return cached_bundle_specs_;
+}
+
+std::vector<std::shared_ptr<const BundleSpecification>>
+GcsPlacementGroup::GetUnplacedBundles() const {
+  const auto &bundle_specs = GetBundles();
+
+  std::vector<std::shared_ptr<const BundleSpecification>> unplaced_bundles;
+  for (const auto &bundle : bundle_specs) {
+    if (bundle->NodeId().IsNil()) {
+      unplaced_bundles.push_back(bundle);
+    }
+  }
+  return unplaced_bundles;
+}
+
+rpc::PlacementStrategy GcsPlacementGroup::GetStrategy() const {
+  return placement_group_table_data_.strategy();
+}
+
+const rpc::PlacementGroupTableData &GcsPlacementGroup::GetPlacementGroupTableData()
+    const {
+  return placement_group_table_data_;
+}
+
+std::string GcsPlacementGroup::DebugString() const {
+  std::stringstream stream;
+  stream << "placement group id = " << GetPlacementGroupID() << ", name = " << GetName()
+         << ", strategy = " << GetStrategy();
+  return stream.str();
+}
+
+rpc::Bundle *GcsPlacementGroup::GetMutableBundle(int bundle_index) {
+  // Invalidate the cache.
+  cached_bundle_specs_.clear();
+  return placement_group_table_data_.mutable_bundles(bundle_index);
+}
+
+const ActorID GcsPlacementGroup::GetCreatorActorId() const {
+  return ActorID::FromBinary(placement_group_table_data_.creator_actor_id());
+}
+
+const JobID GcsPlacementGroup::GetCreatorJobId() const {
+  return JobID::FromBinary(placement_group_table_data_.creator_job_id());
+}
+
+void GcsPlacementGroup::MarkCreatorJobDead() {
+  placement_group_table_data_.set_creator_job_dead(true);
+}
+
+void GcsPlacementGroup::MarkCreatorActorDead() {
+  placement_group_table_data_.set_creator_actor_dead(true);
+}
+
+bool GcsPlacementGroup::IsPlacementGroupLifetimeDone() const {
+  return !IsDetached() && placement_group_table_data_.creator_job_dead() &&
+         placement_group_table_data_.creator_actor_dead();
+}
+
+bool GcsPlacementGroup::IsDetached() const {
+  return placement_group_table_data_.is_detached();
+}
+
+const rpc::PlacementGroupStats &GcsPlacementGroup::GetStats() const {
+  return placement_group_table_data_.stats();
+}
+
+rpc::PlacementGroupStats *GcsPlacementGroup::GetMutableStats() {
+  return placement_group_table_data_.mutable_stats();
+}
+
+/////////////////////////////////////////////////////////////////////////////////////////
+
+GcsPlacementGroupManager::GcsPlacementGroupManager(
+    instrumented_io_context &io_context,
+    std::shared_ptr<GcsPlacementGroupSchedulerInterface> scheduler,
+    std::shared_ptr<gcs::GcsTableStorage> gcs_table_storage,
+    GcsResourceManager &gcs_resource_manager,
+    std::function<std::string(const JobID &)> get_ray_namespace)
+    : io_context_(io_context),
+      gcs_placement_group_scheduler_(std::move(scheduler)),
+      gcs_table_storage_(std::move(gcs_table_storage)),
+      gcs_resource_manager_(gcs_resource_manager),
+      get_ray_namespace_(get_ray_namespace) {
+  Tick();
+}
+
+void GcsPlacementGroupManager::RegisterPlacementGroup(
+    const std::shared_ptr<GcsPlacementGroup> &placement_group, StatusCallback callback) {
+  // NOTE: After the abnormal recovery of the network between GCS client and GCS server or
+  // the GCS server is restarted, it is required to continue to register placement group
+  // successfully.
+  RAY_CHECK(callback);
+  const auto &placement_group_id = placement_group->GetPlacementGroupID();
+
+  auto iter = registered_placement_groups_.find(placement_group_id);
+  if (iter != registered_placement_groups_.end()) {
+    auto pending_register_iter =
+        placement_group_to_register_callbacks_.find(placement_group_id);
+    if (pending_register_iter != placement_group_to_register_callbacks_.end()) {
+      // 1. The GCS client sends the `RegisterPlacementGroup` request to the GCS server.
+      // 2. The GCS client receives some network errors.
+      // 3. The GCS client resends the `RegisterPlacementGroup` request to the GCS server.
+      pending_register_iter->second.emplace_back(std::move(callback));
+    } else {
+      // 1. The GCS client sends the `RegisterPlacementGroup` request to the GCS server.
+      // 2. The GCS server flushes the placement group to the storage and restarts before
+      // replying to the GCS client.
+      // 3. The GCS client resends the `RegisterPlacementGroup` request to the GCS server.
+      RAY_LOG(INFO) << "Placement group " << placement_group_id
+                    << " is already registered.";
+      callback(Status::OK());
+    }
+    return;
+  }
+  if (!placement_group->GetName().empty()) {
+    auto &pgs_in_namespace = named_placement_groups_[placement_group->GetRayNamespace()];
+    auto it = pgs_in_namespace.find(placement_group->GetName());
+    if (it == pgs_in_namespace.end()) {
+      pgs_in_namespace.emplace(placement_group->GetName(),
+                               placement_group->GetPlacementGroupID());
+    } else {
+      std::stringstream stream;
+      stream << "Failed to create placement group '"
+             << placement_group->GetPlacementGroupID() << "' because name '"
+             << placement_group->GetName() << "' already exists.";
+      RAY_LOG(WARNING) << stream.str();
+      callback(Status::Invalid(stream.str()));
+      return;
+    }
+  }
+
+  placement_group_to_register_callbacks_[placement_group->GetPlacementGroupID()]
+      .emplace_back(std::move(callback));
+  registered_placement_groups_.emplace(placement_group->GetPlacementGroupID(),
+                                       placement_group);
+  AddToPendingQueue(placement_group);
+
+  RAY_CHECK_OK(gcs_table_storage_->PlacementGroupTable().Put(
+      placement_group_id, placement_group->GetPlacementGroupTableData(),
+      [this, placement_group_id, placement_group](Status status) {
+        // The backend storage is supposed to be reliable, so the status must be ok.
+        RAY_CHECK_OK(status);
+        if (registered_placement_groups_.contains(placement_group_id)) {
+          auto iter = placement_group_to_register_callbacks_.find(placement_group_id);
+          auto callbacks = std::move(iter->second);
+          placement_group_to_register_callbacks_.erase(iter);
+          for (const auto &callback : callbacks) {
+            callback(status);
+          }
+          SchedulePendingPlacementGroups();
+        } else {
+          // The placement group registration is synchronous, so if we found the placement
+          // group was deleted here, it must be triggered by the abnormal exit of job,
+          // we will return directly in this case.
+          RAY_CHECK(placement_group_to_register_callbacks_.count(placement_group_id) == 0)
+              << "The placement group has been removed unexpectedly with an unknown "
+                 "error. Please file a bug report on here: "
+                 "https://github.com/ray-project/ray/issues";
+          RAY_LOG(WARNING) << "Failed to create placement group '"
+                           << placement_group->GetPlacementGroupID()
+                           << "', because the placement group has been removed by GCS.";
+          return;
+        }
+      }));
+}
+
+PlacementGroupID GcsPlacementGroupManager::GetPlacementGroupIDByName(
+    const std::string &name, const std::string &ray_namespace) {
+  PlacementGroupID placement_group_id = PlacementGroupID::Nil();
+  auto namespace_it = named_placement_groups_.find(ray_namespace);
+  if (namespace_it != named_placement_groups_.end()) {
+    auto it = namespace_it->second.find(name);
+    if (it != namespace_it->second.end()) {
+      placement_group_id = it->second;
+    }
+  }
+  return placement_group_id;
+}
+
+void GcsPlacementGroupManager::OnPlacementGroupCreationFailed(
+    std::shared_ptr<GcsPlacementGroup> placement_group, ExponentialBackOff backoff,
+    bool is_feasible) {
+  RAY_LOG(DEBUG) << "Failed to create placement group " << placement_group->GetName()
+                 << ", id: " << placement_group->GetPlacementGroupID() << ", try again.";
+
+  auto stats = placement_group->GetMutableStats();
+  if (!is_feasible) {
+    // We will attempt to schedule this placement_group once an eligible node is
+    // registered.
+    stats->set_scheduling_state(rpc::PlacementGroupStats::INFEASIBLE);
+    infeasible_placement_groups_.emplace_back(std::move(placement_group));
+  } else {
+    auto state = placement_group->GetState();
+    RAY_CHECK(state == rpc::PlacementGroupTableData::RESCHEDULING ||
+              state == rpc::PlacementGroupTableData::PENDING ||
+              state == rpc::PlacementGroupTableData::REMOVED)
+        << "State: " << state;
+
+    if (state == rpc::PlacementGroupTableData::RESCHEDULING) {
+      // NOTE: If a node is dead, the placement group scheduler should try to recover the
+      // group by rescheduling the bundles of the dead node. This should have higher
+      // priority than trying to place other placement groups.
+      stats->set_scheduling_state(rpc::PlacementGroupStats::FAILED_TO_COMMIT_RESOURCES);
+      AddToPendingQueue(std::move(placement_group), /* rank */ 0);
+    } else if (state == rpc::PlacementGroupTableData::PENDING) {
+      stats->set_scheduling_state(rpc::PlacementGroupStats::NO_RESOURCES);
+      AddToPendingQueue(std::move(placement_group), std::nullopt, backoff);
+    } else {
+      stats->set_scheduling_state(rpc::PlacementGroupStats::REMOVED);
+      AddToPendingQueue(std::move(placement_group), std::nullopt, backoff);
+    }
+  }
+
+  io_context_.post([this] { SchedulePendingPlacementGroups(); },
+                   "GcsPlacementGroupManager.SchedulePendingPlacementGroups");
+  MarkSchedulingDone();
+}
+
+void GcsPlacementGroupManager::OnPlacementGroupCreationSuccess(
+    const std::shared_ptr<GcsPlacementGroup> &placement_group) {
+  RAY_LOG(INFO) << "Successfully created placement group " << placement_group->GetName()
+                << ", id: " << placement_group->GetPlacementGroupID();
+
+  // Setup stats.
+  auto stats = placement_group->GetMutableStats();
+  auto now = absl::GetCurrentTimeNanos();
+  auto scheduling_latency_us =
+      absl::Nanoseconds(now - stats->scheduling_started_time_ns()) /
+      absl::Microseconds(1);
+  auto creation_latency_us =
+      absl::Nanoseconds(now - stats->creation_request_received_ns()) /
+      absl::Microseconds(1);
+  stats->set_scheduling_latency_us(scheduling_latency_us);
+  stats->set_end_to_end_creation_latency_us(creation_latency_us);
+  ray::stats::STATS_gcs_placement_group_scheduling_latency_ms.Record(
+      scheduling_latency_us / 1e3);
+  ray::stats::STATS_gcs_placement_group_creation_latency_ms.Record(creation_latency_us /
+                                                                   1e3);
+  stats->set_scheduling_state(rpc::PlacementGroupStats::FINISHED);
+
+  // Update states and persists the information.
+  placement_group->UpdateState(rpc::PlacementGroupTableData::CREATED);
+  auto placement_group_id = placement_group->GetPlacementGroupID();
+  RAY_CHECK_OK(gcs_table_storage_->PlacementGroupTable().Put(
+      placement_group_id, placement_group->GetPlacementGroupTableData(),
+      [this, placement_group_id](Status status) {
+        RAY_CHECK_OK(status);
+        // Invoke all callbacks for all `WaitPlacementGroupUntilReady` requests of this
+        // placement group and remove all of them from
+        // placement_group_to_create_callbacks_.
+        auto pg_to_create_iter =
+            placement_group_to_create_callbacks_.find(placement_group_id);
+        if (pg_to_create_iter != placement_group_to_create_callbacks_.end()) {
+          for (auto &callback : pg_to_create_iter->second) {
+            callback(status);
+          }
+          placement_group_to_create_callbacks_.erase(pg_to_create_iter);
+        }
+      }));
+  io_context_.post([this] { SchedulePendingPlacementGroups(); },
+                   "GcsPlacementGroupManager.SchedulePendingPlacementGroups");
+  MarkSchedulingDone();
+}
+
+void GcsPlacementGroupManager::SchedulePendingPlacementGroups() {
+  if (pending_placement_groups_.empty()) {
+    RAY_LOG(DEBUG) << "No additional placement groups to schedule. Stop scheduling.";
+    return;
+  }
+
+  if (IsSchedulingInProgress()) {
+    RAY_LOG(DEBUG) << "Placement group scheduling is still in progress. New placement "
+                      "groups will be scheduled after the current scheduling is done.";
+    return;
+  }
+
+  bool is_new_placement_group_scheduled = false;
+  while (!pending_placement_groups_.empty() && !is_new_placement_group_scheduled) {
+    auto iter = pending_placement_groups_.begin();
+    if (iter->first > absl::GetCurrentTimeNanos()) {
+      // Here the rank equals the time to schedule, and it's an ordered tree,
+      // it means all the other tasks should be scheduled after this one.
+      // If the first one won't be scheduled, we just skip.
+      // Tick will cover the next time retry.
+      break;
+    }
+    auto backoff = iter->second.first;
+    auto placement_group = std::move(iter->second.second);
+    pending_placement_groups_.erase(iter);
+
+    const auto &placement_group_id = placement_group->GetPlacementGroupID();
+    // Do not reschedule if the placement group has removed already.
+    if (registered_placement_groups_.contains(placement_group_id)) {
+      auto stats = placement_group->GetMutableStats();
+      stats->set_scheduling_attempt(stats->scheduling_attempt() + 1);
+      stats->set_scheduling_started_time_ns(absl::GetCurrentTimeNanos());
+      MarkSchedulingStarted(placement_group_id);
+      gcs_placement_group_scheduler_->ScheduleUnplacedBundles(
+          placement_group,
+          [this, backoff](std::shared_ptr<GcsPlacementGroup> placement_group,
+                          bool is_feasible) {
+            OnPlacementGroupCreationFailed(std::move(placement_group), backoff,
+                                           is_feasible);
+          },
+          [this](std::shared_ptr<GcsPlacementGroup> placement_group) {
+            OnPlacementGroupCreationSuccess(std::move(placement_group));
+          });
+      is_new_placement_group_scheduled = true;
+    }
+    // If the placement group is not registered == removed.
+  }
+  ++counts_[CountType::SCHEDULING_PENDING_PLACEMENT_GROUP];
+}
+
+void GcsPlacementGroupManager::HandleCreatePlacementGroup(
+    const ray::rpc::CreatePlacementGroupRequest &request,
+    ray::rpc::CreatePlacementGroupReply *reply,
+    ray::rpc::SendReplyCallback send_reply_callback) {
+  const JobID &job_id =
+      JobID::FromBinary(request.placement_group_spec().creator_job_id());
+  auto placement_group =
+      std::make_shared<GcsPlacementGroup>(request, get_ray_namespace_(job_id));
+  RAY_LOG(DEBUG) << "Registering placement group, " << placement_group->DebugString();
+  RegisterPlacementGroup(placement_group, [reply, send_reply_callback,
+                                           placement_group](Status status) {
+    if (status.ok()) {
+      RAY_LOG(DEBUG) << "Finished registering placement group, "
+                     << placement_group->DebugString();
+    } else {
+      RAY_LOG(INFO) << "Failed to register placement group, "
+                    << placement_group->DebugString() << ", cause: " << status.message();
+    }
+    GCS_RPC_SEND_REPLY(send_reply_callback, reply, status);
+  });
+  ++counts_[CountType::CREATE_PLACEMENT_GROUP_REQUEST];
+}
+
+void GcsPlacementGroupManager::HandleRemovePlacementGroup(
+    const rpc::RemovePlacementGroupRequest &request,
+    rpc::RemovePlacementGroupReply *reply, rpc::SendReplyCallback send_reply_callback) {
+  const auto placement_group_id =
+      PlacementGroupID::FromBinary(request.placement_group_id());
+
+  RemovePlacementGroup(placement_group_id, [send_reply_callback, reply,
+                                            placement_group_id](Status status) {
+    if (status.ok()) {
+      RAY_LOG(INFO) << "Placement group of an id, " << placement_group_id
+                    << " is removed successfully.";
+    }
+    GCS_RPC_SEND_REPLY(send_reply_callback, reply, status);
+  });
+  ++counts_[CountType::REMOVE_PLACEMENT_GROUP_REQUEST];
+}
+
+void GcsPlacementGroupManager::RemovePlacementGroup(
+    const PlacementGroupID &placement_group_id,
+    StatusCallback on_placement_group_removed) {
+  RAY_CHECK(on_placement_group_removed);
+  // If the placement group has been already removed, don't do anything.
+  auto placement_group_it = registered_placement_groups_.find(placement_group_id);
+  if (placement_group_it == registered_placement_groups_.end()) {
+    on_placement_group_removed(Status::OK());
+    return;
+  }
+  auto placement_group = std::move(placement_group_it->second);
+  registered_placement_groups_.erase(placement_group_it);
+  placement_group_to_register_callbacks_.erase(placement_group_id);
+
+  // Remove placement group from `named_placement_groups_` if its name is not empty.
+  if (!placement_group->GetName().empty()) {
+    auto namespace_it = named_placement_groups_.find(placement_group->GetRayNamespace());
+    if (namespace_it != named_placement_groups_.end()) {
+      auto it = namespace_it->second.find(placement_group->GetName());
+      if (it != namespace_it->second.end() &&
+          it->second == placement_group->GetPlacementGroupID()) {
+        namespace_it->second.erase(it);
+      }
+      if (namespace_it->second.empty()) {
+        named_placement_groups_.erase(namespace_it);
+      }
+    }
+  }
+
+  // Destroy all bundles.
+  gcs_placement_group_scheduler_->DestroyPlacementGroupBundleResourcesIfExists(
+      placement_group_id);
+  // Cancel the scheduling request if necessary.
+  if (IsSchedulingInProgress(placement_group_id)) {
+    // If the placement group is scheduling.
+    gcs_placement_group_scheduler_->MarkScheduleCancelled(placement_group_id);
+  }
+
+  // Remove a placement group from a pending list if exists.
+  RemoveFromPendingQueue(placement_group_id);
+
+  // Remove a placement group from infeasible queue if exists.
+  auto pending_it = std::find_if(
+      infeasible_placement_groups_.begin(), infeasible_placement_groups_.end(),
+      [placement_group_id](const std::shared_ptr<GcsPlacementGroup> &placement_group) {
+        return placement_group->GetPlacementGroupID() == placement_group_id;
+      });
+  if (pending_it != infeasible_placement_groups_.end()) {
+    // The placement group is infeasible now, remove it from the queue.
+    infeasible_placement_groups_.erase(pending_it);
+  }
+
+  // Flush the status and respond to workers.
+  placement_group->UpdateState(rpc::PlacementGroupTableData::REMOVED);
+  placement_group->GetMutableStats()->set_scheduling_state(
+      rpc::PlacementGroupStats::REMOVED);
+  RAY_CHECK_OK(gcs_table_storage_->PlacementGroupTable().Put(
+      placement_group->GetPlacementGroupID(),
+      placement_group->GetPlacementGroupTableData(),
+      [this, on_placement_group_removed, placement_group_id](Status status) {
+        RAY_CHECK_OK(status);
+        // If there is a driver waiting for the creation done, then send a message that
+        // the placement group has been removed.
+        auto it = placement_group_to_create_callbacks_.find(placement_group_id);
+        if (it != placement_group_to_create_callbacks_.end()) {
+          for (auto &callback : it->second) {
+            callback(
+                Status::NotFound("Placement group is removed before it is created."));
+          }
+          placement_group_to_create_callbacks_.erase(it);
+        }
+        on_placement_group_removed(status);
+      }));
+}
+
+void GcsPlacementGroupManager::HandleGetPlacementGroup(
+    const rpc::GetPlacementGroupRequest &request, rpc::GetPlacementGroupReply *reply,
+    rpc::SendReplyCallback send_reply_callback) {
+  PlacementGroupID placement_group_id =
+      PlacementGroupID::FromBinary(request.placement_group_id());
+  RAY_LOG(DEBUG) << "Getting placement group info, placement group id = "
+                 << placement_group_id;
+
+  auto on_done = [placement_group_id, reply, send_reply_callback](
+                     const Status &status,
+                     const boost::optional<PlacementGroupTableData> &result) {
+    if (result) {
+      reply->mutable_placement_group_table_data()->CopyFrom(*result);
+    }
+    RAY_LOG(DEBUG) << "Finished getting placement group info, placement group id = "
+                   << placement_group_id;
+    GCS_RPC_SEND_REPLY(send_reply_callback, reply, Status::OK());
+  };
+
+  auto it = registered_placement_groups_.find(placement_group_id);
+  if (it != registered_placement_groups_.end()) {
+    on_done(Status::OK(), it->second->GetPlacementGroupTableData());
+  } else {
+    Status status =
+        gcs_table_storage_->PlacementGroupTable().Get(placement_group_id, on_done);
+    if (!status.ok()) {
+      on_done(status, boost::none);
+    }
+  }
+  ++counts_[CountType::GET_PLACEMENT_GROUP_REQUEST];
+}
+
+void GcsPlacementGroupManager::HandleGetNamedPlacementGroup(
+    const rpc::GetNamedPlacementGroupRequest &request,
+    rpc::GetNamedPlacementGroupReply *reply, rpc::SendReplyCallback send_reply_callback) {
+  const std::string &name = request.name();
+  RAY_LOG(DEBUG) << "Getting named placement group info, name = " << name;
+
+  // Try to look up the placement Group ID for the named placement group.
+  auto placement_group_id = GetPlacementGroupIDByName(name, request.ray_namespace());
+
+  if (placement_group_id.IsNil()) {
+    // The placement group was not found.
+    RAY_LOG(DEBUG) << "Placement Group with name '" << name << "' was not found";
+  } else {
+    const auto &iter = registered_placement_groups_.find(placement_group_id);
+    RAY_CHECK(iter != registered_placement_groups_.end());
+    reply->mutable_placement_group_table_data()->CopyFrom(
+        iter->second->GetPlacementGroupTableData());
+    RAY_LOG(DEBUG) << "Finished get named placement group info, placement group id = "
+                   << placement_group_id;
+  }
+  GCS_RPC_SEND_REPLY(send_reply_callback, reply, Status::OK());
+  ++counts_[CountType::GET_NAMED_PLACEMENT_GROUP_REQUEST];
+}
+
+void GcsPlacementGroupManager::HandleGetAllPlacementGroup(
+    const rpc::GetAllPlacementGroupRequest &request,
+    rpc::GetAllPlacementGroupReply *reply, rpc::SendReplyCallback send_reply_callback) {
+  RAY_LOG(DEBUG) << "Getting all placement group info.";
+  auto on_done =
+      [this, reply, send_reply_callback](
+          const std::unordered_map<PlacementGroupID, PlacementGroupTableData> &result) {
+        for (auto &[placement_group_id, data] : result) {
+          auto it = registered_placement_groups_.find(placement_group_id);
+          // If the pg entry exists in memory just copy from it since
+          // it has less stale data. It is useful because we don't
+          // persist placement group entry every time we update
+          // stats.
+          if (it != registered_placement_groups_.end()) {
+            reply->add_placement_group_table_data()->CopyFrom(
+                it->second->GetPlacementGroupTableData());
+          } else {
+            reply->add_placement_group_table_data()->CopyFrom(data);
+          }
+        }
+        RAY_LOG(DEBUG) << "Finished getting all placement group info.";
+        GCS_RPC_SEND_REPLY(send_reply_callback, reply, Status::OK());
+      };
+  Status status = gcs_table_storage_->PlacementGroupTable().GetAll(on_done);
+  if (!status.ok()) {
+    on_done(std::unordered_map<PlacementGroupID, PlacementGroupTableData>());
+  }
+  ++counts_[CountType::GET_ALL_PLACEMENT_GROUP_REQUEST];
+}
+
+void GcsPlacementGroupManager::HandleWaitPlacementGroupUntilReady(
+    const rpc::WaitPlacementGroupUntilReadyRequest &request,
+    rpc::WaitPlacementGroupUntilReadyReply *reply,
+    rpc::SendReplyCallback send_reply_callback) {
+  PlacementGroupID placement_group_id =
+      PlacementGroupID::FromBinary(request.placement_group_id());
+  RAY_LOG(DEBUG) << "Waiting for placement group until ready, placement group id = "
+                 << placement_group_id;
+
+  WaitPlacementGroup(placement_group_id, [reply, send_reply_callback,
+                                          placement_group_id](Status status) {
+    if (status.ok()) {
+      RAY_LOG(DEBUG)
+          << "Finished waiting for placement group until ready, placement group id = "
+          << placement_group_id;
+    } else {
+      RAY_LOG(WARNING)
+          << "Failed to waiting for placement group until ready, placement group id = "
+          << placement_group_id << ", cause: " << status.message();
+    }
+    GCS_RPC_SEND_REPLY(send_reply_callback, reply, status);
+  });
+
+  ++counts_[CountType::WAIT_PLACEMENT_GROUP_UNTIL_READY_REQUEST];
+}
+
+void GcsPlacementGroupManager::WaitPlacementGroup(
+    const PlacementGroupID &placement_group_id, StatusCallback callback) {
+  // If the placement group does not exist or it has been successfully created, return
+  // directly.
+  const auto &iter = registered_placement_groups_.find(placement_group_id);
+  if (iter == registered_placement_groups_.end()) {
+    // Check whether the placement group does not exist or is removed.
+    auto on_done = [this, placement_group_id, callback](
+                       const Status &status,
+                       const boost::optional<PlacementGroupTableData> &result) {
+      if (result) {
+        RAY_LOG(DEBUG) << "Placement group is removed, placement group id = "
+                       << placement_group_id;
+        callback(Status::NotFound("Placement group is removed."));
+      } else {
+        // `wait` is a method of placement group object. Placement group object is
+        // obtained by create placement group api, so it can guarantee the existence of
+        // placement group.
+        // GCS client does not guarantee the order of placement group creation and
+        // wait, so GCS may call wait placement group first and then create placement
+        // group.
+        placement_group_to_create_callbacks_[placement_group_id].emplace_back(
+            std::move(callback));
+      }
+    };
+
+    Status status =
+        gcs_table_storage_->PlacementGroupTable().Get(placement_group_id, on_done);
+    if (!status.ok()) {
+      on_done(status, boost::none);
+    }
+  } else if (iter->second->GetState() == rpc::PlacementGroupTableData::CREATED) {
+    RAY_LOG(DEBUG) << "Placement group is created, placement group id = "
+                   << placement_group_id;
+    callback(Status::OK());
+  } else {
+    placement_group_to_create_callbacks_[placement_group_id].emplace_back(
+        std::move(callback));
+  }
+}
+
+void GcsPlacementGroupManager::AddToPendingQueue(
+    std::shared_ptr<GcsPlacementGroup> pg, std::optional<int64_t> rank,
+    std::optional<ExponentialBackOff> exp_backer) {
+  if (!rank) {
+    rank = absl::GetCurrentTimeNanos();
+  }
+
+  // Add the biggest delay that has seen so far.
+  auto last_delay = 0;
+  if (exp_backer) {
+    last_delay = exp_backer->Current();
+  }
+  pg->GetMutableStats()->set_highest_retry_delay_ms(absl::Nanoseconds(last_delay) /
+                                                    absl::Milliseconds(1));
+  if (!exp_backer) {
+    auto initial_delay_ns =
+        1000000 *
+        RayConfig::instance().gcs_create_placement_group_retry_min_interval_ms();
+    exp_backer = ExponentialBackOff(
+        initial_delay_ns,
+        RayConfig::instance().gcs_create_placement_group_retry_multiplier(),
+        1000000 *
+            RayConfig::instance().gcs_create_placement_group_retry_max_interval_ms());
+  } else {
+    *rank += static_cast<int64_t>(exp_backer->Next());
+  }
+  auto val = std::make_pair(*exp_backer, std::move(pg));
+  pending_placement_groups_.emplace(*rank, std::move(val));
+}
+
+void GcsPlacementGroupManager::RemoveFromPendingQueue(const PlacementGroupID &pg_id) {
+  auto it = std::find_if(pending_placement_groups_.begin(),
+                         pending_placement_groups_.end(), [&pg_id](const auto &val) {
+                           return val.second.second->GetPlacementGroupID() == pg_id;
+                         });
+  // The placement group was pending scheduling, remove it from the queue.
+  if (it != pending_placement_groups_.end()) {
+    pending_placement_groups_.erase(it);
+  }
+}
+
+void GcsPlacementGroupManager::OnNodeDead(const NodeID &node_id) {
+  RAY_LOG(INFO) << "Node " << node_id
+                << " failed, rescheduling the placement groups on the dead node.";
+  auto bundles = gcs_placement_group_scheduler_->GetBundlesOnNode(node_id);
+  for (const auto &bundle : bundles) {
+    auto iter = registered_placement_groups_.find(bundle.first);
+    if (iter != registered_placement_groups_.end()) {
+      for (const auto &bundle_index : bundle.second) {
+        iter->second->GetMutableBundle(bundle_index)->clear_node_id();
+      }
+      // TODO(ffbin): If we have a placement group bundle that requires a unique resource
+      // (for example gpu resource when there’s only one gpu node), this can postpone
+      // creating until a node with the resources is added. we will solve it in next pr.
+      if (iter->second->GetState() != rpc::PlacementGroupTableData::RESCHEDULING) {
+        iter->second->UpdateState(rpc::PlacementGroupTableData::RESCHEDULING);
+        iter->second->GetMutableStats()->set_scheduling_state(
+            rpc::PlacementGroupStats::QUEUED);
+        AddToPendingQueue(iter->second, 0);
+      }
+    }
+  }
+
+  SchedulePendingPlacementGroups();
+}
+
+void GcsPlacementGroupManager::OnNodeAdd(const NodeID &node_id) {
+  RAY_LOG(INFO)
+      << "A new node: " << node_id
+      << " registered, will try to reschedule all the infeasible placement groups.";
+
+  // Move all the infeasible placement groups to the pending queue so that we can
+  // reschedule them.
+  if (infeasible_placement_groups_.size() > 0) {
+    for (auto &pg : infeasible_placement_groups_) {
+      AddToPendingQueue(std::move(pg));
+    }
+    infeasible_placement_groups_.clear();
+  }
+  SchedulePendingPlacementGroups();
+}
+
+void GcsPlacementGroupManager::CleanPlacementGroupIfNeededWhenJobDead(
+    const JobID &job_id) {
+  std::vector<PlacementGroupID> groups_to_remove;
+
+  for (const auto &it : registered_placement_groups_) {
+    auto &placement_group = it.second;
+    if (placement_group->GetCreatorJobId() != job_id) {
+      continue;
+    }
+    placement_group->MarkCreatorJobDead();
+    if (placement_group->IsPlacementGroupLifetimeDone()) {
+      groups_to_remove.push_back(placement_group->GetPlacementGroupID());
+    }
+  }
+
+  for (const auto &group : groups_to_remove) {
+    RemovePlacementGroup(group, [](Status status) {});
+  }
+}
+
+void GcsPlacementGroupManager::CleanPlacementGroupIfNeededWhenActorDead(
+    const ActorID &actor_id) {
+  std::vector<PlacementGroupID> groups_to_remove;
+
+  for (const auto &it : registered_placement_groups_) {
+    auto &placement_group = it.second;
+    if (placement_group->GetCreatorActorId() != actor_id) {
+      continue;
+    }
+    placement_group->MarkCreatorActorDead();
+    if (placement_group->IsPlacementGroupLifetimeDone()) {
+      groups_to_remove.push_back(placement_group->GetPlacementGroupID());
+    }
+  }
+
+  for (const auto &group : groups_to_remove) {
+    RemovePlacementGroup(group, [](Status status) {});
+  }
+}
+
+void GcsPlacementGroupManager::Tick() {
+  UpdatePlacementGroupLoad();
+  // To avoid scheduling exhaution in some race conditions.
+  // Note that we don't currently have a known race condition that requires this, but we
+  // added as a safety check. https://github.com/ray-project/ray/pull/18419
+  SchedulePendingPlacementGroups();
+  execute_after(
+      io_context_, [this] { Tick(); }, 1000 /* milliseconds */);
+}
+
+void GcsPlacementGroupManager::UpdatePlacementGroupLoad() {
+  std::shared_ptr<rpc::PlacementGroupLoad> placement_group_load =
+      std::make_shared<rpc::PlacementGroupLoad>();
+  int total_cnt = 0;
+  for (const auto &elem : pending_placement_groups_) {
+    const auto pending_pg_spec = elem.second.second;
+    auto placement_group_data = placement_group_load->add_placement_group_data();
+    auto placement_group_table_data = pending_pg_spec->GetPlacementGroupTableData();
+    placement_group_data->Swap(&placement_group_table_data);
+    total_cnt += 1;
+    if (total_cnt >= RayConfig::instance().max_placement_group_load_report_size()) {
+      break;
+    }
+  }
+  // NOTE: Infeasible placement groups also belong to the pending queue when report
+  // metrics.
+  for (const auto &pending_pg_spec : infeasible_placement_groups_) {
+    auto placement_group_data = placement_group_load->add_placement_group_data();
+    auto placement_group_table_data = pending_pg_spec->GetPlacementGroupTableData();
+    placement_group_data->Swap(&placement_group_table_data);
+    total_cnt += 1;
+    if (total_cnt >= RayConfig::instance().max_placement_group_load_report_size()) {
+      break;
+    }
+  }
+  gcs_resource_manager_.UpdatePlacementGroupLoad(move(placement_group_load));
+}
+
+void GcsPlacementGroupManager::Initialize(const GcsInitData &gcs_init_data) {
+  std::unordered_map<NodeID, std::vector<rpc::Bundle>> node_to_bundles;
+  std::unordered_map<PlacementGroupID, std::vector<std::shared_ptr<BundleSpecification>>>
+      group_to_bundles;
+  for (auto &item : gcs_init_data.PlacementGroups()) {
+    auto placement_group = std::make_shared<GcsPlacementGroup>(item.second);
+    if (item.second.state() != rpc::PlacementGroupTableData::REMOVED) {
+      registered_placement_groups_.emplace(item.first, placement_group);
+      if (!placement_group->GetName().empty()) {
+        named_placement_groups_[placement_group->GetRayNamespace()].emplace(
+            placement_group->GetName(), placement_group->GetPlacementGroupID());
+      }
+
+      if (item.second.state() == rpc::PlacementGroupTableData::PENDING ||
+          item.second.state() == rpc::PlacementGroupTableData::RESCHEDULING) {
+        AddToPendingQueue(std::move(placement_group));
+      }
+
+      if (item.second.state() == rpc::PlacementGroupTableData::CREATED ||
+          item.second.state() == rpc::PlacementGroupTableData::RESCHEDULING) {
+        const auto &bundles = item.second.bundles();
+        for (const auto &bundle : bundles) {
+          if (!NodeID::FromBinary(bundle.node_id()).IsNil()) {
+            node_to_bundles[NodeID::FromBinary(bundle.node_id())].emplace_back(bundle);
+            group_to_bundles[PlacementGroupID::FromBinary(
+                                 bundle.bundle_id().placement_group_id())]
+                .emplace_back(std::make_shared<BundleSpecification>(bundle));
+          }
+        }
+      }
+    }
+  }
+
+  // Notify raylets to release unused bundles.
+  gcs_placement_group_scheduler_->ReleaseUnusedBundles(node_to_bundles);
+  gcs_placement_group_scheduler_->Initialize(group_to_bundles);
+
+  SchedulePendingPlacementGroups();
+}
+
+std::string GcsPlacementGroupManager::DebugString() const {
+  uint64_t named_num_pgs = 0;
+  for (auto it : named_placement_groups_) {
+    named_num_pgs += it.second.size();
+  }
+  std::ostringstream stream;
+  stream << "GcsPlacementGroupManager: "
+         << "\n- CreatePlacementGroup request count: "
+         << counts_[CountType::CREATE_PLACEMENT_GROUP_REQUEST]
+         << "\n- RemovePlacementGroup request count: "
+         << counts_[CountType::REMOVE_PLACEMENT_GROUP_REQUEST]
+         << "\n- GetPlacementGroup request count: "
+         << counts_[CountType::GET_PLACEMENT_GROUP_REQUEST]
+         << "\n- GetAllPlacementGroup request count: "
+         << counts_[CountType::GET_ALL_PLACEMENT_GROUP_REQUEST]
+         << "\n- WaitPlacementGroupUntilReady request count: "
+         << counts_[CountType::WAIT_PLACEMENT_GROUP_UNTIL_READY_REQUEST]
+         << "\n- GetNamedPlacementGroup request count: "
+         << counts_[CountType::GET_NAMED_PLACEMENT_GROUP_REQUEST]
+         << "\n- Scheduling pending placement group count: "
+         << counts_[CountType::SCHEDULING_PENDING_PLACEMENT_GROUP]
+         << "\n- Registered placement groups count: "
+         << registered_placement_groups_.size()
+         << "\n- Named placement group count: " << named_num_pgs
+         << "\n- Pending placement groups count: " << pending_placement_groups_.size()
+         << "\n- Infeasible placement groups count: "
+         << infeasible_placement_groups_.size();
+  return stream.str();
+}
+
+void GcsPlacementGroupManager::RecordMetrics() const {
+  ray::stats::STATS_gcs_placement_group_count.Record(pending_placement_groups_.size(),
+                                                     "Pending");
+  ray::stats::STATS_gcs_placement_group_count.Record(registered_placement_groups_.size(),
+                                                     "Registered");
+  ray::stats::STATS_gcs_placement_group_count.Record(infeasible_placement_groups_.size(),
+                                                     "Infeasible");
+}
+
+}  // namespace gcs
+}  // namespace ray