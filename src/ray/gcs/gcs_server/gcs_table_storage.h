<<<<<<< HEAD
// Copyright 2017 The Ray Authors.
//
// Licensed under the Apache License, Version 2.0 (the "License");
// you may not use this file except in compliance with the License.
// You may obtain a copy of the License at
//
//  http://www.apache.org/licenses/LICENSE-2.0
//
// Unless required by applicable law or agreed to in writing, software
// distributed under the License is distributed on an "AS IS" BASIS,
// WITHOUT WARRANTIES OR CONDITIONS OF ANY KIND, either express or implied.
// See the License for the specific language governing permissions and
// limitations under the License.

#pragma once

#include <memory>
#include <utility>

#include "ray/common/asio/instrumented_io_context.h"
#include "ray/gcs/store_client/in_memory_store_client.h"
#include "ray/gcs/store_client/redis_store_client.h"
#include "src/ray/protobuf/gcs.pb.h"

namespace ray {
namespace gcs {

using rpc::ActorTableData;
using rpc::ErrorTableData;
using rpc::GcsNodeInfo;
using rpc::JobTableData;
using rpc::ObjectTableData;
using rpc::PlacementGroupTableData;
using rpc::ProfileTableData;
using rpc::ResourceMap;
using rpc::ResourceTableData;
using rpc::ResourceUsageBatchData;
using rpc::ScheduleData;
using rpc::StoredConfig;
using rpc::TaskLeaseData;
using rpc::TaskReconstructionData;
using rpc::TaskTableData;
using rpc::WorkerTableData;

/// \class GcsTable
///
/// GcsTable is the storage interface for all GCS tables whose data do not belong to
/// specific jobs. This class is not meant to be used directly. All gcs table classes
/// without job id should derive from this class and override the table_name_ member with
/// a unique value for that table.
template <typename Key, typename Data>
class GcsTable {
 public:
  explicit GcsTable(std::shared_ptr<StoreClient> store_client)
      : store_client_(std::move(store_client)) {}

  virtual ~GcsTable() = default;

  /// Write data to the table asynchronously.
  ///
  /// \param key The key that will be written to the table.
  /// \param value The value of the key that will be written to the table.
  /// \param callback Callback that will be called after write finishes.
  /// \return Status
  virtual Status Put(const Key &key, const Data &value, const StatusCallback &callback);

  /// Get data from the table asynchronously.
  ///
  /// \param key The key to lookup from the table.
  /// \param callback Callback that will be called after read finishes.
  /// \return Status
  Status Get(const Key &key, const OptionalItemCallback<Data> &callback);

  /// Get all data from the table asynchronously.
  ///
  /// \param callback Callback that will be called after data has been received.
  /// \return Status
  Status GetAll(const MapCallback<Key, Data> &callback);

  /// Delete data from the table asynchronously.
  ///
  /// \param key The key that will be deleted from the table.
  /// \param callback Callback that will be called after delete finishes.
  /// \return Status
  virtual Status Delete(const Key &key, const StatusCallback &callback);

  /// Delete a batch of data from the table asynchronously.
  ///
  /// \param keys The batch key that will be deleted from the table.
  /// \param callback Callback that will be called after delete finishes.
  /// \return Status
  virtual Status BatchDelete(const std::vector<Key> &keys,
                             const StatusCallback &callback);

 protected:
  std::string table_name_;
  std::shared_ptr<StoreClient> store_client_;
};

/// \class GcsTableWithJobId
///
/// GcsTableWithJobId is the storage interface for all GCS tables whose data belongs to
/// specific jobs. This class is not meant to be used directly. All gcs table classes with
/// job id should derive from this class and override the table_name_ member with a unique
/// value for that table.
template <typename Key, typename Data>
class GcsTableWithJobId : public GcsTable<Key, Data> {
 public:
  explicit GcsTableWithJobId(std::shared_ptr<StoreClient> store_client)
      : GcsTable<Key, Data>(std::move(store_client)) {}

  /// Write data to the table asynchronously.
  ///
  /// \param key The key that will be written to the table. The job id can be obtained
  /// from the key. \param value The value of the key that will be written to the table.
  /// \param callback Callback that will be called after write finishes.
  /// \return Status
  Status Put(const Key &key, const Data &value, const StatusCallback &callback) override;

  /// Get all the data of the specified job id from the table asynchronously.
  ///
  /// \param job_id The key to lookup from the table.
  /// \param callback Callback that will be called after read finishes.
  /// \return Status
  Status GetByJobId(const JobID &job_id, const MapCallback<Key, Data> &callback);

  /// Delete all the data of the specified job id from the table asynchronously.
  ///
  /// \param job_id The key that will be deleted from the table.
  /// \param callback Callback that will be called after delete finishes.
  /// \return Status
  Status DeleteByJobId(const JobID &job_id, const StatusCallback &callback);

  /// Delete data and index from the table asynchronously.
  ///
  /// \param key The key that will be deleted from the table.
  /// \param callback Callback that will be called after delete finishes.
  /// \return Status
  Status Delete(const Key &key, const StatusCallback &callback) override;

  /// Delete a batch of data and index from the table asynchronously.
  ///
  /// \param keys The batch key that will be deleted from the table.
  /// \param callback Callback that will be called after delete finishes.
  /// \return Status
  Status BatchDelete(const std::vector<Key> &keys,
                     const StatusCallback &callback) override;

 protected:
  virtual JobID GetJobIdFromKey(const Key &key) = 0;
};

class GcsJobTable : public GcsTable<JobID, JobTableData> {
 public:
  explicit GcsJobTable(std::shared_ptr<StoreClient> store_client)
      : GcsTable(std::move(store_client)) {
    table_name_ = TablePrefix_Name(TablePrefix::JOB);
  }
};

class GcsActorTable : public GcsTableWithJobId<ActorID, ActorTableData> {
 public:
  explicit GcsActorTable(std::shared_ptr<StoreClient> store_client)
      : GcsTableWithJobId(std::move(store_client)) {
    table_name_ = TablePrefix_Name(TablePrefix::ACTOR);
  }

 private:
  JobID GetJobIdFromKey(const ActorID &key) override { return key.JobId(); }
};

class GcsPlacementGroupTable
    : public GcsTable<PlacementGroupID, PlacementGroupTableData> {
 public:
  explicit GcsPlacementGroupTable(std::shared_ptr<StoreClient> store_client)
      : GcsTable(std::move(store_client)) {
    table_name_ = TablePrefix_Name(TablePrefix::PLACEMENT_GROUP);
  }
};

class GcsTaskTable : public GcsTableWithJobId<TaskID, TaskTableData> {
 public:
  explicit GcsTaskTable(std::shared_ptr<StoreClient> store_client)
      : GcsTableWithJobId(std::move(store_client)) {
    table_name_ = TablePrefix_Name(TablePrefix::TASK);
  }

 private:
  JobID GetJobIdFromKey(const TaskID &key) override { return key.ActorId().JobId(); }
};

class GcsTaskLeaseTable : public GcsTableWithJobId<TaskID, TaskLeaseData> {
 public:
  explicit GcsTaskLeaseTable(std::shared_ptr<StoreClient> store_client)
      : GcsTableWithJobId(std::move(store_client)) {
    table_name_ = TablePrefix_Name(TablePrefix::TASK_LEASE);
  }

 private:
  JobID GetJobIdFromKey(const TaskID &key) override { return key.ActorId().JobId(); }
};

class GcsTaskReconstructionTable
    : public GcsTableWithJobId<TaskID, TaskReconstructionData> {
 public:
  explicit GcsTaskReconstructionTable(std::shared_ptr<StoreClient> store_client)
      : GcsTableWithJobId(std::move(store_client)) {
    table_name_ = TablePrefix_Name(TablePrefix::TASK_RECONSTRUCTION);
  }

 private:
  JobID GetJobIdFromKey(const TaskID &key) override { return key.ActorId().JobId(); }
};

class GcsNodeTable : public GcsTable<NodeID, GcsNodeInfo> {
 public:
  explicit GcsNodeTable(std::shared_ptr<StoreClient> store_client)
      : GcsTable(std::move(store_client)) {
    table_name_ = TablePrefix_Name(TablePrefix::NODE);
  }
};

class GcsNodeResourceTable : public GcsTable<NodeID, ResourceMap> {
 public:
  explicit GcsNodeResourceTable(std::shared_ptr<StoreClient> store_client)
      : GcsTable(std::move(store_client)) {
    table_name_ = TablePrefix_Name(TablePrefix::NODE_RESOURCE);
  }
};

class GcsPlacementGroupScheduleTable : public GcsTable<PlacementGroupID, ScheduleData> {
 public:
  explicit GcsPlacementGroupScheduleTable(std::shared_ptr<StoreClient> store_client)
      : GcsTable(std::move(store_client)) {
    table_name_ = TablePrefix_Name(TablePrefix::PLACEMENT_GROUP_SCHEDULE);
  }
};

class GcsResourceUsageBatchTable : public GcsTable<NodeID, ResourceUsageBatchData> {
 public:
  explicit GcsResourceUsageBatchTable(std::shared_ptr<StoreClient> store_client)
      : GcsTable(std::move(store_client)) {
    table_name_ = TablePrefix_Name(TablePrefix::RESOURCE_USAGE_BATCH);
  }
};

class GcsProfileTable : public GcsTable<UniqueID, ProfileTableData> {
 public:
  explicit GcsProfileTable(std::shared_ptr<StoreClient> store_client)
      : GcsTable(std::move(store_client)) {
    table_name_ = TablePrefix_Name(TablePrefix::PROFILE);
  }
};

class GcsWorkerTable : public GcsTable<WorkerID, WorkerTableData> {
 public:
  explicit GcsWorkerTable(std::shared_ptr<StoreClient> store_client)
      : GcsTable(std::move(store_client)) {
    table_name_ = TablePrefix_Name(TablePrefix::WORKERS);
  }
};

class GcsInternalConfigTable : public GcsTable<UniqueID, StoredConfig> {
 public:
  explicit GcsInternalConfigTable(std::shared_ptr<StoreClient> store_client)
      : GcsTable(std::move(store_client)) {
    table_name_ = TablePrefix_Name(TablePrefix::INTERNAL_CONFIG);
  }
};

/// \class GcsTableStorage
///
/// This class is not meant to be used directly. All gcs table storage classes should
/// derive from this class and override class member variables.
class GcsTableStorage {
 public:
  explicit GcsTableStorage(std::shared_ptr<StoreClient> store_client)
      : store_client_(std::move(store_client)) {
    job_table_ = std::make_unique<GcsJobTable>(store_client_);
    actor_table_ = std::make_unique<GcsActorTable>(store_client_);
    placement_group_table_ = std::make_unique<GcsPlacementGroupTable>(store_client_);
    task_table_ = std::make_unique<GcsTaskTable>(store_client_);
    task_lease_table_ = std::make_unique<GcsTaskLeaseTable>(store_client_);
    task_reconstruction_table_ =
        std::make_unique<GcsTaskReconstructionTable>(store_client_);
    node_table_ = std::make_unique<GcsNodeTable>(store_client_);
    node_resource_table_ = std::make_unique<GcsNodeResourceTable>(store_client_);
    placement_group_schedule_table_ =
        std::make_unique<GcsPlacementGroupScheduleTable>(store_client_);
    resource_usage_batch_table_ =
        std::make_unique<GcsResourceUsageBatchTable>(store_client_);
    profile_table_ = std::make_unique<GcsProfileTable>(store_client_);
    worker_table_ = std::make_unique<GcsWorkerTable>(store_client_);
    system_config_table_ = std::make_unique<GcsInternalConfigTable>(store_client_);
  }

  GcsJobTable &JobTable() {
    RAY_CHECK(job_table_ != nullptr);
    return *job_table_;
  }

  GcsActorTable &ActorTable() {
    RAY_CHECK(actor_table_ != nullptr);
    return *actor_table_;
  }

  GcsPlacementGroupTable &PlacementGroupTable() {
    RAY_CHECK(placement_group_table_ != nullptr);
    return *placement_group_table_;
  }

  GcsTaskTable &TaskTable() {
    RAY_CHECK(task_table_ != nullptr);
    return *task_table_;
  }

  GcsTaskLeaseTable &TaskLeaseTable() {
    RAY_CHECK(task_lease_table_ != nullptr);
    return *task_lease_table_;
  }

  GcsTaskReconstructionTable &TaskReconstructionTable() {
    RAY_CHECK(task_reconstruction_table_ != nullptr);
    return *task_reconstruction_table_;
  }

  GcsNodeTable &NodeTable() {
    RAY_CHECK(node_table_ != nullptr);
    return *node_table_;
  }

  GcsNodeResourceTable &NodeResourceTable() {
    RAY_CHECK(node_resource_table_ != nullptr);
    return *node_resource_table_;
  }

  GcsPlacementGroupScheduleTable &PlacementGroupScheduleTable() {
    RAY_CHECK(placement_group_schedule_table_ != nullptr);
    return *placement_group_schedule_table_;
  }

  GcsResourceUsageBatchTable &HeartbeatBatchTable() {
    RAY_CHECK(resource_usage_batch_table_ != nullptr);
    return *resource_usage_batch_table_;
  }

  GcsProfileTable &ProfileTable() {
    RAY_CHECK(profile_table_ != nullptr);
    return *profile_table_;
  }

  GcsWorkerTable &WorkerTable() {
    RAY_CHECK(worker_table_ != nullptr);
    return *worker_table_;
  }

  GcsInternalConfigTable &InternalConfigTable() {
    RAY_CHECK(system_config_table_ != nullptr);
    return *system_config_table_;
  }

  int GetNextJobID() {
    RAY_CHECK(store_client_);
    return store_client_->GetNextJobID();
  }

 protected:
  std::shared_ptr<StoreClient> store_client_;
  std::unique_ptr<GcsJobTable> job_table_;
  std::unique_ptr<GcsActorTable> actor_table_;
  std::unique_ptr<GcsPlacementGroupTable> placement_group_table_;
  std::unique_ptr<GcsTaskTable> task_table_;
  std::unique_ptr<GcsTaskLeaseTable> task_lease_table_;
  std::unique_ptr<GcsTaskReconstructionTable> task_reconstruction_table_;
  std::unique_ptr<GcsNodeTable> node_table_;
  std::unique_ptr<GcsNodeResourceTable> node_resource_table_;
  std::unique_ptr<GcsPlacementGroupScheduleTable> placement_group_schedule_table_;
  std::unique_ptr<GcsResourceUsageBatchTable> resource_usage_batch_table_;
  std::unique_ptr<GcsProfileTable> profile_table_;
  std::unique_ptr<GcsWorkerTable> worker_table_;
  std::unique_ptr<GcsInternalConfigTable> system_config_table_;
};

/// \class RedisGcsTableStorage
/// RedisGcsTableStorage is an implementation of `GcsTableStorage`
/// that uses redis as storage.
class RedisGcsTableStorage : public GcsTableStorage {
 public:
  explicit RedisGcsTableStorage(std::shared_ptr<RedisClient> redis_client)
      : GcsTableStorage(std::make_shared<RedisStoreClient>(std::move(redis_client))) {}
};

/// \class InMemoryGcsTableStorage
/// InMemoryGcsTableStorage is an implementation of `GcsTableStorage`
/// that uses memory as storage.
class InMemoryGcsTableStorage : public GcsTableStorage {
 public:
  explicit InMemoryGcsTableStorage(instrumented_io_context &main_io_service)
      : GcsTableStorage(std::make_shared<InMemoryStoreClient>(main_io_service)) {}
};

}  // namespace gcs
}  // namespace ray
=======
// Copyright 2017 The Ray Authors.
//
// Licensed under the Apache License, Version 2.0 (the "License");
// you may not use this file except in compliance with the License.
// You may obtain a copy of the License at
//
//  http://www.apache.org/licenses/LICENSE-2.0
//
// Unless required by applicable law or agreed to in writing, software
// distributed under the License is distributed on an "AS IS" BASIS,
// WITHOUT WARRANTIES OR CONDITIONS OF ANY KIND, either express or implied.
// See the License for the specific language governing permissions and
// limitations under the License.

#pragma once

#include <memory>
#include <utility>

#include "ray/common/asio/instrumented_io_context.h"
#include "ray/gcs/store_client/in_memory_store_client.h"
#include "ray/gcs/store_client/redis_store_client.h"
#include "src/ray/protobuf/gcs.pb.h"

namespace ray {
namespace gcs {

using rpc::ActorTableData;
using rpc::ErrorTableData;
using rpc::GcsNodeInfo;
using rpc::JobTableData;
using rpc::ObjectTableData;
using rpc::PlacementGroupTableData;
using rpc::ProfileTableData;
using rpc::ResourceMap;
using rpc::ResourceTableData;
using rpc::ResourceUsageBatchData;
using rpc::ScheduleData;
using rpc::StoredConfig;
using rpc::WorkerTableData;

/// \class GcsTable
///
/// GcsTable is the storage interface for all GCS tables whose data do not belong to
/// specific jobs. This class is not meant to be used directly. All gcs table classes
/// without job id should derive from this class and override the table_name_ member with
/// a unique value for that table.
template <typename Key, typename Data>
class GcsTable {
 public:
  explicit GcsTable(std::shared_ptr<StoreClient> store_client)
      : store_client_(std::move(store_client)) {}

  virtual ~GcsTable() = default;

  /// Write data to the table asynchronously.
  ///
  /// \param key The key that will be written to the table.
  /// \param value The value of the key that will be written to the table.
  /// \param callback Callback that will be called after write finishes.
  /// \return Status
  virtual Status Put(const Key &key, const Data &value, const StatusCallback &callback);

  /// Get data from the table asynchronously.
  ///
  /// \param key The key to lookup from the table.
  /// \param callback Callback that will be called after read finishes.
  /// \return Status
  Status Get(const Key &key, const OptionalItemCallback<Data> &callback);

  /// Get all data from the table asynchronously.
  ///
  /// \param callback Callback that will be called after data has been received.
  /// \return Status
  Status GetAll(const MapCallback<Key, Data> &callback);

  /// Delete data from the table asynchronously.
  ///
  /// \param key The key that will be deleted from the table.
  /// \param callback Callback that will be called after delete finishes.
  /// \return Status
  virtual Status Delete(const Key &key, const StatusCallback &callback);

  /// Delete a batch of data from the table asynchronously.
  ///
  /// \param keys The batch key that will be deleted from the table.
  /// \param callback Callback that will be called after delete finishes.
  /// \return Status
  virtual Status BatchDelete(const std::vector<Key> &keys,
                             const StatusCallback &callback);

 protected:
  std::string table_name_;
  std::shared_ptr<StoreClient> store_client_;
};

/// \class GcsTableWithJobId
///
/// GcsTableWithJobId is the storage interface for all GCS tables whose data belongs to
/// specific jobs. This class is not meant to be used directly. All gcs table classes with
/// job id should derive from this class and override the table_name_ member with a unique
/// value for that table.
template <typename Key, typename Data>
class GcsTableWithJobId : public GcsTable<Key, Data> {
 public:
  explicit GcsTableWithJobId(std::shared_ptr<StoreClient> store_client)
      : GcsTable<Key, Data>(std::move(store_client)) {}

  /// Write data to the table asynchronously.
  ///
  /// \param key The key that will be written to the table. The job id can be obtained
  /// from the key.
  /// \param value The value of the key that will be written to the table.
  /// \param callback Callback that will be called after write finishes.
  /// \return Status
  Status Put(const Key &key, const Data &value, const StatusCallback &callback) override;

  /// Get all the data of the specified job id from the table asynchronously.
  ///
  /// \param job_id The key to lookup from the table.
  /// \param callback Callback that will be called after read finishes.
  /// \return Status
  Status GetByJobId(const JobID &job_id, const MapCallback<Key, Data> &callback);

  /// Delete all the data of the specified job id from the table asynchronously.
  ///
  /// \param job_id The key that will be deleted from the table.
  /// \param callback Callback that will be called after delete finishes.
  /// \return Status
  Status DeleteByJobId(const JobID &job_id, const StatusCallback &callback);

  /// Delete data and index from the table asynchronously.
  ///
  /// \param key The key that will be deleted from the table.
  /// \param callback Callback that will be called after delete finishes.
  /// \return Status
  Status Delete(const Key &key, const StatusCallback &callback) override;

  /// Delete a batch of data and index from the table asynchronously.
  ///
  /// \param keys The batch key that will be deleted from the table.
  /// \param callback Callback that will be called after delete finishes.
  /// \return Status
  Status BatchDelete(const std::vector<Key> &keys,
                     const StatusCallback &callback) override;

 protected:
  virtual JobID GetJobIdFromKey(const Key &key) = 0;
};

class GcsJobTable : public GcsTable<JobID, JobTableData> {
 public:
  explicit GcsJobTable(std::shared_ptr<StoreClient> store_client)
      : GcsTable(std::move(store_client)) {
    table_name_ = TablePrefix_Name(TablePrefix::JOB);
  }
};

class GcsActorTable : public GcsTableWithJobId<ActorID, ActorTableData> {
 public:
  explicit GcsActorTable(std::shared_ptr<StoreClient> store_client)
      : GcsTableWithJobId(std::move(store_client)) {
    table_name_ = TablePrefix_Name(TablePrefix::ACTOR);
  }

 private:
  JobID GetJobIdFromKey(const ActorID &key) override { return key.JobId(); }
};

class GcsPlacementGroupTable
    : public GcsTable<PlacementGroupID, PlacementGroupTableData> {
 public:
  explicit GcsPlacementGroupTable(std::shared_ptr<StoreClient> store_client)
      : GcsTable(std::move(store_client)) {
    table_name_ = TablePrefix_Name(TablePrefix::PLACEMENT_GROUP);
  }
};

class GcsNodeTable : public GcsTable<NodeID, GcsNodeInfo> {
 public:
  explicit GcsNodeTable(std::shared_ptr<StoreClient> store_client)
      : GcsTable(std::move(store_client)) {
    table_name_ = TablePrefix_Name(TablePrefix::NODE);
  }
};

class GcsNodeResourceTable : public GcsTable<NodeID, ResourceMap> {
 public:
  explicit GcsNodeResourceTable(std::shared_ptr<StoreClient> store_client)
      : GcsTable(std::move(store_client)) {
    table_name_ = TablePrefix_Name(TablePrefix::NODE_RESOURCE);
  }
};

class GcsPlacementGroupScheduleTable : public GcsTable<PlacementGroupID, ScheduleData> {
 public:
  explicit GcsPlacementGroupScheduleTable(std::shared_ptr<StoreClient> store_client)
      : GcsTable(std::move(store_client)) {
    table_name_ = TablePrefix_Name(TablePrefix::PLACEMENT_GROUP_SCHEDULE);
  }
};

class GcsResourceUsageBatchTable : public GcsTable<NodeID, ResourceUsageBatchData> {
 public:
  explicit GcsResourceUsageBatchTable(std::shared_ptr<StoreClient> store_client)
      : GcsTable(std::move(store_client)) {
    table_name_ = TablePrefix_Name(TablePrefix::RESOURCE_USAGE_BATCH);
  }
};

class GcsProfileTable : public GcsTable<UniqueID, ProfileTableData> {
 public:
  explicit GcsProfileTable(std::shared_ptr<StoreClient> store_client)
      : GcsTable(std::move(store_client)) {
    table_name_ = TablePrefix_Name(TablePrefix::PROFILE);
  }
};

class GcsWorkerTable : public GcsTable<WorkerID, WorkerTableData> {
 public:
  explicit GcsWorkerTable(std::shared_ptr<StoreClient> store_client)
      : GcsTable(std::move(store_client)) {
    table_name_ = TablePrefix_Name(TablePrefix::WORKERS);
  }
};

class GcsInternalConfigTable : public GcsTable<UniqueID, StoredConfig> {
 public:
  explicit GcsInternalConfigTable(std::shared_ptr<StoreClient> store_client)
      : GcsTable(std::move(store_client)) {
    table_name_ = TablePrefix_Name(TablePrefix::INTERNAL_CONFIG);
  }
};

/// \class GcsTableStorage
///
/// This class is not meant to be used directly. All gcs table storage classes should
/// derive from this class and override class member variables.
class GcsTableStorage {
 public:
  explicit GcsTableStorage(std::shared_ptr<StoreClient> store_client)
      : store_client_(std::move(store_client)) {
    job_table_ = std::make_unique<GcsJobTable>(store_client_);
    actor_table_ = std::make_unique<GcsActorTable>(store_client_);
    placement_group_table_ = std::make_unique<GcsPlacementGroupTable>(store_client_);
    node_table_ = std::make_unique<GcsNodeTable>(store_client_);
    node_resource_table_ = std::make_unique<GcsNodeResourceTable>(store_client_);
    placement_group_schedule_table_ =
        std::make_unique<GcsPlacementGroupScheduleTable>(store_client_);
    resource_usage_batch_table_ =
        std::make_unique<GcsResourceUsageBatchTable>(store_client_);
    profile_table_ = std::make_unique<GcsProfileTable>(store_client_);
    worker_table_ = std::make_unique<GcsWorkerTable>(store_client_);
    system_config_table_ = std::make_unique<GcsInternalConfigTable>(store_client_);
  }

  GcsJobTable &JobTable() {
    RAY_CHECK(job_table_ != nullptr);
    return *job_table_;
  }

  GcsActorTable &ActorTable() {
    RAY_CHECK(actor_table_ != nullptr);
    return *actor_table_;
  }

  GcsPlacementGroupTable &PlacementGroupTable() {
    RAY_CHECK(placement_group_table_ != nullptr);
    return *placement_group_table_;
  }

  GcsNodeTable &NodeTable() {
    RAY_CHECK(node_table_ != nullptr);
    return *node_table_;
  }

  GcsNodeResourceTable &NodeResourceTable() {
    RAY_CHECK(node_resource_table_ != nullptr);
    return *node_resource_table_;
  }

  GcsPlacementGroupScheduleTable &PlacementGroupScheduleTable() {
    RAY_CHECK(placement_group_schedule_table_ != nullptr);
    return *placement_group_schedule_table_;
  }

  GcsResourceUsageBatchTable &HeartbeatBatchTable() {
    RAY_CHECK(resource_usage_batch_table_ != nullptr);
    return *resource_usage_batch_table_;
  }

  GcsProfileTable &ProfileTable() {
    RAY_CHECK(profile_table_ != nullptr);
    return *profile_table_;
  }

  GcsWorkerTable &WorkerTable() {
    RAY_CHECK(worker_table_ != nullptr);
    return *worker_table_;
  }

  GcsInternalConfigTable &InternalConfigTable() {
    RAY_CHECK(system_config_table_ != nullptr);
    return *system_config_table_;
  }

  int GetNextJobID() {
    RAY_CHECK(store_client_);
    return store_client_->GetNextJobID();
  }

 protected:
  std::shared_ptr<StoreClient> store_client_;
  std::unique_ptr<GcsJobTable> job_table_;
  std::unique_ptr<GcsActorTable> actor_table_;
  std::unique_ptr<GcsPlacementGroupTable> placement_group_table_;
  std::unique_ptr<GcsNodeTable> node_table_;
  std::unique_ptr<GcsNodeResourceTable> node_resource_table_;
  std::unique_ptr<GcsPlacementGroupScheduleTable> placement_group_schedule_table_;
  std::unique_ptr<GcsResourceUsageBatchTable> resource_usage_batch_table_;
  std::unique_ptr<GcsProfileTable> profile_table_;
  std::unique_ptr<GcsWorkerTable> worker_table_;
  std::unique_ptr<GcsInternalConfigTable> system_config_table_;
};

/// \class RedisGcsTableStorage
/// RedisGcsTableStorage is an implementation of `GcsTableStorage`
/// that uses redis as storage.
class RedisGcsTableStorage : public GcsTableStorage {
 public:
  explicit RedisGcsTableStorage(std::shared_ptr<RedisClient> redis_client)
      : GcsTableStorage(std::make_shared<RedisStoreClient>(std::move(redis_client))) {}
};

/// \class InMemoryGcsTableStorage
/// InMemoryGcsTableStorage is an implementation of `GcsTableStorage`
/// that uses memory as storage.
class InMemoryGcsTableStorage : public GcsTableStorage {
 public:
  explicit InMemoryGcsTableStorage(instrumented_io_context &main_io_service)
      : GcsTableStorage(std::make_shared<InMemoryStoreClient>(main_io_service)) {}
};

}  // namespace gcs
}  // namespace ray
>>>>>>> 19672688
<|MERGE_RESOLUTION|>--- conflicted
+++ resolved
@@ -1,751 +1,345 @@
-<<<<<<< HEAD
-// Copyright 2017 The Ray Authors.
-//
-// Licensed under the Apache License, Version 2.0 (the "License");
-// you may not use this file except in compliance with the License.
-// You may obtain a copy of the License at
-//
-//  http://www.apache.org/licenses/LICENSE-2.0
-//
-// Unless required by applicable law or agreed to in writing, software
-// distributed under the License is distributed on an "AS IS" BASIS,
-// WITHOUT WARRANTIES OR CONDITIONS OF ANY KIND, either express or implied.
-// See the License for the specific language governing permissions and
-// limitations under the License.
-
-#pragma once
-
-#include <memory>
-#include <utility>
-
-#include "ray/common/asio/instrumented_io_context.h"
-#include "ray/gcs/store_client/in_memory_store_client.h"
-#include "ray/gcs/store_client/redis_store_client.h"
-#include "src/ray/protobuf/gcs.pb.h"
-
-namespace ray {
-namespace gcs {
-
-using rpc::ActorTableData;
-using rpc::ErrorTableData;
-using rpc::GcsNodeInfo;
-using rpc::JobTableData;
-using rpc::ObjectTableData;
-using rpc::PlacementGroupTableData;
-using rpc::ProfileTableData;
-using rpc::ResourceMap;
-using rpc::ResourceTableData;
-using rpc::ResourceUsageBatchData;
-using rpc::ScheduleData;
-using rpc::StoredConfig;
-using rpc::TaskLeaseData;
-using rpc::TaskReconstructionData;
-using rpc::TaskTableData;
-using rpc::WorkerTableData;
-
-/// \class GcsTable
-///
-/// GcsTable is the storage interface for all GCS tables whose data do not belong to
-/// specific jobs. This class is not meant to be used directly. All gcs table classes
-/// without job id should derive from this class and override the table_name_ member with
-/// a unique value for that table.
-template <typename Key, typename Data>
-class GcsTable {
- public:
-  explicit GcsTable(std::shared_ptr<StoreClient> store_client)
-      : store_client_(std::move(store_client)) {}
-
-  virtual ~GcsTable() = default;
-
-  /// Write data to the table asynchronously.
-  ///
-  /// \param key The key that will be written to the table.
-  /// \param value The value of the key that will be written to the table.
-  /// \param callback Callback that will be called after write finishes.
-  /// \return Status
-  virtual Status Put(const Key &key, const Data &value, const StatusCallback &callback);
-
-  /// Get data from the table asynchronously.
-  ///
-  /// \param key The key to lookup from the table.
-  /// \param callback Callback that will be called after read finishes.
-  /// \return Status
-  Status Get(const Key &key, const OptionalItemCallback<Data> &callback);
-
-  /// Get all data from the table asynchronously.
-  ///
-  /// \param callback Callback that will be called after data has been received.
-  /// \return Status
-  Status GetAll(const MapCallback<Key, Data> &callback);
-
-  /// Delete data from the table asynchronously.
-  ///
-  /// \param key The key that will be deleted from the table.
-  /// \param callback Callback that will be called after delete finishes.
-  /// \return Status
-  virtual Status Delete(const Key &key, const StatusCallback &callback);
-
-  /// Delete a batch of data from the table asynchronously.
-  ///
-  /// \param keys The batch key that will be deleted from the table.
-  /// \param callback Callback that will be called after delete finishes.
-  /// \return Status
-  virtual Status BatchDelete(const std::vector<Key> &keys,
-                             const StatusCallback &callback);
-
- protected:
-  std::string table_name_;
-  std::shared_ptr<StoreClient> store_client_;
-};
-
-/// \class GcsTableWithJobId
-///
-/// GcsTableWithJobId is the storage interface for all GCS tables whose data belongs to
-/// specific jobs. This class is not meant to be used directly. All gcs table classes with
-/// job id should derive from this class and override the table_name_ member with a unique
-/// value for that table.
-template <typename Key, typename Data>
-class GcsTableWithJobId : public GcsTable<Key, Data> {
- public:
-  explicit GcsTableWithJobId(std::shared_ptr<StoreClient> store_client)
-      : GcsTable<Key, Data>(std::move(store_client)) {}
-
-  /// Write data to the table asynchronously.
-  ///
-  /// \param key The key that will be written to the table. The job id can be obtained
-  /// from the key. \param value The value of the key that will be written to the table.
-  /// \param callback Callback that will be called after write finishes.
-  /// \return Status
-  Status Put(const Key &key, const Data &value, const StatusCallback &callback) override;
-
-  /// Get all the data of the specified job id from the table asynchronously.
-  ///
-  /// \param job_id The key to lookup from the table.
-  /// \param callback Callback that will be called after read finishes.
-  /// \return Status
-  Status GetByJobId(const JobID &job_id, const MapCallback<Key, Data> &callback);
-
-  /// Delete all the data of the specified job id from the table asynchronously.
-  ///
-  /// \param job_id The key that will be deleted from the table.
-  /// \param callback Callback that will be called after delete finishes.
-  /// \return Status
-  Status DeleteByJobId(const JobID &job_id, const StatusCallback &callback);
-
-  /// Delete data and index from the table asynchronously.
-  ///
-  /// \param key The key that will be deleted from the table.
-  /// \param callback Callback that will be called after delete finishes.
-  /// \return Status
-  Status Delete(const Key &key, const StatusCallback &callback) override;
-
-  /// Delete a batch of data and index from the table asynchronously.
-  ///
-  /// \param keys The batch key that will be deleted from the table.
-  /// \param callback Callback that will be called after delete finishes.
-  /// \return Status
-  Status BatchDelete(const std::vector<Key> &keys,
-                     const StatusCallback &callback) override;
-
- protected:
-  virtual JobID GetJobIdFromKey(const Key &key) = 0;
-};
-
-class GcsJobTable : public GcsTable<JobID, JobTableData> {
- public:
-  explicit GcsJobTable(std::shared_ptr<StoreClient> store_client)
-      : GcsTable(std::move(store_client)) {
-    table_name_ = TablePrefix_Name(TablePrefix::JOB);
-  }
-};
-
-class GcsActorTable : public GcsTableWithJobId<ActorID, ActorTableData> {
- public:
-  explicit GcsActorTable(std::shared_ptr<StoreClient> store_client)
-      : GcsTableWithJobId(std::move(store_client)) {
-    table_name_ = TablePrefix_Name(TablePrefix::ACTOR);
-  }
-
- private:
-  JobID GetJobIdFromKey(const ActorID &key) override { return key.JobId(); }
-};
-
-class GcsPlacementGroupTable
-    : public GcsTable<PlacementGroupID, PlacementGroupTableData> {
- public:
-  explicit GcsPlacementGroupTable(std::shared_ptr<StoreClient> store_client)
-      : GcsTable(std::move(store_client)) {
-    table_name_ = TablePrefix_Name(TablePrefix::PLACEMENT_GROUP);
-  }
-};
-
-class GcsTaskTable : public GcsTableWithJobId<TaskID, TaskTableData> {
- public:
-  explicit GcsTaskTable(std::shared_ptr<StoreClient> store_client)
-      : GcsTableWithJobId(std::move(store_client)) {
-    table_name_ = TablePrefix_Name(TablePrefix::TASK);
-  }
-
- private:
-  JobID GetJobIdFromKey(const TaskID &key) override { return key.ActorId().JobId(); }
-};
-
-class GcsTaskLeaseTable : public GcsTableWithJobId<TaskID, TaskLeaseData> {
- public:
-  explicit GcsTaskLeaseTable(std::shared_ptr<StoreClient> store_client)
-      : GcsTableWithJobId(std::move(store_client)) {
-    table_name_ = TablePrefix_Name(TablePrefix::TASK_LEASE);
-  }
-
- private:
-  JobID GetJobIdFromKey(const TaskID &key) override { return key.ActorId().JobId(); }
-};
-
-class GcsTaskReconstructionTable
-    : public GcsTableWithJobId<TaskID, TaskReconstructionData> {
- public:
-  explicit GcsTaskReconstructionTable(std::shared_ptr<StoreClient> store_client)
-      : GcsTableWithJobId(std::move(store_client)) {
-    table_name_ = TablePrefix_Name(TablePrefix::TASK_RECONSTRUCTION);
-  }
-
- private:
-  JobID GetJobIdFromKey(const TaskID &key) override { return key.ActorId().JobId(); }
-};
-
-class GcsNodeTable : public GcsTable<NodeID, GcsNodeInfo> {
- public:
-  explicit GcsNodeTable(std::shared_ptr<StoreClient> store_client)
-      : GcsTable(std::move(store_client)) {
-    table_name_ = TablePrefix_Name(TablePrefix::NODE);
-  }
-};
-
-class GcsNodeResourceTable : public GcsTable<NodeID, ResourceMap> {
- public:
-  explicit GcsNodeResourceTable(std::shared_ptr<StoreClient> store_client)
-      : GcsTable(std::move(store_client)) {
-    table_name_ = TablePrefix_Name(TablePrefix::NODE_RESOURCE);
-  }
-};
-
-class GcsPlacementGroupScheduleTable : public GcsTable<PlacementGroupID, ScheduleData> {
- public:
-  explicit GcsPlacementGroupScheduleTable(std::shared_ptr<StoreClient> store_client)
-      : GcsTable(std::move(store_client)) {
-    table_name_ = TablePrefix_Name(TablePrefix::PLACEMENT_GROUP_SCHEDULE);
-  }
-};
-
-class GcsResourceUsageBatchTable : public GcsTable<NodeID, ResourceUsageBatchData> {
- public:
-  explicit GcsResourceUsageBatchTable(std::shared_ptr<StoreClient> store_client)
-      : GcsTable(std::move(store_client)) {
-    table_name_ = TablePrefix_Name(TablePrefix::RESOURCE_USAGE_BATCH);
-  }
-};
-
-class GcsProfileTable : public GcsTable<UniqueID, ProfileTableData> {
- public:
-  explicit GcsProfileTable(std::shared_ptr<StoreClient> store_client)
-      : GcsTable(std::move(store_client)) {
-    table_name_ = TablePrefix_Name(TablePrefix::PROFILE);
-  }
-};
-
-class GcsWorkerTable : public GcsTable<WorkerID, WorkerTableData> {
- public:
-  explicit GcsWorkerTable(std::shared_ptr<StoreClient> store_client)
-      : GcsTable(std::move(store_client)) {
-    table_name_ = TablePrefix_Name(TablePrefix::WORKERS);
-  }
-};
-
-class GcsInternalConfigTable : public GcsTable<UniqueID, StoredConfig> {
- public:
-  explicit GcsInternalConfigTable(std::shared_ptr<StoreClient> store_client)
-      : GcsTable(std::move(store_client)) {
-    table_name_ = TablePrefix_Name(TablePrefix::INTERNAL_CONFIG);
-  }
-};
-
-/// \class GcsTableStorage
-///
-/// This class is not meant to be used directly. All gcs table storage classes should
-/// derive from this class and override class member variables.
-class GcsTableStorage {
- public:
-  explicit GcsTableStorage(std::shared_ptr<StoreClient> store_client)
-      : store_client_(std::move(store_client)) {
-    job_table_ = std::make_unique<GcsJobTable>(store_client_);
-    actor_table_ = std::make_unique<GcsActorTable>(store_client_);
-    placement_group_table_ = std::make_unique<GcsPlacementGroupTable>(store_client_);
-    task_table_ = std::make_unique<GcsTaskTable>(store_client_);
-    task_lease_table_ = std::make_unique<GcsTaskLeaseTable>(store_client_);
-    task_reconstruction_table_ =
-        std::make_unique<GcsTaskReconstructionTable>(store_client_);
-    node_table_ = std::make_unique<GcsNodeTable>(store_client_);
-    node_resource_table_ = std::make_unique<GcsNodeResourceTable>(store_client_);
-    placement_group_schedule_table_ =
-        std::make_unique<GcsPlacementGroupScheduleTable>(store_client_);
-    resource_usage_batch_table_ =
-        std::make_unique<GcsResourceUsageBatchTable>(store_client_);
-    profile_table_ = std::make_unique<GcsProfileTable>(store_client_);
-    worker_table_ = std::make_unique<GcsWorkerTable>(store_client_);
-    system_config_table_ = std::make_unique<GcsInternalConfigTable>(store_client_);
-  }
-
-  GcsJobTable &JobTable() {
-    RAY_CHECK(job_table_ != nullptr);
-    return *job_table_;
-  }
-
-  GcsActorTable &ActorTable() {
-    RAY_CHECK(actor_table_ != nullptr);
-    return *actor_table_;
-  }
-
-  GcsPlacementGroupTable &PlacementGroupTable() {
-    RAY_CHECK(placement_group_table_ != nullptr);
-    return *placement_group_table_;
-  }
-
-  GcsTaskTable &TaskTable() {
-    RAY_CHECK(task_table_ != nullptr);
-    return *task_table_;
-  }
-
-  GcsTaskLeaseTable &TaskLeaseTable() {
-    RAY_CHECK(task_lease_table_ != nullptr);
-    return *task_lease_table_;
-  }
-
-  GcsTaskReconstructionTable &TaskReconstructionTable() {
-    RAY_CHECK(task_reconstruction_table_ != nullptr);
-    return *task_reconstruction_table_;
-  }
-
-  GcsNodeTable &NodeTable() {
-    RAY_CHECK(node_table_ != nullptr);
-    return *node_table_;
-  }
-
-  GcsNodeResourceTable &NodeResourceTable() {
-    RAY_CHECK(node_resource_table_ != nullptr);
-    return *node_resource_table_;
-  }
-
-  GcsPlacementGroupScheduleTable &PlacementGroupScheduleTable() {
-    RAY_CHECK(placement_group_schedule_table_ != nullptr);
-    return *placement_group_schedule_table_;
-  }
-
-  GcsResourceUsageBatchTable &HeartbeatBatchTable() {
-    RAY_CHECK(resource_usage_batch_table_ != nullptr);
-    return *resource_usage_batch_table_;
-  }
-
-  GcsProfileTable &ProfileTable() {
-    RAY_CHECK(profile_table_ != nullptr);
-    return *profile_table_;
-  }
-
-  GcsWorkerTable &WorkerTable() {
-    RAY_CHECK(worker_table_ != nullptr);
-    return *worker_table_;
-  }
-
-  GcsInternalConfigTable &InternalConfigTable() {
-    RAY_CHECK(system_config_table_ != nullptr);
-    return *system_config_table_;
-  }
-
-  int GetNextJobID() {
-    RAY_CHECK(store_client_);
-    return store_client_->GetNextJobID();
-  }
-
- protected:
-  std::shared_ptr<StoreClient> store_client_;
-  std::unique_ptr<GcsJobTable> job_table_;
-  std::unique_ptr<GcsActorTable> actor_table_;
-  std::unique_ptr<GcsPlacementGroupTable> placement_group_table_;
-  std::unique_ptr<GcsTaskTable> task_table_;
-  std::unique_ptr<GcsTaskLeaseTable> task_lease_table_;
-  std::unique_ptr<GcsTaskReconstructionTable> task_reconstruction_table_;
-  std::unique_ptr<GcsNodeTable> node_table_;
-  std::unique_ptr<GcsNodeResourceTable> node_resource_table_;
-  std::unique_ptr<GcsPlacementGroupScheduleTable> placement_group_schedule_table_;
-  std::unique_ptr<GcsResourceUsageBatchTable> resource_usage_batch_table_;
-  std::unique_ptr<GcsProfileTable> profile_table_;
-  std::unique_ptr<GcsWorkerTable> worker_table_;
-  std::unique_ptr<GcsInternalConfigTable> system_config_table_;
-};
-
-/// \class RedisGcsTableStorage
-/// RedisGcsTableStorage is an implementation of `GcsTableStorage`
-/// that uses redis as storage.
-class RedisGcsTableStorage : public GcsTableStorage {
- public:
-  explicit RedisGcsTableStorage(std::shared_ptr<RedisClient> redis_client)
-      : GcsTableStorage(std::make_shared<RedisStoreClient>(std::move(redis_client))) {}
-};
-
-/// \class InMemoryGcsTableStorage
-/// InMemoryGcsTableStorage is an implementation of `GcsTableStorage`
-/// that uses memory as storage.
-class InMemoryGcsTableStorage : public GcsTableStorage {
- public:
-  explicit InMemoryGcsTableStorage(instrumented_io_context &main_io_service)
-      : GcsTableStorage(std::make_shared<InMemoryStoreClient>(main_io_service)) {}
-};
-
-}  // namespace gcs
-}  // namespace ray
-=======
-// Copyright 2017 The Ray Authors.
-//
-// Licensed under the Apache License, Version 2.0 (the "License");
-// you may not use this file except in compliance with the License.
-// You may obtain a copy of the License at
-//
-//  http://www.apache.org/licenses/LICENSE-2.0
-//
-// Unless required by applicable law or agreed to in writing, software
-// distributed under the License is distributed on an "AS IS" BASIS,
-// WITHOUT WARRANTIES OR CONDITIONS OF ANY KIND, either express or implied.
-// See the License for the specific language governing permissions and
-// limitations under the License.
-
-#pragma once
-
-#include <memory>
-#include <utility>
-
-#include "ray/common/asio/instrumented_io_context.h"
-#include "ray/gcs/store_client/in_memory_store_client.h"
-#include "ray/gcs/store_client/redis_store_client.h"
-#include "src/ray/protobuf/gcs.pb.h"
-
-namespace ray {
-namespace gcs {
-
-using rpc::ActorTableData;
-using rpc::ErrorTableData;
-using rpc::GcsNodeInfo;
-using rpc::JobTableData;
-using rpc::ObjectTableData;
-using rpc::PlacementGroupTableData;
-using rpc::ProfileTableData;
-using rpc::ResourceMap;
-using rpc::ResourceTableData;
-using rpc::ResourceUsageBatchData;
-using rpc::ScheduleData;
-using rpc::StoredConfig;
-using rpc::WorkerTableData;
-
-/// \class GcsTable
-///
-/// GcsTable is the storage interface for all GCS tables whose data do not belong to
-/// specific jobs. This class is not meant to be used directly. All gcs table classes
-/// without job id should derive from this class and override the table_name_ member with
-/// a unique value for that table.
-template <typename Key, typename Data>
-class GcsTable {
- public:
-  explicit GcsTable(std::shared_ptr<StoreClient> store_client)
-      : store_client_(std::move(store_client)) {}
-
-  virtual ~GcsTable() = default;
-
-  /// Write data to the table asynchronously.
-  ///
-  /// \param key The key that will be written to the table.
-  /// \param value The value of the key that will be written to the table.
-  /// \param callback Callback that will be called after write finishes.
-  /// \return Status
-  virtual Status Put(const Key &key, const Data &value, const StatusCallback &callback);
-
-  /// Get data from the table asynchronously.
-  ///
-  /// \param key The key to lookup from the table.
-  /// \param callback Callback that will be called after read finishes.
-  /// \return Status
-  Status Get(const Key &key, const OptionalItemCallback<Data> &callback);
-
-  /// Get all data from the table asynchronously.
-  ///
-  /// \param callback Callback that will be called after data has been received.
-  /// \return Status
-  Status GetAll(const MapCallback<Key, Data> &callback);
-
-  /// Delete data from the table asynchronously.
-  ///
-  /// \param key The key that will be deleted from the table.
-  /// \param callback Callback that will be called after delete finishes.
-  /// \return Status
-  virtual Status Delete(const Key &key, const StatusCallback &callback);
-
-  /// Delete a batch of data from the table asynchronously.
-  ///
-  /// \param keys The batch key that will be deleted from the table.
-  /// \param callback Callback that will be called after delete finishes.
-  /// \return Status
-  virtual Status BatchDelete(const std::vector<Key> &keys,
-                             const StatusCallback &callback);
-
- protected:
-  std::string table_name_;
-  std::shared_ptr<StoreClient> store_client_;
-};
-
-/// \class GcsTableWithJobId
-///
-/// GcsTableWithJobId is the storage interface for all GCS tables whose data belongs to
-/// specific jobs. This class is not meant to be used directly. All gcs table classes with
-/// job id should derive from this class and override the table_name_ member with a unique
-/// value for that table.
-template <typename Key, typename Data>
-class GcsTableWithJobId : public GcsTable<Key, Data> {
- public:
-  explicit GcsTableWithJobId(std::shared_ptr<StoreClient> store_client)
-      : GcsTable<Key, Data>(std::move(store_client)) {}
-
-  /// Write data to the table asynchronously.
-  ///
-  /// \param key The key that will be written to the table. The job id can be obtained
-  /// from the key.
-  /// \param value The value of the key that will be written to the table.
-  /// \param callback Callback that will be called after write finishes.
-  /// \return Status
-  Status Put(const Key &key, const Data &value, const StatusCallback &callback) override;
-
-  /// Get all the data of the specified job id from the table asynchronously.
-  ///
-  /// \param job_id The key to lookup from the table.
-  /// \param callback Callback that will be called after read finishes.
-  /// \return Status
-  Status GetByJobId(const JobID &job_id, const MapCallback<Key, Data> &callback);
-
-  /// Delete all the data of the specified job id from the table asynchronously.
-  ///
-  /// \param job_id The key that will be deleted from the table.
-  /// \param callback Callback that will be called after delete finishes.
-  /// \return Status
-  Status DeleteByJobId(const JobID &job_id, const StatusCallback &callback);
-
-  /// Delete data and index from the table asynchronously.
-  ///
-  /// \param key The key that will be deleted from the table.
-  /// \param callback Callback that will be called after delete finishes.
-  /// \return Status
-  Status Delete(const Key &key, const StatusCallback &callback) override;
-
-  /// Delete a batch of data and index from the table asynchronously.
-  ///
-  /// \param keys The batch key that will be deleted from the table.
-  /// \param callback Callback that will be called after delete finishes.
-  /// \return Status
-  Status BatchDelete(const std::vector<Key> &keys,
-                     const StatusCallback &callback) override;
-
- protected:
-  virtual JobID GetJobIdFromKey(const Key &key) = 0;
-};
-
-class GcsJobTable : public GcsTable<JobID, JobTableData> {
- public:
-  explicit GcsJobTable(std::shared_ptr<StoreClient> store_client)
-      : GcsTable(std::move(store_client)) {
-    table_name_ = TablePrefix_Name(TablePrefix::JOB);
-  }
-};
-
-class GcsActorTable : public GcsTableWithJobId<ActorID, ActorTableData> {
- public:
-  explicit GcsActorTable(std::shared_ptr<StoreClient> store_client)
-      : GcsTableWithJobId(std::move(store_client)) {
-    table_name_ = TablePrefix_Name(TablePrefix::ACTOR);
-  }
-
- private:
-  JobID GetJobIdFromKey(const ActorID &key) override { return key.JobId(); }
-};
-
-class GcsPlacementGroupTable
-    : public GcsTable<PlacementGroupID, PlacementGroupTableData> {
- public:
-  explicit GcsPlacementGroupTable(std::shared_ptr<StoreClient> store_client)
-      : GcsTable(std::move(store_client)) {
-    table_name_ = TablePrefix_Name(TablePrefix::PLACEMENT_GROUP);
-  }
-};
-
-class GcsNodeTable : public GcsTable<NodeID, GcsNodeInfo> {
- public:
-  explicit GcsNodeTable(std::shared_ptr<StoreClient> store_client)
-      : GcsTable(std::move(store_client)) {
-    table_name_ = TablePrefix_Name(TablePrefix::NODE);
-  }
-};
-
-class GcsNodeResourceTable : public GcsTable<NodeID, ResourceMap> {
- public:
-  explicit GcsNodeResourceTable(std::shared_ptr<StoreClient> store_client)
-      : GcsTable(std::move(store_client)) {
-    table_name_ = TablePrefix_Name(TablePrefix::NODE_RESOURCE);
-  }
-};
-
-class GcsPlacementGroupScheduleTable : public GcsTable<PlacementGroupID, ScheduleData> {
- public:
-  explicit GcsPlacementGroupScheduleTable(std::shared_ptr<StoreClient> store_client)
-      : GcsTable(std::move(store_client)) {
-    table_name_ = TablePrefix_Name(TablePrefix::PLACEMENT_GROUP_SCHEDULE);
-  }
-};
-
-class GcsResourceUsageBatchTable : public GcsTable<NodeID, ResourceUsageBatchData> {
- public:
-  explicit GcsResourceUsageBatchTable(std::shared_ptr<StoreClient> store_client)
-      : GcsTable(std::move(store_client)) {
-    table_name_ = TablePrefix_Name(TablePrefix::RESOURCE_USAGE_BATCH);
-  }
-};
-
-class GcsProfileTable : public GcsTable<UniqueID, ProfileTableData> {
- public:
-  explicit GcsProfileTable(std::shared_ptr<StoreClient> store_client)
-      : GcsTable(std::move(store_client)) {
-    table_name_ = TablePrefix_Name(TablePrefix::PROFILE);
-  }
-};
-
-class GcsWorkerTable : public GcsTable<WorkerID, WorkerTableData> {
- public:
-  explicit GcsWorkerTable(std::shared_ptr<StoreClient> store_client)
-      : GcsTable(std::move(store_client)) {
-    table_name_ = TablePrefix_Name(TablePrefix::WORKERS);
-  }
-};
-
-class GcsInternalConfigTable : public GcsTable<UniqueID, StoredConfig> {
- public:
-  explicit GcsInternalConfigTable(std::shared_ptr<StoreClient> store_client)
-      : GcsTable(std::move(store_client)) {
-    table_name_ = TablePrefix_Name(TablePrefix::INTERNAL_CONFIG);
-  }
-};
-
-/// \class GcsTableStorage
-///
-/// This class is not meant to be used directly. All gcs table storage classes should
-/// derive from this class and override class member variables.
-class GcsTableStorage {
- public:
-  explicit GcsTableStorage(std::shared_ptr<StoreClient> store_client)
-      : store_client_(std::move(store_client)) {
-    job_table_ = std::make_unique<GcsJobTable>(store_client_);
-    actor_table_ = std::make_unique<GcsActorTable>(store_client_);
-    placement_group_table_ = std::make_unique<GcsPlacementGroupTable>(store_client_);
-    node_table_ = std::make_unique<GcsNodeTable>(store_client_);
-    node_resource_table_ = std::make_unique<GcsNodeResourceTable>(store_client_);
-    placement_group_schedule_table_ =
-        std::make_unique<GcsPlacementGroupScheduleTable>(store_client_);
-    resource_usage_batch_table_ =
-        std::make_unique<GcsResourceUsageBatchTable>(store_client_);
-    profile_table_ = std::make_unique<GcsProfileTable>(store_client_);
-    worker_table_ = std::make_unique<GcsWorkerTable>(store_client_);
-    system_config_table_ = std::make_unique<GcsInternalConfigTable>(store_client_);
-  }
-
-  GcsJobTable &JobTable() {
-    RAY_CHECK(job_table_ != nullptr);
-    return *job_table_;
-  }
-
-  GcsActorTable &ActorTable() {
-    RAY_CHECK(actor_table_ != nullptr);
-    return *actor_table_;
-  }
-
-  GcsPlacementGroupTable &PlacementGroupTable() {
-    RAY_CHECK(placement_group_table_ != nullptr);
-    return *placement_group_table_;
-  }
-
-  GcsNodeTable &NodeTable() {
-    RAY_CHECK(node_table_ != nullptr);
-    return *node_table_;
-  }
-
-  GcsNodeResourceTable &NodeResourceTable() {
-    RAY_CHECK(node_resource_table_ != nullptr);
-    return *node_resource_table_;
-  }
-
-  GcsPlacementGroupScheduleTable &PlacementGroupScheduleTable() {
-    RAY_CHECK(placement_group_schedule_table_ != nullptr);
-    return *placement_group_schedule_table_;
-  }
-
-  GcsResourceUsageBatchTable &HeartbeatBatchTable() {
-    RAY_CHECK(resource_usage_batch_table_ != nullptr);
-    return *resource_usage_batch_table_;
-  }
-
-  GcsProfileTable &ProfileTable() {
-    RAY_CHECK(profile_table_ != nullptr);
-    return *profile_table_;
-  }
-
-  GcsWorkerTable &WorkerTable() {
-    RAY_CHECK(worker_table_ != nullptr);
-    return *worker_table_;
-  }
-
-  GcsInternalConfigTable &InternalConfigTable() {
-    RAY_CHECK(system_config_table_ != nullptr);
-    return *system_config_table_;
-  }
-
-  int GetNextJobID() {
-    RAY_CHECK(store_client_);
-    return store_client_->GetNextJobID();
-  }
-
- protected:
-  std::shared_ptr<StoreClient> store_client_;
-  std::unique_ptr<GcsJobTable> job_table_;
-  std::unique_ptr<GcsActorTable> actor_table_;
-  std::unique_ptr<GcsPlacementGroupTable> placement_group_table_;
-  std::unique_ptr<GcsNodeTable> node_table_;
-  std::unique_ptr<GcsNodeResourceTable> node_resource_table_;
-  std::unique_ptr<GcsPlacementGroupScheduleTable> placement_group_schedule_table_;
-  std::unique_ptr<GcsResourceUsageBatchTable> resource_usage_batch_table_;
-  std::unique_ptr<GcsProfileTable> profile_table_;
-  std::unique_ptr<GcsWorkerTable> worker_table_;
-  std::unique_ptr<GcsInternalConfigTable> system_config_table_;
-};
-
-/// \class RedisGcsTableStorage
-/// RedisGcsTableStorage is an implementation of `GcsTableStorage`
-/// that uses redis as storage.
-class RedisGcsTableStorage : public GcsTableStorage {
- public:
-  explicit RedisGcsTableStorage(std::shared_ptr<RedisClient> redis_client)
-      : GcsTableStorage(std::make_shared<RedisStoreClient>(std::move(redis_client))) {}
-};
-
-/// \class InMemoryGcsTableStorage
-/// InMemoryGcsTableStorage is an implementation of `GcsTableStorage`
-/// that uses memory as storage.
-class InMemoryGcsTableStorage : public GcsTableStorage {
- public:
-  explicit InMemoryGcsTableStorage(instrumented_io_context &main_io_service)
-      : GcsTableStorage(std::make_shared<InMemoryStoreClient>(main_io_service)) {}
-};
-
-}  // namespace gcs
-}  // namespace ray
->>>>>>> 19672688
+// Copyright 2017 The Ray Authors.
+//
+// Licensed under the Apache License, Version 2.0 (the "License");
+// you may not use this file except in compliance with the License.
+// You may obtain a copy of the License at
+//
+//  http://www.apache.org/licenses/LICENSE-2.0
+//
+// Unless required by applicable law or agreed to in writing, software
+// distributed under the License is distributed on an "AS IS" BASIS,
+// WITHOUT WARRANTIES OR CONDITIONS OF ANY KIND, either express or implied.
+// See the License for the specific language governing permissions and
+// limitations under the License.
+
+#pragma once
+
+#include <memory>
+#include <utility>
+
+#include "ray/common/asio/instrumented_io_context.h"
+#include "ray/gcs/store_client/in_memory_store_client.h"
+#include "ray/gcs/store_client/redis_store_client.h"
+#include "src/ray/protobuf/gcs.pb.h"
+
+namespace ray {
+namespace gcs {
+
+using rpc::ActorTableData;
+using rpc::ErrorTableData;
+using rpc::GcsNodeInfo;
+using rpc::JobTableData;
+using rpc::ObjectTableData;
+using rpc::PlacementGroupTableData;
+using rpc::ProfileTableData;
+using rpc::ResourceMap;
+using rpc::ResourceTableData;
+using rpc::ResourceUsageBatchData;
+using rpc::ScheduleData;
+using rpc::StoredConfig;
+using rpc::WorkerTableData;
+
+/// \class GcsTable
+///
+/// GcsTable is the storage interface for all GCS tables whose data do not belong to
+/// specific jobs. This class is not meant to be used directly. All gcs table classes
+/// without job id should derive from this class and override the table_name_ member with
+/// a unique value for that table.
+template <typename Key, typename Data>
+class GcsTable {
+ public:
+  explicit GcsTable(std::shared_ptr<StoreClient> store_client)
+      : store_client_(std::move(store_client)) {}
+
+  virtual ~GcsTable() = default;
+
+  /// Write data to the table asynchronously.
+  ///
+  /// \param key The key that will be written to the table.
+  /// \param value The value of the key that will be written to the table.
+  /// \param callback Callback that will be called after write finishes.
+  /// \return Status
+  virtual Status Put(const Key &key, const Data &value, const StatusCallback &callback);
+
+  /// Get data from the table asynchronously.
+  ///
+  /// \param key The key to lookup from the table.
+  /// \param callback Callback that will be called after read finishes.
+  /// \return Status
+  Status Get(const Key &key, const OptionalItemCallback<Data> &callback);
+
+  /// Get all data from the table asynchronously.
+  ///
+  /// \param callback Callback that will be called after data has been received.
+  /// \return Status
+  Status GetAll(const MapCallback<Key, Data> &callback);
+
+  /// Delete data from the table asynchronously.
+  ///
+  /// \param key The key that will be deleted from the table.
+  /// \param callback Callback that will be called after delete finishes.
+  /// \return Status
+  virtual Status Delete(const Key &key, const StatusCallback &callback);
+
+  /// Delete a batch of data from the table asynchronously.
+  ///
+  /// \param keys The batch key that will be deleted from the table.
+  /// \param callback Callback that will be called after delete finishes.
+  /// \return Status
+  virtual Status BatchDelete(const std::vector<Key> &keys,
+                             const StatusCallback &callback);
+
+ protected:
+  std::string table_name_;
+  std::shared_ptr<StoreClient> store_client_;
+};
+
+/// \class GcsTableWithJobId
+///
+/// GcsTableWithJobId is the storage interface for all GCS tables whose data belongs to
+/// specific jobs. This class is not meant to be used directly. All gcs table classes with
+/// job id should derive from this class and override the table_name_ member with a unique
+/// value for that table.
+template <typename Key, typename Data>
+class GcsTableWithJobId : public GcsTable<Key, Data> {
+ public:
+  explicit GcsTableWithJobId(std::shared_ptr<StoreClient> store_client)
+      : GcsTable<Key, Data>(std::move(store_client)) {}
+
+  /// Write data to the table asynchronously.
+  ///
+  /// \param key The key that will be written to the table. The job id can be obtained
+  /// from the key.
+  /// \param value The value of the key that will be written to the table.
+  /// \param callback Callback that will be called after write finishes.
+  /// \return Status
+  Status Put(const Key &key, const Data &value, const StatusCallback &callback) override;
+
+  /// Get all the data of the specified job id from the table asynchronously.
+  ///
+  /// \param job_id The key to lookup from the table.
+  /// \param callback Callback that will be called after read finishes.
+  /// \return Status
+  Status GetByJobId(const JobID &job_id, const MapCallback<Key, Data> &callback);
+
+  /// Delete all the data of the specified job id from the table asynchronously.
+  ///
+  /// \param job_id The key that will be deleted from the table.
+  /// \param callback Callback that will be called after delete finishes.
+  /// \return Status
+  Status DeleteByJobId(const JobID &job_id, const StatusCallback &callback);
+
+  /// Delete data and index from the table asynchronously.
+  ///
+  /// \param key The key that will be deleted from the table.
+  /// \param callback Callback that will be called after delete finishes.
+  /// \return Status
+  Status Delete(const Key &key, const StatusCallback &callback) override;
+
+  /// Delete a batch of data and index from the table asynchronously.
+  ///
+  /// \param keys The batch key that will be deleted from the table.
+  /// \param callback Callback that will be called after delete finishes.
+  /// \return Status
+  Status BatchDelete(const std::vector<Key> &keys,
+                     const StatusCallback &callback) override;
+
+ protected:
+  virtual JobID GetJobIdFromKey(const Key &key) = 0;
+};
+
+class GcsJobTable : public GcsTable<JobID, JobTableData> {
+ public:
+  explicit GcsJobTable(std::shared_ptr<StoreClient> store_client)
+      : GcsTable(std::move(store_client)) {
+    table_name_ = TablePrefix_Name(TablePrefix::JOB);
+  }
+};
+
+class GcsActorTable : public GcsTableWithJobId<ActorID, ActorTableData> {
+ public:
+  explicit GcsActorTable(std::shared_ptr<StoreClient> store_client)
+      : GcsTableWithJobId(std::move(store_client)) {
+    table_name_ = TablePrefix_Name(TablePrefix::ACTOR);
+  }
+
+ private:
+  JobID GetJobIdFromKey(const ActorID &key) override { return key.JobId(); }
+};
+
+class GcsPlacementGroupTable
+    : public GcsTable<PlacementGroupID, PlacementGroupTableData> {
+ public:
+  explicit GcsPlacementGroupTable(std::shared_ptr<StoreClient> store_client)
+      : GcsTable(std::move(store_client)) {
+    table_name_ = TablePrefix_Name(TablePrefix::PLACEMENT_GROUP);
+  }
+};
+
+class GcsNodeTable : public GcsTable<NodeID, GcsNodeInfo> {
+ public:
+  explicit GcsNodeTable(std::shared_ptr<StoreClient> store_client)
+      : GcsTable(std::move(store_client)) {
+    table_name_ = TablePrefix_Name(TablePrefix::NODE);
+  }
+};
+
+class GcsNodeResourceTable : public GcsTable<NodeID, ResourceMap> {
+ public:
+  explicit GcsNodeResourceTable(std::shared_ptr<StoreClient> store_client)
+      : GcsTable(std::move(store_client)) {
+    table_name_ = TablePrefix_Name(TablePrefix::NODE_RESOURCE);
+  }
+};
+
+class GcsPlacementGroupScheduleTable : public GcsTable<PlacementGroupID, ScheduleData> {
+ public:
+  explicit GcsPlacementGroupScheduleTable(std::shared_ptr<StoreClient> store_client)
+      : GcsTable(std::move(store_client)) {
+    table_name_ = TablePrefix_Name(TablePrefix::PLACEMENT_GROUP_SCHEDULE);
+  }
+};
+
+class GcsResourceUsageBatchTable : public GcsTable<NodeID, ResourceUsageBatchData> {
+ public:
+  explicit GcsResourceUsageBatchTable(std::shared_ptr<StoreClient> store_client)
+      : GcsTable(std::move(store_client)) {
+    table_name_ = TablePrefix_Name(TablePrefix::RESOURCE_USAGE_BATCH);
+  }
+};
+
+class GcsProfileTable : public GcsTable<UniqueID, ProfileTableData> {
+ public:
+  explicit GcsProfileTable(std::shared_ptr<StoreClient> store_client)
+      : GcsTable(std::move(store_client)) {
+    table_name_ = TablePrefix_Name(TablePrefix::PROFILE);
+  }
+};
+
+class GcsWorkerTable : public GcsTable<WorkerID, WorkerTableData> {
+ public:
+  explicit GcsWorkerTable(std::shared_ptr<StoreClient> store_client)
+      : GcsTable(std::move(store_client)) {
+    table_name_ = TablePrefix_Name(TablePrefix::WORKERS);
+  }
+};
+
+class GcsInternalConfigTable : public GcsTable<UniqueID, StoredConfig> {
+ public:
+  explicit GcsInternalConfigTable(std::shared_ptr<StoreClient> store_client)
+      : GcsTable(std::move(store_client)) {
+    table_name_ = TablePrefix_Name(TablePrefix::INTERNAL_CONFIG);
+  }
+};
+
+/// \class GcsTableStorage
+///
+/// This class is not meant to be used directly. All gcs table storage classes should
+/// derive from this class and override class member variables.
+class GcsTableStorage {
+ public:
+  explicit GcsTableStorage(std::shared_ptr<StoreClient> store_client)
+      : store_client_(std::move(store_client)) {
+    job_table_ = std::make_unique<GcsJobTable>(store_client_);
+    actor_table_ = std::make_unique<GcsActorTable>(store_client_);
+    placement_group_table_ = std::make_unique<GcsPlacementGroupTable>(store_client_);
+    node_table_ = std::make_unique<GcsNodeTable>(store_client_);
+    node_resource_table_ = std::make_unique<GcsNodeResourceTable>(store_client_);
+    placement_group_schedule_table_ =
+        std::make_unique<GcsPlacementGroupScheduleTable>(store_client_);
+    resource_usage_batch_table_ =
+        std::make_unique<GcsResourceUsageBatchTable>(store_client_);
+    profile_table_ = std::make_unique<GcsProfileTable>(store_client_);
+    worker_table_ = std::make_unique<GcsWorkerTable>(store_client_);
+    system_config_table_ = std::make_unique<GcsInternalConfigTable>(store_client_);
+  }
+
+  GcsJobTable &JobTable() {
+    RAY_CHECK(job_table_ != nullptr);
+    return *job_table_;
+  }
+
+  GcsActorTable &ActorTable() {
+    RAY_CHECK(actor_table_ != nullptr);
+    return *actor_table_;
+  }
+
+  GcsPlacementGroupTable &PlacementGroupTable() {
+    RAY_CHECK(placement_group_table_ != nullptr);
+    return *placement_group_table_;
+  }
+
+  GcsNodeTable &NodeTable() {
+    RAY_CHECK(node_table_ != nullptr);
+    return *node_table_;
+  }
+
+  GcsNodeResourceTable &NodeResourceTable() {
+    RAY_CHECK(node_resource_table_ != nullptr);
+    return *node_resource_table_;
+  }
+
+  GcsPlacementGroupScheduleTable &PlacementGroupScheduleTable() {
+    RAY_CHECK(placement_group_schedule_table_ != nullptr);
+    return *placement_group_schedule_table_;
+  }
+
+  GcsResourceUsageBatchTable &HeartbeatBatchTable() {
+    RAY_CHECK(resource_usage_batch_table_ != nullptr);
+    return *resource_usage_batch_table_;
+  }
+
+  GcsProfileTable &ProfileTable() {
+    RAY_CHECK(profile_table_ != nullptr);
+    return *profile_table_;
+  }
+
+  GcsWorkerTable &WorkerTable() {
+    RAY_CHECK(worker_table_ != nullptr);
+    return *worker_table_;
+  }
+
+  GcsInternalConfigTable &InternalConfigTable() {
+    RAY_CHECK(system_config_table_ != nullptr);
+    return *system_config_table_;
+  }
+
+  int GetNextJobID() {
+    RAY_CHECK(store_client_);
+    return store_client_->GetNextJobID();
+  }
+
+ protected:
+  std::shared_ptr<StoreClient> store_client_;
+  std::unique_ptr<GcsJobTable> job_table_;
+  std::unique_ptr<GcsActorTable> actor_table_;
+  std::unique_ptr<GcsPlacementGroupTable> placement_group_table_;
+  std::unique_ptr<GcsNodeTable> node_table_;
+  std::unique_ptr<GcsNodeResourceTable> node_resource_table_;
+  std::unique_ptr<GcsPlacementGroupScheduleTable> placement_group_schedule_table_;
+  std::unique_ptr<GcsResourceUsageBatchTable> resource_usage_batch_table_;
+  std::unique_ptr<GcsProfileTable> profile_table_;
+  std::unique_ptr<GcsWorkerTable> worker_table_;
+  std::unique_ptr<GcsInternalConfigTable> system_config_table_;
+};
+
+/// \class RedisGcsTableStorage
+/// RedisGcsTableStorage is an implementation of `GcsTableStorage`
+/// that uses redis as storage.
+class RedisGcsTableStorage : public GcsTableStorage {
+ public:
+  explicit RedisGcsTableStorage(std::shared_ptr<RedisClient> redis_client)
+      : GcsTableStorage(std::make_shared<RedisStoreClient>(std::move(redis_client))) {}
+};
+
+/// \class InMemoryGcsTableStorage
+/// InMemoryGcsTableStorage is an implementation of `GcsTableStorage`
+/// that uses memory as storage.
+class InMemoryGcsTableStorage : public GcsTableStorage {
+ public:
+  explicit InMemoryGcsTableStorage(instrumented_io_context &main_io_service)
+      : GcsTableStorage(std::make_shared<InMemoryStoreClient>(main_io_service)) {}
+};
+
+}  // namespace gcs
+}  // namespace ray