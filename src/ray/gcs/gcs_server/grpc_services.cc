--- conflicted
+++ resolved
@@ -29,20 +29,11 @@
                                   GetClusterId,
                                   max_active_rpcs_per_handler_,
                                   AuthType::EMPTY_AUTH);
-<<<<<<< HEAD
-
-  RPC_SERVICE_HANDLER(NodeInfoGcsService, RegisterNode, max_active_rpcs_per_handler)
-  RPC_SERVICE_HANDLER(NodeInfoGcsService, UnregisterNode, max_active_rpcs_per_handler)
-  RPC_SERVICE_HANDLER(NodeInfoGcsService, DrainNode, max_active_rpcs_per_handler)
-  RPC_SERVICE_HANDLER(NodeInfoGcsService, GetAllNodeInfo, max_active_rpcs_per_handler)
-  RPC_SERVICE_HANDLER(NodeInfoGcsService, CheckAlive, max_active_rpcs_per_handler)
-=======
   RPC_SERVICE_HANDLER(NodeInfoGcsService, RegisterNode, max_active_rpcs_per_handler_)
   RPC_SERVICE_HANDLER(NodeInfoGcsService, UnregisterNode, max_active_rpcs_per_handler_)
   RPC_SERVICE_HANDLER(NodeInfoGcsService, DrainNode, max_active_rpcs_per_handler_)
   RPC_SERVICE_HANDLER(NodeInfoGcsService, GetAllNodeInfo, max_active_rpcs_per_handler_)
   RPC_SERVICE_HANDLER(NodeInfoGcsService, CheckAlive, max_active_rpcs_per_handler_)
->>>>>>> 7df73538
 }
 
 void JobInfoGrpcService::InitServerCallFactories(
