// Copyright 2017 The Ray Authors.
//
// Licensed under the Apache License, Version 2.0 (the "License");
// you may not use this file except in compliance with the License.
// You may obtain a copy of the License at
//
//  http://www.apache.org/licenses/LICENSE-2.0
//
// Unless required by applicable law or agreed to in writing, software
// distributed under the License is distributed on an "AS IS" BASIS,
// WITHOUT WARRANTIES OR CONDITIONS OF ANY KIND, either express or implied.
// See the License for the specific language governing permissions and
// limitations under the License.

#pragma once

#include "ray/common/asio/asio_util.h"
#include "ray/common/asio/instrumented_io_context.h"
#include "ray/common/ray_syncer/ray_syncer.h"
#include "ray/common/runtime_env_manager.h"
#include "ray/gcs/gcs_server/gcs_function_manager.h"
#include "ray/gcs/gcs_server/gcs_health_check_manager.h"
#include "ray/gcs/gcs_server/gcs_init_data.h"
#include "ray/gcs/gcs_server/gcs_kv_manager.h"
#include "ray/gcs/gcs_server/gcs_redis_failure_detector.h"
#include "ray/gcs/gcs_server/gcs_resource_manager.h"
#include "ray/gcs/gcs_server/gcs_server_io_context_policy.h"
#include "ray/gcs/gcs_server/gcs_table_storage.h"
#include "ray/gcs/gcs_server/gcs_task_manager.h"
#include "ray/gcs/gcs_server/pubsub_handler.h"
#include "ray/gcs/gcs_server/runtime_env_handler.h"
#include "ray/gcs/gcs_server/usage_stats_client.h"
#include "ray/gcs/pubsub/gcs_pub_sub.h"
#include "ray/gcs/redis_client.h"
#include "ray/raylet/scheduling/cluster_resource_scheduler.h"
#include "ray/raylet/scheduling/cluster_task_manager.h"
#include "ray/rpc/client_call.h"
#include "ray/rpc/gcs_server/gcs_rpc_server.h"
#include "ray/rpc/node_manager/node_manager_client_pool.h"
#include "ray/util/throttler.h"

namespace ray {
using raylet::ClusterTaskManager;
using raylet::NoopLocalTaskManager;

namespace gcs {

struct GcsServerConfig {
  std::string grpc_server_name = "GcsServer";
  uint16_t grpc_server_port = 0;
  uint16_t grpc_server_thread_num = 1;
  std::string redis_password;
  std::string redis_address;
  uint16_t redis_port = 6379;
  bool enable_redis_ssl = false;
  bool retry_redis = true;
  bool enable_sharding_conn = false;
  std::string node_ip_address;
  std::string log_dir;
  // This includes the config list of raylet.
  std::string raylet_config_list;
  std::string session_name;
};

class GcsNodeManager;
class GcsActorManager;
class GcsJobManager;
class GcsWorkerManager;
class GcsPlacementGroupScheduler;
class GcsPlacementGroupManager;
class GcsTaskManager;
class GcsAutoscalerStateManager;

/// The GcsServer will take over all requests from GcsClient and transparent
/// transmit the command to the backend reliable storage for the time being.
/// In the future, GCS server's main responsibility is to manage meta data
/// and the management of actor creation.
/// For more details, please see the design document.
/// https://docs.google.com/document/d/1d-9qBlsh2UQHo-AWMWR0GptI_Ajwu4SKx0Q0LHKPpeI/edit#heading=h.csi0gaglj2pv
class GcsServer {
 public:
  explicit GcsServer(const GcsServerConfig &config,
                     instrumented_io_context &main_service);
  virtual ~GcsServer();

  /// Start gcs server.
  void Start();

  /// Stop gcs server.
  void Stop();

  /// Get the port of this gcs server.
  int GetPort() const { return rpc_server_.GetPort(); }

  /// Check if gcs server is started.
  bool IsStarted() const { return is_started_; }

  /// Check if gcs server is stopped.
  bool IsStopped() const { return is_stopped_; }

  /// Retrieve cluster ID
  const ClusterID &GetClusterId() const { return rpc_server_.GetClusterId(); }

  // TODO(vitsai): string <=> enum generator macro
  enum class StorageType {
    UNKNOWN = 0,
    IN_MEMORY = 1,
    REDIS_PERSIST = 2,
  };

  static constexpr char kInMemoryStorage[] = "memory";
  static constexpr char kRedisStorage[] = "redis";

  void UpdateGcsResourceManagerInTest(
      const NodeID &node_id,
      const syncer::ResourceViewSyncMessage &resource_view_sync_message) {
    RAY_CHECK(gcs_resource_manager_ != nullptr);
    gcs_resource_manager_->UpdateFromResourceView(node_id, resource_view_sync_message);
  }

 protected:
  /// Generate the redis client options
  RedisClientOptions GetRedisClientOptions() const;

  void DoStart(const GcsInitData &gcs_init_data);

  /// Initialize gcs node manager.
  void InitGcsNodeManager(const GcsInitData &gcs_init_data);

  /// Initialize gcs health check manager.
  void InitGcsHealthCheckManager(const GcsInitData &gcs_init_data);

  /// Initialize gcs resource manager.
  void InitGcsResourceManager(const GcsInitData &gcs_init_data);

  /// Initialize synchronization service
  void InitRaySyncer(const GcsInitData &gcs_init_data);

  /// Initialize cluster resource scheduler.
  void InitClusterResourceScheduler();

  /// Initialize cluster task manager.
  void InitClusterTaskManager();

  /// Initialize gcs job manager.
  void InitGcsJobManager(const GcsInitData &gcs_init_data);

  /// Initialize gcs actor manager.
  void InitGcsActorManager(const GcsInitData &gcs_init_data);

  /// Initialize gcs placement group manager.
  void InitGcsPlacementGroupManager(const GcsInitData &gcs_init_data);

  /// Initialize gcs worker manager.
  void InitGcsWorkerManager();

  /// Initialize gcs task manager.
  void InitGcsTaskManager();

  /// Initialize gcs autoscaling manager.
  void InitGcsAutoscalerStateManager(const GcsInitData &gcs_init_data);

  /// Initialize usage stats client.
  void InitUsageStatsClient();

  /// Initialize KV manager.
  void InitKVManager();

  /// Initialize KV service.
  void InitKVService();

  /// Initialize function manager.
  void InitFunctionManager();

  /// Initializes PubSub handler.
  void InitPubSubHandler();

  // Init RuntimeENv manager
  void InitRuntimeEnvManager();

  /// Install event listeners.
  void InstallEventListeners();

 private:
  /// Gets the type of KV storage to use from config.
  StorageType GetStorageType() const;

  /// Print debug info periodically.
  std::string GetDebugState() const;

  /// Dump the debug info to debug_state_gcs.txt.
  void DumpDebugStateToFile() const;

  /// Collect stats from each module.
  void RecordMetrics() const;

  /// Get cluster id if persisted, otherwise generate
  /// a new one and persist as necessary.
  /// Expected to be idempotent while server is up.
  void GetOrGenerateClusterId(std::function<void(ClusterID cluster_id)> &&continuation);

  /// Print the asio event loop stats for debugging.
  void PrintAsioStats();

  /// Get or connect to a redis server
  std::shared_ptr<RedisClient> GetOrConnectRedis(instrumented_io_context &io_service);

  void TryGlobalGC();

  IOContextProvider<GcsServerIOContextPolicy> io_context_provider_;

  /// Gcs server configuration.
  const GcsServerConfig config_;
  // Type of storage to use.
  const StorageType storage_type_;
<<<<<<< HEAD
  /// The main io service to drive event posted from grpc threads.
  instrumented_io_context &main_service_;
  /// The io service used by Pubsub, for isolation from other workload.
  InstrumentedIOContextWithThread pubsub_io_context_;
  // The io service used by internal KV service, table storage and the StoreClient.
  InstrumentedIOContextWithThread kv_io_context_;
  // The io service used by task manager.
  InstrumentedIOContextWithThread task_io_context_;
  // The io service used by ray syncer.
  InstrumentedIOContextWithThread ray_syncer_io_context_;
=======
>>>>>>> 4f34a964
  /// The grpc server
  rpc::GrpcServer rpc_server_;
  /// The `ClientCallManager` object that is shared by all `NodeManagerWorkerClient`s.
  rpc::ClientCallManager client_call_manager_;
  /// Node manager client pool.
  std::shared_ptr<rpc::NodeManagerClientPool> raylet_client_pool_;
  /// The gcs resource manager.
  std::shared_ptr<GcsResourceManager> gcs_resource_manager_;
  /// The cluster resource scheduler.
  std::shared_ptr<ClusterResourceScheduler> cluster_resource_scheduler_;
  /// The cluster task manager.
  std::shared_ptr<ClusterTaskManager> cluster_task_manager_;
  /// The autoscaler state manager.
  std::unique_ptr<GcsAutoscalerStateManager> gcs_autoscaler_state_manager_;
  /// The gcs node manager.
  std::unique_ptr<GcsNodeManager> gcs_node_manager_;
  /// The health check manager.
  std::shared_ptr<GcsHealthCheckManager> gcs_healthcheck_manager_;
  /// The gcs redis failure detector.
  std::shared_ptr<GcsRedisFailureDetector> gcs_redis_failure_detector_;
  /// The gcs actor manager.
  std::shared_ptr<GcsActorManager> gcs_actor_manager_;
  /// The gcs placement group scheduler.
  std::shared_ptr<GcsPlacementGroupScheduler> gcs_placement_group_scheduler_;
  /// The gcs placement group manager.
  std::shared_ptr<GcsPlacementGroupManager> gcs_placement_group_manager_;
  /// Job info handler and service.
  std::unique_ptr<GcsJobManager> gcs_job_manager_;
  std::unique_ptr<rpc::JobInfoGrpcService> job_info_service_;
  /// Actor info service.
  std::unique_ptr<rpc::ActorInfoGrpcService> actor_info_service_;
  /// Node info handler and service.
  std::unique_ptr<rpc::NodeInfoGrpcService> node_info_service_;
  /// Function table manager.
  std::unique_ptr<GcsFunctionManager> function_manager_;
  /// Node resource info handler and service.
  std::unique_ptr<rpc::NodeResourceInfoGrpcService> node_resource_info_service_;

  /// Ray Syncer related fields.
  std::unique_ptr<syncer::RaySyncer> ray_syncer_;
  std::unique_ptr<syncer::RaySyncerService> ray_syncer_service_;

  /// The node id of GCS.
  NodeID gcs_node_id_;

  /// The usage stats client.
  std::unique_ptr<UsageStatsClient> usage_stats_client_;
  /// The gcs worker manager.
  std::unique_ptr<GcsWorkerManager> gcs_worker_manager_;
  /// Worker info service.
  std::unique_ptr<rpc::WorkerInfoGrpcService> worker_info_service_;
  /// Placement Group info handler and service.
  std::unique_ptr<rpc::PlacementGroupInfoGrpcService> placement_group_info_service_;
  /// Global KV storage handler and service.
  std::unique_ptr<GcsInternalKVManager> kv_manager_;
  std::unique_ptr<rpc::InternalKVGrpcService> kv_service_;
  /// Runtime env handler and service.
  std::unique_ptr<RuntimeEnvHandler> runtime_env_handler_;
  std::unique_ptr<rpc::RuntimeEnvGrpcService> runtime_env_service_;
  /// GCS PubSub handler and service.
  std::unique_ptr<InternalPubSubHandler> pubsub_handler_;
  std::unique_ptr<rpc::InternalPubSubGrpcService> pubsub_service_;
  /// GCS Task info manager for managing task states change events.
  std::unique_ptr<GcsTaskManager> gcs_task_manager_;
  /// Independent task info service from the main grpc service.
  std::unique_ptr<rpc::TaskInfoGrpcService> task_info_service_;
  /// Gcs Autoscaler state manager.
  std::unique_ptr<rpc::autoscaler::AutoscalerStateGrpcService> autoscaler_state_service_;
  /// Backend client.
  std::shared_ptr<RedisClient> redis_client_;
  /// A publisher for publishing gcs messages.
  std::shared_ptr<GcsPublisher> gcs_publisher_;
  /// Grpc based pubsub's periodical runner.
  PeriodicalRunner pubsub_periodical_runner_;
  /// The runner to run function periodically.
  PeriodicalRunner periodical_runner_;
  /// The gcs table storage.
  std::shared_ptr<gcs::GcsTableStorage> gcs_table_storage_;
  /// Stores references to URIs stored by the GCS for runtime envs.
  std::unique_ptr<ray::RuntimeEnvManager> runtime_env_manager_;
  /// Gcs service state flag, which is used for ut.
  std::atomic<bool> is_started_;
  std::atomic<bool> is_stopped_;
  int task_pending_schedule_detected_ = 0;
  /// Throttler for global gc
  std::unique_ptr<Throttler> global_gc_throttler_;
};

}  // namespace gcs
}  // namespace ray<|MERGE_RESOLUTION|>--- conflicted
+++ resolved
@@ -213,19 +213,6 @@
   const GcsServerConfig config_;
   // Type of storage to use.
   const StorageType storage_type_;
-<<<<<<< HEAD
-  /// The main io service to drive event posted from grpc threads.
-  instrumented_io_context &main_service_;
-  /// The io service used by Pubsub, for isolation from other workload.
-  InstrumentedIOContextWithThread pubsub_io_context_;
-  // The io service used by internal KV service, table storage and the StoreClient.
-  InstrumentedIOContextWithThread kv_io_context_;
-  // The io service used by task manager.
-  InstrumentedIOContextWithThread task_io_context_;
-  // The io service used by ray syncer.
-  InstrumentedIOContextWithThread ray_syncer_io_context_;
-=======
->>>>>>> 4f34a964
   /// The grpc server
   rpc::GrpcServer rpc_server_;
   /// The `ClientCallManager` object that is shared by all `NodeManagerWorkerClient`s.
