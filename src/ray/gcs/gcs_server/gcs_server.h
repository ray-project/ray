// Copyright 2017 The Ray Authors.
//
// Licensed under the Apache License, Version 2.0 (the "License");
// you may not use this file except in compliance with the License.
// You may obtain a copy of the License at
//
//  http://www.apache.org/licenses/LICENSE-2.0
//
// Unless required by applicable law or agreed to in writing, software
// distributed under the License is distributed on an "AS IS" BASIS,
// WITHOUT WARRANTIES OR CONDITIONS OF ANY KIND, either express or implied.
// See the License for the specific language governing permissions and
// limitations under the License.

#pragma once

#include <memory>

#include "ray/common/asio/asio_util.h"
#include "ray/common/asio/instrumented_io_context.h"
#include "ray/common/ray_syncer/ray_syncer.h"
#include "ray/common/runtime_env_manager.h"
#include "ray/gcs/gcs_server/gcs_function_manager.h"
#include "ray/gcs/gcs_server/gcs_health_check_manager.h"
#include "ray/gcs/gcs_server/gcs_init_data.h"
#include "ray/gcs/gcs_server/gcs_kv_manager.h"
#include "ray/gcs/gcs_server/gcs_redis_failure_detector.h"
#include "ray/gcs/gcs_server/gcs_resource_manager.h"
#include "ray/gcs/gcs_server/gcs_server_io_context_policy.h"
#include "ray/gcs/gcs_server/gcs_table_storage.h"
#include "ray/gcs/gcs_server/gcs_task_manager.h"
#include "ray/gcs/gcs_server/pubsub_handler.h"
#include "ray/gcs/gcs_server/runtime_env_handler.h"
#include "ray/gcs/gcs_server/usage_stats_client.h"
#include "ray/gcs/pubsub/gcs_pub_sub.h"
#include "ray/gcs/redis_client.h"
#include "ray/raylet/scheduling/cluster_resource_scheduler.h"
#include "ray/raylet/scheduling/cluster_task_manager.h"
#include "ray/rpc/client_call.h"
#include "ray/rpc/gcs_server/gcs_rpc_server.h"
#include "ray/rpc/node_manager/node_manager_client_pool.h"
#include "ray/util/throttler.h"

namespace ray {
using raylet::ClusterTaskManager;
using raylet::NoopLocalTaskManager;

namespace gcs {

struct GcsServerConfig {
  std::string grpc_server_name = "GcsServer";
  uint16_t grpc_server_port = 0;
  uint16_t grpc_server_thread_num = 1;
  std::string redis_username;
  std::string redis_password;
  std::string redis_address;
  uint16_t redis_port = 6379;
  bool enable_redis_ssl = false;
  bool retry_redis = true;
  bool enable_sharding_conn = false;
  std::string node_ip_address;
  std::string log_dir;
  // This includes the config list of raylet.
  std::string raylet_config_list;
  std::string session_name;
};

class GcsNodeManager;
class GcsActorManager;
class GcsJobManager;
class GcsWorkerManager;
class GcsPlacementGroupScheduler;
class GcsPlacementGroupManager;
class GcsTaskManager;
class GcsAutoscalerStateManager;

/// The GcsServer will take over all requests from GcsClient and transparent
/// transmit the command to the backend reliable storage for the time being.
/// In the future, GCS server's main responsibility is to manage meta data
/// and the management of actor creation.
/// For more details, please see the design document.
/// https://docs.google.com/document/d/1d-9qBlsh2UQHo-AWMWR0GptI_Ajwu4SKx0Q0LHKPpeI/edit#heading=h.csi0gaglj2pv
///
/// Notes on lifecycle:
/// 1. Gcs server contains a lot of data member, gcs server outlives all of them.
/// 2. Gcs table storage and all gcs managers share a lifetime, that starts from a
/// `DoStart` call to `Stop`.
class GcsServer {
 public:
  GcsServer(const GcsServerConfig &config, instrumented_io_context &main_service);
  virtual ~GcsServer();

  /// Start gcs server.
  void Start();

  /// Stop gcs server.
  void Stop();

  /// Get the port of this gcs server.
  int GetPort() const { return rpc_server_.GetPort(); }

  /// Check if gcs server is started.
  bool IsStarted() const { return is_started_; }

  /// Check if gcs server is stopped.
  bool IsStopped() const { return is_stopped_; }

  /// Retrieve cluster ID
  const ClusterID &GetClusterId() const { return rpc_server_.GetClusterId(); }

  // TODO(vitsai): string <=> enum generator macro
  enum class StorageType {
    UNKNOWN = 0,
    IN_MEMORY = 1,
    REDIS_PERSIST = 2,
  };

  static constexpr char kInMemoryStorage[] = "memory";
  static constexpr char kRedisStorage[] = "redis";

  void UpdateGcsResourceManagerInTest(
      const NodeID &node_id,
      const syncer::ResourceViewSyncMessage &resource_view_sync_message) {
    RAY_CHECK(gcs_resource_manager_ != nullptr);
    gcs_resource_manager_->UpdateFromResourceView(node_id, resource_view_sync_message);
  }

 protected:
  /// Generate the redis client options
  RedisClientOptions GetRedisClientOptions() const;

  void DoStart(const GcsInitData &gcs_init_data);

  /// Initialize gcs node manager.
  void InitGcsNodeManager(const GcsInitData &gcs_init_data);

  /// Initialize gcs health check manager.
  void InitGcsHealthCheckManager(const GcsInitData &gcs_init_data);

  /// Initialize gcs resource manager.
  void InitGcsResourceManager(const GcsInitData &gcs_init_data);

  /// Initialize synchronization service
  void InitRaySyncer(const GcsInitData &gcs_init_data);

  /// Initialize cluster resource scheduler.
  void InitClusterResourceScheduler();

  /// Initialize cluster task manager.
  void InitClusterTaskManager();

  /// Initialize gcs job manager.
  void InitGcsJobManager(const GcsInitData &gcs_init_data);

  /// Initialize gcs actor manager.
  void InitGcsActorManager(const GcsInitData &gcs_init_data);

  /// Initialize gcs placement group manager.
  void InitGcsPlacementGroupManager(const GcsInitData &gcs_init_data);

  /// Initialize gcs worker manager.
  void InitGcsWorkerManager();

  /// Initialize gcs task manager.
  void InitGcsTaskManager();

  /// Initialize gcs autoscaling manager.
  void InitGcsAutoscalerStateManager(const GcsInitData &gcs_init_data);

  /// Initialize usage stats client.
  void InitUsageStatsClient();

  /// Initialize KV manager.
  void InitKVManager();

  /// Initialize KV service.
  void InitKVService();

  /// Initialize function manager.
  void InitFunctionManager();

  /// Initializes PubSub handler.
  void InitPubSubHandler();

  // Init RuntimeENv manager
  void InitRuntimeEnvManager();

  /// Install event listeners.
  void InstallEventListeners();

 private:
  /// Gets the type of KV storage to use from config.
  StorageType GetStorageType() const;

  /// Print debug info periodically.
  std::string GetDebugState() const;

  /// Dump the debug info to debug_state_gcs.txt.
  void DumpDebugStateToFile() const;

  /// Collect stats from each module.
  void RecordMetrics() const;

  /// Get cluster id if persisted, otherwise generate
  /// a new one and persist as necessary.
  /// Expected to be idempotent while server is up.
  void GetOrGenerateClusterId(std::function<void(ClusterID cluster_id)> &&continuation);

  /// Print the asio event loop stats for debugging.
  void PrintAsioStats();

  /// Get or connect to a redis server
  std::shared_ptr<RedisClient> CreateRedisClient(instrumented_io_context &io_service);

  void TryGlobalGC();

  IOContextProvider<GcsServerIOContextPolicy> io_context_provider_;

  /// NOTICE: The declaration order for data members should follow dependency.
  ///
  /// Gcs server configuration.
  const GcsServerConfig config_;
  // Type of storage to use.
  const StorageType storage_type_;
  /// The grpc server
  rpc::GrpcServer rpc_server_;
  /// The `ClientCallManager` object that is shared by all `NodeManagerWorkerClient`s.
  rpc::ClientCallManager client_call_manager_;
  /// Node manager client pool.
  std::unique_ptr<rpc::NodeManagerClientPool> raylet_client_pool_;
  /// The cluster resource scheduler.
  std::shared_ptr<ClusterResourceScheduler> cluster_resource_scheduler_;
  /// Local task manager.
  NoopLocalTaskManager local_task_manager_;
  /// The gcs table storage.
  std::unique_ptr<gcs::GcsTableStorage> gcs_table_storage_;
  /// The cluster task manager.
  std::unique_ptr<ClusterTaskManager> cluster_task_manager_;
  /// [gcs_resource_manager_] depends on [cluster_task_manager_].
  /// The gcs resource manager.
  std::unique_ptr<GcsResourceManager> gcs_resource_manager_;
  /// The autoscaler state manager.
  std::unique_ptr<GcsAutoscalerStateManager> gcs_autoscaler_state_manager_;
  /// The gcs node manager.
  std::unique_ptr<GcsNodeManager> gcs_node_manager_;
  /// The health check manager.
  std::unique_ptr<GcsHealthCheckManager> gcs_healthcheck_manager_;
  /// The gcs redis failure detector.
  std::unique_ptr<GcsRedisFailureDetector> gcs_redis_failure_detector_;
  /// The gcs placement group manager.
  std::unique_ptr<GcsPlacementGroupManager> gcs_placement_group_manager_;
  /// The gcs actor manager.
  std::unique_ptr<GcsActorManager> gcs_actor_manager_;
  /// The gcs placement group scheduler.
  /// [gcs_placement_group_scheduler_] depends on [raylet_client_pool_].
  std::unique_ptr<GcsPlacementGroupScheduler> gcs_placement_group_scheduler_;
  /// A publisher for publishing gcs messages.
  std::unique_ptr<GcsPublisher> gcs_publisher_;
  /// Function table manager.
  std::unique_ptr<GcsFunctionManager> function_manager_;
  /// Stores references to URIs stored by the GCS for runtime envs.
  std::unique_ptr<ray::RuntimeEnvManager> runtime_env_manager_;
  /// Global KV storage handler and service.
  std::unique_ptr<GcsInternalKVManager> kv_manager_;
  std::unique_ptr<rpc::InternalKVGrpcService> kv_service_;
  /// Job info handler and service.
  std::unique_ptr<GcsJobManager> gcs_job_manager_;
  std::unique_ptr<rpc::JobInfoGrpcService> job_info_service_;
  /// Actor info service.
  std::unique_ptr<rpc::ActorInfoGrpcService> actor_info_service_;
  /// Node info handler and service.
  std::unique_ptr<rpc::NodeInfoGrpcService> node_info_service_;
  /// Node resource info handler and service.
  std::unique_ptr<rpc::NodeResourceInfoGrpcService> node_resource_info_service_;

  /// Ray Syncer related fields.
  std::unique_ptr<syncer::RaySyncer> ray_syncer_;
  std::unique_ptr<syncer::RaySyncerService> ray_syncer_service_;

  /// The node id of GCS.
  NodeID gcs_node_id_;

  /// The usage stats client.
  std::unique_ptr<UsageStatsClient> usage_stats_client_;
  /// The gcs worker manager.
  std::unique_ptr<GcsWorkerManager> gcs_worker_manager_;
  /// Worker info service.
  std::unique_ptr<rpc::WorkerInfoGrpcService> worker_info_service_;
  /// Placement Group info handler and service.
  std::unique_ptr<rpc::PlacementGroupInfoGrpcService> placement_group_info_service_;
  /// Runtime env handler and service.
  std::unique_ptr<RuntimeEnvHandler> runtime_env_handler_;
  std::unique_ptr<rpc::RuntimeEnvGrpcService> runtime_env_service_;
  /// GCS PubSub handler and service.
  std::unique_ptr<InternalPubSubHandler> pubsub_handler_;
  std::unique_ptr<rpc::InternalPubSubGrpcService> pubsub_service_;
  /// GCS Task info manager for managing task states change events.
  std::unique_ptr<GcsTaskManager> gcs_task_manager_;
  /// Independent task info service from the main grpc service.
  std::unique_ptr<rpc::TaskInfoGrpcService> task_info_service_;
  /// Gcs Autoscaler state manager.
  std::unique_ptr<rpc::autoscaler::AutoscalerStateGrpcService> autoscaler_state_service_;
<<<<<<< HEAD
  /// A publisher for publishing gcs messages.
  std::unique_ptr<GcsPublisher> gcs_publisher_;
=======
  /// Backend client.
  std::shared_ptr<RedisClient> redis_client_;
>>>>>>> 8ab5b2b3
  /// Grpc based pubsub's periodical runner.
  std::shared_ptr<PeriodicalRunner> pubsub_periodical_runner_;
  /// The runner to run function periodically.
  std::shared_ptr<PeriodicalRunner> periodical_runner_;
  /// Gcs service state flag, which is used for ut.
  std::atomic<bool> is_started_;
  std::atomic<bool> is_stopped_;
  int task_pending_schedule_detected_ = 0;
  /// Throttler for global gc
  std::unique_ptr<Throttler> global_gc_throttler_;
};

}  // namespace gcs
}  // namespace ray<|MERGE_RESOLUTION|>--- conflicted
+++ resolved
@@ -300,13 +300,6 @@
   std::unique_ptr<rpc::TaskInfoGrpcService> task_info_service_;
   /// Gcs Autoscaler state manager.
   std::unique_ptr<rpc::autoscaler::AutoscalerStateGrpcService> autoscaler_state_service_;
-<<<<<<< HEAD
-  /// A publisher for publishing gcs messages.
-  std::unique_ptr<GcsPublisher> gcs_publisher_;
-=======
-  /// Backend client.
-  std::shared_ptr<RedisClient> redis_client_;
->>>>>>> 8ab5b2b3
   /// Grpc based pubsub's periodical runner.
   std::shared_ptr<PeriodicalRunner> pubsub_periodical_runner_;
   /// The runner to run function periodically.
