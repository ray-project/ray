// Copyright 2017 The Ray Authors.
//
// Licensed under the Apache License, Version 2.0 (the "License");
// you may not use this file except in compliance with the License.
// You may obtain a copy of the License at
//
//  http://www.apache.org/licenses/LICENSE-2.0
//
// Unless required by applicable law or agreed to in writing, software
// distributed under the License is distributed on an "AS IS" BASIS,
// WITHOUT WARRANTIES OR CONDITIONS OF ANY KIND, either express or implied.
// See the License for the specific language governing permissions and
// limitations under the License.

#pragma once

#include "ray/common/asio/instrumented_io_context.h"
#include "ray/common/runtime_env_manager.h"
#include "ray/gcs/gcs_server/gcs_heartbeat_manager.h"
#include "ray/gcs/gcs_server/gcs_init_data.h"
#include "ray/gcs/gcs_server/gcs_kv_manager.h"
#include "ray/gcs/gcs_server/gcs_object_manager.h"
#include "ray/gcs/gcs_server/gcs_redis_failure_detector.h"
#include "ray/gcs/gcs_server/gcs_resource_manager.h"
#include "ray/gcs/gcs_server/gcs_resource_report_poller.h"
#include "ray/gcs/gcs_server/gcs_resource_scheduler.h"
#include "ray/gcs/gcs_server/gcs_table_storage.h"
#include "ray/gcs/gcs_server/grpc_based_resource_broadcaster.h"
#include "ray/gcs/pubsub/gcs_pub_sub.h"
#include "ray/gcs/redis_client.h"
#include "ray/pubsub/publisher.h"
#include "ray/rpc/client_call.h"
#include "ray/rpc/gcs_server/gcs_rpc_server.h"
#include "ray/rpc/node_manager/node_manager_client_pool.h"

namespace ray {
namespace gcs {

struct GcsServerConfig {
  std::string grpc_server_name = "GcsServer";
  uint16_t grpc_server_port = 0;
  uint16_t grpc_server_thread_num = 1;
  std::string redis_password;
  std::string redis_address;
  uint16_t redis_port = 6379;
  bool retry_redis = true;
  bool enable_sharding_conn = true;
  std::string node_ip_address;
  bool pull_based_resource_reporting;
<<<<<<< HEAD
=======
  bool grpc_based_resource_broadcast;
  bool grpc_pubsub_enabled;
>>>>>>> 8ffaa8d3
};

class GcsNodeManager;
class GcsActorManager;
class GcsJobManager;
class GcsWorkerManager;
class GcsPlacementGroupManager;

/// The GcsServer will take over all requests from ServiceBasedGcsClient and transparent
/// transmit the command to the backend reliable storage for the time being.
/// In the future, GCS server's main responsibility is to manage meta data
/// and the management of actor creation.
/// For more details, please see the design document.
/// https://docs.google.com/document/d/1d-9qBlsh2UQHo-AWMWR0GptI_Ajwu4SKx0Q0LHKPpeI/edit#heading=h.csi0gaglj2pv
class GcsServer {
 public:
  explicit GcsServer(const GcsServerConfig &config,
                     instrumented_io_context &main_service);
  virtual ~GcsServer();

  /// Start gcs server.
  void Start();

  /// Stop gcs server.
  void Stop();

  /// Get the port of this gcs server.
  int GetPort() const { return rpc_server_.GetPort(); }

  /// Check if gcs server is started.
  bool IsStarted() const { return is_started_; }

  /// Check if gcs server is stopped.
  bool IsStopped() const { return is_stopped_; }

 protected:
  void DoStart(const GcsInitData &gcs_init_data);

  /// Initialize gcs node manager.
  void InitGcsNodeManager(const GcsInitData &gcs_init_data);

  /// Initialize gcs heartbeat manager.
  void InitGcsHeartbeatManager(const GcsInitData &gcs_init_data);

  /// Initialize gcs resource manager.
  void InitGcsResourceManager(const GcsInitData &gcs_init_data);

  /// Initialize gcs resource scheduler.
  void InitGcsResourceScheduler();

  /// Initialize gcs job manager.
  void InitGcsJobManager(const GcsInitData &gcs_init_data);

  /// Initialize gcs actor manager.
  void InitGcsActorManager(const GcsInitData &gcs_init_data);

  /// Initialize gcs placement group manager.
  void InitGcsPlacementGroupManager(const GcsInitData &gcs_init_data);

  /// Initialize gcs object manager.
  void InitObjectManager(const GcsInitData &gcs_init_data);

  /// Initialize gcs worker manager.
  void InitGcsWorkerManager();

  /// Initialize stats handler.
  void InitStatsHandler();

  /// Initialize KV manager.
  void InitKVManager();

  // Init RuntimeENv manager
  void InitRuntimeEnvManager();

  /// Initialize resource report polling.
  void InitResourceReportPolling(const GcsInitData &gcs_init_data);

  /// Initialize resource report broadcasting.
  void InitResourceReportBroadcasting(const GcsInitData &gcs_init_data);

  /// Install event listeners.
  void InstallEventListeners();

 private:
  /// Store the address of GCS server in Redis.
  ///
  /// Clients will look up this address in Redis and use it to connect to GCS server.
  /// TODO(ffbin): Once we entirely migrate to service-based GCS, we should pass GCS
  /// server address directly to raylets and get rid of this lookup.
  void StoreGcsServerAddressInRedis();

  /// Collect stats from each module for every (metrics_report_interval_ms / 2) ms.
  void CollectStats();

  /// Print debug info periodically.
  void PrintDebugInfo();

  /// Print the asio event loop stats for debugging.
  void PrintAsioStats();

  /// Gcs server configuration.
  GcsServerConfig config_;
  /// The main io service to drive event posted from grpc threads.
  instrumented_io_context &main_service_;
  /// The io service used by heartbeat manager in case of node failure detector being
  /// blocked by main thread.
  instrumented_io_context heartbeat_manager_io_service_;
  /// The grpc server
  rpc::GrpcServer rpc_server_;
  /// The `ClientCallManager` object that is shared by all `NodeManagerWorkerClient`s.
  rpc::ClientCallManager client_call_manager_;
  /// Node manager client pool.
  std::shared_ptr<rpc::NodeManagerClientPool> raylet_client_pool_;
  /// The gcs resource manager.
  std::shared_ptr<GcsResourceManager> gcs_resource_manager_;
  /// The gcs resource scheduler.
  std::shared_ptr<GcsResourceScheduler> gcs_resource_scheduler_;
  /// The gcs node manager.
  std::shared_ptr<GcsNodeManager> gcs_node_manager_;
  /// The heartbeat manager.
  std::shared_ptr<GcsHeartbeatManager> gcs_heartbeat_manager_;
  /// The gcs redis failure detector.
  std::shared_ptr<GcsRedisFailureDetector> gcs_redis_failure_detector_;
  /// The gcs actor manager.
  std::shared_ptr<GcsActorManager> gcs_actor_manager_;
  /// The gcs placement group manager.
  std::shared_ptr<GcsPlacementGroupManager> gcs_placement_group_manager_;
  /// Job info handler and service.
  std::unique_ptr<GcsJobManager> gcs_job_manager_;
  std::unique_ptr<rpc::JobInfoGrpcService> job_info_service_;
  /// Actor info service.
  std::unique_ptr<rpc::ActorInfoGrpcService> actor_info_service_;
  /// Node info handler and service.
  std::unique_ptr<rpc::NodeInfoGrpcService> node_info_service_;
  /// Node resource info handler and service.
  std::unique_ptr<rpc::NodeResourceInfoGrpcService> node_resource_info_service_;
  /// Heartbeat info handler and service.
  std::unique_ptr<rpc::HeartbeatInfoGrpcService> heartbeat_info_service_;
  /// Object info handler and service.
  std::unique_ptr<gcs::GcsObjectManager> gcs_object_manager_;
  std::unique_ptr<rpc::ObjectInfoGrpcService> object_info_service_;
  /// Stats handler and service.
  std::unique_ptr<rpc::StatsHandler> stats_handler_;
  std::unique_ptr<rpc::StatsGrpcService> stats_service_;
  /// Resource report poller.
  std::unique_ptr<GcsResourceReportPoller> gcs_resource_report_poller_;
  /// Resource report broadcaster.
  std::unique_ptr<GrpcBasedResourceBroadcaster> grpc_based_resource_broadcaster_;
  /// The gcs worker manager.
  std::unique_ptr<GcsWorkerManager> gcs_worker_manager_;
  /// Worker info service.
  std::unique_ptr<rpc::WorkerInfoGrpcService> worker_info_service_;
  /// Placement Group info handler and service.
  std::unique_ptr<rpc::PlacementGroupInfoGrpcService> placement_group_info_service_;
  /// Global KV storage handler and service.
  std::unique_ptr<GcsInternalKVManager> kv_manager_;
  std::unique_ptr<rpc::InternalKVGrpcService> kv_service_;
  /// Backend client.
  std::shared_ptr<RedisClient> redis_client_;
  /// A publisher for publishing gcs messages.
  std::shared_ptr<gcs::GcsPubSub> gcs_pub_sub_;
  /// Grpc based pubsub.
  std::shared_ptr<pubsub::Publisher> grpc_pubsub_publisher_;
  /// Grpc based pubsub's periodical runner.
  PeriodicalRunner pubsub_periodical_runner_;
  /// The gcs table storage.
  std::shared_ptr<gcs::GcsTableStorage> gcs_table_storage_;
  std::unique_ptr<ray::RuntimeEnvManager> runtime_env_manager_;
  /// Gcs service state flag, which is used for ut.
  bool is_started_ = false;
  bool is_stopped_ = false;
};

}  // namespace gcs
}  // namespace ray<|MERGE_RESOLUTION|>--- conflicted
+++ resolved
@@ -47,11 +47,7 @@
   bool enable_sharding_conn = true;
   std::string node_ip_address;
   bool pull_based_resource_reporting;
-<<<<<<< HEAD
-=======
-  bool grpc_based_resource_broadcast;
   bool grpc_pubsub_enabled;
->>>>>>> 8ffaa8d3
 };
 
 class GcsNodeManager;
