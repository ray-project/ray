// Copyright 2017 The Ray Authors.
//
// Licensed under the Apache License, Version 2.0 (the "License");
// you may not use this file except in compliance with the License.
// You may obtain a copy of the License at
//
//  http://www.apache.org/licenses/LICENSE-2.0
//
// Unless required by applicable law or agreed to in writing, software
// distributed under the License is distributed on an "AS IS" BASIS,
// WITHOUT WARRANTIES OR CONDITIONS OF ANY KIND, either express or implied.
// See the License for the specific language governing permissions and
// limitations under the License.

#pragma once

#include "ray/common/asio/instrumented_io_context.h"
#include "ray/common/ray_syncer/ray_syncer.h"
#include "ray/common/runtime_env_manager.h"
#include "ray/gcs/gcs_client/usage_stats_client.h"
#include "ray/gcs/gcs_server/gcs_function_manager.h"
#include "ray/gcs/gcs_server/gcs_health_check_manager.h"
#include "ray/gcs/gcs_server/gcs_init_data.h"
#include "ray/gcs/gcs_server/gcs_kv_manager.h"
#include "ray/gcs/gcs_server/gcs_monitor_server.h"
#include "ray/gcs/gcs_server/gcs_redis_failure_detector.h"
#include "ray/gcs/gcs_server/gcs_table_storage.h"
#include "ray/gcs/gcs_server/gcs_task_manager.h"
#include "ray/gcs/gcs_server/grpc_based_resource_broadcaster.h"
#include "ray/gcs/gcs_server/pubsub_handler.h"
#include "ray/gcs/gcs_server/runtime_env_handler.h"
#include "ray/gcs/pubsub/gcs_pub_sub.h"
#include "ray/gcs/redis_client.h"
#include "ray/raylet/scheduling/cluster_resource_scheduler.h"
#include "ray/raylet/scheduling/cluster_task_manager.h"
#include "ray/rpc/client_call.h"
#include "ray/rpc/gcs_server/gcs_rpc_server.h"
#include "ray/rpc/node_manager/node_manager_client_pool.h"
#include "ray/util/throttler.h"

namespace ray {
using raylet::ClusterTaskManager;
using raylet::NoopLocalTaskManager;

namespace gcs {

struct GcsServerConfig {
  std::string grpc_server_name = "GcsServer";
  uint16_t grpc_server_port = 0;
  uint16_t grpc_server_thread_num = 1;
  std::string redis_password;
  std::string redis_address;
  uint16_t redis_port = 6379;
  bool enable_redis_ssl = false;
  bool retry_redis = true;
  bool enable_sharding_conn = false;
  std::string node_ip_address;
  std::string log_dir;
  // This includes the config list of raylet.
  std::string raylet_config_list;
  std::string session_name;
};

class GcsNodeManager;
class GcsActorManager;
class GcsJobManager;
class GcsWorkerManager;
class GcsPlacementGroupScheduler;
class GcsPlacementGroupManager;
class GcsTaskManager;
class GcsAutoscalerStateManager;

/// The GcsServer will take over all requests from GcsClient and transparent
/// transmit the command to the backend reliable storage for the time being.
/// In the future, GCS server's main responsibility is to manage meta data
/// and the management of actor creation.
/// For more details, please see the design document.
/// https://docs.google.com/document/d/1d-9qBlsh2UQHo-AWMWR0GptI_Ajwu4SKx0Q0LHKPpeI/edit#heading=h.csi0gaglj2pv
class GcsServer {
 public:
  explicit GcsServer(const GcsServerConfig &config,
                     instrumented_io_context &main_service);
  virtual ~GcsServer();

  /// Start gcs server.
  void Start();

  /// Stop gcs server.
  void Stop();

  /// Get the port of this gcs server.
  int GetPort() const { return rpc_server_.GetPort(); }

  /// Check if gcs server is started.
  bool IsStarted() const { return is_started_; }

  /// Check if gcs server is stopped.
  bool IsStopped() const { return is_stopped_; }

  /// Retrieve cluster ID
  const ClusterID &GetClusterId() const { return rpc_server_.GetClusterId(); }

  // TODO(vitsai): string <=> enum generator macro
  enum class StorageType {
    UNKNOWN = 0,
    IN_MEMORY = 1,
    REDIS_PERSIST = 2,
  };

  static constexpr char kInMemoryStorage[] = "memory";
  static constexpr char kRedisStorage[] = "redis";

<<<<<<< HEAD
  const GcsAutoscalerStateManager &GetAutoscalerStateManager() const {
    return *gcs_autoscaler_state_manager_;
  }

  GcsAutoscalerStateManager &GetMutableAutoscalerStateManager() {
    return *gcs_autoscaler_state_manager_;
  }

  GcsResourceManager &GetMutableGcsResourceManager() {
    RAY_CHECK(gcs_resource_manager_ != nullptr);
    return *gcs_resource_manager_;
=======
  void UpdateGcsResourceManagerInTest(const rpc::ResourcesData &resources) {
    RAY_CHECK(gcs_resource_manager_ != nullptr);
    gcs_resource_manager_->UpdateFromResourceView(resources);
>>>>>>> a9d7b9d7
  }

 protected:
  /// Generate the redis client options
  RedisClientOptions GetRedisClientOptions() const;

  void DoStart(const GcsInitData &gcs_init_data);

  /// Initialize gcs node manager.
  void InitGcsNodeManager(const GcsInitData &gcs_init_data);

  /// Initialize gcs health check manager.
  void InitGcsHealthCheckManager(const GcsInitData &gcs_init_data);

  /// Initialize gcs resource manager.
  void InitGcsResourceManager(const GcsInitData &gcs_init_data);

  /// Initialize synchronization service
  void InitRaySyncer(const GcsInitData &gcs_init_data);

  /// Initialize cluster resource scheduler.
  void InitClusterResourceScheduler();

  /// Initialize cluster task manager.
  void InitClusterTaskManager();

  /// Initialize gcs job manager.
  void InitGcsJobManager(const GcsInitData &gcs_init_data);

  /// Initialize gcs actor manager.
  void InitGcsActorManager(const GcsInitData &gcs_init_data);

  /// Initialize gcs placement group manager.
  void InitGcsPlacementGroupManager(const GcsInitData &gcs_init_data);

  /// Initialize gcs worker manager.
  void InitGcsWorkerManager();

  /// Initialize gcs task manager.
  void InitGcsTaskManager();

  /// Initialize gcs autoscaling manager.
  void InitGcsAutoscalerStateManager(const GcsInitData &gcs_init_data);

  /// Initialize usage stats client.
  void InitUsageStatsClient();

  /// Initialize KV manager.
  void InitKVManager();

  /// Initialize KV service.
  void InitKVService();

  /// Initialize function manager.
  void InitFunctionManager();

  /// Initializes PubSub handler.
  void InitPubSubHandler();

  // Init RuntimeENv manager
  void InitRuntimeEnvManager();

  /// Install event listeners.
  void InstallEventListeners();

  /// Initialize monitor service.
  void InitMonitorServer();

 private:
  /// Gets the type of KV storage to use from config.
  StorageType GetStorageType() const;

  /// Print debug info periodically.
  std::string GetDebugState() const;

  /// Dump the debug info to debug_state_gcs.txt.
  void DumpDebugStateToFile() const;

  /// Collect stats from each module.
  void RecordMetrics() const;

  /// Get cluster id if persisted, otherwise generate
  /// a new one and persist as necessary.
  /// Expected to be idempotent while server is up.
  void GetOrGenerateClusterId(std::function<void(ClusterID cluster_id)> &&continuation);

  /// Print the asio event loop stats for debugging.
  void PrintAsioStats();

  /// Get or connect to a redis server
  std::shared_ptr<RedisClient> GetOrConnectRedis();

  void TryGlobalGC();

  /// Gcs server configuration.
  const GcsServerConfig config_;
  // Type of storage to use.
  const StorageType storage_type_;
  /// The main io service to drive event posted from grpc threads.
  instrumented_io_context &main_service_;
  /// The io service used by Pubsub, for isolation from other workload.
  instrumented_io_context pubsub_io_service_;
  /// The grpc server
  rpc::GrpcServer rpc_server_;
  /// The `ClientCallManager` object that is shared by all `NodeManagerWorkerClient`s.
  rpc::ClientCallManager client_call_manager_;
  /// Node manager client pool.
  std::shared_ptr<rpc::NodeManagerClientPool> raylet_client_pool_;
  /// The gcs resource manager.
  std::shared_ptr<GcsResourceManager> gcs_resource_manager_;
  /// The cluster resource scheduler.
  std::shared_ptr<ClusterResourceScheduler> cluster_resource_scheduler_;
  /// The cluster task manager.
  std::shared_ptr<ClusterTaskManager> cluster_task_manager_;
  /// The autoscaler state manager.
  std::unique_ptr<GcsAutoscalerStateManager> gcs_autoscaler_state_manager_;
  /// The gcs node manager.
  std::unique_ptr<GcsNodeManager> gcs_node_manager_;
  /// The health check manager.
  std::shared_ptr<GcsHealthCheckManager> gcs_healthcheck_manager_;
  /// The gcs redis failure detector.
  std::shared_ptr<GcsRedisFailureDetector> gcs_redis_failure_detector_;
  /// The gcs actor manager.
  std::shared_ptr<GcsActorManager> gcs_actor_manager_;
  /// The gcs placement group scheduler.
  std::shared_ptr<GcsPlacementGroupScheduler> gcs_placement_group_scheduler_;
  /// The gcs placement group manager.
  std::shared_ptr<GcsPlacementGroupManager> gcs_placement_group_manager_;
  /// Job info handler and service.
  std::unique_ptr<GcsJobManager> gcs_job_manager_;
  std::unique_ptr<rpc::JobInfoGrpcService> job_info_service_;
  /// Actor info service.
  std::unique_ptr<rpc::ActorInfoGrpcService> actor_info_service_;
  /// Node info handler and service.
  std::unique_ptr<rpc::NodeInfoGrpcService> node_info_service_;
  /// Function table manager.
  std::unique_ptr<GcsFunctionManager> function_manager_;
  /// Node resource info handler and service.
  std::unique_ptr<rpc::NodeResourceInfoGrpcService> node_resource_info_service_;
  /// Monitor server supports monitor.py
  std::unique_ptr<GcsMonitorServer> monitor_server_;
  /// Monitor service for monitor server
  std::unique_ptr<rpc::MonitorGrpcService> monitor_grpc_service_;

  /// Ray Syncer related fields.
  std::unique_ptr<syncer::RaySyncer> ray_syncer_;
  std::unique_ptr<syncer::RaySyncerService> ray_syncer_service_;
  std::unique_ptr<std::thread> ray_syncer_thread_;
  instrumented_io_context ray_syncer_io_context_;

  /// The node id of GCS.
  NodeID gcs_node_id_;

  /// The usage stats client.
  std::unique_ptr<UsageStatsClient> usage_stats_client_;
  /// The gcs worker manager.
  std::unique_ptr<GcsWorkerManager> gcs_worker_manager_;
  /// Worker info service.
  std::unique_ptr<rpc::WorkerInfoGrpcService> worker_info_service_;
  /// Placement Group info handler and service.
  std::unique_ptr<rpc::PlacementGroupInfoGrpcService> placement_group_info_service_;
  /// Global KV storage handler and service.
  std::unique_ptr<GcsInternalKVManager> kv_manager_;
  std::unique_ptr<rpc::InternalKVGrpcService> kv_service_;
  /// Runtime env handler and service.
  std::unique_ptr<RuntimeEnvHandler> runtime_env_handler_;
  std::unique_ptr<rpc::RuntimeEnvGrpcService> runtime_env_service_;
  /// GCS PubSub handler and service.
  std::unique_ptr<InternalPubSubHandler> pubsub_handler_;
  std::unique_ptr<rpc::InternalPubSubGrpcService> pubsub_service_;
  /// GCS Task info manager for managing task states change events.
  std::unique_ptr<GcsTaskManager> gcs_task_manager_;
  /// Independent task info service from the main grpc service.
  std::unique_ptr<rpc::TaskInfoGrpcService> task_info_service_;
  /// Gcs Autoscaler state manager.
  std::unique_ptr<rpc::autoscaler::AutoscalerStateGrpcService> autoscaler_state_service_;
  /// Backend client.
  std::shared_ptr<RedisClient> redis_client_;
  /// A publisher for publishing gcs messages.
  std::shared_ptr<GcsPublisher> gcs_publisher_;
  /// Grpc based pubsub's periodical runner.
  PeriodicalRunner pubsub_periodical_runner_;
  /// The runner to run function periodically.
  PeriodicalRunner periodical_runner_;
  /// The gcs table storage.
  std::shared_ptr<gcs::GcsTableStorage> gcs_table_storage_;
  /// Stores references to URIs stored by the GCS for runtime envs.
  std::unique_ptr<ray::RuntimeEnvManager> runtime_env_manager_;
  /// Gcs service state flag, which is used for ut.
  std::atomic<bool> is_started_;
  std::atomic<bool> is_stopped_;
  int task_pending_schedule_detected_ = 0;
  /// Throttler for global gc
  std::unique_ptr<Throttler> global_gc_throttler_;
};

}  // namespace gcs
}  // namespace ray<|MERGE_RESOLUTION|>--- conflicted
+++ resolved
@@ -110,7 +110,6 @@
   static constexpr char kInMemoryStorage[] = "memory";
   static constexpr char kRedisStorage[] = "redis";
 
-<<<<<<< HEAD
   const GcsAutoscalerStateManager &GetAutoscalerStateManager() const {
     return *gcs_autoscaler_state_manager_;
   }
@@ -119,14 +118,9 @@
     return *gcs_autoscaler_state_manager_;
   }
 
-  GcsResourceManager &GetMutableGcsResourceManager() {
-    RAY_CHECK(gcs_resource_manager_ != nullptr);
-    return *gcs_resource_manager_;
-=======
   void UpdateGcsResourceManagerInTest(const rpc::ResourcesData &resources) {
     RAY_CHECK(gcs_resource_manager_ != nullptr);
     gcs_resource_manager_->UpdateFromResourceView(resources);
->>>>>>> a9d7b9d7
   }
 
  protected:
