--- conflicted
+++ resolved
@@ -119,13 +119,11 @@
   /// Initialize KV manager.
   void InitKVManager();
 
-<<<<<<< HEAD
   // Init RuntimeENv manager
   void InitRuntimeEnvManager();
-=======
+
   /// Initialize resource report polling.
   void InitResourceReportPolling(const GcsInitData &gcs_init_data);
->>>>>>> 91975528
 
   /// Install event listeners.
   void InstallEventListeners();
