--- conflicted
+++ resolved
@@ -1,489 +1,249 @@
-<<<<<<< HEAD
-// Copyright 2017 The Ray Authors.
-//
-// Licensed under the Apache License, Version 2.0 (the "License");
-// you may not use this file except in compliance with the License.
-// You may obtain a copy of the License at
-//
-//  http://www.apache.org/licenses/LICENSE-2.0
-//
-// Unless required by applicable law or agreed to in writing, software
-// distributed under the License is distributed on an "AS IS" BASIS,
-// WITHOUT WARRANTIES OR CONDITIONS OF ANY KIND, either express or implied.
-// See the License for the specific language governing permissions and
-// limitations under the License.
-
-#pragma once
-
-#include "ray/common/asio/instrumented_io_context.h"
-#include "ray/common/runtime_env_manager.h"
-#include "ray/gcs/gcs_server/gcs_heartbeat_manager.h"
-#include "ray/gcs/gcs_server/gcs_init_data.h"
-#include "ray/gcs/gcs_server/gcs_kv_manager.h"
-#include "ray/gcs/gcs_server/gcs_redis_failure_detector.h"
-#include "ray/gcs/gcs_server/gcs_resource_manager.h"
-#include "ray/gcs/gcs_server/gcs_resource_report_poller.h"
-#include "ray/gcs/gcs_server/gcs_resource_scheduler.h"
-#include "ray/gcs/gcs_server/gcs_table_storage.h"
-#include "ray/gcs/gcs_server/grpc_based_resource_broadcaster.h"
-#include "ray/gcs/gcs_server/pubsub_handler.h"
-#include "ray/gcs/pubsub/gcs_pub_sub.h"
-#include "ray/gcs/redis_client.h"
-#include "ray/rpc/client_call.h"
-#include "ray/rpc/gcs_server/gcs_rpc_server.h"
-#include "ray/rpc/node_manager/node_manager_client_pool.h"
-
-namespace ray {
-namespace gcs {
-
-struct GcsServerConfig {
-  std::string grpc_server_name = "GcsServer";
-  uint16_t grpc_server_port = 0;
-  uint16_t grpc_server_thread_num = 1;
-  std::string redis_password;
-  std::string redis_address;
-  uint16_t redis_port = 6379;
-  bool retry_redis = true;
-  bool enable_sharding_conn = true;
-  std::string node_ip_address;
-  bool grpc_based_resource_broadcast = false;
-  bool grpc_pubsub_enabled = false;
-  std::string log_dir;
-};
-
-class GcsNodeManager;
-class GcsActorManager;
-class GcsJobManager;
-class GcsWorkerManager;
-class GcsPlacementGroupManager;
-
-/// The GcsServer will take over all requests from GcsClient and transparent
-/// transmit the command to the backend reliable storage for the time being.
-/// In the future, GCS server's main responsibility is to manage meta data
-/// and the management of actor creation.
-/// For more details, please see the design document.
-/// https://docs.google.com/document/d/1d-9qBlsh2UQHo-AWMWR0GptI_Ajwu4SKx0Q0LHKPpeI/edit#heading=h.csi0gaglj2pv
-class GcsServer {
- public:
-  explicit GcsServer(const GcsServerConfig &config,
-                     instrumented_io_context &main_service);
-  virtual ~GcsServer();
-
-  /// Start gcs server.
-  void Start();
-
-  /// Stop gcs server.
-  void Stop();
-
-  /// Get the port of this gcs server.
-  int GetPort() const { return rpc_server_.GetPort(); }
-
-  /// Check if gcs server is started.
-  bool IsStarted() const { return is_started_; }
-
-  /// Check if gcs server is stopped.
-  bool IsStopped() const { return is_stopped_; }
-
- protected:
-  /// Generate the redis client options
-  RedisClientOptions GetRedisClientOptions() const;
-
-  void DoStart(const GcsInitData &gcs_init_data);
-
-  /// Initialize gcs node manager.
-  void InitGcsNodeManager(const GcsInitData &gcs_init_data);
-
-  /// Initialize gcs heartbeat manager.
-  void InitGcsHeartbeatManager(const GcsInitData &gcs_init_data);
-
-  /// Initialize gcs resource manager.
-  void InitGcsResourceManager(const GcsInitData &gcs_init_data);
-
-  /// Initialize gcs resource scheduler.
-  void InitGcsResourceScheduler();
-
-  /// Initialize gcs job manager.
-  void InitGcsJobManager(const GcsInitData &gcs_init_data);
-
-  /// Initialize gcs actor manager.
-  void InitGcsActorManager(const GcsInitData &gcs_init_data);
-
-  /// Initialize gcs placement group manager.
-  void InitGcsPlacementGroupManager(const GcsInitData &gcs_init_data);
-
-  /// Initialize gcs worker manager.
-  void InitGcsWorkerManager();
-
-  /// Initialize task info handler.
-  void InitTaskInfoHandler();
-
-  /// Initialize stats handler.
-  void InitStatsHandler();
-
-  /// Initialize KV manager.
-  void InitKVManager();
-
-  /// Initializes PubSub handler.
-  void InitPubSubHandler();
-
-  // Init RuntimeENv manager
-  void InitRuntimeEnvManager();
-
-  /// Initialize resource report polling.
-  void InitResourceReportPolling(const GcsInitData &gcs_init_data);
-
-  /// Initialize resource report broadcasting.
-  void InitResourceReportBroadcasting(const GcsInitData &gcs_init_data);
-
-  /// Install event listeners.
-  void InstallEventListeners();
-
- private:
-  /// Store the address of GCS server in Redis.
-  ///
-  /// Clients will look up this address in Redis and use it to connect to GCS server.
-  /// TODO(ffbin): Once we entirely migrate to service-based GCS, we should pass GCS
-  /// server address directly to raylets and get rid of this lookup.
-  void StoreGcsServerAddressInRedis();
-
-  /// Collect stats from each module for every (metrics_report_interval_ms / 2) ms.
-  void CollectStats();
-
-  /// Print debug info periodically.
-  std::string GetDebugState() const;
-
-  /// Dump the debug info to debug_state_gcs.txt.
-  void DumpDebugStateToFile() const;
-
-  /// Print the asio event loop stats for debugging.
-  void PrintAsioStats();
-
-  /// Gcs server configuration.
-  GcsServerConfig config_;
-  /// The main io service to drive event posted from grpc threads.
-  instrumented_io_context &main_service_;
-  /// The io service used by heartbeat manager in case of node failure detector being
-  /// blocked by main thread.
-  instrumented_io_context heartbeat_manager_io_service_;
-  /// The grpc server
-  rpc::GrpcServer rpc_server_;
-  /// The `ClientCallManager` object that is shared by all `NodeManagerWorkerClient`s.
-  rpc::ClientCallManager client_call_manager_;
-  /// Node manager client pool.
-  std::shared_ptr<rpc::NodeManagerClientPool> raylet_client_pool_;
-  /// The gcs resource manager.
-  std::shared_ptr<GcsResourceManager> gcs_resource_manager_;
-  /// The gcs resource scheduler.
-  std::shared_ptr<GcsResourceScheduler> gcs_resource_scheduler_;
-  /// The gcs node manager.
-  std::shared_ptr<GcsNodeManager> gcs_node_manager_;
-  /// The heartbeat manager.
-  std::shared_ptr<GcsHeartbeatManager> gcs_heartbeat_manager_;
-  /// The gcs redis failure detector.
-  std::shared_ptr<GcsRedisFailureDetector> gcs_redis_failure_detector_;
-  /// The gcs actor manager.
-  std::shared_ptr<GcsActorManager> gcs_actor_manager_;
-  /// The gcs placement group manager.
-  std::shared_ptr<GcsPlacementGroupManager> gcs_placement_group_manager_;
-  /// Job info handler and service.
-  std::unique_ptr<GcsJobManager> gcs_job_manager_;
-  std::unique_ptr<rpc::JobInfoGrpcService> job_info_service_;
-  /// Actor info service.
-  std::unique_ptr<rpc::ActorInfoGrpcService> actor_info_service_;
-  /// Node info handler and service.
-  std::unique_ptr<rpc::NodeInfoGrpcService> node_info_service_;
-  /// Node resource info handler and service.
-  std::unique_ptr<rpc::NodeResourceInfoGrpcService> node_resource_info_service_;
-  /// Heartbeat info handler and service.
-  std::unique_ptr<rpc::HeartbeatInfoGrpcService> heartbeat_info_service_;
-  /// Task info handler and service.
-  std::unique_ptr<rpc::TaskInfoHandler> task_info_handler_;
-  std::unique_ptr<rpc::TaskInfoGrpcService> task_info_service_;
-  /// Stats handler and service.
-  std::unique_ptr<rpc::StatsHandler> stats_handler_;
-  std::unique_ptr<rpc::StatsGrpcService> stats_service_;
-  /// Resource report poller.
-  std::unique_ptr<GcsResourceReportPoller> gcs_resource_report_poller_;
-  /// Resource report broadcaster.
-  std::unique_ptr<GrpcBasedResourceBroadcaster> grpc_based_resource_broadcaster_;
-  /// The gcs worker manager.
-  std::unique_ptr<GcsWorkerManager> gcs_worker_manager_;
-  /// Worker info service.
-  std::unique_ptr<rpc::WorkerInfoGrpcService> worker_info_service_;
-  /// Placement Group info handler and service.
-  std::unique_ptr<rpc::PlacementGroupInfoGrpcService> placement_group_info_service_;
-  /// Global KV storage handler and service.
-  std::unique_ptr<GcsInternalKVManager> kv_manager_;
-  std::unique_ptr<rpc::InternalKVGrpcService> kv_service_;
-  /// GCS PubSub handler and service.
-  std::unique_ptr<InternalPubSubHandler> pubsub_handler_;
-  std::unique_ptr<rpc::InternalPubSubGrpcService> pubsub_service_;
-  /// Backend client.
-  std::shared_ptr<RedisClient> redis_client_;
-  /// A publisher for publishing gcs messages.
-  std::shared_ptr<GcsPublisher> gcs_publisher_;
-  /// Grpc based pubsub's periodical runner.
-  PeriodicalRunner pubsub_periodical_runner_;
-  /// The runner to run function periodically.
-  PeriodicalRunner periodical_runner_;
-  /// The gcs table storage.
-  std::shared_ptr<gcs::GcsTableStorage> gcs_table_storage_;
-  std::unique_ptr<ray::RuntimeEnvManager> runtime_env_manager_;
-  /// Gcs service state flag, which is used for ut.
-  std::atomic<bool> is_started_;
-  std::atomic<bool> is_stopped_;
-};
-
-}  // namespace gcs
-}  // namespace ray
-=======
-// Copyright 2017 The Ray Authors.
-//
-// Licensed under the Apache License, Version 2.0 (the "License");
-// you may not use this file except in compliance with the License.
-// You may obtain a copy of the License at
-//
-//  http://www.apache.org/licenses/LICENSE-2.0
-//
-// Unless required by applicable law or agreed to in writing, software
-// distributed under the License is distributed on an "AS IS" BASIS,
-// WITHOUT WARRANTIES OR CONDITIONS OF ANY KIND, either express or implied.
-// See the License for the specific language governing permissions and
-// limitations under the License.
-
-#pragma once
-
-#include "ray/common/asio/instrumented_io_context.h"
-#include "ray/common/runtime_env_manager.h"
-#include "ray/gcs/gcs_server/gcs_function_manager.h"
-#include "ray/gcs/gcs_server/gcs_heartbeat_manager.h"
-#include "ray/gcs/gcs_server/gcs_init_data.h"
-#include "ray/gcs/gcs_server/gcs_kv_manager.h"
-#include "ray/gcs/gcs_server/gcs_redis_failure_detector.h"
-#include "ray/gcs/gcs_server/gcs_resource_manager.h"
-#include "ray/gcs/gcs_server/gcs_resource_report_poller.h"
-#include "ray/gcs/gcs_server/gcs_resource_scheduler.h"
-#include "ray/gcs/gcs_server/gcs_table_storage.h"
-#include "ray/gcs/gcs_server/grpc_based_resource_broadcaster.h"
-#include "ray/gcs/gcs_server/pubsub_handler.h"
-#include "ray/gcs/pubsub/gcs_pub_sub.h"
-#include "ray/gcs/redis_client.h"
-#include "ray/rpc/client_call.h"
-#include "ray/rpc/gcs_server/gcs_rpc_server.h"
-#include "ray/rpc/node_manager/node_manager_client_pool.h"
-
-namespace ray {
-namespace gcs {
-
-struct GcsServerConfig {
-  std::string grpc_server_name = "GcsServer";
-  uint16_t grpc_server_port = 0;
-  uint16_t grpc_server_thread_num = 1;
-  std::string redis_password;
-  std::string redis_address;
-  uint16_t redis_port = 6379;
-  bool retry_redis = true;
-  bool enable_sharding_conn = true;
-  std::string node_ip_address;
-  bool grpc_based_resource_broadcast = false;
-  bool grpc_pubsub_enabled = false;
-  std::string log_dir;
-  // This includes the config list of raylet.
-  std::string raylet_config_list;
-};
-
-class GcsNodeManager;
-class GcsActorManager;
-class GcsJobManager;
-class GcsWorkerManager;
-class GcsPlacementGroupManager;
-
-/// The GcsServer will take over all requests from GcsClient and transparent
-/// transmit the command to the backend reliable storage for the time being.
-/// In the future, GCS server's main responsibility is to manage meta data
-/// and the management of actor creation.
-/// For more details, please see the design document.
-/// https://docs.google.com/document/d/1d-9qBlsh2UQHo-AWMWR0GptI_Ajwu4SKx0Q0LHKPpeI/edit#heading=h.csi0gaglj2pv
-class GcsServer {
- public:
-  explicit GcsServer(const GcsServerConfig &config,
-                     instrumented_io_context &main_service);
-  virtual ~GcsServer();
-
-  /// Start gcs server.
-  void Start();
-
-  /// Stop gcs server.
-  void Stop();
-
-  /// Get the port of this gcs server.
-  int GetPort() const { return rpc_server_.GetPort(); }
-
-  /// Check if gcs server is started.
-  bool IsStarted() const { return is_started_; }
-
-  /// Check if gcs server is stopped.
-  bool IsStopped() const { return is_stopped_; }
-
- protected:
-  /// Generate the redis client options
-  RedisClientOptions GetRedisClientOptions() const;
-
-  void DoStart(const GcsInitData &gcs_init_data);
-
-  /// Initialize gcs node manager.
-  void InitGcsNodeManager(const GcsInitData &gcs_init_data);
-
-  /// Initialize gcs heartbeat manager.
-  void InitGcsHeartbeatManager(const GcsInitData &gcs_init_data);
-
-  /// Initialize gcs resource manager.
-  void InitGcsResourceManager(const GcsInitData &gcs_init_data);
-
-  /// Initialize gcs resource scheduler.
-  void InitGcsResourceScheduler();
-
-  /// Initialize gcs job manager.
-  void InitGcsJobManager(const GcsInitData &gcs_init_data);
-
-  /// Initialize gcs actor manager.
-  void InitGcsActorManager(const GcsInitData &gcs_init_data);
-
-  /// Initialize gcs placement group manager.
-  void InitGcsPlacementGroupManager(const GcsInitData &gcs_init_data);
-
-  /// Initialize gcs worker manager.
-  void InitGcsWorkerManager();
-
-  /// Initialize stats handler.
-  void InitStatsHandler();
-
-  /// Initialize KV manager.
-  void InitKVManager();
-
-  /// Initialize function manager.
-  void InitFunctionManager();
-
-  /// Initializes PubSub handler.
-  void InitPubSubHandler();
-
-  // Init RuntimeENv manager
-  void InitRuntimeEnvManager();
-
-  /// Initialize resource report polling.
-  void InitResourceReportPolling(const GcsInitData &gcs_init_data);
-
-  /// Initialize resource report broadcasting.
-  void InitResourceReportBroadcasting(const GcsInitData &gcs_init_data);
-
-  /// Install event listeners.
-  void InstallEventListeners();
-
- private:
-  /// Gets the type of KV storage to use from config.
-  std::string StorageType() const;
-
-  /// Store the address of GCS server in Redis.
-  ///
-  /// Clients will look up this address in Redis and use it to connect to GCS server.
-  /// TODO(ffbin): Once we entirely migrate to service-based GCS, we should pass GCS
-  /// server address directly to raylets and get rid of this lookup.
-  void StoreGcsServerAddressInRedis();
-
-  /// Print debug info periodically.
-  std::string GetDebugState() const;
-
-  /// Dump the debug info to debug_state_gcs.txt.
-  void DumpDebugStateToFile() const;
-
-  /// Collect stats from each module.
-  void RecordMetrics() const;
-
-  /// Print the asio event loop stats for debugging.
-  void PrintAsioStats();
-
-  /// Get or connect to a redis server
-  std::shared_ptr<RedisClient> GetOrConnectRedis();
-
-  /// Gcs server configuration.
-  const GcsServerConfig config_;
-  // Type of storage to use.
-  const std::string storage_type_;
-  /// The main io service to drive event posted from grpc threads.
-  instrumented_io_context &main_service_;
-  /// The io service used by heartbeat manager in case of node failure detector being
-  /// blocked by main thread.
-  instrumented_io_context heartbeat_manager_io_service_;
-  /// The io service used by Pubsub, for isolation from other workload.
-  instrumented_io_context pubsub_io_service_;
-  /// The grpc server
-  rpc::GrpcServer rpc_server_;
-  /// The `ClientCallManager` object that is shared by all `NodeManagerWorkerClient`s.
-  rpc::ClientCallManager client_call_manager_;
-  /// Node manager client pool.
-  std::shared_ptr<rpc::NodeManagerClientPool> raylet_client_pool_;
-  /// The gcs resource manager.
-  std::shared_ptr<GcsResourceManager> gcs_resource_manager_;
-  /// The gcs resource scheduler.
-  std::shared_ptr<GcsResourceScheduler> gcs_resource_scheduler_;
-  /// The gcs node manager.
-  std::shared_ptr<GcsNodeManager> gcs_node_manager_;
-  /// The heartbeat manager.
-  std::shared_ptr<GcsHeartbeatManager> gcs_heartbeat_manager_;
-  /// The gcs redis failure detector.
-  std::shared_ptr<GcsRedisFailureDetector> gcs_redis_failure_detector_;
-  /// The gcs actor manager.
-  std::shared_ptr<GcsActorManager> gcs_actor_manager_;
-  /// The gcs placement group manager.
-  std::shared_ptr<GcsPlacementGroupManager> gcs_placement_group_manager_;
-  /// Job info handler and service.
-  std::unique_ptr<GcsJobManager> gcs_job_manager_;
-  std::unique_ptr<rpc::JobInfoGrpcService> job_info_service_;
-  /// Actor info service.
-  std::unique_ptr<rpc::ActorInfoGrpcService> actor_info_service_;
-  /// Node info handler and service.
-  std::unique_ptr<rpc::NodeInfoGrpcService> node_info_service_;
-  /// Function table manager.
-  std::unique_ptr<GcsFunctionManager> function_manager_;
-  /// Node resource info handler and service.
-  std::unique_ptr<rpc::NodeResourceInfoGrpcService> node_resource_info_service_;
-  /// Heartbeat info handler and service.
-  std::unique_ptr<rpc::HeartbeatInfoGrpcService> heartbeat_info_service_;
-  /// Stats handler and service.
-  std::unique_ptr<rpc::StatsHandler> stats_handler_;
-  std::unique_ptr<rpc::StatsGrpcService> stats_service_;
-  /// Resource report poller.
-  std::unique_ptr<GcsResourceReportPoller> gcs_resource_report_poller_;
-  /// Resource report broadcaster.
-  std::unique_ptr<GrpcBasedResourceBroadcaster> grpc_based_resource_broadcaster_;
-  /// The gcs worker manager.
-  std::unique_ptr<GcsWorkerManager> gcs_worker_manager_;
-  /// Worker info service.
-  std::unique_ptr<rpc::WorkerInfoGrpcService> worker_info_service_;
-  /// Placement Group info handler and service.
-  std::unique_ptr<rpc::PlacementGroupInfoGrpcService> placement_group_info_service_;
-  /// Global KV storage handler and service.
-  std::unique_ptr<GcsInternalKVManager> kv_manager_;
-  std::unique_ptr<rpc::InternalKVGrpcService> kv_service_;
-  /// GCS PubSub handler and service.
-  std::unique_ptr<InternalPubSubHandler> pubsub_handler_;
-  std::unique_ptr<rpc::InternalPubSubGrpcService> pubsub_service_;
-  /// Backend client.
-  std::shared_ptr<RedisClient> redis_client_;
-  /// A publisher for publishing gcs messages.
-  std::shared_ptr<GcsPublisher> gcs_publisher_;
-  /// Grpc based pubsub's periodical runner.
-  PeriodicalRunner pubsub_periodical_runner_;
-  /// The runner to run function periodically.
-  PeriodicalRunner periodical_runner_;
-  /// The gcs table storage.
-  std::shared_ptr<gcs::GcsTableStorage> gcs_table_storage_;
-  std::unique_ptr<ray::RuntimeEnvManager> runtime_env_manager_;
-  /// Gcs service state flag, which is used for ut.
-  std::atomic<bool> is_started_;
-  std::atomic<bool> is_stopped_;
-};
-
-}  // namespace gcs
-}  // namespace ray
->>>>>>> 19672688
+// Copyright 2017 The Ray Authors.
+//
+// Licensed under the Apache License, Version 2.0 (the "License");
+// you may not use this file except in compliance with the License.
+// You may obtain a copy of the License at
+//
+//  http://www.apache.org/licenses/LICENSE-2.0
+//
+// Unless required by applicable law or agreed to in writing, software
+// distributed under the License is distributed on an "AS IS" BASIS,
+// WITHOUT WARRANTIES OR CONDITIONS OF ANY KIND, either express or implied.
+// See the License for the specific language governing permissions and
+// limitations under the License.
+
+#pragma once
+
+#include "ray/common/asio/instrumented_io_context.h"
+#include "ray/common/runtime_env_manager.h"
+#include "ray/gcs/gcs_server/gcs_function_manager.h"
+#include "ray/gcs/gcs_server/gcs_heartbeat_manager.h"
+#include "ray/gcs/gcs_server/gcs_init_data.h"
+#include "ray/gcs/gcs_server/gcs_kv_manager.h"
+#include "ray/gcs/gcs_server/gcs_redis_failure_detector.h"
+#include "ray/gcs/gcs_server/gcs_resource_manager.h"
+#include "ray/gcs/gcs_server/gcs_resource_report_poller.h"
+#include "ray/gcs/gcs_server/gcs_resource_scheduler.h"
+#include "ray/gcs/gcs_server/gcs_table_storage.h"
+#include "ray/gcs/gcs_server/grpc_based_resource_broadcaster.h"
+#include "ray/gcs/gcs_server/pubsub_handler.h"
+#include "ray/gcs/pubsub/gcs_pub_sub.h"
+#include "ray/gcs/redis_client.h"
+#include "ray/rpc/client_call.h"
+#include "ray/rpc/gcs_server/gcs_rpc_server.h"
+#include "ray/rpc/node_manager/node_manager_client_pool.h"
+
+namespace ray {
+namespace gcs {
+
+struct GcsServerConfig {
+  std::string grpc_server_name = "GcsServer";
+  uint16_t grpc_server_port = 0;
+  uint16_t grpc_server_thread_num = 1;
+  std::string redis_password;
+  std::string redis_address;
+  uint16_t redis_port = 6379;
+  bool retry_redis = true;
+  bool enable_sharding_conn = true;
+  std::string node_ip_address;
+  bool grpc_based_resource_broadcast = false;
+  bool grpc_pubsub_enabled = false;
+  std::string log_dir;
+  // This includes the config list of raylet.
+  std::string raylet_config_list;
+};
+
+class GcsNodeManager;
+class GcsActorManager;
+class GcsJobManager;
+class GcsWorkerManager;
+class GcsPlacementGroupManager;
+
+/// The GcsServer will take over all requests from GcsClient and transparent
+/// transmit the command to the backend reliable storage for the time being.
+/// In the future, GCS server's main responsibility is to manage meta data
+/// and the management of actor creation.
+/// For more details, please see the design document.
+/// https://docs.google.com/document/d/1d-9qBlsh2UQHo-AWMWR0GptI_Ajwu4SKx0Q0LHKPpeI/edit#heading=h.csi0gaglj2pv
+class GcsServer {
+ public:
+  explicit GcsServer(const GcsServerConfig &config,
+                     instrumented_io_context &main_service);
+  virtual ~GcsServer();
+
+  /// Start gcs server.
+  void Start();
+
+  /// Stop gcs server.
+  void Stop();
+
+  /// Get the port of this gcs server.
+  int GetPort() const { return rpc_server_.GetPort(); }
+
+  /// Check if gcs server is started.
+  bool IsStarted() const { return is_started_; }
+
+  /// Check if gcs server is stopped.
+  bool IsStopped() const { return is_stopped_; }
+
+ protected:
+  /// Generate the redis client options
+  RedisClientOptions GetRedisClientOptions() const;
+
+  void DoStart(const GcsInitData &gcs_init_data);
+
+  /// Initialize gcs node manager.
+  void InitGcsNodeManager(const GcsInitData &gcs_init_data);
+
+  /// Initialize gcs heartbeat manager.
+  void InitGcsHeartbeatManager(const GcsInitData &gcs_init_data);
+
+  /// Initialize gcs resource manager.
+  void InitGcsResourceManager(const GcsInitData &gcs_init_data);
+
+  /// Initialize gcs resource scheduler.
+  void InitGcsResourceScheduler();
+
+  /// Initialize gcs job manager.
+  void InitGcsJobManager(const GcsInitData &gcs_init_data);
+
+  /// Initialize gcs actor manager.
+  void InitGcsActorManager(const GcsInitData &gcs_init_data);
+
+  /// Initialize gcs placement group manager.
+  void InitGcsPlacementGroupManager(const GcsInitData &gcs_init_data);
+
+  /// Initialize gcs worker manager.
+  void InitGcsWorkerManager();
+
+  /// Initialize stats handler.
+  void InitStatsHandler();
+
+  /// Initialize KV manager.
+  void InitKVManager();
+
+  /// Initialize function manager.
+  void InitFunctionManager();
+
+  /// Initializes PubSub handler.
+  void InitPubSubHandler();
+
+  // Init RuntimeENv manager
+  void InitRuntimeEnvManager();
+
+  /// Initialize resource report polling.
+  void InitResourceReportPolling(const GcsInitData &gcs_init_data);
+
+  /// Initialize resource report broadcasting.
+  void InitResourceReportBroadcasting(const GcsInitData &gcs_init_data);
+
+  /// Install event listeners.
+  void InstallEventListeners();
+
+ private:
+  /// Gets the type of KV storage to use from config.
+  std::string StorageType() const;
+
+  /// Store the address of GCS server in Redis.
+  ///
+  /// Clients will look up this address in Redis and use it to connect to GCS server.
+  /// TODO(ffbin): Once we entirely migrate to service-based GCS, we should pass GCS
+  /// server address directly to raylets and get rid of this lookup.
+  void StoreGcsServerAddressInRedis();
+
+  /// Print debug info periodically.
+  std::string GetDebugState() const;
+
+  /// Dump the debug info to debug_state_gcs.txt.
+  void DumpDebugStateToFile() const;
+
+  /// Collect stats from each module.
+  void RecordMetrics() const;
+
+  /// Print the asio event loop stats for debugging.
+  void PrintAsioStats();
+
+  /// Get or connect to a redis server
+  std::shared_ptr<RedisClient> GetOrConnectRedis();
+
+  /// Gcs server configuration.
+  const GcsServerConfig config_;
+  // Type of storage to use.
+  const std::string storage_type_;
+  /// The main io service to drive event posted from grpc threads.
+  instrumented_io_context &main_service_;
+  /// The io service used by heartbeat manager in case of node failure detector being
+  /// blocked by main thread.
+  instrumented_io_context heartbeat_manager_io_service_;
+  /// The io service used by Pubsub, for isolation from other workload.
+  instrumented_io_context pubsub_io_service_;
+  /// The grpc server
+  rpc::GrpcServer rpc_server_;
+  /// The `ClientCallManager` object that is shared by all `NodeManagerWorkerClient`s.
+  rpc::ClientCallManager client_call_manager_;
+  /// Node manager client pool.
+  std::shared_ptr<rpc::NodeManagerClientPool> raylet_client_pool_;
+  /// The gcs resource manager.
+  std::shared_ptr<GcsResourceManager> gcs_resource_manager_;
+  /// The gcs resource scheduler.
+  std::shared_ptr<GcsResourceScheduler> gcs_resource_scheduler_;
+  /// The gcs node manager.
+  std::shared_ptr<GcsNodeManager> gcs_node_manager_;
+  /// The heartbeat manager.
+  std::shared_ptr<GcsHeartbeatManager> gcs_heartbeat_manager_;
+  /// The gcs redis failure detector.
+  std::shared_ptr<GcsRedisFailureDetector> gcs_redis_failure_detector_;
+  /// The gcs actor manager.
+  std::shared_ptr<GcsActorManager> gcs_actor_manager_;
+  /// The gcs placement group manager.
+  std::shared_ptr<GcsPlacementGroupManager> gcs_placement_group_manager_;
+  /// Job info handler and service.
+  std::unique_ptr<GcsJobManager> gcs_job_manager_;
+  std::unique_ptr<rpc::JobInfoGrpcService> job_info_service_;
+  /// Actor info service.
+  std::unique_ptr<rpc::ActorInfoGrpcService> actor_info_service_;
+  /// Node info handler and service.
+  std::unique_ptr<rpc::NodeInfoGrpcService> node_info_service_;
+  /// Function table manager.
+  std::unique_ptr<GcsFunctionManager> function_manager_;
+  /// Node resource info handler and service.
+  std::unique_ptr<rpc::NodeResourceInfoGrpcService> node_resource_info_service_;
+  /// Heartbeat info handler and service.
+  std::unique_ptr<rpc::HeartbeatInfoGrpcService> heartbeat_info_service_;
+  /// Stats handler and service.
+  std::unique_ptr<rpc::StatsHandler> stats_handler_;
+  std::unique_ptr<rpc::StatsGrpcService> stats_service_;
+  /// Resource report poller.
+  std::unique_ptr<GcsResourceReportPoller> gcs_resource_report_poller_;
+  /// Resource report broadcaster.
+  std::unique_ptr<GrpcBasedResourceBroadcaster> grpc_based_resource_broadcaster_;
+  /// The gcs worker manager.
+  std::unique_ptr<GcsWorkerManager> gcs_worker_manager_;
+  /// Worker info service.
+  std::unique_ptr<rpc::WorkerInfoGrpcService> worker_info_service_;
+  /// Placement Group info handler and service.
+  std::unique_ptr<rpc::PlacementGroupInfoGrpcService> placement_group_info_service_;
+  /// Global KV storage handler and service.
+  std::unique_ptr<GcsInternalKVManager> kv_manager_;
+  std::unique_ptr<rpc::InternalKVGrpcService> kv_service_;
+  /// GCS PubSub handler and service.
+  std::unique_ptr<InternalPubSubHandler> pubsub_handler_;
+  std::unique_ptr<rpc::InternalPubSubGrpcService> pubsub_service_;
+  /// Backend client.
+  std::shared_ptr<RedisClient> redis_client_;
+  /// A publisher for publishing gcs messages.
+  std::shared_ptr<GcsPublisher> gcs_publisher_;
+  /// Grpc based pubsub's periodical runner.
+  PeriodicalRunner pubsub_periodical_runner_;
+  /// The runner to run function periodically.
+  PeriodicalRunner periodical_runner_;
+  /// The gcs table storage.
+  std::shared_ptr<gcs::GcsTableStorage> gcs_table_storage_;
+  std::unique_ptr<ray::RuntimeEnvManager> runtime_env_manager_;
+  /// Gcs service state flag, which is used for ut.
+  std::atomic<bool> is_started_;
+  std::atomic<bool> is_stopped_;
+};
+
+}  // namespace gcs
+}  // namespace ray