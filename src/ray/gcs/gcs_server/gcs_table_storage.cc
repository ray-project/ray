// Copyright 2017 The Ray Authors.
//
// Licensed under the Apache License, Version 2.0 (the "License");
// you may not use this file except in compliance with the License.
// You may obtain a copy of the License at
//
//  http://www.apache.org/licenses/LICENSE-2.0
//
// Unless required by applicable law or agreed to in writing, software
// distributed under the License is distributed on an "AS IS" BASIS,
// WITHOUT WARRANTIES OR CONDITIONS OF ANY KIND, either express or implied.
// See the License for the specific language governing permissions and
// limitations under the License.

#include "ray/gcs/gcs_server/gcs_table_storage.h"

#include <string>
#include <utility>
#include <vector>

#include "absl/container/flat_hash_map.h"
#include "ray/common/asio/postable.h"
#include "ray/common/id.h"
#include "ray/common/status.h"
#include "ray/gcs/callback.h"

namespace ray {
namespace gcs {

namespace {
// Transforms the callback that, regardless of the underlying return T value, we always
// return OK.
template <typename T>
Postable<void(T)> JustOk(Postable<void(Status)> callback) {
  return std::move(callback).TransformArg([](T) { return Status::OK(); });
}
}  // namespace

template <typename Key, typename Data>
void GcsTable<Key, Data>::Put(const Key &key,
                              const Data &value,
                              Postable<void(ray::Status)> callback) {
  store_client_->AsyncPut(table_name_,
                          key.Binary(),
                          value.SerializeAsString(),
                          /*overwrite*/ true,
                          JustOk<bool>(std::move(callback)));
}

template <typename Key, typename Data>
void GcsTable<Key, Data>::Get(const Key &key,
                              Postable<void(Status, std::optional<Data>)> callback) {
  // We can't use TransformArg here because we need to return 2 arguments.
<<<<<<< HEAD
  store_client_->AsyncGet(
      table_name_, key.Binary(), std::move(callback).Rebind([](auto callback) {
        return [callback = std::move(callback)](Status status,
                                                std::optional<std::string> result) {
=======
  return store_client_->AsyncGet(
      table_name_, key.Binary(), std::move(callback).Rebind([](auto async_get_callback) {
        return [cb = std::move(async_get_callback)](Status status,
                                                    std::optional<std::string> result) {
>>>>>>> 2807c0e4
          std::optional<Data> value;
          if (result) {
            Data data;
            data.ParseFromString(*result);
            value = std::move(data);
          }
          cb(status, std::move(value));
        };
      }));
}

template <typename Key, typename Data>
void GcsTable<Key, Data>::GetAll(
    Postable<void(absl::flat_hash_map<Key, Data>)> callback) {
  store_client_->AsyncGetAll(
      table_name_,
      std::move(callback).TransformArg(
          [](absl::flat_hash_map<std::string, std::string> result) {
            absl::flat_hash_map<Key, Data> values;
            values.reserve(result.size());
            for (auto &item : result) {
              if (!item.second.empty()) {
                values[Key::FromBinary(item.first)].ParseFromString(item.second);
              }
            }
            return values;
          }));
}

template <typename Key, typename Data>
void GcsTable<Key, Data>::Delete(const Key &key, Postable<void(ray::Status)> callback) {
  store_client_->AsyncDelete(
      table_name_, key.Binary(), JustOk<bool>(std::move(callback)));
}

template <typename Key, typename Data>
void GcsTable<Key, Data>::BatchDelete(const std::vector<Key> &keys,
                                      Postable<void(ray::Status)> callback) {
  std::vector<std::string> keys_to_delete;
  keys_to_delete.reserve(keys.size());
  for (auto &key : keys) {
    keys_to_delete.emplace_back(std::move(key.Binary()));
  }
  this->store_client_->AsyncBatchDelete(
      this->table_name_, keys_to_delete, JustOk<int64_t>(std::move(callback)));
}

template <typename Key, typename Data>
void GcsTableWithJobId<Key, Data>::Put(const Key &key,
                                       const Data &value,
                                       Postable<void(ray::Status)> callback) {
  {
    absl::MutexLock lock(&mutex_);
    index_[GetJobIdFromKey(key)].insert(key);
  }
  this->store_client_->AsyncPut(this->table_name_,
                                key.Binary(),
                                value.SerializeAsString(),
                                /*overwrite*/ true,
                                JustOk<bool>(std::move(callback)));
}

template <typename Key, typename Data>
void GcsTableWithJobId<Key, Data>::GetByJobId(
    const JobID &job_id, Postable<void(absl::flat_hash_map<Key, Data>)> callback) {
  std::vector<std::string> keys;
  {
    absl::MutexLock lock(&mutex_);
    auto &key_set = index_[job_id];
    for (auto &key : key_set) {
      keys.push_back(key.Binary());
    }
  }
  this->store_client_->AsyncMultiGet(
      this->table_name_,
      keys,
      std::move(callback).TransformArg(
          [](absl::flat_hash_map<std::string, std::string> result) {
            absl::flat_hash_map<Key, Data> values;
            for (auto &item : result) {
              if (!item.second.empty()) {
                values[Key::FromBinary(item.first)].ParseFromString(item.second);
              }
            }
            return values;
          }));
}

template <typename Key, typename Data>
void GcsTableWithJobId<Key, Data>::DeleteByJobId(const JobID &job_id,
                                                 Postable<void(ray::Status)> callback) {
  std::vector<Key> keys;
  {
    absl::MutexLock lock(&mutex_);
    auto &key_set = index_[job_id];
    for (auto &key : key_set) {
      keys.push_back(key);
    }
  }
  BatchDelete(keys, std::move(callback));
}

template <typename Key, typename Data>
void GcsTableWithJobId<Key, Data>::Delete(const Key &key,
                                          Postable<void(ray::Status)> callback) {
  BatchDelete({key}, std::move(callback));
}

template <typename Key, typename Data>
void GcsTableWithJobId<Key, Data>::BatchDelete(const std::vector<Key> &keys,
                                               Postable<void(ray::Status)> callback) {
  std::vector<std::string> keys_to_delete;
  keys_to_delete.reserve(keys.size());
  for (auto &key : keys) {
    keys_to_delete.push_back(key.Binary());
  }
  this->store_client_->AsyncBatchDelete(
      this->table_name_,
      keys_to_delete,
      std::move(callback).TransformArg([this, callback, keys](int64_t) {
        {
          absl::MutexLock lock(&mutex_);
          for (auto &key : keys) {
            index_[GetJobIdFromKey(key)].erase(key);
          }
        }
        return Status::OK();
      }));
}

template <typename Key, typename Data>
void GcsTableWithJobId<Key, Data>::AsyncRebuildIndexAndGetAll(
    Postable<void(absl::flat_hash_map<Key, Data>)> callback) {
  this->GetAll(std::move(callback).TransformArg(
      [this](absl::flat_hash_map<Key, Data> result) mutable {
        absl::MutexLock lock(&this->mutex_);
        this->index_.clear();
        for (auto &item : result) {
          auto key = item.first;
          this->index_[GetJobIdFromKey(key)].insert(key);
        }
        return result;
      }));
}

template class GcsTable<JobID, rpc::JobTableData>;
template class GcsTable<NodeID, rpc::GcsNodeInfo>;
template class GcsTable<NodeID, rpc::ResourceUsageBatchData>;
template class GcsTable<JobID, rpc::ErrorTableData>;
template class GcsTable<WorkerID, rpc::WorkerTableData>;
template class GcsTable<ActorID, rpc::ActorTableData>;
template class GcsTable<ActorID, rpc::TaskSpec>;
template class GcsTableWithJobId<ActorID, rpc::ActorTableData>;
template class GcsTableWithJobId<ActorID, rpc::TaskSpec>;
template class GcsTable<PlacementGroupID, rpc::PlacementGroupTableData>;

}  // namespace gcs
}  // namespace ray<|MERGE_RESOLUTION|>--- conflicted
+++ resolved
@@ -51,17 +51,10 @@
 void GcsTable<Key, Data>::Get(const Key &key,
                               Postable<void(Status, std::optional<Data>)> callback) {
   // We can't use TransformArg here because we need to return 2 arguments.
-<<<<<<< HEAD
   store_client_->AsyncGet(
       table_name_, key.Binary(), std::move(callback).Rebind([](auto callback) {
         return [callback = std::move(callback)](Status status,
                                                 std::optional<std::string> result) {
-=======
-  return store_client_->AsyncGet(
-      table_name_, key.Binary(), std::move(callback).Rebind([](auto async_get_callback) {
-        return [cb = std::move(async_get_callback)](Status status,
-                                                    std::optional<std::string> result) {
->>>>>>> 2807c0e4
           std::optional<Data> value;
           if (result) {
             Data data;
