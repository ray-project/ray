// Copyright 2017 The Ray Authors.
//
// Licensed under the Apache License, Version 2.0 (the "License");
// you may not use this file except in compliance with the License.
// You may obtain a copy of the License at
//
//  http://www.apache.org/licenses/LICENSE-2.0
//
// Unless required by applicable law or agreed to in writing, software
// distributed under the License is distributed on an "AS IS" BASIS,
// WITHOUT WARRANTIES OR CONDITIONS OF ANY KIND, either express or implied.
// See the License for the specific language governing permissions and
// limitations under the License.

#include "ray/gcs/gcs_server/gcs_placement_group_scheduler.h"

#include "ray/gcs/gcs_server/gcs_placement_group_manager.h"
#include "src/ray/protobuf/gcs.pb.h"

namespace ray {
namespace gcs {

GcsPlacementGroupScheduler::GcsPlacementGroupScheduler(
    boost::asio::io_context &io_context,
    std::shared_ptr<gcs::GcsTableStorage> gcs_table_storage,
<<<<<<< HEAD
    const gcs::GcsNodeManager &gcs_node_manager,
    std::shared_ptr<rpc::NodeManagerClientPool> raylet_client_pool)
    : return_timer_(io_context),
      gcs_table_storage_(std::move(gcs_table_storage)),
      gcs_node_manager_(gcs_node_manager),
      raylet_client_pool_(std::move(raylet_client_pool)) {
=======
    const gcs::GcsNodeManager &gcs_node_manager, GcsResourceManager &gcs_resource_manager,
    ReserveResourceClientFactoryFn lease_client_factory)
    : return_timer_(io_context),
      gcs_table_storage_(std::move(gcs_table_storage)),
      gcs_node_manager_(gcs_node_manager),
      gcs_resource_manager_(gcs_resource_manager),
      lease_client_factory_(std::move(lease_client_factory)) {
>>>>>>> 3ad9365e
  scheduler_strategies_.push_back(std::make_shared<GcsPackStrategy>());
  scheduler_strategies_.push_back(std::make_shared<GcsSpreadStrategy>());
  scheduler_strategies_.push_back(std::make_shared<GcsStrictPackStrategy>());
  scheduler_strategies_.push_back(std::make_shared<GcsStrictSpreadStrategy>());
}

bool GcsScheduleStrategy::IsAvailableResourceSufficient(
    const ResourceSet &available_resources, const ResourceSet &allocated_resources,
    const ResourceSet &to_allocate_resources) const {
  const auto &to_allocate_resource_capacity =
      to_allocate_resources.GetResourceAmountMap();
  for (const auto &resource_pair : to_allocate_resource_capacity) {
    const auto &resource_name = resource_pair.first;
    const auto &lhs_quantity = resource_pair.second;
    const auto &rhs_quantity = available_resources.GetResource(resource_name) -
                               allocated_resources.GetResource(resource_name);
    if (lhs_quantity > rhs_quantity) {
      // lhs capacity exceeds rhs capacity.
      return false;
    }
  }
  return true;
}

ScheduleMap GcsStrictPackStrategy::Schedule(
    std::vector<std::shared_ptr<ray::BundleSpecification>> &bundles,
    const std::unique_ptr<ScheduleContext> &context) {
  // Aggregate required resources.
  ResourceSet required_resources;
  for (const auto &bundle : bundles) {
    required_resources.AddResources(bundle->GetRequiredResources());
  }

  // Filter candidate nodes.
  std::vector<std::pair<int64_t, NodeID>> candidate_nodes;
  for (auto &node : context->cluster_resources_) {
    if (required_resources.IsSubset(node.second)) {
      candidate_nodes.emplace_back((*context->node_to_bundles_)[node.first], node.first);
    }
  }

  // Select the node with the least number of bundles.
  ScheduleMap schedule_map;
  if (candidate_nodes.empty()) {
    return schedule_map;
  }

  std::sort(
      std::begin(candidate_nodes), std::end(candidate_nodes),
      [](const std::pair<int64_t, NodeID> &left,
         const std::pair<int64_t, NodeID> &right) { return left.first < right.first; });

  for (auto &bundle : bundles) {
    schedule_map[bundle->BundleId()] = candidate_nodes.front().second;
  }
  return schedule_map;
}

ScheduleMap GcsPackStrategy::Schedule(
    std::vector<std::shared_ptr<ray::BundleSpecification>> &bundles,
    const std::unique_ptr<ScheduleContext> &context) {
  // The current algorithm is to select a node and deploy as many bundles as possible.
  // First fill up a node. If the node resource is insufficient, select a new node.
  // TODO(ffbin): We will speed this up in next PR. Currently it is a double for loop.
  ScheduleMap schedule_map;
  absl::flat_hash_map<NodeID, ResourceSet> allocated_resources;
  for (const auto &bundle : bundles) {
    const auto &required_resources = bundle->GetRequiredResources();
    for (const auto &node : context->cluster_resources_) {
      if (IsAvailableResourceSufficient(node.second, allocated_resources[node.first],
                                        required_resources)) {
        schedule_map[bundle->BundleId()] = node.first;
        allocated_resources[node.first].AddResources(required_resources);
        break;
      }
    }
  }

  if (schedule_map.size() != bundles.size()) {
    schedule_map.clear();
  }
  return schedule_map;
}

ScheduleMap GcsSpreadStrategy::Schedule(
    std::vector<std::shared_ptr<ray::BundleSpecification>> &bundles,
    const std::unique_ptr<ScheduleContext> &context) {
  // When selecting nodes, if you traverse from the beginning each time, a large number of
  // bundles will be deployed to the previous nodes. So we start with the next node of the
  // last selected node.
  ScheduleMap schedule_map;
  const auto &candidate_nodes = context->cluster_resources_;
  if (candidate_nodes.empty()) {
    return schedule_map;
  }

  absl::flat_hash_map<NodeID, ResourceSet> allocated_resources;
  auto iter = candidate_nodes.begin();
  auto iter_begin = iter;
  for (const auto &bundle : bundles) {
    const auto &required_resources = bundle->GetRequiredResources();
    // Traverse all nodes from `iter_begin` to `candidate_nodes.end()` to find a node
    // that meets the resource requirements. `iter_begin` is the next node of the last
    // selected node.
    for (; iter != candidate_nodes.end(); ++iter) {
      if (IsAvailableResourceSufficient(iter->second, allocated_resources[iter->first],
                                        required_resources)) {
        schedule_map[bundle->BundleId()] = iter->first;
        allocated_resources[iter->first].AddResources(required_resources);
        break;
      }
    }

    // We've traversed all the nodes from `iter_begin` to `candidate_nodes.end()`, but we
    // haven't found one that meets the requirements.
    // If `iter_begin` is `candidate_nodes.begin()`, it means that all nodes are not
    // satisfied, we will return directly. Otherwise, we will traverse the nodes from
    // `candidate_nodes.begin()` to `iter_begin` to find the nodes that meet the
    // requirements.
    if (iter == candidate_nodes.end()) {
      if (iter_begin != candidate_nodes.begin()) {
        // Traverse all the nodes from `candidate_nodes.begin()` to `iter_begin`.
        for (iter = candidate_nodes.begin(); iter != iter_begin; ++iter) {
          if (IsAvailableResourceSufficient(
                  iter->second, allocated_resources[iter->first], required_resources)) {
            schedule_map[bundle->BundleId()] = iter->first;
            allocated_resources[iter->first].AddResources(required_resources);
            break;
          }
        }
        if (iter == iter_begin) {
          // We have traversed all the nodes, so return directly.
          break;
        }
      } else {
        // We have traversed all the nodes, so return directly.
        break;
      }
    }
    // NOTE: If `iter == candidate_nodes.end()`, ++iter causes crash.
    iter_begin = ++iter;
  }

  if (schedule_map.size() != bundles.size()) {
    schedule_map.clear();
  }
  return schedule_map;
}

ScheduleMap GcsStrictSpreadStrategy::Schedule(
    std::vector<std::shared_ptr<ray::BundleSpecification>> &bundles,
    const std::unique_ptr<ScheduleContext> &context) {
  // TODO(ffbin): A bundle may require special resources, such as GPU. We need to
  // schedule bundles with special resource requirements first, which will be implemented
  // in the next pr.
  ScheduleMap schedule_map;
  const auto &candidate_nodes = context->cluster_resources_;

  // The number of bundles is more than the number of nodes, scheduling fails.
  if (bundles.size() > candidate_nodes.size()) {
    return schedule_map;
  }

  absl::flat_hash_map<NodeID, ResourceSet> allocated_resources;
  for (const auto &bundle : bundles) {
    const auto &required_resources = bundle->GetRequiredResources();
    auto iter = candidate_nodes.begin();
    for (; iter != candidate_nodes.end(); ++iter) {
      if (!allocated_resources.contains(iter->first) &&
          IsAvailableResourceSufficient(iter->second, allocated_resources[iter->first],
                                        required_resources)) {
        schedule_map[bundle->BundleId()] = iter->first;
        allocated_resources[iter->first].AddResources(required_resources);
        break;
      }
    }

    // Node resource is not satisfied, scheduling failed.
    if (iter == candidate_nodes.end()) {
      break;
    }
  }

  if (schedule_map.size() != bundles.size()) {
    schedule_map.clear();
  }
  return schedule_map;
}

void GcsPlacementGroupScheduler::ScheduleUnplacedBundles(
    std::shared_ptr<GcsPlacementGroup> placement_group,
    std::function<void(std::shared_ptr<GcsPlacementGroup>)> failure_callback,
    std::function<void(std::shared_ptr<GcsPlacementGroup>)> success_callback) {
  // We need to ensure that the PrepareBundleResources won't be sent before the reply of
  // ReleaseUnusedBundles is returned.
  if (!nodes_of_releasing_unused_bundles_.empty()) {
    RAY_LOG(INFO) << "Failed to schedule placement group " << placement_group->GetName()
                  << ", id: " << placement_group->GetPlacementGroupID() << ", because "
                  << nodes_of_releasing_unused_bundles_.size()
                  << " nodes have not released unused bundles.";
    failure_callback(placement_group);
    return;
  }

  auto bundles = placement_group->GetUnplacedBundles();
  auto strategy = placement_group->GetStrategy();

  RAY_LOG(INFO) << "Scheduling placement group " << placement_group->GetName()
                << ", id: " << placement_group->GetPlacementGroupID()
                << ", bundles size = " << bundles.size();
  auto selected_nodes = scheduler_strategies_[strategy]->Schedule(
      bundles, GetScheduleContext(placement_group->GetPlacementGroupID()));

  // If no nodes are available, scheduling fails.
  if (selected_nodes.empty()) {
    RAY_LOG(INFO) << "Failed to schedule placement group " << placement_group->GetName()
                  << ", id: " << placement_group->GetPlacementGroupID()
                  << ", because no nodes are available.";
    failure_callback(placement_group);
    return;
  }

  auto lease_status_tracker =
      std::make_shared<LeaseStatusTracker>(placement_group, bundles);
  RAY_CHECK(placement_group_leasing_in_progress_
                .emplace(placement_group->GetPlacementGroupID(), lease_status_tracker)
                .second);

  /// TODO(AlisaWu): Change the strategy when reserve resource failed.
  for (auto &bundle : bundles) {
    const auto &bundle_id = bundle->BundleId();
    const auto &node_id = selected_nodes[bundle_id];
    lease_status_tracker->MarkPreparePhaseStarted(node_id, bundle);
    // TODO(sang): The callback might not be called at all if nodes are dead. We should
    // handle this case properly.
    PrepareResources(bundle, gcs_node_manager_.GetNode(node_id),
                     [this, bundle, node_id, lease_status_tracker, failure_callback,
                      success_callback](const Status &status) {
                       lease_status_tracker->MarkPrepareRequestReturned(node_id, bundle,
                                                                        status);
                       if (lease_status_tracker->AllPrepareRequestsReturned()) {
                         OnAllBundlePrepareRequestReturned(
                             lease_status_tracker, failure_callback, success_callback);
                       }
                     });
  }
}

void GcsPlacementGroupScheduler::DestroyPlacementGroupBundleResourcesIfExists(
    const PlacementGroupID &placement_group_id) {
  // There could be leasing bundles and committed bundles at the same time if placement
  // groups are rescheduling.
  DestroyPlacementGroupPreparedBundleResources(placement_group_id);
  DestroyPlacementGroupCommittedBundleResources(placement_group_id);
}

void GcsPlacementGroupScheduler::MarkScheduleCancelled(
    const PlacementGroupID &placement_group_id) {
  auto it = placement_group_leasing_in_progress_.find(placement_group_id);
  RAY_CHECK(it != placement_group_leasing_in_progress_.end());
  it->second->MarkPlacementGroupScheduleCancelled();
}

void GcsPlacementGroupScheduler::PrepareResources(
    const std::shared_ptr<BundleSpecification> &bundle,
    const absl::optional<std::shared_ptr<ray::rpc::GcsNodeInfo>> &node,
    const StatusCallback &callback) {
  if (!node.has_value()) {
    callback(Status::NotFound("Node is already dead."));
    return;
  }

  const auto lease_client = GetLeaseClientFromNode(node.value());
  const auto node_id = NodeID::FromBinary(node.value()->node_id());
  RAY_LOG(DEBUG) << "Preparing resource from node " << node_id
                 << " for a bundle: " << bundle->DebugString();
  lease_client->PrepareBundleResources(
      *bundle, [node_id, bundle, callback](
                   const Status &status, const rpc::PrepareBundleResourcesReply &reply) {
        auto result = reply.success() ? Status::OK()
                                      : Status::IOError("Failed to reserve resource");
        if (result.ok()) {
          RAY_LOG(DEBUG) << "Finished leasing resource from " << node_id
                         << " for bundle: " << bundle->DebugString();
        } else {
          RAY_LOG(DEBUG) << "Failed to lease resource from " << node_id
                         << " for bundle: " << bundle->DebugString();
        }
        callback(result);
      });
}

void GcsPlacementGroupScheduler::CommitResources(
    const std::shared_ptr<BundleSpecification> &bundle,
    const absl::optional<std::shared_ptr<ray::rpc::GcsNodeInfo>> &node,
    const StatusCallback callback) {
  RAY_CHECK(node.has_value());
  const auto lease_client = GetLeaseClientFromNode(node.value());
  const auto node_id = NodeID::FromBinary(node.value()->node_id());

  RAY_LOG(DEBUG) << "Committing resource to a node " << node_id
                 << " for a bundle: " << bundle->DebugString();
  lease_client->CommitBundleResources(
      *bundle, [bundle, node_id, callback](const Status &status,
                                           const rpc::CommitBundleResourcesReply &reply) {
        if (status.ok()) {
          RAY_LOG(DEBUG) << "Finished committing resource to " << node_id
                         << " for bundle: " << bundle->DebugString();
        } else {
          RAY_LOG(DEBUG) << "Failed to commit resource to " << node_id
                         << " for bundle: " << bundle->DebugString();
        }
        RAY_CHECK(callback);
        callback(status);
      });
}

void GcsPlacementGroupScheduler::CancelResourceReserve(
    const std::shared_ptr<BundleSpecification> &bundle_spec,
    const absl::optional<std::shared_ptr<ray::rpc::GcsNodeInfo>> &node) {
  if (!node.has_value()) {
    RAY_LOG(INFO) << "Node for a placement group id " << bundle_spec->PlacementGroupId()
                  << " and a bundle index, " << bundle_spec->Index()
                  << " has already removed. Cancellation request will be ignored.";
    return;
  }
  auto node_id = NodeID::FromBinary(node.value()->node_id());
  RAY_LOG(DEBUG) << "Cancelling the resource reserved for bundle: "
                 << bundle_spec->DebugString() << " at node " << node_id;
  const auto return_client = GetLeaseClientFromNode(node.value());

  return_client->CancelResourceReserve(
      *bundle_spec, [bundle_spec, node_id](const Status &status,
                                           const rpc::CancelResourceReserveReply &reply) {
        RAY_LOG(DEBUG) << "Finished cancelling the resource reserved for bundle: "
                       << bundle_spec->DebugString() << " at node " << node_id;
      });
}

std::shared_ptr<ResourceReserveInterface>
GcsPlacementGroupScheduler::GetOrConnectLeaseClient(const rpc::Address &raylet_address) {
  return raylet_client_pool_->GetOrConnectByAddress(raylet_address);
}

std::shared_ptr<ResourceReserveInterface>
GcsPlacementGroupScheduler::GetLeaseClientFromNode(
    const std::shared_ptr<ray::rpc::GcsNodeInfo> &node) {
  rpc::Address remote_address;
  remote_address.set_raylet_id(node->node_id());
  remote_address.set_ip_address(node->node_manager_address());
  remote_address.set_port(node->node_manager_port());
  return GetOrConnectLeaseClient(remote_address);
}

void GcsPlacementGroupScheduler::CommitAllBundles(
    const std::shared_ptr<LeaseStatusTracker> &lease_status_tracker,
    const std::function<void(std::shared_ptr<GcsPlacementGroup>)>
        &schedule_failure_handler,
    const std::function<void(std::shared_ptr<GcsPlacementGroup>)>
        &schedule_success_handler) {
  const std::shared_ptr<BundleLocations> &prepared_bundle_locations =
      lease_status_tracker->GetPreparedBundleLocations();
  lease_status_tracker->MarkCommitPhaseStarted();
  for (const auto &bundle_to_commit : *prepared_bundle_locations) {
    const auto &node_id = bundle_to_commit.second.first;
    const auto &node = gcs_node_manager_.GetNode(node_id);
    const auto &bundle = bundle_to_commit.second.second;

    auto commit_resources_callback = [this, lease_status_tracker, bundle, node_id,
                                      schedule_failure_handler,
                                      schedule_success_handler](const Status &status) {
      lease_status_tracker->MarkCommitRequestReturned(node_id, bundle, status);
      if (lease_status_tracker->AllCommitRequestReturned()) {
        OnAllBundleCommitRequestReturned(lease_status_tracker, schedule_failure_handler,
                                         schedule_success_handler);
      }
    };

    if (node.has_value()) {
      CommitResources(bundle, node, commit_resources_callback);
    } else {
      RAY_LOG(INFO) << "Failed to commit resources because the node is dead, node id = "
                    << node_id;
      commit_resources_callback(Status::Interrupted("Node is dead"));
    }
  }
}

void GcsPlacementGroupScheduler::OnAllBundlePrepareRequestReturned(
    const std::shared_ptr<LeaseStatusTracker> &lease_status_tracker,
    const std::function<void(std::shared_ptr<GcsPlacementGroup>)>
        &schedule_failure_handler,
    const std::function<void(std::shared_ptr<GcsPlacementGroup>)>
        &schedule_success_handler) {
  RAY_CHECK(lease_status_tracker->AllPrepareRequestsReturned())
      << "This method can be called only after all bundle scheduling requests are "
         "returned.";
  const auto &placement_group = lease_status_tracker->GetPlacementGroup();
  const auto &bundles = lease_status_tracker->GetBundlesToSchedule();
  const auto &prepared_bundle_locations =
      lease_status_tracker->GetPreparedBundleLocations();
  const auto &placement_group_id = placement_group->GetPlacementGroupID();

  if (!lease_status_tracker->AllPrepareRequestsSuccessful()) {
    // Erase the status tracker from a in-memory map if exists.
    // NOTE: A placement group may be scheduled several times to succeed.
    // If a prepare failure occurs during scheduling, we just need to release the prepared
    // bundle resources of this scheduling.
    DestroyPlacementGroupPreparedBundleResources(placement_group_id);
    auto it = placement_group_leasing_in_progress_.find(placement_group_id);
    RAY_CHECK(it != placement_group_leasing_in_progress_.end());
    placement_group_leasing_in_progress_.erase(it);
    schedule_failure_handler(placement_group);
    return;
  }

  // If the prepare requests succeed, update the bundle location.
  for (const auto &iter : *prepared_bundle_locations) {
    const auto &location = iter.second;
    placement_group->GetMutableBundle(location.second->Index())
        ->set_node_id(location.first.Binary());
  }

  // Store data to GCS.
  rpc::ScheduleData data;
  for (const auto &iter : bundles) {
    // TODO(ekl) this is a hack to get a string key for the proto
    auto key = iter->PlacementGroupId().Hex() + "_" + std::to_string(iter->Index());
    data.mutable_schedule_plan()->insert(
        {key, (*prepared_bundle_locations)[iter->BundleId()].first.Binary()});
  }
  RAY_CHECK_OK(gcs_table_storage_->PlacementGroupScheduleTable().Put(
      placement_group_id, data,
      [this, schedule_success_handler, schedule_failure_handler,
       lease_status_tracker](Status status) {
        CommitAllBundles(lease_status_tracker, schedule_failure_handler,
                         schedule_success_handler);
      }));
}

void GcsPlacementGroupScheduler::OnAllBundleCommitRequestReturned(
    const std::shared_ptr<LeaseStatusTracker> &lease_status_tracker,
    const std::function<void(std::shared_ptr<GcsPlacementGroup>)>
        &schedule_failure_handler,
    const std::function<void(std::shared_ptr<GcsPlacementGroup>)>
        &schedule_success_handler) {
  const auto &placement_group = lease_status_tracker->GetPlacementGroup();
  const auto &prepared_bundle_locations =
      lease_status_tracker->GetPreparedBundleLocations();
  const auto &placement_group_id = placement_group->GetPlacementGroupID();

  // Clean up the leasing progress map.
  auto it = placement_group_leasing_in_progress_.find(placement_group_id);
  RAY_CHECK(it != placement_group_leasing_in_progress_.end());
  placement_group_leasing_in_progress_.erase(it);

  // Add a prepared bundle locations to committed bundle locations.
  committed_bundle_location_index_.AddBundleLocations(placement_group_id,
                                                      prepared_bundle_locations);

  // If the placement group scheduling has been cancelled, destroy them.
  if (lease_status_tracker->GetLeasingState() == LeasingState::CANCELLED) {
    DestroyPlacementGroupBundleResourcesIfExists(placement_group_id);
    schedule_failure_handler(placement_group);
    return;
  }

  if (!lease_status_tracker->AllCommitRequestsSuccessful()) {
    // Update the state to be reschedule so that the failure handle will reschedule the
    // failed bundles.
    const auto &uncommitted_bundle_locations =
        lease_status_tracker->GetUnCommittedBundleLocations();
    for (const auto &bundle : *uncommitted_bundle_locations) {
      placement_group->GetMutableBundle(bundle.first.second)->clear_node_id();
    }
    placement_group->UpdateState(rpc::PlacementGroupTableData::RESCHEDULING);
    schedule_failure_handler(placement_group);
    return;
  }

  schedule_success_handler(placement_group);
}

std::unique_ptr<ScheduleContext> GcsPlacementGroupScheduler::GetScheduleContext(
    const PlacementGroupID &placement_group_id) {
  auto &alive_nodes = gcs_node_manager_.GetAllAliveNodes();
  committed_bundle_location_index_.AddNodes(alive_nodes);

  auto node_to_bundles = std::make_shared<absl::flat_hash_map<NodeID, int64_t>>();
  for (const auto &node_it : alive_nodes) {
    const auto &node_id = node_it.first;
    const auto &bundle_locations_on_node =
        committed_bundle_location_index_.GetBundleLocationsOnNode(node_id);
    RAY_CHECK(bundle_locations_on_node)
        << "Bundle locations haven't been registered for node id " << node_id;
    const int bundles_size = bundle_locations_on_node.value()->size();
    node_to_bundles->emplace(node_id, bundles_size);
  }

  auto &bundle_locations =
      committed_bundle_location_index_.GetBundleLocations(placement_group_id);
  return std::unique_ptr<ScheduleContext>(
      new ScheduleContext(std::move(node_to_bundles), bundle_locations,
                          gcs_resource_manager_.GetClusterResources()));
}

absl::flat_hash_map<PlacementGroupID, std::vector<int64_t>>
GcsPlacementGroupScheduler::GetBundlesOnNode(const NodeID &node_id) {
  absl::flat_hash_map<PlacementGroupID, std::vector<int64_t>> bundles_on_node;
  const auto &maybe_bundle_locations =
      committed_bundle_location_index_.GetBundleLocationsOnNode(node_id);
  if (maybe_bundle_locations.has_value()) {
    const auto &bundle_locations = maybe_bundle_locations.value();
    for (auto &bundle : *bundle_locations) {
      const auto &bundle_placement_group_id = bundle.first.first;
      const auto &bundle_index = bundle.first.second;
      bundles_on_node[bundle_placement_group_id].push_back(bundle_index);
    }
    committed_bundle_location_index_.Erase(node_id);
  }
  return bundles_on_node;
}

void GcsPlacementGroupScheduler::ReleaseUnusedBundles(
    const std::unordered_map<NodeID, std::vector<rpc::Bundle>> &node_to_bundles) {
  // The purpose of this function is to release bundles that may be leaked.
  // When GCS restarts, it doesn't know which bundles it has scheduled in the
  // previous lifecycle. In this case, GCS will send a list of bundle ids that
  // are still needed. And Raylet will release other bundles. If the node is
  // dead, there is no need to send the request of release unused bundles.
  const auto &alive_nodes = gcs_node_manager_.GetAllAliveNodes();
  for (const auto &alive_node : alive_nodes) {
    const auto &node_id = alive_node.first;
    nodes_of_releasing_unused_bundles_.insert(node_id);

    auto lease_client = GetLeaseClientFromNode(alive_node.second);
    auto release_unused_bundles_callback =
        [this, node_id](const Status &status,
                        const rpc::ReleaseUnusedBundlesReply &reply) {
          nodes_of_releasing_unused_bundles_.erase(node_id);
        };
    auto iter = node_to_bundles.find(alive_node.first);

    // When GCS restarts, some nodes maybe do not have bundles.
    // In this case, GCS will send an empty list.
    auto bundles_in_use =
        iter != node_to_bundles.end() ? iter->second : std::vector<rpc::Bundle>{};
    lease_client->ReleaseUnusedBundles(bundles_in_use, release_unused_bundles_callback);
  }
}

void GcsPlacementGroupScheduler::DestroyPlacementGroupPreparedBundleResources(
    const PlacementGroupID &placement_group_id) {
  // Get the locations of prepared bundles.
  auto it = placement_group_leasing_in_progress_.find(placement_group_id);
  if (it != placement_group_leasing_in_progress_.end()) {
    const auto &leasing_context = it->second;
    const auto &leasing_bundle_locations = leasing_context->GetPreparedBundleLocations();

    // Cancel all resource reservation of prepared bundles.
    RAY_LOG(INFO) << "Cancelling all prepared bundles of a placement group, id is "
                  << placement_group_id;
    for (const auto &iter : *(leasing_bundle_locations)) {
      auto &bundle_spec = iter.second.second;
      auto &node_id = iter.second.first;
      CancelResourceReserve(bundle_spec, gcs_node_manager_.GetNode(node_id));
    }
  }
}

void GcsPlacementGroupScheduler::DestroyPlacementGroupCommittedBundleResources(
    const PlacementGroupID &placement_group_id) {
  // Get the locations of committed bundles.
  const auto &maybe_bundle_locations =
      committed_bundle_location_index_.GetBundleLocations(placement_group_id);
  if (maybe_bundle_locations.has_value()) {
    const auto &committed_bundle_locations = maybe_bundle_locations.value();

    // Cancel all resource reservation of committed bundles.
    RAY_LOG(INFO) << "Cancelling all committed bundles of a placement group, id is "
                  << placement_group_id;
    for (const auto &iter : *(committed_bundle_locations)) {
      auto &bundle_spec = iter.second.second;
      auto &node_id = iter.second.first;
      CancelResourceReserve(bundle_spec, gcs_node_manager_.GetNode(node_id));
    }
    committed_bundle_location_index_.Erase(placement_group_id);
  }
}

void BundleLocationIndex::AddBundleLocations(
    const PlacementGroupID &placement_group_id,
    std::shared_ptr<BundleLocations> bundle_locations) {
  // Update `placement_group_to_bundle_locations_`.
  // The placement group may be scheduled several times to succeed, so we need to merge
  // `bundle_locations` instead of covering it directly.
  auto iter = placement_group_to_bundle_locations_.find(placement_group_id);
  if (iter == placement_group_to_bundle_locations_.end()) {
    placement_group_to_bundle_locations_.emplace(placement_group_id, bundle_locations);
  } else {
    iter->second->insert(bundle_locations->begin(), bundle_locations->end());
  }

  // Update `node_to_leased_bundles_`.
  for (auto iter : *bundle_locations) {
    const auto &node_id = iter.second.first;
    if (!node_to_leased_bundles_.contains(node_id)) {
      node_to_leased_bundles_[node_id] = std::make_shared<BundleLocations>();
    }
    node_to_leased_bundles_[node_id]->emplace(iter.first, iter.second);
  }
}

bool BundleLocationIndex::Erase(const NodeID &node_id) {
  const auto leased_bundles_it = node_to_leased_bundles_.find(node_id);
  if (leased_bundles_it == node_to_leased_bundles_.end()) {
    return false;
  }

  const auto &bundle_locations = leased_bundles_it->second;
  for (const auto &bundle_location : *bundle_locations) {
    // Remove corresponding placement group id.
    const auto &bundle_id = bundle_location.first;
    const auto &bundle_spec = bundle_location.second.second;
    const auto placement_group_id = bundle_spec->PlacementGroupId();
    auto placement_group_it =
        placement_group_to_bundle_locations_.find(placement_group_id);
    if (placement_group_it != placement_group_to_bundle_locations_.end()) {
      auto &pg_bundle_locations = placement_group_it->second;
      auto pg_bundle_it = pg_bundle_locations->find(bundle_id);
      if (pg_bundle_it != pg_bundle_locations->end()) {
        pg_bundle_locations->erase(pg_bundle_it);
      }
    }
  }
  node_to_leased_bundles_.erase(leased_bundles_it);
  return true;
}

bool BundleLocationIndex::Erase(const PlacementGroupID &placement_group_id) {
  auto it = placement_group_to_bundle_locations_.find(placement_group_id);
  if (it == placement_group_to_bundle_locations_.end()) {
    return false;
  }

  const auto &bundle_locations = it->second;
  // Remove bundles from node_to_leased_bundles_ because bundles are removed now.
  for (const auto &bundle_location : *bundle_locations) {
    const auto &bundle_id = bundle_location.first;
    const auto &node_id = bundle_location.second.first;
    const auto leased_bundles_it = node_to_leased_bundles_.find(node_id);
    // node could've been already dead at this point.
    if (leased_bundles_it != node_to_leased_bundles_.end()) {
      leased_bundles_it->second->erase(bundle_id);
    }
  }
  placement_group_to_bundle_locations_.erase(it);

  return true;
}

const absl::optional<std::shared_ptr<BundleLocations> const>
BundleLocationIndex::GetBundleLocations(const PlacementGroupID &placement_group_id) {
  auto it = placement_group_to_bundle_locations_.find(placement_group_id);
  if (it == placement_group_to_bundle_locations_.end()) {
    return {};
  }
  return it->second;
}

const absl::optional<std::shared_ptr<BundleLocations> const>
BundleLocationIndex::GetBundleLocationsOnNode(const NodeID &node_id) {
  auto it = node_to_leased_bundles_.find(node_id);
  if (it == node_to_leased_bundles_.end()) {
    return {};
  }
  return it->second;
}

void BundleLocationIndex::AddNodes(
    const absl::flat_hash_map<NodeID, std::shared_ptr<ray::rpc::GcsNodeInfo>> &nodes) {
  for (const auto &iter : nodes) {
    if (!node_to_leased_bundles_.contains(iter.first)) {
      node_to_leased_bundles_[iter.first] = std::make_shared<BundleLocations>();
    }
  }
}

LeaseStatusTracker::LeaseStatusTracker(
    std::shared_ptr<GcsPlacementGroup> placement_group,
    std::vector<std::shared_ptr<BundleSpecification>> &unplaced_bundles)
    : placement_group_(placement_group), bundles_to_schedule_(unplaced_bundles) {
  preparing_bundle_locations_ = std::make_shared<BundleLocations>();
  uncommitted_bundle_locations_ = std::make_shared<BundleLocations>();
}

bool LeaseStatusTracker::MarkPreparePhaseStarted(
    const NodeID &node_id, std::shared_ptr<BundleSpecification> bundle) {
  const auto &bundle_id = bundle->BundleId();
  return node_to_bundles_when_preparing_[node_id].emplace(bundle_id).second;
}

void LeaseStatusTracker::MarkPrepareRequestReturned(
    const NodeID &node_id, const std::shared_ptr<BundleSpecification> bundle,
    const Status &status) {
  RAY_CHECK(prepare_request_returned_count_ <= bundles_to_schedule_.size());
  auto leasing_bundles = node_to_bundles_when_preparing_.find(node_id);
  RAY_CHECK(leasing_bundles != node_to_bundles_when_preparing_.end());
  auto bundle_iter = leasing_bundles->second.find(bundle->BundleId());
  RAY_CHECK(bundle_iter != leasing_bundles->second.end());

  // Remove the bundle from the leasing map as the reply is returned from the
  // remote node.
  leasing_bundles->second.erase(bundle_iter);
  if (leasing_bundles->second.empty()) {
    node_to_bundles_when_preparing_.erase(leasing_bundles);
  }

  // If the request succeeds, record it.
  const auto &bundle_id = bundle->BundleId();
  if (status.ok()) {
    preparing_bundle_locations_->emplace(bundle_id, std::make_pair(node_id, bundle));
  }
  prepare_request_returned_count_ += 1;
}

bool LeaseStatusTracker::AllPrepareRequestsReturned() const {
  return prepare_request_returned_count_ == bundles_to_schedule_.size();
}

bool LeaseStatusTracker::AllPrepareRequestsSuccessful() const {
  return AllPrepareRequestsReturned() &&
         (preparing_bundle_locations_->size() == bundles_to_schedule_.size()) &&
         (leasing_state_ != LeasingState::CANCELLED);
}

void LeaseStatusTracker::MarkCommitRequestReturned(
    const NodeID &node_id, const std::shared_ptr<BundleSpecification> bundle,
    const Status &status) {
  commit_request_returned_count_ += 1;
  // If the request succeeds, record it.
  const auto &bundle_id = bundle->BundleId();
  if (!status.ok()) {
    uncommitted_bundle_locations_->emplace(bundle_id, std::make_pair(node_id, bundle));
  }
}

bool LeaseStatusTracker::AllCommitRequestReturned() const {
  return commit_request_returned_count_ == bundles_to_schedule_.size();
}

bool LeaseStatusTracker::AllCommitRequestsSuccessful() const {
  // We don't check cancel state here because we shouldn't destroy bundles when
  // commit requests failed. Cancel state should be treated separately.
  return AllCommitRequestReturned() &&
         preparing_bundle_locations_->size() == bundles_to_schedule_.size() &&
         uncommitted_bundle_locations_->empty();
}

const std::shared_ptr<GcsPlacementGroup> &LeaseStatusTracker::GetPlacementGroup() const {
  return placement_group_;
}

const std::shared_ptr<BundleLocations> &LeaseStatusTracker::GetPreparedBundleLocations()
    const {
  return preparing_bundle_locations_;
}

const std::shared_ptr<BundleLocations>
    &LeaseStatusTracker::GetUnCommittedBundleLocations() const {
  return uncommitted_bundle_locations_;
}

const std::vector<std::shared_ptr<BundleSpecification>>
    &LeaseStatusTracker::GetBundlesToSchedule() const {
  return bundles_to_schedule_;
}

const LeasingState LeaseStatusTracker::GetLeasingState() const { return leasing_state_; }

void LeaseStatusTracker::MarkPlacementGroupScheduleCancelled() {
  UpdateLeasingState(LeasingState::CANCELLED);
}

bool LeaseStatusTracker::UpdateLeasingState(LeasingState leasing_state) {
  // If the lease was cancelled, we cannot update the state.
  if (leasing_state_ == LeasingState::CANCELLED) {
    return false;
  }
  leasing_state_ = leasing_state;
  return true;
}

void LeaseStatusTracker::MarkCommitPhaseStarted() {
  UpdateLeasingState(LeasingState::COMMITTING);
}

}  // namespace gcs
}  // namespace ray<|MERGE_RESOLUTION|>--- conflicted
+++ resolved
@@ -23,22 +23,13 @@
 GcsPlacementGroupScheduler::GcsPlacementGroupScheduler(
     boost::asio::io_context &io_context,
     std::shared_ptr<gcs::GcsTableStorage> gcs_table_storage,
-<<<<<<< HEAD
-    const gcs::GcsNodeManager &gcs_node_manager,
-    std::shared_ptr<rpc::NodeManagerClientPool> raylet_client_pool)
-    : return_timer_(io_context),
-      gcs_table_storage_(std::move(gcs_table_storage)),
-      gcs_node_manager_(gcs_node_manager),
-      raylet_client_pool_(std::move(raylet_client_pool)) {
-=======
     const gcs::GcsNodeManager &gcs_node_manager, GcsResourceManager &gcs_resource_manager,
     ReserveResourceClientFactoryFn lease_client_factory)
     : return_timer_(io_context),
       gcs_table_storage_(std::move(gcs_table_storage)),
       gcs_node_manager_(gcs_node_manager),
       gcs_resource_manager_(gcs_resource_manager),
-      lease_client_factory_(std::move(lease_client_factory)) {
->>>>>>> 3ad9365e
+      raylet_client_pool_(std::move(raylet_client_pool)) {
   scheduler_strategies_.push_back(std::make_shared<GcsPackStrategy>());
   scheduler_strategies_.push_back(std::make_shared<GcsSpreadStrategy>());
   scheduler_strategies_.push_back(std::make_shared<GcsStrictPackStrategy>());
