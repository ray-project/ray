<<<<<<< HEAD
// Copyright 2017 The Ray Authors.
//
// Licensed under the Apache License, Version 2.0 (the "License");
// you may not use this file except in compliance with the License.
// You may obtain a copy of the License at
//
//  http://www.apache.org/licenses/LICENSE-2.0
//
// Unless required by applicable law or agreed to in writing, software
// distributed under the License is distributed on an "AS IS" BASIS,
// WITHOUT WARRANTIES OR CONDITIONS OF ANY KIND, either express or implied.
// See the License for the specific language governing permissions and
// limitations under the License.

#include "ray/gcs/gcs_server/gcs_placement_group_scheduler.h"

#include "ray/gcs/gcs_server/gcs_placement_group_manager.h"
#include "src/ray/protobuf/gcs.pb.h"

namespace ray {
namespace gcs {

GcsPlacementGroupScheduler::GcsPlacementGroupScheduler(
    instrumented_io_context &io_context,
    std::shared_ptr<gcs::GcsTableStorage> gcs_table_storage,
    const gcs::GcsNodeManager &gcs_node_manager, GcsResourceManager &gcs_resource_manager,
    GcsResourceScheduler &gcs_resource_scheduler,
    std::shared_ptr<rpc::NodeManagerClientPool> raylet_client_pool)
    : return_timer_(io_context),
      gcs_table_storage_(std::move(gcs_table_storage)),
      gcs_node_manager_(gcs_node_manager),
      gcs_resource_manager_(gcs_resource_manager),
      gcs_resource_scheduler_(gcs_resource_scheduler),
      raylet_client_pool_(raylet_client_pool) {
  scheduler_strategies_.push_back(std::make_shared<GcsPackStrategy>());
  scheduler_strategies_.push_back(std::make_shared<GcsSpreadStrategy>());
  scheduler_strategies_.push_back(std::make_shared<GcsStrictPackStrategy>());
  scheduler_strategies_.push_back(std::make_shared<GcsStrictSpreadStrategy>());
}

std::vector<ResourceSet> GcsScheduleStrategy::GetRequiredResourcesFromBundles(
    const std::vector<std::shared_ptr<const ray::BundleSpecification>> &bundles) {
  std::vector<ResourceSet> required_resources;
  for (const auto &bundle : bundles) {
    required_resources.push_back(bundle->GetRequiredResources());
  }
  return required_resources;
}

ScheduleResult GcsScheduleStrategy::GenerateScheduleResult(
    const std::vector<std::shared_ptr<const ray::BundleSpecification>> &bundles,
    const std::vector<NodeID> &selected_nodes, const SchedulingResultStatus &status) {
  ScheduleMap schedule_map;
  if (status == SchedulingResultStatus::SUCCESS && !selected_nodes.empty()) {
    RAY_CHECK(bundles.size() == selected_nodes.size());
    int index = 0;
    for (const auto &bundle : bundles) {
      schedule_map[bundle->BundleId()] = selected_nodes[index++];
    }
  }
  return std::make_pair(status, schedule_map);
}

ScheduleResult GcsStrictPackStrategy::Schedule(
    const std::vector<std::shared_ptr<const ray::BundleSpecification>> &bundles,
    const std::unique_ptr<ScheduleContext> &context,
    GcsResourceScheduler &gcs_resource_scheduler) {
  const auto &required_resources = GetRequiredResourcesFromBundles(bundles);
  const auto &scheduling_result =
      gcs_resource_scheduler.Schedule(required_resources, SchedulingType::STRICT_PACK);
  return GenerateScheduleResult(bundles, scheduling_result.second,
                                scheduling_result.first);
}

ScheduleResult GcsPackStrategy::Schedule(
    const std::vector<std::shared_ptr<const ray::BundleSpecification>> &bundles,
    const std::unique_ptr<ScheduleContext> &context,
    GcsResourceScheduler &gcs_resource_scheduler) {
  // The current algorithm is to select a node and deploy as many bundles as possible.
  // First fill up a node. If the node resource is insufficient, select a new node.
  // TODO(ffbin): We will speed this up in next PR. Currently it is a double for loop.
  const auto &required_resources = GetRequiredResourcesFromBundles(bundles);
  const auto &scheduling_result =
      gcs_resource_scheduler.Schedule(required_resources, SchedulingType::PACK);
  return GenerateScheduleResult(bundles, scheduling_result.second,
                                scheduling_result.first);
}

ScheduleResult GcsSpreadStrategy::Schedule(
    const std::vector<std::shared_ptr<const ray::BundleSpecification>> &bundles,
    const std::unique_ptr<ScheduleContext> &context,
    GcsResourceScheduler &gcs_resource_scheduler) {
  const auto &required_resources = GetRequiredResourcesFromBundles(bundles);
  const auto &scheduling_result =
      gcs_resource_scheduler.Schedule(required_resources, SchedulingType::SPREAD);
  return GenerateScheduleResult(bundles, scheduling_result.second,
                                scheduling_result.first);
}

ScheduleResult GcsStrictSpreadStrategy::Schedule(
    const std::vector<std::shared_ptr<const ray::BundleSpecification>> &bundles,
    const std::unique_ptr<ScheduleContext> &context,
    GcsResourceScheduler &gcs_resource_scheduler) {
  // TODO(ffbin): A bundle may require special resources, such as GPU. We need to
  // schedule bundles with special resource requirements first, which will be implemented
  // in the next pr.

  // Filter out the nodes already scheduled by this placement group.
  absl::flat_hash_set<NodeID> nodes_in_use;
  if (context->bundle_locations_.has_value()) {
    const auto &bundle_locations = context->bundle_locations_.value();
    for (auto &bundle : *bundle_locations) {
      nodes_in_use.insert(bundle.second.first);
    }
  }

  const auto &required_resources = GetRequiredResourcesFromBundles(bundles);
  const auto &scheduling_result = gcs_resource_scheduler.Schedule(
      required_resources, SchedulingType::STRICT_SPREAD,
      /*node_filter_func=*/[&nodes_in_use](const NodeID &node_id) {
        return nodes_in_use.count(node_id) == 0;
      });
  return GenerateScheduleResult(bundles, scheduling_result.second,
                                scheduling_result.first);
}

void GcsPlacementGroupScheduler::ScheduleUnplacedBundles(
    std::shared_ptr<GcsPlacementGroup> placement_group,
    PGSchedulingFailureCallback failure_callback,
    PGSchedulingSuccessfulCallback success_callback) {
  // We need to ensure that the PrepareBundleResources won't be sent before the reply of
  // ReleaseUnusedBundles is returned.
  if (!nodes_of_releasing_unused_bundles_.empty()) {
    RAY_LOG(INFO) << "Failed to schedule placement group " << placement_group->GetName()
                  << ", id: " << placement_group->GetPlacementGroupID() << ", because "
                  << nodes_of_releasing_unused_bundles_.size()
                  << " nodes have not released unused bundles.";
    failure_callback(placement_group, /*is_feasible*/ true);
    return;
  }

  const auto &bundles = placement_group->GetUnplacedBundles();
  const auto &strategy = placement_group->GetStrategy();

  RAY_LOG(DEBUG) << "Scheduling placement group " << placement_group->GetName()
                 << ", id: " << placement_group->GetPlacementGroupID()
                 << ", bundles size = " << bundles.size();
  auto scheduling_result = scheduler_strategies_[strategy]->Schedule(
      bundles, GetScheduleContext(placement_group->GetPlacementGroupID()),
      gcs_resource_scheduler_);

  auto result_status = scheduling_result.first;
  auto selected_nodes = scheduling_result.second;

  if (result_status != SchedulingResultStatus::SUCCESS) {
    RAY_LOG(DEBUG) << "Failed to schedule placement group " << placement_group->GetName()
                   << ", id: " << placement_group->GetPlacementGroupID()
                   << ", because current reource can't satisfy the required resource.";
    bool infeasible = result_status == SchedulingResultStatus::INFEASIBLE;
    // If the placement group creation has failed,
    // but if it is not infeasible, it is retryable to create.
    failure_callback(placement_group, /*is_feasible*/ !infeasible);
    return;
  }

  auto lease_status_tracker =
      std::make_shared<LeaseStatusTracker>(placement_group, bundles, selected_nodes);
  RAY_CHECK(placement_group_leasing_in_progress_
                .emplace(placement_group->GetPlacementGroupID(), lease_status_tracker)
                .second);

  /// TODO(AlisaWu): Change the strategy when reserve resource failed.
  for (const auto &bundle : bundles) {
    const auto &bundle_id = bundle->BundleId();
    const auto &node_id = selected_nodes[bundle_id];
    lease_status_tracker->MarkPreparePhaseStarted(node_id, bundle);
    // TODO(sang): The callback might not be called at all if nodes are dead. We should
    // handle this case properly.
    PrepareResources(bundle, gcs_node_manager_.GetAliveNode(node_id),
                     [this, bundle, node_id, lease_status_tracker, failure_callback,
                      success_callback](const Status &status) {
                       lease_status_tracker->MarkPrepareRequestReturned(node_id, bundle,
                                                                        status);
                       if (lease_status_tracker->AllPrepareRequestsReturned()) {
                         OnAllBundlePrepareRequestReturned(
                             lease_status_tracker, failure_callback, success_callback);
                       }
                     });
  }
}

void GcsPlacementGroupScheduler::DestroyPlacementGroupBundleResourcesIfExists(
    const PlacementGroupID &placement_group_id) {
  auto &bundle_locations =
      committed_bundle_location_index_.GetBundleLocations(placement_group_id);
  if (bundle_locations.has_value()) {
    // There could be leasing bundles and committed bundles at the same time if placement
    // groups are rescheduling, so we need to destroy prepared bundles and committed
    // bundles at the same time.
    DestroyPlacementGroupPreparedBundleResources(placement_group_id);
    DestroyPlacementGroupCommittedBundleResources(placement_group_id);

    // Return destroyed bundles resources to the cluster resource.
    ReturnBundleResources(bundle_locations.value());
  }
}

void GcsPlacementGroupScheduler::MarkScheduleCancelled(
    const PlacementGroupID &placement_group_id) {
  auto it = placement_group_leasing_in_progress_.find(placement_group_id);
  RAY_CHECK(it != placement_group_leasing_in_progress_.end());
  it->second->MarkPlacementGroupScheduleCancelled();
}

void GcsPlacementGroupScheduler::PrepareResources(
    const std::shared_ptr<const BundleSpecification> &bundle,
    const absl::optional<std::shared_ptr<ray::rpc::GcsNodeInfo>> &node,
    const StatusCallback &callback) {
  if (!node.has_value()) {
    callback(Status::NotFound("Node is already dead."));
    return;
  }

  const auto lease_client = GetLeaseClientFromNode(node.value());
  const auto node_id = NodeID::FromBinary(node.value()->node_id());
  RAY_LOG(DEBUG) << "Preparing resource from node " << node_id
                 << " for a bundle: " << bundle->DebugString();
  lease_client->PrepareBundleResources(
      *bundle, [node_id, bundle, callback](
                   const Status &status, const rpc::PrepareBundleResourcesReply &reply) {
        auto result = reply.success() ? Status::OK()
                                      : Status::IOError("Failed to reserve resource");
        if (result.ok()) {
          RAY_LOG(DEBUG) << "Finished leasing resource from " << node_id
                         << " for bundle: " << bundle->DebugString();
        } else {
          RAY_LOG(DEBUG) << "Failed to lease resource from " << node_id
                         << " for bundle: " << bundle->DebugString();
        }
        callback(result);
      });
}

void GcsPlacementGroupScheduler::CommitResources(
    const std::shared_ptr<const BundleSpecification> &bundle,
    const absl::optional<std::shared_ptr<ray::rpc::GcsNodeInfo>> &node,
    const StatusCallback callback) {
  RAY_CHECK(node.has_value());
  const auto lease_client = GetLeaseClientFromNode(node.value());
  const auto node_id = NodeID::FromBinary(node.value()->node_id());

  RAY_LOG(DEBUG) << "Committing resource to a node " << node_id
                 << " for a bundle: " << bundle->DebugString();
  lease_client->CommitBundleResources(
      *bundle, [bundle, node_id, callback](const Status &status,
                                           const rpc::CommitBundleResourcesReply &reply) {
        if (status.ok()) {
          RAY_LOG(DEBUG) << "Finished committing resource to " << node_id
                         << " for bundle: " << bundle->DebugString();
        } else {
          RAY_LOG(DEBUG) << "Failed to commit resource to " << node_id
                         << " for bundle: " << bundle->DebugString();
        }
        RAY_CHECK(callback);
        callback(status);
      });
}

void GcsPlacementGroupScheduler::CancelResourceReserve(
    const std::shared_ptr<const BundleSpecification> &bundle_spec,
    const absl::optional<std::shared_ptr<ray::rpc::GcsNodeInfo>> &node) {
  if (!node.has_value()) {
    RAY_LOG(INFO) << "Node for a placement group id " << bundle_spec->PlacementGroupId()
                  << " and a bundle index, " << bundle_spec->Index()
                  << " has already removed. Cancellation request will be ignored.";
    return;
  }
  auto node_id = NodeID::FromBinary(node.value()->node_id());
  RAY_LOG(DEBUG) << "Cancelling the resource reserved for bundle: "
                 << bundle_spec->DebugString() << " at node " << node_id;
  const auto return_client = GetLeaseClientFromNode(node.value());

  return_client->CancelResourceReserve(
      *bundle_spec, [bundle_spec, node_id](const Status &status,
                                           const rpc::CancelResourceReserveReply &reply) {
        RAY_LOG(DEBUG) << "Finished cancelling the resource reserved for bundle: "
                       << bundle_spec->DebugString() << " at node " << node_id;
      });
}

std::shared_ptr<ResourceReserveInterface>
GcsPlacementGroupScheduler::GetOrConnectLeaseClient(const rpc::Address &raylet_address) {
  return raylet_client_pool_->GetOrConnectByAddress(raylet_address);
}

std::shared_ptr<ResourceReserveInterface>
GcsPlacementGroupScheduler::GetLeaseClientFromNode(
    const std::shared_ptr<ray::rpc::GcsNodeInfo> &node) {
  rpc::Address remote_address;
  remote_address.set_raylet_id(node->node_id());
  remote_address.set_ip_address(node->node_manager_address());
  remote_address.set_port(node->node_manager_port());
  return GetOrConnectLeaseClient(remote_address);
}

void GcsPlacementGroupScheduler::CommitAllBundles(
    const std::shared_ptr<LeaseStatusTracker> &lease_status_tracker,
    const PGSchedulingFailureCallback &schedule_failure_handler,
    const PGSchedulingSuccessfulCallback &schedule_success_handler) {
  const std::shared_ptr<BundleLocations> &prepared_bundle_locations =
      lease_status_tracker->GetPreparedBundleLocations();
  lease_status_tracker->MarkCommitPhaseStarted();
  for (const auto &bundle_to_commit : *prepared_bundle_locations) {
    const auto &node_id = bundle_to_commit.second.first;
    const auto &node = gcs_node_manager_.GetAliveNode(node_id);
    const auto &bundle = bundle_to_commit.second.second;

    auto commit_resources_callback = [this, lease_status_tracker, bundle, node_id,
                                      schedule_failure_handler,
                                      schedule_success_handler](const Status &status) {
      lease_status_tracker->MarkCommitRequestReturned(node_id, bundle, status);
      if (lease_status_tracker->AllCommitRequestReturned()) {
        OnAllBundleCommitRequestReturned(lease_status_tracker, schedule_failure_handler,
                                         schedule_success_handler);
      }
    };

    if (node.has_value()) {
      CommitResources(bundle, node, commit_resources_callback);
    } else {
      RAY_LOG(INFO) << "Failed to commit resources because the node is dead, node id = "
                    << node_id;
      commit_resources_callback(Status::Interrupted("Node is dead"));
    }
  }
}

void GcsPlacementGroupScheduler::OnAllBundlePrepareRequestReturned(
    const std::shared_ptr<LeaseStatusTracker> &lease_status_tracker,
    const PGSchedulingFailureCallback &schedule_failure_handler,
    const PGSchedulingSuccessfulCallback &schedule_success_handler) {
  RAY_CHECK(lease_status_tracker->AllPrepareRequestsReturned())
      << "This method can be called only after all bundle scheduling requests are "
         "returned.";
  const auto &placement_group = lease_status_tracker->GetPlacementGroup();
  const auto &bundles = lease_status_tracker->GetBundlesToSchedule();
  const auto &prepared_bundle_locations =
      lease_status_tracker->GetPreparedBundleLocations();
  const auto &placement_group_id = placement_group->GetPlacementGroupID();

  if (!lease_status_tracker->AllPrepareRequestsSuccessful()) {
    // Erase the status tracker from a in-memory map if exists.
    // NOTE: A placement group may be scheduled several times to succeed.
    // If a prepare failure occurs during scheduling, we just need to release the prepared
    // bundle resources of this scheduling.
    DestroyPlacementGroupPreparedBundleResources(placement_group_id);
    auto it = placement_group_leasing_in_progress_.find(placement_group_id);
    RAY_CHECK(it != placement_group_leasing_in_progress_.end());
    placement_group_leasing_in_progress_.erase(it);
    ReturnBundleResources(lease_status_tracker->GetBundleLocations());
    schedule_failure_handler(placement_group, /*is_feasible*/ true);
    return;
  }

  // If the prepare requests succeed, update the bundle location.
  for (const auto &iter : *prepared_bundle_locations) {
    const auto &location = iter.second;
    placement_group->GetMutableBundle(location.second->Index())
        ->set_node_id(location.first.Binary());
  }

  // Store data to GCS.
  rpc::ScheduleData data;
  for (const auto &iter : bundles) {
    // TODO(ekl) this is a hack to get a string key for the proto
    auto key = iter->PlacementGroupId().Hex() + "_" + std::to_string(iter->Index());
    data.mutable_schedule_plan()->insert(
        {key, (*prepared_bundle_locations)[iter->BundleId()].first.Binary()});
  }
  RAY_CHECK_OK(gcs_table_storage_->PlacementGroupScheduleTable().Put(
      placement_group_id, data,
      [this, schedule_success_handler, schedule_failure_handler,
       lease_status_tracker](Status status) {
        CommitAllBundles(lease_status_tracker, schedule_failure_handler,
                         schedule_success_handler);
      }));
}

void GcsPlacementGroupScheduler::OnAllBundleCommitRequestReturned(
    const std::shared_ptr<LeaseStatusTracker> &lease_status_tracker,
    const PGSchedulingFailureCallback &schedule_failure_handler,
    const PGSchedulingSuccessfulCallback &schedule_success_handler) {
  const auto &placement_group = lease_status_tracker->GetPlacementGroup();
  const auto &prepared_bundle_locations =
      lease_status_tracker->GetPreparedBundleLocations();
  const auto &placement_group_id = placement_group->GetPlacementGroupID();

  // Clean up the leasing progress map.
  auto it = placement_group_leasing_in_progress_.find(placement_group_id);
  RAY_CHECK(it != placement_group_leasing_in_progress_.end());
  placement_group_leasing_in_progress_.erase(it);

  // Add a prepared bundle locations to committed bundle locations.
  committed_bundle_location_index_.AddBundleLocations(placement_group_id,
                                                      prepared_bundle_locations);

  // NOTE: If the placement group scheduling has been cancelled, we just need to destroy
  // the committed bundles. The reason is that only `RemovePlacementGroup` will mark the
  // state of placement group as `CANCELLED` and it will also destroy all prepared and
  // committed bundles of the placement group.
  // However, it cannot destroy the newly submitted bundles in this scheduling, so we need
  // to destroy them separately.
  if (lease_status_tracker->GetLeasingState() == LeasingState::CANCELLED) {
    DestroyPlacementGroupCommittedBundleResources(placement_group_id);
    ReturnBundleResources(lease_status_tracker->GetBundleLocations());
    schedule_failure_handler(placement_group, /*is_feasible*/ true);
    return;
  }

  // Acquire bundle resources from gcs resources manager.
  const auto &committed_bundle_locations =
      lease_status_tracker->GetCommittedBundleLocations();
  AcquireBundleResources(committed_bundle_locations);

  if (!lease_status_tracker->AllCommitRequestsSuccessful()) {
    // Update the state to be reschedule so that the failure handle will reschedule the
    // failed bundles.
    const auto &uncommitted_bundle_locations =
        lease_status_tracker->GetUnCommittedBundleLocations();
    for (const auto &bundle : *uncommitted_bundle_locations) {
      placement_group->GetMutableBundle(bundle.first.second)->clear_node_id();
    }
    placement_group->UpdateState(rpc::PlacementGroupTableData::RESCHEDULING);
    ReturnBundleResources(uncommitted_bundle_locations);
    schedule_failure_handler(placement_group, /*is_feasible*/ true);
  } else {
    schedule_success_handler(placement_group);
  }
}

std::unique_ptr<ScheduleContext> GcsPlacementGroupScheduler::GetScheduleContext(
    const PlacementGroupID &placement_group_id) {
  auto &alive_nodes = gcs_node_manager_.GetAllAliveNodes();
  committed_bundle_location_index_.AddNodes(alive_nodes);

  auto node_to_bundles = std::make_shared<absl::flat_hash_map<NodeID, int64_t>>();
  for (const auto &node_it : alive_nodes) {
    const auto &node_id = node_it.first;
    const auto &bundle_locations_on_node =
        committed_bundle_location_index_.GetBundleLocationsOnNode(node_id);
    RAY_CHECK(bundle_locations_on_node)
        << "Bundle locations haven't been registered for node id " << node_id;
    const int bundles_size = bundle_locations_on_node.value()->size();
    node_to_bundles->emplace(node_id, bundles_size);
  }

  auto &bundle_locations =
      committed_bundle_location_index_.GetBundleLocations(placement_group_id);
  return std::unique_ptr<ScheduleContext>(
      new ScheduleContext(std::move(node_to_bundles), bundle_locations));
}

absl::flat_hash_map<PlacementGroupID, std::vector<int64_t>>
GcsPlacementGroupScheduler::GetBundlesOnNode(const NodeID &node_id) {
  absl::flat_hash_map<PlacementGroupID, std::vector<int64_t>> bundles_on_node;
  const auto &maybe_bundle_locations =
      committed_bundle_location_index_.GetBundleLocationsOnNode(node_id);
  if (maybe_bundle_locations.has_value()) {
    const auto &bundle_locations = maybe_bundle_locations.value();
    for (auto &bundle : *bundle_locations) {
      const auto &bundle_placement_group_id = bundle.first.first;
      const auto &bundle_index = bundle.first.second;
      bundles_on_node[bundle_placement_group_id].push_back(bundle_index);
    }
    committed_bundle_location_index_.Erase(node_id);
  }
  return bundles_on_node;
}

void GcsPlacementGroupScheduler::ReleaseUnusedBundles(
    const std::unordered_map<NodeID, std::vector<rpc::Bundle>> &node_to_bundles) {
  // The purpose of this function is to release bundles that may be leaked.
  // When GCS restarts, it doesn't know which bundles it has scheduled in the
  // previous lifecycle. In this case, GCS will send a list of bundle ids that
  // are still needed. And Raylet will release other bundles. If the node is
  // dead, there is no need to send the request of release unused bundles.
  const auto &alive_nodes = gcs_node_manager_.GetAllAliveNodes();
  for (const auto &alive_node : alive_nodes) {
    const auto &node_id = alive_node.first;
    nodes_of_releasing_unused_bundles_.insert(node_id);

    auto lease_client = GetLeaseClientFromNode(alive_node.second);
    auto release_unused_bundles_callback =
        [this, node_id](const Status &status,
                        const rpc::ReleaseUnusedBundlesReply &reply) {
          nodes_of_releasing_unused_bundles_.erase(node_id);
        };
    auto iter = node_to_bundles.find(alive_node.first);

    // When GCS restarts, some nodes maybe do not have bundles.
    // In this case, GCS will send an empty list.
    auto bundles_in_use =
        iter != node_to_bundles.end() ? iter->second : std::vector<rpc::Bundle>{};
    lease_client->ReleaseUnusedBundles(bundles_in_use, release_unused_bundles_callback);
  }
}

void GcsPlacementGroupScheduler::Initialize(
    const std::unordered_map<PlacementGroupID,
                             std::vector<std::shared_ptr<BundleSpecification>>>
        &group_to_bundles) {
  // We need to reinitialize the `committed_bundle_location_index_`, otherwise,
  // it will get an empty bundle set when raylet fo occurred after GCS server restart.

  // Init the container that contains the map relation between node and bundle.
  auto &alive_nodes = gcs_node_manager_.GetAllAliveNodes();
  committed_bundle_location_index_.AddNodes(alive_nodes);

  for (const auto &group : group_to_bundles) {
    const auto &placement_group_id = group.first;
    std::shared_ptr<BundleLocations> committed_bundle_locations =
        std::make_shared<BundleLocations>();
    for (const auto &bundle : group.second) {
      if (!bundle->NodeId().IsNil()) {
        committed_bundle_locations->emplace(bundle->BundleId(),
                                            std::make_pair(bundle->NodeId(), bundle));
      }
    }
    committed_bundle_location_index_.AddBundleLocations(placement_group_id,
                                                        committed_bundle_locations);
  }
}

void GcsPlacementGroupScheduler::DestroyPlacementGroupPreparedBundleResources(
    const PlacementGroupID &placement_group_id) {
  // Get the locations of prepared bundles.
  auto it = placement_group_leasing_in_progress_.find(placement_group_id);
  if (it != placement_group_leasing_in_progress_.end()) {
    const auto &leasing_context = it->second;
    const auto &leasing_bundle_locations = leasing_context->GetPreparedBundleLocations();

    // Cancel all resource reservation of prepared bundles.
    RAY_LOG(INFO) << "Cancelling all prepared bundles of a placement group, id is "
                  << placement_group_id;
    for (const auto &iter : *(leasing_bundle_locations)) {
      auto &bundle_spec = iter.second.second;
      auto &node_id = iter.second.first;
      CancelResourceReserve(bundle_spec, gcs_node_manager_.GetAliveNode(node_id));
    }
  }
}

void GcsPlacementGroupScheduler::DestroyPlacementGroupCommittedBundleResources(
    const PlacementGroupID &placement_group_id) {
  // Get the locations of committed bundles.
  const auto &maybe_bundle_locations =
      committed_bundle_location_index_.GetBundleLocations(placement_group_id);
  if (maybe_bundle_locations.has_value()) {
    const auto &committed_bundle_locations = maybe_bundle_locations.value();

    // Cancel all resource reservation of committed bundles.
    RAY_LOG(INFO) << "Cancelling all committed bundles of a placement group, id is "
                  << placement_group_id;
    for (const auto &iter : *(committed_bundle_locations)) {
      auto &bundle_spec = iter.second.second;
      auto &node_id = iter.second.first;
      CancelResourceReserve(bundle_spec, gcs_node_manager_.GetAliveNode(node_id));
    }
    committed_bundle_location_index_.Erase(placement_group_id);
  }
}

void GcsPlacementGroupScheduler::AcquireBundleResources(
    const std::shared_ptr<BundleLocations> &bundle_locations) {
  // Acquire bundle resources from gcs resources manager.
  for (auto &bundle : *bundle_locations) {
    gcs_resource_manager_.AcquireResources(bundle.second.first,
                                           bundle.second.second->GetRequiredResources());
  }
}

void GcsPlacementGroupScheduler::ReturnBundleResources(
    const std::shared_ptr<BundleLocations> &bundle_locations) {
  // Release bundle resources to gcs resources manager.
  for (auto &bundle : *bundle_locations) {
    gcs_resource_manager_.ReleaseResources(bundle.second.first,
                                           bundle.second.second->GetRequiredResources());
  }
}

void BundleLocationIndex::AddBundleLocations(
    const PlacementGroupID &placement_group_id,
    std::shared_ptr<BundleLocations> bundle_locations) {
  // Update `placement_group_to_bundle_locations_`.
  // The placement group may be scheduled several times to succeed, so we need to merge
  // `bundle_locations` instead of covering it directly.
  auto iter = placement_group_to_bundle_locations_.find(placement_group_id);
  if (iter == placement_group_to_bundle_locations_.end()) {
    placement_group_to_bundle_locations_.emplace(placement_group_id, bundle_locations);
  } else {
    iter->second->insert(bundle_locations->begin(), bundle_locations->end());
  }

  // Update `node_to_leased_bundles_`.
  for (auto iter : *bundle_locations) {
    const auto &node_id = iter.second.first;
    if (!node_to_leased_bundles_.contains(node_id)) {
      node_to_leased_bundles_[node_id] = std::make_shared<BundleLocations>();
    }
    node_to_leased_bundles_[node_id]->emplace(iter.first, iter.second);
  }
}

bool BundleLocationIndex::Erase(const NodeID &node_id) {
  const auto leased_bundles_it = node_to_leased_bundles_.find(node_id);
  if (leased_bundles_it == node_to_leased_bundles_.end()) {
    return false;
  }

  const auto &bundle_locations = leased_bundles_it->second;
  for (const auto &bundle_location : *bundle_locations) {
    // Remove corresponding placement group id.
    const auto &bundle_id = bundle_location.first;
    const auto &bundle_spec = bundle_location.second.second;
    const auto placement_group_id = bundle_spec->PlacementGroupId();
    auto placement_group_it =
        placement_group_to_bundle_locations_.find(placement_group_id);
    if (placement_group_it != placement_group_to_bundle_locations_.end()) {
      auto &pg_bundle_locations = placement_group_it->second;
      auto pg_bundle_it = pg_bundle_locations->find(bundle_id);
      if (pg_bundle_it != pg_bundle_locations->end()) {
        pg_bundle_locations->erase(pg_bundle_it);
      }
    }
  }
  node_to_leased_bundles_.erase(leased_bundles_it);
  return true;
}

bool BundleLocationIndex::Erase(const PlacementGroupID &placement_group_id) {
  auto it = placement_group_to_bundle_locations_.find(placement_group_id);
  if (it == placement_group_to_bundle_locations_.end()) {
    return false;
  }

  const auto &bundle_locations = it->second;
  // Remove bundles from node_to_leased_bundles_ because bundles are removed now.
  for (const auto &bundle_location : *bundle_locations) {
    const auto &bundle_id = bundle_location.first;
    const auto &node_id = bundle_location.second.first;
    const auto leased_bundles_it = node_to_leased_bundles_.find(node_id);
    // node could've been already dead at this point.
    if (leased_bundles_it != node_to_leased_bundles_.end()) {
      leased_bundles_it->second->erase(bundle_id);
    }
  }
  placement_group_to_bundle_locations_.erase(it);

  return true;
}

const absl::optional<std::shared_ptr<BundleLocations> const>
BundleLocationIndex::GetBundleLocations(const PlacementGroupID &placement_group_id) {
  auto it = placement_group_to_bundle_locations_.find(placement_group_id);
  if (it == placement_group_to_bundle_locations_.end()) {
    return {};
  }
  return it->second;
}

const absl::optional<std::shared_ptr<BundleLocations> const>
BundleLocationIndex::GetBundleLocationsOnNode(const NodeID &node_id) {
  auto it = node_to_leased_bundles_.find(node_id);
  if (it == node_to_leased_bundles_.end()) {
    return {};
  }
  return it->second;
}

void BundleLocationIndex::AddNodes(
    const absl::flat_hash_map<NodeID, std::shared_ptr<ray::rpc::GcsNodeInfo>> &nodes) {
  for (const auto &iter : nodes) {
    if (!node_to_leased_bundles_.contains(iter.first)) {
      node_to_leased_bundles_[iter.first] = std::make_shared<BundleLocations>();
    }
  }
}

LeaseStatusTracker::LeaseStatusTracker(
    std::shared_ptr<GcsPlacementGroup> placement_group,
    const std::vector<std::shared_ptr<const BundleSpecification>> &unplaced_bundles,
    const ScheduleMap &schedule_map)
    : placement_group_(placement_group), bundles_to_schedule_(unplaced_bundles) {
  preparing_bundle_locations_ = std::make_shared<BundleLocations>();
  uncommitted_bundle_locations_ = std::make_shared<BundleLocations>();
  committed_bundle_locations_ = std::make_shared<BundleLocations>();
  bundle_locations_ = std::make_shared<BundleLocations>();
  for (const auto &bundle : unplaced_bundles) {
    const auto &iter = schedule_map.find(bundle->BundleId());
    RAY_CHECK(iter != schedule_map.end());
    (*bundle_locations_)[bundle->BundleId()] = std::make_pair(iter->second, bundle);
  }
}

bool LeaseStatusTracker::MarkPreparePhaseStarted(
    const NodeID &node_id, const std::shared_ptr<const BundleSpecification> &bundle) {
  const auto &bundle_id = bundle->BundleId();
  return node_to_bundles_when_preparing_[node_id].emplace(bundle_id).second;
}

void LeaseStatusTracker::MarkPrepareRequestReturned(
    const NodeID &node_id, const std::shared_ptr<const BundleSpecification> &bundle,
    const Status &status) {
  RAY_CHECK(prepare_request_returned_count_ <= bundles_to_schedule_.size());
  auto leasing_bundles = node_to_bundles_when_preparing_.find(node_id);
  RAY_CHECK(leasing_bundles != node_to_bundles_when_preparing_.end());
  auto bundle_iter = leasing_bundles->second.find(bundle->BundleId());
  RAY_CHECK(bundle_iter != leasing_bundles->second.end());

  // Remove the bundle from the leasing map as the reply is returned from the
  // remote node.
  leasing_bundles->second.erase(bundle_iter);
  if (leasing_bundles->second.empty()) {
    node_to_bundles_when_preparing_.erase(leasing_bundles);
  }

  // If the request succeeds, record it.
  const auto &bundle_id = bundle->BundleId();
  if (status.ok()) {
    preparing_bundle_locations_->emplace(bundle_id, std::make_pair(node_id, bundle));
  }
  prepare_request_returned_count_ += 1;
}

bool LeaseStatusTracker::AllPrepareRequestsReturned() const {
  return prepare_request_returned_count_ == bundles_to_schedule_.size();
}

bool LeaseStatusTracker::AllPrepareRequestsSuccessful() const {
  return AllPrepareRequestsReturned() &&
         (preparing_bundle_locations_->size() == bundles_to_schedule_.size()) &&
         (leasing_state_ != LeasingState::CANCELLED);
}

void LeaseStatusTracker::MarkCommitRequestReturned(
    const NodeID &node_id, const std::shared_ptr<const BundleSpecification> &bundle,
    const Status &status) {
  commit_request_returned_count_ += 1;
  // If the request succeeds, record it.
  const auto &bundle_id = bundle->BundleId();
  if (!status.ok()) {
    uncommitted_bundle_locations_->emplace(bundle_id, std::make_pair(node_id, bundle));
  } else {
    committed_bundle_locations_->emplace(bundle_id, std::make_pair(node_id, bundle));
  }
}

bool LeaseStatusTracker::AllCommitRequestReturned() const {
  return commit_request_returned_count_ == bundles_to_schedule_.size();
}

bool LeaseStatusTracker::AllCommitRequestsSuccessful() const {
  // We don't check cancel state here because we shouldn't destroy bundles when
  // commit requests failed. Cancel state should be treated separately.
  return AllCommitRequestReturned() &&
         preparing_bundle_locations_->size() == bundles_to_schedule_.size() &&
         uncommitted_bundle_locations_->empty();
}

const std::shared_ptr<GcsPlacementGroup> &LeaseStatusTracker::GetPlacementGroup() const {
  return placement_group_;
}

const std::shared_ptr<BundleLocations> &LeaseStatusTracker::GetPreparedBundleLocations()
    const {
  return preparing_bundle_locations_;
}

const std::shared_ptr<BundleLocations>
    &LeaseStatusTracker::GetUnCommittedBundleLocations() const {
  return uncommitted_bundle_locations_;
}

const std::shared_ptr<BundleLocations> &LeaseStatusTracker::GetCommittedBundleLocations()
    const {
  return committed_bundle_locations_;
}

const std::shared_ptr<BundleLocations> &LeaseStatusTracker::GetBundleLocations() const {
  return bundle_locations_;
}

const std::vector<std::shared_ptr<const BundleSpecification>>
    &LeaseStatusTracker::GetBundlesToSchedule() const {
  return bundles_to_schedule_;
}

const LeasingState LeaseStatusTracker::GetLeasingState() const { return leasing_state_; }

void LeaseStatusTracker::MarkPlacementGroupScheduleCancelled() {
  UpdateLeasingState(LeasingState::CANCELLED);
}

bool LeaseStatusTracker::UpdateLeasingState(LeasingState leasing_state) {
  // If the lease was cancelled, we cannot update the state.
  if (leasing_state_ == LeasingState::CANCELLED) {
    return false;
  }
  leasing_state_ = leasing_state;
  return true;
}

void LeaseStatusTracker::MarkCommitPhaseStarted() {
  UpdateLeasingState(LeasingState::COMMITTING);
}

}  // namespace gcs
}  // namespace ray
=======
// Copyright 2017 The Ray Authors.
//
// Licensed under the Apache License, Version 2.0 (the "License");
// you may not use this file except in compliance with the License.
// You may obtain a copy of the License at
//
//  http://www.apache.org/licenses/LICENSE-2.0
//
// Unless required by applicable law or agreed to in writing, software
// distributed under the License is distributed on an "AS IS" BASIS,
// WITHOUT WARRANTIES OR CONDITIONS OF ANY KIND, either express or implied.
// See the License for the specific language governing permissions and
// limitations under the License.

#include "ray/gcs/gcs_server/gcs_placement_group_scheduler.h"

#include "ray/gcs/gcs_server/gcs_placement_group_manager.h"
#include "src/ray/protobuf/gcs.pb.h"

namespace {

using ray::BundleSpecification;
using ray::NodeID;

// Get a set of bundle specifications grouped by the node.
std::unordered_map<NodeID, std::vector<std::shared_ptr<const BundleSpecification>>>
GetUnplacedBundlesPerNode(
    const std::vector<std::shared_ptr<const BundleSpecification>> &bundles,
    const ray::gcs::ScheduleMap &selected_nodes) {
  std::unordered_map<NodeID, std::vector<std::shared_ptr<const BundleSpecification>>>
      node_to_bundles;
  for (const auto &bundle : bundles) {
    const auto &bundle_id = bundle->BundleId();
    const auto &iter = selected_nodes.find(bundle_id);
    RAY_CHECK(iter != selected_nodes.end());
    if (node_to_bundles.find(iter->second) == node_to_bundles.end()) {
      node_to_bundles[iter->second] = {};
    }
    node_to_bundles[iter->second].push_back(bundle);
  }
  return node_to_bundles;
}
}  // namespace

namespace ray {
namespace gcs {

GcsPlacementGroupScheduler::GcsPlacementGroupScheduler(
    instrumented_io_context &io_context,
    std::shared_ptr<gcs::GcsTableStorage> gcs_table_storage,
    const gcs::GcsNodeManager &gcs_node_manager, GcsResourceManager &gcs_resource_manager,
    GcsResourceScheduler &gcs_resource_scheduler,
    std::shared_ptr<rpc::NodeManagerClientPool> raylet_client_pool)
    : return_timer_(io_context),
      gcs_table_storage_(std::move(gcs_table_storage)),
      gcs_node_manager_(gcs_node_manager),
      gcs_resource_manager_(gcs_resource_manager),
      gcs_resource_scheduler_(gcs_resource_scheduler),
      raylet_client_pool_(raylet_client_pool) {
  scheduler_strategies_.push_back(std::make_shared<GcsPackStrategy>());
  scheduler_strategies_.push_back(std::make_shared<GcsSpreadStrategy>());
  scheduler_strategies_.push_back(std::make_shared<GcsStrictPackStrategy>());
  scheduler_strategies_.push_back(std::make_shared<GcsStrictSpreadStrategy>());
}

std::vector<ResourceSet> GcsScheduleStrategy::GetRequiredResourcesFromBundles(
    const std::vector<std::shared_ptr<const ray::BundleSpecification>> &bundles) {
  std::vector<ResourceSet> required_resources;
  for (const auto &bundle : bundles) {
    required_resources.push_back(bundle->GetRequiredResources());
  }
  return required_resources;
}

ScheduleResult GcsScheduleStrategy::GenerateScheduleResult(
    const std::vector<std::shared_ptr<const ray::BundleSpecification>> &bundles,
    const std::vector<NodeID> &selected_nodes, const SchedulingResultStatus &status) {
  ScheduleMap schedule_map;
  if (status == SchedulingResultStatus::SUCCESS && !selected_nodes.empty()) {
    RAY_CHECK(bundles.size() == selected_nodes.size());
    int index = 0;
    for (const auto &bundle : bundles) {
      schedule_map[bundle->BundleId()] = selected_nodes[index++];
    }
  }
  return std::make_pair(status, schedule_map);
}

ScheduleResult GcsStrictPackStrategy::Schedule(
    const std::vector<std::shared_ptr<const ray::BundleSpecification>> &bundles,
    const std::unique_ptr<ScheduleContext> &context,
    GcsResourceScheduler &gcs_resource_scheduler) {
  const auto &required_resources = GetRequiredResourcesFromBundles(bundles);
  const auto &scheduling_result =
      gcs_resource_scheduler.Schedule(required_resources, SchedulingType::STRICT_PACK);
  return GenerateScheduleResult(bundles, scheduling_result.second,
                                scheduling_result.first);
}

ScheduleResult GcsPackStrategy::Schedule(
    const std::vector<std::shared_ptr<const ray::BundleSpecification>> &bundles,
    const std::unique_ptr<ScheduleContext> &context,
    GcsResourceScheduler &gcs_resource_scheduler) {
  // The current algorithm is to select a node and deploy as many bundles as possible.
  // First fill up a node. If the node resource is insufficient, select a new node.
  // TODO(ffbin): We will speed this up in next PR. Currently it is a double for loop.
  const auto &required_resources = GetRequiredResourcesFromBundles(bundles);
  const auto &scheduling_result =
      gcs_resource_scheduler.Schedule(required_resources, SchedulingType::PACK);
  return GenerateScheduleResult(bundles, scheduling_result.second,
                                scheduling_result.first);
}

ScheduleResult GcsSpreadStrategy::Schedule(
    const std::vector<std::shared_ptr<const ray::BundleSpecification>> &bundles,
    const std::unique_ptr<ScheduleContext> &context,
    GcsResourceScheduler &gcs_resource_scheduler) {
  const auto &required_resources = GetRequiredResourcesFromBundles(bundles);
  const auto &scheduling_result =
      gcs_resource_scheduler.Schedule(required_resources, SchedulingType::SPREAD);
  return GenerateScheduleResult(bundles, scheduling_result.second,
                                scheduling_result.first);
}

ScheduleResult GcsStrictSpreadStrategy::Schedule(
    const std::vector<std::shared_ptr<const ray::BundleSpecification>> &bundles,
    const std::unique_ptr<ScheduleContext> &context,
    GcsResourceScheduler &gcs_resource_scheduler) {
  // TODO(ffbin): A bundle may require special resources, such as GPU. We need to
  // schedule bundles with special resource requirements first, which will be implemented
  // in the next pr.

  // Filter out the nodes already scheduled by this placement group.
  absl::flat_hash_set<NodeID> nodes_in_use;
  if (context->bundle_locations_.has_value()) {
    const auto &bundle_locations = context->bundle_locations_.value();
    for (auto &bundle : *bundle_locations) {
      nodes_in_use.insert(bundle.second.first);
    }
  }

  const auto &required_resources = GetRequiredResourcesFromBundles(bundles);
  const auto &scheduling_result = gcs_resource_scheduler.Schedule(
      required_resources, SchedulingType::STRICT_SPREAD,
      /*node_filter_func=*/[&nodes_in_use](const NodeID &node_id) {
        return nodes_in_use.count(node_id) == 0;
      });
  return GenerateScheduleResult(bundles, scheduling_result.second,
                                scheduling_result.first);
}

void GcsPlacementGroupScheduler::ScheduleUnplacedBundles(
    std::shared_ptr<GcsPlacementGroup> placement_group,
    PGSchedulingFailureCallback failure_callback,
    PGSchedulingSuccessfulCallback success_callback) {
  // We need to ensure that the PrepareBundleResources won't be sent before the reply of
  // ReleaseUnusedBundles is returned.
  if (!nodes_of_releasing_unused_bundles_.empty()) {
    RAY_LOG(INFO) << "Failed to schedule placement group " << placement_group->GetName()
                  << ", id: " << placement_group->GetPlacementGroupID() << ", because "
                  << nodes_of_releasing_unused_bundles_.size()
                  << " nodes have not released unused bundles.";
    failure_callback(placement_group, /*is_feasible*/ true);
    return;
  }

  const auto &bundles = placement_group->GetUnplacedBundles();
  const auto &strategy = placement_group->GetStrategy();

  RAY_LOG(DEBUG) << "Scheduling placement group " << placement_group->GetName()
                 << ", id: " << placement_group->GetPlacementGroupID()
                 << ", bundles size = " << bundles.size();
  auto scheduling_result = scheduler_strategies_[strategy]->Schedule(
      bundles, GetScheduleContext(placement_group->GetPlacementGroupID()),
      gcs_resource_scheduler_);

  auto result_status = scheduling_result.first;
  auto selected_nodes = scheduling_result.second;

  if (result_status != SchedulingResultStatus::SUCCESS) {
    RAY_LOG(DEBUG) << "Failed to schedule placement group " << placement_group->GetName()
                   << ", id: " << placement_group->GetPlacementGroupID()
                   << ", because current reource can't satisfy the required resource.";
    bool infeasible = result_status == SchedulingResultStatus::INFEASIBLE;
    // If the placement group creation has failed,
    // but if it is not infeasible, it is retryable to create.
    failure_callback(placement_group, /*is_feasible*/ !infeasible);
    return;
  }

  auto lease_status_tracker =
      std::make_shared<LeaseStatusTracker>(placement_group, bundles, selected_nodes);
  RAY_CHECK(placement_group_leasing_in_progress_
                .emplace(placement_group->GetPlacementGroupID(), lease_status_tracker)
                .second);

  const auto &pending_bundles = GetUnplacedBundlesPerNode(bundles, selected_nodes);
  for (const auto &node_to_bundles : pending_bundles) {
    const auto &node_id = node_to_bundles.first;
    const auto &bundles_per_node = node_to_bundles.second;
    for (const auto &bundle : bundles_per_node) {
      lease_status_tracker->MarkPreparePhaseStarted(node_id, bundle);
    }

    // TODO(sang): The callback might not be called at all if nodes are dead. We should
    // handle this case properly.
    PrepareResources(bundles_per_node, gcs_node_manager_.GetAliveNode(node_id),
                     [this, bundles_per_node, node_id, lease_status_tracker,
                      failure_callback, success_callback](const Status &status) {
                       for (const auto &bundle : bundles_per_node) {
                         lease_status_tracker->MarkPrepareRequestReturned(node_id, bundle,
                                                                          status);
                       }

                       if (lease_status_tracker->AllPrepareRequestsReturned()) {
                         OnAllBundlePrepareRequestReturned(
                             lease_status_tracker, failure_callback, success_callback);
                       }
                     });
  }
}

void GcsPlacementGroupScheduler::DestroyPlacementGroupBundleResourcesIfExists(
    const PlacementGroupID &placement_group_id) {
  auto &bundle_locations =
      committed_bundle_location_index_.GetBundleLocations(placement_group_id);
  if (bundle_locations.has_value()) {
    // There could be leasing bundles and committed bundles at the same time if placement
    // groups are rescheduling, so we need to destroy prepared bundles and committed
    // bundles at the same time.
    DestroyPlacementGroupPreparedBundleResources(placement_group_id);
    DestroyPlacementGroupCommittedBundleResources(placement_group_id);

    // Return destroyed bundles resources to the cluster resource.
    ReturnBundleResources(bundle_locations.value());
  }
}

void GcsPlacementGroupScheduler::MarkScheduleCancelled(
    const PlacementGroupID &placement_group_id) {
  auto it = placement_group_leasing_in_progress_.find(placement_group_id);
  RAY_CHECK(it != placement_group_leasing_in_progress_.end());
  it->second->MarkPlacementGroupScheduleCancelled();
}

void GcsPlacementGroupScheduler::PrepareResources(
    const std::vector<std::shared_ptr<const BundleSpecification>> &bundles,
    const absl::optional<std::shared_ptr<ray::rpc::GcsNodeInfo>> &node,
    const StatusCallback &callback) {
  if (!node.has_value()) {
    callback(Status::NotFound("Node is already dead."));
    return;
  }

  const auto lease_client = GetLeaseClientFromNode(node.value());
  const auto node_id = NodeID::FromBinary(node.value()->node_id());
  RAY_LOG(DEBUG) << "Preparing resource from node " << node_id
                 << " for bundles: " << GetDebugStringForBundles(bundles);

  lease_client->PrepareBundleResources(
      bundles, [node_id, bundles, callback](
                   const Status &status, const rpc::PrepareBundleResourcesReply &reply) {
        auto result = reply.success() ? Status::OK()
                                      : Status::IOError("Failed to reserve resource");
        if (result.ok()) {
          RAY_LOG(DEBUG) << "Finished leasing resource from " << node_id
                         << " for bundles: " << GetDebugStringForBundles(bundles);
        } else {
          RAY_LOG(DEBUG) << "Failed to lease resource from " << node_id
                         << " for bundles: " << GetDebugStringForBundles(bundles);
        }
        callback(result);
      });
}

void GcsPlacementGroupScheduler::CommitResources(
    const std::vector<std::shared_ptr<const BundleSpecification>> &bundles,
    const absl::optional<std::shared_ptr<ray::rpc::GcsNodeInfo>> &node,
    const StatusCallback callback) {
  RAY_CHECK(node.has_value());
  const auto lease_client = GetLeaseClientFromNode(node.value());
  const auto node_id = NodeID::FromBinary(node.value()->node_id());

  RAY_LOG(DEBUG) << "Committing resource to a node " << node_id
                 << " for bundles: " << GetDebugStringForBundles(bundles);
  lease_client->CommitBundleResources(
      bundles, [bundles, node_id, callback](
                   const Status &status, const rpc::CommitBundleResourcesReply &reply) {
        if (status.ok()) {
          RAY_LOG(DEBUG) << "Finished committing resource to " << node_id
                         << " for bundles: " << GetDebugStringForBundles(bundles);
        } else {
          RAY_LOG(DEBUG) << "Failed to commit resource to " << node_id
                         << " for bundles: " << GetDebugStringForBundles(bundles);
        }
        RAY_CHECK(callback);
        callback(status);
      });
}

void GcsPlacementGroupScheduler::CancelResourceReserve(
    const std::shared_ptr<const BundleSpecification> &bundle_spec,
    const absl::optional<std::shared_ptr<ray::rpc::GcsNodeInfo>> &node) {
  if (!node.has_value()) {
    RAY_LOG(INFO) << "Node for a placement group id " << bundle_spec->PlacementGroupId()
                  << " and a bundle index, " << bundle_spec->Index()
                  << " has already removed. Cancellation request will be ignored.";
    return;
  }
  auto node_id = NodeID::FromBinary(node.value()->node_id());
  RAY_LOG(DEBUG) << "Cancelling the resource reserved for bundle: "
                 << bundle_spec->DebugString() << " at node " << node_id;
  const auto return_client = GetLeaseClientFromNode(node.value());

  return_client->CancelResourceReserve(
      *bundle_spec, [bundle_spec, node_id](const Status &status,
                                           const rpc::CancelResourceReserveReply &reply) {
        RAY_LOG(DEBUG) << "Finished cancelling the resource reserved for bundle: "
                       << bundle_spec->DebugString() << " at node " << node_id;
      });
}

std::shared_ptr<ResourceReserveInterface>
GcsPlacementGroupScheduler::GetOrConnectLeaseClient(const rpc::Address &raylet_address) {
  return raylet_client_pool_->GetOrConnectByAddress(raylet_address);
}

std::shared_ptr<ResourceReserveInterface>
GcsPlacementGroupScheduler::GetLeaseClientFromNode(
    const std::shared_ptr<ray::rpc::GcsNodeInfo> &node) {
  rpc::Address remote_address;
  remote_address.set_raylet_id(node->node_id());
  remote_address.set_ip_address(node->node_manager_address());
  remote_address.set_port(node->node_manager_port());
  return GetOrConnectLeaseClient(remote_address);
}

void GcsPlacementGroupScheduler::CommitAllBundles(
    const std::shared_ptr<LeaseStatusTracker> &lease_status_tracker,
    const PGSchedulingFailureCallback &schedule_failure_handler,
    const PGSchedulingSuccessfulCallback &schedule_success_handler) {
  const std::shared_ptr<BundleLocations> &prepared_bundle_locations =
      lease_status_tracker->GetPreparedBundleLocations();
  std::unordered_map<NodeID, std::vector<std::shared_ptr<const BundleSpecification>>>
      bundle_locations_per_node;
  for (const auto &bundle_location : *prepared_bundle_locations) {
    const auto &node_id = bundle_location.second.first;
    if (bundle_locations_per_node.find(node_id) == bundle_locations_per_node.end()) {
      bundle_locations_per_node[node_id] = {};
    }
    bundle_locations_per_node[node_id].push_back(bundle_location.second.second);
  }
  lease_status_tracker->MarkCommitPhaseStarted();

  for (const auto &node_to_bundles : bundle_locations_per_node) {
    const auto &node_id = node_to_bundles.first;
    const auto &node = gcs_node_manager_.GetAliveNode(node_id);
    const auto &bundles_per_node = node_to_bundles.second;

    auto commit_resources_callback = [this, lease_status_tracker, bundles_per_node,
                                      node_id, schedule_failure_handler,
                                      schedule_success_handler](const Status &status) {
      for (const auto &bundle : bundles_per_node) {
        lease_status_tracker->MarkCommitRequestReturned(node_id, bundle, status);
      }
      if (lease_status_tracker->AllCommitRequestReturned()) {
        OnAllBundleCommitRequestReturned(lease_status_tracker, schedule_failure_handler,
                                         schedule_success_handler);
      }
    };

    if (node.has_value()) {
      CommitResources(bundles_per_node, node, commit_resources_callback);
    } else {
      RAY_LOG(INFO) << "Failed to commit resources because the node is dead, node id = "
                    << node_id;
      commit_resources_callback(Status::Interrupted("Node is dead"));
    }
  }
}

void GcsPlacementGroupScheduler::OnAllBundlePrepareRequestReturned(
    const std::shared_ptr<LeaseStatusTracker> &lease_status_tracker,
    const PGSchedulingFailureCallback &schedule_failure_handler,
    const PGSchedulingSuccessfulCallback &schedule_success_handler) {
  RAY_CHECK(lease_status_tracker->AllPrepareRequestsReturned())
      << "This method can be called only after all bundle scheduling requests are "
         "returned.";
  const auto &placement_group = lease_status_tracker->GetPlacementGroup();
  const auto &bundles = lease_status_tracker->GetBundlesToSchedule();
  const auto &prepared_bundle_locations =
      lease_status_tracker->GetPreparedBundleLocations();
  const auto &placement_group_id = placement_group->GetPlacementGroupID();

  if (!lease_status_tracker->AllPrepareRequestsSuccessful()) {
    // Erase the status tracker from a in-memory map if exists.
    // NOTE: A placement group may be scheduled several times to succeed.
    // If a prepare failure occurs during scheduling, we just need to release the prepared
    // bundle resources of this scheduling.
    DestroyPlacementGroupPreparedBundleResources(placement_group_id);
    auto it = placement_group_leasing_in_progress_.find(placement_group_id);
    RAY_CHECK(it != placement_group_leasing_in_progress_.end());
    placement_group_leasing_in_progress_.erase(it);
    ReturnBundleResources(lease_status_tracker->GetBundleLocations());
    schedule_failure_handler(placement_group, /*is_feasible*/ true);
    return;
  }

  // If the prepare requests succeed, update the bundle location.
  for (const auto &iter : *prepared_bundle_locations) {
    const auto &location = iter.second;
    placement_group->GetMutableBundle(location.second->Index())
        ->set_node_id(location.first.Binary());
  }

  // Store data to GCS.
  rpc::ScheduleData data;
  for (const auto &iter : bundles) {
    // TODO(ekl) this is a hack to get a string key for the proto
    auto key = iter->PlacementGroupId().Hex() + "_" + std::to_string(iter->Index());
    data.mutable_schedule_plan()->insert(
        {key, (*prepared_bundle_locations)[iter->BundleId()].first.Binary()});
  }
  RAY_CHECK_OK(gcs_table_storage_->PlacementGroupScheduleTable().Put(
      placement_group_id, data,
      [this, schedule_success_handler, schedule_failure_handler,
       lease_status_tracker](Status status) {
        CommitAllBundles(lease_status_tracker, schedule_failure_handler,
                         schedule_success_handler);
      }));
}

void GcsPlacementGroupScheduler::OnAllBundleCommitRequestReturned(
    const std::shared_ptr<LeaseStatusTracker> &lease_status_tracker,
    const PGSchedulingFailureCallback &schedule_failure_handler,
    const PGSchedulingSuccessfulCallback &schedule_success_handler) {
  const auto &placement_group = lease_status_tracker->GetPlacementGroup();
  const auto &prepared_bundle_locations =
      lease_status_tracker->GetPreparedBundleLocations();
  const auto &placement_group_id = placement_group->GetPlacementGroupID();

  // Clean up the leasing progress map.
  auto it = placement_group_leasing_in_progress_.find(placement_group_id);
  RAY_CHECK(it != placement_group_leasing_in_progress_.end());
  placement_group_leasing_in_progress_.erase(it);

  // Add a prepared bundle locations to committed bundle locations.
  committed_bundle_location_index_.AddBundleLocations(placement_group_id,
                                                      prepared_bundle_locations);

  // NOTE: If the placement group scheduling has been cancelled, we just need to destroy
  // the committed bundles. The reason is that only `RemovePlacementGroup` will mark the
  // state of placement group as `CANCELLED` and it will also destroy all prepared and
  // committed bundles of the placement group.
  // However, it cannot destroy the newly submitted bundles in this scheduling, so we need
  // to destroy them separately.
  if (lease_status_tracker->GetLeasingState() == LeasingState::CANCELLED) {
    DestroyPlacementGroupCommittedBundleResources(placement_group_id);
    ReturnBundleResources(lease_status_tracker->GetBundleLocations());
    schedule_failure_handler(placement_group, /*is_feasible*/ true);
    return;
  }

  // Acquire bundle resources from gcs resources manager.
  const auto &committed_bundle_locations =
      lease_status_tracker->GetCommittedBundleLocations();
  AcquireBundleResources(committed_bundle_locations);

  if (!lease_status_tracker->AllCommitRequestsSuccessful()) {
    // Update the state to be reschedule so that the failure handle will reschedule the
    // failed bundles.
    const auto &uncommitted_bundle_locations =
        lease_status_tracker->GetUnCommittedBundleLocations();
    for (const auto &bundle : *uncommitted_bundle_locations) {
      placement_group->GetMutableBundle(bundle.first.second)->clear_node_id();
    }
    placement_group->UpdateState(rpc::PlacementGroupTableData::RESCHEDULING);
    ReturnBundleResources(uncommitted_bundle_locations);
    schedule_failure_handler(placement_group, /*is_feasible*/ true);
  } else {
    schedule_success_handler(placement_group);
  }
}

std::unique_ptr<ScheduleContext> GcsPlacementGroupScheduler::GetScheduleContext(
    const PlacementGroupID &placement_group_id) {
  auto &alive_nodes = gcs_node_manager_.GetAllAliveNodes();
  committed_bundle_location_index_.AddNodes(alive_nodes);

  auto node_to_bundles = std::make_shared<absl::flat_hash_map<NodeID, int64_t>>();
  for (const auto &node_it : alive_nodes) {
    const auto &node_id = node_it.first;
    const auto &bundle_locations_on_node =
        committed_bundle_location_index_.GetBundleLocationsOnNode(node_id);
    RAY_CHECK(bundle_locations_on_node)
        << "Bundle locations haven't been registered for node id " << node_id;
    const int bundles_size = bundle_locations_on_node.value()->size();
    node_to_bundles->emplace(node_id, bundles_size);
  }

  auto &bundle_locations =
      committed_bundle_location_index_.GetBundleLocations(placement_group_id);
  return std::unique_ptr<ScheduleContext>(
      new ScheduleContext(std::move(node_to_bundles), bundle_locations));
}

absl::flat_hash_map<PlacementGroupID, std::vector<int64_t>>
GcsPlacementGroupScheduler::GetBundlesOnNode(const NodeID &node_id) {
  absl::flat_hash_map<PlacementGroupID, std::vector<int64_t>> bundles_on_node;
  const auto &maybe_bundle_locations =
      committed_bundle_location_index_.GetBundleLocationsOnNode(node_id);
  if (maybe_bundle_locations.has_value()) {
    const auto &bundle_locations = maybe_bundle_locations.value();
    for (auto &bundle : *bundle_locations) {
      const auto &bundle_placement_group_id = bundle.first.first;
      const auto &bundle_index = bundle.first.second;
      bundles_on_node[bundle_placement_group_id].push_back(bundle_index);
    }
    committed_bundle_location_index_.Erase(node_id);
  }
  return bundles_on_node;
}

void GcsPlacementGroupScheduler::ReleaseUnusedBundles(
    const std::unordered_map<NodeID, std::vector<rpc::Bundle>> &node_to_bundles) {
  // The purpose of this function is to release bundles that may be leaked.
  // When GCS restarts, it doesn't know which bundles it has scheduled in the
  // previous lifecycle. In this case, GCS will send a list of bundle ids that
  // are still needed. And Raylet will release other bundles. If the node is
  // dead, there is no need to send the request of release unused bundles.
  const auto &alive_nodes = gcs_node_manager_.GetAllAliveNodes();
  for (const auto &alive_node : alive_nodes) {
    const auto &node_id = alive_node.first;
    nodes_of_releasing_unused_bundles_.insert(node_id);

    auto lease_client = GetLeaseClientFromNode(alive_node.second);
    auto release_unused_bundles_callback =
        [this, node_id](const Status &status,
                        const rpc::ReleaseUnusedBundlesReply &reply) {
          nodes_of_releasing_unused_bundles_.erase(node_id);
        };
    auto iter = node_to_bundles.find(alive_node.first);

    // When GCS restarts, some nodes maybe do not have bundles.
    // In this case, GCS will send an empty list.
    auto bundles_in_use =
        iter != node_to_bundles.end() ? iter->second : std::vector<rpc::Bundle>{};
    lease_client->ReleaseUnusedBundles(bundles_in_use, release_unused_bundles_callback);
  }
}

void GcsPlacementGroupScheduler::Initialize(
    const std::unordered_map<PlacementGroupID,
                             std::vector<std::shared_ptr<BundleSpecification>>>
        &group_to_bundles) {
  // We need to reinitialize the `committed_bundle_location_index_`, otherwise,
  // it will get an empty bundle set when raylet fo occurred after GCS server restart.

  // Init the container that contains the map relation between node and bundle.
  auto &alive_nodes = gcs_node_manager_.GetAllAliveNodes();
  committed_bundle_location_index_.AddNodes(alive_nodes);

  for (const auto &group : group_to_bundles) {
    const auto &placement_group_id = group.first;
    std::shared_ptr<BundleLocations> committed_bundle_locations =
        std::make_shared<BundleLocations>();
    for (const auto &bundle : group.second) {
      if (!bundle->NodeId().IsNil()) {
        committed_bundle_locations->emplace(bundle->BundleId(),
                                            std::make_pair(bundle->NodeId(), bundle));
      }
    }
    committed_bundle_location_index_.AddBundleLocations(placement_group_id,
                                                        committed_bundle_locations);
  }
}

void GcsPlacementGroupScheduler::DestroyPlacementGroupPreparedBundleResources(
    const PlacementGroupID &placement_group_id) {
  // Get the locations of prepared bundles.
  auto it = placement_group_leasing_in_progress_.find(placement_group_id);
  if (it != placement_group_leasing_in_progress_.end()) {
    const auto &leasing_context = it->second;
    const auto &leasing_bundle_locations = leasing_context->GetPreparedBundleLocations();

    // Cancel all resource reservation of prepared bundles.
    RAY_LOG(INFO) << "Cancelling all prepared bundles of a placement group, id is "
                  << placement_group_id;
    for (const auto &iter : *(leasing_bundle_locations)) {
      auto &bundle_spec = iter.second.second;
      auto &node_id = iter.second.first;
      CancelResourceReserve(bundle_spec, gcs_node_manager_.GetAliveNode(node_id));
    }
  }
}

void GcsPlacementGroupScheduler::DestroyPlacementGroupCommittedBundleResources(
    const PlacementGroupID &placement_group_id) {
  // Get the locations of committed bundles.
  const auto &maybe_bundle_locations =
      committed_bundle_location_index_.GetBundleLocations(placement_group_id);
  if (maybe_bundle_locations.has_value()) {
    const auto &committed_bundle_locations = maybe_bundle_locations.value();

    // Cancel all resource reservation of committed bundles.
    RAY_LOG(INFO) << "Cancelling all committed bundles of a placement group, id is "
                  << placement_group_id;
    for (const auto &iter : *(committed_bundle_locations)) {
      auto &bundle_spec = iter.second.second;
      auto &node_id = iter.second.first;
      CancelResourceReserve(bundle_spec, gcs_node_manager_.GetAliveNode(node_id));
    }
    committed_bundle_location_index_.Erase(placement_group_id);
  }
}

void GcsPlacementGroupScheduler::AcquireBundleResources(
    const std::shared_ptr<BundleLocations> &bundle_locations) {
  // Acquire bundle resources from gcs resources manager.
  for (auto &bundle : *bundle_locations) {
    gcs_resource_manager_.AcquireResources(bundle.second.first,
                                           bundle.second.second->GetRequiredResources());
  }
}

void GcsPlacementGroupScheduler::ReturnBundleResources(
    const std::shared_ptr<BundleLocations> &bundle_locations) {
  // Release bundle resources to gcs resources manager.
  for (auto &bundle : *bundle_locations) {
    gcs_resource_manager_.ReleaseResources(bundle.second.first,
                                           bundle.second.second->GetRequiredResources());
  }
}

void BundleLocationIndex::AddBundleLocations(
    const PlacementGroupID &placement_group_id,
    std::shared_ptr<BundleLocations> bundle_locations) {
  // Update `placement_group_to_bundle_locations_`.
  // The placement group may be scheduled several times to succeed, so we need to merge
  // `bundle_locations` instead of covering it directly.
  auto iter = placement_group_to_bundle_locations_.find(placement_group_id);
  if (iter == placement_group_to_bundle_locations_.end()) {
    placement_group_to_bundle_locations_.emplace(placement_group_id, bundle_locations);
  } else {
    iter->second->insert(bundle_locations->begin(), bundle_locations->end());
  }

  // Update `node_to_leased_bundles_`.
  for (auto iter : *bundle_locations) {
    const auto &node_id = iter.second.first;
    if (!node_to_leased_bundles_.contains(node_id)) {
      node_to_leased_bundles_[node_id] = std::make_shared<BundleLocations>();
    }
    node_to_leased_bundles_[node_id]->emplace(iter.first, iter.second);
  }
}

bool BundleLocationIndex::Erase(const NodeID &node_id) {
  const auto leased_bundles_it = node_to_leased_bundles_.find(node_id);
  if (leased_bundles_it == node_to_leased_bundles_.end()) {
    return false;
  }

  const auto &bundle_locations = leased_bundles_it->second;
  for (const auto &bundle_location : *bundle_locations) {
    // Remove corresponding placement group id.
    const auto &bundle_id = bundle_location.first;
    const auto &bundle_spec = bundle_location.second.second;
    const auto placement_group_id = bundle_spec->PlacementGroupId();
    auto placement_group_it =
        placement_group_to_bundle_locations_.find(placement_group_id);
    if (placement_group_it != placement_group_to_bundle_locations_.end()) {
      auto &pg_bundle_locations = placement_group_it->second;
      auto pg_bundle_it = pg_bundle_locations->find(bundle_id);
      if (pg_bundle_it != pg_bundle_locations->end()) {
        pg_bundle_locations->erase(pg_bundle_it);
      }
    }
  }
  node_to_leased_bundles_.erase(leased_bundles_it);
  return true;
}

bool BundleLocationIndex::Erase(const PlacementGroupID &placement_group_id) {
  auto it = placement_group_to_bundle_locations_.find(placement_group_id);
  if (it == placement_group_to_bundle_locations_.end()) {
    return false;
  }

  const auto &bundle_locations = it->second;
  // Remove bundles from node_to_leased_bundles_ because bundles are removed now.
  for (const auto &bundle_location : *bundle_locations) {
    const auto &bundle_id = bundle_location.first;
    const auto &node_id = bundle_location.second.first;
    const auto leased_bundles_it = node_to_leased_bundles_.find(node_id);
    // node could've been already dead at this point.
    if (leased_bundles_it != node_to_leased_bundles_.end()) {
      leased_bundles_it->second->erase(bundle_id);
    }
  }
  placement_group_to_bundle_locations_.erase(it);

  return true;
}

const absl::optional<std::shared_ptr<BundleLocations> const>
BundleLocationIndex::GetBundleLocations(const PlacementGroupID &placement_group_id) {
  auto it = placement_group_to_bundle_locations_.find(placement_group_id);
  if (it == placement_group_to_bundle_locations_.end()) {
    return {};
  }
  return it->second;
}

const absl::optional<std::shared_ptr<BundleLocations> const>
BundleLocationIndex::GetBundleLocationsOnNode(const NodeID &node_id) {
  auto it = node_to_leased_bundles_.find(node_id);
  if (it == node_to_leased_bundles_.end()) {
    return {};
  }
  return it->second;
}

void BundleLocationIndex::AddNodes(
    const absl::flat_hash_map<NodeID, std::shared_ptr<ray::rpc::GcsNodeInfo>> &nodes) {
  for (const auto &iter : nodes) {
    if (!node_to_leased_bundles_.contains(iter.first)) {
      node_to_leased_bundles_[iter.first] = std::make_shared<BundleLocations>();
    }
  }
}

LeaseStatusTracker::LeaseStatusTracker(
    std::shared_ptr<GcsPlacementGroup> placement_group,
    const std::vector<std::shared_ptr<const BundleSpecification>> &unplaced_bundles,
    const ScheduleMap &schedule_map)
    : placement_group_(placement_group), bundles_to_schedule_(unplaced_bundles) {
  preparing_bundle_locations_ = std::make_shared<BundleLocations>();
  uncommitted_bundle_locations_ = std::make_shared<BundleLocations>();
  committed_bundle_locations_ = std::make_shared<BundleLocations>();
  bundle_locations_ = std::make_shared<BundleLocations>();
  for (const auto &bundle : unplaced_bundles) {
    const auto &iter = schedule_map.find(bundle->BundleId());
    RAY_CHECK(iter != schedule_map.end());
    (*bundle_locations_)[bundle->BundleId()] = std::make_pair(iter->second, bundle);
  }
}

bool LeaseStatusTracker::MarkPreparePhaseStarted(
    const NodeID &node_id, const std::shared_ptr<const BundleSpecification> &bundle) {
  const auto &bundle_id = bundle->BundleId();
  return node_to_bundles_when_preparing_[node_id].emplace(bundle_id).second;
}

void LeaseStatusTracker::MarkPrepareRequestReturned(
    const NodeID &node_id, const std::shared_ptr<const BundleSpecification> &bundle,
    const Status &status) {
  RAY_CHECK(prepare_request_returned_count_ <= bundles_to_schedule_.size());
  auto leasing_bundles = node_to_bundles_when_preparing_.find(node_id);
  RAY_CHECK(leasing_bundles != node_to_bundles_when_preparing_.end());
  auto bundle_iter = leasing_bundles->second.find(bundle->BundleId());
  RAY_CHECK(bundle_iter != leasing_bundles->second.end());

  // Remove the bundle from the leasing map as the reply is returned from the
  // remote node.
  leasing_bundles->second.erase(bundle_iter);
  if (leasing_bundles->second.empty()) {
    node_to_bundles_when_preparing_.erase(leasing_bundles);
  }

  // If the request succeeds, record it.
  const auto &bundle_id = bundle->BundleId();
  if (status.ok()) {
    preparing_bundle_locations_->emplace(bundle_id, std::make_pair(node_id, bundle));
  }
  prepare_request_returned_count_ += 1;
}

bool LeaseStatusTracker::AllPrepareRequestsReturned() const {
  return prepare_request_returned_count_ == bundles_to_schedule_.size();
}

bool LeaseStatusTracker::AllPrepareRequestsSuccessful() const {
  return AllPrepareRequestsReturned() &&
         (preparing_bundle_locations_->size() == bundles_to_schedule_.size()) &&
         (leasing_state_ != LeasingState::CANCELLED);
}

void LeaseStatusTracker::MarkCommitRequestReturned(
    const NodeID &node_id, const std::shared_ptr<const BundleSpecification> &bundle,
    const Status &status) {
  commit_request_returned_count_ += 1;
  // If the request succeeds, record it.
  const auto &bundle_id = bundle->BundleId();
  if (!status.ok()) {
    uncommitted_bundle_locations_->emplace(bundle_id, std::make_pair(node_id, bundle));
  } else {
    committed_bundle_locations_->emplace(bundle_id, std::make_pair(node_id, bundle));
  }
}

bool LeaseStatusTracker::AllCommitRequestReturned() const {
  return commit_request_returned_count_ == bundles_to_schedule_.size();
}

bool LeaseStatusTracker::AllCommitRequestsSuccessful() const {
  // We don't check cancel state here because we shouldn't destroy bundles when
  // commit requests failed. Cancel state should be treated separately.
  return AllCommitRequestReturned() &&
         preparing_bundle_locations_->size() == bundles_to_schedule_.size() &&
         uncommitted_bundle_locations_->empty();
}

const std::shared_ptr<GcsPlacementGroup> &LeaseStatusTracker::GetPlacementGroup() const {
  return placement_group_;
}

const std::shared_ptr<BundleLocations> &LeaseStatusTracker::GetPreparedBundleLocations()
    const {
  return preparing_bundle_locations_;
}

const std::shared_ptr<BundleLocations>
    &LeaseStatusTracker::GetUnCommittedBundleLocations() const {
  return uncommitted_bundle_locations_;
}

const std::shared_ptr<BundleLocations> &LeaseStatusTracker::GetCommittedBundleLocations()
    const {
  return committed_bundle_locations_;
}

const std::shared_ptr<BundleLocations> &LeaseStatusTracker::GetBundleLocations() const {
  return bundle_locations_;
}

const std::vector<std::shared_ptr<const BundleSpecification>>
    &LeaseStatusTracker::GetBundlesToSchedule() const {
  return bundles_to_schedule_;
}

const LeasingState LeaseStatusTracker::GetLeasingState() const { return leasing_state_; }

void LeaseStatusTracker::MarkPlacementGroupScheduleCancelled() {
  UpdateLeasingState(LeasingState::CANCELLED);
}

bool LeaseStatusTracker::UpdateLeasingState(LeasingState leasing_state) {
  // If the lease was cancelled, we cannot update the state.
  if (leasing_state_ == LeasingState::CANCELLED) {
    return false;
  }
  leasing_state_ = leasing_state;
  return true;
}

void LeaseStatusTracker::MarkCommitPhaseStarted() {
  UpdateLeasingState(LeasingState::COMMITTING);
}

}  // namespace gcs
}  // namespace ray
>>>>>>> 19672688
<|MERGE_RESOLUTION|>--- conflicted
+++ resolved
@@ -1,1683 +1,862 @@
-<<<<<<< HEAD
-// Copyright 2017 The Ray Authors.
-//
-// Licensed under the Apache License, Version 2.0 (the "License");
-// you may not use this file except in compliance with the License.
-// You may obtain a copy of the License at
-//
-//  http://www.apache.org/licenses/LICENSE-2.0
-//
-// Unless required by applicable law or agreed to in writing, software
-// distributed under the License is distributed on an "AS IS" BASIS,
-// WITHOUT WARRANTIES OR CONDITIONS OF ANY KIND, either express or implied.
-// See the License for the specific language governing permissions and
-// limitations under the License.
-
-#include "ray/gcs/gcs_server/gcs_placement_group_scheduler.h"
-
-#include "ray/gcs/gcs_server/gcs_placement_group_manager.h"
-#include "src/ray/protobuf/gcs.pb.h"
-
-namespace ray {
-namespace gcs {
-
-GcsPlacementGroupScheduler::GcsPlacementGroupScheduler(
-    instrumented_io_context &io_context,
-    std::shared_ptr<gcs::GcsTableStorage> gcs_table_storage,
-    const gcs::GcsNodeManager &gcs_node_manager, GcsResourceManager &gcs_resource_manager,
-    GcsResourceScheduler &gcs_resource_scheduler,
-    std::shared_ptr<rpc::NodeManagerClientPool> raylet_client_pool)
-    : return_timer_(io_context),
-      gcs_table_storage_(std::move(gcs_table_storage)),
-      gcs_node_manager_(gcs_node_manager),
-      gcs_resource_manager_(gcs_resource_manager),
-      gcs_resource_scheduler_(gcs_resource_scheduler),
-      raylet_client_pool_(raylet_client_pool) {
-  scheduler_strategies_.push_back(std::make_shared<GcsPackStrategy>());
-  scheduler_strategies_.push_back(std::make_shared<GcsSpreadStrategy>());
-  scheduler_strategies_.push_back(std::make_shared<GcsStrictPackStrategy>());
-  scheduler_strategies_.push_back(std::make_shared<GcsStrictSpreadStrategy>());
-}
-
-std::vector<ResourceSet> GcsScheduleStrategy::GetRequiredResourcesFromBundles(
-    const std::vector<std::shared_ptr<const ray::BundleSpecification>> &bundles) {
-  std::vector<ResourceSet> required_resources;
-  for (const auto &bundle : bundles) {
-    required_resources.push_back(bundle->GetRequiredResources());
-  }
-  return required_resources;
-}
-
-ScheduleResult GcsScheduleStrategy::GenerateScheduleResult(
-    const std::vector<std::shared_ptr<const ray::BundleSpecification>> &bundles,
-    const std::vector<NodeID> &selected_nodes, const SchedulingResultStatus &status) {
-  ScheduleMap schedule_map;
-  if (status == SchedulingResultStatus::SUCCESS && !selected_nodes.empty()) {
-    RAY_CHECK(bundles.size() == selected_nodes.size());
-    int index = 0;
-    for (const auto &bundle : bundles) {
-      schedule_map[bundle->BundleId()] = selected_nodes[index++];
-    }
-  }
-  return std::make_pair(status, schedule_map);
-}
-
-ScheduleResult GcsStrictPackStrategy::Schedule(
-    const std::vector<std::shared_ptr<const ray::BundleSpecification>> &bundles,
-    const std::unique_ptr<ScheduleContext> &context,
-    GcsResourceScheduler &gcs_resource_scheduler) {
-  const auto &required_resources = GetRequiredResourcesFromBundles(bundles);
-  const auto &scheduling_result =
-      gcs_resource_scheduler.Schedule(required_resources, SchedulingType::STRICT_PACK);
-  return GenerateScheduleResult(bundles, scheduling_result.second,
-                                scheduling_result.first);
-}
-
-ScheduleResult GcsPackStrategy::Schedule(
-    const std::vector<std::shared_ptr<const ray::BundleSpecification>> &bundles,
-    const std::unique_ptr<ScheduleContext> &context,
-    GcsResourceScheduler &gcs_resource_scheduler) {
-  // The current algorithm is to select a node and deploy as many bundles as possible.
-  // First fill up a node. If the node resource is insufficient, select a new node.
-  // TODO(ffbin): We will speed this up in next PR. Currently it is a double for loop.
-  const auto &required_resources = GetRequiredResourcesFromBundles(bundles);
-  const auto &scheduling_result =
-      gcs_resource_scheduler.Schedule(required_resources, SchedulingType::PACK);
-  return GenerateScheduleResult(bundles, scheduling_result.second,
-                                scheduling_result.first);
-}
-
-ScheduleResult GcsSpreadStrategy::Schedule(
-    const std::vector<std::shared_ptr<const ray::BundleSpecification>> &bundles,
-    const std::unique_ptr<ScheduleContext> &context,
-    GcsResourceScheduler &gcs_resource_scheduler) {
-  const auto &required_resources = GetRequiredResourcesFromBundles(bundles);
-  const auto &scheduling_result =
-      gcs_resource_scheduler.Schedule(required_resources, SchedulingType::SPREAD);
-  return GenerateScheduleResult(bundles, scheduling_result.second,
-                                scheduling_result.first);
-}
-
-ScheduleResult GcsStrictSpreadStrategy::Schedule(
-    const std::vector<std::shared_ptr<const ray::BundleSpecification>> &bundles,
-    const std::unique_ptr<ScheduleContext> &context,
-    GcsResourceScheduler &gcs_resource_scheduler) {
-  // TODO(ffbin): A bundle may require special resources, such as GPU. We need to
-  // schedule bundles with special resource requirements first, which will be implemented
-  // in the next pr.
-
-  // Filter out the nodes already scheduled by this placement group.
-  absl::flat_hash_set<NodeID> nodes_in_use;
-  if (context->bundle_locations_.has_value()) {
-    const auto &bundle_locations = context->bundle_locations_.value();
-    for (auto &bundle : *bundle_locations) {
-      nodes_in_use.insert(bundle.second.first);
-    }
-  }
-
-  const auto &required_resources = GetRequiredResourcesFromBundles(bundles);
-  const auto &scheduling_result = gcs_resource_scheduler.Schedule(
-      required_resources, SchedulingType::STRICT_SPREAD,
-      /*node_filter_func=*/[&nodes_in_use](const NodeID &node_id) {
-        return nodes_in_use.count(node_id) == 0;
-      });
-  return GenerateScheduleResult(bundles, scheduling_result.second,
-                                scheduling_result.first);
-}
-
-void GcsPlacementGroupScheduler::ScheduleUnplacedBundles(
-    std::shared_ptr<GcsPlacementGroup> placement_group,
-    PGSchedulingFailureCallback failure_callback,
-    PGSchedulingSuccessfulCallback success_callback) {
-  // We need to ensure that the PrepareBundleResources won't be sent before the reply of
-  // ReleaseUnusedBundles is returned.
-  if (!nodes_of_releasing_unused_bundles_.empty()) {
-    RAY_LOG(INFO) << "Failed to schedule placement group " << placement_group->GetName()
-                  << ", id: " << placement_group->GetPlacementGroupID() << ", because "
-                  << nodes_of_releasing_unused_bundles_.size()
-                  << " nodes have not released unused bundles.";
-    failure_callback(placement_group, /*is_feasible*/ true);
-    return;
-  }
-
-  const auto &bundles = placement_group->GetUnplacedBundles();
-  const auto &strategy = placement_group->GetStrategy();
-
-  RAY_LOG(DEBUG) << "Scheduling placement group " << placement_group->GetName()
-                 << ", id: " << placement_group->GetPlacementGroupID()
-                 << ", bundles size = " << bundles.size();
-  auto scheduling_result = scheduler_strategies_[strategy]->Schedule(
-      bundles, GetScheduleContext(placement_group->GetPlacementGroupID()),
-      gcs_resource_scheduler_);
-
-  auto result_status = scheduling_result.first;
-  auto selected_nodes = scheduling_result.second;
-
-  if (result_status != SchedulingResultStatus::SUCCESS) {
-    RAY_LOG(DEBUG) << "Failed to schedule placement group " << placement_group->GetName()
-                   << ", id: " << placement_group->GetPlacementGroupID()
-                   << ", because current reource can't satisfy the required resource.";
-    bool infeasible = result_status == SchedulingResultStatus::INFEASIBLE;
-    // If the placement group creation has failed,
-    // but if it is not infeasible, it is retryable to create.
-    failure_callback(placement_group, /*is_feasible*/ !infeasible);
-    return;
-  }
-
-  auto lease_status_tracker =
-      std::make_shared<LeaseStatusTracker>(placement_group, bundles, selected_nodes);
-  RAY_CHECK(placement_group_leasing_in_progress_
-                .emplace(placement_group->GetPlacementGroupID(), lease_status_tracker)
-                .second);
-
-  /// TODO(AlisaWu): Change the strategy when reserve resource failed.
-  for (const auto &bundle : bundles) {
-    const auto &bundle_id = bundle->BundleId();
-    const auto &node_id = selected_nodes[bundle_id];
-    lease_status_tracker->MarkPreparePhaseStarted(node_id, bundle);
-    // TODO(sang): The callback might not be called at all if nodes are dead. We should
-    // handle this case properly.
-    PrepareResources(bundle, gcs_node_manager_.GetAliveNode(node_id),
-                     [this, bundle, node_id, lease_status_tracker, failure_callback,
-                      success_callback](const Status &status) {
-                       lease_status_tracker->MarkPrepareRequestReturned(node_id, bundle,
-                                                                        status);
-                       if (lease_status_tracker->AllPrepareRequestsReturned()) {
-                         OnAllBundlePrepareRequestReturned(
-                             lease_status_tracker, failure_callback, success_callback);
-                       }
-                     });
-  }
-}
-
-void GcsPlacementGroupScheduler::DestroyPlacementGroupBundleResourcesIfExists(
-    const PlacementGroupID &placement_group_id) {
-  auto &bundle_locations =
-      committed_bundle_location_index_.GetBundleLocations(placement_group_id);
-  if (bundle_locations.has_value()) {
-    // There could be leasing bundles and committed bundles at the same time if placement
-    // groups are rescheduling, so we need to destroy prepared bundles and committed
-    // bundles at the same time.
-    DestroyPlacementGroupPreparedBundleResources(placement_group_id);
-    DestroyPlacementGroupCommittedBundleResources(placement_group_id);
-
-    // Return destroyed bundles resources to the cluster resource.
-    ReturnBundleResources(bundle_locations.value());
-  }
-}
-
-void GcsPlacementGroupScheduler::MarkScheduleCancelled(
-    const PlacementGroupID &placement_group_id) {
-  auto it = placement_group_leasing_in_progress_.find(placement_group_id);
-  RAY_CHECK(it != placement_group_leasing_in_progress_.end());
-  it->second->MarkPlacementGroupScheduleCancelled();
-}
-
-void GcsPlacementGroupScheduler::PrepareResources(
-    const std::shared_ptr<const BundleSpecification> &bundle,
-    const absl::optional<std::shared_ptr<ray::rpc::GcsNodeInfo>> &node,
-    const StatusCallback &callback) {
-  if (!node.has_value()) {
-    callback(Status::NotFound("Node is already dead."));
-    return;
-  }
-
-  const auto lease_client = GetLeaseClientFromNode(node.value());
-  const auto node_id = NodeID::FromBinary(node.value()->node_id());
-  RAY_LOG(DEBUG) << "Preparing resource from node " << node_id
-                 << " for a bundle: " << bundle->DebugString();
-  lease_client->PrepareBundleResources(
-      *bundle, [node_id, bundle, callback](
-                   const Status &status, const rpc::PrepareBundleResourcesReply &reply) {
-        auto result = reply.success() ? Status::OK()
-                                      : Status::IOError("Failed to reserve resource");
-        if (result.ok()) {
-          RAY_LOG(DEBUG) << "Finished leasing resource from " << node_id
-                         << " for bundle: " << bundle->DebugString();
-        } else {
-          RAY_LOG(DEBUG) << "Failed to lease resource from " << node_id
-                         << " for bundle: " << bundle->DebugString();
-        }
-        callback(result);
-      });
-}
-
-void GcsPlacementGroupScheduler::CommitResources(
-    const std::shared_ptr<const BundleSpecification> &bundle,
-    const absl::optional<std::shared_ptr<ray::rpc::GcsNodeInfo>> &node,
-    const StatusCallback callback) {
-  RAY_CHECK(node.has_value());
-  const auto lease_client = GetLeaseClientFromNode(node.value());
-  const auto node_id = NodeID::FromBinary(node.value()->node_id());
-
-  RAY_LOG(DEBUG) << "Committing resource to a node " << node_id
-                 << " for a bundle: " << bundle->DebugString();
-  lease_client->CommitBundleResources(
-      *bundle, [bundle, node_id, callback](const Status &status,
-                                           const rpc::CommitBundleResourcesReply &reply) {
-        if (status.ok()) {
-          RAY_LOG(DEBUG) << "Finished committing resource to " << node_id
-                         << " for bundle: " << bundle->DebugString();
-        } else {
-          RAY_LOG(DEBUG) << "Failed to commit resource to " << node_id
-                         << " for bundle: " << bundle->DebugString();
-        }
-        RAY_CHECK(callback);
-        callback(status);
-      });
-}
-
-void GcsPlacementGroupScheduler::CancelResourceReserve(
-    const std::shared_ptr<const BundleSpecification> &bundle_spec,
-    const absl::optional<std::shared_ptr<ray::rpc::GcsNodeInfo>> &node) {
-  if (!node.has_value()) {
-    RAY_LOG(INFO) << "Node for a placement group id " << bundle_spec->PlacementGroupId()
-                  << " and a bundle index, " << bundle_spec->Index()
-                  << " has already removed. Cancellation request will be ignored.";
-    return;
-  }
-  auto node_id = NodeID::FromBinary(node.value()->node_id());
-  RAY_LOG(DEBUG) << "Cancelling the resource reserved for bundle: "
-                 << bundle_spec->DebugString() << " at node " << node_id;
-  const auto return_client = GetLeaseClientFromNode(node.value());
-
-  return_client->CancelResourceReserve(
-      *bundle_spec, [bundle_spec, node_id](const Status &status,
-                                           const rpc::CancelResourceReserveReply &reply) {
-        RAY_LOG(DEBUG) << "Finished cancelling the resource reserved for bundle: "
-                       << bundle_spec->DebugString() << " at node " << node_id;
-      });
-}
-
-std::shared_ptr<ResourceReserveInterface>
-GcsPlacementGroupScheduler::GetOrConnectLeaseClient(const rpc::Address &raylet_address) {
-  return raylet_client_pool_->GetOrConnectByAddress(raylet_address);
-}
-
-std::shared_ptr<ResourceReserveInterface>
-GcsPlacementGroupScheduler::GetLeaseClientFromNode(
-    const std::shared_ptr<ray::rpc::GcsNodeInfo> &node) {
-  rpc::Address remote_address;
-  remote_address.set_raylet_id(node->node_id());
-  remote_address.set_ip_address(node->node_manager_address());
-  remote_address.set_port(node->node_manager_port());
-  return GetOrConnectLeaseClient(remote_address);
-}
-
-void GcsPlacementGroupScheduler::CommitAllBundles(
-    const std::shared_ptr<LeaseStatusTracker> &lease_status_tracker,
-    const PGSchedulingFailureCallback &schedule_failure_handler,
-    const PGSchedulingSuccessfulCallback &schedule_success_handler) {
-  const std::shared_ptr<BundleLocations> &prepared_bundle_locations =
-      lease_status_tracker->GetPreparedBundleLocations();
-  lease_status_tracker->MarkCommitPhaseStarted();
-  for (const auto &bundle_to_commit : *prepared_bundle_locations) {
-    const auto &node_id = bundle_to_commit.second.first;
-    const auto &node = gcs_node_manager_.GetAliveNode(node_id);
-    const auto &bundle = bundle_to_commit.second.second;
-
-    auto commit_resources_callback = [this, lease_status_tracker, bundle, node_id,
-                                      schedule_failure_handler,
-                                      schedule_success_handler](const Status &status) {
-      lease_status_tracker->MarkCommitRequestReturned(node_id, bundle, status);
-      if (lease_status_tracker->AllCommitRequestReturned()) {
-        OnAllBundleCommitRequestReturned(lease_status_tracker, schedule_failure_handler,
-                                         schedule_success_handler);
-      }
-    };
-
-    if (node.has_value()) {
-      CommitResources(bundle, node, commit_resources_callback);
-    } else {
-      RAY_LOG(INFO) << "Failed to commit resources because the node is dead, node id = "
-                    << node_id;
-      commit_resources_callback(Status::Interrupted("Node is dead"));
-    }
-  }
-}
-
-void GcsPlacementGroupScheduler::OnAllBundlePrepareRequestReturned(
-    const std::shared_ptr<LeaseStatusTracker> &lease_status_tracker,
-    const PGSchedulingFailureCallback &schedule_failure_handler,
-    const PGSchedulingSuccessfulCallback &schedule_success_handler) {
-  RAY_CHECK(lease_status_tracker->AllPrepareRequestsReturned())
-      << "This method can be called only after all bundle scheduling requests are "
-         "returned.";
-  const auto &placement_group = lease_status_tracker->GetPlacementGroup();
-  const auto &bundles = lease_status_tracker->GetBundlesToSchedule();
-  const auto &prepared_bundle_locations =
-      lease_status_tracker->GetPreparedBundleLocations();
-  const auto &placement_group_id = placement_group->GetPlacementGroupID();
-
-  if (!lease_status_tracker->AllPrepareRequestsSuccessful()) {
-    // Erase the status tracker from a in-memory map if exists.
-    // NOTE: A placement group may be scheduled several times to succeed.
-    // If a prepare failure occurs during scheduling, we just need to release the prepared
-    // bundle resources of this scheduling.
-    DestroyPlacementGroupPreparedBundleResources(placement_group_id);
-    auto it = placement_group_leasing_in_progress_.find(placement_group_id);
-    RAY_CHECK(it != placement_group_leasing_in_progress_.end());
-    placement_group_leasing_in_progress_.erase(it);
-    ReturnBundleResources(lease_status_tracker->GetBundleLocations());
-    schedule_failure_handler(placement_group, /*is_feasible*/ true);
-    return;
-  }
-
-  // If the prepare requests succeed, update the bundle location.
-  for (const auto &iter : *prepared_bundle_locations) {
-    const auto &location = iter.second;
-    placement_group->GetMutableBundle(location.second->Index())
-        ->set_node_id(location.first.Binary());
-  }
-
-  // Store data to GCS.
-  rpc::ScheduleData data;
-  for (const auto &iter : bundles) {
-    // TODO(ekl) this is a hack to get a string key for the proto
-    auto key = iter->PlacementGroupId().Hex() + "_" + std::to_string(iter->Index());
-    data.mutable_schedule_plan()->insert(
-        {key, (*prepared_bundle_locations)[iter->BundleId()].first.Binary()});
-  }
-  RAY_CHECK_OK(gcs_table_storage_->PlacementGroupScheduleTable().Put(
-      placement_group_id, data,
-      [this, schedule_success_handler, schedule_failure_handler,
-       lease_status_tracker](Status status) {
-        CommitAllBundles(lease_status_tracker, schedule_failure_handler,
-                         schedule_success_handler);
-      }));
-}
-
-void GcsPlacementGroupScheduler::OnAllBundleCommitRequestReturned(
-    const std::shared_ptr<LeaseStatusTracker> &lease_status_tracker,
-    const PGSchedulingFailureCallback &schedule_failure_handler,
-    const PGSchedulingSuccessfulCallback &schedule_success_handler) {
-  const auto &placement_group = lease_status_tracker->GetPlacementGroup();
-  const auto &prepared_bundle_locations =
-      lease_status_tracker->GetPreparedBundleLocations();
-  const auto &placement_group_id = placement_group->GetPlacementGroupID();
-
-  // Clean up the leasing progress map.
-  auto it = placement_group_leasing_in_progress_.find(placement_group_id);
-  RAY_CHECK(it != placement_group_leasing_in_progress_.end());
-  placement_group_leasing_in_progress_.erase(it);
-
-  // Add a prepared bundle locations to committed bundle locations.
-  committed_bundle_location_index_.AddBundleLocations(placement_group_id,
-                                                      prepared_bundle_locations);
-
-  // NOTE: If the placement group scheduling has been cancelled, we just need to destroy
-  // the committed bundles. The reason is that only `RemovePlacementGroup` will mark the
-  // state of placement group as `CANCELLED` and it will also destroy all prepared and
-  // committed bundles of the placement group.
-  // However, it cannot destroy the newly submitted bundles in this scheduling, so we need
-  // to destroy them separately.
-  if (lease_status_tracker->GetLeasingState() == LeasingState::CANCELLED) {
-    DestroyPlacementGroupCommittedBundleResources(placement_group_id);
-    ReturnBundleResources(lease_status_tracker->GetBundleLocations());
-    schedule_failure_handler(placement_group, /*is_feasible*/ true);
-    return;
-  }
-
-  // Acquire bundle resources from gcs resources manager.
-  const auto &committed_bundle_locations =
-      lease_status_tracker->GetCommittedBundleLocations();
-  AcquireBundleResources(committed_bundle_locations);
-
-  if (!lease_status_tracker->AllCommitRequestsSuccessful()) {
-    // Update the state to be reschedule so that the failure handle will reschedule the
-    // failed bundles.
-    const auto &uncommitted_bundle_locations =
-        lease_status_tracker->GetUnCommittedBundleLocations();
-    for (const auto &bundle : *uncommitted_bundle_locations) {
-      placement_group->GetMutableBundle(bundle.first.second)->clear_node_id();
-    }
-    placement_group->UpdateState(rpc::PlacementGroupTableData::RESCHEDULING);
-    ReturnBundleResources(uncommitted_bundle_locations);
-    schedule_failure_handler(placement_group, /*is_feasible*/ true);
-  } else {
-    schedule_success_handler(placement_group);
-  }
-}
-
-std::unique_ptr<ScheduleContext> GcsPlacementGroupScheduler::GetScheduleContext(
-    const PlacementGroupID &placement_group_id) {
-  auto &alive_nodes = gcs_node_manager_.GetAllAliveNodes();
-  committed_bundle_location_index_.AddNodes(alive_nodes);
-
-  auto node_to_bundles = std::make_shared<absl::flat_hash_map<NodeID, int64_t>>();
-  for (const auto &node_it : alive_nodes) {
-    const auto &node_id = node_it.first;
-    const auto &bundle_locations_on_node =
-        committed_bundle_location_index_.GetBundleLocationsOnNode(node_id);
-    RAY_CHECK(bundle_locations_on_node)
-        << "Bundle locations haven't been registered for node id " << node_id;
-    const int bundles_size = bundle_locations_on_node.value()->size();
-    node_to_bundles->emplace(node_id, bundles_size);
-  }
-
-  auto &bundle_locations =
-      committed_bundle_location_index_.GetBundleLocations(placement_group_id);
-  return std::unique_ptr<ScheduleContext>(
-      new ScheduleContext(std::move(node_to_bundles), bundle_locations));
-}
-
-absl::flat_hash_map<PlacementGroupID, std::vector<int64_t>>
-GcsPlacementGroupScheduler::GetBundlesOnNode(const NodeID &node_id) {
-  absl::flat_hash_map<PlacementGroupID, std::vector<int64_t>> bundles_on_node;
-  const auto &maybe_bundle_locations =
-      committed_bundle_location_index_.GetBundleLocationsOnNode(node_id);
-  if (maybe_bundle_locations.has_value()) {
-    const auto &bundle_locations = maybe_bundle_locations.value();
-    for (auto &bundle : *bundle_locations) {
-      const auto &bundle_placement_group_id = bundle.first.first;
-      const auto &bundle_index = bundle.first.second;
-      bundles_on_node[bundle_placement_group_id].push_back(bundle_index);
-    }
-    committed_bundle_location_index_.Erase(node_id);
-  }
-  return bundles_on_node;
-}
-
-void GcsPlacementGroupScheduler::ReleaseUnusedBundles(
-    const std::unordered_map<NodeID, std::vector<rpc::Bundle>> &node_to_bundles) {
-  // The purpose of this function is to release bundles that may be leaked.
-  // When GCS restarts, it doesn't know which bundles it has scheduled in the
-  // previous lifecycle. In this case, GCS will send a list of bundle ids that
-  // are still needed. And Raylet will release other bundles. If the node is
-  // dead, there is no need to send the request of release unused bundles.
-  const auto &alive_nodes = gcs_node_manager_.GetAllAliveNodes();
-  for (const auto &alive_node : alive_nodes) {
-    const auto &node_id = alive_node.first;
-    nodes_of_releasing_unused_bundles_.insert(node_id);
-
-    auto lease_client = GetLeaseClientFromNode(alive_node.second);
-    auto release_unused_bundles_callback =
-        [this, node_id](const Status &status,
-                        const rpc::ReleaseUnusedBundlesReply &reply) {
-          nodes_of_releasing_unused_bundles_.erase(node_id);
-        };
-    auto iter = node_to_bundles.find(alive_node.first);
-
-    // When GCS restarts, some nodes maybe do not have bundles.
-    // In this case, GCS will send an empty list.
-    auto bundles_in_use =
-        iter != node_to_bundles.end() ? iter->second : std::vector<rpc::Bundle>{};
-    lease_client->ReleaseUnusedBundles(bundles_in_use, release_unused_bundles_callback);
-  }
-}
-
-void GcsPlacementGroupScheduler::Initialize(
-    const std::unordered_map<PlacementGroupID,
-                             std::vector<std::shared_ptr<BundleSpecification>>>
-        &group_to_bundles) {
-  // We need to reinitialize the `committed_bundle_location_index_`, otherwise,
-  // it will get an empty bundle set when raylet fo occurred after GCS server restart.
-
-  // Init the container that contains the map relation between node and bundle.
-  auto &alive_nodes = gcs_node_manager_.GetAllAliveNodes();
-  committed_bundle_location_index_.AddNodes(alive_nodes);
-
-  for (const auto &group : group_to_bundles) {
-    const auto &placement_group_id = group.first;
-    std::shared_ptr<BundleLocations> committed_bundle_locations =
-        std::make_shared<BundleLocations>();
-    for (const auto &bundle : group.second) {
-      if (!bundle->NodeId().IsNil()) {
-        committed_bundle_locations->emplace(bundle->BundleId(),
-                                            std::make_pair(bundle->NodeId(), bundle));
-      }
-    }
-    committed_bundle_location_index_.AddBundleLocations(placement_group_id,
-                                                        committed_bundle_locations);
-  }
-}
-
-void GcsPlacementGroupScheduler::DestroyPlacementGroupPreparedBundleResources(
-    const PlacementGroupID &placement_group_id) {
-  // Get the locations of prepared bundles.
-  auto it = placement_group_leasing_in_progress_.find(placement_group_id);
-  if (it != placement_group_leasing_in_progress_.end()) {
-    const auto &leasing_context = it->second;
-    const auto &leasing_bundle_locations = leasing_context->GetPreparedBundleLocations();
-
-    // Cancel all resource reservation of prepared bundles.
-    RAY_LOG(INFO) << "Cancelling all prepared bundles of a placement group, id is "
-                  << placement_group_id;
-    for (const auto &iter : *(leasing_bundle_locations)) {
-      auto &bundle_spec = iter.second.second;
-      auto &node_id = iter.second.first;
-      CancelResourceReserve(bundle_spec, gcs_node_manager_.GetAliveNode(node_id));
-    }
-  }
-}
-
-void GcsPlacementGroupScheduler::DestroyPlacementGroupCommittedBundleResources(
-    const PlacementGroupID &placement_group_id) {
-  // Get the locations of committed bundles.
-  const auto &maybe_bundle_locations =
-      committed_bundle_location_index_.GetBundleLocations(placement_group_id);
-  if (maybe_bundle_locations.has_value()) {
-    const auto &committed_bundle_locations = maybe_bundle_locations.value();
-
-    // Cancel all resource reservation of committed bundles.
-    RAY_LOG(INFO) << "Cancelling all committed bundles of a placement group, id is "
-                  << placement_group_id;
-    for (const auto &iter : *(committed_bundle_locations)) {
-      auto &bundle_spec = iter.second.second;
-      auto &node_id = iter.second.first;
-      CancelResourceReserve(bundle_spec, gcs_node_manager_.GetAliveNode(node_id));
-    }
-    committed_bundle_location_index_.Erase(placement_group_id);
-  }
-}
-
-void GcsPlacementGroupScheduler::AcquireBundleResources(
-    const std::shared_ptr<BundleLocations> &bundle_locations) {
-  // Acquire bundle resources from gcs resources manager.
-  for (auto &bundle : *bundle_locations) {
-    gcs_resource_manager_.AcquireResources(bundle.second.first,
-                                           bundle.second.second->GetRequiredResources());
-  }
-}
-
-void GcsPlacementGroupScheduler::ReturnBundleResources(
-    const std::shared_ptr<BundleLocations> &bundle_locations) {
-  // Release bundle resources to gcs resources manager.
-  for (auto &bundle : *bundle_locations) {
-    gcs_resource_manager_.ReleaseResources(bundle.second.first,
-                                           bundle.second.second->GetRequiredResources());
-  }
-}
-
-void BundleLocationIndex::AddBundleLocations(
-    const PlacementGroupID &placement_group_id,
-    std::shared_ptr<BundleLocations> bundle_locations) {
-  // Update `placement_group_to_bundle_locations_`.
-  // The placement group may be scheduled several times to succeed, so we need to merge
-  // `bundle_locations` instead of covering it directly.
-  auto iter = placement_group_to_bundle_locations_.find(placement_group_id);
-  if (iter == placement_group_to_bundle_locations_.end()) {
-    placement_group_to_bundle_locations_.emplace(placement_group_id, bundle_locations);
-  } else {
-    iter->second->insert(bundle_locations->begin(), bundle_locations->end());
-  }
-
-  // Update `node_to_leased_bundles_`.
-  for (auto iter : *bundle_locations) {
-    const auto &node_id = iter.second.first;
-    if (!node_to_leased_bundles_.contains(node_id)) {
-      node_to_leased_bundles_[node_id] = std::make_shared<BundleLocations>();
-    }
-    node_to_leased_bundles_[node_id]->emplace(iter.first, iter.second);
-  }
-}
-
-bool BundleLocationIndex::Erase(const NodeID &node_id) {
-  const auto leased_bundles_it = node_to_leased_bundles_.find(node_id);
-  if (leased_bundles_it == node_to_leased_bundles_.end()) {
-    return false;
-  }
-
-  const auto &bundle_locations = leased_bundles_it->second;
-  for (const auto &bundle_location : *bundle_locations) {
-    // Remove corresponding placement group id.
-    const auto &bundle_id = bundle_location.first;
-    const auto &bundle_spec = bundle_location.second.second;
-    const auto placement_group_id = bundle_spec->PlacementGroupId();
-    auto placement_group_it =
-        placement_group_to_bundle_locations_.find(placement_group_id);
-    if (placement_group_it != placement_group_to_bundle_locations_.end()) {
-      auto &pg_bundle_locations = placement_group_it->second;
-      auto pg_bundle_it = pg_bundle_locations->find(bundle_id);
-      if (pg_bundle_it != pg_bundle_locations->end()) {
-        pg_bundle_locations->erase(pg_bundle_it);
-      }
-    }
-  }
-  node_to_leased_bundles_.erase(leased_bundles_it);
-  return true;
-}
-
-bool BundleLocationIndex::Erase(const PlacementGroupID &placement_group_id) {
-  auto it = placement_group_to_bundle_locations_.find(placement_group_id);
-  if (it == placement_group_to_bundle_locations_.end()) {
-    return false;
-  }
-
-  const auto &bundle_locations = it->second;
-  // Remove bundles from node_to_leased_bundles_ because bundles are removed now.
-  for (const auto &bundle_location : *bundle_locations) {
-    const auto &bundle_id = bundle_location.first;
-    const auto &node_id = bundle_location.second.first;
-    const auto leased_bundles_it = node_to_leased_bundles_.find(node_id);
-    // node could've been already dead at this point.
-    if (leased_bundles_it != node_to_leased_bundles_.end()) {
-      leased_bundles_it->second->erase(bundle_id);
-    }
-  }
-  placement_group_to_bundle_locations_.erase(it);
-
-  return true;
-}
-
-const absl::optional<std::shared_ptr<BundleLocations> const>
-BundleLocationIndex::GetBundleLocations(const PlacementGroupID &placement_group_id) {
-  auto it = placement_group_to_bundle_locations_.find(placement_group_id);
-  if (it == placement_group_to_bundle_locations_.end()) {
-    return {};
-  }
-  return it->second;
-}
-
-const absl::optional<std::shared_ptr<BundleLocations> const>
-BundleLocationIndex::GetBundleLocationsOnNode(const NodeID &node_id) {
-  auto it = node_to_leased_bundles_.find(node_id);
-  if (it == node_to_leased_bundles_.end()) {
-    return {};
-  }
-  return it->second;
-}
-
-void BundleLocationIndex::AddNodes(
-    const absl::flat_hash_map<NodeID, std::shared_ptr<ray::rpc::GcsNodeInfo>> &nodes) {
-  for (const auto &iter : nodes) {
-    if (!node_to_leased_bundles_.contains(iter.first)) {
-      node_to_leased_bundles_[iter.first] = std::make_shared<BundleLocations>();
-    }
-  }
-}
-
-LeaseStatusTracker::LeaseStatusTracker(
-    std::shared_ptr<GcsPlacementGroup> placement_group,
-    const std::vector<std::shared_ptr<const BundleSpecification>> &unplaced_bundles,
-    const ScheduleMap &schedule_map)
-    : placement_group_(placement_group), bundles_to_schedule_(unplaced_bundles) {
-  preparing_bundle_locations_ = std::make_shared<BundleLocations>();
-  uncommitted_bundle_locations_ = std::make_shared<BundleLocations>();
-  committed_bundle_locations_ = std::make_shared<BundleLocations>();
-  bundle_locations_ = std::make_shared<BundleLocations>();
-  for (const auto &bundle : unplaced_bundles) {
-    const auto &iter = schedule_map.find(bundle->BundleId());
-    RAY_CHECK(iter != schedule_map.end());
-    (*bundle_locations_)[bundle->BundleId()] = std::make_pair(iter->second, bundle);
-  }
-}
-
-bool LeaseStatusTracker::MarkPreparePhaseStarted(
-    const NodeID &node_id, const std::shared_ptr<const BundleSpecification> &bundle) {
-  const auto &bundle_id = bundle->BundleId();
-  return node_to_bundles_when_preparing_[node_id].emplace(bundle_id).second;
-}
-
-void LeaseStatusTracker::MarkPrepareRequestReturned(
-    const NodeID &node_id, const std::shared_ptr<const BundleSpecification> &bundle,
-    const Status &status) {
-  RAY_CHECK(prepare_request_returned_count_ <= bundles_to_schedule_.size());
-  auto leasing_bundles = node_to_bundles_when_preparing_.find(node_id);
-  RAY_CHECK(leasing_bundles != node_to_bundles_when_preparing_.end());
-  auto bundle_iter = leasing_bundles->second.find(bundle->BundleId());
-  RAY_CHECK(bundle_iter != leasing_bundles->second.end());
-
-  // Remove the bundle from the leasing map as the reply is returned from the
-  // remote node.
-  leasing_bundles->second.erase(bundle_iter);
-  if (leasing_bundles->second.empty()) {
-    node_to_bundles_when_preparing_.erase(leasing_bundles);
-  }
-
-  // If the request succeeds, record it.
-  const auto &bundle_id = bundle->BundleId();
-  if (status.ok()) {
-    preparing_bundle_locations_->emplace(bundle_id, std::make_pair(node_id, bundle));
-  }
-  prepare_request_returned_count_ += 1;
-}
-
-bool LeaseStatusTracker::AllPrepareRequestsReturned() const {
-  return prepare_request_returned_count_ == bundles_to_schedule_.size();
-}
-
-bool LeaseStatusTracker::AllPrepareRequestsSuccessful() const {
-  return AllPrepareRequestsReturned() &&
-         (preparing_bundle_locations_->size() == bundles_to_schedule_.size()) &&
-         (leasing_state_ != LeasingState::CANCELLED);
-}
-
-void LeaseStatusTracker::MarkCommitRequestReturned(
-    const NodeID &node_id, const std::shared_ptr<const BundleSpecification> &bundle,
-    const Status &status) {
-  commit_request_returned_count_ += 1;
-  // If the request succeeds, record it.
-  const auto &bundle_id = bundle->BundleId();
-  if (!status.ok()) {
-    uncommitted_bundle_locations_->emplace(bundle_id, std::make_pair(node_id, bundle));
-  } else {
-    committed_bundle_locations_->emplace(bundle_id, std::make_pair(node_id, bundle));
-  }
-}
-
-bool LeaseStatusTracker::AllCommitRequestReturned() const {
-  return commit_request_returned_count_ == bundles_to_schedule_.size();
-}
-
-bool LeaseStatusTracker::AllCommitRequestsSuccessful() const {
-  // We don't check cancel state here because we shouldn't destroy bundles when
-  // commit requests failed. Cancel state should be treated separately.
-  return AllCommitRequestReturned() &&
-         preparing_bundle_locations_->size() == bundles_to_schedule_.size() &&
-         uncommitted_bundle_locations_->empty();
-}
-
-const std::shared_ptr<GcsPlacementGroup> &LeaseStatusTracker::GetPlacementGroup() const {
-  return placement_group_;
-}
-
-const std::shared_ptr<BundleLocations> &LeaseStatusTracker::GetPreparedBundleLocations()
-    const {
-  return preparing_bundle_locations_;
-}
-
-const std::shared_ptr<BundleLocations>
-    &LeaseStatusTracker::GetUnCommittedBundleLocations() const {
-  return uncommitted_bundle_locations_;
-}
-
-const std::shared_ptr<BundleLocations> &LeaseStatusTracker::GetCommittedBundleLocations()
-    const {
-  return committed_bundle_locations_;
-}
-
-const std::shared_ptr<BundleLocations> &LeaseStatusTracker::GetBundleLocations() const {
-  return bundle_locations_;
-}
-
-const std::vector<std::shared_ptr<const BundleSpecification>>
-    &LeaseStatusTracker::GetBundlesToSchedule() const {
-  return bundles_to_schedule_;
-}
-
-const LeasingState LeaseStatusTracker::GetLeasingState() const { return leasing_state_; }
-
-void LeaseStatusTracker::MarkPlacementGroupScheduleCancelled() {
-  UpdateLeasingState(LeasingState::CANCELLED);
-}
-
-bool LeaseStatusTracker::UpdateLeasingState(LeasingState leasing_state) {
-  // If the lease was cancelled, we cannot update the state.
-  if (leasing_state_ == LeasingState::CANCELLED) {
-    return false;
-  }
-  leasing_state_ = leasing_state;
-  return true;
-}
-
-void LeaseStatusTracker::MarkCommitPhaseStarted() {
-  UpdateLeasingState(LeasingState::COMMITTING);
-}
-
-}  // namespace gcs
-}  // namespace ray
-=======
-// Copyright 2017 The Ray Authors.
-//
-// Licensed under the Apache License, Version 2.0 (the "License");
-// you may not use this file except in compliance with the License.
-// You may obtain a copy of the License at
-//
-//  http://www.apache.org/licenses/LICENSE-2.0
-//
-// Unless required by applicable law or agreed to in writing, software
-// distributed under the License is distributed on an "AS IS" BASIS,
-// WITHOUT WARRANTIES OR CONDITIONS OF ANY KIND, either express or implied.
-// See the License for the specific language governing permissions and
-// limitations under the License.
-
-#include "ray/gcs/gcs_server/gcs_placement_group_scheduler.h"
-
-#include "ray/gcs/gcs_server/gcs_placement_group_manager.h"
-#include "src/ray/protobuf/gcs.pb.h"
-
-namespace {
-
-using ray::BundleSpecification;
-using ray::NodeID;
-
-// Get a set of bundle specifications grouped by the node.
-std::unordered_map<NodeID, std::vector<std::shared_ptr<const BundleSpecification>>>
-GetUnplacedBundlesPerNode(
-    const std::vector<std::shared_ptr<const BundleSpecification>> &bundles,
-    const ray::gcs::ScheduleMap &selected_nodes) {
-  std::unordered_map<NodeID, std::vector<std::shared_ptr<const BundleSpecification>>>
-      node_to_bundles;
-  for (const auto &bundle : bundles) {
-    const auto &bundle_id = bundle->BundleId();
-    const auto &iter = selected_nodes.find(bundle_id);
-    RAY_CHECK(iter != selected_nodes.end());
-    if (node_to_bundles.find(iter->second) == node_to_bundles.end()) {
-      node_to_bundles[iter->second] = {};
-    }
-    node_to_bundles[iter->second].push_back(bundle);
-  }
-  return node_to_bundles;
-}
-}  // namespace
-
-namespace ray {
-namespace gcs {
-
-GcsPlacementGroupScheduler::GcsPlacementGroupScheduler(
-    instrumented_io_context &io_context,
-    std::shared_ptr<gcs::GcsTableStorage> gcs_table_storage,
-    const gcs::GcsNodeManager &gcs_node_manager, GcsResourceManager &gcs_resource_manager,
-    GcsResourceScheduler &gcs_resource_scheduler,
-    std::shared_ptr<rpc::NodeManagerClientPool> raylet_client_pool)
-    : return_timer_(io_context),
-      gcs_table_storage_(std::move(gcs_table_storage)),
-      gcs_node_manager_(gcs_node_manager),
-      gcs_resource_manager_(gcs_resource_manager),
-      gcs_resource_scheduler_(gcs_resource_scheduler),
-      raylet_client_pool_(raylet_client_pool) {
-  scheduler_strategies_.push_back(std::make_shared<GcsPackStrategy>());
-  scheduler_strategies_.push_back(std::make_shared<GcsSpreadStrategy>());
-  scheduler_strategies_.push_back(std::make_shared<GcsStrictPackStrategy>());
-  scheduler_strategies_.push_back(std::make_shared<GcsStrictSpreadStrategy>());
-}
-
-std::vector<ResourceSet> GcsScheduleStrategy::GetRequiredResourcesFromBundles(
-    const std::vector<std::shared_ptr<const ray::BundleSpecification>> &bundles) {
-  std::vector<ResourceSet> required_resources;
-  for (const auto &bundle : bundles) {
-    required_resources.push_back(bundle->GetRequiredResources());
-  }
-  return required_resources;
-}
-
-ScheduleResult GcsScheduleStrategy::GenerateScheduleResult(
-    const std::vector<std::shared_ptr<const ray::BundleSpecification>> &bundles,
-    const std::vector<NodeID> &selected_nodes, const SchedulingResultStatus &status) {
-  ScheduleMap schedule_map;
-  if (status == SchedulingResultStatus::SUCCESS && !selected_nodes.empty()) {
-    RAY_CHECK(bundles.size() == selected_nodes.size());
-    int index = 0;
-    for (const auto &bundle : bundles) {
-      schedule_map[bundle->BundleId()] = selected_nodes[index++];
-    }
-  }
-  return std::make_pair(status, schedule_map);
-}
-
-ScheduleResult GcsStrictPackStrategy::Schedule(
-    const std::vector<std::shared_ptr<const ray::BundleSpecification>> &bundles,
-    const std::unique_ptr<ScheduleContext> &context,
-    GcsResourceScheduler &gcs_resource_scheduler) {
-  const auto &required_resources = GetRequiredResourcesFromBundles(bundles);
-  const auto &scheduling_result =
-      gcs_resource_scheduler.Schedule(required_resources, SchedulingType::STRICT_PACK);
-  return GenerateScheduleResult(bundles, scheduling_result.second,
-                                scheduling_result.first);
-}
-
-ScheduleResult GcsPackStrategy::Schedule(
-    const std::vector<std::shared_ptr<const ray::BundleSpecification>> &bundles,
-    const std::unique_ptr<ScheduleContext> &context,
-    GcsResourceScheduler &gcs_resource_scheduler) {
-  // The current algorithm is to select a node and deploy as many bundles as possible.
-  // First fill up a node. If the node resource is insufficient, select a new node.
-  // TODO(ffbin): We will speed this up in next PR. Currently it is a double for loop.
-  const auto &required_resources = GetRequiredResourcesFromBundles(bundles);
-  const auto &scheduling_result =
-      gcs_resource_scheduler.Schedule(required_resources, SchedulingType::PACK);
-  return GenerateScheduleResult(bundles, scheduling_result.second,
-                                scheduling_result.first);
-}
-
-ScheduleResult GcsSpreadStrategy::Schedule(
-    const std::vector<std::shared_ptr<const ray::BundleSpecification>> &bundles,
-    const std::unique_ptr<ScheduleContext> &context,
-    GcsResourceScheduler &gcs_resource_scheduler) {
-  const auto &required_resources = GetRequiredResourcesFromBundles(bundles);
-  const auto &scheduling_result =
-      gcs_resource_scheduler.Schedule(required_resources, SchedulingType::SPREAD);
-  return GenerateScheduleResult(bundles, scheduling_result.second,
-                                scheduling_result.first);
-}
-
-ScheduleResult GcsStrictSpreadStrategy::Schedule(
-    const std::vector<std::shared_ptr<const ray::BundleSpecification>> &bundles,
-    const std::unique_ptr<ScheduleContext> &context,
-    GcsResourceScheduler &gcs_resource_scheduler) {
-  // TODO(ffbin): A bundle may require special resources, such as GPU. We need to
-  // schedule bundles with special resource requirements first, which will be implemented
-  // in the next pr.
-
-  // Filter out the nodes already scheduled by this placement group.
-  absl::flat_hash_set<NodeID> nodes_in_use;
-  if (context->bundle_locations_.has_value()) {
-    const auto &bundle_locations = context->bundle_locations_.value();
-    for (auto &bundle : *bundle_locations) {
-      nodes_in_use.insert(bundle.second.first);
-    }
-  }
-
-  const auto &required_resources = GetRequiredResourcesFromBundles(bundles);
-  const auto &scheduling_result = gcs_resource_scheduler.Schedule(
-      required_resources, SchedulingType::STRICT_SPREAD,
-      /*node_filter_func=*/[&nodes_in_use](const NodeID &node_id) {
-        return nodes_in_use.count(node_id) == 0;
-      });
-  return GenerateScheduleResult(bundles, scheduling_result.second,
-                                scheduling_result.first);
-}
-
-void GcsPlacementGroupScheduler::ScheduleUnplacedBundles(
-    std::shared_ptr<GcsPlacementGroup> placement_group,
-    PGSchedulingFailureCallback failure_callback,
-    PGSchedulingSuccessfulCallback success_callback) {
-  // We need to ensure that the PrepareBundleResources won't be sent before the reply of
-  // ReleaseUnusedBundles is returned.
-  if (!nodes_of_releasing_unused_bundles_.empty()) {
-    RAY_LOG(INFO) << "Failed to schedule placement group " << placement_group->GetName()
-                  << ", id: " << placement_group->GetPlacementGroupID() << ", because "
-                  << nodes_of_releasing_unused_bundles_.size()
-                  << " nodes have not released unused bundles.";
-    failure_callback(placement_group, /*is_feasible*/ true);
-    return;
-  }
-
-  const auto &bundles = placement_group->GetUnplacedBundles();
-  const auto &strategy = placement_group->GetStrategy();
-
-  RAY_LOG(DEBUG) << "Scheduling placement group " << placement_group->GetName()
-                 << ", id: " << placement_group->GetPlacementGroupID()
-                 << ", bundles size = " << bundles.size();
-  auto scheduling_result = scheduler_strategies_[strategy]->Schedule(
-      bundles, GetScheduleContext(placement_group->GetPlacementGroupID()),
-      gcs_resource_scheduler_);
-
-  auto result_status = scheduling_result.first;
-  auto selected_nodes = scheduling_result.second;
-
-  if (result_status != SchedulingResultStatus::SUCCESS) {
-    RAY_LOG(DEBUG) << "Failed to schedule placement group " << placement_group->GetName()
-                   << ", id: " << placement_group->GetPlacementGroupID()
-                   << ", because current reource can't satisfy the required resource.";
-    bool infeasible = result_status == SchedulingResultStatus::INFEASIBLE;
-    // If the placement group creation has failed,
-    // but if it is not infeasible, it is retryable to create.
-    failure_callback(placement_group, /*is_feasible*/ !infeasible);
-    return;
-  }
-
-  auto lease_status_tracker =
-      std::make_shared<LeaseStatusTracker>(placement_group, bundles, selected_nodes);
-  RAY_CHECK(placement_group_leasing_in_progress_
-                .emplace(placement_group->GetPlacementGroupID(), lease_status_tracker)
-                .second);
-
-  const auto &pending_bundles = GetUnplacedBundlesPerNode(bundles, selected_nodes);
-  for (const auto &node_to_bundles : pending_bundles) {
-    const auto &node_id = node_to_bundles.first;
-    const auto &bundles_per_node = node_to_bundles.second;
-    for (const auto &bundle : bundles_per_node) {
-      lease_status_tracker->MarkPreparePhaseStarted(node_id, bundle);
-    }
-
-    // TODO(sang): The callback might not be called at all if nodes are dead. We should
-    // handle this case properly.
-    PrepareResources(bundles_per_node, gcs_node_manager_.GetAliveNode(node_id),
-                     [this, bundles_per_node, node_id, lease_status_tracker,
-                      failure_callback, success_callback](const Status &status) {
-                       for (const auto &bundle : bundles_per_node) {
-                         lease_status_tracker->MarkPrepareRequestReturned(node_id, bundle,
-                                                                          status);
-                       }
-
-                       if (lease_status_tracker->AllPrepareRequestsReturned()) {
-                         OnAllBundlePrepareRequestReturned(
-                             lease_status_tracker, failure_callback, success_callback);
-                       }
-                     });
-  }
-}
-
-void GcsPlacementGroupScheduler::DestroyPlacementGroupBundleResourcesIfExists(
-    const PlacementGroupID &placement_group_id) {
-  auto &bundle_locations =
-      committed_bundle_location_index_.GetBundleLocations(placement_group_id);
-  if (bundle_locations.has_value()) {
-    // There could be leasing bundles and committed bundles at the same time if placement
-    // groups are rescheduling, so we need to destroy prepared bundles and committed
-    // bundles at the same time.
-    DestroyPlacementGroupPreparedBundleResources(placement_group_id);
-    DestroyPlacementGroupCommittedBundleResources(placement_group_id);
-
-    // Return destroyed bundles resources to the cluster resource.
-    ReturnBundleResources(bundle_locations.value());
-  }
-}
-
-void GcsPlacementGroupScheduler::MarkScheduleCancelled(
-    const PlacementGroupID &placement_group_id) {
-  auto it = placement_group_leasing_in_progress_.find(placement_group_id);
-  RAY_CHECK(it != placement_group_leasing_in_progress_.end());
-  it->second->MarkPlacementGroupScheduleCancelled();
-}
-
-void GcsPlacementGroupScheduler::PrepareResources(
-    const std::vector<std::shared_ptr<const BundleSpecification>> &bundles,
-    const absl::optional<std::shared_ptr<ray::rpc::GcsNodeInfo>> &node,
-    const StatusCallback &callback) {
-  if (!node.has_value()) {
-    callback(Status::NotFound("Node is already dead."));
-    return;
-  }
-
-  const auto lease_client = GetLeaseClientFromNode(node.value());
-  const auto node_id = NodeID::FromBinary(node.value()->node_id());
-  RAY_LOG(DEBUG) << "Preparing resource from node " << node_id
-                 << " for bundles: " << GetDebugStringForBundles(bundles);
-
-  lease_client->PrepareBundleResources(
-      bundles, [node_id, bundles, callback](
-                   const Status &status, const rpc::PrepareBundleResourcesReply &reply) {
-        auto result = reply.success() ? Status::OK()
-                                      : Status::IOError("Failed to reserve resource");
-        if (result.ok()) {
-          RAY_LOG(DEBUG) << "Finished leasing resource from " << node_id
-                         << " for bundles: " << GetDebugStringForBundles(bundles);
-        } else {
-          RAY_LOG(DEBUG) << "Failed to lease resource from " << node_id
-                         << " for bundles: " << GetDebugStringForBundles(bundles);
-        }
-        callback(result);
-      });
-}
-
-void GcsPlacementGroupScheduler::CommitResources(
-    const std::vector<std::shared_ptr<const BundleSpecification>> &bundles,
-    const absl::optional<std::shared_ptr<ray::rpc::GcsNodeInfo>> &node,
-    const StatusCallback callback) {
-  RAY_CHECK(node.has_value());
-  const auto lease_client = GetLeaseClientFromNode(node.value());
-  const auto node_id = NodeID::FromBinary(node.value()->node_id());
-
-  RAY_LOG(DEBUG) << "Committing resource to a node " << node_id
-                 << " for bundles: " << GetDebugStringForBundles(bundles);
-  lease_client->CommitBundleResources(
-      bundles, [bundles, node_id, callback](
-                   const Status &status, const rpc::CommitBundleResourcesReply &reply) {
-        if (status.ok()) {
-          RAY_LOG(DEBUG) << "Finished committing resource to " << node_id
-                         << " for bundles: " << GetDebugStringForBundles(bundles);
-        } else {
-          RAY_LOG(DEBUG) << "Failed to commit resource to " << node_id
-                         << " for bundles: " << GetDebugStringForBundles(bundles);
-        }
-        RAY_CHECK(callback);
-        callback(status);
-      });
-}
-
-void GcsPlacementGroupScheduler::CancelResourceReserve(
-    const std::shared_ptr<const BundleSpecification> &bundle_spec,
-    const absl::optional<std::shared_ptr<ray::rpc::GcsNodeInfo>> &node) {
-  if (!node.has_value()) {
-    RAY_LOG(INFO) << "Node for a placement group id " << bundle_spec->PlacementGroupId()
-                  << " and a bundle index, " << bundle_spec->Index()
-                  << " has already removed. Cancellation request will be ignored.";
-    return;
-  }
-  auto node_id = NodeID::FromBinary(node.value()->node_id());
-  RAY_LOG(DEBUG) << "Cancelling the resource reserved for bundle: "
-                 << bundle_spec->DebugString() << " at node " << node_id;
-  const auto return_client = GetLeaseClientFromNode(node.value());
-
-  return_client->CancelResourceReserve(
-      *bundle_spec, [bundle_spec, node_id](const Status &status,
-                                           const rpc::CancelResourceReserveReply &reply) {
-        RAY_LOG(DEBUG) << "Finished cancelling the resource reserved for bundle: "
-                       << bundle_spec->DebugString() << " at node " << node_id;
-      });
-}
-
-std::shared_ptr<ResourceReserveInterface>
-GcsPlacementGroupScheduler::GetOrConnectLeaseClient(const rpc::Address &raylet_address) {
-  return raylet_client_pool_->GetOrConnectByAddress(raylet_address);
-}
-
-std::shared_ptr<ResourceReserveInterface>
-GcsPlacementGroupScheduler::GetLeaseClientFromNode(
-    const std::shared_ptr<ray::rpc::GcsNodeInfo> &node) {
-  rpc::Address remote_address;
-  remote_address.set_raylet_id(node->node_id());
-  remote_address.set_ip_address(node->node_manager_address());
-  remote_address.set_port(node->node_manager_port());
-  return GetOrConnectLeaseClient(remote_address);
-}
-
-void GcsPlacementGroupScheduler::CommitAllBundles(
-    const std::shared_ptr<LeaseStatusTracker> &lease_status_tracker,
-    const PGSchedulingFailureCallback &schedule_failure_handler,
-    const PGSchedulingSuccessfulCallback &schedule_success_handler) {
-  const std::shared_ptr<BundleLocations> &prepared_bundle_locations =
-      lease_status_tracker->GetPreparedBundleLocations();
-  std::unordered_map<NodeID, std::vector<std::shared_ptr<const BundleSpecification>>>
-      bundle_locations_per_node;
-  for (const auto &bundle_location : *prepared_bundle_locations) {
-    const auto &node_id = bundle_location.second.first;
-    if (bundle_locations_per_node.find(node_id) == bundle_locations_per_node.end()) {
-      bundle_locations_per_node[node_id] = {};
-    }
-    bundle_locations_per_node[node_id].push_back(bundle_location.second.second);
-  }
-  lease_status_tracker->MarkCommitPhaseStarted();
-
-  for (const auto &node_to_bundles : bundle_locations_per_node) {
-    const auto &node_id = node_to_bundles.first;
-    const auto &node = gcs_node_manager_.GetAliveNode(node_id);
-    const auto &bundles_per_node = node_to_bundles.second;
-
-    auto commit_resources_callback = [this, lease_status_tracker, bundles_per_node,
-                                      node_id, schedule_failure_handler,
-                                      schedule_success_handler](const Status &status) {
-      for (const auto &bundle : bundles_per_node) {
-        lease_status_tracker->MarkCommitRequestReturned(node_id, bundle, status);
-      }
-      if (lease_status_tracker->AllCommitRequestReturned()) {
-        OnAllBundleCommitRequestReturned(lease_status_tracker, schedule_failure_handler,
-                                         schedule_success_handler);
-      }
-    };
-
-    if (node.has_value()) {
-      CommitResources(bundles_per_node, node, commit_resources_callback);
-    } else {
-      RAY_LOG(INFO) << "Failed to commit resources because the node is dead, node id = "
-                    << node_id;
-      commit_resources_callback(Status::Interrupted("Node is dead"));
-    }
-  }
-}
-
-void GcsPlacementGroupScheduler::OnAllBundlePrepareRequestReturned(
-    const std::shared_ptr<LeaseStatusTracker> &lease_status_tracker,
-    const PGSchedulingFailureCallback &schedule_failure_handler,
-    const PGSchedulingSuccessfulCallback &schedule_success_handler) {
-  RAY_CHECK(lease_status_tracker->AllPrepareRequestsReturned())
-      << "This method can be called only after all bundle scheduling requests are "
-         "returned.";
-  const auto &placement_group = lease_status_tracker->GetPlacementGroup();
-  const auto &bundles = lease_status_tracker->GetBundlesToSchedule();
-  const auto &prepared_bundle_locations =
-      lease_status_tracker->GetPreparedBundleLocations();
-  const auto &placement_group_id = placement_group->GetPlacementGroupID();
-
-  if (!lease_status_tracker->AllPrepareRequestsSuccessful()) {
-    // Erase the status tracker from a in-memory map if exists.
-    // NOTE: A placement group may be scheduled several times to succeed.
-    // If a prepare failure occurs during scheduling, we just need to release the prepared
-    // bundle resources of this scheduling.
-    DestroyPlacementGroupPreparedBundleResources(placement_group_id);
-    auto it = placement_group_leasing_in_progress_.find(placement_group_id);
-    RAY_CHECK(it != placement_group_leasing_in_progress_.end());
-    placement_group_leasing_in_progress_.erase(it);
-    ReturnBundleResources(lease_status_tracker->GetBundleLocations());
-    schedule_failure_handler(placement_group, /*is_feasible*/ true);
-    return;
-  }
-
-  // If the prepare requests succeed, update the bundle location.
-  for (const auto &iter : *prepared_bundle_locations) {
-    const auto &location = iter.second;
-    placement_group->GetMutableBundle(location.second->Index())
-        ->set_node_id(location.first.Binary());
-  }
-
-  // Store data to GCS.
-  rpc::ScheduleData data;
-  for (const auto &iter : bundles) {
-    // TODO(ekl) this is a hack to get a string key for the proto
-    auto key = iter->PlacementGroupId().Hex() + "_" + std::to_string(iter->Index());
-    data.mutable_schedule_plan()->insert(
-        {key, (*prepared_bundle_locations)[iter->BundleId()].first.Binary()});
-  }
-  RAY_CHECK_OK(gcs_table_storage_->PlacementGroupScheduleTable().Put(
-      placement_group_id, data,
-      [this, schedule_success_handler, schedule_failure_handler,
-       lease_status_tracker](Status status) {
-        CommitAllBundles(lease_status_tracker, schedule_failure_handler,
-                         schedule_success_handler);
-      }));
-}
-
-void GcsPlacementGroupScheduler::OnAllBundleCommitRequestReturned(
-    const std::shared_ptr<LeaseStatusTracker> &lease_status_tracker,
-    const PGSchedulingFailureCallback &schedule_failure_handler,
-    const PGSchedulingSuccessfulCallback &schedule_success_handler) {
-  const auto &placement_group = lease_status_tracker->GetPlacementGroup();
-  const auto &prepared_bundle_locations =
-      lease_status_tracker->GetPreparedBundleLocations();
-  const auto &placement_group_id = placement_group->GetPlacementGroupID();
-
-  // Clean up the leasing progress map.
-  auto it = placement_group_leasing_in_progress_.find(placement_group_id);
-  RAY_CHECK(it != placement_group_leasing_in_progress_.end());
-  placement_group_leasing_in_progress_.erase(it);
-
-  // Add a prepared bundle locations to committed bundle locations.
-  committed_bundle_location_index_.AddBundleLocations(placement_group_id,
-                                                      prepared_bundle_locations);
-
-  // NOTE: If the placement group scheduling has been cancelled, we just need to destroy
-  // the committed bundles. The reason is that only `RemovePlacementGroup` will mark the
-  // state of placement group as `CANCELLED` and it will also destroy all prepared and
-  // committed bundles of the placement group.
-  // However, it cannot destroy the newly submitted bundles in this scheduling, so we need
-  // to destroy them separately.
-  if (lease_status_tracker->GetLeasingState() == LeasingState::CANCELLED) {
-    DestroyPlacementGroupCommittedBundleResources(placement_group_id);
-    ReturnBundleResources(lease_status_tracker->GetBundleLocations());
-    schedule_failure_handler(placement_group, /*is_feasible*/ true);
-    return;
-  }
-
-  // Acquire bundle resources from gcs resources manager.
-  const auto &committed_bundle_locations =
-      lease_status_tracker->GetCommittedBundleLocations();
-  AcquireBundleResources(committed_bundle_locations);
-
-  if (!lease_status_tracker->AllCommitRequestsSuccessful()) {
-    // Update the state to be reschedule so that the failure handle will reschedule the
-    // failed bundles.
-    const auto &uncommitted_bundle_locations =
-        lease_status_tracker->GetUnCommittedBundleLocations();
-    for (const auto &bundle : *uncommitted_bundle_locations) {
-      placement_group->GetMutableBundle(bundle.first.second)->clear_node_id();
-    }
-    placement_group->UpdateState(rpc::PlacementGroupTableData::RESCHEDULING);
-    ReturnBundleResources(uncommitted_bundle_locations);
-    schedule_failure_handler(placement_group, /*is_feasible*/ true);
-  } else {
-    schedule_success_handler(placement_group);
-  }
-}
-
-std::unique_ptr<ScheduleContext> GcsPlacementGroupScheduler::GetScheduleContext(
-    const PlacementGroupID &placement_group_id) {
-  auto &alive_nodes = gcs_node_manager_.GetAllAliveNodes();
-  committed_bundle_location_index_.AddNodes(alive_nodes);
-
-  auto node_to_bundles = std::make_shared<absl::flat_hash_map<NodeID, int64_t>>();
-  for (const auto &node_it : alive_nodes) {
-    const auto &node_id = node_it.first;
-    const auto &bundle_locations_on_node =
-        committed_bundle_location_index_.GetBundleLocationsOnNode(node_id);
-    RAY_CHECK(bundle_locations_on_node)
-        << "Bundle locations haven't been registered for node id " << node_id;
-    const int bundles_size = bundle_locations_on_node.value()->size();
-    node_to_bundles->emplace(node_id, bundles_size);
-  }
-
-  auto &bundle_locations =
-      committed_bundle_location_index_.GetBundleLocations(placement_group_id);
-  return std::unique_ptr<ScheduleContext>(
-      new ScheduleContext(std::move(node_to_bundles), bundle_locations));
-}
-
-absl::flat_hash_map<PlacementGroupID, std::vector<int64_t>>
-GcsPlacementGroupScheduler::GetBundlesOnNode(const NodeID &node_id) {
-  absl::flat_hash_map<PlacementGroupID, std::vector<int64_t>> bundles_on_node;
-  const auto &maybe_bundle_locations =
-      committed_bundle_location_index_.GetBundleLocationsOnNode(node_id);
-  if (maybe_bundle_locations.has_value()) {
-    const auto &bundle_locations = maybe_bundle_locations.value();
-    for (auto &bundle : *bundle_locations) {
-      const auto &bundle_placement_group_id = bundle.first.first;
-      const auto &bundle_index = bundle.first.second;
-      bundles_on_node[bundle_placement_group_id].push_back(bundle_index);
-    }
-    committed_bundle_location_index_.Erase(node_id);
-  }
-  return bundles_on_node;
-}
-
-void GcsPlacementGroupScheduler::ReleaseUnusedBundles(
-    const std::unordered_map<NodeID, std::vector<rpc::Bundle>> &node_to_bundles) {
-  // The purpose of this function is to release bundles that may be leaked.
-  // When GCS restarts, it doesn't know which bundles it has scheduled in the
-  // previous lifecycle. In this case, GCS will send a list of bundle ids that
-  // are still needed. And Raylet will release other bundles. If the node is
-  // dead, there is no need to send the request of release unused bundles.
-  const auto &alive_nodes = gcs_node_manager_.GetAllAliveNodes();
-  for (const auto &alive_node : alive_nodes) {
-    const auto &node_id = alive_node.first;
-    nodes_of_releasing_unused_bundles_.insert(node_id);
-
-    auto lease_client = GetLeaseClientFromNode(alive_node.second);
-    auto release_unused_bundles_callback =
-        [this, node_id](const Status &status,
-                        const rpc::ReleaseUnusedBundlesReply &reply) {
-          nodes_of_releasing_unused_bundles_.erase(node_id);
-        };
-    auto iter = node_to_bundles.find(alive_node.first);
-
-    // When GCS restarts, some nodes maybe do not have bundles.
-    // In this case, GCS will send an empty list.
-    auto bundles_in_use =
-        iter != node_to_bundles.end() ? iter->second : std::vector<rpc::Bundle>{};
-    lease_client->ReleaseUnusedBundles(bundles_in_use, release_unused_bundles_callback);
-  }
-}
-
-void GcsPlacementGroupScheduler::Initialize(
-    const std::unordered_map<PlacementGroupID,
-                             std::vector<std::shared_ptr<BundleSpecification>>>
-        &group_to_bundles) {
-  // We need to reinitialize the `committed_bundle_location_index_`, otherwise,
-  // it will get an empty bundle set when raylet fo occurred after GCS server restart.
-
-  // Init the container that contains the map relation between node and bundle.
-  auto &alive_nodes = gcs_node_manager_.GetAllAliveNodes();
-  committed_bundle_location_index_.AddNodes(alive_nodes);
-
-  for (const auto &group : group_to_bundles) {
-    const auto &placement_group_id = group.first;
-    std::shared_ptr<BundleLocations> committed_bundle_locations =
-        std::make_shared<BundleLocations>();
-    for (const auto &bundle : group.second) {
-      if (!bundle->NodeId().IsNil()) {
-        committed_bundle_locations->emplace(bundle->BundleId(),
-                                            std::make_pair(bundle->NodeId(), bundle));
-      }
-    }
-    committed_bundle_location_index_.AddBundleLocations(placement_group_id,
-                                                        committed_bundle_locations);
-  }
-}
-
-void GcsPlacementGroupScheduler::DestroyPlacementGroupPreparedBundleResources(
-    const PlacementGroupID &placement_group_id) {
-  // Get the locations of prepared bundles.
-  auto it = placement_group_leasing_in_progress_.find(placement_group_id);
-  if (it != placement_group_leasing_in_progress_.end()) {
-    const auto &leasing_context = it->second;
-    const auto &leasing_bundle_locations = leasing_context->GetPreparedBundleLocations();
-
-    // Cancel all resource reservation of prepared bundles.
-    RAY_LOG(INFO) << "Cancelling all prepared bundles of a placement group, id is "
-                  << placement_group_id;
-    for (const auto &iter : *(leasing_bundle_locations)) {
-      auto &bundle_spec = iter.second.second;
-      auto &node_id = iter.second.first;
-      CancelResourceReserve(bundle_spec, gcs_node_manager_.GetAliveNode(node_id));
-    }
-  }
-}
-
-void GcsPlacementGroupScheduler::DestroyPlacementGroupCommittedBundleResources(
-    const PlacementGroupID &placement_group_id) {
-  // Get the locations of committed bundles.
-  const auto &maybe_bundle_locations =
-      committed_bundle_location_index_.GetBundleLocations(placement_group_id);
-  if (maybe_bundle_locations.has_value()) {
-    const auto &committed_bundle_locations = maybe_bundle_locations.value();
-
-    // Cancel all resource reservation of committed bundles.
-    RAY_LOG(INFO) << "Cancelling all committed bundles of a placement group, id is "
-                  << placement_group_id;
-    for (const auto &iter : *(committed_bundle_locations)) {
-      auto &bundle_spec = iter.second.second;
-      auto &node_id = iter.second.first;
-      CancelResourceReserve(bundle_spec, gcs_node_manager_.GetAliveNode(node_id));
-    }
-    committed_bundle_location_index_.Erase(placement_group_id);
-  }
-}
-
-void GcsPlacementGroupScheduler::AcquireBundleResources(
-    const std::shared_ptr<BundleLocations> &bundle_locations) {
-  // Acquire bundle resources from gcs resources manager.
-  for (auto &bundle : *bundle_locations) {
-    gcs_resource_manager_.AcquireResources(bundle.second.first,
-                                           bundle.second.second->GetRequiredResources());
-  }
-}
-
-void GcsPlacementGroupScheduler::ReturnBundleResources(
-    const std::shared_ptr<BundleLocations> &bundle_locations) {
-  // Release bundle resources to gcs resources manager.
-  for (auto &bundle : *bundle_locations) {
-    gcs_resource_manager_.ReleaseResources(bundle.second.first,
-                                           bundle.second.second->GetRequiredResources());
-  }
-}
-
-void BundleLocationIndex::AddBundleLocations(
-    const PlacementGroupID &placement_group_id,
-    std::shared_ptr<BundleLocations> bundle_locations) {
-  // Update `placement_group_to_bundle_locations_`.
-  // The placement group may be scheduled several times to succeed, so we need to merge
-  // `bundle_locations` instead of covering it directly.
-  auto iter = placement_group_to_bundle_locations_.find(placement_group_id);
-  if (iter == placement_group_to_bundle_locations_.end()) {
-    placement_group_to_bundle_locations_.emplace(placement_group_id, bundle_locations);
-  } else {
-    iter->second->insert(bundle_locations->begin(), bundle_locations->end());
-  }
-
-  // Update `node_to_leased_bundles_`.
-  for (auto iter : *bundle_locations) {
-    const auto &node_id = iter.second.first;
-    if (!node_to_leased_bundles_.contains(node_id)) {
-      node_to_leased_bundles_[node_id] = std::make_shared<BundleLocations>();
-    }
-    node_to_leased_bundles_[node_id]->emplace(iter.first, iter.second);
-  }
-}
-
-bool BundleLocationIndex::Erase(const NodeID &node_id) {
-  const auto leased_bundles_it = node_to_leased_bundles_.find(node_id);
-  if (leased_bundles_it == node_to_leased_bundles_.end()) {
-    return false;
-  }
-
-  const auto &bundle_locations = leased_bundles_it->second;
-  for (const auto &bundle_location : *bundle_locations) {
-    // Remove corresponding placement group id.
-    const auto &bundle_id = bundle_location.first;
-    const auto &bundle_spec = bundle_location.second.second;
-    const auto placement_group_id = bundle_spec->PlacementGroupId();
-    auto placement_group_it =
-        placement_group_to_bundle_locations_.find(placement_group_id);
-    if (placement_group_it != placement_group_to_bundle_locations_.end()) {
-      auto &pg_bundle_locations = placement_group_it->second;
-      auto pg_bundle_it = pg_bundle_locations->find(bundle_id);
-      if (pg_bundle_it != pg_bundle_locations->end()) {
-        pg_bundle_locations->erase(pg_bundle_it);
-      }
-    }
-  }
-  node_to_leased_bundles_.erase(leased_bundles_it);
-  return true;
-}
-
-bool BundleLocationIndex::Erase(const PlacementGroupID &placement_group_id) {
-  auto it = placement_group_to_bundle_locations_.find(placement_group_id);
-  if (it == placement_group_to_bundle_locations_.end()) {
-    return false;
-  }
-
-  const auto &bundle_locations = it->second;
-  // Remove bundles from node_to_leased_bundles_ because bundles are removed now.
-  for (const auto &bundle_location : *bundle_locations) {
-    const auto &bundle_id = bundle_location.first;
-    const auto &node_id = bundle_location.second.first;
-    const auto leased_bundles_it = node_to_leased_bundles_.find(node_id);
-    // node could've been already dead at this point.
-    if (leased_bundles_it != node_to_leased_bundles_.end()) {
-      leased_bundles_it->second->erase(bundle_id);
-    }
-  }
-  placement_group_to_bundle_locations_.erase(it);
-
-  return true;
-}
-
-const absl::optional<std::shared_ptr<BundleLocations> const>
-BundleLocationIndex::GetBundleLocations(const PlacementGroupID &placement_group_id) {
-  auto it = placement_group_to_bundle_locations_.find(placement_group_id);
-  if (it == placement_group_to_bundle_locations_.end()) {
-    return {};
-  }
-  return it->second;
-}
-
-const absl::optional<std::shared_ptr<BundleLocations> const>
-BundleLocationIndex::GetBundleLocationsOnNode(const NodeID &node_id) {
-  auto it = node_to_leased_bundles_.find(node_id);
-  if (it == node_to_leased_bundles_.end()) {
-    return {};
-  }
-  return it->second;
-}
-
-void BundleLocationIndex::AddNodes(
-    const absl::flat_hash_map<NodeID, std::shared_ptr<ray::rpc::GcsNodeInfo>> &nodes) {
-  for (const auto &iter : nodes) {
-    if (!node_to_leased_bundles_.contains(iter.first)) {
-      node_to_leased_bundles_[iter.first] = std::make_shared<BundleLocations>();
-    }
-  }
-}
-
-LeaseStatusTracker::LeaseStatusTracker(
-    std::shared_ptr<GcsPlacementGroup> placement_group,
-    const std::vector<std::shared_ptr<const BundleSpecification>> &unplaced_bundles,
-    const ScheduleMap &schedule_map)
-    : placement_group_(placement_group), bundles_to_schedule_(unplaced_bundles) {
-  preparing_bundle_locations_ = std::make_shared<BundleLocations>();
-  uncommitted_bundle_locations_ = std::make_shared<BundleLocations>();
-  committed_bundle_locations_ = std::make_shared<BundleLocations>();
-  bundle_locations_ = std::make_shared<BundleLocations>();
-  for (const auto &bundle : unplaced_bundles) {
-    const auto &iter = schedule_map.find(bundle->BundleId());
-    RAY_CHECK(iter != schedule_map.end());
-    (*bundle_locations_)[bundle->BundleId()] = std::make_pair(iter->second, bundle);
-  }
-}
-
-bool LeaseStatusTracker::MarkPreparePhaseStarted(
-    const NodeID &node_id, const std::shared_ptr<const BundleSpecification> &bundle) {
-  const auto &bundle_id = bundle->BundleId();
-  return node_to_bundles_when_preparing_[node_id].emplace(bundle_id).second;
-}
-
-void LeaseStatusTracker::MarkPrepareRequestReturned(
-    const NodeID &node_id, const std::shared_ptr<const BundleSpecification> &bundle,
-    const Status &status) {
-  RAY_CHECK(prepare_request_returned_count_ <= bundles_to_schedule_.size());
-  auto leasing_bundles = node_to_bundles_when_preparing_.find(node_id);
-  RAY_CHECK(leasing_bundles != node_to_bundles_when_preparing_.end());
-  auto bundle_iter = leasing_bundles->second.find(bundle->BundleId());
-  RAY_CHECK(bundle_iter != leasing_bundles->second.end());
-
-  // Remove the bundle from the leasing map as the reply is returned from the
-  // remote node.
-  leasing_bundles->second.erase(bundle_iter);
-  if (leasing_bundles->second.empty()) {
-    node_to_bundles_when_preparing_.erase(leasing_bundles);
-  }
-
-  // If the request succeeds, record it.
-  const auto &bundle_id = bundle->BundleId();
-  if (status.ok()) {
-    preparing_bundle_locations_->emplace(bundle_id, std::make_pair(node_id, bundle));
-  }
-  prepare_request_returned_count_ += 1;
-}
-
-bool LeaseStatusTracker::AllPrepareRequestsReturned() const {
-  return prepare_request_returned_count_ == bundles_to_schedule_.size();
-}
-
-bool LeaseStatusTracker::AllPrepareRequestsSuccessful() const {
-  return AllPrepareRequestsReturned() &&
-         (preparing_bundle_locations_->size() == bundles_to_schedule_.size()) &&
-         (leasing_state_ != LeasingState::CANCELLED);
-}
-
-void LeaseStatusTracker::MarkCommitRequestReturned(
-    const NodeID &node_id, const std::shared_ptr<const BundleSpecification> &bundle,
-    const Status &status) {
-  commit_request_returned_count_ += 1;
-  // If the request succeeds, record it.
-  const auto &bundle_id = bundle->BundleId();
-  if (!status.ok()) {
-    uncommitted_bundle_locations_->emplace(bundle_id, std::make_pair(node_id, bundle));
-  } else {
-    committed_bundle_locations_->emplace(bundle_id, std::make_pair(node_id, bundle));
-  }
-}
-
-bool LeaseStatusTracker::AllCommitRequestReturned() const {
-  return commit_request_returned_count_ == bundles_to_schedule_.size();
-}
-
-bool LeaseStatusTracker::AllCommitRequestsSuccessful() const {
-  // We don't check cancel state here because we shouldn't destroy bundles when
-  // commit requests failed. Cancel state should be treated separately.
-  return AllCommitRequestReturned() &&
-         preparing_bundle_locations_->size() == bundles_to_schedule_.size() &&
-         uncommitted_bundle_locations_->empty();
-}
-
-const std::shared_ptr<GcsPlacementGroup> &LeaseStatusTracker::GetPlacementGroup() const {
-  return placement_group_;
-}
-
-const std::shared_ptr<BundleLocations> &LeaseStatusTracker::GetPreparedBundleLocations()
-    const {
-  return preparing_bundle_locations_;
-}
-
-const std::shared_ptr<BundleLocations>
-    &LeaseStatusTracker::GetUnCommittedBundleLocations() const {
-  return uncommitted_bundle_locations_;
-}
-
-const std::shared_ptr<BundleLocations> &LeaseStatusTracker::GetCommittedBundleLocations()
-    const {
-  return committed_bundle_locations_;
-}
-
-const std::shared_ptr<BundleLocations> &LeaseStatusTracker::GetBundleLocations() const {
-  return bundle_locations_;
-}
-
-const std::vector<std::shared_ptr<const BundleSpecification>>
-    &LeaseStatusTracker::GetBundlesToSchedule() const {
-  return bundles_to_schedule_;
-}
-
-const LeasingState LeaseStatusTracker::GetLeasingState() const { return leasing_state_; }
-
-void LeaseStatusTracker::MarkPlacementGroupScheduleCancelled() {
-  UpdateLeasingState(LeasingState::CANCELLED);
-}
-
-bool LeaseStatusTracker::UpdateLeasingState(LeasingState leasing_state) {
-  // If the lease was cancelled, we cannot update the state.
-  if (leasing_state_ == LeasingState::CANCELLED) {
-    return false;
-  }
-  leasing_state_ = leasing_state;
-  return true;
-}
-
-void LeaseStatusTracker::MarkCommitPhaseStarted() {
-  UpdateLeasingState(LeasingState::COMMITTING);
-}
-
-}  // namespace gcs
-}  // namespace ray
->>>>>>> 19672688
+// Copyright 2017 The Ray Authors.
+//
+// Licensed under the Apache License, Version 2.0 (the "License");
+// you may not use this file except in compliance with the License.
+// You may obtain a copy of the License at
+//
+//  http://www.apache.org/licenses/LICENSE-2.0
+//
+// Unless required by applicable law or agreed to in writing, software
+// distributed under the License is distributed on an "AS IS" BASIS,
+// WITHOUT WARRANTIES OR CONDITIONS OF ANY KIND, either express or implied.
+// See the License for the specific language governing permissions and
+// limitations under the License.
+
+#include "ray/gcs/gcs_server/gcs_placement_group_scheduler.h"
+
+#include "ray/gcs/gcs_server/gcs_placement_group_manager.h"
+#include "src/ray/protobuf/gcs.pb.h"
+
+namespace {
+
+using ray::BundleSpecification;
+using ray::NodeID;
+
+// Get a set of bundle specifications grouped by the node.
+std::unordered_map<NodeID, std::vector<std::shared_ptr<const BundleSpecification>>>
+GetUnplacedBundlesPerNode(
+    const std::vector<std::shared_ptr<const BundleSpecification>> &bundles,
+    const ray::gcs::ScheduleMap &selected_nodes) {
+  std::unordered_map<NodeID, std::vector<std::shared_ptr<const BundleSpecification>>>
+      node_to_bundles;
+  for (const auto &bundle : bundles) {
+    const auto &bundle_id = bundle->BundleId();
+    const auto &iter = selected_nodes.find(bundle_id);
+    RAY_CHECK(iter != selected_nodes.end());
+    if (node_to_bundles.find(iter->second) == node_to_bundles.end()) {
+      node_to_bundles[iter->second] = {};
+    }
+    node_to_bundles[iter->second].push_back(bundle);
+  }
+  return node_to_bundles;
+}
+}  // namespace
+
+namespace ray {
+namespace gcs {
+
+GcsPlacementGroupScheduler::GcsPlacementGroupScheduler(
+    instrumented_io_context &io_context,
+    std::shared_ptr<gcs::GcsTableStorage> gcs_table_storage,
+    const gcs::GcsNodeManager &gcs_node_manager, GcsResourceManager &gcs_resource_manager,
+    GcsResourceScheduler &gcs_resource_scheduler,
+    std::shared_ptr<rpc::NodeManagerClientPool> raylet_client_pool)
+    : return_timer_(io_context),
+      gcs_table_storage_(std::move(gcs_table_storage)),
+      gcs_node_manager_(gcs_node_manager),
+      gcs_resource_manager_(gcs_resource_manager),
+      gcs_resource_scheduler_(gcs_resource_scheduler),
+      raylet_client_pool_(raylet_client_pool) {
+  scheduler_strategies_.push_back(std::make_shared<GcsPackStrategy>());
+  scheduler_strategies_.push_back(std::make_shared<GcsSpreadStrategy>());
+  scheduler_strategies_.push_back(std::make_shared<GcsStrictPackStrategy>());
+  scheduler_strategies_.push_back(std::make_shared<GcsStrictSpreadStrategy>());
+}
+
+std::vector<ResourceSet> GcsScheduleStrategy::GetRequiredResourcesFromBundles(
+    const std::vector<std::shared_ptr<const ray::BundleSpecification>> &bundles) {
+  std::vector<ResourceSet> required_resources;
+  for (const auto &bundle : bundles) {
+    required_resources.push_back(bundle->GetRequiredResources());
+  }
+  return required_resources;
+}
+
+ScheduleResult GcsScheduleStrategy::GenerateScheduleResult(
+    const std::vector<std::shared_ptr<const ray::BundleSpecification>> &bundles,
+    const std::vector<NodeID> &selected_nodes, const SchedulingResultStatus &status) {
+  ScheduleMap schedule_map;
+  if (status == SchedulingResultStatus::SUCCESS && !selected_nodes.empty()) {
+    RAY_CHECK(bundles.size() == selected_nodes.size());
+    int index = 0;
+    for (const auto &bundle : bundles) {
+      schedule_map[bundle->BundleId()] = selected_nodes[index++];
+    }
+  }
+  return std::make_pair(status, schedule_map);
+}
+
+ScheduleResult GcsStrictPackStrategy::Schedule(
+    const std::vector<std::shared_ptr<const ray::BundleSpecification>> &bundles,
+    const std::unique_ptr<ScheduleContext> &context,
+    GcsResourceScheduler &gcs_resource_scheduler) {
+  const auto &required_resources = GetRequiredResourcesFromBundles(bundles);
+  const auto &scheduling_result =
+      gcs_resource_scheduler.Schedule(required_resources, SchedulingType::STRICT_PACK);
+  return GenerateScheduleResult(bundles, scheduling_result.second,
+                                scheduling_result.first);
+}
+
+ScheduleResult GcsPackStrategy::Schedule(
+    const std::vector<std::shared_ptr<const ray::BundleSpecification>> &bundles,
+    const std::unique_ptr<ScheduleContext> &context,
+    GcsResourceScheduler &gcs_resource_scheduler) {
+  // The current algorithm is to select a node and deploy as many bundles as possible.
+  // First fill up a node. If the node resource is insufficient, select a new node.
+  // TODO(ffbin): We will speed this up in next PR. Currently it is a double for loop.
+  const auto &required_resources = GetRequiredResourcesFromBundles(bundles);
+  const auto &scheduling_result =
+      gcs_resource_scheduler.Schedule(required_resources, SchedulingType::PACK);
+  return GenerateScheduleResult(bundles, scheduling_result.second,
+                                scheduling_result.first);
+}
+
+ScheduleResult GcsSpreadStrategy::Schedule(
+    const std::vector<std::shared_ptr<const ray::BundleSpecification>> &bundles,
+    const std::unique_ptr<ScheduleContext> &context,
+    GcsResourceScheduler &gcs_resource_scheduler) {
+  const auto &required_resources = GetRequiredResourcesFromBundles(bundles);
+  const auto &scheduling_result =
+      gcs_resource_scheduler.Schedule(required_resources, SchedulingType::SPREAD);
+  return GenerateScheduleResult(bundles, scheduling_result.second,
+                                scheduling_result.first);
+}
+
+ScheduleResult GcsStrictSpreadStrategy::Schedule(
+    const std::vector<std::shared_ptr<const ray::BundleSpecification>> &bundles,
+    const std::unique_ptr<ScheduleContext> &context,
+    GcsResourceScheduler &gcs_resource_scheduler) {
+  // TODO(ffbin): A bundle may require special resources, such as GPU. We need to
+  // schedule bundles with special resource requirements first, which will be implemented
+  // in the next pr.
+
+  // Filter out the nodes already scheduled by this placement group.
+  absl::flat_hash_set<NodeID> nodes_in_use;
+  if (context->bundle_locations_.has_value()) {
+    const auto &bundle_locations = context->bundle_locations_.value();
+    for (auto &bundle : *bundle_locations) {
+      nodes_in_use.insert(bundle.second.first);
+    }
+  }
+
+  const auto &required_resources = GetRequiredResourcesFromBundles(bundles);
+  const auto &scheduling_result = gcs_resource_scheduler.Schedule(
+      required_resources, SchedulingType::STRICT_SPREAD,
+      /*node_filter_func=*/[&nodes_in_use](const NodeID &node_id) {
+        return nodes_in_use.count(node_id) == 0;
+      });
+  return GenerateScheduleResult(bundles, scheduling_result.second,
+                                scheduling_result.first);
+}
+
+void GcsPlacementGroupScheduler::ScheduleUnplacedBundles(
+    std::shared_ptr<GcsPlacementGroup> placement_group,
+    PGSchedulingFailureCallback failure_callback,
+    PGSchedulingSuccessfulCallback success_callback) {
+  // We need to ensure that the PrepareBundleResources won't be sent before the reply of
+  // ReleaseUnusedBundles is returned.
+  if (!nodes_of_releasing_unused_bundles_.empty()) {
+    RAY_LOG(INFO) << "Failed to schedule placement group " << placement_group->GetName()
+                  << ", id: " << placement_group->GetPlacementGroupID() << ", because "
+                  << nodes_of_releasing_unused_bundles_.size()
+                  << " nodes have not released unused bundles.";
+    failure_callback(placement_group, /*is_feasible*/ true);
+    return;
+  }
+
+  const auto &bundles = placement_group->GetUnplacedBundles();
+  const auto &strategy = placement_group->GetStrategy();
+
+  RAY_LOG(DEBUG) << "Scheduling placement group " << placement_group->GetName()
+                 << ", id: " << placement_group->GetPlacementGroupID()
+                 << ", bundles size = " << bundles.size();
+  auto scheduling_result = scheduler_strategies_[strategy]->Schedule(
+      bundles, GetScheduleContext(placement_group->GetPlacementGroupID()),
+      gcs_resource_scheduler_);
+
+  auto result_status = scheduling_result.first;
+  auto selected_nodes = scheduling_result.second;
+
+  if (result_status != SchedulingResultStatus::SUCCESS) {
+    RAY_LOG(DEBUG) << "Failed to schedule placement group " << placement_group->GetName()
+                   << ", id: " << placement_group->GetPlacementGroupID()
+                   << ", because current reource can't satisfy the required resource.";
+    bool infeasible = result_status == SchedulingResultStatus::INFEASIBLE;
+    // If the placement group creation has failed,
+    // but if it is not infeasible, it is retryable to create.
+    failure_callback(placement_group, /*is_feasible*/ !infeasible);
+    return;
+  }
+
+  auto lease_status_tracker =
+      std::make_shared<LeaseStatusTracker>(placement_group, bundles, selected_nodes);
+  RAY_CHECK(placement_group_leasing_in_progress_
+                .emplace(placement_group->GetPlacementGroupID(), lease_status_tracker)
+                .second);
+
+  const auto &pending_bundles = GetUnplacedBundlesPerNode(bundles, selected_nodes);
+  for (const auto &node_to_bundles : pending_bundles) {
+    const auto &node_id = node_to_bundles.first;
+    const auto &bundles_per_node = node_to_bundles.second;
+    for (const auto &bundle : bundles_per_node) {
+      lease_status_tracker->MarkPreparePhaseStarted(node_id, bundle);
+    }
+
+    // TODO(sang): The callback might not be called at all if nodes are dead. We should
+    // handle this case properly.
+    PrepareResources(bundles_per_node, gcs_node_manager_.GetAliveNode(node_id),
+                     [this, bundles_per_node, node_id, lease_status_tracker,
+                      failure_callback, success_callback](const Status &status) {
+                       for (const auto &bundle : bundles_per_node) {
+                         lease_status_tracker->MarkPrepareRequestReturned(node_id, bundle,
+                                                                          status);
+                       }
+
+                       if (lease_status_tracker->AllPrepareRequestsReturned()) {
+                         OnAllBundlePrepareRequestReturned(
+                             lease_status_tracker, failure_callback, success_callback);
+                       }
+                     });
+  }
+}
+
+void GcsPlacementGroupScheduler::DestroyPlacementGroupBundleResourcesIfExists(
+    const PlacementGroupID &placement_group_id) {
+  auto &bundle_locations =
+      committed_bundle_location_index_.GetBundleLocations(placement_group_id);
+  if (bundle_locations.has_value()) {
+    // There could be leasing bundles and committed bundles at the same time if placement
+    // groups are rescheduling, so we need to destroy prepared bundles and committed
+    // bundles at the same time.
+    DestroyPlacementGroupPreparedBundleResources(placement_group_id);
+    DestroyPlacementGroupCommittedBundleResources(placement_group_id);
+
+    // Return destroyed bundles resources to the cluster resource.
+    ReturnBundleResources(bundle_locations.value());
+  }
+}
+
+void GcsPlacementGroupScheduler::MarkScheduleCancelled(
+    const PlacementGroupID &placement_group_id) {
+  auto it = placement_group_leasing_in_progress_.find(placement_group_id);
+  RAY_CHECK(it != placement_group_leasing_in_progress_.end());
+  it->second->MarkPlacementGroupScheduleCancelled();
+}
+
+void GcsPlacementGroupScheduler::PrepareResources(
+    const std::vector<std::shared_ptr<const BundleSpecification>> &bundles,
+    const absl::optional<std::shared_ptr<ray::rpc::GcsNodeInfo>> &node,
+    const StatusCallback &callback) {
+  if (!node.has_value()) {
+    callback(Status::NotFound("Node is already dead."));
+    return;
+  }
+
+  const auto lease_client = GetLeaseClientFromNode(node.value());
+  const auto node_id = NodeID::FromBinary(node.value()->node_id());
+  RAY_LOG(DEBUG) << "Preparing resource from node " << node_id
+                 << " for bundles: " << GetDebugStringForBundles(bundles);
+
+  lease_client->PrepareBundleResources(
+      bundles, [node_id, bundles, callback](
+                   const Status &status, const rpc::PrepareBundleResourcesReply &reply) {
+        auto result = reply.success() ? Status::OK()
+                                      : Status::IOError("Failed to reserve resource");
+        if (result.ok()) {
+          RAY_LOG(DEBUG) << "Finished leasing resource from " << node_id
+                         << " for bundles: " << GetDebugStringForBundles(bundles);
+        } else {
+          RAY_LOG(DEBUG) << "Failed to lease resource from " << node_id
+                         << " for bundles: " << GetDebugStringForBundles(bundles);
+        }
+        callback(result);
+      });
+}
+
+void GcsPlacementGroupScheduler::CommitResources(
+    const std::vector<std::shared_ptr<const BundleSpecification>> &bundles,
+    const absl::optional<std::shared_ptr<ray::rpc::GcsNodeInfo>> &node,
+    const StatusCallback callback) {
+  RAY_CHECK(node.has_value());
+  const auto lease_client = GetLeaseClientFromNode(node.value());
+  const auto node_id = NodeID::FromBinary(node.value()->node_id());
+
+  RAY_LOG(DEBUG) << "Committing resource to a node " << node_id
+                 << " for bundles: " << GetDebugStringForBundles(bundles);
+  lease_client->CommitBundleResources(
+      bundles, [bundles, node_id, callback](
+                   const Status &status, const rpc::CommitBundleResourcesReply &reply) {
+        if (status.ok()) {
+          RAY_LOG(DEBUG) << "Finished committing resource to " << node_id
+                         << " for bundles: " << GetDebugStringForBundles(bundles);
+        } else {
+          RAY_LOG(DEBUG) << "Failed to commit resource to " << node_id
+                         << " for bundles: " << GetDebugStringForBundles(bundles);
+        }
+        RAY_CHECK(callback);
+        callback(status);
+      });
+}
+
+void GcsPlacementGroupScheduler::CancelResourceReserve(
+    const std::shared_ptr<const BundleSpecification> &bundle_spec,
+    const absl::optional<std::shared_ptr<ray::rpc::GcsNodeInfo>> &node) {
+  if (!node.has_value()) {
+    RAY_LOG(INFO) << "Node for a placement group id " << bundle_spec->PlacementGroupId()
+                  << " and a bundle index, " << bundle_spec->Index()
+                  << " has already removed. Cancellation request will be ignored.";
+    return;
+  }
+  auto node_id = NodeID::FromBinary(node.value()->node_id());
+  RAY_LOG(DEBUG) << "Cancelling the resource reserved for bundle: "
+                 << bundle_spec->DebugString() << " at node " << node_id;
+  const auto return_client = GetLeaseClientFromNode(node.value());
+
+  return_client->CancelResourceReserve(
+      *bundle_spec, [bundle_spec, node_id](const Status &status,
+                                           const rpc::CancelResourceReserveReply &reply) {
+        RAY_LOG(DEBUG) << "Finished cancelling the resource reserved for bundle: "
+                       << bundle_spec->DebugString() << " at node " << node_id;
+      });
+}
+
+std::shared_ptr<ResourceReserveInterface>
+GcsPlacementGroupScheduler::GetOrConnectLeaseClient(const rpc::Address &raylet_address) {
+  return raylet_client_pool_->GetOrConnectByAddress(raylet_address);
+}
+
+std::shared_ptr<ResourceReserveInterface>
+GcsPlacementGroupScheduler::GetLeaseClientFromNode(
+    const std::shared_ptr<ray::rpc::GcsNodeInfo> &node) {
+  rpc::Address remote_address;
+  remote_address.set_raylet_id(node->node_id());
+  remote_address.set_ip_address(node->node_manager_address());
+  remote_address.set_port(node->node_manager_port());
+  return GetOrConnectLeaseClient(remote_address);
+}
+
+void GcsPlacementGroupScheduler::CommitAllBundles(
+    const std::shared_ptr<LeaseStatusTracker> &lease_status_tracker,
+    const PGSchedulingFailureCallback &schedule_failure_handler,
+    const PGSchedulingSuccessfulCallback &schedule_success_handler) {
+  const std::shared_ptr<BundleLocations> &prepared_bundle_locations =
+      lease_status_tracker->GetPreparedBundleLocations();
+  std::unordered_map<NodeID, std::vector<std::shared_ptr<const BundleSpecification>>>
+      bundle_locations_per_node;
+  for (const auto &bundle_location : *prepared_bundle_locations) {
+    const auto &node_id = bundle_location.second.first;
+    if (bundle_locations_per_node.find(node_id) == bundle_locations_per_node.end()) {
+      bundle_locations_per_node[node_id] = {};
+    }
+    bundle_locations_per_node[node_id].push_back(bundle_location.second.second);
+  }
+  lease_status_tracker->MarkCommitPhaseStarted();
+
+  for (const auto &node_to_bundles : bundle_locations_per_node) {
+    const auto &node_id = node_to_bundles.first;
+    const auto &node = gcs_node_manager_.GetAliveNode(node_id);
+    const auto &bundles_per_node = node_to_bundles.second;
+
+    auto commit_resources_callback = [this, lease_status_tracker, bundles_per_node,
+                                      node_id, schedule_failure_handler,
+                                      schedule_success_handler](const Status &status) {
+      for (const auto &bundle : bundles_per_node) {
+        lease_status_tracker->MarkCommitRequestReturned(node_id, bundle, status);
+      }
+      if (lease_status_tracker->AllCommitRequestReturned()) {
+        OnAllBundleCommitRequestReturned(lease_status_tracker, schedule_failure_handler,
+                                         schedule_success_handler);
+      }
+    };
+
+    if (node.has_value()) {
+      CommitResources(bundles_per_node, node, commit_resources_callback);
+    } else {
+      RAY_LOG(INFO) << "Failed to commit resources because the node is dead, node id = "
+                    << node_id;
+      commit_resources_callback(Status::Interrupted("Node is dead"));
+    }
+  }
+}
+
+void GcsPlacementGroupScheduler::OnAllBundlePrepareRequestReturned(
+    const std::shared_ptr<LeaseStatusTracker> &lease_status_tracker,
+    const PGSchedulingFailureCallback &schedule_failure_handler,
+    const PGSchedulingSuccessfulCallback &schedule_success_handler) {
+  RAY_CHECK(lease_status_tracker->AllPrepareRequestsReturned())
+      << "This method can be called only after all bundle scheduling requests are "
+         "returned.";
+  const auto &placement_group = lease_status_tracker->GetPlacementGroup();
+  const auto &bundles = lease_status_tracker->GetBundlesToSchedule();
+  const auto &prepared_bundle_locations =
+      lease_status_tracker->GetPreparedBundleLocations();
+  const auto &placement_group_id = placement_group->GetPlacementGroupID();
+
+  if (!lease_status_tracker->AllPrepareRequestsSuccessful()) {
+    // Erase the status tracker from a in-memory map if exists.
+    // NOTE: A placement group may be scheduled several times to succeed.
+    // If a prepare failure occurs during scheduling, we just need to release the prepared
+    // bundle resources of this scheduling.
+    DestroyPlacementGroupPreparedBundleResources(placement_group_id);
+    auto it = placement_group_leasing_in_progress_.find(placement_group_id);
+    RAY_CHECK(it != placement_group_leasing_in_progress_.end());
+    placement_group_leasing_in_progress_.erase(it);
+    ReturnBundleResources(lease_status_tracker->GetBundleLocations());
+    schedule_failure_handler(placement_group, /*is_feasible*/ true);
+    return;
+  }
+
+  // If the prepare requests succeed, update the bundle location.
+  for (const auto &iter : *prepared_bundle_locations) {
+    const auto &location = iter.second;
+    placement_group->GetMutableBundle(location.second->Index())
+        ->set_node_id(location.first.Binary());
+  }
+
+  // Store data to GCS.
+  rpc::ScheduleData data;
+  for (const auto &iter : bundles) {
+    // TODO(ekl) this is a hack to get a string key for the proto
+    auto key = iter->PlacementGroupId().Hex() + "_" + std::to_string(iter->Index());
+    data.mutable_schedule_plan()->insert(
+        {key, (*prepared_bundle_locations)[iter->BundleId()].first.Binary()});
+  }
+  RAY_CHECK_OK(gcs_table_storage_->PlacementGroupScheduleTable().Put(
+      placement_group_id, data,
+      [this, schedule_success_handler, schedule_failure_handler,
+       lease_status_tracker](Status status) {
+        CommitAllBundles(lease_status_tracker, schedule_failure_handler,
+                         schedule_success_handler);
+      }));
+}
+
+void GcsPlacementGroupScheduler::OnAllBundleCommitRequestReturned(
+    const std::shared_ptr<LeaseStatusTracker> &lease_status_tracker,
+    const PGSchedulingFailureCallback &schedule_failure_handler,
+    const PGSchedulingSuccessfulCallback &schedule_success_handler) {
+  const auto &placement_group = lease_status_tracker->GetPlacementGroup();
+  const auto &prepared_bundle_locations =
+      lease_status_tracker->GetPreparedBundleLocations();
+  const auto &placement_group_id = placement_group->GetPlacementGroupID();
+
+  // Clean up the leasing progress map.
+  auto it = placement_group_leasing_in_progress_.find(placement_group_id);
+  RAY_CHECK(it != placement_group_leasing_in_progress_.end());
+  placement_group_leasing_in_progress_.erase(it);
+
+  // Add a prepared bundle locations to committed bundle locations.
+  committed_bundle_location_index_.AddBundleLocations(placement_group_id,
+                                                      prepared_bundle_locations);
+
+  // NOTE: If the placement group scheduling has been cancelled, we just need to destroy
+  // the committed bundles. The reason is that only `RemovePlacementGroup` will mark the
+  // state of placement group as `CANCELLED` and it will also destroy all prepared and
+  // committed bundles of the placement group.
+  // However, it cannot destroy the newly submitted bundles in this scheduling, so we need
+  // to destroy them separately.
+  if (lease_status_tracker->GetLeasingState() == LeasingState::CANCELLED) {
+    DestroyPlacementGroupCommittedBundleResources(placement_group_id);
+    ReturnBundleResources(lease_status_tracker->GetBundleLocations());
+    schedule_failure_handler(placement_group, /*is_feasible*/ true);
+    return;
+  }
+
+  // Acquire bundle resources from gcs resources manager.
+  const auto &committed_bundle_locations =
+      lease_status_tracker->GetCommittedBundleLocations();
+  AcquireBundleResources(committed_bundle_locations);
+
+  if (!lease_status_tracker->AllCommitRequestsSuccessful()) {
+    // Update the state to be reschedule so that the failure handle will reschedule the
+    // failed bundles.
+    const auto &uncommitted_bundle_locations =
+        lease_status_tracker->GetUnCommittedBundleLocations();
+    for (const auto &bundle : *uncommitted_bundle_locations) {
+      placement_group->GetMutableBundle(bundle.first.second)->clear_node_id();
+    }
+    placement_group->UpdateState(rpc::PlacementGroupTableData::RESCHEDULING);
+    ReturnBundleResources(uncommitted_bundle_locations);
+    schedule_failure_handler(placement_group, /*is_feasible*/ true);
+  } else {
+    schedule_success_handler(placement_group);
+  }
+}
+
+std::unique_ptr<ScheduleContext> GcsPlacementGroupScheduler::GetScheduleContext(
+    const PlacementGroupID &placement_group_id) {
+  auto &alive_nodes = gcs_node_manager_.GetAllAliveNodes();
+  committed_bundle_location_index_.AddNodes(alive_nodes);
+
+  auto node_to_bundles = std::make_shared<absl::flat_hash_map<NodeID, int64_t>>();
+  for (const auto &node_it : alive_nodes) {
+    const auto &node_id = node_it.first;
+    const auto &bundle_locations_on_node =
+        committed_bundle_location_index_.GetBundleLocationsOnNode(node_id);
+    RAY_CHECK(bundle_locations_on_node)
+        << "Bundle locations haven't been registered for node id " << node_id;
+    const int bundles_size = bundle_locations_on_node.value()->size();
+    node_to_bundles->emplace(node_id, bundles_size);
+  }
+
+  auto &bundle_locations =
+      committed_bundle_location_index_.GetBundleLocations(placement_group_id);
+  return std::unique_ptr<ScheduleContext>(
+      new ScheduleContext(std::move(node_to_bundles), bundle_locations));
+}
+
+absl::flat_hash_map<PlacementGroupID, std::vector<int64_t>>
+GcsPlacementGroupScheduler::GetBundlesOnNode(const NodeID &node_id) {
+  absl::flat_hash_map<PlacementGroupID, std::vector<int64_t>> bundles_on_node;
+  const auto &maybe_bundle_locations =
+      committed_bundle_location_index_.GetBundleLocationsOnNode(node_id);
+  if (maybe_bundle_locations.has_value()) {
+    const auto &bundle_locations = maybe_bundle_locations.value();
+    for (auto &bundle : *bundle_locations) {
+      const auto &bundle_placement_group_id = bundle.first.first;
+      const auto &bundle_index = bundle.first.second;
+      bundles_on_node[bundle_placement_group_id].push_back(bundle_index);
+    }
+    committed_bundle_location_index_.Erase(node_id);
+  }
+  return bundles_on_node;
+}
+
+void GcsPlacementGroupScheduler::ReleaseUnusedBundles(
+    const std::unordered_map<NodeID, std::vector<rpc::Bundle>> &node_to_bundles) {
+  // The purpose of this function is to release bundles that may be leaked.
+  // When GCS restarts, it doesn't know which bundles it has scheduled in the
+  // previous lifecycle. In this case, GCS will send a list of bundle ids that
+  // are still needed. And Raylet will release other bundles. If the node is
+  // dead, there is no need to send the request of release unused bundles.
+  const auto &alive_nodes = gcs_node_manager_.GetAllAliveNodes();
+  for (const auto &alive_node : alive_nodes) {
+    const auto &node_id = alive_node.first;
+    nodes_of_releasing_unused_bundles_.insert(node_id);
+
+    auto lease_client = GetLeaseClientFromNode(alive_node.second);
+    auto release_unused_bundles_callback =
+        [this, node_id](const Status &status,
+                        const rpc::ReleaseUnusedBundlesReply &reply) {
+          nodes_of_releasing_unused_bundles_.erase(node_id);
+        };
+    auto iter = node_to_bundles.find(alive_node.first);
+
+    // When GCS restarts, some nodes maybe do not have bundles.
+    // In this case, GCS will send an empty list.
+    auto bundles_in_use =
+        iter != node_to_bundles.end() ? iter->second : std::vector<rpc::Bundle>{};
+    lease_client->ReleaseUnusedBundles(bundles_in_use, release_unused_bundles_callback);
+  }
+}
+
+void GcsPlacementGroupScheduler::Initialize(
+    const std::unordered_map<PlacementGroupID,
+                             std::vector<std::shared_ptr<BundleSpecification>>>
+        &group_to_bundles) {
+  // We need to reinitialize the `committed_bundle_location_index_`, otherwise,
+  // it will get an empty bundle set when raylet fo occurred after GCS server restart.
+
+  // Init the container that contains the map relation between node and bundle.
+  auto &alive_nodes = gcs_node_manager_.GetAllAliveNodes();
+  committed_bundle_location_index_.AddNodes(alive_nodes);
+
+  for (const auto &group : group_to_bundles) {
+    const auto &placement_group_id = group.first;
+    std::shared_ptr<BundleLocations> committed_bundle_locations =
+        std::make_shared<BundleLocations>();
+    for (const auto &bundle : group.second) {
+      if (!bundle->NodeId().IsNil()) {
+        committed_bundle_locations->emplace(bundle->BundleId(),
+                                            std::make_pair(bundle->NodeId(), bundle));
+      }
+    }
+    committed_bundle_location_index_.AddBundleLocations(placement_group_id,
+                                                        committed_bundle_locations);
+  }
+}
+
+void GcsPlacementGroupScheduler::DestroyPlacementGroupPreparedBundleResources(
+    const PlacementGroupID &placement_group_id) {
+  // Get the locations of prepared bundles.
+  auto it = placement_group_leasing_in_progress_.find(placement_group_id);
+  if (it != placement_group_leasing_in_progress_.end()) {
+    const auto &leasing_context = it->second;
+    const auto &leasing_bundle_locations = leasing_context->GetPreparedBundleLocations();
+
+    // Cancel all resource reservation of prepared bundles.
+    RAY_LOG(INFO) << "Cancelling all prepared bundles of a placement group, id is "
+                  << placement_group_id;
+    for (const auto &iter : *(leasing_bundle_locations)) {
+      auto &bundle_spec = iter.second.second;
+      auto &node_id = iter.second.first;
+      CancelResourceReserve(bundle_spec, gcs_node_manager_.GetAliveNode(node_id));
+    }
+  }
+}
+
+void GcsPlacementGroupScheduler::DestroyPlacementGroupCommittedBundleResources(
+    const PlacementGroupID &placement_group_id) {
+  // Get the locations of committed bundles.
+  const auto &maybe_bundle_locations =
+      committed_bundle_location_index_.GetBundleLocations(placement_group_id);
+  if (maybe_bundle_locations.has_value()) {
+    const auto &committed_bundle_locations = maybe_bundle_locations.value();
+
+    // Cancel all resource reservation of committed bundles.
+    RAY_LOG(INFO) << "Cancelling all committed bundles of a placement group, id is "
+                  << placement_group_id;
+    for (const auto &iter : *(committed_bundle_locations)) {
+      auto &bundle_spec = iter.second.second;
+      auto &node_id = iter.second.first;
+      CancelResourceReserve(bundle_spec, gcs_node_manager_.GetAliveNode(node_id));
+    }
+    committed_bundle_location_index_.Erase(placement_group_id);
+  }
+}
+
+void GcsPlacementGroupScheduler::AcquireBundleResources(
+    const std::shared_ptr<BundleLocations> &bundle_locations) {
+  // Acquire bundle resources from gcs resources manager.
+  for (auto &bundle : *bundle_locations) {
+    gcs_resource_manager_.AcquireResources(bundle.second.first,
+                                           bundle.second.second->GetRequiredResources());
+  }
+}
+
+void GcsPlacementGroupScheduler::ReturnBundleResources(
+    const std::shared_ptr<BundleLocations> &bundle_locations) {
+  // Release bundle resources to gcs resources manager.
+  for (auto &bundle : *bundle_locations) {
+    gcs_resource_manager_.ReleaseResources(bundle.second.first,
+                                           bundle.second.second->GetRequiredResources());
+  }
+}
+
+void BundleLocationIndex::AddBundleLocations(
+    const PlacementGroupID &placement_group_id,
+    std::shared_ptr<BundleLocations> bundle_locations) {
+  // Update `placement_group_to_bundle_locations_`.
+  // The placement group may be scheduled several times to succeed, so we need to merge
+  // `bundle_locations` instead of covering it directly.
+  auto iter = placement_group_to_bundle_locations_.find(placement_group_id);
+  if (iter == placement_group_to_bundle_locations_.end()) {
+    placement_group_to_bundle_locations_.emplace(placement_group_id, bundle_locations);
+  } else {
+    iter->second->insert(bundle_locations->begin(), bundle_locations->end());
+  }
+
+  // Update `node_to_leased_bundles_`.
+  for (auto iter : *bundle_locations) {
+    const auto &node_id = iter.second.first;
+    if (!node_to_leased_bundles_.contains(node_id)) {
+      node_to_leased_bundles_[node_id] = std::make_shared<BundleLocations>();
+    }
+    node_to_leased_bundles_[node_id]->emplace(iter.first, iter.second);
+  }
+}
+
+bool BundleLocationIndex::Erase(const NodeID &node_id) {
+  const auto leased_bundles_it = node_to_leased_bundles_.find(node_id);
+  if (leased_bundles_it == node_to_leased_bundles_.end()) {
+    return false;
+  }
+
+  const auto &bundle_locations = leased_bundles_it->second;
+  for (const auto &bundle_location : *bundle_locations) {
+    // Remove corresponding placement group id.
+    const auto &bundle_id = bundle_location.first;
+    const auto &bundle_spec = bundle_location.second.second;
+    const auto placement_group_id = bundle_spec->PlacementGroupId();
+    auto placement_group_it =
+        placement_group_to_bundle_locations_.find(placement_group_id);
+    if (placement_group_it != placement_group_to_bundle_locations_.end()) {
+      auto &pg_bundle_locations = placement_group_it->second;
+      auto pg_bundle_it = pg_bundle_locations->find(bundle_id);
+      if (pg_bundle_it != pg_bundle_locations->end()) {
+        pg_bundle_locations->erase(pg_bundle_it);
+      }
+    }
+  }
+  node_to_leased_bundles_.erase(leased_bundles_it);
+  return true;
+}
+
+bool BundleLocationIndex::Erase(const PlacementGroupID &placement_group_id) {
+  auto it = placement_group_to_bundle_locations_.find(placement_group_id);
+  if (it == placement_group_to_bundle_locations_.end()) {
+    return false;
+  }
+
+  const auto &bundle_locations = it->second;
+  // Remove bundles from node_to_leased_bundles_ because bundles are removed now.
+  for (const auto &bundle_location : *bundle_locations) {
+    const auto &bundle_id = bundle_location.first;
+    const auto &node_id = bundle_location.second.first;
+    const auto leased_bundles_it = node_to_leased_bundles_.find(node_id);
+    // node could've been already dead at this point.
+    if (leased_bundles_it != node_to_leased_bundles_.end()) {
+      leased_bundles_it->second->erase(bundle_id);
+    }
+  }
+  placement_group_to_bundle_locations_.erase(it);
+
+  return true;
+}
+
+const absl::optional<std::shared_ptr<BundleLocations> const>
+BundleLocationIndex::GetBundleLocations(const PlacementGroupID &placement_group_id) {
+  auto it = placement_group_to_bundle_locations_.find(placement_group_id);
+  if (it == placement_group_to_bundle_locations_.end()) {
+    return {};
+  }
+  return it->second;
+}
+
+const absl::optional<std::shared_ptr<BundleLocations> const>
+BundleLocationIndex::GetBundleLocationsOnNode(const NodeID &node_id) {
+  auto it = node_to_leased_bundles_.find(node_id);
+  if (it == node_to_leased_bundles_.end()) {
+    return {};
+  }
+  return it->second;
+}
+
+void BundleLocationIndex::AddNodes(
+    const absl::flat_hash_map<NodeID, std::shared_ptr<ray::rpc::GcsNodeInfo>> &nodes) {
+  for (const auto &iter : nodes) {
+    if (!node_to_leased_bundles_.contains(iter.first)) {
+      node_to_leased_bundles_[iter.first] = std::make_shared<BundleLocations>();
+    }
+  }
+}
+
+LeaseStatusTracker::LeaseStatusTracker(
+    std::shared_ptr<GcsPlacementGroup> placement_group,
+    const std::vector<std::shared_ptr<const BundleSpecification>> &unplaced_bundles,
+    const ScheduleMap &schedule_map)
+    : placement_group_(placement_group), bundles_to_schedule_(unplaced_bundles) {
+  preparing_bundle_locations_ = std::make_shared<BundleLocations>();
+  uncommitted_bundle_locations_ = std::make_shared<BundleLocations>();
+  committed_bundle_locations_ = std::make_shared<BundleLocations>();
+  bundle_locations_ = std::make_shared<BundleLocations>();
+  for (const auto &bundle : unplaced_bundles) {
+    const auto &iter = schedule_map.find(bundle->BundleId());
+    RAY_CHECK(iter != schedule_map.end());
+    (*bundle_locations_)[bundle->BundleId()] = std::make_pair(iter->second, bundle);
+  }
+}
+
+bool LeaseStatusTracker::MarkPreparePhaseStarted(
+    const NodeID &node_id, const std::shared_ptr<const BundleSpecification> &bundle) {
+  const auto &bundle_id = bundle->BundleId();
+  return node_to_bundles_when_preparing_[node_id].emplace(bundle_id).second;
+}
+
+void LeaseStatusTracker::MarkPrepareRequestReturned(
+    const NodeID &node_id, const std::shared_ptr<const BundleSpecification> &bundle,
+    const Status &status) {
+  RAY_CHECK(prepare_request_returned_count_ <= bundles_to_schedule_.size());
+  auto leasing_bundles = node_to_bundles_when_preparing_.find(node_id);
+  RAY_CHECK(leasing_bundles != node_to_bundles_when_preparing_.end());
+  auto bundle_iter = leasing_bundles->second.find(bundle->BundleId());
+  RAY_CHECK(bundle_iter != leasing_bundles->second.end());
+
+  // Remove the bundle from the leasing map as the reply is returned from the
+  // remote node.
+  leasing_bundles->second.erase(bundle_iter);
+  if (leasing_bundles->second.empty()) {
+    node_to_bundles_when_preparing_.erase(leasing_bundles);
+  }
+
+  // If the request succeeds, record it.
+  const auto &bundle_id = bundle->BundleId();
+  if (status.ok()) {
+    preparing_bundle_locations_->emplace(bundle_id, std::make_pair(node_id, bundle));
+  }
+  prepare_request_returned_count_ += 1;
+}
+
+bool LeaseStatusTracker::AllPrepareRequestsReturned() const {
+  return prepare_request_returned_count_ == bundles_to_schedule_.size();
+}
+
+bool LeaseStatusTracker::AllPrepareRequestsSuccessful() const {
+  return AllPrepareRequestsReturned() &&
+         (preparing_bundle_locations_->size() == bundles_to_schedule_.size()) &&
+         (leasing_state_ != LeasingState::CANCELLED);
+}
+
+void LeaseStatusTracker::MarkCommitRequestReturned(
+    const NodeID &node_id, const std::shared_ptr<const BundleSpecification> &bundle,
+    const Status &status) {
+  commit_request_returned_count_ += 1;
+  // If the request succeeds, record it.
+  const auto &bundle_id = bundle->BundleId();
+  if (!status.ok()) {
+    uncommitted_bundle_locations_->emplace(bundle_id, std::make_pair(node_id, bundle));
+  } else {
+    committed_bundle_locations_->emplace(bundle_id, std::make_pair(node_id, bundle));
+  }
+}
+
+bool LeaseStatusTracker::AllCommitRequestReturned() const {
+  return commit_request_returned_count_ == bundles_to_schedule_.size();
+}
+
+bool LeaseStatusTracker::AllCommitRequestsSuccessful() const {
+  // We don't check cancel state here because we shouldn't destroy bundles when
+  // commit requests failed. Cancel state should be treated separately.
+  return AllCommitRequestReturned() &&
+         preparing_bundle_locations_->size() == bundles_to_schedule_.size() &&
+         uncommitted_bundle_locations_->empty();
+}
+
+const std::shared_ptr<GcsPlacementGroup> &LeaseStatusTracker::GetPlacementGroup() const {
+  return placement_group_;
+}
+
+const std::shared_ptr<BundleLocations> &LeaseStatusTracker::GetPreparedBundleLocations()
+    const {
+  return preparing_bundle_locations_;
+}
+
+const std::shared_ptr<BundleLocations>
+    &LeaseStatusTracker::GetUnCommittedBundleLocations() const {
+  return uncommitted_bundle_locations_;
+}
+
+const std::shared_ptr<BundleLocations> &LeaseStatusTracker::GetCommittedBundleLocations()
+    const {
+  return committed_bundle_locations_;
+}
+
+const std::shared_ptr<BundleLocations> &LeaseStatusTracker::GetBundleLocations() const {
+  return bundle_locations_;
+}
+
+const std::vector<std::shared_ptr<const BundleSpecification>>
+    &LeaseStatusTracker::GetBundlesToSchedule() const {
+  return bundles_to_schedule_;
+}
+
+const LeasingState LeaseStatusTracker::GetLeasingState() const { return leasing_state_; }
+
+void LeaseStatusTracker::MarkPlacementGroupScheduleCancelled() {
+  UpdateLeasingState(LeasingState::CANCELLED);
+}
+
+bool LeaseStatusTracker::UpdateLeasingState(LeasingState leasing_state) {
+  // If the lease was cancelled, we cannot update the state.
+  if (leasing_state_ == LeasingState::CANCELLED) {
+    return false;
+  }
+  leasing_state_ = leasing_state;
+  return true;
+}
+
+void LeaseStatusTracker::MarkCommitPhaseStarted() {
+  UpdateLeasingState(LeasingState::COMMITTING);
+}
+
+}  // namespace gcs
+}  // namespace ray