// Copyright 2017 The Ray Authors.
//
// Licensed under the Apache License, Version 2.0 (the "License");
// you may not use this file except in compliance with the License.
// You may obtain a copy of the License at
//
//  http://www.apache.org/licenses/LICENSE-2.0
//
// Unless required by applicable law or agreed to in writing, software
// distributed under the License is distributed on an "AS IS" BASIS,
// WITHOUT WARRANTIES OR CONDITIONS OF ANY KIND, either express or implied.
// See the License for the specific language governing permissions and
// limitations under the License.

#include "ray/gcs/gcs_server/gcs_placement_group_scheduler.h"

#include "ray/gcs/gcs_server/gcs_placement_group_manager.h"
#include "src/ray/protobuf/gcs.pb.h"

namespace {

using ray::BundleSpecification;
using ray::NodeID;

// Get a set of bundle specifications grouped by the node.
std::unordered_map<NodeID, std::vector<std::shared_ptr<const BundleSpecification>>>
GetUnplacedBundlesPerNode(
    const std::vector<std::shared_ptr<const BundleSpecification>> &bundles,
    const ray::gcs::ScheduleMap &selected_nodes) {
  std::unordered_map<NodeID, std::vector<std::shared_ptr<const BundleSpecification>>>
      node_to_bundles;
  for (const auto &bundle : bundles) {
    const auto &bundle_id = bundle->BundleId();
    const auto &iter = selected_nodes.find(bundle_id);
    RAY_CHECK(iter != selected_nodes.end());
    if (node_to_bundles.find(iter->second) == node_to_bundles.end()) {
      node_to_bundles[iter->second] = {};
    }
    node_to_bundles[iter->second].push_back(bundle);
  }
  return node_to_bundles;
}
}  // namespace

namespace ray {
namespace gcs {

GcsPlacementGroupScheduler::GcsPlacementGroupScheduler(
    instrumented_io_context &io_context,
    std::shared_ptr<gcs::GcsTableStorage> gcs_table_storage,
    const gcs::GcsNodeManager &gcs_node_manager,
    GcsResourceManager &gcs_resource_manager,
    GcsResourceScheduler &gcs_resource_scheduler,
    std::shared_ptr<rpc::NodeManagerClientPool> raylet_client_pool,
    syncer::RaySyncer &ray_syncer)
    : return_timer_(io_context),
      gcs_table_storage_(std::move(gcs_table_storage)),
      gcs_node_manager_(gcs_node_manager),
      gcs_resource_manager_(gcs_resource_manager),
      gcs_resource_scheduler_(gcs_resource_scheduler),
      raylet_client_pool_(raylet_client_pool),
      ray_syncer_(ray_syncer) {
  scheduler_strategies_.push_back(std::make_shared<GcsPackStrategy>());
  scheduler_strategies_.push_back(std::make_shared<GcsSpreadStrategy>());
  scheduler_strategies_.push_back(std::make_shared<GcsStrictPackStrategy>());
  scheduler_strategies_.push_back(std::make_shared<GcsStrictSpreadStrategy>());
}

std::vector<ResourceRequest> GcsScheduleStrategy::GetRequiredResourcesFromBundles(
    const std::vector<std::shared_ptr<const ray::BundleSpecification>> &bundles) {
  std::vector<ResourceRequest> required_resources;
  for (const auto &bundle : bundles) {
    required_resources.push_back(bundle->GetRequiredResources());
  }
  return required_resources;
}

ScheduleResult GcsScheduleStrategy::GenerateScheduleResult(
    const std::vector<std::shared_ptr<const ray::BundleSpecification>> &bundles,
<<<<<<< HEAD
    const std::vector<scheduling::NodeID> &selected_nodes,
=======
    const std::vector<NodeID> &selected_nodes,
>>>>>>> e9755d87
    const SchedulingResultStatus &status) {
  ScheduleMap schedule_map;
  if (status == SchedulingResultStatus::SUCCESS && !selected_nodes.empty()) {
    RAY_CHECK(bundles.size() == selected_nodes.size());
    int index = 0;
    for (const auto &bundle : bundles) {
      schedule_map[bundle->BundleId()] =
          NodeID::FromBinary(selected_nodes[index++].Binary());
    }
  }
  return std::make_pair(status, schedule_map);
}

ScheduleResult GcsStrictPackStrategy::Schedule(
    const std::vector<std::shared_ptr<const ray::BundleSpecification>> &bundles,
    const std::unique_ptr<ScheduleContext> &context,
    GcsResourceScheduler &gcs_resource_scheduler) {
  const auto &required_resources = GetRequiredResourcesFromBundles(bundles);
  const auto &scheduling_result =
      gcs_resource_scheduler.Schedule(required_resources, SchedulingType::STRICT_PACK);
  return GenerateScheduleResult(
      bundles, scheduling_result.second, scheduling_result.first);
}

ScheduleResult GcsPackStrategy::Schedule(
    const std::vector<std::shared_ptr<const ray::BundleSpecification>> &bundles,
    const std::unique_ptr<ScheduleContext> &context,
    GcsResourceScheduler &gcs_resource_scheduler) {
  // The current algorithm is to select a node and deploy as many bundles as possible.
  // First fill up a node. If the node resource is insufficient, select a new node.
  // TODO(ffbin): We will speed this up in next PR. Currently it is a double for loop.
  const auto &required_resources = GetRequiredResourcesFromBundles(bundles);
  const auto &scheduling_result =
      gcs_resource_scheduler.Schedule(required_resources, SchedulingType::PACK);
  return GenerateScheduleResult(
      bundles, scheduling_result.second, scheduling_result.first);
}

ScheduleResult GcsSpreadStrategy::Schedule(
    const std::vector<std::shared_ptr<const ray::BundleSpecification>> &bundles,
    const std::unique_ptr<ScheduleContext> &context,
    GcsResourceScheduler &gcs_resource_scheduler) {
  const auto &required_resources = GetRequiredResourcesFromBundles(bundles);
  const auto &scheduling_result =
      gcs_resource_scheduler.Schedule(required_resources, SchedulingType::SPREAD);
  return GenerateScheduleResult(
      bundles, scheduling_result.second, scheduling_result.first);
}

ScheduleResult GcsStrictSpreadStrategy::Schedule(
    const std::vector<std::shared_ptr<const ray::BundleSpecification>> &bundles,
    const std::unique_ptr<ScheduleContext> &context,
    GcsResourceScheduler &gcs_resource_scheduler) {
  // TODO(ffbin): A bundle may require special resources, such as GPU. We need to
  // schedule bundles with special resource requirements first, which will be implemented
  // in the next pr.

  // Filter out the nodes already scheduled by this placement group.
  absl::flat_hash_set<scheduling::NodeID> nodes_in_use;
  if (context->bundle_locations_.has_value()) {
    const auto &bundle_locations = context->bundle_locations_.value();
    for (auto &bundle : *bundle_locations) {
      nodes_in_use.insert(scheduling::NodeID(bundle.second.first.Binary()));
    }
  }

  const auto &required_resources = GetRequiredResourcesFromBundles(bundles);
  const auto &scheduling_result = gcs_resource_scheduler.Schedule(
<<<<<<< HEAD
      required_resources, SchedulingType::STRICT_SPREAD,
      /*node_filter_func=*/[&nodes_in_use](const scheduling::NodeID &node_id) {
=======
      required_resources,
      SchedulingType::STRICT_SPREAD,
      /*node_filter_func=*/[&nodes_in_use](const NodeID &node_id) {
>>>>>>> e9755d87
        return nodes_in_use.count(node_id) == 0;
      });
  return GenerateScheduleResult(
      bundles, scheduling_result.second, scheduling_result.first);
}

void GcsPlacementGroupScheduler::ScheduleUnplacedBundles(
    std::shared_ptr<GcsPlacementGroup> placement_group,
    PGSchedulingFailureCallback failure_callback,
    PGSchedulingSuccessfulCallback success_callback) {
  // We need to ensure that the PrepareBundleResources won't be sent before the reply of
  // ReleaseUnusedBundles is returned.
  if (!nodes_of_releasing_unused_bundles_.empty()) {
    RAY_LOG(INFO) << "Failed to schedule placement group " << placement_group->GetName()
                  << ", id: " << placement_group->GetPlacementGroupID() << ", because "
                  << nodes_of_releasing_unused_bundles_.size()
                  << " nodes have not released unused bundles.";
    failure_callback(placement_group, /*is_feasible*/ true);
    return;
  }

  const auto &bundles = placement_group->GetUnplacedBundles();
  const auto &strategy = placement_group->GetStrategy();

  RAY_LOG(DEBUG) << "Scheduling placement group " << placement_group->GetName()
                 << ", id: " << placement_group->GetPlacementGroupID()
                 << ", bundles size = " << bundles.size();
  auto scheduling_result = scheduler_strategies_[strategy]->Schedule(
      bundles,
      GetScheduleContext(placement_group->GetPlacementGroupID()),
      gcs_resource_scheduler_);

  auto result_status = scheduling_result.first;
  auto selected_nodes = scheduling_result.second;

  if (result_status != SchedulingResultStatus::SUCCESS) {
    RAY_LOG(DEBUG) << "Failed to schedule placement group " << placement_group->GetName()
                   << ", id: " << placement_group->GetPlacementGroupID()
                   << ", because current reource can't satisfy the required resource.";
    bool infeasible = result_status == SchedulingResultStatus::INFEASIBLE;
    // If the placement group creation has failed,
    // but if it is not infeasible, it is retryable to create.
    failure_callback(placement_group, /*is_feasible*/ !infeasible);
    return;
  }

  auto lease_status_tracker =
      std::make_shared<LeaseStatusTracker>(placement_group, bundles, selected_nodes);
  RAY_CHECK(placement_group_leasing_in_progress_
                .emplace(placement_group->GetPlacementGroupID(), lease_status_tracker)
                .second);

  const auto &pending_bundles = GetUnplacedBundlesPerNode(bundles, selected_nodes);
  for (const auto &node_to_bundles : pending_bundles) {
    const auto &node_id = node_to_bundles.first;
    const auto &bundles_per_node = node_to_bundles.second;
    for (const auto &bundle : bundles_per_node) {
      lease_status_tracker->MarkPreparePhaseStarted(node_id, bundle);
    }

    // TODO(sang): The callback might not be called at all if nodes are dead. We should
    // handle this case properly.
    PrepareResources(bundles_per_node,
                     gcs_node_manager_.GetAliveNode(node_id),
                     [this,
                      bundles_per_node,
                      node_id,
                      lease_status_tracker,
                      failure_callback,
                      success_callback](const Status &status) {
                       for (const auto &bundle : bundles_per_node) {
                         lease_status_tracker->MarkPrepareRequestReturned(
                             node_id, bundle, status);
                       }

                       if (lease_status_tracker->AllPrepareRequestsReturned()) {
                         OnAllBundlePrepareRequestReturned(
                             lease_status_tracker, failure_callback, success_callback);
                       }
                     });
  }
}

void GcsPlacementGroupScheduler::DestroyPlacementGroupBundleResourcesIfExists(
    const PlacementGroupID &placement_group_id) {
  auto &bundle_locations =
      committed_bundle_location_index_.GetBundleLocations(placement_group_id);
  if (bundle_locations.has_value()) {
    // There could be leasing bundles and committed bundles at the same time if placement
    // groups are rescheduling, so we need to destroy prepared bundles and committed
    // bundles at the same time.
    DestroyPlacementGroupPreparedBundleResources(placement_group_id);
    DestroyPlacementGroupCommittedBundleResources(placement_group_id);

    // Return destroyed bundles resources to the cluster resource.
    ReturnBundleResources(bundle_locations.value());
  }
}

void GcsPlacementGroupScheduler::MarkScheduleCancelled(
    const PlacementGroupID &placement_group_id) {
  auto it = placement_group_leasing_in_progress_.find(placement_group_id);
  RAY_CHECK(it != placement_group_leasing_in_progress_.end());
  it->second->MarkPlacementGroupScheduleCancelled();
}

void GcsPlacementGroupScheduler::PrepareResources(
    const std::vector<std::shared_ptr<const BundleSpecification>> &bundles,
    const absl::optional<std::shared_ptr<ray::rpc::GcsNodeInfo>> &node,
    const StatusCallback &callback) {
  if (!node.has_value()) {
    callback(Status::NotFound("Node is already dead."));
    return;
  }

  const auto lease_client = GetLeaseClientFromNode(node.value());
  const auto node_id = NodeID::FromBinary(node.value()->node_id());
  RAY_LOG(DEBUG) << "Preparing resource from node " << node_id
                 << " for bundles: " << GetDebugStringForBundles(bundles);

  lease_client->PrepareBundleResources(
      bundles,
      [node_id, bundles, callback](const Status &status,
                                   const rpc::PrepareBundleResourcesReply &reply) {
        auto result = reply.success() ? Status::OK()
                                      : Status::IOError("Failed to reserve resource");
        if (result.ok()) {
          RAY_LOG(DEBUG) << "Finished leasing resource from " << node_id
                         << " for bundles: " << GetDebugStringForBundles(bundles);
        } else {
          RAY_LOG(DEBUG) << "Failed to lease resource from " << node_id
                         << " for bundles: " << GetDebugStringForBundles(bundles);
        }
        callback(result);
      });
}

void GcsPlacementGroupScheduler::CommitResources(
    const std::vector<std::shared_ptr<const BundleSpecification>> &bundles,
    const absl::optional<std::shared_ptr<ray::rpc::GcsNodeInfo>> &node,
    const StatusCallback callback) {
  RAY_CHECK(node.has_value());
  const auto lease_client = GetLeaseClientFromNode(node.value());
  const auto node_id = NodeID::FromBinary(node.value()->node_id());

  RAY_LOG(DEBUG) << "Committing resource to a node " << node_id
                 << " for bundles: " << GetDebugStringForBundles(bundles);
  lease_client->CommitBundleResources(
      bundles,
      [bundles, node_id, callback](const Status &status,
                                   const rpc::CommitBundleResourcesReply &reply) {
        if (status.ok()) {
          RAY_LOG(DEBUG) << "Finished committing resource to " << node_id
                         << " for bundles: " << GetDebugStringForBundles(bundles);
        } else {
          RAY_LOG(DEBUG) << "Failed to commit resource to " << node_id
                         << " for bundles: " << GetDebugStringForBundles(bundles);
        }
        RAY_CHECK(callback);
        callback(status);
      });
}

void GcsPlacementGroupScheduler::CancelResourceReserve(
    const std::shared_ptr<const BundleSpecification> &bundle_spec,
    const absl::optional<std::shared_ptr<ray::rpc::GcsNodeInfo>> &node) {
  if (!node.has_value()) {
    RAY_LOG(INFO) << "Node for a placement group id " << bundle_spec->PlacementGroupId()
                  << " and a bundle index, " << bundle_spec->Index()
                  << " has already removed. Cancellation request will be ignored.";
    return;
  }
  auto node_id = NodeID::FromBinary(node.value()->node_id());
  RAY_LOG(DEBUG) << "Cancelling the resource reserved for bundle: "
                 << bundle_spec->DebugString() << " at node " << node_id;
  const auto return_client = GetLeaseClientFromNode(node.value());

  return_client->CancelResourceReserve(
      *bundle_spec,
      [this, bundle_spec, node_id](const Status &status,
                                   const rpc::CancelResourceReserveReply &reply) {
        RAY_LOG(DEBUG) << "Finished cancelling the resource reserved for bundle: "
                       << bundle_spec->DebugString() << " at node " << node_id;
        std::vector<std::string> resource_names;
        rpc::NodeResourceChange node_resource_change;
        auto &resources = bundle_spec->GetFormattedResources();
        for (const auto &iter : resources) {
          resource_names.push_back(iter.first);
          node_resource_change.add_deleted_resources(iter.first);
        }
        node_resource_change.set_node_id(node_id.Binary());
        ray_syncer_.Update(std::move(node_resource_change));
        gcs_resource_manager_.DeleteResources(node_id, std::move(resource_names));
      });
}

std::shared_ptr<ResourceReserveInterface>
GcsPlacementGroupScheduler::GetOrConnectLeaseClient(const rpc::Address &raylet_address) {
  return raylet_client_pool_->GetOrConnectByAddress(raylet_address);
}

std::shared_ptr<ResourceReserveInterface>
GcsPlacementGroupScheduler::GetLeaseClientFromNode(
    const std::shared_ptr<ray::rpc::GcsNodeInfo> &node) {
  rpc::Address remote_address;
  remote_address.set_raylet_id(node->node_id());
  remote_address.set_ip_address(node->node_manager_address());
  remote_address.set_port(node->node_manager_port());
  return GetOrConnectLeaseClient(remote_address);
}

void GcsPlacementGroupScheduler::CommitAllBundles(
    const std::shared_ptr<LeaseStatusTracker> &lease_status_tracker,
    const PGSchedulingFailureCallback &schedule_failure_handler,
    const PGSchedulingSuccessfulCallback &schedule_success_handler) {
  const std::shared_ptr<BundleLocations> &prepared_bundle_locations =
      lease_status_tracker->GetPreparedBundleLocations();
  std::unordered_map<NodeID, std::vector<std::shared_ptr<const BundleSpecification>>>
      bundle_locations_per_node;
  for (const auto &bundle_location : *prepared_bundle_locations) {
    const auto &node_id = bundle_location.second.first;
    if (bundle_locations_per_node.find(node_id) == bundle_locations_per_node.end()) {
      bundle_locations_per_node[node_id] = {};
    }
    bundle_locations_per_node[node_id].push_back(bundle_location.second.second);
  }
  lease_status_tracker->MarkCommitPhaseStarted();

  for (const auto &node_to_bundles : bundle_locations_per_node) {
    const auto &node_id = node_to_bundles.first;
    const auto &node = gcs_node_manager_.GetAliveNode(node_id);
    const auto &bundles_per_node = node_to_bundles.second;

    auto commit_resources_callback = [this,
                                      lease_status_tracker,
                                      bundles_per_node,
                                      node_id,
                                      schedule_failure_handler,
                                      schedule_success_handler](const Status &status) {
      for (const auto &bundle : bundles_per_node) {
        lease_status_tracker->MarkCommitRequestReturned(node_id, bundle, status);
        // Update the resource in gcs resource manager
        auto &resources = bundle->GetFormattedResources();
        gcs_resource_manager_.UpdateResources(node_id, resources);

        // Push the message to syncer so that it can be broadcasted to all other nodes
        rpc::NodeResourceChange node_resource_change;
        node_resource_change.set_node_id(node_id.Binary());
        node_resource_change.mutable_updated_resources()->insert(resources.begin(),
                                                                 resources.end());
        ray_syncer_.Update(std::move(node_resource_change));
      }
      if (lease_status_tracker->AllCommitRequestReturned()) {
        OnAllBundleCommitRequestReturned(
            lease_status_tracker, schedule_failure_handler, schedule_success_handler);
      }
    };

    if (node.has_value()) {
      CommitResources(bundles_per_node, node, commit_resources_callback);
    } else {
      RAY_LOG(INFO) << "Failed to commit resources because the node is dead, node id = "
                    << node_id;
      commit_resources_callback(Status::Interrupted("Node is dead"));
    }
  }
}

void GcsPlacementGroupScheduler::OnAllBundlePrepareRequestReturned(
    const std::shared_ptr<LeaseStatusTracker> &lease_status_tracker,
    const PGSchedulingFailureCallback &schedule_failure_handler,
    const PGSchedulingSuccessfulCallback &schedule_success_handler) {
  RAY_CHECK(lease_status_tracker->AllPrepareRequestsReturned())
      << "This method can be called only after all bundle scheduling requests are "
         "returned.";
  const auto &placement_group = lease_status_tracker->GetPlacementGroup();
  const auto &bundles = lease_status_tracker->GetBundlesToSchedule();
  const auto &prepared_bundle_locations =
      lease_status_tracker->GetPreparedBundleLocations();
  const auto &placement_group_id = placement_group->GetPlacementGroupID();

  if (!lease_status_tracker->AllPrepareRequestsSuccessful()) {
    // Erase the status tracker from a in-memory map if exists.
    // NOTE: A placement group may be scheduled several times to succeed.
    // If a prepare failure occurs during scheduling, we just need to release the prepared
    // bundle resources of this scheduling.
    DestroyPlacementGroupPreparedBundleResources(placement_group_id);
    auto it = placement_group_leasing_in_progress_.find(placement_group_id);
    RAY_CHECK(it != placement_group_leasing_in_progress_.end());
    placement_group_leasing_in_progress_.erase(it);
    ReturnBundleResources(lease_status_tracker->GetBundleLocations());
    schedule_failure_handler(placement_group, /*is_feasible*/ true);
    return;
  }

  // If the prepare requests succeed, update the bundle location.
  for (const auto &iter : *prepared_bundle_locations) {
    const auto &location = iter.second;
    placement_group->GetMutableBundle(location.second->Index())
        ->set_node_id(location.first.Binary());
  }

  // Store data to GCS.
  rpc::ScheduleData data;
  for (const auto &iter : bundles) {
    // TODO(ekl) this is a hack to get a string key for the proto
    auto key = iter->PlacementGroupId().Hex() + "_" + std::to_string(iter->Index());
    data.mutable_schedule_plan()->insert(
        {key, (*prepared_bundle_locations)[iter->BundleId()].first.Binary()});
  }
  RAY_CHECK_OK(gcs_table_storage_->PlacementGroupScheduleTable().Put(
      placement_group_id,
      data,
      [this, schedule_success_handler, schedule_failure_handler, lease_status_tracker](
          Status status) {
        CommitAllBundles(
            lease_status_tracker, schedule_failure_handler, schedule_success_handler);
      }));
}

void GcsPlacementGroupScheduler::OnAllBundleCommitRequestReturned(
    const std::shared_ptr<LeaseStatusTracker> &lease_status_tracker,
    const PGSchedulingFailureCallback &schedule_failure_handler,
    const PGSchedulingSuccessfulCallback &schedule_success_handler) {
  const auto &placement_group = lease_status_tracker->GetPlacementGroup();
  const auto &prepared_bundle_locations =
      lease_status_tracker->GetPreparedBundleLocations();
  const auto &placement_group_id = placement_group->GetPlacementGroupID();

  // Clean up the leasing progress map.
  auto it = placement_group_leasing_in_progress_.find(placement_group_id);
  RAY_CHECK(it != placement_group_leasing_in_progress_.end());
  placement_group_leasing_in_progress_.erase(it);

  // Add a prepared bundle locations to committed bundle locations.
  committed_bundle_location_index_.AddBundleLocations(placement_group_id,
                                                      prepared_bundle_locations);

  // NOTE: If the placement group scheduling has been cancelled, we just need to destroy
  // the committed bundles. The reason is that only `RemovePlacementGroup` will mark the
  // state of placement group as `CANCELLED` and it will also destroy all prepared and
  // committed bundles of the placement group.
  // However, it cannot destroy the newly submitted bundles in this scheduling, so we need
  // to destroy them separately.
  if (lease_status_tracker->GetLeasingState() == LeasingState::CANCELLED) {
    DestroyPlacementGroupCommittedBundleResources(placement_group_id);
    ReturnBundleResources(lease_status_tracker->GetBundleLocations());
    schedule_failure_handler(placement_group, /*is_feasible*/ true);
    return;
  }

  // Acquire bundle resources from gcs resources manager.
  const auto &committed_bundle_locations =
      lease_status_tracker->GetCommittedBundleLocations();
  AcquireBundleResources(committed_bundle_locations);

  if (!lease_status_tracker->AllCommitRequestsSuccessful()) {
    // Update the state to be reschedule so that the failure handle will reschedule the
    // failed bundles.
    const auto &uncommitted_bundle_locations =
        lease_status_tracker->GetUnCommittedBundleLocations();
    for (const auto &bundle : *uncommitted_bundle_locations) {
      placement_group->GetMutableBundle(bundle.first.second)->clear_node_id();
    }
    placement_group->UpdateState(rpc::PlacementGroupTableData::RESCHEDULING);
    ReturnBundleResources(uncommitted_bundle_locations);
    schedule_failure_handler(placement_group, /*is_feasible*/ true);
  } else {
    schedule_success_handler(placement_group);
  }
}

std::unique_ptr<ScheduleContext> GcsPlacementGroupScheduler::GetScheduleContext(
    const PlacementGroupID &placement_group_id) {
  auto &alive_nodes = gcs_node_manager_.GetAllAliveNodes();
  committed_bundle_location_index_.AddNodes(alive_nodes);

  auto node_to_bundles = std::make_shared<absl::flat_hash_map<NodeID, int64_t>>();
  for (const auto &node_it : alive_nodes) {
    const auto &node_id = node_it.first;
    const auto &bundle_locations_on_node =
        committed_bundle_location_index_.GetBundleLocationsOnNode(node_id);
    RAY_CHECK(bundle_locations_on_node)
        << "Bundle locations haven't been registered for node id " << node_id;
    const int bundles_size = bundle_locations_on_node.value()->size();
    node_to_bundles->emplace(node_id, bundles_size);
  }

  auto &bundle_locations =
      committed_bundle_location_index_.GetBundleLocations(placement_group_id);
  return std::unique_ptr<ScheduleContext>(
      new ScheduleContext(std::move(node_to_bundles), bundle_locations));
}

absl::flat_hash_map<PlacementGroupID, std::vector<int64_t>>
GcsPlacementGroupScheduler::GetBundlesOnNode(const NodeID &node_id) {
  absl::flat_hash_map<PlacementGroupID, std::vector<int64_t>> bundles_on_node;
  const auto &maybe_bundle_locations =
      committed_bundle_location_index_.GetBundleLocationsOnNode(node_id);
  if (maybe_bundle_locations.has_value()) {
    const auto &bundle_locations = maybe_bundle_locations.value();
    for (auto &bundle : *bundle_locations) {
      const auto &bundle_placement_group_id = bundle.first.first;
      const auto &bundle_index = bundle.first.second;
      bundles_on_node[bundle_placement_group_id].push_back(bundle_index);
    }
    committed_bundle_location_index_.Erase(node_id);
  }
  return bundles_on_node;
}

void GcsPlacementGroupScheduler::ReleaseUnusedBundles(
    const absl::flat_hash_map<NodeID, std::vector<rpc::Bundle>> &node_to_bundles) {
  // The purpose of this function is to release bundles that may be leaked.
  // When GCS restarts, it doesn't know which bundles it has scheduled in the
  // previous lifecycle. In this case, GCS will send a list of bundle ids that
  // are still needed. And Raylet will release other bundles. If the node is
  // dead, there is no need to send the request of release unused bundles.
  const auto &alive_nodes = gcs_node_manager_.GetAllAliveNodes();
  for (const auto &alive_node : alive_nodes) {
    const auto &node_id = alive_node.first;
    nodes_of_releasing_unused_bundles_.insert(node_id);

    auto lease_client = GetLeaseClientFromNode(alive_node.second);
    auto release_unused_bundles_callback =
        [this, node_id](const Status &status,
                        const rpc::ReleaseUnusedBundlesReply &reply) {
          nodes_of_releasing_unused_bundles_.erase(node_id);
        };
    auto iter = node_to_bundles.find(alive_node.first);

    // When GCS restarts, some nodes maybe do not have bundles.
    // In this case, GCS will send an empty list.
    auto bundles_in_use =
        iter != node_to_bundles.end() ? iter->second : std::vector<rpc::Bundle>{};
    lease_client->ReleaseUnusedBundles(bundles_in_use, release_unused_bundles_callback);
  }
}

void GcsPlacementGroupScheduler::Initialize(
    const absl::flat_hash_map<PlacementGroupID,
                              std::vector<std::shared_ptr<BundleSpecification>>>
        &group_to_bundles) {
  // We need to reinitialize the `committed_bundle_location_index_`, otherwise,
  // it will get an empty bundle set when raylet fo occurred after GCS server restart.

  // Init the container that contains the map relation between node and bundle.
  auto &alive_nodes = gcs_node_manager_.GetAllAliveNodes();
  committed_bundle_location_index_.AddNodes(alive_nodes);

  for (const auto &group : group_to_bundles) {
    const auto &placement_group_id = group.first;
    std::shared_ptr<BundleLocations> committed_bundle_locations =
        std::make_shared<BundleLocations>();
    for (const auto &bundle : group.second) {
      if (!bundle->NodeId().IsNil()) {
        committed_bundle_locations->emplace(bundle->BundleId(),
                                            std::make_pair(bundle->NodeId(), bundle));
      }
    }
    committed_bundle_location_index_.AddBundleLocations(placement_group_id,
                                                        committed_bundle_locations);
  }
}

void GcsPlacementGroupScheduler::DestroyPlacementGroupPreparedBundleResources(
    const PlacementGroupID &placement_group_id) {
  // Get the locations of prepared bundles.
  auto it = placement_group_leasing_in_progress_.find(placement_group_id);
  if (it != placement_group_leasing_in_progress_.end()) {
    const auto &leasing_context = it->second;
    const auto &leasing_bundle_locations = leasing_context->GetPreparedBundleLocations();

    // Cancel all resource reservation of prepared bundles.
    RAY_LOG(INFO) << "Cancelling all prepared bundles of a placement group, id is "
                  << placement_group_id;
    for (const auto &iter : *(leasing_bundle_locations)) {
      auto &bundle_spec = iter.second.second;
      auto &node_id = iter.second.first;
      CancelResourceReserve(bundle_spec, gcs_node_manager_.GetAliveNode(node_id));
    }
  }
}

void GcsPlacementGroupScheduler::DestroyPlacementGroupCommittedBundleResources(
    const PlacementGroupID &placement_group_id) {
  // Get the locations of committed bundles.
  const auto &maybe_bundle_locations =
      committed_bundle_location_index_.GetBundleLocations(placement_group_id);
  if (maybe_bundle_locations.has_value()) {
    const auto &committed_bundle_locations = maybe_bundle_locations.value();

    // Cancel all resource reservation of committed bundles.
    RAY_LOG(INFO) << "Cancelling all committed bundles of a placement group, id is "
                  << placement_group_id;
    for (const auto &iter : *(committed_bundle_locations)) {
      auto &bundle_spec = iter.second.second;
      auto &node_id = iter.second.first;
      CancelResourceReserve(bundle_spec, gcs_node_manager_.GetAliveNode(node_id));
    }
    committed_bundle_location_index_.Erase(placement_group_id);
  }
}

void GcsPlacementGroupScheduler::AcquireBundleResources(
    const std::shared_ptr<BundleLocations> &bundle_locations) {
  // Acquire bundle resources from gcs resources manager.
  auto &cluster_resource_manager = gcs_resource_scheduler_.GetClusterResourceManager();
  for (auto &bundle : *bundle_locations) {
    cluster_resource_manager.SubtractNodeAvailableResources(
        scheduling::NodeID(bundle.second.first.Binary()),
        bundle.second.second->GetRequiredResources());
  }
}

void GcsPlacementGroupScheduler::ReturnBundleResources(
    const std::shared_ptr<BundleLocations> &bundle_locations) {
  // Release bundle resources to gcs resources manager.
  auto &cluster_resource_manager = gcs_resource_scheduler_.GetClusterResourceManager();
  for (auto &bundle : *bundle_locations) {
    cluster_resource_manager.AddNodeAvailableResources(
        scheduling::NodeID(bundle.second.first.Binary()),
        bundle.second.second->GetRequiredResources());
  }
}

void BundleLocationIndex::AddBundleLocations(
    const PlacementGroupID &placement_group_id,
    std::shared_ptr<BundleLocations> bundle_locations) {
  // Update `placement_group_to_bundle_locations_`.
  // The placement group may be scheduled several times to succeed, so we need to merge
  // `bundle_locations` instead of covering it directly.
  auto iter = placement_group_to_bundle_locations_.find(placement_group_id);
  if (iter == placement_group_to_bundle_locations_.end()) {
    placement_group_to_bundle_locations_.emplace(placement_group_id, bundle_locations);
  } else {
    iter->second->insert(bundle_locations->begin(), bundle_locations->end());
  }

  // Update `node_to_leased_bundles_`.
  for (auto iter : *bundle_locations) {
    const auto &node_id = iter.second.first;
    if (!node_to_leased_bundles_.contains(node_id)) {
      node_to_leased_bundles_[node_id] = std::make_shared<BundleLocations>();
    }
    node_to_leased_bundles_[node_id]->emplace(iter.first, iter.second);
  }
}

bool BundleLocationIndex::Erase(const NodeID &node_id) {
  const auto leased_bundles_it = node_to_leased_bundles_.find(node_id);
  if (leased_bundles_it == node_to_leased_bundles_.end()) {
    return false;
  }

  const auto &bundle_locations = leased_bundles_it->second;
  for (const auto &bundle_location : *bundle_locations) {
    // Remove corresponding placement group id.
    const auto &bundle_id = bundle_location.first;
    const auto &bundle_spec = bundle_location.second.second;
    const auto placement_group_id = bundle_spec->PlacementGroupId();
    auto placement_group_it =
        placement_group_to_bundle_locations_.find(placement_group_id);
    if (placement_group_it != placement_group_to_bundle_locations_.end()) {
      auto &pg_bundle_locations = placement_group_it->second;
      auto pg_bundle_it = pg_bundle_locations->find(bundle_id);
      if (pg_bundle_it != pg_bundle_locations->end()) {
        pg_bundle_locations->erase(pg_bundle_it);
      }
    }
  }
  node_to_leased_bundles_.erase(leased_bundles_it);
  return true;
}

bool BundleLocationIndex::Erase(const PlacementGroupID &placement_group_id) {
  auto it = placement_group_to_bundle_locations_.find(placement_group_id);
  if (it == placement_group_to_bundle_locations_.end()) {
    return false;
  }

  const auto &bundle_locations = it->second;
  // Remove bundles from node_to_leased_bundles_ because bundles are removed now.
  for (const auto &bundle_location : *bundle_locations) {
    const auto &bundle_id = bundle_location.first;
    const auto &node_id = bundle_location.second.first;
    const auto leased_bundles_it = node_to_leased_bundles_.find(node_id);
    // node could've been already dead at this point.
    if (leased_bundles_it != node_to_leased_bundles_.end()) {
      leased_bundles_it->second->erase(bundle_id);
    }
  }
  placement_group_to_bundle_locations_.erase(it);

  return true;
}

const absl::optional<std::shared_ptr<BundleLocations> const>
BundleLocationIndex::GetBundleLocations(const PlacementGroupID &placement_group_id) {
  auto it = placement_group_to_bundle_locations_.find(placement_group_id);
  if (it == placement_group_to_bundle_locations_.end()) {
    return {};
  }
  return it->second;
}

const absl::optional<std::shared_ptr<BundleLocations> const>
BundleLocationIndex::GetBundleLocationsOnNode(const NodeID &node_id) {
  auto it = node_to_leased_bundles_.find(node_id);
  if (it == node_to_leased_bundles_.end()) {
    return {};
  }
  return it->second;
}

void BundleLocationIndex::AddNodes(
    const absl::flat_hash_map<NodeID, std::shared_ptr<ray::rpc::GcsNodeInfo>> &nodes) {
  for (const auto &iter : nodes) {
    if (!node_to_leased_bundles_.contains(iter.first)) {
      node_to_leased_bundles_[iter.first] = std::make_shared<BundleLocations>();
    }
  }
}

LeaseStatusTracker::LeaseStatusTracker(
    std::shared_ptr<GcsPlacementGroup> placement_group,
    const std::vector<std::shared_ptr<const BundleSpecification>> &unplaced_bundles,
    const ScheduleMap &schedule_map)
    : placement_group_(placement_group), bundles_to_schedule_(unplaced_bundles) {
  preparing_bundle_locations_ = std::make_shared<BundleLocations>();
  uncommitted_bundle_locations_ = std::make_shared<BundleLocations>();
  committed_bundle_locations_ = std::make_shared<BundleLocations>();
  bundle_locations_ = std::make_shared<BundleLocations>();
  for (const auto &bundle : unplaced_bundles) {
    const auto &iter = schedule_map.find(bundle->BundleId());
    RAY_CHECK(iter != schedule_map.end());
    (*bundle_locations_)[bundle->BundleId()] = std::make_pair(iter->second, bundle);
  }
}

bool LeaseStatusTracker::MarkPreparePhaseStarted(
    const NodeID &node_id, const std::shared_ptr<const BundleSpecification> &bundle) {
  const auto &bundle_id = bundle->BundleId();
  return node_to_bundles_when_preparing_[node_id].emplace(bundle_id).second;
}

void LeaseStatusTracker::MarkPrepareRequestReturned(
    const NodeID &node_id,
    const std::shared_ptr<const BundleSpecification> &bundle,
    const Status &status) {
  RAY_CHECK(prepare_request_returned_count_ <= bundles_to_schedule_.size());
  auto leasing_bundles = node_to_bundles_when_preparing_.find(node_id);
  RAY_CHECK(leasing_bundles != node_to_bundles_when_preparing_.end());
  auto bundle_iter = leasing_bundles->second.find(bundle->BundleId());
  RAY_CHECK(bundle_iter != leasing_bundles->second.end());

  // Remove the bundle from the leasing map as the reply is returned from the
  // remote node.
  leasing_bundles->second.erase(bundle_iter);
  if (leasing_bundles->second.empty()) {
    node_to_bundles_when_preparing_.erase(leasing_bundles);
  }

  // If the request succeeds, record it.
  const auto &bundle_id = bundle->BundleId();
  if (status.ok()) {
    preparing_bundle_locations_->emplace(bundle_id, std::make_pair(node_id, bundle));
  }
  prepare_request_returned_count_ += 1;
}

bool LeaseStatusTracker::AllPrepareRequestsReturned() const {
  return prepare_request_returned_count_ == bundles_to_schedule_.size();
}

bool LeaseStatusTracker::AllPrepareRequestsSuccessful() const {
  return AllPrepareRequestsReturned() &&
         (preparing_bundle_locations_->size() == bundles_to_schedule_.size()) &&
         (leasing_state_ != LeasingState::CANCELLED);
}

void LeaseStatusTracker::MarkCommitRequestReturned(
    const NodeID &node_id,
    const std::shared_ptr<const BundleSpecification> &bundle,
    const Status &status) {
  commit_request_returned_count_ += 1;
  // If the request succeeds, record it.
  const auto &bundle_id = bundle->BundleId();
  if (!status.ok()) {
    uncommitted_bundle_locations_->emplace(bundle_id, std::make_pair(node_id, bundle));
  } else {
    committed_bundle_locations_->emplace(bundle_id, std::make_pair(node_id, bundle));
  }
}

bool LeaseStatusTracker::AllCommitRequestReturned() const {
  return commit_request_returned_count_ == bundles_to_schedule_.size();
}

bool LeaseStatusTracker::AllCommitRequestsSuccessful() const {
  // We don't check cancel state here because we shouldn't destroy bundles when
  // commit requests failed. Cancel state should be treated separately.
  return AllCommitRequestReturned() &&
         preparing_bundle_locations_->size() == bundles_to_schedule_.size() &&
         uncommitted_bundle_locations_->empty();
}

const std::shared_ptr<GcsPlacementGroup> &LeaseStatusTracker::GetPlacementGroup() const {
  return placement_group_;
}

const std::shared_ptr<BundleLocations> &LeaseStatusTracker::GetPreparedBundleLocations()
    const {
  return preparing_bundle_locations_;
}

const std::shared_ptr<BundleLocations>
    &LeaseStatusTracker::GetUnCommittedBundleLocations() const {
  return uncommitted_bundle_locations_;
}

const std::shared_ptr<BundleLocations> &LeaseStatusTracker::GetCommittedBundleLocations()
    const {
  return committed_bundle_locations_;
}

const std::shared_ptr<BundleLocations> &LeaseStatusTracker::GetBundleLocations() const {
  return bundle_locations_;
}

const std::vector<std::shared_ptr<const BundleSpecification>>
    &LeaseStatusTracker::GetBundlesToSchedule() const {
  return bundles_to_schedule_;
}

const LeasingState LeaseStatusTracker::GetLeasingState() const { return leasing_state_; }

void LeaseStatusTracker::MarkPlacementGroupScheduleCancelled() {
  UpdateLeasingState(LeasingState::CANCELLED);
}

bool LeaseStatusTracker::UpdateLeasingState(LeasingState leasing_state) {
  // If the lease was cancelled, we cannot update the state.
  if (leasing_state_ == LeasingState::CANCELLED) {
    return false;
  }
  leasing_state_ = leasing_state;
  return true;
}

void LeaseStatusTracker::MarkCommitPhaseStarted() {
  UpdateLeasingState(LeasingState::COMMITTING);
}

}  // namespace gcs
}  // namespace ray<|MERGE_RESOLUTION|>--- conflicted
+++ resolved
@@ -77,11 +77,7 @@
 
 ScheduleResult GcsScheduleStrategy::GenerateScheduleResult(
     const std::vector<std::shared_ptr<const ray::BundleSpecification>> &bundles,
-<<<<<<< HEAD
     const std::vector<scheduling::NodeID> &selected_nodes,
-=======
-    const std::vector<NodeID> &selected_nodes,
->>>>>>> e9755d87
     const SchedulingResultStatus &status) {
   ScheduleMap schedule_map;
   if (status == SchedulingResultStatus::SUCCESS && !selected_nodes.empty()) {
@@ -150,14 +146,9 @@
 
   const auto &required_resources = GetRequiredResourcesFromBundles(bundles);
   const auto &scheduling_result = gcs_resource_scheduler.Schedule(
-<<<<<<< HEAD
-      required_resources, SchedulingType::STRICT_SPREAD,
-      /*node_filter_func=*/[&nodes_in_use](const scheduling::NodeID &node_id) {
-=======
       required_resources,
       SchedulingType::STRICT_SPREAD,
-      /*node_filter_func=*/[&nodes_in_use](const NodeID &node_id) {
->>>>>>> e9755d87
+      /*node_filter_func=*/[&nodes_in_use](const scheduling::NodeID &node_id) {
         return nodes_in_use.count(node_id) == 0;
       });
   return GenerateScheduleResult(
