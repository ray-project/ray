// Copyright 2017 The Ray Authors.
//
// Licensed under the Apache License, Version 2.0 (the "License");
// you may not use this file except in compliance with the License.
// You may obtain a copy of the License at
//
//  http://www.apache.org/licenses/LICENSE-2.0
//
// Unless required by applicable law or agreed to in writing, software
// distributed under the License is distributed on an "AS IS" BASIS,
// WITHOUT WARRANTIES OR CONDITIONS OF ANY KIND, either express or implied.
// See the License for the specific language governing permissions and
// limitations under the License.

#include "ray/gcs/gcs_server/gcs_job_manager.h"

#include "ray/gcs/pb_util.h"

namespace ray {
namespace gcs {

void GcsJobManager::Initialize(const GcsInitData &gcs_init_data) {
  for (auto &pair : gcs_init_data.Jobs()) {
    const auto &job_id = pair.first;
    const auto &job_table_data = pair.second;
    cached_job_configs_[job_id] =
        std::make_unique<rpc::JobConfig>(job_table_data.config());
  }
}

void GcsJobManager::HandleAddJob(const rpc::AddJobRequest &request,
                                 rpc::AddJobReply *reply,
                                 rpc::SendReplyCallback send_reply_callback) {
  rpc::JobTableData mutable_job_table_data;
  mutable_job_table_data.CopyFrom(request.data());
  auto time = current_sys_time_ms();
  mutable_job_table_data.set_start_time(time);
  mutable_job_table_data.set_timestamp(time);
  JobID job_id = JobID::FromBinary(mutable_job_table_data.job_id());
  RAY_LOG(INFO) << "Adding job, job id = " << job_id
                << ", driver pid = " << mutable_job_table_data.driver_pid();

  auto on_done = [this, job_id, mutable_job_table_data, reply,
                  send_reply_callback](const Status &status) {
    if (!status.ok()) {
      RAY_LOG(ERROR) << "Failed to add job, job id = " << job_id
                     << ", driver pid = " << mutable_job_table_data.driver_pid();
    } else {
      RAY_CHECK_OK(gcs_publisher_->PublishJob(job_id, mutable_job_table_data, nullptr));
      if (mutable_job_table_data.config().has_runtime_env_info()) {
        runtime_env_manager_.AddURIReference(
            job_id.Hex(), mutable_job_table_data.config().runtime_env_info());
      }
      RAY_LOG(INFO) << "Finished adding job, job id = " << job_id
                    << ", driver pid = " << mutable_job_table_data.driver_pid();
<<<<<<< HEAD
      cached_job_configs_[job_id] = std::make_unique<>(mutable_job_table_data.config());
=======
      cached_job_configs_[job_id] =
          std::make_unique<rpc::JobConfig>(mutable_job_table_data.config());
>>>>>>> c474c32a
    }
    GCS_RPC_SEND_REPLY(send_reply_callback, reply, status);
  };

  Status status =
      gcs_table_storage_->JobTable().Put(job_id, mutable_job_table_data, on_done);
  if (!status.ok()) {
    on_done(status);
  }
}

void GcsJobManager::MarkJobAsFinished(rpc::JobTableData job_table_data,
                                      std::function<void(Status)> done_callback) {
  const JobID job_id = JobID::FromBinary(job_table_data.job_id());

  auto time = current_sys_time_ms();
  job_table_data.set_timestamp(time);
  job_table_data.set_end_time(time);
  job_table_data.set_is_dead(true);
  job_table_data.set_driver_ip_address("");
  job_table_data.set_driver_pid(-1);
  auto on_done = [this, job_id, job_table_data, done_callback](const Status &status) {
    if (!status.ok()) {
      RAY_LOG(ERROR) << "Failed to mark job state, job id = " << job_id;
    } else {
      RAY_CHECK_OK(gcs_publisher_->PublishJob(job_id, job_table_data, nullptr));
      runtime_env_manager_.RemoveURIReference(job_id.Hex());
      ClearJobInfos(job_id);
      RAY_LOG(INFO) << "Finished marking job state, job id = " << job_id;
    }
    done_callback(status);
  };

  Status status = gcs_table_storage_->JobTable().Put(job_id, job_table_data, on_done);
  if (!status.ok()) {
    on_done(status);
  }
}

void GcsJobManager::HandleMarkJobFinished(const rpc::MarkJobFinishedRequest &request,
                                          rpc::MarkJobFinishedReply *reply,
                                          rpc::SendReplyCallback send_reply_callback) {
  const JobID job_id = JobID::FromBinary(request.job_id());

  auto send_reply = [send_reply_callback, reply](Status status) {
    GCS_RPC_SEND_REPLY(send_reply_callback, reply, status);
  };

  Status status = gcs_table_storage_->JobTable().Get(
      job_id, [this, job_id, send_reply](
                  Status status, const boost::optional<rpc::JobTableData> &result) {
        if (status.ok() && result) {
          MarkJobAsFinished(*result, send_reply);
        } else {
          RAY_LOG(ERROR) << "Tried to mark job " << job_id
                         << " as finished, but there was no record of it starting!";
          send_reply(status);
        }
      });
  if (!status.ok()) {
    send_reply(status);
  }
}

void GcsJobManager::ClearJobInfos(const JobID &job_id) {
  // Notify all listeners.
  for (auto &listener : job_finished_listeners_) {
    listener(std::make_shared<JobID>(job_id));
  }
  // Clear cache.
  RAY_UNUSED(cached_job_configs_.erase(job_id));
}

/// Add listener to monitor the add action of nodes.
///
/// \param listener The handler which process the add of nodes.
void GcsJobManager::AddJobFinishedListener(
    std::function<void(std::shared_ptr<JobID>)> listener) {
  RAY_CHECK(listener);
  job_finished_listeners_.emplace_back(std::move(listener));
}

void GcsJobManager::HandleGetAllJobInfo(const rpc::GetAllJobInfoRequest &request,
                                        rpc::GetAllJobInfoReply *reply,
                                        rpc::SendReplyCallback send_reply_callback) {
  RAY_LOG(INFO) << "Getting all job info.";
  auto on_done = [reply, send_reply_callback](
                     const std::unordered_map<JobID, JobTableData> &result) {
    for (auto &data : result) {
      reply->add_job_info_list()->CopyFrom(data.second);
    }
    RAY_LOG(INFO) << "Finished getting all job info.";
    GCS_RPC_SEND_REPLY(send_reply_callback, reply, Status::OK());
  };
  Status status = gcs_table_storage_->JobTable().GetAll(on_done);
  if (!status.ok()) {
    on_done(std::unordered_map<JobID, JobTableData>());
  }
}

void GcsJobManager::HandleReportJobError(const rpc::ReportJobErrorRequest &request,
                                         rpc::ReportJobErrorReply *reply,
                                         rpc::SendReplyCallback send_reply_callback) {
  auto job_id = JobID::FromBinary(request.job_error().job_id());
  RAY_CHECK_OK(gcs_publisher_->PublishError(job_id.Hex(), request.job_error(), nullptr));
  GCS_RPC_SEND_REPLY(send_reply_callback, reply, Status::OK());
}

void GcsJobManager::HandleGetNextJobID(const rpc::GetNextJobIDRequest &request,
                                       rpc::GetNextJobIDReply *reply,
                                       rpc::SendReplyCallback send_reply_callback) {
  reply->set_job_id(gcs_table_storage_->GetNextJobID());
  GCS_RPC_SEND_REPLY(send_reply_callback, reply, Status::OK());
}

std::string GcsJobManager::GetRayNamespace(const JobID &job_id) const {
  auto it = cached_job_configs_.find(job_id);
  RAY_CHECK(it != cached_job_configs_.end()) << "Couldn't find job with id: " << job_id;
  return it->second->ray_namespace();
}

int32_t GcsJobManager::GetNumJavaWorkersPerProcess(const JobID &job_id) const {
  auto it = cached_job_configs_.find(job_id);
  RAY_CHECK(it != cached_job_configs_.end()) << "Couldn't find job with id: " << job_id;
  return it->second.num_java_worker_per_process();
}

}  // namespace gcs
}  // namespace ray<|MERGE_RESOLUTION|>--- conflicted
+++ resolved
@@ -53,12 +53,8 @@
       }
       RAY_LOG(INFO) << "Finished adding job, job id = " << job_id
                     << ", driver pid = " << mutable_job_table_data.driver_pid();
-<<<<<<< HEAD
-      cached_job_configs_[job_id] = std::make_unique<>(mutable_job_table_data.config());
-=======
       cached_job_configs_[job_id] =
           std::make_unique<rpc::JobConfig>(mutable_job_table_data.config());
->>>>>>> c474c32a
     }
     GCS_RPC_SEND_REPLY(send_reply_callback, reply, status);
   };
