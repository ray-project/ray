--- conflicted
+++ resolved
@@ -52,12 +52,8 @@
             job_id.Hex(), mutable_job_table_data.config().runtime_env());
       }
       RAY_LOG(INFO) << "Finished adding job, job id = " << job_id
-<<<<<<< HEAD
                     << ", driver pid = " << mutable_job_table_data.driver_pid();
-=======
-                    << ", driver pid = " << request.data().driver_pid();
-      ray_namespaces_[job_id] = request.data().config().ray_namespace();
->>>>>>> 434465e4
+      ray_namespaces_[job_id] = mutable_job_table_data.config().ray_namespace();
     }
     GCS_RPC_SEND_REPLY(send_reply_callback, reply, status);
   };
