--- conflicted
+++ resolved
@@ -1,367 +1,187 @@
-<<<<<<< HEAD
-// Copyright 2017 The Ray Authors.
-//
-// Licensed under the Apache License, Version 2.0 (the "License");
-// you may not use this file except in compliance with the License.
-// You may obtain a copy of the License at
-//
-//  http://www.apache.org/licenses/LICENSE-2.0
-//
-// Unless required by applicable law or agreed to in writing, software
-// distributed under the License is distributed on an "AS IS" BASIS,
-// WITHOUT WARRANTIES OR CONDITIONS OF ANY KIND, either express or implied.
-// See the License for the specific language governing permissions and
-// limitations under the License.
-
-#include "ray/gcs/gcs_server/gcs_job_manager.h"
-
-#include "ray/gcs/pb_util.h"
-
-namespace ray {
-namespace gcs {
-
-void GcsJobManager::Initialize(const GcsInitData &gcs_init_data) {
-  for (auto &pair : gcs_init_data.Jobs()) {
-    const auto &job_id = pair.first;
-    const auto &job_table_data = pair.second;
-    const auto &ray_namespace = job_table_data.config().ray_namespace();
-    ray_namespaces_[job_id] = ray_namespace;
-  }
-}
-
-void GcsJobManager::HandleAddJob(const rpc::AddJobRequest &request,
-                                 rpc::AddJobReply *reply,
-                                 rpc::SendReplyCallback send_reply_callback) {
-  rpc::JobTableData mutable_job_table_data;
-  mutable_job_table_data.CopyFrom(request.data());
-  auto time = current_sys_time_ms();
-  mutable_job_table_data.set_start_time(time);
-  mutable_job_table_data.set_timestamp(time);
-  JobID job_id = JobID::FromBinary(mutable_job_table_data.job_id());
-  RAY_LOG(INFO) << "Adding job, job id = " << job_id
-                << ", driver pid = " << mutable_job_table_data.driver_pid();
-
-  auto on_done = [this, job_id, mutable_job_table_data, reply,
-                  send_reply_callback](const Status &status) {
-    if (!status.ok()) {
-      RAY_LOG(ERROR) << "Failed to add job, job id = " << job_id
-                     << ", driver pid = " << mutable_job_table_data.driver_pid();
-    } else {
-      RAY_CHECK_OK(gcs_publisher_->PublishJob(job_id, mutable_job_table_data, nullptr));
-      if (mutable_job_table_data.config().has_runtime_env_info()) {
-        runtime_env_manager_.AddURIReference(
-            job_id.Hex(), mutable_job_table_data.config().runtime_env_info());
-      }
-      RAY_LOG(INFO) << "Finished adding job, job id = " << job_id
-                    << ", driver pid = " << mutable_job_table_data.driver_pid();
-      ray_namespaces_[job_id] = mutable_job_table_data.config().ray_namespace();
-    }
-    GCS_RPC_SEND_REPLY(send_reply_callback, reply, status);
-  };
-
-  Status status =
-      gcs_table_storage_->JobTable().Put(job_id, mutable_job_table_data, on_done);
-  if (!status.ok()) {
-    on_done(status);
-  }
-}
-
-void GcsJobManager::MarkJobAsFinished(rpc::JobTableData job_table_data,
-                                      std::function<void(Status)> done_callback) {
-  const JobID job_id = JobID::FromBinary(job_table_data.job_id());
-
-  auto time = current_sys_time_ms();
-  job_table_data.set_timestamp(time);
-  job_table_data.set_end_time(time);
-  job_table_data.set_is_dead(true);
-  job_table_data.set_driver_ip_address("");
-  job_table_data.set_driver_pid(-1);
-  auto on_done = [this, job_id, job_table_data, done_callback](const Status &status) {
-    if (!status.ok()) {
-      RAY_LOG(ERROR) << "Failed to mark job state, job id = " << job_id;
-    } else {
-      RAY_CHECK_OK(gcs_publisher_->PublishJob(job_id, job_table_data, nullptr));
-      runtime_env_manager_.RemoveURIReference(job_id.Hex());
-      ClearJobInfos(job_id);
-      RAY_LOG(INFO) << "Finished marking job state, job id = " << job_id;
-    }
-    done_callback(status);
-  };
-
-  Status status = gcs_table_storage_->JobTable().Put(job_id, job_table_data, on_done);
-  if (!status.ok()) {
-    on_done(status);
-  }
-}
-
-void GcsJobManager::HandleMarkJobFinished(const rpc::MarkJobFinishedRequest &request,
-                                          rpc::MarkJobFinishedReply *reply,
-                                          rpc::SendReplyCallback send_reply_callback) {
-  const JobID job_id = JobID::FromBinary(request.job_id());
-
-  auto send_reply = [send_reply_callback, reply](Status status) {
-    GCS_RPC_SEND_REPLY(send_reply_callback, reply, status);
-  };
-
-  Status status = gcs_table_storage_->JobTable().Get(
-      job_id, [this, job_id, send_reply](
-                  Status status, const boost::optional<rpc::JobTableData> &result) {
-        if (status.ok() && result) {
-          MarkJobAsFinished(*result, send_reply);
-        } else {
-          RAY_LOG(ERROR) << "Tried to mark job " << job_id
-                         << " as finished, but there was no record of it starting!";
-          send_reply(status);
-        }
-      });
-  if (!status.ok()) {
-    send_reply(status);
-  }
-}
-
-void GcsJobManager::ClearJobInfos(const JobID &job_id) {
-  // Notify all listeners.
-  for (auto &listener : job_finished_listeners_) {
-    listener(std::make_shared<JobID>(job_id));
-  }
-}
-
-/// Add listener to monitor the add action of nodes.
-///
-/// \param listener The handler which process the add of nodes.
-void GcsJobManager::AddJobFinishedListener(
-    std::function<void(std::shared_ptr<JobID>)> listener) {
-  RAY_CHECK(listener);
-  job_finished_listeners_.emplace_back(std::move(listener));
-}
-
-void GcsJobManager::HandleGetAllJobInfo(const rpc::GetAllJobInfoRequest &request,
-                                        rpc::GetAllJobInfoReply *reply,
-                                        rpc::SendReplyCallback send_reply_callback) {
-  RAY_LOG(INFO) << "Getting all job info.";
-  auto on_done = [reply, send_reply_callback](
-                     const std::unordered_map<JobID, JobTableData> &result) {
-    for (auto &data : result) {
-      reply->add_job_info_list()->CopyFrom(data.second);
-    }
-    RAY_LOG(INFO) << "Finished getting all job info.";
-    GCS_RPC_SEND_REPLY(send_reply_callback, reply, Status::OK());
-  };
-  Status status = gcs_table_storage_->JobTable().GetAll(on_done);
-  if (!status.ok()) {
-    on_done(std::unordered_map<JobID, JobTableData>());
-  }
-}
-
-void GcsJobManager::HandleReportJobError(const rpc::ReportJobErrorRequest &request,
-                                         rpc::ReportJobErrorReply *reply,
-                                         rpc::SendReplyCallback send_reply_callback) {
-  auto job_id = JobID::FromBinary(request.job_error().job_id());
-  RAY_CHECK_OK(gcs_publisher_->PublishError(job_id.Hex(), request.job_error(), nullptr));
-  GCS_RPC_SEND_REPLY(send_reply_callback, reply, Status::OK());
-}
-
-void GcsJobManager::HandleGetNextJobID(const rpc::GetNextJobIDRequest &request,
-                                       rpc::GetNextJobIDReply *reply,
-                                       rpc::SendReplyCallback send_reply_callback) {
-  reply->set_job_id(gcs_table_storage_->GetNextJobID());
-  GCS_RPC_SEND_REPLY(send_reply_callback, reply, Status::OK());
-}
-
-std::string GcsJobManager::GetRayNamespace(const JobID &job_id) const {
-  auto it = ray_namespaces_.find(job_id);
-  RAY_CHECK(it != ray_namespaces_.end()) << "Couldn't find job with id: " << job_id;
-  return it->second;
-}
-
-}  // namespace gcs
-}  // namespace ray
-=======
-// Copyright 2017 The Ray Authors.
-//
-// Licensed under the Apache License, Version 2.0 (the "License");
-// you may not use this file except in compliance with the License.
-// You may obtain a copy of the License at
-//
-//  http://www.apache.org/licenses/LICENSE-2.0
-//
-// Unless required by applicable law or agreed to in writing, software
-// distributed under the License is distributed on an "AS IS" BASIS,
-// WITHOUT WARRANTIES OR CONDITIONS OF ANY KIND, either express or implied.
-// See the License for the specific language governing permissions and
-// limitations under the License.
-
-#include "ray/gcs/gcs_server/gcs_job_manager.h"
-
-#include "ray/gcs/pb_util.h"
-
-namespace ray {
-namespace gcs {
-
-void GcsJobManager::Initialize(const GcsInitData &gcs_init_data) {
-  for (auto &pair : gcs_init_data.Jobs()) {
-    const auto &job_id = pair.first;
-    const auto &job_table_data = pair.second;
-    cached_job_configs_[job_id] =
-        std::make_shared<rpc::JobConfig>(job_table_data.config());
-    function_manager_.AddJobReference(job_id);
-  }
-}
-
-void GcsJobManager::HandleAddJob(const rpc::AddJobRequest &request,
-                                 rpc::AddJobReply *reply,
-                                 rpc::SendReplyCallback send_reply_callback) {
-  rpc::JobTableData mutable_job_table_data;
-  mutable_job_table_data.CopyFrom(request.data());
-  auto time = current_sys_time_ms();
-  mutable_job_table_data.set_start_time(time);
-  mutable_job_table_data.set_timestamp(time);
-  JobID job_id = JobID::FromBinary(mutable_job_table_data.job_id());
-  RAY_LOG(INFO) << "Adding job, job id = " << job_id
-                << ", driver pid = " << mutable_job_table_data.driver_pid();
-
-  auto on_done = [this, job_id, mutable_job_table_data, reply,
-                  send_reply_callback](const Status &status) {
-    if (!status.ok()) {
-      RAY_LOG(ERROR) << "Failed to add job, job id = " << job_id
-                     << ", driver pid = " << mutable_job_table_data.driver_pid();
-    } else {
-      RAY_CHECK_OK(gcs_publisher_->PublishJob(job_id, mutable_job_table_data, nullptr));
-      if (mutable_job_table_data.config().has_runtime_env_info()) {
-        runtime_env_manager_.AddURIReference(
-            job_id.Hex(), mutable_job_table_data.config().runtime_env_info());
-      }
-      function_manager_.AddJobReference(job_id);
-      RAY_LOG(INFO) << "Finished adding job, job id = " << job_id
-                    << ", driver pid = " << mutable_job_table_data.driver_pid();
-      cached_job_configs_[job_id] =
-          std::make_shared<rpc::JobConfig>(mutable_job_table_data.config());
-    }
-    GCS_RPC_SEND_REPLY(send_reply_callback, reply, status);
-  };
-
-  Status status =
-      gcs_table_storage_->JobTable().Put(job_id, mutable_job_table_data, on_done);
-  if (!status.ok()) {
-    on_done(status);
-  }
-}
-
-void GcsJobManager::MarkJobAsFinished(rpc::JobTableData job_table_data,
-                                      std::function<void(Status)> done_callback) {
-  const JobID job_id = JobID::FromBinary(job_table_data.job_id());
-
-  auto time = current_sys_time_ms();
-  job_table_data.set_timestamp(time);
-  job_table_data.set_end_time(time);
-  job_table_data.set_is_dead(true);
-  job_table_data.set_driver_ip_address("");
-  job_table_data.set_driver_pid(-1);
-  auto on_done = [this, job_id, job_table_data, done_callback](const Status &status) {
-    if (!status.ok()) {
-      RAY_LOG(ERROR) << "Failed to mark job state, job id = " << job_id;
-    } else {
-      RAY_CHECK_OK(gcs_publisher_->PublishJob(job_id, job_table_data, nullptr));
-      runtime_env_manager_.RemoveURIReference(job_id.Hex());
-      ClearJobInfos(job_id);
-      RAY_LOG(INFO) << "Finished marking job state, job id = " << job_id;
-    }
-    function_manager_.RemoveJobReference(job_id);
-    done_callback(status);
-  };
-
-  Status status = gcs_table_storage_->JobTable().Put(job_id, job_table_data, on_done);
-  if (!status.ok()) {
-    on_done(status);
-  }
-}
-
-void GcsJobManager::HandleMarkJobFinished(const rpc::MarkJobFinishedRequest &request,
-                                          rpc::MarkJobFinishedReply *reply,
-                                          rpc::SendReplyCallback send_reply_callback) {
-  const JobID job_id = JobID::FromBinary(request.job_id());
-
-  auto send_reply = [send_reply_callback, reply](Status status) {
-    GCS_RPC_SEND_REPLY(send_reply_callback, reply, status);
-  };
-
-  Status status = gcs_table_storage_->JobTable().Get(
-      job_id, [this, job_id, send_reply](
-                  Status status, const boost::optional<rpc::JobTableData> &result) {
-        if (status.ok() && result) {
-          MarkJobAsFinished(*result, send_reply);
-        } else {
-          RAY_LOG(ERROR) << "Tried to mark job " << job_id
-                         << " as finished, but there was no record of it starting!";
-          send_reply(status);
-        }
-      });
-  if (!status.ok()) {
-    send_reply(status);
-  }
-}
-
-void GcsJobManager::ClearJobInfos(const JobID &job_id) {
-  // Notify all listeners.
-  for (auto &listener : job_finished_listeners_) {
-    listener(std::make_shared<JobID>(job_id));
-  }
-  // Clear cache.
-  // TODO(qwang): This line will cause `test_actor_advanced.py::test_detached_actor`
-  // case fail under GCS HA mode. Because detached actor is still alive after
-  // job is finished. After `DRIVER_EXITED` state being introduced in issue
-  // https://github.com/ray-project/ray/issues/21128, this line should work.
-  // RAY_UNUSED(cached_job_configs_.erase(job_id));
-}
-
-/// Add listener to monitor the add action of nodes.
-///
-/// \param listener The handler which process the add of nodes.
-void GcsJobManager::AddJobFinishedListener(
-    std::function<void(std::shared_ptr<JobID>)> listener) {
-  RAY_CHECK(listener);
-  job_finished_listeners_.emplace_back(std::move(listener));
-}
-
-void GcsJobManager::HandleGetAllJobInfo(const rpc::GetAllJobInfoRequest &request,
-                                        rpc::GetAllJobInfoReply *reply,
-                                        rpc::SendReplyCallback send_reply_callback) {
-  RAY_LOG(INFO) << "Getting all job info.";
-  auto on_done = [reply, send_reply_callback](
-                     const std::unordered_map<JobID, JobTableData> &result) {
-    for (auto &data : result) {
-      reply->add_job_info_list()->CopyFrom(data.second);
-    }
-    RAY_LOG(INFO) << "Finished getting all job info.";
-    GCS_RPC_SEND_REPLY(send_reply_callback, reply, Status::OK());
-  };
-  Status status = gcs_table_storage_->JobTable().GetAll(on_done);
-  if (!status.ok()) {
-    on_done(std::unordered_map<JobID, JobTableData>());
-  }
-}
-
-void GcsJobManager::HandleReportJobError(const rpc::ReportJobErrorRequest &request,
-                                         rpc::ReportJobErrorReply *reply,
-                                         rpc::SendReplyCallback send_reply_callback) {
-  auto job_id = JobID::FromBinary(request.job_error().job_id());
-  RAY_CHECK_OK(gcs_publisher_->PublishError(job_id.Hex(), request.job_error(), nullptr));
-  GCS_RPC_SEND_REPLY(send_reply_callback, reply, Status::OK());
-}
-
-void GcsJobManager::HandleGetNextJobID(const rpc::GetNextJobIDRequest &request,
-                                       rpc::GetNextJobIDReply *reply,
-                                       rpc::SendReplyCallback send_reply_callback) {
-  reply->set_job_id(gcs_table_storage_->GetNextJobID());
-  GCS_RPC_SEND_REPLY(send_reply_callback, reply, Status::OK());
-}
-
-std::shared_ptr<rpc::JobConfig> GcsJobManager::GetJobConfig(const JobID &job_id) const {
-  auto it = cached_job_configs_.find(job_id);
-  RAY_CHECK(it != cached_job_configs_.end()) << "Couldn't find job with id: " << job_id;
-  return it->second;
-}
-
-}  // namespace gcs
-}  // namespace ray
->>>>>>> 19672688
+// Copyright 2017 The Ray Authors.
+//
+// Licensed under the Apache License, Version 2.0 (the "License");
+// you may not use this file except in compliance with the License.
+// You may obtain a copy of the License at
+//
+//  http://www.apache.org/licenses/LICENSE-2.0
+//
+// Unless required by applicable law or agreed to in writing, software
+// distributed under the License is distributed on an "AS IS" BASIS,
+// WITHOUT WARRANTIES OR CONDITIONS OF ANY KIND, either express or implied.
+// See the License for the specific language governing permissions and
+// limitations under the License.
+
+#include "ray/gcs/gcs_server/gcs_job_manager.h"
+
+#include "ray/gcs/pb_util.h"
+
+namespace ray {
+namespace gcs {
+
+void GcsJobManager::Initialize(const GcsInitData &gcs_init_data) {
+  for (auto &pair : gcs_init_data.Jobs()) {
+    const auto &job_id = pair.first;
+    const auto &job_table_data = pair.second;
+    cached_job_configs_[job_id] =
+        std::make_shared<rpc::JobConfig>(job_table_data.config());
+    function_manager_.AddJobReference(job_id);
+  }
+}
+
+void GcsJobManager::HandleAddJob(const rpc::AddJobRequest &request,
+                                 rpc::AddJobReply *reply,
+                                 rpc::SendReplyCallback send_reply_callback) {
+  rpc::JobTableData mutable_job_table_data;
+  mutable_job_table_data.CopyFrom(request.data());
+  auto time = current_sys_time_ms();
+  mutable_job_table_data.set_start_time(time);
+  mutable_job_table_data.set_timestamp(time);
+  JobID job_id = JobID::FromBinary(mutable_job_table_data.job_id());
+  RAY_LOG(INFO) << "Adding job, job id = " << job_id
+                << ", driver pid = " << mutable_job_table_data.driver_pid();
+
+  auto on_done = [this, job_id, mutable_job_table_data, reply,
+                  send_reply_callback](const Status &status) {
+    if (!status.ok()) {
+      RAY_LOG(ERROR) << "Failed to add job, job id = " << job_id
+                     << ", driver pid = " << mutable_job_table_data.driver_pid();
+    } else {
+      RAY_CHECK_OK(gcs_publisher_->PublishJob(job_id, mutable_job_table_data, nullptr));
+      if (mutable_job_table_data.config().has_runtime_env_info()) {
+        runtime_env_manager_.AddURIReference(
+            job_id.Hex(), mutable_job_table_data.config().runtime_env_info());
+      }
+      function_manager_.AddJobReference(job_id);
+      RAY_LOG(INFO) << "Finished adding job, job id = " << job_id
+                    << ", driver pid = " << mutable_job_table_data.driver_pid();
+      cached_job_configs_[job_id] =
+          std::make_shared<rpc::JobConfig>(mutable_job_table_data.config());
+    }
+    GCS_RPC_SEND_REPLY(send_reply_callback, reply, status);
+  };
+
+  Status status =
+      gcs_table_storage_->JobTable().Put(job_id, mutable_job_table_data, on_done);
+  if (!status.ok()) {
+    on_done(status);
+  }
+}
+
+void GcsJobManager::MarkJobAsFinished(rpc::JobTableData job_table_data,
+                                      std::function<void(Status)> done_callback) {
+  const JobID job_id = JobID::FromBinary(job_table_data.job_id());
+
+  auto time = current_sys_time_ms();
+  job_table_data.set_timestamp(time);
+  job_table_data.set_end_time(time);
+  job_table_data.set_is_dead(true);
+  job_table_data.set_driver_ip_address("");
+  job_table_data.set_driver_pid(-1);
+  auto on_done = [this, job_id, job_table_data, done_callback](const Status &status) {
+    if (!status.ok()) {
+      RAY_LOG(ERROR) << "Failed to mark job state, job id = " << job_id;
+    } else {
+      RAY_CHECK_OK(gcs_publisher_->PublishJob(job_id, job_table_data, nullptr));
+      runtime_env_manager_.RemoveURIReference(job_id.Hex());
+      ClearJobInfos(job_id);
+      RAY_LOG(INFO) << "Finished marking job state, job id = " << job_id;
+    }
+    function_manager_.RemoveJobReference(job_id);
+    done_callback(status);
+  };
+
+  Status status = gcs_table_storage_->JobTable().Put(job_id, job_table_data, on_done);
+  if (!status.ok()) {
+    on_done(status);
+  }
+}
+
+void GcsJobManager::HandleMarkJobFinished(const rpc::MarkJobFinishedRequest &request,
+                                          rpc::MarkJobFinishedReply *reply,
+                                          rpc::SendReplyCallback send_reply_callback) {
+  const JobID job_id = JobID::FromBinary(request.job_id());
+
+  auto send_reply = [send_reply_callback, reply](Status status) {
+    GCS_RPC_SEND_REPLY(send_reply_callback, reply, status);
+  };
+
+  Status status = gcs_table_storage_->JobTable().Get(
+      job_id, [this, job_id, send_reply](
+                  Status status, const boost::optional<rpc::JobTableData> &result) {
+        if (status.ok() && result) {
+          MarkJobAsFinished(*result, send_reply);
+        } else {
+          RAY_LOG(ERROR) << "Tried to mark job " << job_id
+                         << " as finished, but there was no record of it starting!";
+          send_reply(status);
+        }
+      });
+  if (!status.ok()) {
+    send_reply(status);
+  }
+}
+
+void GcsJobManager::ClearJobInfos(const JobID &job_id) {
+  // Notify all listeners.
+  for (auto &listener : job_finished_listeners_) {
+    listener(std::make_shared<JobID>(job_id));
+  }
+  // Clear cache.
+  // TODO(qwang): This line will cause `test_actor_advanced.py::test_detached_actor`
+  // case fail under GCS HA mode. Because detached actor is still alive after
+  // job is finished. After `DRIVER_EXITED` state being introduced in issue
+  // https://github.com/ray-project/ray/issues/21128, this line should work.
+  // RAY_UNUSED(cached_job_configs_.erase(job_id));
+}
+
+/// Add listener to monitor the add action of nodes.
+///
+/// \param listener The handler which process the add of nodes.
+void GcsJobManager::AddJobFinishedListener(
+    std::function<void(std::shared_ptr<JobID>)> listener) {
+  RAY_CHECK(listener);
+  job_finished_listeners_.emplace_back(std::move(listener));
+}
+
+void GcsJobManager::HandleGetAllJobInfo(const rpc::GetAllJobInfoRequest &request,
+                                        rpc::GetAllJobInfoReply *reply,
+                                        rpc::SendReplyCallback send_reply_callback) {
+  RAY_LOG(INFO) << "Getting all job info.";
+  auto on_done = [reply, send_reply_callback](
+                     const std::unordered_map<JobID, JobTableData> &result) {
+    for (auto &data : result) {
+      reply->add_job_info_list()->CopyFrom(data.second);
+    }
+    RAY_LOG(INFO) << "Finished getting all job info.";
+    GCS_RPC_SEND_REPLY(send_reply_callback, reply, Status::OK());
+  };
+  Status status = gcs_table_storage_->JobTable().GetAll(on_done);
+  if (!status.ok()) {
+    on_done(std::unordered_map<JobID, JobTableData>());
+  }
+}
+
+void GcsJobManager::HandleReportJobError(const rpc::ReportJobErrorRequest &request,
+                                         rpc::ReportJobErrorReply *reply,
+                                         rpc::SendReplyCallback send_reply_callback) {
+  auto job_id = JobID::FromBinary(request.job_error().job_id());
+  RAY_CHECK_OK(gcs_publisher_->PublishError(job_id.Hex(), request.job_error(), nullptr));
+  GCS_RPC_SEND_REPLY(send_reply_callback, reply, Status::OK());
+}
+
+void GcsJobManager::HandleGetNextJobID(const rpc::GetNextJobIDRequest &request,
+                                       rpc::GetNextJobIDReply *reply,
+                                       rpc::SendReplyCallback send_reply_callback) {
+  reply->set_job_id(gcs_table_storage_->GetNextJobID());
+  GCS_RPC_SEND_REPLY(send_reply_callback, reply, Status::OK());
+}
+
+std::shared_ptr<rpc::JobConfig> GcsJobManager::GetJobConfig(const JobID &job_id) const {
+  auto it = cached_job_configs_.find(job_id);
+  RAY_CHECK(it != cached_job_configs_.end()) << "Couldn't find job with id: " << job_id;
+  return it->second;
+}
+
+}  // namespace gcs
+}  // namespace ray