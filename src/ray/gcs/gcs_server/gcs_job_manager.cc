// Copyright 2017 The Ray Authors.
//
// Licensed under the Apache License, Version 2.0 (the "License");
// you may not use this file except in compliance with the License.
// You may obtain a copy of the License at
//
//  http://www.apache.org/licenses/LICENSE-2.0
//
// Unless required by applicable law or agreed to in writing, software
// distributed under the License is distributed on an "AS IS" BASIS,
// WITHOUT WARRANTIES OR CONDITIONS OF ANY KIND, either express or implied.
// See the License for the specific language governing permissions and
// limitations under the License.

#include "ray/gcs/gcs_server/gcs_job_manager.h"

#include <limits>
#include <memory>
#include <string>
#include <unordered_map>
#include <utility>
#include <vector>

#include "ray/gcs/pb_util.h"
#include "ray/stats/metric.h"

namespace ray {
namespace gcs {

void GcsJobManager::Initialize(const GcsInitData &gcs_init_data) {
  for (const auto &[job_id, job_table_data] : gcs_init_data.Jobs()) {
    cached_job_configs_[job_id] =
        std::make_shared<rpc::JobConfig>(job_table_data.config());
    function_manager_.AddJobReference(job_id);

    // Recover [running_job_start_times_] from storage.
    if (!job_table_data.is_dead()) {
      running_job_start_times_.insert({job_id, job_table_data.start_time()});
    }
  }
}

void GcsJobManager::WriteDriverJobExportEvent(rpc::JobTableData job_data) const {
  /// Write job_data as a export driver job event if
  /// enable_export_api_write() is enabled and if this job is
  /// not in the _ray_internal_ namespace.
  if (!export_event_write_enabled_) {
    return;
  }
  if (job_data.config().ray_namespace().find(kRayInternalNamespacePrefix) == 0) {
    // Namespace of this job starts with _ray_internal_ so
    // don't write export event.
    return;
  }
  std::shared_ptr<rpc::ExportDriverJobEventData> export_driver_job_data_ptr =
      std::make_shared<rpc::ExportDriverJobEventData>();
  export_driver_job_data_ptr->set_job_id(job_data.job_id());
  export_driver_job_data_ptr->set_is_dead(job_data.is_dead());
  export_driver_job_data_ptr->set_driver_pid(job_data.driver_pid());
  export_driver_job_data_ptr->set_start_time(job_data.start_time());
  export_driver_job_data_ptr->set_end_time(job_data.end_time());
  export_driver_job_data_ptr->set_entrypoint(job_data.entrypoint());
  export_driver_job_data_ptr->set_driver_ip_address(
      job_data.driver_address().ip_address());
  export_driver_job_data_ptr->mutable_config()->mutable_metadata()->insert(
      job_data.config().metadata().begin(), job_data.config().metadata().end());

  auto export_runtime_env_info =
      export_driver_job_data_ptr->mutable_config()->mutable_runtime_env_info();
  export_runtime_env_info->set_serialized_runtime_env(
      job_data.config().runtime_env_info().serialized_runtime_env());
  auto export_runtime_env_uris = export_runtime_env_info->mutable_uris();
  export_runtime_env_uris->set_working_dir_uri(
      job_data.config().runtime_env_info().uris().working_dir_uri());
  export_runtime_env_uris->mutable_py_modules_uris()->CopyFrom(
      job_data.config().runtime_env_info().uris().py_modules_uris());
  auto export_runtime_env_config = export_runtime_env_info->mutable_runtime_env_config();
  export_runtime_env_config->set_setup_timeout_seconds(
      job_data.config().runtime_env_info().runtime_env_config().setup_timeout_seconds());
  export_runtime_env_config->set_eager_install(
      job_data.config().runtime_env_info().runtime_env_config().eager_install());
  export_runtime_env_config->mutable_log_files()->CopyFrom(
      job_data.config().runtime_env_info().runtime_env_config().log_files());

  RayExportEvent(export_driver_job_data_ptr).SendEvent();
}

void GcsJobManager::HandleAddJob(rpc::AddJobRequest request,
                                 rpc::AddJobReply *reply,
                                 rpc::SendReplyCallback send_reply_callback) {
  rpc::JobTableData mutable_job_table_data;
  mutable_job_table_data.CopyFrom(request.data());
  auto time = current_sys_time_ms();
  mutable_job_table_data.set_start_time(time);
  mutable_job_table_data.set_timestamp(time);
  const JobID job_id = JobID::FromBinary(mutable_job_table_data.job_id());
  RAY_LOG(INFO).WithField(job_id).WithField("driver_pid",
                                            mutable_job_table_data.driver_pid())
      << "Registering job.";
  auto on_done = [this,
                  job_id,
                  job_table_data = mutable_job_table_data,
                  reply,
                  send_reply_callback =
                      std::move(send_reply_callback)](const Status &status) {
    RAY_CHECK(thread_checker_.IsOnSameThread());

    if (!status.ok()) {
      RAY_LOG(ERROR).WithField(job_id).WithField("driver_pid",
                                                 job_table_data.driver_pid())
          << "Failed to register job.";
    } else {
      RAY_CHECK_OK(gcs_publisher_.PublishJob(job_id, job_table_data, /*done=*/nullptr));
      if (job_table_data.config().has_runtime_env_info()) {
        runtime_env_manager_.AddURIReference(job_id.Hex(),
                                             job_table_data.config().runtime_env_info());
      }
      function_manager_.AddJobReference(job_id);
      RAY_LOG(DEBUG).WithField(job_id) << "Registered job successfully.";
      cached_job_configs_[job_id] =
          std::make_shared<rpc::JobConfig>(job_table_data.config());

      // Intentionally not checking return value, since the function could be invoked for
      // multiple times and requires idempotency (i.e. due to retry).
      running_job_start_times_.insert({job_id, job_table_data.start_time()});
    }
    WriteDriverJobExportEvent(job_table_data);
    GCS_RPC_SEND_REPLY(send_reply_callback, reply, status);
  };

  Status status = gcs_table_storage_.JobTable().Put(
      job_id, mutable_job_table_data, {on_done, io_context_});
  if (!status.ok()) {
    on_done(status);
  }
}

void GcsJobManager::MarkJobAsFinished(rpc::JobTableData job_table_data,
                                      std::function<void(Status)> done_callback) {
  const JobID job_id = JobID::FromBinary(job_table_data.job_id());
  RAY_LOG(INFO).WithField(job_id) << "Marking job as finished.";

  auto time = current_sys_time_ms();
  job_table_data.set_timestamp(time);
  job_table_data.set_end_time(time);
  job_table_data.set_is_dead(true);
  auto on_done = [this, job_id, job_table_data, done_callback = std::move(done_callback)](
                     const Status &status) {
    RAY_CHECK(thread_checker_.IsOnSameThread());

    if (!status.ok()) {
      RAY_LOG(ERROR).WithField(job_id) << "Failed to mark job as finished.";
    } else {
      RAY_CHECK_OK(gcs_publisher_.PublishJob(job_id, job_table_data, nullptr));
      runtime_env_manager_.RemoveURIReference(job_id.Hex());
      ClearJobInfos(job_table_data);
      RAY_LOG(DEBUG).WithField(job_id) << "Marked job as finished.";
    }
    function_manager_.RemoveJobReference(job_id);
    WriteDriverJobExportEvent(job_table_data);

    // Update running job status.
    // Note: This operation must be idempotent since MarkJobFinished can be called
    // multiple times due to network retries (see issue #53645).
    auto iter = running_job_start_times_.find(job_id);
    if (iter != running_job_start_times_.end()) {
      running_job_start_times_.erase(iter);
      ray::stats::STATS_job_duration_s.Record(
          (job_table_data.end_time() - job_table_data.start_time()) / 1000.0,
          {{"JobId", job_id.Hex()}});
      ++finished_jobs_count_;
    }

    done_callback(status);
  };

  Status status =
      gcs_table_storage_.JobTable().Put(job_id, job_table_data, {on_done, io_context_});
  if (!status.ok()) {
    on_done(status);
  }
}

void GcsJobManager::HandleMarkJobFinished(rpc::MarkJobFinishedRequest request,
                                          rpc::MarkJobFinishedReply *reply,
                                          rpc::SendReplyCallback send_reply_callback) {
  const JobID job_id = JobID::FromBinary(request.job_id());

  auto send_reply = [send_reply_callback = std::move(send_reply_callback),
                     reply](Status status) {
    GCS_RPC_SEND_REPLY(send_reply_callback, reply, status);
  };

  Status status = gcs_table_storage_.JobTable().Get(
      job_id,
      {[this, job_id, send_reply](Status get_status,
                                  std::optional<rpc::JobTableData> result) {
         RAY_CHECK(thread_checker_.IsOnSameThread());

         if (get_status.ok() && result) {
           MarkJobAsFinished(*result, send_reply);
           return;
         }

         if (!result.has_value()) {
<<<<<<< HEAD
           RAY_LOG(ERROR) << "Tried to mark job " << job_id
                          << " as finished, but there was no record of it starting!";
         } else if (!get_status.ok()) {
           RAY_LOG(ERROR) << "Fails to mark job " << job_id << " as finished due to "
                          << get_status;
=======
           RAY_LOG(ERROR).WithField(job_id)
               << "Tried to mark job as finished, but no job table entry was found.";
         } else if (!status.ok()) {
           RAY_LOG(ERROR).WithField(job_id)
               << "Failed to mark job as finished: " << status;
>>>>>>> dcdec4e5
         }
         send_reply(get_status);
       },
       io_context_});
  if (!status.ok()) {
    send_reply(status);
  }
}

void GcsJobManager::ClearJobInfos(const rpc::JobTableData &job_data) {
  // Notify all listeners.
  for (auto &listener : job_finished_listeners_) {
    listener(job_data);
  }
  // Clear cache.
  // TODO(qwang): This line will cause `test_actor_advanced.py::test_detached_actor`
  // case fail under GCS HA mode. Because detached actor is still alive after
  // job is finished. After `DRIVER_EXITED` state being introduced in issue
  // https://github.com/ray-project/ray/issues/21128, this line should work.
  // RAY_UNUSED(cached_job_configs_.erase(job_id));
}

/// Add listener to monitor the add action of nodes.
///
/// \param listener The handler which process the add of nodes.
void GcsJobManager::AddJobFinishedListener(JobFinishListenerCallback listener) {
  RAY_CHECK(listener);
  job_finished_listeners_.emplace_back(std::move(listener));
}

void GcsJobManager::HandleGetAllJobInfo(rpc::GetAllJobInfoRequest request,
                                        rpc::GetAllJobInfoReply *reply,
                                        rpc::SendReplyCallback send_reply_callback) {
  // Get all job info. This is a complex operation:
  // 1. One GetAll from the job table.
  // 2. For each job, Send RPC to core worker for is_running_tasks value.
  // 3. One MultiKVGet for jobs submitted via the Ray Job API.
  // Step 2 and 3 are asynchronous and concurrent among jobs. After all jobs are
  // processed, send the reply.
  //
  // We support filtering by job_id or job_submission_id. job_id is easy to handle: just
  // only get job info by the id. job_submission_id however is not indexed. So we have
  // to get all job info and filter by job_submission_id.
  RAY_LOG(DEBUG) << "Getting all job info.";

  int limit = std::numeric_limits<int>::max();
  if (request.has_limit()) {
    limit = request.limit();
    if (limit < 0) {
      RAY_LOG(ERROR) << "Invalid limit " << limit
                     << " specified in GetAllJobInfoRequest, "
                     << "must be nonnegative.";
      GCS_RPC_SEND_REPLY(send_reply_callback, reply, Status::Invalid("Invalid limit"));
      return;
    }
    RAY_LOG(DEBUG) << "Getting job info with limit " << limit << ".";
  }

  std::optional<std::string> job_or_submission_id;
  if (request.has_job_or_submission_id()) {
    job_or_submission_id = request.job_or_submission_id();
  }

  auto filter_ok = [job_or_submission_id](
                       const ray::JobID &job_id,
                       std::optional<std::string_view> job_submission_id) {
    if (!job_or_submission_id.has_value()) {
      return true;
    }
    if (job_id.Hex() == *job_or_submission_id) {
      return true;
    }
    if (job_submission_id.has_value() &&
        (job_submission_id.value() == *job_or_submission_id)) {
      return true;
    }
    return false;
  };
  auto on_done = [this, filter_ok, request, reply, send_reply_callback, limit](
                     const absl::flat_hash_map<JobID, rpc::JobTableData> &&result) {
    RAY_CHECK(thread_checker_.IsOnSameThread());

    // Internal KV keys for jobs that were submitted via the Ray Job API.
    std::vector<std::string> job_api_data_keys;

    // Maps a Job API data key to the indices of the corresponding jobs in the table. Note
    // that multiple jobs can come from the same Ray Job API submission (e.g. if the
    // entrypoint script calls ray.init() multiple times).
    std::unordered_map<std::string, std::vector<int>> job_data_key_to_indices;

    // Load the job table data into the reply.
    int i = 0;
    for (auto &data : result) {
      if (i >= limit) {
        break;
      }

      auto &metadata = data.second.config().metadata();
      auto iter = metadata.find("job_submission_id");
      if (!filter_ok(data.first,
                     iter == metadata.end()
                         ? std::nullopt
                         : std::optional<std::string_view>(iter->second))) {
        continue;
      }
      reply->add_job_info_list()->CopyFrom(data.second);
      if (iter != metadata.end()) {
        // This job was submitted via the Ray Job API, so it has JobInfo in the kv.
        std::string job_submission_id = iter->second;
        std::string job_data_key = JobDataKey(job_submission_id);
        job_api_data_keys.push_back(job_data_key);
        job_data_key_to_indices[job_data_key].push_back(i);
      }
      i++;
    }

    // Jobs are filtered. Now, optionally populate is_running_tasks and job_info. We
    // do async calls to:
    //
    // - N outbound RPCs, one to each jobs' core workers on GcsServer::main_service_.
    // - One InternalKV MultiGet call on GcsServer::kv_service_, posted to
    //   GcsServer::main_service_.
    //
    // Since all accesses are on the same thread, we don't need to do atomic operations
    // but we kept it for legacy reasons.
    // TODO(ryw): Define a struct with a size_t, a ThreadChecker and auto send reply on
    // remaining tasks == 0.
    //
    // And then we wait all by examining an atomic num_finished_tasks counter and then
    // reply. The wait counter is written from 2 different thread, which requires an
    // atomic read-and-increment. Each thread performs read-and-increment, and check
    // the atomic readout to ensure try_send_reply is executed exactly once.

    // Atomic counter of pending async tasks before sending the reply.
    // Once it reaches total_tasks, the reply is sent.
    std::shared_ptr<std::atomic<size_t>> num_finished_tasks =
        std::make_shared<std::atomic<size_t>>(0);

    // N tasks for N jobs; and 1 task for the MultiKVGet. If either is skipped the counter
    // still increments.
    const size_t total_tasks = reply->job_info_list_size() + 1;
    auto try_send_reply =
        [reply, send_reply_callback, total_tasks](size_t finished_tasks) {
          if (finished_tasks == total_tasks) {
            RAY_LOG(DEBUG) << "Finished getting all job info.";
            GCS_RPC_SEND_REPLY(send_reply_callback, reply, Status::OK());
          }
        };

    if (request.skip_is_running_tasks_field()) {
      // Skipping RPCs to workers, just mark all job tasks as done.
      const size_t job_count = reply->job_info_list_size();
      size_t updated_finished_tasks =
          num_finished_tasks->fetch_add(job_count) + job_count;
      try_send_reply(updated_finished_tasks);
    } else {
      for (int jj = 0; jj < reply->job_info_list_size(); jj++) {
        const auto &data = reply->job_info_list(jj);

        // If job is dead, no need to get.
        if (data.is_dead()) {
          reply->mutable_job_info_list(jj)->set_is_running_tasks(false);
          size_t updated_finished_tasks = num_finished_tasks->fetch_add(1) + 1;
          try_send_reply(updated_finished_tasks);
        } else {
          // Get is_running_tasks from the core worker for the driver.
          auto job_id = JobID::FromBinary(data.job_id());
          WorkerID worker_id = WorkerID::FromBinary(data.driver_address().worker_id());
          auto client = worker_client_pool_.GetOrConnect(data.driver_address());
          auto pending_task_req = std::make_unique<rpc::NumPendingTasksRequest>();
          constexpr int64_t kNumPendingTasksRequestTimeoutMs = 1000;
          RAY_LOG(DEBUG) << "Send NumPendingTasksRequest to worker " << worker_id
                         << ", timeout " << kNumPendingTasksRequestTimeoutMs << " ms.";
          client->NumPendingTasks(
              std::move(pending_task_req),
              [job_id, worker_id, reply, jj, num_finished_tasks, try_send_reply](
                  const Status &status,
                  const rpc::NumPendingTasksReply &num_pending_tasks_reply) {
                RAY_LOG(DEBUG).WithField(worker_id)
                    << "Received NumPendingTasksReply from worker.";
                if (!status.ok()) {
                  RAY_LOG(WARNING).WithField(job_id).WithField(worker_id)
                      << "Failed to get num_pending_tasks from core worker: " << status
                      << ", is_running_tasks is unset.";
                  reply->mutable_job_info_list(jj)->clear_is_running_tasks();
                } else {
                  bool is_running_tasks = num_pending_tasks_reply.num_pending_tasks() > 0;
                  reply->mutable_job_info_list(jj)->set_is_running_tasks(
                      is_running_tasks);
                }
                size_t updated_finished_tasks = num_finished_tasks->fetch_add(1) + 1;
                try_send_reply(updated_finished_tasks);
              },
              kNumPendingTasksRequestTimeoutMs);
        }
      }
    }

    if (request.skip_submission_job_info_field()) {
      // Skipping MultiKVGet, just mark the counter.
      size_t updated_finished_tasks = num_finished_tasks->fetch_add(1) + 1;
      try_send_reply(updated_finished_tasks);
    } else {
      // Load the JobInfo for jobs submitted via the Ray Job API.
      auto kv_multi_get_callback =
          [reply,
           send_reply_callback,
           job_data_key_to_indices,
           num_finished_tasks,
           try_send_reply](const auto &job_info_result) {
            for (const auto &data : job_info_result) {
              const std::string &job_data_key = data.first;
              // The JobInfo stored by the Ray Job API.
              const std::string &job_info_json = data.second;
              if (!job_info_json.empty()) {
                // Parse the JSON into a JobsAPIInfo proto.
                rpc::JobsAPIInfo jobs_api_info;
                auto status = google::protobuf::util::JsonStringToMessage(job_info_json,
                                                                          &jobs_api_info);
                if (!status.ok()) {
                  RAY_LOG(ERROR)
                      << "Failed to parse JobInfo JSON into JobsAPIInfo protobuf. JSON: "
                      << job_info_json << " Error: " << status.message();
                }
                // Add the JobInfo to the correct indices in the reply.
                for (int j : job_data_key_to_indices.at(job_data_key)) {
                  reply->mutable_job_info_list(j)->mutable_job_info()->CopyFrom(
                      jobs_api_info);
                }
              }
            }
            size_t updated_finished_tasks = num_finished_tasks->fetch_add(1) + 1;
            try_send_reply(updated_finished_tasks);
          };
      internal_kv_.MultiGet(
          "job", job_api_data_keys, {kv_multi_get_callback, io_context_});
    }
  };
  Status status = gcs_table_storage_.JobTable().GetAll({on_done, io_context_});
  if (!status.ok()) {
    on_done(absl::flat_hash_map<JobID, rpc::JobTableData>());
  }
}

void GcsJobManager::HandleReportJobError(rpc::ReportJobErrorRequest request,
                                         rpc::ReportJobErrorReply *reply,
                                         rpc::SendReplyCallback send_reply_callback) {
  auto job_id = JobID::FromBinary(request.job_error().job_id());
  RAY_CHECK_OK(gcs_publisher_.PublishError(job_id.Hex(), request.job_error(), nullptr));
  GCS_RPC_SEND_REPLY(send_reply_callback, reply, Status::OK());
}

void GcsJobManager::HandleGetNextJobID(rpc::GetNextJobIDRequest request,
                                       rpc::GetNextJobIDReply *reply,
                                       rpc::SendReplyCallback send_reply_callback) {
  auto callback = [reply,
                   send_reply_callback = std::move(send_reply_callback)](int job_id) {
    reply->set_job_id(job_id);
    GCS_RPC_SEND_REPLY(send_reply_callback, reply, Status::OK());
  };
  RAY_CHECK_OK(gcs_table_storage_.AsyncGetNextJobID({std::move(callback), io_context_}));
}

std::shared_ptr<rpc::JobConfig> GcsJobManager::GetJobConfig(const JobID &job_id) const {
  auto it = cached_job_configs_.find(job_id);
  RAY_CHECK(it != cached_job_configs_.end()) << "Couldn't find job with id: " << job_id;
  return it->second;
}

void GcsJobManager::OnNodeDead(const NodeID &node_id) {
  RAY_LOG(INFO).WithField(node_id)
      << "Node is dead, marking all jobs with drivers on this node as finished.";

  auto on_done = [this,
                  node_id](const absl::flat_hash_map<JobID, rpc::JobTableData> &result) {
    RAY_CHECK(thread_checker_.IsOnSameThread());

    // Mark jobs finished that:
    // - (1) are not already dead.
    // - (2) have their driver running on the dead node.
    for (auto &data : result) {
      auto driver_node_id = NodeID::FromBinary(data.second.driver_address().raylet_id());
      if (!data.second.is_dead() && driver_node_id == node_id) {
        MarkJobAsFinished(data.second, [data](Status status) {
          if (!status.ok()) {
            RAY_LOG(WARNING) << "Failed to mark job as finished. Status: " << status;
          }
        });
      }
    }
  };

  RAY_CHECK_OK(gcs_table_storage_.JobTable().GetAll({on_done, io_context_}));
}

void GcsJobManager::RecordMetrics() {
  ray::stats::STATS_running_jobs.Record(running_job_start_times_.size());
  ray::stats::STATS_finished_jobs.Record(finished_jobs_count_);

  for (const auto &[job_id, start_time] : running_job_start_times_) {
    ray::stats::STATS_job_duration_s.Record((current_sys_time_ms() - start_time) / 1000.0,
                                            {{"JobId", job_id.Hex()}});
  }
}

}  // namespace gcs
}  // namespace ray<|MERGE_RESOLUTION|>--- conflicted
+++ resolved
@@ -203,19 +203,11 @@
          }
 
          if (!result.has_value()) {
-<<<<<<< HEAD
-           RAY_LOG(ERROR) << "Tried to mark job " << job_id
-                          << " as finished, but there was no record of it starting!";
-         } else if (!get_status.ok()) {
-           RAY_LOG(ERROR) << "Fails to mark job " << job_id << " as finished due to "
-                          << get_status;
-=======
            RAY_LOG(ERROR).WithField(job_id)
                << "Tried to mark job as finished, but no job table entry was found.";
-         } else if (!status.ok()) {
+         } else if (!get_status.ok()) {
            RAY_LOG(ERROR).WithField(job_id)
-               << "Failed to mark job as finished: " << status;
->>>>>>> dcdec4e5
+               << "Failed to mark job as finished: " << get_status;
          }
          send_reply(get_status);
        },
