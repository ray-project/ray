// Copyright 2017 The Ray Authors.
//
// Licensed under the Apache License, Version 2.0 (the "License");
// you may not use this file except in compliance with the License.
// You may obtain a copy of the License at
//
//  http://www.apache.org/licenses/LICENSE-2.0
//
// Unless required by applicable law or agreed to in writing, software
// distributed under the License is distributed on an "AS IS" BASIS,
// WITHOUT WARRANTIES OR CONDITIONS OF ANY KIND, either express or implied.
// See the License for the specific language governing permissions and
// limitations under the License.

#include "ray/gcs/gcs_server/gcs_job_manager.h"

#include "ray/gcs/pb_util.h"

namespace ray {
namespace gcs {

void GcsJobManager::Initialize(const GcsInitData &gcs_init_data) {
  for (auto &pair : gcs_init_data.Jobs()) {
    const auto &job_id = pair.first;
    const auto &job_table_data = pair.second;
<<<<<<< HEAD
    cached_job_configs_[job_id] =
        std::make_unique<rpc::JobConfig>(job_table_data.config());
=======
    const auto &ray_namespace = job_table_data.config().ray_namespace();
    ray_namespaces_[job_id] = ray_namespace;
    cache_num_java_worker_per_processes_[job_id] =
        job_table_data.config().num_java_workers_per_process();
>>>>>>> 6e77b394
  }
}

void GcsJobManager::HandleAddJob(const rpc::AddJobRequest &request,
                                 rpc::AddJobReply *reply,
                                 rpc::SendReplyCallback send_reply_callback) {
  rpc::JobTableData mutable_job_table_data;
  mutable_job_table_data.CopyFrom(request.data());
  auto time = current_sys_time_ms();
  mutable_job_table_data.set_start_time(time);
  mutable_job_table_data.set_timestamp(time);
  JobID job_id = JobID::FromBinary(mutable_job_table_data.job_id());
  RAY_LOG(INFO) << "Adding job, job id = " << job_id
                << ", driver pid = " << mutable_job_table_data.driver_pid();

  auto on_done = [this, job_id, mutable_job_table_data, reply,
                  send_reply_callback](const Status &status) {
    if (!status.ok()) {
      RAY_LOG(ERROR) << "Failed to add job, job id = " << job_id
                     << ", driver pid = " << mutable_job_table_data.driver_pid();
    } else {
      RAY_CHECK_OK(gcs_publisher_->PublishJob(job_id, mutable_job_table_data, nullptr));
      if (mutable_job_table_data.config().has_runtime_env_info()) {
        runtime_env_manager_.AddURIReference(
            job_id.Hex(), mutable_job_table_data.config().runtime_env_info());
      }
      RAY_LOG(INFO) << "Finished adding job, job id = " << job_id
                    << ", driver pid = " << mutable_job_table_data.driver_pid();
<<<<<<< HEAD
      cached_job_configs_[job_id] =
          std::make_unique<rpc::JobConfig>(mutable_job_table_data.config());
=======
      ray_namespaces_[job_id] = mutable_job_table_data.config().ray_namespace();
      cache_num_java_worker_per_processes_[job_id] =
          mutable_job_table_data.config().num_java_workers_per_process();
>>>>>>> 6e77b394
    }
    GCS_RPC_SEND_REPLY(send_reply_callback, reply, status);
  };

  Status status =
      gcs_table_storage_->JobTable().Put(job_id, mutable_job_table_data, on_done);
  if (!status.ok()) {
    on_done(status);
  }
}

void GcsJobManager::MarkJobAsFinished(rpc::JobTableData job_table_data,
                                      std::function<void(Status)> done_callback) {
  const JobID job_id = JobID::FromBinary(job_table_data.job_id());

  auto time = current_sys_time_ms();
  job_table_data.set_timestamp(time);
  job_table_data.set_end_time(time);
  job_table_data.set_is_dead(true);
  job_table_data.set_driver_ip_address("");
  job_table_data.set_driver_pid(-1);
  auto on_done = [this, job_id, job_table_data, done_callback](const Status &status) {
    if (!status.ok()) {
      RAY_LOG(ERROR) << "Failed to mark job state, job id = " << job_id;
    } else {
      RAY_CHECK_OK(gcs_publisher_->PublishJob(job_id, job_table_data, nullptr));
      runtime_env_manager_.RemoveURIReference(job_id.Hex());
      ClearJobInfos(job_id);
      RAY_LOG(INFO) << "Finished marking job state, job id = " << job_id;
    }
    done_callback(status);
  };

  Status status = gcs_table_storage_->JobTable().Put(job_id, job_table_data, on_done);
  if (!status.ok()) {
    on_done(status);
  }
}

void GcsJobManager::HandleMarkJobFinished(const rpc::MarkJobFinishedRequest &request,
                                          rpc::MarkJobFinishedReply *reply,
                                          rpc::SendReplyCallback send_reply_callback) {
  const JobID job_id = JobID::FromBinary(request.job_id());

  auto send_reply = [send_reply_callback, reply](Status status) {
    GCS_RPC_SEND_REPLY(send_reply_callback, reply, status);
  };

  Status status = gcs_table_storage_->JobTable().Get(
      job_id, [this, job_id, send_reply](
                  Status status, const boost::optional<rpc::JobTableData> &result) {
        if (status.ok() && result) {
          MarkJobAsFinished(*result, send_reply);
        } else {
          RAY_LOG(ERROR) << "Tried to mark job " << job_id
                         << " as finished, but there was no record of it starting!";
          send_reply(status);
        }
      });
  if (!status.ok()) {
    send_reply(status);
  }
}

void GcsJobManager::ClearJobInfos(const JobID &job_id) {
  // Notify all listeners.
  for (auto &listener : job_finished_listeners_) {
    listener(std::make_shared<JobID>(job_id));
  }
  // Clear cache.
  RAY_UNUSED(cached_job_configs_.erase(job_id));
}

/// Add listener to monitor the add action of nodes.
///
/// \param listener The handler which process the add of nodes.
void GcsJobManager::AddJobFinishedListener(
    std::function<void(std::shared_ptr<JobID>)> listener) {
  RAY_CHECK(listener);
  job_finished_listeners_.emplace_back(std::move(listener));
}

void GcsJobManager::HandleGetAllJobInfo(const rpc::GetAllJobInfoRequest &request,
                                        rpc::GetAllJobInfoReply *reply,
                                        rpc::SendReplyCallback send_reply_callback) {
  RAY_LOG(INFO) << "Getting all job info.";
  auto on_done = [reply, send_reply_callback](
                     const std::unordered_map<JobID, JobTableData> &result) {
    for (auto &data : result) {
      reply->add_job_info_list()->CopyFrom(data.second);
    }
    RAY_LOG(INFO) << "Finished getting all job info.";
    GCS_RPC_SEND_REPLY(send_reply_callback, reply, Status::OK());
  };
  Status status = gcs_table_storage_->JobTable().GetAll(on_done);
  if (!status.ok()) {
    on_done(std::unordered_map<JobID, JobTableData>());
  }
}

void GcsJobManager::HandleReportJobError(const rpc::ReportJobErrorRequest &request,
                                         rpc::ReportJobErrorReply *reply,
                                         rpc::SendReplyCallback send_reply_callback) {
  auto job_id = JobID::FromBinary(request.job_error().job_id());
  RAY_CHECK_OK(gcs_publisher_->PublishError(job_id.Hex(), request.job_error(), nullptr));
  GCS_RPC_SEND_REPLY(send_reply_callback, reply, Status::OK());
}

void GcsJobManager::HandleGetNextJobID(const rpc::GetNextJobIDRequest &request,
                                       rpc::GetNextJobIDReply *reply,
                                       rpc::SendReplyCallback send_reply_callback) {
  reply->set_job_id(gcs_table_storage_->GetNextJobID());
  GCS_RPC_SEND_REPLY(send_reply_callback, reply, Status::OK());
}

std::string GcsJobManager::GetRayNamespace(const JobID &job_id) const {
  auto it = cached_job_configs_.find(job_id);
  RAY_CHECK(it != cached_job_configs_.end()) << "Couldn't find job with id: " << job_id;
  return it->second->ray_namespace();
}

int32_t GcsJobManager::GetNumJavaWorkersPerProcess(const JobID &job_id) const {
  auto it = cache_num_java_worker_per_processes_.find(job_id);
  RAY_CHECK(it != cache_num_java_worker_per_processes_.end())
      << "Couldn't find job with id: " << job_id;
  return it->second;
}

}  // namespace gcs
}  // namespace ray<|MERGE_RESOLUTION|>--- conflicted
+++ resolved
@@ -23,15 +23,8 @@
   for (auto &pair : gcs_init_data.Jobs()) {
     const auto &job_id = pair.first;
     const auto &job_table_data = pair.second;
-<<<<<<< HEAD
     cached_job_configs_[job_id] =
         std::make_unique<rpc::JobConfig>(job_table_data.config());
-=======
-    const auto &ray_namespace = job_table_data.config().ray_namespace();
-    ray_namespaces_[job_id] = ray_namespace;
-    cache_num_java_worker_per_processes_[job_id] =
-        job_table_data.config().num_java_workers_per_process();
->>>>>>> 6e77b394
   }
 }
 
@@ -60,14 +53,8 @@
       }
       RAY_LOG(INFO) << "Finished adding job, job id = " << job_id
                     << ", driver pid = " << mutable_job_table_data.driver_pid();
-<<<<<<< HEAD
       cached_job_configs_[job_id] =
           std::make_unique<rpc::JobConfig>(mutable_job_table_data.config());
-=======
-      ray_namespaces_[job_id] = mutable_job_table_data.config().ray_namespace();
-      cache_num_java_worker_per_processes_[job_id] =
-          mutable_job_table_data.config().num_java_workers_per_process();
->>>>>>> 6e77b394
     }
     GCS_RPC_SEND_REPLY(send_reply_callback, reply, status);
   };
@@ -186,14 +173,14 @@
 std::string GcsJobManager::GetRayNamespace(const JobID &job_id) const {
   auto it = cached_job_configs_.find(job_id);
   RAY_CHECK(it != cached_job_configs_.end()) << "Couldn't find job with id: " << job_id;
-  return it->second->ray_namespace();
+  return it->second;
 }
 
 int32_t GcsJobManager::GetNumJavaWorkersPerProcess(const JobID &job_id) const {
   auto it = cache_num_java_worker_per_processes_.find(job_id);
   RAY_CHECK(it != cache_num_java_worker_per_processes_.end())
       << "Couldn't find job with id: " << job_id;
-  return it->second;
+  return it->second->ray_namespace();
 }
 
 }  // namespace gcs
