// Copyright 2017 The Ray Authors.
//
// Licensed under the Apache License, Version 2.0 (the "License");
// you may not use this file except in compliance with the License.
// You may obtain a copy of the License at
//
//  http://www.apache.org/licenses/LICENSE-2.0
//
// Unless required by applicable law or agreed to in writing, software
// distributed under the License is distributed on an "AS IS" BASIS,
// WITHOUT WARRANTIES OR CONDITIONS OF ANY KIND, either express or implied.
// See the License for the specific language governing permissions and
// limitations under the License.

#include "ray/gcs/gcs_server/gcs_job_manager.h"

#include "ray/gcs/gcs_client/accessor.h"
#include "ray/gcs/pb_util.h"

namespace ray {
namespace gcs {

void GcsJobManager::Initialize(const GcsInitData &gcs_init_data) {
  for (auto &pair : gcs_init_data.Jobs()) {
    const auto &job_id = pair.first;
    const auto &job_table_data = pair.second;
    cached_job_configs_[job_id] =
        std::make_shared<rpc::JobConfig>(job_table_data.config());
    function_manager_.AddJobReference(job_id);
  }
}

void GcsJobManager::HandleAddJob(rpc::AddJobRequest request,
                                 rpc::AddJobReply *reply,
                                 rpc::SendReplyCallback send_reply_callback) {
  rpc::JobTableData mutable_job_table_data;
  mutable_job_table_data.CopyFrom(request.data());
  auto time = current_sys_time_ms();
  mutable_job_table_data.set_start_time(time);
  mutable_job_table_data.set_timestamp(time);
  JobID job_id = JobID::FromBinary(mutable_job_table_data.job_id());
  RAY_LOG(INFO) << "Adding job, job id = " << job_id
                << ", driver pid = " << mutable_job_table_data.driver_pid();

  auto on_done = [this, job_id, mutable_job_table_data, reply, send_reply_callback](
                     const Status &status) {
    if (!status.ok()) {
      RAY_LOG(ERROR) << "Failed to add job, job id = " << job_id
                     << ", driver pid = " << mutable_job_table_data.driver_pid();
    } else {
      RAY_CHECK_OK(gcs_publisher_->PublishJob(job_id, mutable_job_table_data, nullptr));
      if (mutable_job_table_data.config().has_runtime_env_info()) {
        runtime_env_manager_.AddURIReference(
            job_id.Hex(), mutable_job_table_data.config().runtime_env_info());
      }
      function_manager_.AddJobReference(job_id);
      RAY_LOG(INFO) << "Finished adding job, job id = " << job_id
                    << ", driver pid = " << mutable_job_table_data.driver_pid();
      cached_job_configs_[job_id] =
          std::make_shared<rpc::JobConfig>(mutable_job_table_data.config());
    }
    GCS_RPC_SEND_REPLY(send_reply_callback, reply, status);
  };

  Status status =
      gcs_table_storage_->JobTable().Put(job_id, mutable_job_table_data, on_done);
  if (!status.ok()) {
    on_done(status);
  }
}

void GcsJobManager::MarkJobAsFinished(rpc::JobTableData job_table_data,
                                      std::function<void(Status)> done_callback) {
  const JobID job_id = JobID::FromBinary(job_table_data.job_id());

  auto time = current_sys_time_ms();
  job_table_data.set_timestamp(time);
  job_table_data.set_end_time(time);
  job_table_data.set_is_dead(true);
  auto on_done = [this, job_id, job_table_data, done_callback](const Status &status) {
    if (!status.ok()) {
      RAY_LOG(ERROR) << "Failed to mark job state, job id = " << job_id;
    } else {
      RAY_CHECK_OK(gcs_publisher_->PublishJob(job_id, job_table_data, nullptr));
      runtime_env_manager_.RemoveURIReference(job_id.Hex());
      ClearJobInfos(job_table_data);
      RAY_LOG(INFO) << "Finished marking job state, job id = " << job_id;
    }
    function_manager_.RemoveJobReference(job_id);
    done_callback(status);
  };

  Status status = gcs_table_storage_->JobTable().Put(job_id, job_table_data, on_done);
  if (!status.ok()) {
    on_done(status);
  }
}

void GcsJobManager::HandleMarkJobFinished(rpc::MarkJobFinishedRequest request,
                                          rpc::MarkJobFinishedReply *reply,
                                          rpc::SendReplyCallback send_reply_callback) {
  const JobID job_id = JobID::FromBinary(request.job_id());

  auto send_reply = [send_reply_callback, reply](Status status) {
    GCS_RPC_SEND_REPLY(send_reply_callback, reply, status);
  };

  Status status = gcs_table_storage_->JobTable().Get(
      job_id,
      [this, job_id, send_reply](Status status,
                                 const boost::optional<rpc::JobTableData> &result) {
        if (status.ok() && result) {
          MarkJobAsFinished(*result, send_reply);
        } else {
          RAY_LOG(ERROR) << "Tried to mark job " << job_id
                         << " as finished, but there was no record of it starting!";
          send_reply(status);
        }
      });
  if (!status.ok()) {
    send_reply(status);
  }
}

void GcsJobManager::ClearJobInfos(const rpc::JobTableData &job_data) {
  // Notify all listeners.
  for (auto &listener : job_finished_listeners_) {
    listener(job_data);
  }
  // Clear cache.
  // TODO(qwang): This line will cause `test_actor_advanced.py::test_detached_actor`
  // case fail under GCS HA mode. Because detached actor is still alive after
  // job is finished. After `DRIVER_EXITED` state being introduced in issue
  // https://github.com/ray-project/ray/issues/21128, this line should work.
  // RAY_UNUSED(cached_job_configs_.erase(job_id));
}

/// Add listener to monitor the add action of nodes.
///
/// \param listener The handler which process the add of nodes.
void GcsJobManager::AddJobFinishedListener(JobFinishListenerCallback listener) {
  RAY_CHECK(listener);
  job_finished_listeners_.emplace_back(std::move(listener));
}

void GcsJobManager::HandleGetAllJobInfo(rpc::GetAllJobInfoRequest request,
                                        rpc::GetAllJobInfoReply *reply,
                                        rpc::SendReplyCallback send_reply_callback) {
  RAY_LOG(INFO) << "Getting all job info.";
<<<<<<< HEAD
  auto on_done = [this, reply, send_reply_callback](
=======

  int limit = std::numeric_limits<int>::max();
  if (request.has_limit()) {
    limit = request.limit();
    if (limit < 0) {
      RAY_LOG(ERROR) << "Invalid limit " << limit
                     << " specified in GetAllJobInfoRequest, "
                     << "must be nonnegative.";
      GCS_RPC_SEND_REPLY(send_reply_callback, reply, Status::Invalid("Invalid limit"));
      return;
    }
    RAY_LOG(INFO) << "Getting job info with limit " << limit << ".";
  }

  auto on_done = [this, reply, send_reply_callback, limit](
>>>>>>> cc3fa331
                     const absl::flat_hash_map<JobID, JobTableData> &result) {
    // Internal KV keys for jobs that were submitted via the Ray Job API.
    std::vector<std::string> job_api_data_keys;

    // Maps a Job API data key to the indices of the corresponding jobs in the table. Note
    // that multiple jobs can come from the same Ray Job API submission (e.g. if the
    // entrypoint script calls ray.init() multiple times).
    std::unordered_map<std::string, std::vector<int>> job_data_key_to_indices;

    // Load the job table data into the reply.
    int i = 0;
    for (auto &data : result) {
      if (i >= limit) {
        break;
      }
      reply->add_job_info_list()->CopyFrom(data.second);
      auto &metadata = data.second.config().metadata();
      auto iter = metadata.find("job_submission_id");
      if (iter != metadata.end()) {
        // This job was submitted via the Ray Job API, so it has JobInfo in the kv.
        std::string job_submission_id = iter->second;
        std::string job_data_key = JobDataKey(job_submission_id);
        job_api_data_keys.push_back(job_data_key);
        job_data_key_to_indices[job_data_key].push_back(i);
      }
      i++;
    }

<<<<<<< HEAD
    std::shared_ptr<std::atomic<int>> num_processed_jobs =
        std::make_shared<std::atomic<int>>(0);

    // For each job with a submission id, we query the internal KV store to get the Ray
    // Job API JobInfo, and send the gRPC reply in the KV callback. If there are *no* jobs
    // with a submission id, we must send the gRPC reply in the current function instead.
    // Use this flag to track it.
    bool any_jobs_with_submission_id = false;

    for (int i = 0; i < reply->job_info_list_size(); i++) {
      const auto &metadata = reply->job_info_list(i).config().metadata();
      if (metadata.find("job_submission_id") == metadata.end()) {
        num_processed_jobs->fetch_add(1);
        continue;
      }

      any_jobs_with_submission_id = true;
      const auto &job_submission_id = metadata.at("job_submission_id");

      auto kv_get_callback =
          [reply, send_reply_callback, num_processed_jobs, i, &job_submission_id](
              std::optional<std::string> job_info_json) {
            if (job_info_json) {
              // Parse the JSON into a JobsAPIInfo proto.
              rpc::JobsAPIInfo jobs_api_info;
              RAY_CHECK(google::protobuf::util::JsonStringToMessage(*job_info_json,
                                                                    &jobs_api_info)
                            .ok());

              // Load info into the reply.
              reply->mutable_job_info_list(i)->mutable_job_info()->CopyFrom(
                  jobs_api_info);
            } else {
              RAY_LOG(ERROR)
                  << "Failed to look up Ray Job API JobInfo for job with submission ID "
                  << job_submission_id;
            }

            // Send reply if all jobs have been processed.
            if (num_processed_jobs->fetch_add(1) == reply->job_info_list_size() - 1) {
              RAY_LOG(INFO) << "Finished getting all job info.";
              GCS_RPC_SEND_REPLY(send_reply_callback, reply, Status::OK());
            }
          };

      std::string job_data_key = "_ray_internal_job_info_" + job_submission_id;
      internal_kv_.Get("job", job_data_key, kv_get_callback);
    }

    // If there were no jobs with a submission id, we must send the reply here.
    if (!any_jobs_with_submission_id) {
      RAY_LOG(INFO) << "Finished getting all job info.";
      GCS_RPC_SEND_REPLY(send_reply_callback, reply, Status::OK());
    }
=======
    // Load the JobInfo for jobs submitted via the Ray Job API.
    auto kv_multi_get_callback =
        [reply, send_reply_callback, job_data_key_to_indices](
            std::unordered_map<std::string, std::string> result) {
          for (auto &data : result) {
            std::string job_data_key = data.first;
            // The JobInfo stored by the Ray Job API.
            std::string job_info_json = data.second;
            if (!job_info_json.empty()) {
              // Parse the JSON into a JobsAPIInfo proto.
              rpc::JobsAPIInfo jobs_api_info;
              auto status = google::protobuf::util::JsonStringToMessage(job_info_json,
                                                                        &jobs_api_info);
              if (!status.ok()) {
                RAY_LOG(ERROR)
                    << "Failed to parse JobInfo JSON into JobsAPIInfo protobuf. JSON: "
                    << job_info_json << " Error: " << status.message();
              }
              // Add the JobInfo to the correct indices in the reply.
              for (int i : job_data_key_to_indices.at(job_data_key)) {
                reply->mutable_job_info_list(i)->mutable_job_info()->CopyFrom(
                    std::move(jobs_api_info));
              }
            }
          }
          RAY_LOG(INFO) << "Finished getting all job info.";
          GCS_RPC_SEND_REPLY(send_reply_callback, reply, Status::OK());
        };
    internal_kv_.MultiGet("job", job_api_data_keys, kv_multi_get_callback);
>>>>>>> cc3fa331
  };
  Status status = gcs_table_storage_->JobTable().GetAll(on_done);
  if (!status.ok()) {
    on_done(absl::flat_hash_map<JobID, JobTableData>());
  }
}

void GcsJobManager::HandleReportJobError(rpc::ReportJobErrorRequest request,
                                         rpc::ReportJobErrorReply *reply,
                                         rpc::SendReplyCallback send_reply_callback) {
  auto job_id = JobID::FromBinary(request.job_error().job_id());
  RAY_CHECK_OK(gcs_publisher_->PublishError(job_id.Hex(), request.job_error(), nullptr));
  GCS_RPC_SEND_REPLY(send_reply_callback, reply, Status::OK());
}

void GcsJobManager::HandleGetNextJobID(rpc::GetNextJobIDRequest request,
                                       rpc::GetNextJobIDReply *reply,
                                       rpc::SendReplyCallback send_reply_callback) {
  reply->set_job_id(gcs_table_storage_->GetNextJobID());
  GCS_RPC_SEND_REPLY(send_reply_callback, reply, Status::OK());
}

std::shared_ptr<rpc::JobConfig> GcsJobManager::GetJobConfig(const JobID &job_id) const {
  auto it = cached_job_configs_.find(job_id);
  RAY_CHECK(it != cached_job_configs_.end()) << "Couldn't find job with id: " << job_id;
  return it->second;
}

}  // namespace gcs
}  // namespace ray<|MERGE_RESOLUTION|>--- conflicted
+++ resolved
@@ -147,9 +147,6 @@
                                         rpc::GetAllJobInfoReply *reply,
                                         rpc::SendReplyCallback send_reply_callback) {
   RAY_LOG(INFO) << "Getting all job info.";
-<<<<<<< HEAD
-  auto on_done = [this, reply, send_reply_callback](
-=======
 
   int limit = std::numeric_limits<int>::max();
   if (request.has_limit()) {
@@ -165,7 +162,6 @@
   }
 
   auto on_done = [this, reply, send_reply_callback, limit](
->>>>>>> cc3fa331
                      const absl::flat_hash_map<JobID, JobTableData> &result) {
     // Internal KV keys for jobs that were submitted via the Ray Job API.
     std::vector<std::string> job_api_data_keys;
@@ -194,62 +190,6 @@
       i++;
     }
 
-<<<<<<< HEAD
-    std::shared_ptr<std::atomic<int>> num_processed_jobs =
-        std::make_shared<std::atomic<int>>(0);
-
-    // For each job with a submission id, we query the internal KV store to get the Ray
-    // Job API JobInfo, and send the gRPC reply in the KV callback. If there are *no* jobs
-    // with a submission id, we must send the gRPC reply in the current function instead.
-    // Use this flag to track it.
-    bool any_jobs_with_submission_id = false;
-
-    for (int i = 0; i < reply->job_info_list_size(); i++) {
-      const auto &metadata = reply->job_info_list(i).config().metadata();
-      if (metadata.find("job_submission_id") == metadata.end()) {
-        num_processed_jobs->fetch_add(1);
-        continue;
-      }
-
-      any_jobs_with_submission_id = true;
-      const auto &job_submission_id = metadata.at("job_submission_id");
-
-      auto kv_get_callback =
-          [reply, send_reply_callback, num_processed_jobs, i, &job_submission_id](
-              std::optional<std::string> job_info_json) {
-            if (job_info_json) {
-              // Parse the JSON into a JobsAPIInfo proto.
-              rpc::JobsAPIInfo jobs_api_info;
-              RAY_CHECK(google::protobuf::util::JsonStringToMessage(*job_info_json,
-                                                                    &jobs_api_info)
-                            .ok());
-
-              // Load info into the reply.
-              reply->mutable_job_info_list(i)->mutable_job_info()->CopyFrom(
-                  jobs_api_info);
-            } else {
-              RAY_LOG(ERROR)
-                  << "Failed to look up Ray Job API JobInfo for job with submission ID "
-                  << job_submission_id;
-            }
-
-            // Send reply if all jobs have been processed.
-            if (num_processed_jobs->fetch_add(1) == reply->job_info_list_size() - 1) {
-              RAY_LOG(INFO) << "Finished getting all job info.";
-              GCS_RPC_SEND_REPLY(send_reply_callback, reply, Status::OK());
-            }
-          };
-
-      std::string job_data_key = "_ray_internal_job_info_" + job_submission_id;
-      internal_kv_.Get("job", job_data_key, kv_get_callback);
-    }
-
-    // If there were no jobs with a submission id, we must send the reply here.
-    if (!any_jobs_with_submission_id) {
-      RAY_LOG(INFO) << "Finished getting all job info.";
-      GCS_RPC_SEND_REPLY(send_reply_callback, reply, Status::OK());
-    }
-=======
     // Load the JobInfo for jobs submitted via the Ray Job API.
     auto kv_multi_get_callback =
         [reply, send_reply_callback, job_data_key_to_indices](
@@ -279,7 +219,6 @@
           GCS_RPC_SEND_REPLY(send_reply_callback, reply, Status::OK());
         };
     internal_kv_.MultiGet("job", job_api_data_keys, kv_multi_get_callback);
->>>>>>> cc3fa331
   };
   Status status = gcs_table_storage_->JobTable().GetAll(on_done);
   if (!status.ok()) {
