// Copyright 2017 The Ray Authors.
//
// Licensed under the Apache License, Version 2.0 (the "License");
// you may not use this file except in compliance with the License.
// You may obtain a copy of the License at
//
//  http://www.apache.org/licenses/LICENSE-2.0
//
// Unless required by applicable law or agreed to in writing, software
// distributed under the License is distributed on an "AS IS" BASIS,
// WITHOUT WARRANTIES OR CONDITIONS OF ANY KIND, either express or implied.
// See the License for the specific language governing permissions and
// limitations under the License.

#pragma once
#include <memory>
#include "ray/gcs/redis_client.h"
#include "ray/gcs/store_client/redis_store_client.h"
#include "ray/rpc/gcs_server/gcs_rpc_server.h"

namespace ray {
namespace gcs {

/// This implementation class of `InternalKVHandler`.
class GcsInternalKVManager : public rpc::InternalKVHandler {
 public:
  explicit GcsInternalKVManager(std::shared_ptr<RedisClient> redis_client)
      : redis_client_(redis_client) {}

  void HandleInternalKVGet(const rpc::InternalKVGetRequest &request,
                           rpc::InternalKVGetReply *reply,
                           rpc::SendReplyCallback send_reply_callback);

  void HandleInternalKVPut(const rpc::InternalKVPutRequest &request,
                           rpc::InternalKVPutReply *reply,
                           rpc::SendReplyCallback send_reply_callback);

  void HandleInternalKVDel(const rpc::InternalKVDelRequest &request,
                           rpc::InternalKVDelReply *reply,
                           rpc::SendReplyCallback send_reply_callback);

  void HandleInternalKVExists(const rpc::InternalKVExistsRequest &request,
                              rpc::InternalKVExistsReply *reply,
                              rpc::SendReplyCallback send_reply_callback);

<<<<<<< HEAD
  void HandleKeys(const rpc::KeysRequest &request, rpc::KeysReply *reply,
                  rpc::SendReplyCallback send_reply_callback);
  void AsyncDel(const std::string& key, std::function<void(int)> cb);
=======
  void HandleInternalKVKeys(const rpc::InternalKVKeysRequest &request,
                            rpc::InternalKVKeysReply *reply,
                            rpc::SendReplyCallback send_reply_callback);

>>>>>>> b3305e9b
 private:
  std::shared_ptr<RedisClient> redis_client_;
};

}  // namespace gcs
}  // namespace ray<|MERGE_RESOLUTION|>--- conflicted
+++ resolved
@@ -43,16 +43,12 @@
                               rpc::InternalKVExistsReply *reply,
                               rpc::SendReplyCallback send_reply_callback);
 
-<<<<<<< HEAD
-  void HandleKeys(const rpc::KeysRequest &request, rpc::KeysReply *reply,
-                  rpc::SendReplyCallback send_reply_callback);
-  void AsyncDel(const std::string& key, std::function<void(int)> cb);
-=======
+  void AsyncInternalKVDel(const std::string &key, std::function<void(int)> cb);
+
   void HandleInternalKVKeys(const rpc::InternalKVKeysRequest &request,
                             rpc::InternalKVKeysReply *reply,
                             rpc::SendReplyCallback send_reply_callback);
 
->>>>>>> b3305e9b
  private:
   std::shared_ptr<RedisClient> redis_client_;
 };
