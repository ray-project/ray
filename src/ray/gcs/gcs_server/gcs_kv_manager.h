// Copyright 2017 The Ray Authors.
//
// Licensed under the Apache License, Version 2.0 (the "License");
// you may not use this file except in compliance with the License.
// You may obtain a copy of the License at
//
//  http://www.apache.org/licenses/LICENSE-2.0
//
// Unless required by applicable law or agreed to in writing, software
// distributed under the License is distributed on an "AS IS" BASIS,
// WITHOUT WARRANTIES OR CONDITIONS OF ANY KIND, either express or implied.
// See the License for the specific language governing permissions and
// limitations under the License.

#pragma once
#include <memory>

#include "absl/container/btree_map.h"
#include "absl/synchronization/mutex.h"
#include "ray/gcs/redis_client.h"
#include "ray/gcs/store_client/redis_store_client.h"
#include "ray/rpc/gcs_server/gcs_rpc_server.h"

namespace ray {
namespace gcs {

/// \class InternalKVInterface
/// The interface for internal kv implementation. Ideally we should merge this
/// with store client, but due to compatibility issue, we keep them separated
/// right now.
class InternalKVInterface {
 public:
  /// Get the value associated with `key`.
  ///
  /// \param key The key to fetch.
  /// \param callback Callback function.
  virtual void Get(const std::string &key,
                   std::function<void(std::optional<std::string>)> callback) = 0;

  /// Associate a key with the specified value.
  ///
  /// \param key The key for the pair.
  /// \param value The value for the pair.
  /// \param overwrite Whether to overwrite existing values. Otherwise, the update
  ///   will be ignored.
  /// \param callback Callback function.
  virtual void Put(const std::string &key, const std::string &value, bool overwrite,
                   std::function<void(bool)> callback) = 0;

  /// Delete the key from the store.
  ///
  /// \param key The key to be deleted.
  /// \param callback Callback function.
  virtual void Del(const std::string &key, std::function<void(bool)> callback) = 0;

  /// Check whether the key exists in the store.
  ///
  /// \param key The key to be checked.
  /// \param callback Callback function.
  virtual void Exists(const std::string &key, std::function<void(bool)> callback) = 0;

  /// Get the keys for a given prefix.
  ///
  /// \param prefix The prefix to be scaned.
  /// \param callback Callback function.
  virtual void Keys(const std::string &prefix,
                    std::function<void(std::vector<std::string>)> callback) = 0;

  virtual ~InternalKVInterface(){};
};

class RedisInternalKV : public InternalKVInterface {
 public:
  RedisInternalKV(RedisClient *redis_client) : redis_client_(redis_client) {}

  void Get(const std::string &key,
           std::function<void(std::optional<std::string>)> callback) override;

  void Put(const std::string &key, const std::string &value, bool overwrite,
           std::function<void(bool)> callback) override;

  void Del(const std::string &key, std::function<void(bool)> callback) override;

  void Exists(const std::string &key, std::function<void(bool)> callback) override;

  void Keys(const std::string &prefix,
            std::function<void(std::vector<std::string>)> callback) override;

 private:
  RedisClient *redis_client_;
};

class MemoryInternalKV : public InternalKVInterface {
 public:
<<<<<<< HEAD
  MemoryInternalKV(instrumented_io_context *io_context) : io_context_(io_context) {
    RAY_CHECK(io_context != nullptr);
  }
=======
  MemoryInternalKV(instrumented_io_context &io_context) : io_context_(io_context) {}
>>>>>>> 22ccc6b3
  void Get(const std::string &key,
           std::function<void(std::optional<std::string>)> callback) override;

  void Put(const std::string &key, const std::string &value, bool overwrite,
           std::function<void(bool)> callback) override;

  void Del(const std::string &key, std::function<void(bool)> callback) override;

  void Exists(const std::string &key, std::function<void(bool)> callback) override;

  void Keys(const std::string &prefix,
            std::function<void(std::vector<std::string>)> callback) override;

 private:
<<<<<<< HEAD
  instrumented_io_context *io_context_;
=======
  instrumented_io_context &io_context_;
>>>>>>> 22ccc6b3
  absl::Mutex mu_;
  absl::btree_map<std::string, std::string> map_ GUARDED_BY(mu_);
};

/// This implementation class of `InternalKVHandler`.
class GcsInternalKVManager : public rpc::InternalKVHandler {
 public:
  explicit GcsInternalKVManager(std::unique_ptr<InternalKVInterface> kv_instance)
      : kv_instance_(std::move(kv_instance)) {}

  void HandleInternalKVGet(const rpc::InternalKVGetRequest &request,
                           rpc::InternalKVGetReply *reply,
                           rpc::SendReplyCallback send_reply_callback) override;

  void HandleInternalKVPut(const rpc::InternalKVPutRequest &request,
                           rpc::InternalKVPutReply *reply,
                           rpc::SendReplyCallback send_reply_callback) override;

  void HandleInternalKVDel(const rpc::InternalKVDelRequest &request,
                           rpc::InternalKVDelReply *reply,
                           rpc::SendReplyCallback send_reply_callback) override;
  void HandleInternalKVExists(const rpc::InternalKVExistsRequest &request,
                              rpc::InternalKVExistsReply *reply,
                              rpc::SendReplyCallback send_reply_callback) override;

  void HandleInternalKVKeys(const rpc::InternalKVKeysRequest &request,
                            rpc::InternalKVKeysReply *reply,
                            rpc::SendReplyCallback send_reply_callback) override;

  InternalKVInterface &GetInstance() { return *kv_instance_; }

 private:
  std::unique_ptr<InternalKVInterface> kv_instance_;
};

}  // namespace gcs
}  // namespace ray<|MERGE_RESOLUTION|>--- conflicted
+++ resolved
@@ -92,13 +92,8 @@
 
 class MemoryInternalKV : public InternalKVInterface {
  public:
-<<<<<<< HEAD
-  MemoryInternalKV(instrumented_io_context *io_context) : io_context_(io_context) {
-    RAY_CHECK(io_context != nullptr);
-  }
-=======
   MemoryInternalKV(instrumented_io_context &io_context) : io_context_(io_context) {}
->>>>>>> 22ccc6b3
+
   void Get(const std::string &key,
            std::function<void(std::optional<std::string>)> callback) override;
 
@@ -113,11 +108,7 @@
             std::function<void(std::vector<std::string>)> callback) override;
 
  private:
-<<<<<<< HEAD
-  instrumented_io_context *io_context_;
-=======
   instrumented_io_context &io_context_;
->>>>>>> 22ccc6b3
   absl::Mutex mu_;
   absl::btree_map<std::string, std::string> map_ GUARDED_BY(mu_);
 };
