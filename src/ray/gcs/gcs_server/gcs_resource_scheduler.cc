// Copyright 2017 The Ray Authors.
//
// Licensed under the Apache License, Version 2.0 (the "License");
// you may not use this file except in compliance with the License.
// You may obtain a copy of the License at
//
//  http://www.apache.org/licenses/LICENSE-2.0
//
// Unless required by applicable law or agreed to in writing, software
// distributed under the License is distributed on an "AS IS" BASIS,
// WITHOUT WARRANTIES OR CONDITIONS OF ANY KIND, either express or implied.
// See the License for the specific language governing permissions and
// limitations under the License.

#include "ray/gcs/gcs_server/gcs_resource_scheduler.h"

#include <numeric>

#include "ray/raylet/scheduling/scheduling_ids.h"

namespace ray {
namespace gcs {

double LeastResourceScorer::Score(const ResourceRequest &required_resources,
                                  const NodeResources &node_resources) {
  // In GCS-based actor scheduling, the `NodeResources` are only acquired or released by
  // actor scheduling, instead of being updated by resource reports from raylets. So we
  // have to subtract normal task resources (if exist) from the current available
  // resources.
  const NodeResources *node_resources_ptr = &node_resources;
  NodeResources new_node_resources;
  if (!node_resources.normal_task_resources.IsEmpty()) {
    new_node_resources = node_resources;
    new_node_resources.available -= node_resources.normal_task_resources;
    new_node_resources.available.RemoveNegative();
    node_resources_ptr = &new_node_resources;
  }

  double node_score = 0.;
  for (auto &resource_id : required_resources.ResourceIds()) {
    const auto &request_resource = required_resources.Get(resource_id);
    const auto &node_available_resource = node_resources_ptr->available.Get(resource_id);
    auto score = Calculate(request_resource, node_available_resource);
    if (score < 0.) {
      return -1.;
    }
    node_score += score;
  }
  return node_score;
}

double LeastResourceScorer::Calculate(const FixedPoint &requested,
                                      const FixedPoint &available) {
  RAY_CHECK(available >= 0) << "Available resource " << available.Double()
                            << " should be nonnegative.";
  if (requested > available) {
    return -1;
  }

  if (available == 0) {
    return 0;
  }

  return (available - requested).Double() / available.Double();
}

/////////////////////////////////////////////////////////////////////////////////////////

SchedulingResult SortSchedulingResult(const SchedulingResult &result,
                                      const std::vector<int> &sorted_index) {
  if (result.status.IsSuccess()) {
    std::vector<scheduling::NodeID> sorted_nodes(result.selected_nodes.size());
    for (int i = 0; i < (int)sorted_index.size(); i++) {
      sorted_nodes[sorted_index[i]] = result.selected_nodes[i];
    }
    return SchedulingResult::Success(std::move(sorted_nodes));
  } else {
    return result;
  }
}

SchedulingResult GcsResourceScheduler::Schedule(
    const std::vector<ResourceRequest> &required_resources_list,
    const SchedulingType &scheduling_type,
    const std::function<bool(const scheduling::NodeID &)> &node_filter_func) {
  // Filter candidate nodes.
  auto candidate_nodes = FilterCandidateNodes(node_filter_func);
  if (candidate_nodes.empty()) {
    RAY_LOG(DEBUG) << "The candidate nodes is empty, return directly.";
    return SchedulingResult::Infeasible();
  }

  // If scheduling type is strict pack, we do not need to sort resources of each placement
  // group since they must exist on the same node
  if (scheduling_type == SchedulingType::STRICT_PACK) {
    return StrictPackSchedule(required_resources_list, candidate_nodes);
  }

  // First schedule scarce resources (such as GPU) and large capacity resources to improve
  // the scheduling success rate.
  const auto &sorted_index = SortRequiredResources(required_resources_list);

  std::vector<ResourceRequest> sorted_resources(required_resources_list);
  for (int i = 0; i < (int)sorted_index.size(); i++) {
    sorted_resources[i] = required_resources_list[sorted_index[i]];
  }

  // Score and rank nodes.
  switch (scheduling_type) {
  case PACK:
    return SortSchedulingResult(PackSchedule(sorted_resources, candidate_nodes),
                                sorted_index);
  case SPREAD:
    return SortSchedulingResult(SpreadSchedule(sorted_resources, candidate_nodes),
                                sorted_index);
  case STRICT_SPREAD:
    return SortSchedulingResult(StrictSpreadSchedule(sorted_resources, candidate_nodes),
                                sorted_index);
  default:
    RAY_LOG(FATAL) << "Unsupported scheduling type: " << scheduling_type;
  }
  UNREACHABLE;
}

absl::flat_hash_set<scheduling::NodeID> GcsResourceScheduler::FilterCandidateNodes(
    const std::function<bool(const scheduling::NodeID &)> &node_filter_func) {
  absl::flat_hash_set<scheduling::NodeID> result;
  const auto &resource_view = GetResourceView();
  result.reserve(resource_view.size());
  for (const auto &iter : resource_view) {
    const auto &node_id = iter.first;
    if (node_filter_func == nullptr || node_filter_func(node_id)) {
      result.emplace(node_id);
    }
  }
  return result;
}

std::vector<int> GcsResourceScheduler::SortRequiredResources(
    const std::vector<ResourceRequest> &required_resources) {
  std::vector<int> sorted_index(required_resources.size());
  std::iota(sorted_index.begin(), sorted_index.end(), 0);

  // Here we sort in reverse order:
  // sort(_, _, a < b) would result in the vector [a < b < c]
  // sort(_, _, a > b) would result in the vector [c > b > a] which leads to our desired
  // outcome of having highest priority `ResourceRequest` being scheduled first.

  std::sort(sorted_index.begin(), sorted_index.end(), [&](int b_idx, int a_idx) {
    const auto &a = required_resources[a_idx];
    const auto &b = required_resources[b_idx];

    // TODO (jon-chuang): the exact resource priority defined here needs to be revisted.

    // Notes: This is a comparator for sorting in c++. We return true if a < b based on a
    // resource at the given level of priority. If tied, we attempt to resolve based on
    // the resource at the next level of priority.
    //
    // The order of priority is: `ResourceRequest`s with GPU requirements first, then
    // extra resources, then object store memory, memory and finally CPU requirements. If
    // two `ResourceRequest`s require a resource under consideration, the one requiring
    // more of the resource is prioritized.

    auto gpu = scheduling::ResourceID::GPU();
    if (a.Get(gpu) != b.Get(gpu)) {
      return a.Get(gpu) < b.Get(gpu);
    }
<<<<<<< HEAD
    for (auto r : extra_resources_set) {
      auto a_iter = a.custom_resources.find(r);
      const auto &a_resource = a_iter != a.custom_resources.end() ? a_iter->second : 0;
      auto b_iter = b.custom_resources.find(r);
      const auto &b_resource = b_iter != b.custom_resources.end() ? b_iter->second : 0;
=======

    // Make sure that resources are always sorted in the same order
    std::set<scheduling::ResourceID> extra_resources_set;
    for (const auto &r : a.ResourceIds()) {
      if (!IsPredefinedResource(r)) {
        extra_resources_set.insert(r);
      }
    }
    for (const auto &r : b.ResourceIds()) {
      if (!IsPredefinedResource(r)) {
        extra_resources_set.insert(r);
      }
    }

    for (const auto &r : extra_resources_set) {
      auto a_resource = a.Get(r);
      auto b_resource = b.Get(r);
>>>>>>> 005ea368
      if (a_resource != b_resource) {
        return a_resource < b_resource;
      }
    }
    for (auto id : std::vector({scheduling::ResourceID::ObjectStoreMemory(),
                                scheduling::ResourceID::Memory(),
                                scheduling::ResourceID::CPU()})) {
      if (a.Get(id) != b.Get(id)) {
        return a.Get(id) < b.Get(id);
      }
    }
    return false;
  });
  return sorted_index;
}

SchedulingResult GcsResourceScheduler::StrictSpreadSchedule(
    const std::vector<ResourceRequest> &required_resources_list,
    const absl::flat_hash_set<scheduling::NodeID> &candidate_nodes) {
  if (required_resources_list.size() > candidate_nodes.size()) {
    RAY_LOG(DEBUG) << "The number of required resources "
                   << required_resources_list.size()
                   << " is greater than the number of candidate nodes "
                   << candidate_nodes.size() << ", scheduling fails.";
    return SchedulingResult::Infeasible();
  }

  std::vector<scheduling::NodeID> result_nodes;
  absl::flat_hash_set<scheduling::NodeID> candidate_nodes_copy(candidate_nodes);
  for (const auto &iter : required_resources_list) {
    // Score and sort nodes.
    auto best_node = GetBestNode(iter, candidate_nodes_copy);

    // There are nodes to meet the scheduling requirements.
    if (!best_node.IsNil()) {
      candidate_nodes_copy.erase(best_node);
      result_nodes.emplace_back(best_node);
    } else {
      // There is no node to meet the scheduling requirements.
      break;
    }
  }

  if (result_nodes.size() != required_resources_list.size()) {
    // Can't meet the scheduling requirements temporarily.
    return SchedulingResult::Failed();
  }
  return SchedulingResult::Success(std::move(result_nodes));
}

SchedulingResult GcsResourceScheduler::SpreadSchedule(
    const std::vector<ResourceRequest> &required_resources_list,
    const absl::flat_hash_set<scheduling::NodeID> &candidate_nodes) {
  std::vector<scheduling::NodeID> result_nodes;
  absl::flat_hash_set<scheduling::NodeID> candidate_nodes_copy(candidate_nodes);
  absl::flat_hash_set<scheduling::NodeID> selected_nodes;
  for (const auto &iter : required_resources_list) {
    // Score and sort nodes.
    auto best_node = GetBestNode(iter, candidate_nodes_copy);

    // There are nodes to meet the scheduling requirements.
    if (!best_node.IsNil()) {
      result_nodes.emplace_back(best_node);
      RAY_CHECK(AllocateRemoteTaskResources(result_nodes.back(), iter));
      candidate_nodes_copy.erase(result_nodes.back());
      selected_nodes.insert(result_nodes.back());
    } else {
      // Scheduling from selected nodes.
      auto best_node = GetBestNode(iter, selected_nodes);
      if (!best_node.IsNil()) {
        result_nodes.push_back(best_node);
        RAY_CHECK(AllocateRemoteTaskResources(result_nodes.back(), iter));
      } else {
        break;
      }
    }
  }

  // Releasing the resources temporarily deducted from `cluster_resource_manager_`.
  ReleaseTemporarilyDeductedResources(required_resources_list, result_nodes);

  if (result_nodes.size() != required_resources_list.size()) {
    // Can't meet the scheduling requirements temporarily.
    return SchedulingResult::Failed();
  }
  return SchedulingResult::Success(std::move(result_nodes));
}

SchedulingResult GcsResourceScheduler::StrictPackSchedule(
    const std::vector<ResourceRequest> &required_resources_list,
    const absl::flat_hash_set<scheduling::NodeID> &candidate_nodes) {
  // Aggregate required resources.
  ResourceRequest aggregated_resource_request;
  for (const auto &resource_request : required_resources_list) {
    for (auto &resource_id : resource_request.ResourceIds()) {
      auto value = aggregated_resource_request.Get(resource_id) +
                   resource_request.Get(resource_id);
      aggregated_resource_request.Set(resource_id, value);
    }
  }

  const auto &resource_view = GetResourceView();
  const auto &right_node_it = std::find_if(
      resource_view.begin(),
      resource_view.end(),
      [&aggregated_resource_request](const auto &entry) {
        return entry.second.GetLocalView().IsAvailable(aggregated_resource_request);
      });

  if (right_node_it == resource_view.end()) {
    RAY_LOG(DEBUG) << "The required resource is bigger than the maximum resource in the "
                      "whole cluster, schedule failed.";
    return SchedulingResult::Infeasible();
  }

  std::vector<scheduling::NodeID> result_nodes;

  auto best_node = GetBestNode(aggregated_resource_request, candidate_nodes);

  // Select the node with the highest score.
  // `StrictPackSchedule` does not need to consider the scheduling context, because it
  // only schedules to a node and triggers rescheduling when node dead.
  if (!best_node.IsNil()) {
    for (int index = 0; index < (int)required_resources_list.size(); ++index) {
      result_nodes.emplace_back(best_node);
    }
  }
  if (result_nodes.empty()) {
    // Can't meet the scheduling requirements temporarily.
    return SchedulingResult::Failed();
  }

  return SchedulingResult::Success(std::move(result_nodes));
}

SchedulingResult GcsResourceScheduler::PackSchedule(
    const std::vector<ResourceRequest> &required_resources_list,
    const absl::flat_hash_set<scheduling::NodeID> &candidate_nodes) {
  std::vector<scheduling::NodeID> result_nodes;
  result_nodes.resize(required_resources_list.size());
  absl::flat_hash_set<scheduling::NodeID> candidate_nodes_copy(candidate_nodes);
  std::list<std::pair<int, ResourceRequest>> required_resources_list_copy;
  int index = 0;
  for (const auto &iter : required_resources_list) {
    required_resources_list_copy.emplace_back(index++, iter);
  }

  while (!required_resources_list_copy.empty()) {
    const auto &required_resources_index = required_resources_list_copy.front().first;
    const auto &required_resources = required_resources_list_copy.front().second;
    auto best_node = GetBestNode(required_resources, candidate_nodes_copy);
    if (best_node.IsNil()) {
      // There is no node to meet the scheduling requirements.
      break;
    }

    RAY_CHECK(AllocateRemoteTaskResources(best_node, required_resources));
    result_nodes[required_resources_index] = best_node;
    required_resources_list_copy.pop_front();

    // We try to schedule more resources on one node.
    for (auto iter = required_resources_list_copy.begin();
         iter != required_resources_list_copy.end();) {
      if (AllocateRemoteTaskResources(best_node, iter->second)) {
        result_nodes[iter->first] = best_node;
        required_resources_list_copy.erase(iter++);
      } else {
        ++iter;
      }
    }
    candidate_nodes_copy.erase(best_node);
  }

  // Releasing the resources temporarily deducted from `cluster_resource_manager_`.
  ReleaseTemporarilyDeductedResources(required_resources_list, result_nodes);

  if (!required_resources_list_copy.empty()) {
    // Can't meet the scheduling requirements temporarily.
    return SchedulingResult::Failed();
  }
  return SchedulingResult::Success(std::move(result_nodes));
}

scheduling::NodeID GcsResourceScheduler::GetBestNode(
    const ResourceRequest &required_resources,
    const absl::flat_hash_set<scheduling::NodeID> &candidate_nodes) {
  double best_node_score = -1;
  auto best_node_id = scheduling::NodeID::Nil();

  // Score the nodes.
  for (const auto &node_id : candidate_nodes) {
    const auto &node_resources = GetNodeResources(node_id);
    double node_score = node_scorer_->Score(required_resources, node_resources);
    if (best_node_id.IsNil() || best_node_score < node_score) {
      best_node_id = node_id;
      best_node_score = node_score;
    }
  }
  if (!best_node_id.IsNil() && best_node_score >= 0) {
    return best_node_id;
  }
  return scheduling::NodeID::Nil();
}

void GcsResourceScheduler::ReleaseTemporarilyDeductedResources(
    const std::vector<ResourceRequest> &required_resources_list,
    const std::vector<scheduling::NodeID> &nodes) {
  for (int index = 0; index < (int)nodes.size(); index++) {
    // If `PackSchedule` fails, the id of some nodes may be nil.
    if (!nodes[index].IsNil()) {
      RAY_CHECK(ReleaseRemoteTaskResources(nodes[index], required_resources_list[index]));
    }
  }
}

const NodeResources &GcsResourceScheduler::GetNodeResources(
    const scheduling::NodeID &node_id) const {
  return cluster_resource_manager_->GetNodeResources(
      scheduling::NodeID(node_id.Binary()));
}

bool GcsResourceScheduler::AllocateRemoteTaskResources(
    const scheduling::NodeID &node_id, const ResourceRequest &resource_request) {
  if (!cluster_resource_manager_->HasSufficientResource(
          node_id, resource_request, /*ignore_object_store_memory_requirement=*/true)) {
    return false;
  }
  return cluster_resource_manager_->SubtractNodeAvailableResources(node_id,
                                                                   resource_request);
}

bool GcsResourceScheduler::ReleaseRemoteTaskResources(
    const scheduling::NodeID &node_id, const ResourceRequest &resource_request) {
  return cluster_resource_manager_->AddNodeAvailableResources(node_id, resource_request);
}

const absl::flat_hash_map<scheduling::NodeID, Node>
    &GcsResourceScheduler::GetResourceView() const {
  return cluster_resource_manager_->GetResourceView();
}

}  // namespace gcs
}  // namespace ray<|MERGE_RESOLUTION|>--- conflicted
+++ resolved
@@ -165,13 +165,6 @@
     if (a.Get(gpu) != b.Get(gpu)) {
       return a.Get(gpu) < b.Get(gpu);
     }
-<<<<<<< HEAD
-    for (auto r : extra_resources_set) {
-      auto a_iter = a.custom_resources.find(r);
-      const auto &a_resource = a_iter != a.custom_resources.end() ? a_iter->second : 0;
-      auto b_iter = b.custom_resources.find(r);
-      const auto &b_resource = b_iter != b.custom_resources.end() ? b_iter->second : 0;
-=======
 
     // Make sure that resources are always sorted in the same order
     std::set<scheduling::ResourceID> extra_resources_set;
@@ -189,7 +182,6 @@
     for (const auto &r : extra_resources_set) {
       auto a_resource = a.Get(r);
       auto b_resource = b.Get(r);
->>>>>>> 005ea368
       if (a_resource != b_resource) {
         return a_resource < b_resource;
       }
