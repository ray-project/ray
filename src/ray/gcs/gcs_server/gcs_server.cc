// Copyright 2017 The Ray Authors.
//
// Licensed under the Apache License, Version 2.0 (the "License");
// you may not use this file except in compliance with the License.
// You may obtain a copy of the License at
//
//  http://www.apache.org/licenses/LICENSE-2.0
//
// Unless required by applicable law or agreed to in writing, software
// distributed under the License is distributed on an "AS IS" BASIS,
// WITHOUT WARRANTIES OR CONDITIONS OF ANY KIND, either express or implied.
// See the License for the specific language governing permissions and
// limitations under the License.

#include "ray/gcs/gcs_server/gcs_server.h"

#include <fstream>

#include "ray/common/asio/asio_util.h"
#include "ray/common/asio/instrumented_io_context.h"
#include "ray/common/network_util.h"
#include "ray/common/ray_config.h"
#include "ray/gcs/gcs_server/gcs_actor_manager.h"
#include "ray/gcs/gcs_server/gcs_job_manager.h"
#include "ray/gcs/gcs_server/gcs_node_manager.h"
#include "ray/gcs/gcs_server/gcs_placement_group_manager.h"
#include "ray/gcs/gcs_server/gcs_worker_manager.h"
#include "ray/gcs/gcs_server/stats_handler_impl.h"
#include "ray/pubsub/publisher.h"

namespace ray {
namespace gcs {

GcsServer::GcsServer(const ray::gcs::GcsServerConfig &config,
                     instrumented_io_context &main_service)
    : config_(config),
      main_service_(main_service),
      rpc_server_(config.grpc_server_name, config.grpc_server_port,
                  config.node_ip_address == "127.0.0.1", config.grpc_server_thread_num,
                  /*keepalive_time_ms=*/RayConfig::instance().grpc_keepalive_time_ms()),
      client_call_manager_(main_service,
                           RayConfig::instance().gcs_server_rpc_client_thread_num()),
      raylet_client_pool_(
          std::make_shared<rpc::NodeManagerClientPool>(client_call_manager_)),
      pubsub_periodical_runner_(main_service_),
      periodical_runner_(main_service),
<<<<<<< HEAD
      is_started_(false) {
  // Init backend client.
  redis_client_ = std::make_shared<RedisClient>(GetRedisClientOptions());
  auto status = redis_client_->Connect(main_service_);
  RAY_CHECK(status.ok()) << "Failed to init redis gcs client as " << status;

  // Init redis failure detector.
  gcs_redis_failure_detector_ = std::make_shared<GcsRedisFailureDetector>(
      main_service_, redis_client_->GetPrimaryContext(), [this]() { Stop(); });
  gcs_redis_failure_detector_->Start();

=======
      is_started_(false),
      is_stopped_(false) {
>>>>>>> a78baf40
  // Init gcs table storage.
  RAY_LOG(INFO) << "GCS Storage is set to " << RayConfig::instance().gcs_storage();
  RAY_LOG(INFO) << "gRPC based pubsub is"
                << (RayConfig::instance().gcs_grpc_based_pubsub() ? " " : " not ")
                << "enabled";
  if (RayConfig::instance().gcs_storage() == "redis") {
    gcs_table_storage_ = std::make_shared<gcs::RedisGcsTableStorage>(GetOrConnectRedis());
  } else if (RayConfig::instance().gcs_storage() == "memory") {
    RAY_CHECK(RayConfig::instance().gcs_grpc_based_pubsub())
        << " grpc pubsub has to be enabled when using storage other than redis";
    gcs_table_storage_ = std::make_shared<InMemoryGcsTableStorage>(main_service_);
  } else {
    RAY_LOG(FATAL) << "Unsupported gcs storage: " << RayConfig::instance().gcs_storage();
  }

  auto on_done = [this](const ray::Status &status) {
    RAY_CHECK(status.ok()) << "Failed to put internal config";
    this->main_service_.stop();
  };
  ray::rpc::StoredConfig stored_config;
  stored_config.set_config(config_.raylet_config_list);
  RAY_CHECK_OK(gcs_table_storage_->InternalConfigTable().Put(ray::UniqueID::Nil(),
                                                             stored_config, on_done));
  // Here we need to make sure the Put of internal config is happening in sync
  // way. But since the storage API is async, we need to run the main_service_
  // to block currenct thread.
  // This will run async operations from InternalConfigTable().Put() above
  // inline.
  main_service_.run();
  // Reset the main service to the initial status otherwise, the signal handler
  // will be called.
  main_service_.restart();

  // Init GCS publisher instance.
  std::unique_ptr<pubsub::Publisher> inner_publisher;
  if (config_.grpc_pubsub_enabled) {
    // Init grpc based pubsub on GCS.
    // TODO: Move this into GcsPublisher.
    inner_publisher = std::make_unique<pubsub::Publisher>(
        /*channels=*/
        std::vector<rpc::ChannelType>{
            rpc::ChannelType::GCS_ACTOR_CHANNEL,
            rpc::ChannelType::GCS_JOB_CHANNEL,
            rpc::ChannelType::GCS_NODE_INFO_CHANNEL,
            rpc::ChannelType::GCS_NODE_RESOURCE_CHANNEL,
            rpc::ChannelType::GCS_WORKER_DELTA_CHANNEL,
            rpc::ChannelType::RAY_ERROR_INFO_CHANNEL,
            rpc::ChannelType::RAY_LOG_CHANNEL,
            rpc::ChannelType::RAY_PYTHON_FUNCTION_CHANNEL,
            rpc::ChannelType::RAY_NODE_RESOURCE_USAGE_CHANNEL,
        },
        /*periodical_runner=*/&pubsub_periodical_runner_,
        /*get_time_ms=*/[]() { return absl::GetCurrentTimeNanos() / 1e6; },
        /*subscriber_timeout_ms=*/RayConfig::instance().subscriber_timeout_ms(),
        /*publish_batch_size_=*/RayConfig::instance().publish_batch_size());
  }
  gcs_publisher_ =
      std::make_shared<GcsPublisher>(redis_client_, std::move(inner_publisher));
}

GcsServer::~GcsServer() { Stop(); }

RedisClientOptions GcsServer::GetRedisClientOptions() const {
  return RedisClientOptions(config_.redis_address, config_.redis_port,
                            config_.redis_password, config_.enable_sharding_conn);
}

void GcsServer::Start() {
  // Load gcs tables data asynchronously.
  auto gcs_init_data = std::make_shared<GcsInitData>(gcs_table_storage_);
  gcs_init_data->AsyncLoad([this, gcs_init_data] { DoStart(*gcs_init_data); });
}

void GcsServer::DoStart(const GcsInitData &gcs_init_data) {
  // Init gcs resource manager.
  InitGcsResourceManager(gcs_init_data);

  // Init gcs resource scheduler.
  InitGcsResourceScheduler();

  // Init gcs node manager.
  InitGcsNodeManager(gcs_init_data);

  // Init gcs heartbeat manager.
  InitGcsHeartbeatManager(gcs_init_data);

  // Init KV Manager
  InitKVManager();

  // Init Pub/Sub handler
  InitPubSubHandler();

  // Init RuntimeENv manager
  InitRuntimeEnvManager();

  // Init gcs job manager.
  InitGcsJobManager(gcs_init_data);

  // Init gcs placement group manager.
  InitGcsPlacementGroupManager(gcs_init_data);

  // Init gcs actor manager.
  InitGcsActorManager(gcs_init_data);

  // Init gcs worker manager.
  InitGcsWorkerManager();

  // Init stats handler.
  InitStatsHandler();

  // Init resource report polling.
  InitResourceReportPolling(gcs_init_data);

  // Init resource report broadcasting.
  InitResourceReportBroadcasting(gcs_init_data);

  // Install event listeners.
  InstallEventListeners();

  InitPingManager();

  // Start RPC server when all tables have finished loading initial
  // data.
  rpc_server_.Run();

  // Store gcs rpc server address in redis.
  // TODO (iycheng): Don't write once redis removal is done
  //   if (!RayConfig::instance().bootstrap_with_gcs()) {
  //     // Store gcs rpc server address in redis.
  //     StoreGcsServerAddressInRedis();
  //   }
  StoreGcsServerAddressInRedis();
  // Only after the rpc_server_ is running can the heartbeat manager
  // be run. Otherwise the node failure detector will mistake
  // some living nodes as dead as the timer inside node failure
  // detector is already run.
  gcs_heartbeat_manager_->Start();

  RecordMetrics();

  periodical_runner_.RunFnPeriodically(
      [this] {
        RAY_LOG(INFO) << GetDebugState();
        PrintAsioStats();
      },
      /*ms*/ RayConfig::instance().event_stats_print_interval_ms(),
      "GCSServer.deadline_timer.debug_state_event_stats_print");

  periodical_runner_.RunFnPeriodically(
      [this] { DumpDebugStateToFile(); },
      /*ms*/ RayConfig::instance().debug_dump_period_milliseconds(),
      "GCSServer.deadline_timer.debug_state_dump");

  is_started_ = true;
}

void GcsServer::Stop() {
  if (is_started_) {
    RAY_LOG(INFO) << "Stopping GCS server.";
    // GcsHeartbeatManager should be stopped before RPCServer.
    // Because closing RPC server will cost several seconds, during this time,
    // GcsHeartbeatManager is still checking nodes' heartbeat timeout. Since RPC Server
    // won't handle heartbeat calls anymore, some nodes will be marked as dead during this
    // time, causing many nodes die after GCS's failure.
    gcs_heartbeat_manager_->Stop();

    gcs_resource_report_poller_->Stop();

    if (config_.grpc_based_resource_broadcast) {
      grpc_based_resource_broadcaster_->Stop();
    }

    // Shutdown the rpc server
    rpc_server_.Shutdown();

    kv_manager_.reset();

    is_started_ = false;
    RAY_LOG(INFO) << "GCS server stopped.";
  }
}

void GcsServer::InitGcsNodeManager(const GcsInitData &gcs_init_data) {
  RAY_CHECK(gcs_table_storage_ && gcs_publisher_);
  gcs_node_manager_ = std::make_shared<GcsNodeManager>(gcs_publisher_, gcs_table_storage_,
                                                       raylet_client_pool_);
  // Initialize by gcs tables data.
  gcs_node_manager_->Initialize(gcs_init_data);
  // Register service.
  node_info_service_.reset(
      new rpc::NodeInfoGrpcService(main_service_, *gcs_node_manager_));
  rpc_server_.RegisterService(*node_info_service_);
}

void GcsServer::InitGcsHeartbeatManager(const GcsInitData &gcs_init_data) {
  RAY_CHECK(gcs_node_manager_);
  gcs_heartbeat_manager_ = std::make_shared<GcsHeartbeatManager>(
      heartbeat_manager_io_service_, /*on_node_death_callback=*/
      [this](const NodeID &node_id) {
        main_service_.post(
            [this, node_id] { return gcs_node_manager_->OnNodeFailure(node_id); },
            "GcsServer.NodeDeathCallback");
      });
  // Initialize by gcs tables data.
  gcs_heartbeat_manager_->Initialize(gcs_init_data);
  // Register service.
  heartbeat_info_service_.reset(new rpc::HeartbeatInfoGrpcService(
      heartbeat_manager_io_service_, *gcs_heartbeat_manager_));
  rpc_server_.RegisterService(*heartbeat_info_service_);
}

void GcsServer::InitGcsResourceManager(const GcsInitData &gcs_init_data) {
  RAY_CHECK(gcs_table_storage_ && gcs_publisher_);
  gcs_resource_manager_ = std::make_shared<GcsResourceManager>(
      main_service_, gcs_publisher_, gcs_table_storage_,
      !config_.grpc_based_resource_broadcast);
  // Initialize by gcs tables data.
  gcs_resource_manager_->Initialize(gcs_init_data);
  // Register service.
  node_resource_info_service_.reset(
      new rpc::NodeResourceInfoGrpcService(main_service_, *gcs_resource_manager_));
  rpc_server_.RegisterService(*node_resource_info_service_);
}

void GcsServer::InitGcsResourceScheduler() {
  RAY_CHECK(gcs_resource_manager_);
  gcs_resource_scheduler_ =
      std::make_shared<GcsResourceScheduler>(*gcs_resource_manager_);
}

void GcsServer::InitGcsJobManager(const GcsInitData &gcs_init_data) {
  RAY_CHECK(gcs_table_storage_ && gcs_publisher_);
  gcs_job_manager_ = std::make_unique<GcsJobManager>(gcs_table_storage_, gcs_publisher_,
                                                     *runtime_env_manager_);
  gcs_job_manager_->Initialize(gcs_init_data);

  // Register service.
  job_info_service_ =
      std::make_unique<rpc::JobInfoGrpcService>(main_service_, *gcs_job_manager_);
  rpc_server_.RegisterService(*job_info_service_);
}

void GcsServer::InitGcsActorManager(const GcsInitData &gcs_init_data) {
  RAY_CHECK(gcs_table_storage_ && gcs_publisher_ && gcs_node_manager_);
  std::unique_ptr<GcsActorSchedulerInterface> scheduler;
  auto schedule_failure_handler = [this](std::shared_ptr<GcsActor> actor,
                                         bool runtime_env_setup_failed) {
    // When there are no available nodes to schedule the actor the
    // gcs_actor_scheduler will treat it as failed and invoke this handler. In
    // this case, the actor manager should schedule the actor once an
    // eligible node is registered.
    gcs_actor_manager_->OnActorSchedulingFailed(std::move(actor),
                                                runtime_env_setup_failed);
  };
  auto schedule_success_handler = [this](std::shared_ptr<GcsActor> actor,
                                         const rpc::PushTaskReply &reply) {
    gcs_actor_manager_->OnActorCreationSuccess(std::move(actor), reply);
  };
  auto client_factory = [this](const rpc::Address &address) {
    return std::make_shared<rpc::CoreWorkerClient>(address, client_call_manager_);
  };

  if (RayConfig::instance().gcs_actor_scheduling_enabled()) {
    RAY_CHECK(gcs_resource_manager_ && gcs_resource_scheduler_);
    scheduler = std::make_unique<GcsBasedActorScheduler>(
        main_service_, gcs_table_storage_->ActorTable(), *gcs_node_manager_,
        gcs_resource_manager_, gcs_resource_scheduler_, schedule_failure_handler,
        schedule_success_handler, raylet_client_pool_, client_factory);
  } else {
    scheduler = std::make_unique<RayletBasedActorScheduler>(
        main_service_, gcs_table_storage_->ActorTable(), *gcs_node_manager_,
        schedule_failure_handler, schedule_success_handler, raylet_client_pool_,
        client_factory);
  }
  gcs_actor_manager_ = std::make_shared<GcsActorManager>(
      main_service_, std::move(scheduler), gcs_table_storage_, gcs_publisher_,
      *runtime_env_manager_,
      [this](const ActorID &actor_id) {
        gcs_placement_group_manager_->CleanPlacementGroupIfNeededWhenActorDead(actor_id);
      },
      [this](const JobID &job_id) { return gcs_job_manager_->GetRayNamespace(job_id); },
      [this](std::function<void(void)> fn, boost::posix_time::milliseconds delay) {
        boost::asio::deadline_timer timer(main_service_);
        timer.expires_from_now(delay);
        timer.async_wait([fn](const boost::system::error_code &error) {
          if (error != boost::asio::error::operation_aborted) {
            fn();
          } else {
            RAY_LOG(WARNING)
                << "The GCS actor metadata garbage collector timer failed to fire. This "
                   "could old actor metadata not being properly cleaned up. For more "
                   "information, check logs/gcs_server.err and logs/gcs_server.out";
          }
        });
      },
      [this](const rpc::Address &address) {
        return std::make_shared<rpc::CoreWorkerClient>(address, client_call_manager_);
      });

  // Initialize by gcs tables data.
  gcs_actor_manager_->Initialize(gcs_init_data);
  // Register service.
  actor_info_service_.reset(
      new rpc::ActorInfoGrpcService(main_service_, *gcs_actor_manager_));
  rpc_server_.RegisterService(*actor_info_service_);
}

void GcsServer::InitGcsPlacementGroupManager(const GcsInitData &gcs_init_data) {
  RAY_CHECK(gcs_table_storage_ && gcs_node_manager_);
  auto scheduler = std::make_shared<GcsPlacementGroupScheduler>(
      main_service_, gcs_table_storage_, *gcs_node_manager_, *gcs_resource_manager_,
      *gcs_resource_scheduler_, raylet_client_pool_);

  gcs_placement_group_manager_ = std::make_shared<GcsPlacementGroupManager>(
      main_service_, scheduler, gcs_table_storage_, *gcs_resource_manager_,
      [this](const JobID &job_id) { return gcs_job_manager_->GetRayNamespace(job_id); });
  // Initialize by gcs tables data.
  gcs_placement_group_manager_->Initialize(gcs_init_data);
  // Register service.
  placement_group_info_service_.reset(new rpc::PlacementGroupInfoGrpcService(
      main_service_, *gcs_placement_group_manager_));
  rpc_server_.RegisterService(*placement_group_info_service_);
}

void GcsServer::StoreGcsServerAddressInRedis() {
  std::string ip = config_.node_ip_address;
  if (ip.empty()) {
    ip = GetValidLocalIp(
        GetPort(),
        RayConfig::instance().internal_gcs_service_connect_wait_milliseconds());
  }
  std::string address = ip + ":" + std::to_string(GetPort());
  RAY_LOG(INFO) << "Gcs server address = " << address;

  RAY_CHECK_OK(GetOrConnectRedis()->GetPrimaryContext()->RunArgvAsync(
      {"SET", "GcsServerAddress", address}));
  RAY_LOG(INFO) << "Finished setting gcs server address: " << address;
}

void GcsServer::InitResourceReportPolling(const GcsInitData &gcs_init_data) {
  gcs_resource_report_poller_.reset(new GcsResourceReportPoller(
      raylet_client_pool_, [this](const rpc::ResourcesData &report) {
        gcs_resource_manager_->UpdateFromResourceReport(report);
      }));

  gcs_resource_report_poller_->Initialize(gcs_init_data);
  gcs_resource_report_poller_->Start();
}

void GcsServer::InitResourceReportBroadcasting(const GcsInitData &gcs_init_data) {
  if (config_.grpc_based_resource_broadcast) {
    grpc_based_resource_broadcaster_.reset(new GrpcBasedResourceBroadcaster(
        raylet_client_pool_,
        [this](rpc::ResourceUsageBroadcastData &buffer) {
          gcs_resource_manager_->GetResourceUsageBatchForBroadcast(buffer);
        }

        ));

    grpc_based_resource_broadcaster_->Initialize(gcs_init_data);
    grpc_based_resource_broadcaster_->Start();
  }
}

void GcsServer::InitStatsHandler() {
  RAY_CHECK(gcs_table_storage_);
  stats_handler_.reset(new rpc::DefaultStatsHandler(gcs_table_storage_));
  // Register service.
  stats_service_.reset(new rpc::StatsGrpcService(main_service_, *stats_handler_));
  rpc_server_.RegisterService(*stats_service_);
}

void GcsServer::InitKVManager() {
  std::unique_ptr<InternalKVInterface> instance;
  // TODO (yic): Use a factory with configs
  if (RayConfig::instance().gcs_storage() == "redis") {
    instance = std::make_unique<RedisInternalKV>(GetRedisClientOptions());
  } else if (RayConfig::instance().gcs_storage() == "memory") {
    instance = std::make_unique<MemoryInternalKV>(main_service_);
  } else {
    RAY_LOG(FATAL) << "Unsupported gcs storage: " << RayConfig::instance().gcs_storage();
  }

  kv_manager_ = std::make_unique<GcsInternalKVManager>(std::move(instance));
  kv_service_ = std::make_unique<rpc::InternalKVGrpcService>(main_service_, *kv_manager_);
  // Register service.
  rpc_server_.RegisterService(*kv_service_);
}

// TODO: Investigating optimal threading for PubSub, e.g. separate io_context.
void GcsServer::InitPubSubHandler() {
  pubsub_handler_ = std::make_unique<InternalPubSubHandler>(gcs_publisher_);
  pubsub_service_ =
      std::make_unique<rpc::InternalPubSubGrpcService>(main_service_, *pubsub_handler_);
  // Register service.
  rpc_server_.RegisterService(*pubsub_service_);
}

void GcsServer::InitRuntimeEnvManager() {
  runtime_env_manager_ = std::make_unique<RuntimeEnvManager>(
      /*deleter=*/[this](const std::string &plugin_uri, auto callback) {
        // A valid runtime env URI is of the form "plugin|protocol://hash".
        std::string plugin_sep = "|";
        std::string protocol_sep = "://";
        auto plugin_end_pos = plugin_uri.find(plugin_sep);
        auto protocol_end_pos = plugin_uri.find(protocol_sep);
        if (protocol_end_pos == std::string::npos ||
            plugin_end_pos == std::string::npos) {
          RAY_LOG(ERROR) << "Plugin URI must be of form "
                         << "<plugin>|<protocol>://<hash>, got " << plugin_uri;
          callback(false);
        } else {
          auto protocol_pos = plugin_end_pos + plugin_sep.size();
          int protocol_len = protocol_end_pos - protocol_pos;
          auto protocol = plugin_uri.substr(protocol_pos, protocol_len);
          if (protocol != "gcs") {
            // Some URIs do not correspond to files in the GCS.  Skip deletion for these.
            callback(true);
          } else {
            auto uri = plugin_uri.substr(protocol_pos);
            this->kv_manager_->GetInstance().Del(
                uri, [callback = std::move(callback)](bool deleted) { callback(false); });
          }
        }
      });
}

void GcsServer::InitGcsWorkerManager() {
  gcs_worker_manager_ =
      std::make_unique<GcsWorkerManager>(gcs_table_storage_, gcs_publisher_);
  // Register service.
  worker_info_service_.reset(
      new rpc::WorkerInfoGrpcService(main_service_, *gcs_worker_manager_));
  rpc_server_.RegisterService(*worker_info_service_);
}

void GcsServer::InitPingManager() {
  gcs_ping_manager_ = std::make_unique<GcsPingManager>();

  ping_service_ =
      std::make_unique<rpc::PingGrpcService>(main_service_, *gcs_ping_manager_);
  rpc_server_.RegisterService(*ping_service_);
}

void GcsServer::InstallEventListeners() {
  // Install node event listeners.
  gcs_node_manager_->AddNodeAddedListener([this](std::shared_ptr<rpc::GcsNodeInfo> node) {
    // Because a new node has been added, we need to try to schedule the pending
    // placement groups and the pending actors.
    gcs_resource_manager_->OnNodeAdd(*node);
    gcs_placement_group_manager_->OnNodeAdd(NodeID::FromBinary(node->node_id()));
    gcs_actor_manager_->SchedulePendingActors();
    gcs_heartbeat_manager_->AddNode(NodeID::FromBinary(node->node_id()));
    gcs_resource_report_poller_->HandleNodeAdded(*node);
    if (config_.grpc_based_resource_broadcast) {
      grpc_based_resource_broadcaster_->HandleNodeAdded(*node);
    }
  });
  gcs_node_manager_->AddNodeRemovedListener(
      [this](std::shared_ptr<rpc::GcsNodeInfo> node) {
        auto node_id = NodeID::FromBinary(node->node_id());
        // All of the related placement groups and actors should be reconstructed when a
        // node is removed from the GCS.
        gcs_resource_manager_->OnNodeDead(node_id);
        gcs_placement_group_manager_->OnNodeDead(node_id);
        gcs_actor_manager_->OnNodeDead(node_id);
        raylet_client_pool_->Disconnect(NodeID::FromBinary(node->node_id()));
        gcs_resource_report_poller_->HandleNodeRemoved(*node);
        if (config_.grpc_based_resource_broadcast) {
          grpc_based_resource_broadcaster_->HandleNodeRemoved(*node);
        }
      });

  // Install worker event listener.
  gcs_worker_manager_->AddWorkerDeadListener(
      [this](std::shared_ptr<rpc::WorkerTableData> worker_failure_data) {
        auto &worker_address = worker_failure_data->worker_address();
        auto worker_id = WorkerID::FromBinary(worker_address.worker_id());
        auto node_id = NodeID::FromBinary(worker_address.raylet_id());
        const rpc::RayException *creation_task_exception = nullptr;
        if (worker_failure_data->has_creation_task_exception()) {
          creation_task_exception = &worker_failure_data->creation_task_exception();
        }
        gcs_actor_manager_->OnWorkerDead(node_id, worker_id,
                                         worker_failure_data->exit_type(),
                                         creation_task_exception);
      });

  // Install job event listeners.
  gcs_job_manager_->AddJobFinishedListener([this](std::shared_ptr<JobID> job_id) {
    gcs_actor_manager_->OnJobFinished(*job_id);
    gcs_placement_group_manager_->CleanPlacementGroupIfNeededWhenJobDead(*job_id);
  });

  // Install scheduling event listeners.
  if (RayConfig::instance().gcs_actor_scheduling_enabled()) {
    gcs_resource_manager_->AddResourcesChangedListener([this] {
      main_service_.post([this] {
        // Because resources have been changed, we need to try to schedule the pending
        // actors.
        gcs_actor_manager_->SchedulePendingActors();
      });
    });
  }
}

void GcsServer::RecordMetrics() const {
  gcs_actor_manager_->RecordMetrics();
  gcs_placement_group_manager_->RecordMetrics();
  execute_after(
      main_service_, [this] { RecordMetrics(); },
      (RayConfig::instance().metrics_report_interval_ms() / 2) /* milliseconds */);
}

void GcsServer::DumpDebugStateToFile() const {
  std::fstream fs;
  fs.open(config_.log_dir + "/debug_state_gcs.txt",
          std::fstream::out | std::fstream::trunc);
  fs << GetDebugState() << "\n\n";
  fs << main_service_.StatsString();
  fs.close();
}

std::string GcsServer::GetDebugState() const {
  std::ostringstream stream;
  stream << gcs_node_manager_->DebugString() << "\n\n"
         << gcs_actor_manager_->DebugString() << "\n\n"
         << gcs_resource_manager_->DebugString() << "\n\n"
         << gcs_placement_group_manager_->DebugString() << "\n\n"
         << gcs_publisher_->DebugString() << "\n\n";

  if (config_.grpc_based_resource_broadcast) {
    stream << grpc_based_resource_broadcaster_->DebugString();
  }
  return stream.str();
}

std::shared_ptr<RedisClient> GcsServer::GetOrConnectRedis() {
  if (redis_client_ == nullptr) {
    redis_client_ = std::make_shared<RedisClient>(GetRedisClientOptions());
    auto status = redis_client_->Connect(main_service_);
    RAY_CHECK(status.ok()) << "Failed to init redis gcs client as " << status;

    // Init redis failure detector.
    gcs_redis_failure_detector_ = std::make_shared<GcsRedisFailureDetector>(
        main_service_, redis_client_->GetPrimaryContext(), [this]() { Stop(); });
    gcs_redis_failure_detector_->Start();
  }
  return redis_client_;
}

void GcsServer::PrintAsioStats() {
  /// If periodic asio stats print is enabled, it will print it.
  const auto event_stats_print_interval_ms =
      RayConfig::instance().event_stats_print_interval_ms();
  if (event_stats_print_interval_ms != -1 && RayConfig::instance().event_stats()) {
    RAY_LOG(INFO) << "Event stats:\n\n" << main_service_.StatsString() << "\n\n";
  }
}

}  // namespace gcs
}  // namespace ray<|MERGE_RESOLUTION|>--- conflicted
+++ resolved
@@ -44,22 +44,7 @@
           std::make_shared<rpc::NodeManagerClientPool>(client_call_manager_)),
       pubsub_periodical_runner_(main_service_),
       periodical_runner_(main_service),
-<<<<<<< HEAD
       is_started_(false) {
-  // Init backend client.
-  redis_client_ = std::make_shared<RedisClient>(GetRedisClientOptions());
-  auto status = redis_client_->Connect(main_service_);
-  RAY_CHECK(status.ok()) << "Failed to init redis gcs client as " << status;
-
-  // Init redis failure detector.
-  gcs_redis_failure_detector_ = std::make_shared<GcsRedisFailureDetector>(
-      main_service_, redis_client_->GetPrimaryContext(), [this]() { Stop(); });
-  gcs_redis_failure_detector_->Start();
-
-=======
-      is_started_(false),
-      is_stopped_(false) {
->>>>>>> a78baf40
   // Init gcs table storage.
   RAY_LOG(INFO) << "GCS Storage is set to " << RayConfig::instance().gcs_storage();
   RAY_LOG(INFO) << "gRPC based pubsub is"
