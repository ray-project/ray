// Copyright 2017 The Ray Authors.
//
// Licensed under the Apache License, Version 2.0 (the "License");
// you may not use this file except in compliance with the License.
// You may obtain a copy of the License at
//
//  http://www.apache.org/licenses/LICENSE-2.0
//
// Unless required by applicable law or agreed to in writing, software
// distributed under the License is distributed on an "AS IS" BASIS,
// WITHOUT WARRANTIES OR CONDITIONS OF ANY KIND, either express or implied.
// See the License for the specific language governing permissions and
// limitations under the License.

#include "ray/gcs/gcs_server/gcs_server.h"

#include <fstream>

#include "ray/common/asio/asio_util.h"
#include "ray/common/asio/instrumented_io_context.h"
#include "ray/common/network_util.h"
#include "ray/common/ray_config.h"
#include "ray/gcs/gcs_server/gcs_actor_manager.h"
#include "ray/gcs/gcs_server/gcs_job_manager.h"
#include "ray/gcs/gcs_server/gcs_node_manager.h"
#include "ray/gcs/gcs_server/gcs_placement_group_manager.h"
#include "ray/gcs/gcs_server/gcs_worker_manager.h"
#include "ray/gcs/gcs_server/stats_handler_impl.h"
#include "ray/pubsub/publisher.h"

namespace ray {
namespace gcs {

GcsServer::GcsServer(const ray::gcs::GcsServerConfig &config,
                     instrumented_io_context &main_service)
    : config_(config),
      storage_type_(StorageType()),
      main_service_(main_service),
      rpc_server_(config.grpc_server_name, config.grpc_server_port,
                  config.node_ip_address == "127.0.0.1", config.grpc_server_thread_num,
                  /*keepalive_time_ms=*/RayConfig::instance().grpc_keepalive_time_ms()),
      client_call_manager_(main_service,
                           RayConfig::instance().gcs_server_rpc_client_thread_num()),
      raylet_client_pool_(
          std::make_shared<rpc::NodeManagerClientPool>(client_call_manager_)),
      pubsub_periodical_runner_(main_service_),
      periodical_runner_(main_service),
<<<<<<< HEAD
      is_started_(false) {
  // Init gcs table storage.
  RAY_LOG(INFO) << "GCS Storage is set to " << RayConfig::instance().gcs_storage();
=======
      is_started_(false),
      is_stopped_(false) {
  // Init GCS table storage.
  RAY_LOG(INFO) << "GCS storage type is " << storage_type_;
>>>>>>> 4faf3e1e
  RAY_LOG(INFO) << "gRPC based pubsub is"
                << (RayConfig::instance().gcs_grpc_based_pubsub() ? " " : " not ")
                << "enabled";
  if (storage_type_ == "redis") {
    gcs_table_storage_ = std::make_shared<gcs::RedisGcsTableStorage>(GetOrConnectRedis());
  } else if (storage_type_ == "memory") {
    RAY_CHECK(RayConfig::instance().gcs_grpc_based_pubsub())
        << " grpc pubsub has to be enabled when using storage other than redis";
    gcs_table_storage_ = std::make_shared<InMemoryGcsTableStorage>(main_service_);
  }

  auto on_done = [this](const ray::Status &status) {
    RAY_CHECK(status.ok()) << "Failed to put internal config";
    this->main_service_.stop();
  };
  ray::rpc::StoredConfig stored_config;
  stored_config.set_config(config_.raylet_config_list);
  RAY_CHECK_OK(gcs_table_storage_->InternalConfigTable().Put(ray::UniqueID::Nil(),
                                                             stored_config, on_done));
  // Here we need to make sure the Put of internal config is happening in sync
  // way. But since the storage API is async, we need to run the main_service_
  // to block currenct thread.
  // This will run async operations from InternalConfigTable().Put() above
  // inline.
  main_service_.run();
  // Reset the main service to the initial status otherwise, the signal handler
  // will be called.
  main_service_.restart();

  // Init GCS publisher instance.
  std::unique_ptr<pubsub::Publisher> inner_publisher;
  if (config_.grpc_pubsub_enabled) {
    // Init grpc based pubsub on GCS.
    // TODO: Move this into GcsPublisher.
    inner_publisher = std::make_unique<pubsub::Publisher>(
        /*channels=*/
        std::vector<rpc::ChannelType>{
            rpc::ChannelType::GCS_ACTOR_CHANNEL,
            rpc::ChannelType::GCS_JOB_CHANNEL,
            rpc::ChannelType::GCS_NODE_INFO_CHANNEL,
            rpc::ChannelType::GCS_NODE_RESOURCE_CHANNEL,
            rpc::ChannelType::GCS_WORKER_DELTA_CHANNEL,
            rpc::ChannelType::RAY_ERROR_INFO_CHANNEL,
            rpc::ChannelType::RAY_LOG_CHANNEL,
            rpc::ChannelType::RAY_PYTHON_FUNCTION_CHANNEL,
            rpc::ChannelType::RAY_NODE_RESOURCE_USAGE_CHANNEL,
        },
        /*periodical_runner=*/&pubsub_periodical_runner_,
        /*get_time_ms=*/[]() { return absl::GetCurrentTimeNanos() / 1e6; },
        /*subscriber_timeout_ms=*/RayConfig::instance().subscriber_timeout_ms(),
        /*publish_batch_size_=*/RayConfig::instance().publish_batch_size());
  }
  gcs_publisher_ =
      std::make_shared<GcsPublisher>(redis_client_, std::move(inner_publisher));
}

GcsServer::~GcsServer() { Stop(); }

RedisClientOptions GcsServer::GetRedisClientOptions() const {
  return RedisClientOptions(config_.redis_address, config_.redis_port,
                            config_.redis_password, config_.enable_sharding_conn);
}

void GcsServer::Start() {
  // Load gcs tables data asynchronously.
  auto gcs_init_data = std::make_shared<GcsInitData>(gcs_table_storage_);
  gcs_init_data->AsyncLoad([this, gcs_init_data] { DoStart(*gcs_init_data); });
}

void GcsServer::DoStart(const GcsInitData &gcs_init_data) {
  // Init gcs resource manager.
  InitGcsResourceManager(gcs_init_data);

  // Init gcs resource scheduler.
  InitGcsResourceScheduler();

  // Init gcs node manager.
  InitGcsNodeManager(gcs_init_data);

  // Init gcs heartbeat manager.
  InitGcsHeartbeatManager(gcs_init_data);

  // Init KV Manager
  InitKVManager();

  // Init function manager
  InitFunctionManager();

  // Init Pub/Sub handler
  InitPubSubHandler();

  // Init RuntimeENv manager
  InitRuntimeEnvManager();

  // Init gcs job manager.
  InitGcsJobManager(gcs_init_data);

  // Init gcs placement group manager.
  InitGcsPlacementGroupManager(gcs_init_data);

  // Init gcs actor manager.
  InitGcsActorManager(gcs_init_data);

  // Init gcs worker manager.
  InitGcsWorkerManager();

  // Init stats handler.
  InitStatsHandler();

  // Init resource report polling.
  InitResourceReportPolling(gcs_init_data);

  // Init resource report broadcasting.
  InitResourceReportBroadcasting(gcs_init_data);

  // Install event listeners.
  InstallEventListeners();

  // Start RPC server when all tables have finished loading initial
  // data.
  rpc_server_.Run();

  if (!RayConfig::instance().bootstrap_with_gcs()) {
    StoreGcsServerAddressInRedis();
  }

  // Only after the rpc_server_ is running can the heartbeat manager
  // be run. Otherwise the node failure detector will mistake
  // some living nodes as dead as the timer inside node failure
  // detector is already run.
  gcs_heartbeat_manager_->Start();

  RecordMetrics();

  periodical_runner_.RunFnPeriodically(
      [this] {
        RAY_LOG(INFO) << GetDebugState();
        PrintAsioStats();
      },
      /*ms*/ RayConfig::instance().event_stats_print_interval_ms(),
      "GCSServer.deadline_timer.debug_state_event_stats_print");

  periodical_runner_.RunFnPeriodically(
      [this] { DumpDebugStateToFile(); },
      /*ms*/ RayConfig::instance().debug_dump_period_milliseconds(),
      "GCSServer.deadline_timer.debug_state_dump");

  is_started_ = true;
}

void GcsServer::Stop() {
  if (is_started_) {
    RAY_LOG(INFO) << "Stopping GCS server.";
    // GcsHeartbeatManager should be stopped before RPCServer.
    // Because closing RPC server will cost several seconds, during this time,
    // GcsHeartbeatManager is still checking nodes' heartbeat timeout. Since RPC Server
    // won't handle heartbeat calls anymore, some nodes will be marked as dead during this
    // time, causing many nodes die after GCS's failure.
    gcs_heartbeat_manager_->Stop();

    gcs_resource_report_poller_->Stop();

    if (config_.grpc_based_resource_broadcast) {
      grpc_based_resource_broadcaster_->Stop();
    }

    // Shutdown the rpc server
    rpc_server_.Shutdown();

    kv_manager_.reset();

    is_started_ = false;
    RAY_LOG(INFO) << "GCS server stopped.";
  }
}

void GcsServer::InitGcsNodeManager(const GcsInitData &gcs_init_data) {
  RAY_CHECK(gcs_table_storage_ && gcs_publisher_);
  gcs_node_manager_ = std::make_shared<GcsNodeManager>(gcs_publisher_, gcs_table_storage_,
                                                       raylet_client_pool_);
  // Initialize by gcs tables data.
  gcs_node_manager_->Initialize(gcs_init_data);
  // Register service.
  node_info_service_.reset(
      new rpc::NodeInfoGrpcService(main_service_, *gcs_node_manager_));
  rpc_server_.RegisterService(*node_info_service_);
}

void GcsServer::InitGcsHeartbeatManager(const GcsInitData &gcs_init_data) {
  RAY_CHECK(gcs_node_manager_);
  gcs_heartbeat_manager_ = std::make_shared<GcsHeartbeatManager>(
      heartbeat_manager_io_service_, /*on_node_death_callback=*/
      [this](const NodeID &node_id) {
        main_service_.post(
            [this, node_id] { return gcs_node_manager_->OnNodeFailure(node_id); },
            "GcsServer.NodeDeathCallback");
      });
  // Initialize by gcs tables data.
  gcs_heartbeat_manager_->Initialize(gcs_init_data);
  // Register service.
  heartbeat_info_service_.reset(new rpc::HeartbeatInfoGrpcService(
      heartbeat_manager_io_service_, *gcs_heartbeat_manager_));
  rpc_server_.RegisterService(*heartbeat_info_service_);
}

void GcsServer::InitGcsResourceManager(const GcsInitData &gcs_init_data) {
  RAY_CHECK(gcs_table_storage_ && gcs_publisher_);
  gcs_resource_manager_ = std::make_shared<GcsResourceManager>(
      main_service_, gcs_publisher_, gcs_table_storage_,
      !config_.grpc_based_resource_broadcast);
  // Initialize by gcs tables data.
  gcs_resource_manager_->Initialize(gcs_init_data);
  // Register service.
  node_resource_info_service_.reset(
      new rpc::NodeResourceInfoGrpcService(main_service_, *gcs_resource_manager_));
  rpc_server_.RegisterService(*node_resource_info_service_);
}

void GcsServer::InitGcsResourceScheduler() {
  RAY_CHECK(gcs_resource_manager_);
  gcs_resource_scheduler_ =
      std::make_shared<GcsResourceScheduler>(*gcs_resource_manager_);
}

void GcsServer::InitGcsJobManager(const GcsInitData &gcs_init_data) {
  RAY_CHECK(gcs_table_storage_ && gcs_publisher_);
  gcs_job_manager_ = std::make_unique<GcsJobManager>(
      gcs_table_storage_, gcs_publisher_, *runtime_env_manager_, *function_manager_);
  gcs_job_manager_->Initialize(gcs_init_data);

  // Register service.
  job_info_service_ =
      std::make_unique<rpc::JobInfoGrpcService>(main_service_, *gcs_job_manager_);
  rpc_server_.RegisterService(*job_info_service_);
}

void GcsServer::InitGcsActorManager(const GcsInitData &gcs_init_data) {
  RAY_CHECK(gcs_table_storage_ && gcs_publisher_ && gcs_node_manager_);
  std::unique_ptr<GcsActorSchedulerInterface> scheduler;
  auto schedule_failure_handler = [this](std::shared_ptr<GcsActor> actor,
                                         bool runtime_env_setup_failed) {
    // When there are no available nodes to schedule the actor the
    // gcs_actor_scheduler will treat it as failed and invoke this handler. In
    // this case, the actor manager should schedule the actor once an
    // eligible node is registered.
    gcs_actor_manager_->OnActorSchedulingFailed(std::move(actor),
                                                runtime_env_setup_failed);
  };
  auto schedule_success_handler = [this](std::shared_ptr<GcsActor> actor,
                                         const rpc::PushTaskReply &reply) {
    gcs_actor_manager_->OnActorCreationSuccess(std::move(actor), reply);
  };
  auto client_factory = [this](const rpc::Address &address) {
    return std::make_shared<rpc::CoreWorkerClient>(address, client_call_manager_);
  };

  if (RayConfig::instance().gcs_actor_scheduling_enabled()) {
    RAY_CHECK(gcs_resource_manager_ && gcs_resource_scheduler_);
    scheduler = std::make_unique<GcsBasedActorScheduler>(
        main_service_, gcs_table_storage_->ActorTable(), *gcs_node_manager_,
        gcs_resource_manager_, gcs_resource_scheduler_, schedule_failure_handler,
        schedule_success_handler, raylet_client_pool_, client_factory);
  } else {
    scheduler = std::make_unique<RayletBasedActorScheduler>(
        main_service_, gcs_table_storage_->ActorTable(), *gcs_node_manager_,
        schedule_failure_handler, schedule_success_handler, raylet_client_pool_,
        client_factory);
  }
  gcs_actor_manager_ = std::make_shared<GcsActorManager>(
      main_service_, std::move(scheduler), gcs_table_storage_, gcs_publisher_,
      *runtime_env_manager_, *function_manager_,
      [this](const ActorID &actor_id) {
        gcs_placement_group_manager_->CleanPlacementGroupIfNeededWhenActorDead(actor_id);
      },
      /*get_job_config_func=*/
      [this](const JobID &job_id) { return gcs_job_manager_->GetJobConfig(job_id); },
      [this](std::function<void(void)> fn, boost::posix_time::milliseconds delay) {
        boost::asio::deadline_timer timer(main_service_);
        timer.expires_from_now(delay);
        timer.async_wait([fn](const boost::system::error_code &error) {
          if (error != boost::asio::error::operation_aborted) {
            fn();
          } else {
            RAY_LOG(WARNING)
                << "The GCS actor metadata garbage collector timer failed to fire. This "
                   "could old actor metadata not being properly cleaned up. For more "
                   "information, check logs/gcs_server.err and logs/gcs_server.out";
          }
        });
      },
      [this](const rpc::Address &address) {
        return std::make_shared<rpc::CoreWorkerClient>(address, client_call_manager_);
      });

  // Initialize by gcs tables data.
  gcs_actor_manager_->Initialize(gcs_init_data);
  // Register service.
  actor_info_service_.reset(
      new rpc::ActorInfoGrpcService(main_service_, *gcs_actor_manager_));
  rpc_server_.RegisterService(*actor_info_service_);
}

void GcsServer::InitGcsPlacementGroupManager(const GcsInitData &gcs_init_data) {
  RAY_CHECK(gcs_table_storage_ && gcs_node_manager_);
  auto scheduler = std::make_shared<GcsPlacementGroupScheduler>(
      main_service_, gcs_table_storage_, *gcs_node_manager_, *gcs_resource_manager_,
      *gcs_resource_scheduler_, raylet_client_pool_);

  gcs_placement_group_manager_ = std::make_shared<GcsPlacementGroupManager>(
      main_service_, scheduler, gcs_table_storage_, *gcs_resource_manager_,
      [this](const JobID &job_id) {
        return gcs_job_manager_->GetJobConfig(job_id)->ray_namespace();
      });
  // Initialize by gcs tables data.
  gcs_placement_group_manager_->Initialize(gcs_init_data);
  // Register service.
  placement_group_info_service_.reset(new rpc::PlacementGroupInfoGrpcService(
      main_service_, *gcs_placement_group_manager_));
  rpc_server_.RegisterService(*placement_group_info_service_);
}

std::string GcsServer::StorageType() const {
  if (RayConfig::instance().gcs_storage() == "memory") {
    if (!config_.redis_address.empty()) {
      RAY_LOG(INFO) << "Using external Redis for KV storage: " << config_.redis_address;
      return "redis";
    }
    return "memory";
  }
  if (RayConfig::instance().gcs_storage() == "redis") {
    RAY_CHECK(!config_.redis_address.empty());
    return "redis";
  }
  RAY_LOG(FATAL) << "Unsupported GCS storage type: "
                 << RayConfig::instance().gcs_storage();
  return RayConfig::instance().gcs_storage();
}

void GcsServer::StoreGcsServerAddressInRedis() {
  std::string ip = config_.node_ip_address;
  if (ip.empty()) {
    ip = GetValidLocalIp(
        GetPort(),
        RayConfig::instance().internal_gcs_service_connect_wait_milliseconds());
  }
  std::string address = ip + ":" + std::to_string(GetPort());
  RAY_LOG(INFO) << "Gcs server address = " << address;

  RAY_CHECK_OK(GetOrConnectRedis()->GetPrimaryContext()->RunArgvAsync(
      {"SET", "GcsServerAddress", address}));
  RAY_LOG(INFO) << "Finished setting gcs server address: " << address;
}

void GcsServer::InitResourceReportPolling(const GcsInitData &gcs_init_data) {
  gcs_resource_report_poller_.reset(new GcsResourceReportPoller(
      raylet_client_pool_, [this](const rpc::ResourcesData &report) {
        gcs_resource_manager_->UpdateFromResourceReport(report);
      }));

  gcs_resource_report_poller_->Initialize(gcs_init_data);
  gcs_resource_report_poller_->Start();
}

void GcsServer::InitResourceReportBroadcasting(const GcsInitData &gcs_init_data) {
  if (config_.grpc_based_resource_broadcast) {
    grpc_based_resource_broadcaster_.reset(new GrpcBasedResourceBroadcaster(
        raylet_client_pool_,
        [this](rpc::ResourceUsageBroadcastData &buffer) {
          gcs_resource_manager_->GetResourceUsageBatchForBroadcast(buffer);
        }

        ));

    grpc_based_resource_broadcaster_->Initialize(gcs_init_data);
    grpc_based_resource_broadcaster_->Start();
  }
}

void GcsServer::InitStatsHandler() {
  RAY_CHECK(gcs_table_storage_);
  stats_handler_.reset(new rpc::DefaultStatsHandler(gcs_table_storage_));
  // Register service.
  stats_service_.reset(new rpc::StatsGrpcService(main_service_, *stats_handler_));
  rpc_server_.RegisterService(*stats_service_);
}

void GcsServer::InitFunctionManager() {
  function_manager_ = std::make_unique<GcsFunctionManager>(kv_manager_->GetInstance());
}

void GcsServer::InitKVManager() {
  std::unique_ptr<InternalKVInterface> instance;
  // TODO (yic): Use a factory with configs
  if (storage_type_ == "redis") {
    instance = std::make_unique<RedisInternalKV>(GetRedisClientOptions());
  } else if (storage_type_ == "memory") {
    instance = std::make_unique<MemoryInternalKV>(main_service_);
  }

  kv_manager_ = std::make_unique<GcsInternalKVManager>(std::move(instance));
  kv_service_ = std::make_unique<rpc::InternalKVGrpcService>(main_service_, *kv_manager_);
  // Register service.
  rpc_server_.RegisterService(*kv_service_);
}

// TODO: Investigating optimal threading for PubSub, e.g. separate io_context.
void GcsServer::InitPubSubHandler() {
  pubsub_handler_ = std::make_unique<InternalPubSubHandler>(gcs_publisher_);
  pubsub_service_ =
      std::make_unique<rpc::InternalPubSubGrpcService>(main_service_, *pubsub_handler_);
  // Register service.
  rpc_server_.RegisterService(*pubsub_service_);
}

void GcsServer::InitRuntimeEnvManager() {
  runtime_env_manager_ = std::make_unique<RuntimeEnvManager>(
      /*deleter=*/[this](const std::string &plugin_uri, auto callback) {
        // A valid runtime env URI is of the form "plugin|protocol://hash".
        std::string plugin_sep = "|";
        std::string protocol_sep = "://";
        auto plugin_end_pos = plugin_uri.find(plugin_sep);
        auto protocol_end_pos = plugin_uri.find(protocol_sep);
        if (protocol_end_pos == std::string::npos ||
            plugin_end_pos == std::string::npos) {
          RAY_LOG(ERROR) << "Plugin URI must be of form "
                         << "<plugin>|<protocol>://<hash>, got " << plugin_uri;
          callback(false);
        } else {
          auto protocol_pos = plugin_end_pos + plugin_sep.size();
          int protocol_len = protocol_end_pos - protocol_pos;
          auto protocol = plugin_uri.substr(protocol_pos, protocol_len);
          if (protocol != "gcs") {
            // Some URIs do not correspond to files in the GCS.  Skip deletion for these.
            callback(true);
          } else {
            auto uri = plugin_uri.substr(protocol_pos);
            this->kv_manager_->GetInstance().Del(
                "" /* namespace */, uri /* key */, false /* del_by_prefix*/,
                [callback = std::move(callback)](int64_t) { callback(false); });
          }
        }
      });
}

void GcsServer::InitGcsWorkerManager() {
  gcs_worker_manager_ =
      std::make_unique<GcsWorkerManager>(gcs_table_storage_, gcs_publisher_);
  // Register service.
  worker_info_service_.reset(
      new rpc::WorkerInfoGrpcService(main_service_, *gcs_worker_manager_));
  rpc_server_.RegisterService(*worker_info_service_);
}

void GcsServer::InstallEventListeners() {
  // Install node event listeners.
  gcs_node_manager_->AddNodeAddedListener([this](std::shared_ptr<rpc::GcsNodeInfo> node) {
    // Because a new node has been added, we need to try to schedule the pending
    // placement groups and the pending actors.
    gcs_resource_manager_->OnNodeAdd(*node);
    gcs_placement_group_manager_->OnNodeAdd(NodeID::FromBinary(node->node_id()));
    gcs_actor_manager_->SchedulePendingActors();
    gcs_heartbeat_manager_->AddNode(NodeID::FromBinary(node->node_id()));
    gcs_resource_report_poller_->HandleNodeAdded(*node);
    if (config_.grpc_based_resource_broadcast) {
      grpc_based_resource_broadcaster_->HandleNodeAdded(*node);
    }
  });
  gcs_node_manager_->AddNodeRemovedListener(
      [this](std::shared_ptr<rpc::GcsNodeInfo> node) {
        auto node_id = NodeID::FromBinary(node->node_id());
        const auto node_ip_address = node->node_manager_address();
        // All of the related placement groups and actors should be reconstructed when a
        // node is removed from the GCS.
        gcs_resource_manager_->OnNodeDead(node_id);
        gcs_placement_group_manager_->OnNodeDead(node_id);
        gcs_actor_manager_->OnNodeDead(node_id, node_ip_address);
        raylet_client_pool_->Disconnect(NodeID::FromBinary(node->node_id()));
        gcs_resource_report_poller_->HandleNodeRemoved(*node);
        if (config_.grpc_based_resource_broadcast) {
          grpc_based_resource_broadcaster_->HandleNodeRemoved(*node);
        }
      });

  // Install worker event listener.
  gcs_worker_manager_->AddWorkerDeadListener(
      [this](std::shared_ptr<rpc::WorkerTableData> worker_failure_data) {
        auto &worker_address = worker_failure_data->worker_address();
        auto worker_id = WorkerID::FromBinary(worker_address.worker_id());
        auto node_id = NodeID::FromBinary(worker_address.raylet_id());
        auto worker_ip = worker_address.ip_address();
        const rpc::RayException *creation_task_exception = nullptr;
        if (worker_failure_data->has_creation_task_exception()) {
          creation_task_exception = &worker_failure_data->creation_task_exception();
        }
        gcs_actor_manager_->OnWorkerDead(node_id, worker_id, worker_ip,
                                         worker_failure_data->exit_type(),
                                         creation_task_exception);
      });

  // Install job event listeners.
  gcs_job_manager_->AddJobFinishedListener([this](std::shared_ptr<JobID> job_id) {
    gcs_actor_manager_->OnJobFinished(*job_id);
    gcs_placement_group_manager_->CleanPlacementGroupIfNeededWhenJobDead(*job_id);
  });

  // Install scheduling event listeners.
  if (RayConfig::instance().gcs_actor_scheduling_enabled()) {
    gcs_resource_manager_->AddResourcesChangedListener([this] {
      main_service_.post(
          [this] {
            // Because resources have been changed, we need to try to schedule the pending
            // actors.
            gcs_actor_manager_->SchedulePendingActors();
          },
          "GcsServer.SchedulePendingActors");
    });
  }
}

void GcsServer::RecordMetrics() const {
  gcs_actor_manager_->RecordMetrics();
  gcs_placement_group_manager_->RecordMetrics();
  execute_after(
      main_service_, [this] { RecordMetrics(); },
      (RayConfig::instance().metrics_report_interval_ms() / 2) /* milliseconds */);
}

void GcsServer::DumpDebugStateToFile() const {
  std::fstream fs;
  fs.open(config_.log_dir + "/debug_state_gcs.txt",
          std::fstream::out | std::fstream::trunc);
  fs << GetDebugState() << "\n\n";
  fs << main_service_.stats().StatsString();
  fs.close();
}

std::string GcsServer::GetDebugState() const {
  std::ostringstream stream;
  stream << gcs_node_manager_->DebugString() << "\n\n"
         << gcs_actor_manager_->DebugString() << "\n\n"
         << gcs_resource_manager_->DebugString() << "\n\n"
         << gcs_placement_group_manager_->DebugString() << "\n\n"
         << gcs_publisher_->DebugString() << "\n\n"
         << runtime_env_manager_->DebugString() << "\n\n";

  if (config_.grpc_based_resource_broadcast) {
    stream << grpc_based_resource_broadcaster_->DebugString();
  }
  return stream.str();
}

std::shared_ptr<RedisClient> GcsServer::GetOrConnectRedis() {
  if (redis_client_ == nullptr) {
    redis_client_ = std::make_shared<RedisClient>(GetRedisClientOptions());
    auto status = redis_client_->Connect(main_service_);
    RAY_CHECK(status.ok()) << "Failed to init redis gcs client as " << status;

    // Init redis failure detector.
    gcs_redis_failure_detector_ = std::make_shared<GcsRedisFailureDetector>(
        main_service_, redis_client_->GetPrimaryContext(), [this]() { Stop(); });
    gcs_redis_failure_detector_->Start();
  }
  return redis_client_;
}

void GcsServer::PrintAsioStats() {
  /// If periodic asio stats print is enabled, it will print it.
  const auto event_stats_print_interval_ms =
      RayConfig::instance().event_stats_print_interval_ms();
  if (event_stats_print_interval_ms != -1 && RayConfig::instance().event_stats()) {
    RAY_LOG(INFO) << "Event stats:\n\n" << main_service_.stats().StatsString() << "\n\n";
  }
}

}  // namespace gcs
}  // namespace ray<|MERGE_RESOLUTION|>--- conflicted
+++ resolved
@@ -45,16 +45,9 @@
           std::make_shared<rpc::NodeManagerClientPool>(client_call_manager_)),
       pubsub_periodical_runner_(main_service_),
       periodical_runner_(main_service),
-<<<<<<< HEAD
       is_started_(false) {
-  // Init gcs table storage.
-  RAY_LOG(INFO) << "GCS Storage is set to " << RayConfig::instance().gcs_storage();
-=======
-      is_started_(false),
-      is_stopped_(false) {
   // Init GCS table storage.
   RAY_LOG(INFO) << "GCS storage type is " << storage_type_;
->>>>>>> 4faf3e1e
   RAY_LOG(INFO) << "gRPC based pubsub is"
                 << (RayConfig::instance().gcs_grpc_based_pubsub() ? " " : " not ")
                 << "enabled";
