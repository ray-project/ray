--- conflicted
+++ resolved
@@ -144,16 +144,11 @@
 
 void GcsServer::GetOrGenerateClusterId(
     Postable<void(ClusterID cluster_id)> continuation) {
-<<<<<<< HEAD
   instrumented_io_context &io_context = continuation.io_context();
-  static std::string const kTokenNamespace = "cluster";
-=======
   static std::string const kClusterIdNamespace = "cluster";
->>>>>>> a1c6c712
   kv_manager_->GetInstance().Get(
       kClusterIdNamespace,
       kClusterIdKey,
-<<<<<<< HEAD
       {[this, continuation = std::move(continuation)](
            std::optional<std::string> provided_cluster_id) mutable {
          if (!provided_cluster_id.has_value()) {
@@ -162,7 +157,7 @@
            RAY_LOG(INFO) << "No existing server cluster ID found. Generating new ID: "
                          << cluster_id.Hex();
            kv_manager_->GetInstance().Put(
-               kTokenNamespace,
+               kClusterIdNamespace,
                kClusterIdKey,
                cluster_id.Binary(),
                false,
@@ -182,32 +177,6 @@
          }
        },
        io_context});
-=======
-      [this, continuation = std::move(continuation)](
-          std::optional<std::string> provided_cluster_id) mutable {
-        if (!provided_cluster_id.has_value()) {
-          ClusterID cluster_id = ClusterID::FromRandom();
-          RAY_LOG(INFO) << "No existing server cluster ID found. Generating new ID: "
-                        << cluster_id.Hex();
-          kv_manager_->GetInstance().Put(
-              kClusterIdNamespace,
-              kClusterIdKey,
-              cluster_id.Binary(),
-              false,
-              [cluster_id,
-               continuation = std::move(continuation)](bool added_entry) mutable {
-                RAY_CHECK(added_entry) << "Failed to persist new cluster ID!";
-                std::move(continuation)
-                    .Post("GcsServer.GetOrGenerateClusterId.continuation", cluster_id);
-              });
-        } else {
-          ClusterID cluster_id = ClusterID::FromBinary(provided_cluster_id.value());
-          RAY_LOG(INFO) << "Found existing server token: " << cluster_id;
-          std::move(continuation)
-              .Post("GcsServer.GetOrGenerateClusterId.continuation", cluster_id);
-        }
-      });
->>>>>>> a1c6c712
 }
 
 void GcsServer::DoStart(const GcsInitData &gcs_init_data) {
