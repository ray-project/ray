// Copyright 2017 The Ray Authors.
//
// Licensed under the Apache License, Version 2.0 (the "License");
// you may not use this file except in compliance with the License.
// You may obtain a copy of the License at
//
//  http://www.apache.org/licenses/LICENSE-2.0
//
// Unless required by applicable law or agreed to in writing, software
// distributed under the License is distributed on an "AS IS" BASIS,
// WITHOUT WARRANTIES OR CONDITIONS OF ANY KIND, either express or implied.
// See the License for the specific language governing permissions and
// limitations under the License.

#include "gcs_server.h"

#include "actor_info_handler_impl.h"
#include "error_info_handler_impl.h"
#include "gcs_actor_manager.h"
#include "gcs_node_manager.h"
#include "job_info_handler_impl.h"
#include "object_info_handler_impl.h"
#include "ray/common/network_util.h"
#include "ray/common/ray_config.h"
#include "stats_handler_impl.h"
#include "task_info_handler_impl.h"
#include "worker_info_handler_impl.h"

namespace ray {
namespace gcs {

GcsServer::GcsServer(const ray::gcs::GcsServerConfig &config)
    : config_(config),
      rpc_server_(config.grpc_server_name, config.grpc_server_port,
                  config.grpc_server_thread_num),
      client_call_manager_(main_service_) {}

GcsServer::~GcsServer() { Stop(); }

void GcsServer::Start() {
  // Init backend client.
  InitBackendClient();

  // Init gcs pub sub instance.
  gcs_pub_sub_ = std::make_shared<gcs::GcsPubSub>(redis_gcs_client_->GetRedisClient());

  // Init gcs node_manager.
  InitGcsNodeManager();

  // Init gcs detector.
  gcs_redis_failure_detector_ = std::make_shared<GcsRedisFailureDetector>(
      main_service_, redis_gcs_client_->primary_context(), [this]() { Stop(); });
  gcs_redis_failure_detector_->Start();

  // Init gcs actor manager.
  InitGcsActorManager();

  // Register rpc service.
  job_info_handler_ = InitJobInfoHandler();
  job_info_service_.reset(new rpc::JobInfoGrpcService(main_service_, *job_info_handler_));
  rpc_server_.RegisterService(*job_info_service_);

  actor_info_handler_ = InitActorInfoHandler();
  actor_info_service_.reset(
      new rpc::ActorInfoGrpcService(main_service_, *actor_info_handler_));
  rpc_server_.RegisterService(*actor_info_service_);

  node_info_service_.reset(
      new rpc::NodeInfoGrpcService(main_service_, *gcs_node_manager_));
  rpc_server_.RegisterService(*node_info_service_);

  object_info_handler_ = InitObjectInfoHandler();
  object_info_service_.reset(
      new rpc::ObjectInfoGrpcService(main_service_, *object_info_handler_));
  rpc_server_.RegisterService(*object_info_service_);

  task_info_handler_ = InitTaskInfoHandler();
  task_info_service_.reset(
      new rpc::TaskInfoGrpcService(main_service_, *task_info_handler_));
  rpc_server_.RegisterService(*task_info_service_);

  stats_handler_ = InitStatsHandler();
  stats_service_.reset(new rpc::StatsGrpcService(main_service_, *stats_handler_));
  rpc_server_.RegisterService(*stats_service_);

  error_info_handler_ = InitErrorInfoHandler();
  error_info_service_.reset(
      new rpc::ErrorInfoGrpcService(main_service_, *error_info_handler_));
  rpc_server_.RegisterService(*error_info_service_);

  worker_info_handler_ = InitWorkerInfoHandler();
  worker_info_service_.reset(
      new rpc::WorkerInfoGrpcService(main_service_, *worker_info_handler_));
  rpc_server_.RegisterService(*worker_info_service_);

  // Run rpc server.
  rpc_server_.Run();

  // Store gcs rpc server address in redis.
  StoreGcsServerAddressInRedis();
  is_started_ = true;

  // Run the event loop.
  // Using boost::asio::io_context::work to avoid ending the event loop when
  // there are no events to handle.
  boost::asio::io_context::work worker(main_service_);
  main_service_.run();
}

void GcsServer::Stop() {
  RAY_LOG(INFO) << "Stopping gcs server.";
  // Shutdown the rpc server
  rpc_server_.Shutdown();

  // Stop the event loop.
  main_service_.stop();

  is_stopped_ = true;
  RAY_LOG(INFO) << "Finished stopping gcs server.";
}

void GcsServer::InitBackendClient() {
  GcsClientOptions options(config_.redis_address, config_.redis_port,
                           config_.redis_password, config_.is_test);
  redis_gcs_client_ = std::make_shared<RedisGcsClient>(options);
  auto status = redis_gcs_client_->Connect(main_service_);
  RAY_CHECK(status.ok()) << "Failed to init redis gcs client as " << status;
}

void GcsServer::InitGcsNodeManager() {
  RAY_CHECK(redis_gcs_client_ != nullptr);
  gcs_node_manager_ =
      std::make_shared<GcsNodeManager>(main_service_, redis_gcs_client_->Nodes(),
                                       redis_gcs_client_->Errors(), gcs_pub_sub_);
}

void GcsServer::InitGcsActorManager() {
  RAY_CHECK(redis_gcs_client_ != nullptr && gcs_node_manager_ != nullptr);
  auto scheduler = std::make_shared<GcsActorScheduler>(
      main_service_, redis_gcs_client_->Actors(), *gcs_node_manager_,
      /*schedule_failure_handler=*/
      [this](std::shared_ptr<GcsActor> actor) {
        // When there are no available nodes to schedule the actor the
        // gcs_actor_scheduler will treat it as failed and invoke this handler. In
        // this case, the actor manager should schedule the actor once an
        // eligible node is registered.
        gcs_actor_manager_->OnActorCreationFailed(std::move(actor));
      },
      /*schedule_success_handler=*/
      [this](std::shared_ptr<GcsActor> actor) {
        gcs_actor_manager_->OnActorCreationSuccess(std::move(actor));
      },
      /*lease_client_factory=*/
      [this](const rpc::Address &address) {
        auto node_manager_worker_client = rpc::NodeManagerWorkerClient::make(
            address.ip_address(), address.port(), client_call_manager_);
        return std::make_shared<ray::raylet::RayletClient>(
            std::move(node_manager_worker_client));
      },
      /*client_factory=*/
      [this](const rpc::Address &address) {
        return std::make_shared<rpc::CoreWorkerClient>(address, client_call_manager_);
      });
  gcs_actor_manager_ = std::make_shared<GcsActorManager>(
      scheduler, redis_gcs_client_->Actors(), [this](const rpc::Address &address) {
        return std::make_shared<rpc::CoreWorkerClient>(address, client_call_manager_);
      });
  gcs_node_manager_->AddNodeAddedListener(
      [this](const std::shared_ptr<rpc::GcsNodeInfo> &) {
        // Because a new node has been added, we need to try to schedule the pending
        // actors.
        gcs_actor_manager_->SchedulePendingActors();
      });

  gcs_node_manager_->AddNodeRemovedListener(
      [this](std::shared_ptr<rpc::GcsNodeInfo> node) {
        // All of the related actors should be reconstructed when a node is removed from
        // the GCS.
<<<<<<< HEAD
        gcs_actor_manager_->RestartActorsOnNode(ClientID::FromBinary(node->node_id()));
=======
        gcs_actor_manager_->OnNodeDead(ClientID::FromBinary(node->node_id()));
>>>>>>> 3a25f5f5
      });
  RAY_CHECK_OK(redis_gcs_client_->Workers().AsyncSubscribeToWorkerFailures(
      [this](const WorkerID &id, const rpc::WorkerFailureData &worker_failure_data) {
        auto &worker_address = worker_failure_data.worker_address();
        WorkerID worker_id = WorkerID::FromBinary(worker_address.worker_id());
        ClientID node_id = ClientID::FromBinary(worker_address.raylet_id());
        gcs_actor_manager_->OnWorkerDead(node_id, worker_id,
                                         worker_failure_data.intentional_disconnect());
      },
      /*done_callback=*/nullptr));
}

std::unique_ptr<rpc::JobInfoHandler> GcsServer::InitJobInfoHandler() {
  return std::unique_ptr<rpc::DefaultJobInfoHandler>(
      new rpc::DefaultJobInfoHandler(*redis_gcs_client_, gcs_pub_sub_));
}

std::unique_ptr<rpc::ActorInfoHandler> GcsServer::InitActorInfoHandler() {
  return std::unique_ptr<rpc::DefaultActorInfoHandler>(
      new rpc::DefaultActorInfoHandler(*redis_gcs_client_, *gcs_actor_manager_));
}

std::unique_ptr<rpc::ObjectInfoHandler> GcsServer::InitObjectInfoHandler() {
  return std::unique_ptr<rpc::DefaultObjectInfoHandler>(
      new rpc::DefaultObjectInfoHandler(*redis_gcs_client_, gcs_pub_sub_));
}

void GcsServer::StoreGcsServerAddressInRedis() {
  std::string address =
      GetValidLocalIp(
          GetPort(),
          RayConfig::instance().internal_gcs_service_connect_wait_milliseconds()) +
      ":" + std::to_string(GetPort());
  RAY_LOG(INFO) << "Gcs server address = " << address;

  RAY_CHECK_OK(redis_gcs_client_->primary_context()->RunArgvAsync(
      {"SET", "GcsServerAddress", address}));
  RAY_LOG(INFO) << "Finished setting gcs server address: " << address;
}

std::unique_ptr<rpc::TaskInfoHandler> GcsServer::InitTaskInfoHandler() {
  return std::unique_ptr<rpc::DefaultTaskInfoHandler>(
      new rpc::DefaultTaskInfoHandler(*redis_gcs_client_, gcs_pub_sub_));
}

std::unique_ptr<rpc::StatsHandler> GcsServer::InitStatsHandler() {
  return std::unique_ptr<rpc::DefaultStatsHandler>(
      new rpc::DefaultStatsHandler(*redis_gcs_client_));
}

std::unique_ptr<rpc::ErrorInfoHandler> GcsServer::InitErrorInfoHandler() {
  return std::unique_ptr<rpc::DefaultErrorInfoHandler>(
      new rpc::DefaultErrorInfoHandler(*redis_gcs_client_));
}

std::unique_ptr<rpc::WorkerInfoHandler> GcsServer::InitWorkerInfoHandler() {
  return std::unique_ptr<rpc::DefaultWorkerInfoHandler>(
      new rpc::DefaultWorkerInfoHandler(*redis_gcs_client_, gcs_pub_sub_));
}

}  // namespace gcs
}  // namespace ray<|MERGE_RESOLUTION|>--- conflicted
+++ resolved
@@ -176,11 +176,7 @@
       [this](std::shared_ptr<rpc::GcsNodeInfo> node) {
         // All of the related actors should be reconstructed when a node is removed from
         // the GCS.
-<<<<<<< HEAD
-        gcs_actor_manager_->RestartActorsOnNode(ClientID::FromBinary(node->node_id()));
-=======
         gcs_actor_manager_->OnNodeDead(ClientID::FromBinary(node->node_id()));
->>>>>>> 3a25f5f5
       });
   RAY_CHECK_OK(redis_gcs_client_->Workers().AsyncSubscribeToWorkerFailures(
       [this](const WorkerID &id, const rpc::WorkerFailureData &worker_failure_data) {
