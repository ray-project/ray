// Copyright 2017 The Ray Authors.
//
// Licensed under the Apache License, Version 2.0 (the "License");
// you may not use this file except in compliance with the License.
// You may obtain a copy of the License at
//
//  http://www.apache.org/licenses/LICENSE-2.0
//
// Unless required by applicable law or agreed to in writing, software
// distributed under the License is distributed on an "AS IS" BASIS,
// WITHOUT WARRANTIES OR CONDITIONS OF ANY KIND, either express or implied.
// See the License for the specific language governing permissions and
// limitations under the License.

#include "ray/gcs/gcs_server/gcs_server.h"

#include <fstream>

#include "ray/common/asio/asio_util.h"
#include "ray/common/asio/instrumented_io_context.h"
#include "ray/common/network_util.h"
#include "ray/common/ray_config.h"
#include "ray/gcs/gcs_server/gcs_actor_manager.h"
#include "ray/gcs/gcs_server/gcs_job_manager.h"
#include "ray/gcs/gcs_server/gcs_node_manager.h"
#include "ray/gcs/gcs_server/gcs_placement_group_manager.h"
#include "ray/gcs/gcs_server/gcs_worker_manager.h"
#include "ray/gcs/gcs_server/stats_handler_impl.h"
#include "ray/gcs/gcs_server/task_info_handler_impl.h"
#include "ray/pubsub/publisher.h"

namespace ray {
namespace gcs {

GcsServer::GcsServer(const ray::gcs::GcsServerConfig &config,
                     instrumented_io_context &main_service)
    : config_(config),
      main_service_(main_service),
      rpc_server_(config.grpc_server_name, config.grpc_server_port,
                  config.node_ip_address == "127.0.0.1", config.grpc_server_thread_num,
                  /*keepalive_time_ms=*/RayConfig::instance().grpc_keepalive_time_ms()),
      client_call_manager_(main_service,
                           RayConfig::instance().gcs_server_rpc_client_thread_num()),
      raylet_client_pool_(
          std::make_shared<rpc::NodeManagerClientPool>(client_call_manager_)),
      pubsub_periodical_runner_(main_service_),
      periodical_runner_(main_service),
      is_started_(false),
<<<<<<< HEAD
      is_stopped_(false) {
=======
      is_stopped_(false) {}

GcsServer::~GcsServer() { Stop(); }

RedisClientOptions GcsServer::GetRedisClientOptions() const {
  return RedisClientOptions(config_.redis_address, config_.redis_port,
                            config_.redis_password, config_.enable_sharding_conn);
}

void GcsServer::Start() {
>>>>>>> f7b0b872
  // Init backend client.
  redis_client_ = std::make_shared<RedisClient>(GetRedisClientOptions());
  auto status = redis_client_->Connect(main_service_);
  RAY_CHECK(status.ok()) << "Failed to init redis gcs client as " << status;

  // Init redis failure detector.
  gcs_redis_failure_detector_ = std::make_shared<GcsRedisFailureDetector>(
      main_service_, redis_client_->GetPrimaryContext(), [this]() { Stop(); });
  gcs_redis_failure_detector_->Start();

  // Init gcs table storage.
  if (RayConfig::instance().gcs_storage() == "redis") {
    gcs_table_storage_ = std::make_shared<gcs::RedisGcsTableStorage>(redis_client_);
  } else if (RayConfig::instance().gcs_storage() == "memory") {
    gcs_table_storage_ = std::make_shared<InMemoryGcsTableStorage>(main_service_);
  } else {
    RAY_LOG(FATAL) << "Unsupported gcs storage: " << RayConfig::instance().gcs_storage();
  }
  // Init internal config
  auto on_done = [this](const ray::Status &status) {
    RAY_CHECK(status.ok()) << "Failed to put internal config";
    this->main_service_.stop();
  };
  ray::rpc::StoredConfig stored_config;
  stored_config.set_config(config_.config_list);
  RAY_CHECK_OK(gcs_table_storage_->InternalConfigTable().Put(ray::UniqueID::Nil(),
                                                             stored_config, on_done));
  // Run the main service to make the Put in sync mode
  main_service_.run();
  // Reset the main service to the initial status
  main_service_.restart();

  // Init GCS publisher instance.
  std::unique_ptr<pubsub::Publisher> inner_publisher;
  if (config_.grpc_pubsub_enabled) {
    // Init grpc based pubsub on GCS.
    // TODO: Move this into GcsPublisher.
    inner_publisher = std::make_unique<pubsub::Publisher>(
        /*channels=*/
        std::vector<rpc::ChannelType>{
            rpc::ChannelType::GCS_ACTOR_CHANNEL,
            rpc::ChannelType::GCS_JOB_CHANNEL,
            rpc::ChannelType::GCS_NODE_INFO_CHANNEL,
            rpc::ChannelType::GCS_NODE_RESOURCE_CHANNEL,
            rpc::ChannelType::GCS_WORKER_DELTA_CHANNEL,
            rpc::ChannelType::RAY_ERROR_INFO_CHANNEL,
            rpc::ChannelType::RAY_LOG_CHANNEL,
            rpc::ChannelType::RAY_PYTHON_FUNCTION_CHANNEL,
        },
        /*periodical_runner=*/&pubsub_periodical_runner_,
        /*get_time_ms=*/[]() { return absl::GetCurrentTimeNanos() / 1e6; },
        /*subscriber_timeout_ms=*/RayConfig::instance().subscriber_timeout_ms(),
        /*publish_batch_size_=*/RayConfig::instance().publish_batch_size());
  }
  gcs_publisher_ =
      std::make_shared<GcsPublisher>(redis_client_, std::move(inner_publisher));
}

GcsServer::~GcsServer() { Stop(); }

void GcsServer::Start() {
  // Load gcs tables data asynchronously.
  auto gcs_init_data = std::make_shared<GcsInitData>(gcs_table_storage_);
  gcs_init_data->AsyncLoad([this, gcs_init_data] { DoStart(*gcs_init_data); });
}

void GcsServer::DoStart(const GcsInitData &gcs_init_data) {
  // Init gcs resource manager.
  InitGcsResourceManager(gcs_init_data);

  // Init gcs resource scheduler.
  InitGcsResourceScheduler();

  // Init gcs node manager.
  InitGcsNodeManager(gcs_init_data);

  // Init gcs heartbeat manager.
  InitGcsHeartbeatManager(gcs_init_data);

  // Init KV Manager
  InitKVManager();

  // Init Pub/Sub handler
  InitPubSubHandler();

  // Init RuntimeENv manager
  InitRuntimeEnvManager();

  // Init gcs job manager.
  InitGcsJobManager(gcs_init_data);

  // Init gcs placement group manager.
  InitGcsPlacementGroupManager(gcs_init_data);

  // Init gcs actor manager.
  InitGcsActorManager(gcs_init_data);

  // Init gcs worker manager.
  InitGcsWorkerManager();

  // Init task info handler.
  InitTaskInfoHandler();

  // Init stats handler.
  InitStatsHandler();

  // Init resource report polling.
  InitResourceReportPolling(gcs_init_data);

  // Init resource report broadcasting.
  InitResourceReportBroadcasting(gcs_init_data);

  // Install event listeners.
  InstallEventListeners();

  // Start RPC server when all tables have finished loading initial
  // data.
  rpc_server_.Run();

  // Store gcs rpc server address in redis.
  StoreGcsServerAddressInRedis();
  // Only after the rpc_server_ is running can the heartbeat manager
  // be run. Otherwise the node failure detector will mistake
  // some living nodes as dead as the timer inside node failure
  // detector is already run.
  gcs_heartbeat_manager_->Start();

  CollectStats();

  periodical_runner_.RunFnPeriodically(
      [this] {
        RAY_LOG(INFO) << GetDebugState();
        PrintAsioStats();
      },
      /*ms*/ RayConfig::instance().event_stats_print_interval_ms(),
      "GCSServer.deadline_timer.debug_state_event_stats_print");

  periodical_runner_.RunFnPeriodically(
      [this] { DumpDebugStateToFile(); },
      /*ms*/ RayConfig::instance().debug_dump_period_milliseconds(),
      "GCSServer.deadline_timer.debug_state_dump");

  is_started_ = true;
}

void GcsServer::Stop() {
  if (!is_stopped_) {
    RAY_LOG(INFO) << "Stopping GCS server.";
    // GcsHeartbeatManager should be stopped before RPCServer.
    // Because closing RPC server will cost several seconds, during this time,
    // GcsHeartbeatManager is still checking nodes' heartbeat timeout. Since RPC Server
    // won't handle heartbeat calls anymore, some nodes will be marked as dead during this
    // time, causing many nodes die after GCS's failure.
    gcs_heartbeat_manager_->Stop();

    gcs_resource_report_poller_->Stop();

    if (config_.grpc_based_resource_broadcast) {
      grpc_based_resource_broadcaster_->Stop();
    }

    // Shutdown the rpc server
    rpc_server_.Shutdown();

    kv_manager_.reset();

    is_stopped_ = true;
    RAY_LOG(INFO) << "GCS server stopped.";
  }
}

void GcsServer::InitGcsNodeManager(const GcsInitData &gcs_init_data) {
  RAY_CHECK(redis_client_ && gcs_table_storage_ && gcs_publisher_);
  gcs_node_manager_ = std::make_shared<GcsNodeManager>(gcs_publisher_, gcs_table_storage_,
                                                       raylet_client_pool_);
  // Initialize by gcs tables data.
  gcs_node_manager_->Initialize(gcs_init_data);
  // Register service.
  node_info_service_.reset(
      new rpc::NodeInfoGrpcService(main_service_, *gcs_node_manager_));
  rpc_server_.RegisterService(*node_info_service_);
}

void GcsServer::InitGcsHeartbeatManager(const GcsInitData &gcs_init_data) {
  RAY_CHECK(gcs_node_manager_);
  gcs_heartbeat_manager_ = std::make_shared<GcsHeartbeatManager>(
      heartbeat_manager_io_service_, /*on_node_death_callback=*/
      [this](const NodeID &node_id) {
        main_service_.post(
            [this, node_id] { return gcs_node_manager_->OnNodeFailure(node_id); },
            "GcsServer.NodeDeathCallback");
      });
  // Initialize by gcs tables data.
  gcs_heartbeat_manager_->Initialize(gcs_init_data);
  // Register service.
  heartbeat_info_service_.reset(new rpc::HeartbeatInfoGrpcService(
      heartbeat_manager_io_service_, *gcs_heartbeat_manager_));
  rpc_server_.RegisterService(*heartbeat_info_service_);
}

void GcsServer::InitGcsResourceManager(const GcsInitData &gcs_init_data) {
  RAY_CHECK(gcs_table_storage_ && gcs_publisher_);
  gcs_resource_manager_ = std::make_shared<GcsResourceManager>(
      main_service_, gcs_publisher_, gcs_table_storage_,
      !config_.grpc_based_resource_broadcast);
  // Initialize by gcs tables data.
  gcs_resource_manager_->Initialize(gcs_init_data);
  // Register service.
  node_resource_info_service_.reset(
      new rpc::NodeResourceInfoGrpcService(main_service_, *gcs_resource_manager_));
  rpc_server_.RegisterService(*node_resource_info_service_);
}

void GcsServer::InitGcsResourceScheduler() {
  RAY_CHECK(gcs_resource_manager_);
  gcs_resource_scheduler_ =
      std::make_shared<GcsResourceScheduler>(*gcs_resource_manager_);
}

void GcsServer::InitGcsJobManager(const GcsInitData &gcs_init_data) {
  RAY_CHECK(gcs_table_storage_ && gcs_publisher_);
  gcs_job_manager_ = std::make_unique<GcsJobManager>(gcs_table_storage_, gcs_publisher_,
                                                     *runtime_env_manager_);
  gcs_job_manager_->Initialize(gcs_init_data);

  // Register service.
  job_info_service_ =
      std::make_unique<rpc::JobInfoGrpcService>(main_service_, *gcs_job_manager_);
  rpc_server_.RegisterService(*job_info_service_);
}

void GcsServer::InitGcsActorManager(const GcsInitData &gcs_init_data) {
  RAY_CHECK(gcs_table_storage_ && gcs_publisher_ && gcs_node_manager_);
  std::unique_ptr<GcsActorSchedulerInterface> scheduler;
  auto schedule_failure_handler = [this](std::shared_ptr<GcsActor> actor,
                                         bool runtime_env_setup_failed) {
    // When there are no available nodes to schedule the actor the
    // gcs_actor_scheduler will treat it as failed and invoke this handler. In
    // this case, the actor manager should schedule the actor once an
    // eligible node is registered.
    gcs_actor_manager_->OnActorSchedulingFailed(std::move(actor),
                                                runtime_env_setup_failed);
  };
  auto schedule_success_handler = [this](std::shared_ptr<GcsActor> actor,
                                         const rpc::PushTaskReply &reply) {
    gcs_actor_manager_->OnActorCreationSuccess(std::move(actor), reply);
  };
  auto client_factory = [this](const rpc::Address &address) {
    return std::make_shared<rpc::CoreWorkerClient>(address, client_call_manager_);
  };

  if (RayConfig::instance().gcs_actor_scheduling_enabled()) {
    RAY_CHECK(gcs_resource_manager_ && gcs_resource_scheduler_);
    scheduler = std::make_unique<GcsBasedActorScheduler>(
        main_service_, gcs_table_storage_->ActorTable(), *gcs_node_manager_,
        gcs_resource_manager_, gcs_resource_scheduler_, schedule_failure_handler,
        schedule_success_handler, raylet_client_pool_, client_factory);
  } else {
    scheduler = std::make_unique<RayletBasedActorScheduler>(
        main_service_, gcs_table_storage_->ActorTable(), *gcs_node_manager_,
        schedule_failure_handler, schedule_success_handler, raylet_client_pool_,
        client_factory);
  }
  gcs_actor_manager_ = std::make_shared<GcsActorManager>(
      main_service_, std::move(scheduler), gcs_table_storage_, gcs_publisher_,
      *runtime_env_manager_,
      [this](const ActorID &actor_id) {
        gcs_placement_group_manager_->CleanPlacementGroupIfNeededWhenActorDead(actor_id);
      },
      [this](const JobID &job_id) { return gcs_job_manager_->GetRayNamespace(job_id); },
      [this](std::function<void(void)> fn, boost::posix_time::milliseconds delay) {
        boost::asio::deadline_timer timer(main_service_);
        timer.expires_from_now(delay);
        timer.async_wait([fn](const boost::system::error_code &error) {
          if (error != boost::asio::error::operation_aborted) {
            fn();
          } else {
            RAY_LOG(WARNING)
                << "The GCS actor metadata garbage collector timer failed to fire. This "
                   "could old actor metadata not being properly cleaned up. For more "
                   "information, check logs/gcs_server.err and logs/gcs_server.out";
          }
        });
      },
      [this](const rpc::Address &address) {
        return std::make_shared<rpc::CoreWorkerClient>(address, client_call_manager_);
      });

  // Initialize by gcs tables data.
  gcs_actor_manager_->Initialize(gcs_init_data);
  // Register service.
  actor_info_service_.reset(
      new rpc::ActorInfoGrpcService(main_service_, *gcs_actor_manager_));
  rpc_server_.RegisterService(*actor_info_service_);
}

void GcsServer::InitGcsPlacementGroupManager(const GcsInitData &gcs_init_data) {
  RAY_CHECK(gcs_table_storage_ && gcs_node_manager_);
  auto scheduler = std::make_shared<GcsPlacementGroupScheduler>(
      main_service_, gcs_table_storage_, *gcs_node_manager_, *gcs_resource_manager_,
      *gcs_resource_scheduler_, raylet_client_pool_);

  gcs_placement_group_manager_ = std::make_shared<GcsPlacementGroupManager>(
      main_service_, scheduler, gcs_table_storage_, *gcs_resource_manager_,
      [this](const JobID &job_id) { return gcs_job_manager_->GetRayNamespace(job_id); });
  // Initialize by gcs tables data.
  gcs_placement_group_manager_->Initialize(gcs_init_data);
  // Register service.
  placement_group_info_service_.reset(new rpc::PlacementGroupInfoGrpcService(
      main_service_, *gcs_placement_group_manager_));
  rpc_server_.RegisterService(*placement_group_info_service_);
}

void GcsServer::StoreGcsServerAddressInRedis() {
  std::string ip = config_.node_ip_address;
  if (ip.empty()) {
    ip = GetValidLocalIp(
        GetPort(),
        RayConfig::instance().internal_gcs_service_connect_wait_milliseconds());
  }
  std::string address = ip + ":" + std::to_string(GetPort());
  RAY_LOG(INFO) << "Gcs server address = " << address;

  RAY_CHECK_OK(redis_client_->GetPrimaryContext()->RunArgvAsync(
      {"SET", "GcsServerAddress", address}));
  RAY_LOG(INFO) << "Finished setting gcs server address: " << address;
}

void GcsServer::InitTaskInfoHandler() {
  RAY_CHECK(gcs_table_storage_ && gcs_publisher_);
  task_info_handler_.reset(
      new rpc::DefaultTaskInfoHandler(gcs_table_storage_, gcs_publisher_));
  // Register service.
  task_info_service_.reset(
      new rpc::TaskInfoGrpcService(main_service_, *task_info_handler_));
  rpc_server_.RegisterService(*task_info_service_);
}

void GcsServer::InitResourceReportPolling(const GcsInitData &gcs_init_data) {
  gcs_resource_report_poller_.reset(new GcsResourceReportPoller(
      raylet_client_pool_, [this](const rpc::ResourcesData &report) {
        gcs_resource_manager_->UpdateFromResourceReport(report);
      }));

  gcs_resource_report_poller_->Initialize(gcs_init_data);
  gcs_resource_report_poller_->Start();
}

void GcsServer::InitResourceReportBroadcasting(const GcsInitData &gcs_init_data) {
  if (config_.grpc_based_resource_broadcast) {
    grpc_based_resource_broadcaster_.reset(new GrpcBasedResourceBroadcaster(
        raylet_client_pool_,
        [this](rpc::ResourceUsageBroadcastData &buffer) {
          gcs_resource_manager_->GetResourceUsageBatchForBroadcast(buffer);
        }

        ));

    grpc_based_resource_broadcaster_->Initialize(gcs_init_data);
    grpc_based_resource_broadcaster_->Start();
  }
}

void GcsServer::InitStatsHandler() {
  RAY_CHECK(gcs_table_storage_);
  stats_handler_.reset(new rpc::DefaultStatsHandler(gcs_table_storage_));
  // Register service.
  stats_service_.reset(new rpc::StatsGrpcService(main_service_, *stats_handler_));
  rpc_server_.RegisterService(*stats_service_);
}

void GcsServer::InitKVManager() {
  std::unique_ptr<InternalKVInterface> instance;
  // TODO (yic): Use a factory with configs
  if (RayConfig::instance().gcs_storage() == "redis") {
    instance = std::make_unique<RedisInternalKV>(GetRedisClientOptions());
  } else if (RayConfig::instance().gcs_storage() == "memory") {
    instance = std::make_unique<MemoryInternalKV>(main_service_);
  } else {
    RAY_LOG(FATAL) << "Unsupported gcs storage: " << RayConfig::instance().gcs_storage();
  }

  kv_manager_ = std::make_unique<GcsInternalKVManager>(std::move(instance));
  kv_service_ = std::make_unique<rpc::InternalKVGrpcService>(main_service_, *kv_manager_);
  // Register service.
  rpc_server_.RegisterService(*kv_service_);
}

// TODO: Investigating optimal threading for PubSub, e.g. separate io_context.
void GcsServer::InitPubSubHandler() {
  pubsub_handler_ = std::make_unique<InternalPubSubHandler>(gcs_publisher_);
  pubsub_service_ =
      std::make_unique<rpc::InternalPubSubGrpcService>(main_service_, *pubsub_handler_);
  // Register service.
  rpc_server_.RegisterService(*pubsub_service_);
}

void GcsServer::InitRuntimeEnvManager() {
  runtime_env_manager_ = std::make_unique<RuntimeEnvManager>(
      /*deleter=*/[this](const std::string &plugin_uri, auto callback) {
        // A valid runtime env URI is of the form "plugin|protocol://hash".
        std::string plugin_sep = "|";
        std::string protocol_sep = "://";
        auto plugin_end_pos = plugin_uri.find(plugin_sep);
        auto protocol_end_pos = plugin_uri.find(protocol_sep);
        if (protocol_end_pos == std::string::npos ||
            plugin_end_pos == std::string::npos) {
          RAY_LOG(ERROR) << "Plugin URI must be of form "
                         << "<plugin>|<protocol>://<hash>, got " << plugin_uri;
          callback(false);
        } else {
          auto protocol_pos = plugin_end_pos + plugin_sep.size();
          int protocol_len = protocol_end_pos - protocol_pos;
          auto protocol = plugin_uri.substr(protocol_pos, protocol_len);
          if (protocol != "gcs") {
            // Some URIs do not correspond to files in the GCS.  Skip deletion for these.
            callback(true);
          } else {
            auto uri = plugin_uri.substr(protocol_pos);
            this->kv_manager_->GetInstance().Del(
                uri, [callback = std::move(callback)](bool deleted) { callback(false); });
          }
        }
      });
}

void GcsServer::InitGcsWorkerManager() {
  gcs_worker_manager_ =
      std::make_unique<GcsWorkerManager>(gcs_table_storage_, gcs_publisher_);
  // Register service.
  worker_info_service_.reset(
      new rpc::WorkerInfoGrpcService(main_service_, *gcs_worker_manager_));
  rpc_server_.RegisterService(*worker_info_service_);
}

void GcsServer::InstallEventListeners() {
  // Install node event listeners.
  gcs_node_manager_->AddNodeAddedListener([this](std::shared_ptr<rpc::GcsNodeInfo> node) {
    // Because a new node has been added, we need to try to schedule the pending
    // placement groups and the pending actors.
    gcs_resource_manager_->OnNodeAdd(*node);
    gcs_placement_group_manager_->OnNodeAdd(NodeID::FromBinary(node->node_id()));
    gcs_actor_manager_->SchedulePendingActors();
    gcs_heartbeat_manager_->AddNode(NodeID::FromBinary(node->node_id()));
    gcs_resource_report_poller_->HandleNodeAdded(*node);
    if (config_.grpc_based_resource_broadcast) {
      grpc_based_resource_broadcaster_->HandleNodeAdded(*node);
    }
  });
  gcs_node_manager_->AddNodeRemovedListener(
      [this](std::shared_ptr<rpc::GcsNodeInfo> node) {
        auto node_id = NodeID::FromBinary(node->node_id());
        // All of the related placement groups and actors should be reconstructed when a
        // node is removed from the GCS.
        gcs_resource_manager_->OnNodeDead(node_id);
        gcs_placement_group_manager_->OnNodeDead(node_id);
        gcs_actor_manager_->OnNodeDead(node_id);
        raylet_client_pool_->Disconnect(NodeID::FromBinary(node->node_id()));
        gcs_resource_report_poller_->HandleNodeRemoved(*node);
        if (config_.grpc_based_resource_broadcast) {
          grpc_based_resource_broadcaster_->HandleNodeRemoved(*node);
        }
      });

  // Install worker event listener.
  gcs_worker_manager_->AddWorkerDeadListener(
      [this](std::shared_ptr<rpc::WorkerTableData> worker_failure_data) {
        auto &worker_address = worker_failure_data->worker_address();
        auto worker_id = WorkerID::FromBinary(worker_address.worker_id());
        auto node_id = NodeID::FromBinary(worker_address.raylet_id());
        const rpc::RayException *creation_task_exception = nullptr;
        if (worker_failure_data->has_creation_task_exception()) {
          creation_task_exception = &worker_failure_data->creation_task_exception();
        }
        gcs_actor_manager_->OnWorkerDead(node_id, worker_id,
                                         worker_failure_data->exit_type(),
                                         creation_task_exception);
      });

  // Install job event listeners.
  gcs_job_manager_->AddJobFinishedListener([this](std::shared_ptr<JobID> job_id) {
    gcs_actor_manager_->OnJobFinished(*job_id);
    gcs_placement_group_manager_->CleanPlacementGroupIfNeededWhenJobDead(*job_id);
  });

  // Install scheduling event listeners.
  if (RayConfig::instance().gcs_actor_scheduling_enabled()) {
    gcs_resource_manager_->AddResourcesChangedListener([this] {
      main_service_.post([this] {
        // Because resources have been changed, we need to try to schedule the pending
        // actors.
        gcs_actor_manager_->SchedulePendingActors();
      });
    });
  }
}

void GcsServer::CollectStats() {
  gcs_actor_manager_->CollectStats();
  gcs_placement_group_manager_->CollectStats();
  execute_after(
      main_service_, [this] { CollectStats(); },
      (RayConfig::instance().metrics_report_interval_ms() / 2) /* milliseconds */);
}

void GcsServer::DumpDebugStateToFile() const {
  std::fstream fs;
  fs.open(config_.log_dir + "/debug_state_gcs.txt",
          std::fstream::out | std::fstream::trunc);
  fs << GetDebugState() << "\n\n";
  fs << main_service_.StatsString();
  fs.close();
}

std::string GcsServer::GetDebugState() const {
  std::ostringstream stream;
  stream << gcs_node_manager_->DebugString() << "\n\n"
         << gcs_actor_manager_->DebugString() << "\n\n"
         << gcs_resource_manager_->DebugString() << "\n\n"
         << gcs_placement_group_manager_->DebugString() << "\n\n"
         << gcs_publisher_->DebugString() << "\n\n";

  if (config_.grpc_based_resource_broadcast) {
    stream << grpc_based_resource_broadcaster_->DebugString();
  }
  return stream.str();
}

void GcsServer::PrintAsioStats() {
  /// If periodic asio stats print is enabled, it will print it.
  const auto event_stats_print_interval_ms =
      RayConfig::instance().event_stats_print_interval_ms();
  if (event_stats_print_interval_ms != -1 && RayConfig::instance().event_stats()) {
    RAY_LOG(INFO) << "Event stats:\n\n" << main_service_.StatsString() << "\n\n";
  }
}

}  // namespace gcs
}  // namespace ray<|MERGE_RESOLUTION|>--- conflicted
+++ resolved
@@ -46,20 +46,7 @@
       pubsub_periodical_runner_(main_service_),
       periodical_runner_(main_service),
       is_started_(false),
-<<<<<<< HEAD
       is_stopped_(false) {
-=======
-      is_stopped_(false) {}
-
-GcsServer::~GcsServer() { Stop(); }
-
-RedisClientOptions GcsServer::GetRedisClientOptions() const {
-  return RedisClientOptions(config_.redis_address, config_.redis_port,
-                            config_.redis_password, config_.enable_sharding_conn);
-}
-
-void GcsServer::Start() {
->>>>>>> f7b0b872
   // Init backend client.
   redis_client_ = std::make_shared<RedisClient>(GetRedisClientOptions());
   auto status = redis_client_->Connect(main_service_);
@@ -119,6 +106,11 @@
 }
 
 GcsServer::~GcsServer() { Stop(); }
+
+RedisClientOptions GcsServer::GetRedisClientOptions() const {
+  return RedisClientOptions(config_.redis_address, config_.redis_port,
+                            config_.redis_password, config_.enable_sharding_conn);
+}
 
 void GcsServer::Start() {
   // Load gcs tables data asynchronously.
