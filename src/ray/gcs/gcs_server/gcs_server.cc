--- conflicted
+++ resolved
@@ -54,13 +54,6 @@
     : io_context_provider_(main_service),
       config_(config),
       storage_type_(GetStorageType()),
-<<<<<<< HEAD
-      main_service_(main_service),
-      pubsub_io_context_("pubsub_io_context", /*enable_lag_probe=*/true),
-      task_io_context_("task_io_context", /*enable_lag_probe=*/true),
-      ray_syncer_io_context_("ray_syncer_io_context", /*enable_lag_probe=*/true),
-=======
->>>>>>> 4f34a964
       rpc_server_(config.grpc_server_name,
                   config.grpc_server_port,
                   config.node_ip_address == "127.0.0.1",
