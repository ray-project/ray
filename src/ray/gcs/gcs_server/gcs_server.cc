// Copyright 2017 The Ray Authors.
//
// Licensed under the Apache License, Version 2.0 (the "License");
// you may not use this file except in compliance with the License.
// You may obtain a copy of the License at
//
//  http://www.apache.org/licenses/LICENSE-2.0
//
// Unless required by applicable law or agreed to in writing, software
// distributed under the License is distributed on an "AS IS" BASIS,
// WITHOUT WARRANTIES OR CONDITIONS OF ANY KIND, either express or implied.
// See the License for the specific language governing permissions and
// limitations under the License.

#include "ray/gcs/gcs_server/gcs_server.h"

#include <fstream>

#include "ray/common/asio/asio_util.h"
#include "ray/common/asio/instrumented_io_context.h"
#include "ray/common/network_util.h"
#include "ray/common/ray_config.h"
#include "ray/gcs/gcs_server/gcs_actor_manager.h"
#include "ray/gcs/gcs_server/gcs_autoscaler_state_manager.h"
#include "ray/gcs/gcs_server/gcs_job_manager.h"
#include "ray/gcs/gcs_server/gcs_node_manager.h"
#include "ray/gcs/gcs_server/gcs_placement_group_manager.h"
#include "ray/gcs/gcs_server/gcs_resource_manager.h"
#include "ray/gcs/gcs_server/gcs_worker_manager.h"
#include "ray/gcs/gcs_server/runtime_env_handler.h"
#include "ray/gcs/gcs_server/store_client_kv.h"
#include "ray/gcs/store_client/observable_store_client.h"
#include "ray/pubsub/publisher.h"
#include "ray/util/util.h"

namespace ray {
namespace gcs {

inline std::ostream &operator<<(std::ostream &str, GcsServer::StorageType val) {
  switch (val) {
  case GcsServer::StorageType::IN_MEMORY:
    return str << "StorageType::IN_MEMORY";
  case GcsServer::StorageType::REDIS_PERSIST:
    return str << "StorageType::REDIS_PERSIST";
  case GcsServer::StorageType::UNKNOWN:
    return str << "StorageType::UNKNOWN";
  default:
    UNREACHABLE;
  }
}

GcsServer::GcsServer(const ray::gcs::GcsServerConfig &config,
                     instrumented_io_context &main_service)
    : io_context_provider_(main_service),
      config_(config),
      storage_type_(GetStorageType()),
      rpc_server_(config.grpc_server_name,
                  config.grpc_server_port,
                  config.node_ip_address == "127.0.0.1",
                  ClusterID::Nil(),
                  config.grpc_server_thread_num,
                  /*keepalive_time_ms=*/RayConfig::instance().grpc_keepalive_time_ms()),
      client_call_manager_(main_service,
                           ClusterID::Nil(),
                           RayConfig::instance().gcs_server_rpc_client_thread_num()),
      raylet_client_pool_(
          std::make_unique<rpc::NodeManagerClientPool>(client_call_manager_)),
      pubsub_periodical_runner_(io_context_provider_.GetIOContext<GcsPublisher>()),
      periodical_runner_(io_context_provider_.GetDefaultIOContext()),
      is_started_(false),
      is_stopped_(false) {
  // Init GCS table storage.
  RAY_LOG(INFO) << "GCS storage type is " << storage_type_;
  switch (storage_type_) {
  case StorageType::IN_MEMORY:
    gcs_table_storage_ = std::make_shared<InMemoryGcsTableStorage>(
        io_context_provider_.GetDefaultIOContext());
    break;
  case StorageType::REDIS_PERSIST:
    gcs_table_storage_ = std::make_shared<gcs::RedisGcsTableStorage>(GetOrConnectRedis());
    break;
  default:
    RAY_LOG(FATAL) << "Unexpected storage type: " << storage_type_;
  }

  auto on_done = [this](const ray::Status &status) {
    RAY_CHECK(status.ok()) << "Failed to put internal config";
    this->io_context_provider_.GetDefaultIOContext().stop();
  };

  ray::rpc::StoredConfig stored_config;
  stored_config.set_config(config_.raylet_config_list);
  RAY_CHECK_OK(gcs_table_storage_->InternalConfigTable().Put(
      ray::UniqueID::Nil(), stored_config, on_done));
  // Here we need to make sure the Put of internal config is happening in sync
  // way. But since the storage API is async, we need to run the default io context
  // to block current thread.
  // This will run async operations from InternalConfigTable().Put() above
  // inline.
  io_context_provider_.GetDefaultIOContext().run();
  // Reset the main service to the initial status otherwise, the signal handler
  // will be called.
  io_context_provider_.GetDefaultIOContext().restart();

  // Init GCS publisher instance.
  std::unique_ptr<pubsub::Publisher> inner_publisher;
  // Init grpc based pubsub on GCS.
  // TODO: Move this into GcsPublisher.
  inner_publisher = std::make_unique<pubsub::Publisher>(
      /*channels=*/
      std::vector<rpc::ChannelType>{
          rpc::ChannelType::GCS_ACTOR_CHANNEL,
          rpc::ChannelType::GCS_JOB_CHANNEL,
          rpc::ChannelType::GCS_NODE_INFO_CHANNEL,
          rpc::ChannelType::GCS_WORKER_DELTA_CHANNEL,
          rpc::ChannelType::RAY_ERROR_INFO_CHANNEL,
          rpc::ChannelType::RAY_LOG_CHANNEL,
          rpc::ChannelType::RAY_NODE_RESOURCE_USAGE_CHANNEL,
      },
      /*periodical_runner=*/&pubsub_periodical_runner_,
      /*get_time_ms=*/[]() { return absl::GetCurrentTimeNanos() / 1e6; },
      /*subscriber_timeout_ms=*/RayConfig::instance().subscriber_timeout_ms(),
      /*publish_batch_size_=*/RayConfig::instance().publish_batch_size(),
      /*publisher_id=*/NodeID::FromRandom());

  gcs_publisher_ = std::make_shared<GcsPublisher>(std::move(inner_publisher));
}

GcsServer::~GcsServer() { Stop(); }

RedisClientOptions GcsServer::GetRedisClientOptions() const {
  return RedisClientOptions(config_.redis_address,
                            config_.redis_port,
                            config_.redis_password,
                            config_.enable_redis_ssl);
}

void GcsServer::Start() {
  // Load gcs tables data asynchronously.
  auto gcs_init_data = std::make_shared<GcsInitData>(gcs_table_storage_);
  // Init KV Manager. This needs to be initialized first here so that
  // it can be used to retrieve the cluster ID.
  InitKVManager();
  gcs_init_data->AsyncLoad([this, gcs_init_data] {
    GetOrGenerateClusterId([this, gcs_init_data](ClusterID cluster_id) {
      rpc_server_.SetClusterId(cluster_id);
      DoStart(*gcs_init_data);
    });
  });
}

void GcsServer::GetOrGenerateClusterId(
    std::function<void(ClusterID cluster_id)> &&continuation) {
  static std::string const kTokenNamespace = "cluster";
  kv_manager_->GetInstance().Get(
      kTokenNamespace,
      kClusterIdKey,
      [this, continuation = std::move(continuation)](
          std::optional<std::string> provided_cluster_id) mutable {
        if (!provided_cluster_id.has_value()) {
          ClusterID cluster_id = ClusterID::FromRandom();
          RAY_LOG(INFO) << "No existing server cluster ID found. Generating new ID: "
                        << cluster_id.Hex();
          kv_manager_->GetInstance().Put(
              kTokenNamespace,
              kClusterIdKey,
              cluster_id.Binary(),
              false,
              [cluster_id,
               continuation = std::move(continuation)](bool added_entry) mutable {
                RAY_CHECK(added_entry) << "Failed to persist new cluster ID!";
                continuation(cluster_id);
              });
        } else {
          ClusterID cluster_id = ClusterID::FromBinary(provided_cluster_id.value());
          RAY_LOG(INFO) << "Found existing server token: " << cluster_id;
          continuation(cluster_id);
        }
      });
}

void GcsServer::DoStart(const GcsInitData &gcs_init_data) {
  // Init cluster resource scheduler.
  InitClusterResourceScheduler();

  // Init gcs node manager.
  InitGcsNodeManager(gcs_init_data);

  // Init cluster task manager.
  InitClusterTaskManager();

  // Init gcs resource manager.
  InitGcsResourceManager(gcs_init_data);

  // Init synchronization service
  InitRaySyncer(gcs_init_data);

  // Init gcs health check manager.
  InitGcsHealthCheckManager(gcs_init_data);

  // Init KV service.
  InitKVService();

  // Init function manager
  InitFunctionManager();

  // Init Pub/Sub handler
  InitPubSubHandler();

  // Init RuntimeEnv manager
  InitRuntimeEnvManager();

  // Init gcs job manager.
  InitGcsJobManager(gcs_init_data);

  // Init gcs placement group manager.
  InitGcsPlacementGroupManager(gcs_init_data);

  // Init gcs actor manager.
  InitGcsActorManager(gcs_init_data);

  // Init gcs worker manager.
  InitGcsWorkerManager();

  // Init GCS task manager.
  InitGcsTaskManager();

  // Install event listeners.
  InstallEventListeners();

  // Init autoscaling manager
  InitGcsAutoscalerStateManager(gcs_init_data);

  // Init usage stats client.
  InitUsageStatsClient();

  RecordMetrics();

  // Start RPC server when all tables have finished loading initial
  // data.
  rpc_server_.Run();

  periodical_runner_.RunFnPeriodically(
      [this] {
        RAY_LOG(INFO) << GetDebugState();
        PrintAsioStats();
      },
      /*ms*/ RayConfig::instance().event_stats_print_interval_ms(),
      "GCSServer.deadline_timer.debug_state_event_stats_print");

  global_gc_throttler_ =
      std::make_unique<Throttler>(RayConfig::instance().global_gc_min_interval_s() * 1e9);

  periodical_runner_.RunFnPeriodically(
      [this] {
        DumpDebugStateToFile();
        TryGlobalGC();
      },
      /*ms*/ RayConfig::instance().debug_dump_period_milliseconds(),
      "GCSServer.deadline_timer.debug_state_dump");

  is_started_ = true;
}

void GcsServer::Stop() {
  if (!is_stopped_) {
    RAY_LOG(INFO) << "Stopping GCS server.";

    io_context_provider_.StopAllDedicatedIOContexts();

    ray_syncer_.reset();
    pubsub_handler_.reset();

    // Shutdown the rpc server
    rpc_server_.Shutdown();

    kv_manager_.reset();

    is_stopped_ = true;
    if (gcs_redis_failure_detector_) {
      gcs_redis_failure_detector_->Stop();
    }

    RAY_LOG(INFO) << "GCS server stopped.";
  }
}

void GcsServer::InitGcsNodeManager(const GcsInitData &gcs_init_data) {
  RAY_CHECK(gcs_table_storage_ && gcs_publisher_);
  gcs_node_manager_ = std::make_unique<GcsNodeManager>(gcs_publisher_,
                                                       gcs_table_storage_,
                                                       raylet_client_pool_.get(),
                                                       rpc_server_.GetClusterId());
  // Initialize by gcs tables data.
  gcs_node_manager_->Initialize(gcs_init_data);
  // Register service.
  node_info_service_.reset(new rpc::NodeInfoGrpcService(
      io_context_provider_.GetDefaultIOContext(), *gcs_node_manager_));
  rpc_server_.RegisterService(*node_info_service_);
}

void GcsServer::InitGcsHealthCheckManager(const GcsInitData &gcs_init_data) {
  RAY_CHECK(gcs_node_manager_);
  auto node_death_callback = [this](const NodeID &node_id) {
    this->io_context_provider_.GetDefaultIOContext().post(
        [this, node_id] { return gcs_node_manager_->OnNodeFailure(node_id, nullptr); },
        "GcsServer.NodeDeathCallback");
  };

  gcs_healthcheck_manager_ = std::make_unique<GcsHealthCheckManager>(
      io_context_provider_.GetDefaultIOContext(), node_death_callback);
  for (const auto &item : gcs_init_data.Nodes()) {
    if (item.second.state() == rpc::GcsNodeInfo::ALIVE) {
      rpc::Address remote_address;
      remote_address.set_raylet_id(item.second.node_id());
      remote_address.set_ip_address(item.second.node_manager_address());
      remote_address.set_port(item.second.node_manager_port());
      auto raylet_client = raylet_client_pool_->GetOrConnectByAddress(remote_address);
      gcs_healthcheck_manager_->AddNode(item.first, raylet_client->GetChannel());
    }
  }
}

void GcsServer::InitGcsResourceManager(const GcsInitData &gcs_init_data) {
  RAY_CHECK(cluster_resource_scheduler_ && cluster_task_manager_);
  gcs_resource_manager_ = std::make_unique<GcsResourceManager>(
      io_context_provider_.GetDefaultIOContext(),
      cluster_resource_scheduler_->GetClusterResourceManager(),
      *gcs_node_manager_,
      kGCSNodeID,
      cluster_task_manager_);

  // Initialize by gcs tables data.
  gcs_resource_manager_->Initialize(gcs_init_data);
  // Register service.
  node_resource_info_service_.reset(new rpc::NodeResourceInfoGrpcService(
      io_context_provider_.GetDefaultIOContext(), *gcs_resource_manager_));
  rpc_server_.RegisterService(*node_resource_info_service_);

  periodical_runner_.RunFnPeriodically(
      [this] {
        for (const auto &alive_node : gcs_node_manager_->GetAllAliveNodes()) {
          std::shared_ptr<ray::RayletClientInterface> raylet_client;
          // GetOrConnectionByID will not connect to the raylet is it hasn't been
          // connected.
          if (auto conn_opt = raylet_client_pool_->GetOrConnectByID(alive_node.first)) {
            raylet_client = *conn_opt;
          } else {
            // When not connect, use GetOrConnectByAddress
            rpc::Address remote_address;
            remote_address.set_raylet_id(alive_node.second->node_id());
            remote_address.set_ip_address(alive_node.second->node_manager_address());
            remote_address.set_port(alive_node.second->node_manager_port());
            raylet_client = raylet_client_pool_->GetOrConnectByAddress(remote_address);
          }
          if (raylet_client == nullptr) {
            RAY_LOG(ERROR) << "Failed to connect to node: " << alive_node.first
                           << ". Skip this round of pulling for resource load";
          } else {
            // GetResourceLoad will also get usage. Historically it didn't.
            raylet_client->GetResourceLoad([this](auto &status, auto &&load_and_usage) {
              if (status.ok()) {
                // TODO(vitsai): Remove duplicate reporting to GcsResourceManager
                // after verifying that non-autoscaler paths are taken care of.
                // Currently, GcsResourceManager aggregates reporting from different
                // sources at different intervals, leading to an obviously inconsistent
                // view.
                //
                // Once autoscaler is completely moved to the new mode of consistent
                // per-node reporting, remove this if it is not needed anymore.
                gcs_resource_manager_->UpdateResourceLoads(load_and_usage.resources());
                gcs_autoscaler_state_manager_->UpdateResourceLoadAndUsage(
                    load_and_usage.resources());
              } else {
                RAY_LOG_EVERY_N(WARNING, 10)
                    << "Failed to get the resource load: " << status.ToString();
              }
            });
          }
        }
      },
      RayConfig::instance().gcs_pull_resource_loads_period_milliseconds(),
      "RayletLoadPulled");
}

void GcsServer::InitClusterResourceScheduler() {
  cluster_resource_scheduler_ = std::make_shared<ClusterResourceScheduler>(
      io_context_provider_.GetDefaultIOContext(),
      scheduling::NodeID(kGCSNodeID.Binary()),
      NodeResources(),
      /*is_node_available_fn=*/
      [](auto) { return true; },
      /*is_local_node_with_raylet=*/false);
}

void GcsServer::InitClusterTaskManager() {
  RAY_CHECK(cluster_resource_scheduler_);
  cluster_task_manager_ = std::make_shared<ClusterTaskManager>(
      kGCSNodeID,
      cluster_resource_scheduler_,
      /*get_node_info=*/
      [this](const NodeID &node_id) {
        auto node = gcs_node_manager_->GetAliveNode(node_id);
        return node.has_value() ? node.value().get() : nullptr;
      },
      /*announce_infeasible_task=*/
      nullptr,
      /*local_task_manager=*/
      std::make_shared<NoopLocalTaskManager>());
}

void GcsServer::InitGcsJobManager(const GcsInitData &gcs_init_data) {
  auto client_factory = [this](const rpc::Address &address) {
    return std::make_shared<rpc::CoreWorkerClient>(address, client_call_manager_, []() {
      RAY_LOG(FATAL) << "GCS doesn't call any retryable core worker grpc methods.";
    });
  };
  RAY_CHECK(gcs_table_storage_ && gcs_publisher_);
  gcs_job_manager_ = std::make_unique<GcsJobManager>(gcs_table_storage_,
                                                     gcs_publisher_,
                                                     *runtime_env_manager_,
                                                     *function_manager_,
                                                     kv_manager_->GetInstance(),
                                                     client_factory);
  gcs_job_manager_->Initialize(gcs_init_data);

  // Register service.
  job_info_service_ = std::make_unique<rpc::JobInfoGrpcService>(
      io_context_provider_.GetDefaultIOContext(), *gcs_job_manager_);
  rpc_server_.RegisterService(*job_info_service_);
}

void GcsServer::InitGcsActorManager(const GcsInitData &gcs_init_data) {
  RAY_CHECK(gcs_table_storage_ && gcs_publisher_ && gcs_node_manager_);
  std::unique_ptr<GcsActorSchedulerInterface> scheduler;
  auto schedule_failure_handler =
      [this](std::shared_ptr<GcsActor> actor,
             const rpc::RequestWorkerLeaseReply::SchedulingFailureType failure_type,
             const std::string &scheduling_failure_message) {
        // When there are no available nodes to schedule the actor the
        // gcs_actor_scheduler will treat it as failed and invoke this handler. In
        // this case, the actor manager should schedule the actor once an
        // eligible node is registered.
        gcs_actor_manager_->OnActorSchedulingFailed(
            std::move(actor), failure_type, scheduling_failure_message);
      };
  auto schedule_success_handler = [this](std::shared_ptr<GcsActor> actor,
                                         const rpc::PushTaskReply &reply) {
    gcs_actor_manager_->OnActorCreationSuccess(std::move(actor), reply);
  };
<<<<<<< HEAD
  auto client_factory = [this](const rpc::Address &address) {
    return std::make_shared<rpc::CoreWorkerClient>(address, client_call_manager_, []() {
      RAY_LOG(FATAL) << "GCS doesn't call any retryable core worker grpc methods.";
    });
  };
=======
>>>>>>> 3bd3a024

  RAY_CHECK(gcs_resource_manager_ && cluster_task_manager_);
  scheduler = std::make_unique<GcsActorScheduler>(
      io_context_provider_.GetDefaultIOContext(),
      gcs_table_storage_->ActorTable(),
      *gcs_node_manager_,
      *cluster_task_manager_,
      schedule_failure_handler,
      schedule_success_handler,
      *raylet_client_pool_,
      /*factory=*/
      [this](const rpc::Address &address) {
        return std::make_shared<rpc::CoreWorkerClient>(address, client_call_manager_);
      },
      /*normal_task_resources_changed_callback=*/
      [this](const NodeID &node_id, const rpc::ResourcesData &resources) {
        gcs_resource_manager_->UpdateNodeNormalTaskResources(node_id, resources);
      });
<<<<<<< HEAD
  gcs_actor_manager_ =
      std::make_shared<GcsActorManager>(
          std::move(scheduler),
          gcs_table_storage_,
          gcs_publisher_,
          *runtime_env_manager_,
          *function_manager_,
          [this](const ActorID &actor_id) {
            gcs_placement_group_manager_->CleanPlacementGroupIfNeededWhenActorDead(
                actor_id);
          },
          [this](const rpc::Address &address) {
            return std::make_shared<rpc::CoreWorkerClient>(
                address, client_call_manager_, []() {
                  RAY_LOG(FATAL)
                      << "GCS doesn't call any retryable core worker grpc methods.";
                });
          });
=======
  gcs_actor_manager_ = std::make_unique<GcsActorManager>(
      std::move(scheduler),
      gcs_table_storage_,
      gcs_publisher_,
      *runtime_env_manager_,
      *function_manager_,
      [this](const ActorID &actor_id) {
        gcs_placement_group_manager_->CleanPlacementGroupIfNeededWhenActorDead(actor_id);
      },
      [this](const rpc::Address &address) {
        return std::make_shared<rpc::CoreWorkerClient>(address, client_call_manager_);
      });
>>>>>>> 3bd3a024

  // Initialize by gcs tables data.
  gcs_actor_manager_->Initialize(gcs_init_data);
  // Register service.
  actor_info_service_ = std::make_unique<rpc::ActorInfoGrpcService>(
      io_context_provider_.GetDefaultIOContext(), *gcs_actor_manager_);
  rpc_server_.RegisterService(*actor_info_service_);
}

void GcsServer::InitGcsPlacementGroupManager(const GcsInitData &gcs_init_data) {
  RAY_CHECK(gcs_table_storage_ && gcs_node_manager_);
  gcs_placement_group_scheduler_ = std::make_unique<GcsPlacementGroupScheduler>(
      io_context_provider_.GetDefaultIOContext(),
      gcs_table_storage_,
      *gcs_node_manager_,
      *cluster_resource_scheduler_,
      *raylet_client_pool_);

  gcs_placement_group_manager_ = std::make_unique<GcsPlacementGroupManager>(
      io_context_provider_.GetDefaultIOContext(),
      gcs_placement_group_scheduler_.get(),
      gcs_table_storage_,
      *gcs_resource_manager_,
      [this](const JobID &job_id) {
        return gcs_job_manager_->GetJobConfig(job_id)->ray_namespace();
      });
  // Initialize by gcs tables data.
  gcs_placement_group_manager_->Initialize(gcs_init_data);
  // Register service.
  placement_group_info_service_.reset(new rpc::PlacementGroupInfoGrpcService(
      io_context_provider_.GetDefaultIOContext(), *gcs_placement_group_manager_));
  rpc_server_.RegisterService(*placement_group_info_service_);
}

GcsServer::StorageType GcsServer::GetStorageType() const {
  if (RayConfig::instance().gcs_storage() == kInMemoryStorage) {
    if (!config_.redis_address.empty()) {
      RAY_LOG(INFO) << "Using external Redis for KV storage: " << config_.redis_address
                    << ":" << config_.redis_port;
      return StorageType::REDIS_PERSIST;
    }
    return StorageType::IN_MEMORY;
  }
  if (RayConfig::instance().gcs_storage() == kRedisStorage) {
    RAY_CHECK(!config_.redis_address.empty());
    return StorageType::REDIS_PERSIST;
  }
  RAY_LOG(FATAL) << "Unsupported GCS storage type: "
                 << RayConfig::instance().gcs_storage();
  return StorageType::UNKNOWN;
}

void GcsServer::InitRaySyncer(const GcsInitData &gcs_init_data) {
  ray_syncer_ = std::make_unique<syncer::RaySyncer>(
      io_context_provider_.GetIOContext<syncer::RaySyncer>(), kGCSNodeID.Binary());
  ray_syncer_->Register(
      syncer::MessageType::RESOURCE_VIEW, nullptr, gcs_resource_manager_.get());
  ray_syncer_->Register(
      syncer::MessageType::COMMANDS, nullptr, gcs_resource_manager_.get());
  ray_syncer_service_ = std::make_unique<syncer::RaySyncerService>(*ray_syncer_);
  rpc_server_.RegisterService(*ray_syncer_service_);
}

void GcsServer::InitFunctionManager() {
  function_manager_ = std::make_unique<GcsFunctionManager>(kv_manager_->GetInstance());
}

void GcsServer::InitUsageStatsClient() {
  usage_stats_client_ = std::make_unique<UsageStatsClient>(kv_manager_->GetInstance());

  gcs_worker_manager_->SetUsageStatsClient(usage_stats_client_.get());
  gcs_actor_manager_->SetUsageStatsClient(usage_stats_client_.get());
  gcs_placement_group_manager_->SetUsageStatsClient(usage_stats_client_.get());
  gcs_task_manager_->SetUsageStatsClient(usage_stats_client_.get());
}

void GcsServer::InitKVManager() {
  // TODO (yic): Use a factory with configs
  std::unique_ptr<InternalKVInterface> instance;
  switch (storage_type_) {
  case (StorageType::REDIS_PERSIST):
    instance = std::make_unique<StoreClientInternalKV>(
        std::make_unique<RedisStoreClient>(GetOrConnectRedis()));
    break;
  case (StorageType::IN_MEMORY):
    instance = std::make_unique<StoreClientInternalKV>(
        std::make_unique<ObservableStoreClient>(std::make_unique<InMemoryStoreClient>(
            io_context_provider_.GetDefaultIOContext())));
    break;
  default:
    RAY_LOG(FATAL) << "Unexpected storage type! " << storage_type_;
  }

  kv_manager_ = std::make_unique<GcsInternalKVManager>(std::move(instance),
                                                       config_.raylet_config_list);
}

void GcsServer::InitKVService() {
  RAY_CHECK(kv_manager_);
  kv_service_ = std::make_unique<rpc::InternalKVGrpcService>(
      io_context_provider_.GetDefaultIOContext(), *kv_manager_);
  // Register service.
  rpc_server_.RegisterService(*kv_service_, false /* token_auth */);
}

void GcsServer::InitPubSubHandler() {
  auto &io_context = io_context_provider_.GetIOContext<GcsPublisher>();
  pubsub_handler_ = std::make_unique<InternalPubSubHandler>(io_context, gcs_publisher_);
  pubsub_service_ =
      std::make_unique<rpc::InternalPubSubGrpcService>(io_context, *pubsub_handler_);
  // Register service.
  rpc_server_.RegisterService(*pubsub_service_);
}

void GcsServer::InitRuntimeEnvManager() {
  runtime_env_manager_ = std::make_unique<RuntimeEnvManager>(
      /*deleter=*/[this](const std::string &plugin_uri, auto callback) {
        // A valid runtime env URI is of the form "protocol://hash".
        std::string protocol_sep = "://";
        auto protocol_end_pos = plugin_uri.find(protocol_sep);
        if (protocol_end_pos == std::string::npos) {
          RAY_LOG(ERROR) << "Plugin URI must be of form "
                         << "<protocol>://<hash>, got " << plugin_uri;
          callback(false);
        } else {
          auto protocol = plugin_uri.substr(0, protocol_end_pos);
          if (protocol != "gcs") {
            // Some URIs do not correspond to files in the GCS.  Skip deletion for
            // these.
            callback(true);
          } else {
            this->kv_manager_->GetInstance().Del(
                "" /* namespace */,
                plugin_uri /* key */,
                false /* del_by_prefix*/,
                [callback = std::move(callback)](int64_t) { callback(false); });
          }
        }
      });
  runtime_env_handler_ = std::make_unique<RuntimeEnvHandler>(
      io_context_provider_.GetDefaultIOContext(),
      *runtime_env_manager_, /*delay_executor=*/
      [this](std::function<void()> task, uint32_t delay_ms) {
        return execute_after(io_context_provider_.GetDefaultIOContext(),
                             task,
                             std::chrono::milliseconds(delay_ms));
      });
  runtime_env_service_ = std::make_unique<rpc::RuntimeEnvGrpcService>(
      io_context_provider_.GetDefaultIOContext(), *runtime_env_handler_);
  // Register service.
  rpc_server_.RegisterService(*runtime_env_service_);
}

void GcsServer::InitGcsWorkerManager() {
  gcs_worker_manager_ =
      std::make_unique<GcsWorkerManager>(gcs_table_storage_, gcs_publisher_);
  // Register service.
  worker_info_service_.reset(new rpc::WorkerInfoGrpcService(
      io_context_provider_.GetDefaultIOContext(), *gcs_worker_manager_));
  rpc_server_.RegisterService(*worker_info_service_);
}

void GcsServer::InitGcsAutoscalerStateManager(const GcsInitData &gcs_init_data) {
  RAY_CHECK(kv_manager_) << "kv_manager_ is not initialized.";
  auto v2_enabled = std::to_string(RayConfig::instance().enable_autoscaler_v2());
  RAY_LOG(INFO) << "Autoscaler V2 enabled: " << v2_enabled;

  kv_manager_->GetInstance().Put(
      kGcsAutoscalerStateNamespace,
      kGcsAutoscalerV2EnabledKey,
      v2_enabled,
      /*overwrite=*/true,
      [this, v2_enabled](bool new_value_put) {
        if (!new_value_put) {
          // NOTE(rickyx): We cannot know if an overwirte Put succeeds or fails (e.g. when
          // GCS re-started), so we just try to get the value to check if it's correct.
          // TODO(rickyx): We could probably load some system configs from internal kv
          // when we initialize GCS from restart to avoid this.
          kv_manager_->GetInstance().Get(
              kGcsAutoscalerStateNamespace,
              kGcsAutoscalerV2EnabledKey,
              [v2_enabled](std::optional<std::string> value) {
                RAY_CHECK(value.has_value()) << "Autoscaler v2 feature flag wasn't found "
                                                "in GCS, this is unexpected.";
                RAY_CHECK(*value == v2_enabled) << "Autoscaler v2 feature flag in GCS "
                                                   "doesn't match the one we put.";
              });
        }
      });

  gcs_autoscaler_state_manager_ =
      std::make_unique<GcsAutoscalerStateManager>(config_.session_name,
                                                  *gcs_node_manager_,
                                                  *gcs_actor_manager_,
                                                  *gcs_placement_group_manager_,
                                                  *raylet_client_pool_);
  gcs_autoscaler_state_manager_->Initialize(gcs_init_data);

  autoscaler_state_service_.reset(new rpc::autoscaler::AutoscalerStateGrpcService(
      io_context_provider_.GetDefaultIOContext(), *gcs_autoscaler_state_manager_));

  rpc_server_.RegisterService(*autoscaler_state_service_);
}

void GcsServer::InitGcsTaskManager() {
  auto &io_context = io_context_provider_.GetIOContext<GcsTaskManager>();
  gcs_task_manager_ = std::make_unique<GcsTaskManager>(io_context);
  // Register service.
  task_info_service_.reset(new rpc::TaskInfoGrpcService(io_context, *gcs_task_manager_));
  rpc_server_.RegisterService(*task_info_service_);
}

void GcsServer::InstallEventListeners() {
  // Install node event listeners.
  gcs_node_manager_->AddNodeAddedListener([this](std::shared_ptr<rpc::GcsNodeInfo> node) {
    // Because a new node has been added, we need to try to schedule the pending
    // placement groups and the pending actors.
    auto node_id = NodeID::FromBinary(node->node_id());
    gcs_resource_manager_->OnNodeAdd(*node);
    gcs_placement_group_manager_->OnNodeAdd(node_id);
    gcs_actor_manager_->SchedulePendingActors();
    gcs_autoscaler_state_manager_->OnNodeAdd(*node);
    rpc::Address address;
    address.set_raylet_id(node->node_id());
    address.set_ip_address(node->node_manager_address());
    address.set_port(node->node_manager_port());

    auto raylet_client = raylet_client_pool_->GetOrConnectByAddress(address);

    if (gcs_healthcheck_manager_) {
      RAY_CHECK(raylet_client != nullptr);
      auto channel = raylet_client->GetChannel();
      RAY_CHECK(channel != nullptr);
      gcs_healthcheck_manager_->AddNode(node_id, channel);
    }
    cluster_task_manager_->ScheduleAndDispatchTasks();
  });
  gcs_node_manager_->AddNodeRemovedListener(
      [this](std::shared_ptr<rpc::GcsNodeInfo> node) {
        auto node_id = NodeID::FromBinary(node->node_id());
        const auto node_ip_address = node->node_manager_address();
        // All of the related placement groups and actors should be reconstructed when a
        // node is removed from the GCS.
        gcs_resource_manager_->OnNodeDead(node_id);
        gcs_placement_group_manager_->OnNodeDead(node_id);
        gcs_actor_manager_->OnNodeDead(node, node_ip_address);
        gcs_job_manager_->OnNodeDead(node_id);
        raylet_client_pool_->Disconnect(node_id);
        gcs_healthcheck_manager_->RemoveNode(node_id);
        pubsub_handler_->RemoveSubscriberFrom(node_id.Binary());
        gcs_autoscaler_state_manager_->OnNodeDead(node_id);
      });

  // Install worker event listener.
  gcs_worker_manager_->AddWorkerDeadListener(
      [this](std::shared_ptr<rpc::WorkerTableData> worker_failure_data) {
        auto &worker_address = worker_failure_data->worker_address();
        auto worker_id = WorkerID::FromBinary(worker_address.worker_id());
        auto node_id = NodeID::FromBinary(worker_address.raylet_id());
        auto worker_ip = worker_address.ip_address();
        const rpc::RayException *creation_task_exception = nullptr;
        if (worker_failure_data->has_creation_task_exception()) {
          creation_task_exception = &worker_failure_data->creation_task_exception();
        }
        gcs_actor_manager_->OnWorkerDead(node_id,
                                         worker_id,
                                         worker_ip,
                                         worker_failure_data->exit_type(),
                                         worker_failure_data->exit_detail(),
                                         creation_task_exception);
        gcs_placement_group_scheduler_->HandleWaitingRemovedBundles();
        pubsub_handler_->RemoveSubscriberFrom(worker_id.Binary());
        gcs_task_manager_->OnWorkerDead(worker_id, worker_failure_data);
      });

  // Install job event listeners.
  gcs_job_manager_->AddJobFinishedListener([this](const rpc::JobTableData &job_data) {
    const auto job_id = JobID::FromBinary(job_data.job_id());
    gcs_task_manager_->OnJobFinished(job_id, job_data.end_time());
    gcs_placement_group_manager_->CleanPlacementGroupIfNeededWhenJobDead(job_id);
  });

  // Install scheduling event listeners.
  if (RayConfig::instance().gcs_actor_scheduling_enabled()) {
    gcs_resource_manager_->AddResourcesChangedListener([this] {
      io_context_provider_.GetDefaultIOContext().post(
          [this] {
            // Because resources have been changed, we need to try to schedule the
            // pending placement groups and actors.
            gcs_placement_group_manager_->SchedulePendingPlacementGroups();
            cluster_task_manager_->ScheduleAndDispatchTasks();
          },
          "GcsServer.SchedulePendingActors");
    });

    gcs_placement_group_scheduler_->AddResourcesChangedListener([this] {
      io_context_provider_.GetDefaultIOContext().post(
          [this] {
            // Because some placement group resources have been committed or deleted, we
            // need to try to schedule the pending placement groups and actors.
            gcs_placement_group_manager_->SchedulePendingPlacementGroups();
            cluster_task_manager_->ScheduleAndDispatchTasks();
          },
          "GcsServer.SchedulePendingPGActors");
    });
  }
}

void GcsServer::RecordMetrics() const {
  gcs_actor_manager_->RecordMetrics();
  gcs_placement_group_manager_->RecordMetrics();
  gcs_task_manager_->RecordMetrics();
  gcs_job_manager_->RecordMetrics();
  execute_after(
      io_context_provider_.GetDefaultIOContext(),
      [this] { RecordMetrics(); },
      std::chrono::milliseconds(RayConfig::instance().metrics_report_interval_ms() /
                                2) /* milliseconds */);
}

void GcsServer::DumpDebugStateToFile() const {
  std::fstream fs;
  fs.open(config_.log_dir + "/debug_state_gcs.txt",
          std::fstream::out | std::fstream::trunc);
  fs << GetDebugState() << "\n\n";
  fs << io_context_provider_.GetDefaultIOContext().stats().StatsString();
  fs.close();
}

std::string GcsServer::GetDebugState() const {
  std::ostringstream stream;
  stream << "Gcs Debug state:\n\n"
         << gcs_node_manager_->DebugString() << "\n\n"
         << gcs_actor_manager_->DebugString() << "\n\n"
         << gcs_resource_manager_->DebugString() << "\n\n"
         << gcs_placement_group_manager_->DebugString() << "\n\n"
         << gcs_publisher_->DebugString() << "\n\n"
         << runtime_env_manager_->DebugString() << "\n\n"
         << gcs_task_manager_->DebugString() << "\n\n"
         << gcs_autoscaler_state_manager_->DebugString() << "\n\n";
  return stream.str();
}

std::shared_ptr<RedisClient> GcsServer::GetOrConnectRedis() {
  if (redis_client_ == nullptr) {
    redis_client_ = std::make_shared<RedisClient>(GetRedisClientOptions());
    auto status = redis_client_->Connect(io_context_provider_.GetDefaultIOContext());
    RAY_CHECK(status.ok()) << "Failed to init redis gcs client as " << status;

    // Init redis failure detector.
    gcs_redis_failure_detector_ = std::make_unique<GcsRedisFailureDetector>(
        io_context_provider_.GetDefaultIOContext(), redis_client_, []() {
          RAY_LOG(FATAL) << "Redis connection failed. Shutdown GCS.";
        });
    gcs_redis_failure_detector_->Start();
  }
  return redis_client_;
}

void GcsServer::PrintAsioStats() {
  /// If periodic asio stats print is enabled, it will print it.
  const auto event_stats_print_interval_ms =
      RayConfig::instance().event_stats_print_interval_ms();
  if (event_stats_print_interval_ms != -1 && RayConfig::instance().event_stats()) {
    RAY_LOG(INFO) << "Main service Event stats:\n\n"
                  << io_context_provider_.GetDefaultIOContext().stats().StatsString()
                  << "\n\n";
    for (const auto &io_context : io_context_provider_.GetAllDedicatedIOContexts()) {
      RAY_LOG(INFO) << io_context->GetName() << " Event stats:\n\n"
                    << io_context->GetIoService().stats().StatsString() << "\n\n";
    }
  }
}

void GcsServer::TryGlobalGC() {
  if (cluster_task_manager_->GetPendingQueueSize() == 0) {
    task_pending_schedule_detected_ = 0;
    return;
  }
  // Trigger global gc to solve task pending.
  // To avoid spurious triggers, only those after two consecutive
  // detections and under throttling are sent out (similar to
  // `NodeManager::WarnResourceDeadlock()`).
  if (task_pending_schedule_detected_++ > 0 && global_gc_throttler_->AbleToRun()) {
    syncer::CommandsSyncMessage commands_sync_message;
    commands_sync_message.set_should_global_gc(true);

    auto msg = std::make_shared<syncer::RaySyncMessage>();
    msg->set_version(absl::GetCurrentTimeNanos());
    msg->set_node_id(kGCSNodeID.Binary());
    msg->set_message_type(syncer::MessageType::COMMANDS);
    std::string serialized_msg;
    RAY_CHECK(commands_sync_message.SerializeToString(&serialized_msg));
    msg->set_sync_message(std::move(serialized_msg));
    ray_syncer_->BroadcastRaySyncMessage(std::move(msg));
    global_gc_throttler_->RunNow();
  }
}

}  // namespace gcs
}  // namespace ray<|MERGE_RESOLUTION|>--- conflicted
+++ resolved
@@ -448,35 +448,32 @@
                                          const rpc::PushTaskReply &reply) {
     gcs_actor_manager_->OnActorCreationSuccess(std::move(actor), reply);
   };
-<<<<<<< HEAD
-  auto client_factory = [this](const rpc::Address &address) {
-    return std::make_shared<rpc::CoreWorkerClient>(address, client_call_manager_, []() {
-      RAY_LOG(FATAL) << "GCS doesn't call any retryable core worker grpc methods.";
-    });
-  };
-=======
->>>>>>> 3bd3a024
 
   RAY_CHECK(gcs_resource_manager_ && cluster_task_manager_);
-  scheduler = std::make_unique<GcsActorScheduler>(
-      io_context_provider_.GetDefaultIOContext(),
-      gcs_table_storage_->ActorTable(),
-      *gcs_node_manager_,
-      *cluster_task_manager_,
-      schedule_failure_handler,
-      schedule_success_handler,
-      *raylet_client_pool_,
-      /*factory=*/
-      [this](const rpc::Address &address) {
-        return std::make_shared<rpc::CoreWorkerClient>(address, client_call_manager_);
-      },
-      /*normal_task_resources_changed_callback=*/
-      [this](const NodeID &node_id, const rpc::ResourcesData &resources) {
-        gcs_resource_manager_->UpdateNodeNormalTaskResources(node_id, resources);
-      });
-<<<<<<< HEAD
+  scheduler =
+      std::make_unique<GcsActorScheduler>(
+          io_context_provider_.GetDefaultIOContext(),
+          gcs_table_storage_->ActorTable(),
+          *gcs_node_manager_,
+          *cluster_task_manager_,
+          schedule_failure_handler,
+          schedule_success_handler,
+          *raylet_client_pool_,
+          /*factory=*/
+          [this](const rpc::Address &address) {
+            return std::make_shared<rpc::CoreWorkerClient>(
+                address, client_call_manager_, []() {
+                  RAY_LOG(FATAL)
+                      << "GCS doesn't call any retryable core worker grpc methods.";
+                });
+          },
+          /*normal_task_resources_changed_callback=*/
+          [this](const NodeID &node_id, const rpc::ResourcesData &resources) {
+            gcs_resource_manager_->UpdateNodeNormalTaskResources(node_id, resources);
+          });
+
   gcs_actor_manager_ =
-      std::make_shared<GcsActorManager>(
+      std::make_unique<GcsActorManager>(
           std::move(scheduler),
           gcs_table_storage_,
           gcs_publisher_,
@@ -493,20 +490,6 @@
                       << "GCS doesn't call any retryable core worker grpc methods.";
                 });
           });
-=======
-  gcs_actor_manager_ = std::make_unique<GcsActorManager>(
-      std::move(scheduler),
-      gcs_table_storage_,
-      gcs_publisher_,
-      *runtime_env_manager_,
-      *function_manager_,
-      [this](const ActorID &actor_id) {
-        gcs_placement_group_manager_->CleanPlacementGroupIfNeededWhenActorDead(actor_id);
-      },
-      [this](const rpc::Address &address) {
-        return std::make_shared<rpc::CoreWorkerClient>(address, client_call_manager_);
-      });
->>>>>>> 3bd3a024
 
   // Initialize by gcs tables data.
   gcs_actor_manager_->Initialize(gcs_init_data);
