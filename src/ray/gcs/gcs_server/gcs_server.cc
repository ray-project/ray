--- conflicted
+++ resolved
@@ -360,14 +360,10 @@
 
   gcs_placement_group_manager_ = std::make_shared<GcsPlacementGroupManager>(
       main_service_, scheduler, gcs_table_storage_, *gcs_resource_manager_,
-<<<<<<< HEAD
       gcs_publisher_,
-      [this](const JobID &job_id) { return gcs_job_manager_->GetRayNamespace(job_id); });
-=======
       [this](const JobID &job_id) {
         return gcs_job_manager_->GetJobConfig(job_id)->ray_namespace();
       });
->>>>>>> 3e743f2c
   // Initialize by gcs tables data.
   gcs_placement_group_manager_->Initialize(gcs_init_data);
   // Register service.
