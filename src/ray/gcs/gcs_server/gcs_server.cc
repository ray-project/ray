// Copyright 2017 The Ray Authors.
//
// Licensed under the Apache License, Version 2.0 (the "License");
// you may not use this file except in compliance with the License.
// You may obtain a copy of the License at
//
//  http://www.apache.org/licenses/LICENSE-2.0
//
// Unless required by applicable law or agreed to in writing, software
// distributed under the License is distributed on an "AS IS" BASIS,
// WITHOUT WARRANTIES OR CONDITIONS OF ANY KIND, either express or implied.
// See the License for the specific language governing permissions and
// limitations under the License.

#include "ray/gcs/gcs_server/gcs_server.h"

#include "ray/common/network_util.h"
#include "ray/common/ray_config.h"
#include "ray/gcs/gcs_server/gcs_actor_manager.h"
#include "ray/gcs/gcs_server/gcs_job_manager.h"
#include "ray/gcs/gcs_server/gcs_node_manager.h"
#include "ray/gcs/gcs_server/gcs_object_manager.h"
#include "ray/gcs/gcs_server/gcs_placement_group_manager.h"
#include "ray/gcs/gcs_server/gcs_worker_manager.h"
#include "ray/gcs/gcs_server/stats_handler_impl.h"
#include "ray/gcs/gcs_server/task_info_handler_impl.h"
#include "ray/util/asio_util.h"

namespace ray {
namespace gcs {

GcsServer::GcsServer(const ray::gcs::GcsServerConfig &config,
                     boost::asio::io_service &main_service)
    : config_(config),
      main_service_(main_service),
      rpc_server_(config.grpc_server_name, config.grpc_server_port,
                  config.grpc_server_thread_num),
      client_call_manager_(main_service) {}

GcsServer::~GcsServer() { Stop(); }

void GcsServer::Start() {
  // Init backend client.
  GcsClientOptions options(config_.redis_address, config_.redis_port,
                           config_.redis_password, config_.is_test);
  redis_gcs_client_ = std::make_shared<RedisGcsClient>(options);
  auto status = redis_gcs_client_->Connect(main_service_);
  RAY_CHECK(status.ok()) << "Failed to init redis gcs client as " << status;

  // Init redis failure detector.
  gcs_redis_failure_detector_ = std::make_shared<GcsRedisFailureDetector>(
      main_service_, redis_gcs_client_->primary_context(), [this]() { Stop(); });
  gcs_redis_failure_detector_->Start();

  // Init gcs pub sub instance.
  gcs_pub_sub_ = std::make_shared<gcs::GcsPubSub>(redis_gcs_client_->GetRedisClient());

  // Init gcs table storage.
  gcs_table_storage_ =
      std::make_shared<gcs::RedisGcsTableStorage>(redis_gcs_client_->GetRedisClient());

  // Load gcs tables data asynchronously.
  auto gcs_init_data = std::make_shared<GcsInitData>(gcs_table_storage_);
  gcs_init_data->AsyncLoad([this, gcs_init_data] { DoStart(*gcs_init_data); });
}

void GcsServer::DoStart(const GcsInitData &gcs_init_data) {
  // Init gcs node_manager.
  InitGcsNodeManager(gcs_init_data);

  // Init gcs job manager.
  InitGcsJobManager();

  // Init gcs actor manager.
  InitGcsActorManager(gcs_init_data);

  // Init gcs placement group manager.
  InitGcsPlacementGroupManager();

  // Init object manager.
  InitObjectManager(gcs_init_data);

  // Init gcs worker manager.
  InitGcsWorkerManager();

  // Init task info handler.
  InitTaskInfoHandler();

  // Init stats handler.
  InitStatsHandler();

  // Install event listeners.
  InstallEventListeners();

  // Start RPC server when all tables have finished loading initial
  // data.
  rpc_server_.Run();

<<<<<<< HEAD
  // Store gcs rpc server address in redis.
  StoreGcsServerAddressInRedis();
  // Only after the rpc_server_ is running can the node failure
  // detector be run. Otherwise the node failure detector will mistake
  // some living nodes as dead as the timer inside node failure
  // detector is already run.
  gcs_node_manager_->StartNodeFailureDetector();
=======
  auto load_completed_count = std::make_shared<int>(0);
  int load_count = 3;
  auto on_done = [this, load_count, load_completed_count]() {
    ++(*load_completed_count);

    // We will reschedule the unfinished actors, so we have to load the actor data at the
    // end to make sure the other table data is loaded.
    if (*load_completed_count == load_count) {
      auto actor_manager_load_initial_data_callback = [this]() {
        // Start RPC server when all tables have finished loading initial data.
        rpc_server_.Run();

        // Store gcs rpc server address in redis.
        StoreGcsServerAddressInRedis();

        // Only after the rpc_server_ is running can the node failure detector be run.
        // Otherwise the node failure detector will mistake some living nodes as dead
        // as the timer inside node failure detector is already run.
        gcs_node_manager_->StartNodeFailureDetector();
        is_started_ = true;
      };
      gcs_actor_manager_->LoadInitialData(actor_manager_load_initial_data_callback);
    }
  };
  gcs_object_manager_->LoadInitialData(on_done);
  gcs_node_manager_->LoadInitialData(on_done);
  gcs_placement_group_manager_->LoadInitialData(on_done);
>>>>>>> f10cef93

  // Print debug info periodically.
  PrintDebugInfo();
}

void GcsServer::Stop() {
  if (!is_stopped_) {
    RAY_LOG(INFO) << "Stopping GCS server.";
    // Shutdown the rpc server
    rpc_server_.Shutdown();

    node_manager_io_service_.stop();
    if (node_manager_io_service_thread_->joinable()) {
      node_manager_io_service_thread_->join();
    }

    is_stopped_ = true;
    RAY_LOG(INFO) << "GCS server stopped.";
  }
}

void GcsServer::InitGcsNodeManager(const GcsInitData &gcs_init_data) {
  RAY_CHECK(redis_gcs_client_ && gcs_table_storage_ && gcs_pub_sub_);
  node_manager_io_service_thread_.reset(new std::thread([this] {
    /// The asio work to keep node_manager_io_service_ alive.
    boost::asio::io_service::work node_manager_io_service_work_(node_manager_io_service_);
    node_manager_io_service_.run();
  }));
  gcs_node_manager_ = std::make_shared<GcsNodeManager>(
      main_service_, node_manager_io_service_, gcs_pub_sub_, gcs_table_storage_);
  // Initialize by gcs tables data.
  gcs_node_manager_->Initialize(gcs_init_data);
  // Register service.
  node_info_service_.reset(
      new rpc::NodeInfoGrpcService(main_service_, *gcs_node_manager_));
  rpc_server_.RegisterService(*node_info_service_);
}

void GcsServer::InitGcsJobManager() {
  RAY_CHECK(gcs_table_storage_ && gcs_pub_sub_);
  gcs_job_manager_.reset(new GcsJobManager(gcs_table_storage_, gcs_pub_sub_));
  // Register service.
  job_info_service_.reset(new rpc::JobInfoGrpcService(main_service_, *gcs_job_manager_));
  rpc_server_.RegisterService(*job_info_service_);
}

void GcsServer::InitGcsActorManager(const GcsInitData &gcs_init_data) {
  RAY_CHECK(gcs_table_storage_ && gcs_pub_sub_ && gcs_node_manager_);
  auto scheduler = std::make_shared<GcsActorScheduler>(
      main_service_, gcs_table_storage_->ActorTable(), *gcs_node_manager_, gcs_pub_sub_,
      /*schedule_failure_handler=*/
      [this](std::shared_ptr<GcsActor> actor) {
        // When there are no available nodes to schedule the actor the
        // gcs_actor_scheduler will treat it as failed and invoke this handler. In
        // this case, the actor manager should schedule the actor once an
        // eligible node is registered.
        gcs_actor_manager_->OnActorCreationFailed(std::move(actor));
      },
      /*schedule_success_handler=*/
      [this](std::shared_ptr<GcsActor> actor) {
        gcs_actor_manager_->OnActorCreationSuccess(std::move(actor));
      },
      /*lease_client_factory=*/
      [this](const rpc::Address &address) {
        auto node_manager_worker_client = rpc::NodeManagerWorkerClient::make(
            address.ip_address(), address.port(), client_call_manager_);
        return std::make_shared<ray::raylet::RayletClient>(
            std::move(node_manager_worker_client));
      },
      /*client_factory=*/
      [this](const rpc::Address &address) {
        return std::make_shared<rpc::CoreWorkerClient>(address, client_call_manager_);
      });
  gcs_actor_manager_ = std::make_shared<GcsActorManager>(
      scheduler, gcs_table_storage_, gcs_pub_sub_,
      [this](const ActorID &actor_id) {
        gcs_placement_group_manager_->CleanPlacementGroupIfNeededWhenActorDead(actor_id);
      },
      [this](const rpc::Address &address) {
        return std::make_shared<rpc::CoreWorkerClient>(address, client_call_manager_);
      });
  // Initialize by gcs tables data.
  gcs_actor_manager_->Initialize(gcs_init_data);
  // Register service.
  actor_info_service_.reset(
      new rpc::ActorInfoGrpcService(main_service_, *gcs_actor_manager_));
  rpc_server_.RegisterService(*actor_info_service_);
}

void GcsServer::InitGcsPlacementGroupManager() {
  RAY_CHECK(gcs_table_storage_ && gcs_node_manager_);
  auto scheduler = std::make_shared<GcsPlacementGroupScheduler>(
      main_service_, gcs_table_storage_, *gcs_node_manager_,
      /*lease_client_factory=*/
      [this](const rpc::Address &address) {
        auto node_manager_worker_client = rpc::NodeManagerWorkerClient::make(
            address.ip_address(), address.port(), client_call_manager_);
        return std::make_shared<ray::raylet::RayletClient>(
            std::move(node_manager_worker_client));
      });

  gcs_placement_group_manager_ = std::make_shared<GcsPlacementGroupManager>(
      main_service_, scheduler, gcs_table_storage_, *gcs_node_manager_);
  // Register service.
  placement_group_info_service_.reset(new rpc::PlacementGroupInfoGrpcService(
      main_service_, *gcs_placement_group_manager_));
  rpc_server_.RegisterService(*placement_group_info_service_);
}

void GcsServer::InitObjectManager(const GcsInitData &gcs_init_data) {
  RAY_CHECK(gcs_table_storage_ && gcs_pub_sub_ && gcs_node_manager_);
  gcs_object_manager_.reset(
      new GcsObjectManager(gcs_table_storage_, gcs_pub_sub_, *gcs_node_manager_));
  // Initialize by gcs tables data.
  gcs_object_manager_->Initialize(gcs_init_data);
  // Register service.
  object_info_service_.reset(
      new rpc::ObjectInfoGrpcService(main_service_, *gcs_object_manager_));
  rpc_server_.RegisterService(*object_info_service_);
}

void GcsServer::StoreGcsServerAddressInRedis() {
  std::string ip = config_.node_ip_address;
  if (ip.empty()) {
    ip = GetValidLocalIp(
        GetPort(),
        RayConfig::instance().internal_gcs_service_connect_wait_milliseconds());
  }
  std::string address = ip + ":" + std::to_string(GetPort());
  RAY_LOG(INFO) << "Gcs server address = " << address;

  RAY_CHECK_OK(redis_gcs_client_->primary_context()->RunArgvAsync(
      {"SET", "GcsServerAddress", address}));
  RAY_LOG(INFO) << "Finished setting gcs server address: " << address;
}

void GcsServer::InitTaskInfoHandler() {
  RAY_CHECK(gcs_table_storage_ && gcs_pub_sub_);
  task_info_handler_.reset(
      new rpc::DefaultTaskInfoHandler(gcs_table_storage_, gcs_pub_sub_));
  // Register service.
  task_info_service_.reset(
      new rpc::TaskInfoGrpcService(main_service_, *task_info_handler_));
  rpc_server_.RegisterService(*task_info_service_);
}

void GcsServer::InitStatsHandler() {
  RAY_CHECK(gcs_table_storage_);
  stats_handler_.reset(new rpc::DefaultStatsHandler(gcs_table_storage_));
  // Register service.
  stats_service_.reset(new rpc::StatsGrpcService(main_service_, *stats_handler_));
  rpc_server_.RegisterService(*stats_service_);
}

void GcsServer::InitGcsWorkerManager() {
  gcs_worker_manager_ = std::unique_ptr<GcsWorkerManager>(
      new GcsWorkerManager(gcs_table_storage_, gcs_pub_sub_));
  // Register service.
  worker_info_service_.reset(
      new rpc::WorkerInfoGrpcService(main_service_, *gcs_worker_manager_));
  rpc_server_.RegisterService(*worker_info_service_);
}

void GcsServer::InstallEventListeners() {
  // Install node event listeners.
  gcs_node_manager_->AddNodeAddedListener([this](std::shared_ptr<rpc::GcsNodeInfo> node) {
    // Because a new node has been added, we need to try to schedule the pending
    // placement groups and the pending actors.
    gcs_placement_group_manager_->SchedulePendingPlacementGroups();
    gcs_actor_manager_->SchedulePendingActors();
  });
  gcs_node_manager_->AddNodeRemovedListener(
      [this](std::shared_ptr<rpc::GcsNodeInfo> node) {
        auto node_id = NodeID::FromBinary(node->node_id());
        // All of the related placement groups and actors should be reconstructed when a
        // node is removed from the GCS.
        gcs_placement_group_manager_->OnNodeDead(node_id);
        gcs_actor_manager_->OnNodeDead(node_id);
      });

  // Install worker event listener.
  gcs_worker_manager_->AddWorkerDeadListener(
      [this](std::shared_ptr<rpc::WorkerTableData> worker_failure_data) {
        auto &worker_address = worker_failure_data->worker_address();
        auto worker_id = WorkerID::FromBinary(worker_address.worker_id());
        auto node_id = NodeID::FromBinary(worker_address.raylet_id());
        gcs_actor_manager_->OnWorkerDead(node_id, worker_id,
                                         worker_failure_data->intentional_disconnect());
      });

  // Install job event listeners.
  gcs_job_manager_->AddJobFinishedListener([this](std::shared_ptr<JobID> job_id) {
    gcs_actor_manager_->OnJobFinished(*job_id);
    gcs_placement_group_manager_->CleanPlacementGroupIfNeededWhenJobDead(*job_id);
  });
}

void GcsServer::CollectStats() {
  gcs_actor_manager_->CollectStats();
  gcs_placement_group_manager_->CollectStats();
  execute_after(
      main_service_, [this] { CollectStats(); },
      (RayConfig::instance().metrics_report_interval_ms() / 2) /* milliseconds */);
}

void GcsServer::PrintDebugInfo() {
  std::ostringstream stream;
  stream << gcs_node_manager_->DebugString() << "\n"
         << gcs_actor_manager_->DebugString() << "\n"
         << gcs_object_manager_->DebugString() << "\n"
         << ((rpc::DefaultTaskInfoHandler *)task_info_handler_.get())->DebugString();
  // TODO(ffbin): We will get the session_dir in the next PR, and write the log to
  // gcs_debug_state.txt.
  RAY_LOG(INFO) << stream.str();
  execute_after(main_service_, [this] { PrintDebugInfo(); },
                (RayConfig::instance().gcs_dump_debug_log_interval_minutes() *
                 60000) /* milliseconds */);
}

}  // namespace gcs
}  // namespace ray<|MERGE_RESOLUTION|>--- conflicted
+++ resolved
@@ -71,11 +71,11 @@
   // Init gcs job manager.
   InitGcsJobManager();
 
+  // Init gcs placement group manager.
+  InitGcsPlacementGroupManager(gcs_init_data);
+
   // Init gcs actor manager.
   InitGcsActorManager(gcs_init_data);
-
-  // Init gcs placement group manager.
-  InitGcsPlacementGroupManager();
 
   // Init object manager.
   InitObjectManager(gcs_init_data);
@@ -96,7 +96,6 @@
   // data.
   rpc_server_.Run();
 
-<<<<<<< HEAD
   // Store gcs rpc server address in redis.
   StoreGcsServerAddressInRedis();
   // Only after the rpc_server_ is running can the node failure
@@ -104,35 +103,6 @@
   // some living nodes as dead as the timer inside node failure
   // detector is already run.
   gcs_node_manager_->StartNodeFailureDetector();
-=======
-  auto load_completed_count = std::make_shared<int>(0);
-  int load_count = 3;
-  auto on_done = [this, load_count, load_completed_count]() {
-    ++(*load_completed_count);
-
-    // We will reschedule the unfinished actors, so we have to load the actor data at the
-    // end to make sure the other table data is loaded.
-    if (*load_completed_count == load_count) {
-      auto actor_manager_load_initial_data_callback = [this]() {
-        // Start RPC server when all tables have finished loading initial data.
-        rpc_server_.Run();
-
-        // Store gcs rpc server address in redis.
-        StoreGcsServerAddressInRedis();
-
-        // Only after the rpc_server_ is running can the node failure detector be run.
-        // Otherwise the node failure detector will mistake some living nodes as dead
-        // as the timer inside node failure detector is already run.
-        gcs_node_manager_->StartNodeFailureDetector();
-        is_started_ = true;
-      };
-      gcs_actor_manager_->LoadInitialData(actor_manager_load_initial_data_callback);
-    }
-  };
-  gcs_object_manager_->LoadInitialData(on_done);
-  gcs_node_manager_->LoadInitialData(on_done);
-  gcs_placement_group_manager_->LoadInitialData(on_done);
->>>>>>> f10cef93
 
   // Print debug info periodically.
   PrintDebugInfo();
@@ -222,7 +192,7 @@
   rpc_server_.RegisterService(*actor_info_service_);
 }
 
-void GcsServer::InitGcsPlacementGroupManager() {
+void GcsServer::InitGcsPlacementGroupManager(const GcsInitData &gcs_init_data) {
   RAY_CHECK(gcs_table_storage_ && gcs_node_manager_);
   auto scheduler = std::make_shared<GcsPlacementGroupScheduler>(
       main_service_, gcs_table_storage_, *gcs_node_manager_,
@@ -236,6 +206,8 @@
 
   gcs_placement_group_manager_ = std::make_shared<GcsPlacementGroupManager>(
       main_service_, scheduler, gcs_table_storage_, *gcs_node_manager_);
+  // Initialize by gcs tables data.
+  gcs_placement_group_manager_->Initialize(gcs_init_data);
   // Register service.
   placement_group_info_service_.reset(new rpc::PlacementGroupInfoGrpcService(
       main_service_, *gcs_placement_group_manager_));
@@ -347,9 +319,10 @@
   // TODO(ffbin): We will get the session_dir in the next PR, and write the log to
   // gcs_debug_state.txt.
   RAY_LOG(INFO) << stream.str();
-  execute_after(main_service_, [this] { PrintDebugInfo(); },
-                (RayConfig::instance().gcs_dump_debug_log_interval_minutes() *
-                 60000) /* milliseconds */);
+  execute_after(
+      main_service_, [this] { PrintDebugInfo(); },
+      (RayConfig::instance().gcs_dump_debug_log_interval_minutes() *
+       60000) /* milliseconds */);
 }
 
 }  // namespace gcs
