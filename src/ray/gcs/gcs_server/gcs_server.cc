// Copyright 2017 The Ray Authors.
//
// Licensed under the Apache License, Version 2.0 (the "License");
// you may not use this file except in compliance with the License.
// You may obtain a copy of the License at
//
//  http://www.apache.org/licenses/LICENSE-2.0
//
// Unless required by applicable law or agreed to in writing, software
// distributed under the License is distributed on an "AS IS" BASIS,
// WITHOUT WARRANTIES OR CONDITIONS OF ANY KIND, either express or implied.
// See the License for the specific language governing permissions and
// limitations under the License.

#include "ray/gcs/gcs_server/gcs_server.h"

#include <fstream>

#include "ray/common/asio/asio_util.h"
#include "ray/common/asio/instrumented_io_context.h"
#include "ray/common/network_util.h"
#include "ray/common/ray_config.h"
#include "ray/gcs/gcs_server/gcs_actor_manager.h"
#include "ray/gcs/gcs_server/gcs_autoscaler_state_manager.h"
#include "ray/gcs/gcs_server/gcs_job_manager.h"
#include "ray/gcs/gcs_server/gcs_node_manager.h"
#include "ray/gcs/gcs_server/gcs_placement_group_manager.h"
#include "ray/gcs/gcs_server/gcs_resource_manager.h"
#include "ray/gcs/gcs_server/gcs_worker_manager.h"
#include "ray/gcs/gcs_server/runtime_env_handler.h"
#include "ray/gcs/gcs_server/store_client_kv.h"
#include "ray/gcs/store_client/observable_store_client.h"
#include "ray/pubsub/publisher.h"
#include "ray/util/util.h"

namespace ray {
namespace gcs {

inline std::ostream &operator<<(std::ostream &str, GcsServer::StorageType val) {
  switch (val) {
  case GcsServer::StorageType::IN_MEMORY:
    return str << "StorageType::IN_MEMORY";
  case GcsServer::StorageType::REDIS_PERSIST:
    return str << "StorageType::REDIS_PERSIST";
  case GcsServer::StorageType::UNKNOWN:
    return str << "StorageType::UNKNOWN";
  default:
    UNREACHABLE;
  }
}

GcsServer::GcsServer(const ray::gcs::GcsServerConfig &config,
                     instrumented_io_context &main_service)
    : io_context_provider_(main_service),
      config_(config),
      storage_type_(GetStorageType()),
<<<<<<< HEAD
      main_service_(main_service),
      pubsub_io_context_("pubsub_io_context"),
      kv_io_context_("kv_io_context"),
      task_io_context_("task_io_context"),
      ray_syncer_io_context_("ray_syncer_io_context"),
=======
>>>>>>> 4f34a964
      rpc_server_(config.grpc_server_name,
                  config.grpc_server_port,
                  config.node_ip_address == "127.0.0.1",
                  ClusterID::Nil(),
                  config.grpc_server_thread_num,
                  /*keepalive_time_ms=*/RayConfig::instance().grpc_keepalive_time_ms()),
      client_call_manager_(main_service,
                           ClusterID::Nil(),
                           RayConfig::instance().gcs_server_rpc_client_thread_num()),
      raylet_client_pool_(
          std::make_shared<rpc::NodeManagerClientPool>(client_call_manager_)),
      pubsub_periodical_runner_(io_context_provider_.GetIOContext<GcsPublisher>()),
      periodical_runner_(io_context_provider_.GetDefaultIOContext()),
      is_started_(false),
      is_stopped_(false) {
  // Init GCS table storage. Note this is on main_service_, not kv_io_context_, to avoid
  // congestion on the kv_io_context_.
  RAY_LOG(INFO) << "GCS storage type is " << storage_type_;
  switch (storage_type_) {
  case StorageType::IN_MEMORY:
    gcs_table_storage_ = std::make_shared<InMemoryGcsTableStorage>(
        io_context_provider_.GetDefaultIOContext());
    break;
  case StorageType::REDIS_PERSIST:
    gcs_table_storage_ =
        std::make_shared<gcs::RedisGcsTableStorage>(GetOrConnectRedis(main_service_));
    break;
  default:
    RAY_LOG(FATAL) << "Unexpected storage type: " << storage_type_;
  }

  auto on_done = [this](const ray::Status &status) {
    RAY_CHECK(status.ok()) << "Failed to put internal config";
    this->io_context_provider_.GetDefaultIOContext().stop();
  };

  ray::rpc::StoredConfig stored_config;
  stored_config.set_config(config_.raylet_config_list);
  RAY_CHECK_OK(gcs_table_storage_->InternalConfigTable().Put(
      ray::UniqueID::Nil(), stored_config, on_done));
  // Here we need to make sure the Put of internal config is happening in sync
  // way. But since the storage API is async, we need to run the default io context
  // to block current thread.
  // This will run async operations from InternalConfigTable().Put() above
  // inline.
  io_context_provider_.GetDefaultIOContext().run();
  // Reset the main service to the initial status otherwise, the signal handler
  // will be called.
  io_context_provider_.GetDefaultIOContext().restart();

  // Init GCS publisher instance.
  std::unique_ptr<pubsub::Publisher> inner_publisher;
  // Init grpc based pubsub on GCS.
  // TODO: Move this into GcsPublisher.
  inner_publisher = std::make_unique<pubsub::Publisher>(
      /*channels=*/
      std::vector<rpc::ChannelType>{
          rpc::ChannelType::GCS_ACTOR_CHANNEL,
          rpc::ChannelType::GCS_JOB_CHANNEL,
          rpc::ChannelType::GCS_NODE_INFO_CHANNEL,
          rpc::ChannelType::GCS_WORKER_DELTA_CHANNEL,
          rpc::ChannelType::RAY_ERROR_INFO_CHANNEL,
          rpc::ChannelType::RAY_LOG_CHANNEL,
          rpc::ChannelType::RAY_NODE_RESOURCE_USAGE_CHANNEL,
      },
      /*periodical_runner=*/&pubsub_periodical_runner_,
      /*get_time_ms=*/[]() { return absl::GetCurrentTimeNanos() / 1e6; },
      /*subscriber_timeout_ms=*/RayConfig::instance().subscriber_timeout_ms(),
      /*publish_batch_size_=*/RayConfig::instance().publish_batch_size(),
      /*publisher_id=*/NodeID::FromRandom());

  gcs_publisher_ = std::make_shared<GcsPublisher>(std::move(inner_publisher));
}

GcsServer::~GcsServer() { Stop(); }

RedisClientOptions GcsServer::GetRedisClientOptions() const {
  return RedisClientOptions(config_.redis_address,
                            config_.redis_port,
                            config_.redis_password,
                            config_.enable_redis_ssl);
}

void GcsServer::Start() {
  // Load gcs tables data asynchronously.
  auto gcs_init_data = std::make_shared<GcsInitData>(gcs_table_storage_);
  // Init KV Manager. This needs to be initialized first here so that
  // it can be used to retrieve the cluster ID.
  InitKVManager();
  gcs_init_data->AsyncLoad([this, gcs_init_data] {
    GetOrGenerateClusterId([this, gcs_init_data](ClusterID cluster_id) {
      rpc_server_.SetClusterId(cluster_id);
      DoStart(*gcs_init_data);
    });
  });
}

void GcsServer::GetOrGenerateClusterId(
    std::function<void(ClusterID cluster_id)> &&continuation) {
  static std::string const kTokenNamespace = "cluster";
  kv_manager_->GetInstance().Get(
      kTokenNamespace,
      kClusterIdKey,
      [this, continuation = std::move(continuation)](
          std::optional<std::string> provided_cluster_id) mutable {
        if (!provided_cluster_id.has_value()) {
          ClusterID cluster_id = ClusterID::FromRandom();
          RAY_LOG(INFO) << "No existing server cluster ID found. Generating new ID: "
                        << cluster_id.Hex();
          kv_manager_->GetInstance().Put(
              kTokenNamespace,
              kClusterIdKey,
              cluster_id.Binary(),
              false,
              [cluster_id,
               continuation = std::move(continuation)](bool added_entry) mutable {
                RAY_CHECK(added_entry) << "Failed to persist new cluster ID!";
                continuation(cluster_id);
              });
        } else {
          ClusterID cluster_id = ClusterID::FromBinary(provided_cluster_id.value());
          RAY_LOG(INFO) << "Found existing server token: " << cluster_id;
          continuation(cluster_id);
        }
      });
}

void GcsServer::DoStart(const GcsInitData &gcs_init_data) {
  // Init cluster resource scheduler.
  InitClusterResourceScheduler();

  // Init gcs node manager.
  InitGcsNodeManager(gcs_init_data);

  // Init cluster task manager.
  InitClusterTaskManager();

  // Init gcs resource manager.
  InitGcsResourceManager(gcs_init_data);

  // Init synchronization service
  InitRaySyncer(gcs_init_data);

  // Init gcs health check manager.
  InitGcsHealthCheckManager(gcs_init_data);

  // Init KV service.
  InitKVService();

  // Init function manager
  InitFunctionManager();

  // Init Pub/Sub handler
  InitPubSubHandler();

  // Init RuntimeEnv manager
  InitRuntimeEnvManager();

  // Init gcs job manager.
  InitGcsJobManager(gcs_init_data);

  // Init gcs placement group manager.
  InitGcsPlacementGroupManager(gcs_init_data);

  // Init gcs actor manager.
  InitGcsActorManager(gcs_init_data);

  // Init gcs worker manager.
  InitGcsWorkerManager();

  // Init GCS task manager.
  InitGcsTaskManager();

  // Install event listeners.
  InstallEventListeners();

  // Init autoscaling manager
  InitGcsAutoscalerStateManager(gcs_init_data);

  // Init usage stats client.
  InitUsageStatsClient();

  RecordMetrics();

  // Start RPC server when all tables have finished loading initial
  // data.
  rpc_server_.Run();

  periodical_runner_.RunFnPeriodically(
      [this] {
        RAY_LOG(INFO) << GetDebugState();
        PrintAsioStats();
      },
      /*ms*/ RayConfig::instance().event_stats_print_interval_ms(),
      "GCSServer.deadline_timer.debug_state_event_stats_print");

  global_gc_throttler_ =
      std::make_unique<Throttler>(RayConfig::instance().global_gc_min_interval_s() * 1e9);

  periodical_runner_.RunFnPeriodically(
      [this] {
        DumpDebugStateToFile();
        TryGlobalGC();
      },
      /*ms*/ RayConfig::instance().debug_dump_period_milliseconds(),
      "GCSServer.deadline_timer.debug_state_dump");

  is_started_ = true;
}

void GcsServer::Stop() {
  if (!is_stopped_) {
    RAY_LOG(INFO) << "Stopping GCS server.";

<<<<<<< HEAD
    ray_syncer_io_context_.Stop();
    task_io_context_.Stop();
    kv_io_context_.Stop();
    pubsub_io_context_.Stop();
=======
    io_context_provider_.StopAllDedicatedIOContexts();
>>>>>>> 4f34a964

    ray_syncer_.reset();
    pubsub_handler_.reset();

    // Shutdown the rpc server
    rpc_server_.Shutdown();

    kv_manager_.reset();

    is_stopped_ = true;
    if (gcs_redis_failure_detector_) {
      gcs_redis_failure_detector_->Stop();
    }

    RAY_LOG(INFO) << "GCS server stopped.";
  }
}

void GcsServer::InitGcsNodeManager(const GcsInitData &gcs_init_data) {
  RAY_CHECK(gcs_table_storage_ && gcs_publisher_);
  gcs_node_manager_ = std::make_unique<GcsNodeManager>(gcs_publisher_,
                                                       gcs_table_storage_,
                                                       raylet_client_pool_,
                                                       rpc_server_.GetClusterId());
  // Initialize by gcs tables data.
  gcs_node_manager_->Initialize(gcs_init_data);
  // Register service.
  node_info_service_.reset(new rpc::NodeInfoGrpcService(
      io_context_provider_.GetDefaultIOContext(), *gcs_node_manager_));
  rpc_server_.RegisterService(*node_info_service_);
}

void GcsServer::InitGcsHealthCheckManager(const GcsInitData &gcs_init_data) {
  RAY_CHECK(gcs_node_manager_);
  auto node_death_callback = [this](const NodeID &node_id) {
    this->io_context_provider_.GetDefaultIOContext().post(
        [this, node_id] { return gcs_node_manager_->OnNodeFailure(node_id, nullptr); },
        "GcsServer.NodeDeathCallback");
  };

  gcs_healthcheck_manager_ = std::make_unique<GcsHealthCheckManager>(
      io_context_provider_.GetDefaultIOContext(), node_death_callback);
  for (const auto &item : gcs_init_data.Nodes()) {
    if (item.second.state() == rpc::GcsNodeInfo::ALIVE) {
      rpc::Address remote_address;
      remote_address.set_raylet_id(item.second.node_id());
      remote_address.set_ip_address(item.second.node_manager_address());
      remote_address.set_port(item.second.node_manager_port());
      auto raylet_client = raylet_client_pool_->GetOrConnectByAddress(remote_address);
      gcs_healthcheck_manager_->AddNode(item.first, raylet_client->GetChannel());
    }
  }
}

void GcsServer::InitGcsResourceManager(const GcsInitData &gcs_init_data) {
  RAY_CHECK(cluster_resource_scheduler_ && cluster_task_manager_);
  gcs_resource_manager_ = std::make_shared<GcsResourceManager>(
      io_context_provider_.GetDefaultIOContext(),
      cluster_resource_scheduler_->GetClusterResourceManager(),
      *gcs_node_manager_,
      kGCSNodeID,
      cluster_task_manager_);

  // Initialize by gcs tables data.
  gcs_resource_manager_->Initialize(gcs_init_data);
  // Register service.
  node_resource_info_service_.reset(new rpc::NodeResourceInfoGrpcService(
      io_context_provider_.GetDefaultIOContext(), *gcs_resource_manager_));
  rpc_server_.RegisterService(*node_resource_info_service_);

  periodical_runner_.RunFnPeriodically(
      [this] {
        for (const auto &alive_node : gcs_node_manager_->GetAllAliveNodes()) {
          std::shared_ptr<ray::RayletClientInterface> raylet_client;
          // GetOrConnectionByID will not connect to the raylet is it hasn't been
          // connected.
          if (auto conn_opt = raylet_client_pool_->GetOrConnectByID(alive_node.first)) {
            raylet_client = *conn_opt;
          } else {
            // When not connect, use GetOrConnectByAddress
            rpc::Address remote_address;
            remote_address.set_raylet_id(alive_node.second->node_id());
            remote_address.set_ip_address(alive_node.second->node_manager_address());
            remote_address.set_port(alive_node.second->node_manager_port());
            raylet_client = raylet_client_pool_->GetOrConnectByAddress(remote_address);
          }
          if (raylet_client == nullptr) {
            RAY_LOG(ERROR) << "Failed to connect to node: " << alive_node.first
                           << ". Skip this round of pulling for resource load";
          } else {
            // GetResourceLoad will also get usage. Historically it didn't.
            raylet_client->GetResourceLoad([this](auto &status, auto &&load_and_usage) {
              if (status.ok()) {
                // TODO(vitsai): Remove duplicate reporting to GcsResourceManager
                // after verifying that non-autoscaler paths are taken care of.
                // Currently, GcsResourceManager aggregates reporting from different
                // sources at different intervals, leading to an obviously inconsistent
                // view.
                //
                // Once autoscaler is completely moved to the new mode of consistent
                // per-node reporting, remove this if it is not needed anymore.
                gcs_resource_manager_->UpdateResourceLoads(load_and_usage.resources());
                gcs_autoscaler_state_manager_->UpdateResourceLoadAndUsage(
                    load_and_usage.resources());
              } else {
                RAY_LOG_EVERY_N(WARNING, 10)
                    << "Failed to get the resource load: " << status.ToString();
              }
            });
          }
        }
      },
      RayConfig::instance().gcs_pull_resource_loads_period_milliseconds(),
      "RayletLoadPulled");
}

void GcsServer::InitClusterResourceScheduler() {
  cluster_resource_scheduler_ = std::make_shared<ClusterResourceScheduler>(
      io_context_provider_.GetDefaultIOContext(),
      scheduling::NodeID(kGCSNodeID.Binary()),
      NodeResources(),
      /*is_node_available_fn=*/
      [](auto) { return true; },
      /*is_local_node_with_raylet=*/false);
}

void GcsServer::InitClusterTaskManager() {
  RAY_CHECK(cluster_resource_scheduler_);
  cluster_task_manager_ = std::make_shared<ClusterTaskManager>(
      kGCSNodeID,
      cluster_resource_scheduler_,
      /*get_node_info=*/
      [this](const NodeID &node_id) {
        auto node = gcs_node_manager_->GetAliveNode(node_id);
        return node.has_value() ? node.value().get() : nullptr;
      },
      /*announce_infeasible_task=*/
      nullptr,
      /*local_task_manager=*/
      std::make_shared<NoopLocalTaskManager>());
}

void GcsServer::InitGcsJobManager(const GcsInitData &gcs_init_data) {
  auto client_factory = [this](const rpc::Address &address) {
    return std::make_shared<rpc::CoreWorkerClient>(address, client_call_manager_);
  };
  RAY_CHECK(gcs_table_storage_ && gcs_publisher_);
  gcs_job_manager_ = std::make_unique<GcsJobManager>(gcs_table_storage_,
                                                     gcs_publisher_,
                                                     *runtime_env_manager_,
                                                     *function_manager_,
                                                     kv_manager_->GetInstance(),
                                                     client_factory);
  gcs_job_manager_->Initialize(gcs_init_data);

  // Register service.
  job_info_service_ = std::make_unique<rpc::JobInfoGrpcService>(
      io_context_provider_.GetDefaultIOContext(), *gcs_job_manager_);
  rpc_server_.RegisterService(*job_info_service_);
}

void GcsServer::InitGcsActorManager(const GcsInitData &gcs_init_data) {
  RAY_CHECK(gcs_table_storage_ && gcs_publisher_ && gcs_node_manager_);
  std::unique_ptr<GcsActorSchedulerInterface> scheduler;
  auto schedule_failure_handler =
      [this](std::shared_ptr<GcsActor> actor,
             const rpc::RequestWorkerLeaseReply::SchedulingFailureType failure_type,
             const std::string &scheduling_failure_message) {
        // When there are no available nodes to schedule the actor the
        // gcs_actor_scheduler will treat it as failed and invoke this handler. In
        // this case, the actor manager should schedule the actor once an
        // eligible node is registered.
        gcs_actor_manager_->OnActorSchedulingFailed(
            std::move(actor), failure_type, scheduling_failure_message);
      };
  auto schedule_success_handler = [this](std::shared_ptr<GcsActor> actor,
                                         const rpc::PushTaskReply &reply) {
    gcs_actor_manager_->OnActorCreationSuccess(std::move(actor), reply);
  };
  auto client_factory = [this](const rpc::Address &address) {
    return std::make_shared<rpc::CoreWorkerClient>(address, client_call_manager_);
  };

  RAY_CHECK(gcs_resource_manager_ && cluster_task_manager_);
  scheduler = std::make_unique<GcsActorScheduler>(
      io_context_provider_.GetDefaultIOContext(),
      gcs_table_storage_->ActorTable(),
      *gcs_node_manager_,
      cluster_task_manager_,
      schedule_failure_handler,
      schedule_success_handler,
      raylet_client_pool_,
      client_factory,
      /*normal_task_resources_changed_callback=*/
      [this](const NodeID &node_id, const rpc::ResourcesData &resources) {
        gcs_resource_manager_->UpdateNodeNormalTaskResources(node_id, resources);
      });
  gcs_actor_manager_ = std::make_shared<GcsActorManager>(
      std::move(scheduler),
      gcs_table_storage_,
      gcs_publisher_,
      *runtime_env_manager_,
      *function_manager_,
      [this](const ActorID &actor_id) {
        gcs_placement_group_manager_->CleanPlacementGroupIfNeededWhenActorDead(actor_id);
      },
      [this](const rpc::Address &address) {
        return std::make_shared<rpc::CoreWorkerClient>(address, client_call_manager_);
      });

  // Initialize by gcs tables data.
  gcs_actor_manager_->Initialize(gcs_init_data);
  // Register service.
  actor_info_service_.reset(new rpc::ActorInfoGrpcService(
      io_context_provider_.GetDefaultIOContext(), *gcs_actor_manager_));
  rpc_server_.RegisterService(*actor_info_service_);
}

void GcsServer::InitGcsPlacementGroupManager(const GcsInitData &gcs_init_data) {
  RAY_CHECK(gcs_table_storage_ && gcs_node_manager_);
  gcs_placement_group_scheduler_ = std::make_shared<GcsPlacementGroupScheduler>(
      io_context_provider_.GetDefaultIOContext(),
      gcs_table_storage_,
      *gcs_node_manager_,
      *cluster_resource_scheduler_,
      raylet_client_pool_);

  gcs_placement_group_manager_ = std::make_shared<GcsPlacementGroupManager>(
      io_context_provider_.GetDefaultIOContext(),
      gcs_placement_group_scheduler_,
      gcs_table_storage_,
      *gcs_resource_manager_,
      [this](const JobID &job_id) {
        return gcs_job_manager_->GetJobConfig(job_id)->ray_namespace();
      });
  // Initialize by gcs tables data.
  gcs_placement_group_manager_->Initialize(gcs_init_data);
  // Register service.
  placement_group_info_service_.reset(new rpc::PlacementGroupInfoGrpcService(
      io_context_provider_.GetDefaultIOContext(), *gcs_placement_group_manager_));
  rpc_server_.RegisterService(*placement_group_info_service_);
}

GcsServer::StorageType GcsServer::GetStorageType() const {
  if (RayConfig::instance().gcs_storage() == kInMemoryStorage) {
    if (!config_.redis_address.empty()) {
      RAY_LOG(INFO) << "Using external Redis for KV storage: " << config_.redis_address
                    << ":" << config_.redis_port;
      return StorageType::REDIS_PERSIST;
    }
    return StorageType::IN_MEMORY;
  }
  if (RayConfig::instance().gcs_storage() == kRedisStorage) {
    RAY_CHECK(!config_.redis_address.empty());
    return StorageType::REDIS_PERSIST;
  }
  RAY_LOG(FATAL) << "Unsupported GCS storage type: "
                 << RayConfig::instance().gcs_storage();
  return StorageType::UNKNOWN;
}

void GcsServer::InitRaySyncer(const GcsInitData &gcs_init_data) {
  ray_syncer_ = std::make_unique<syncer::RaySyncer>(
      io_context_provider_.GetIOContext<syncer::RaySyncer>(), kGCSNodeID.Binary());
  ray_syncer_->Register(
      syncer::MessageType::RESOURCE_VIEW, nullptr, gcs_resource_manager_.get());
  ray_syncer_->Register(
      syncer::MessageType::COMMANDS, nullptr, gcs_resource_manager_.get());
  ray_syncer_service_ = std::make_unique<syncer::RaySyncerService>(*ray_syncer_);
  rpc_server_.RegisterService(*ray_syncer_service_);
}

void GcsServer::InitFunctionManager() {
  function_manager_ = std::make_unique<GcsFunctionManager>(kv_manager_->GetInstance());
}

void GcsServer::InitUsageStatsClient() {
  usage_stats_client_ = std::make_unique<UsageStatsClient>(kv_manager_->GetInstance());

  gcs_worker_manager_->SetUsageStatsClient(usage_stats_client_.get());
  gcs_actor_manager_->SetUsageStatsClient(usage_stats_client_.get());
  gcs_placement_group_manager_->SetUsageStatsClient(usage_stats_client_.get());
  gcs_task_manager_->SetUsageStatsClient(usage_stats_client_.get());
}

void GcsServer::InitKVManager() {
  // TODO (yic): Use a factory with configs
  std::unique_ptr<InternalKVInterface> instance;
  switch (storage_type_) {
  case (StorageType::REDIS_PERSIST):
    instance = std::make_unique<StoreClientInternalKV>(std::make_unique<RedisStoreClient>(
        GetOrConnectRedis(kv_io_context_.GetIoService())));
    break;
  case (StorageType::IN_MEMORY):
<<<<<<< HEAD
    instance =
        std::make_unique<StoreClientInternalKV>(std::make_unique<ObservableStoreClient>(
            std::make_unique<InMemoryStoreClient>(kv_io_context_.GetIoService())));
=======
    instance = std::make_unique<StoreClientInternalKV>(
        std::make_unique<ObservableStoreClient>(std::make_unique<InMemoryStoreClient>(
            io_context_provider_.GetDefaultIOContext())));
>>>>>>> 4f34a964
    break;
  default:
    RAY_LOG(FATAL) << "Unexpected storage type! " << storage_type_;
  }

  kv_manager_ = std::make_unique<GcsInternalKVManager>(std::move(instance),
                                                       config_.raylet_config_list);
}

void GcsServer::InitKVService() {
  RAY_CHECK(kv_manager_);
  kv_service_ = std::make_unique<rpc::InternalKVGrpcService>(
<<<<<<< HEAD
      kv_io_context_.GetIoService(), *kv_manager_);
=======
      io_context_provider_.GetDefaultIOContext(), *kv_manager_);
>>>>>>> 4f34a964
  // Register service.
  rpc_server_.RegisterService(*kv_service_, false /* token_auth */);
}

void GcsServer::InitPubSubHandler() {
  auto &io_context = io_context_provider_.GetIOContext<GcsPublisher>();
  pubsub_handler_ = std::make_unique<InternalPubSubHandler>(io_context, gcs_publisher_);
  pubsub_service_ =
      std::make_unique<rpc::InternalPubSubGrpcService>(io_context, *pubsub_handler_);
  // Register service.
  rpc_server_.RegisterService(*pubsub_service_);
}

void GcsServer::InitRuntimeEnvManager() {
  runtime_env_manager_ = std::make_unique<RuntimeEnvManager>(
      /*deleter=*/[this](const std::string &plugin_uri, auto callback) {
        // A valid runtime env URI is of the form "protocol://hash".
        std::string protocol_sep = "://";
        auto protocol_end_pos = plugin_uri.find(protocol_sep);
        if (protocol_end_pos == std::string::npos) {
          RAY_LOG(ERROR) << "Plugin URI must be of form "
                         << "<protocol>://<hash>, got " << plugin_uri;
          callback(false);
        } else {
          auto protocol = plugin_uri.substr(0, protocol_end_pos);
          if (protocol != "gcs") {
            // Some URIs do not correspond to files in the GCS.  Skip deletion for
            // these.
            callback(true);
          } else {
            this->kv_manager_->GetInstance().Del(
                "" /* namespace */,
                plugin_uri /* key */,
                false /* del_by_prefix*/,
                [callback = std::move(callback)](int64_t) { callback(false); });
          }
        }
      });
  runtime_env_handler_ = std::make_unique<RuntimeEnvHandler>(
      io_context_provider_.GetDefaultIOContext(),
      *runtime_env_manager_, /*delay_executor=*/
      [this](std::function<void()> task, uint32_t delay_ms) {
        return execute_after(io_context_provider_.GetDefaultIOContext(),
                             task,
                             std::chrono::milliseconds(delay_ms));
      });
  runtime_env_service_ = std::make_unique<rpc::RuntimeEnvGrpcService>(
      io_context_provider_.GetDefaultIOContext(), *runtime_env_handler_);
  // Register service.
  rpc_server_.RegisterService(*runtime_env_service_);
}

void GcsServer::InitGcsWorkerManager() {
  gcs_worker_manager_ =
      std::make_unique<GcsWorkerManager>(gcs_table_storage_, gcs_publisher_);
  // Register service.
  worker_info_service_.reset(new rpc::WorkerInfoGrpcService(
      io_context_provider_.GetDefaultIOContext(), *gcs_worker_manager_));
  rpc_server_.RegisterService(*worker_info_service_);
}

void GcsServer::InitGcsAutoscalerStateManager(const GcsInitData &gcs_init_data) {
  RAY_CHECK(kv_manager_) << "kv_manager_ is not initialized.";
  auto v2_enabled = std::to_string(RayConfig::instance().enable_autoscaler_v2());
  RAY_LOG(INFO) << "Autoscaler V2 enabled: " << v2_enabled;

  kv_manager_->GetInstance().Put(
      kGcsAutoscalerStateNamespace,
      kGcsAutoscalerV2EnabledKey,
      v2_enabled,
      /*overwrite=*/true,
      [this, v2_enabled](bool new_value_put) {
        if (!new_value_put) {
          // NOTE(rickyx): We cannot know if an overwirte Put succeeds or fails (e.g. when
          // GCS re-started), so we just try to get the value to check if it's correct.
          // TODO(rickyx): We could probably load some system configs from internal kv
          // when we initialize GCS from restart to avoid this.
          kv_manager_->GetInstance().Get(
              kGcsAutoscalerStateNamespace,
              kGcsAutoscalerV2EnabledKey,
              [v2_enabled](std::optional<std::string> value) {
                RAY_CHECK(value.has_value()) << "Autoscaler v2 feature flag wasn't found "
                                                "in GCS, this is unexpected.";
                RAY_CHECK(*value == v2_enabled) << "Autoscaler v2 feature flag in GCS "
                                                   "doesn't match the one we put.";
              });
        }
      });

  gcs_autoscaler_state_manager_ =
      std::make_unique<GcsAutoscalerStateManager>(config_.session_name,
                                                  *gcs_node_manager_,
                                                  *gcs_actor_manager_,
                                                  *gcs_placement_group_manager_,
                                                  raylet_client_pool_);
  gcs_autoscaler_state_manager_->Initialize(gcs_init_data);

  autoscaler_state_service_.reset(new rpc::autoscaler::AutoscalerStateGrpcService(
      io_context_provider_.GetDefaultIOContext(), *gcs_autoscaler_state_manager_));

  rpc_server_.RegisterService(*autoscaler_state_service_);
}

void GcsServer::InitGcsTaskManager() {
  auto &io_context = io_context_provider_.GetIOContext<GcsTaskManager>();
  gcs_task_manager_ = std::make_unique<GcsTaskManager>(io_context);
  // Register service.
  task_info_service_.reset(new rpc::TaskInfoGrpcService(io_context, *gcs_task_manager_));
  rpc_server_.RegisterService(*task_info_service_);
}

void GcsServer::InstallEventListeners() {
  // Install node event listeners.
  gcs_node_manager_->AddNodeAddedListener([this](std::shared_ptr<rpc::GcsNodeInfo> node) {
    // Because a new node has been added, we need to try to schedule the pending
    // placement groups and the pending actors.
    auto node_id = NodeID::FromBinary(node->node_id());
    gcs_resource_manager_->OnNodeAdd(*node);
    gcs_placement_group_manager_->OnNodeAdd(node_id);
    gcs_actor_manager_->SchedulePendingActors();
    gcs_autoscaler_state_manager_->OnNodeAdd(*node);
    rpc::Address address;
    address.set_raylet_id(node->node_id());
    address.set_ip_address(node->node_manager_address());
    address.set_port(node->node_manager_port());

    auto raylet_client = raylet_client_pool_->GetOrConnectByAddress(address);

    if (gcs_healthcheck_manager_) {
      RAY_CHECK(raylet_client != nullptr);
      auto channel = raylet_client->GetChannel();
      RAY_CHECK(channel != nullptr);
      gcs_healthcheck_manager_->AddNode(node_id, channel);
    }
    cluster_task_manager_->ScheduleAndDispatchTasks();
  });
  gcs_node_manager_->AddNodeRemovedListener(
      [this](std::shared_ptr<rpc::GcsNodeInfo> node) {
        auto node_id = NodeID::FromBinary(node->node_id());
        const auto node_ip_address = node->node_manager_address();
        // All of the related placement groups and actors should be reconstructed when a
        // node is removed from the GCS.
        gcs_resource_manager_->OnNodeDead(node_id);
        gcs_placement_group_manager_->OnNodeDead(node_id);
        gcs_actor_manager_->OnNodeDead(node, node_ip_address);
        gcs_job_manager_->OnNodeDead(node_id);
        raylet_client_pool_->Disconnect(node_id);
        gcs_healthcheck_manager_->RemoveNode(node_id);
        pubsub_handler_->RemoveSubscriberFrom(node_id.Binary());
        gcs_autoscaler_state_manager_->OnNodeDead(node_id);
      });

  // Install worker event listener.
  gcs_worker_manager_->AddWorkerDeadListener(
      [this](std::shared_ptr<rpc::WorkerTableData> worker_failure_data) {
        auto &worker_address = worker_failure_data->worker_address();
        auto worker_id = WorkerID::FromBinary(worker_address.worker_id());
        auto node_id = NodeID::FromBinary(worker_address.raylet_id());
        auto worker_ip = worker_address.ip_address();
        const rpc::RayException *creation_task_exception = nullptr;
        if (worker_failure_data->has_creation_task_exception()) {
          creation_task_exception = &worker_failure_data->creation_task_exception();
        }
        gcs_actor_manager_->OnWorkerDead(node_id,
                                         worker_id,
                                         worker_ip,
                                         worker_failure_data->exit_type(),
                                         worker_failure_data->exit_detail(),
                                         creation_task_exception);
        gcs_placement_group_scheduler_->HandleWaitingRemovedBundles();
        pubsub_handler_->RemoveSubscriberFrom(worker_id.Binary());
        gcs_task_manager_->OnWorkerDead(worker_id, worker_failure_data);
      });

  // Install job event listeners.
  gcs_job_manager_->AddJobFinishedListener([this](const rpc::JobTableData &job_data) {
    const auto job_id = JobID::FromBinary(job_data.job_id());
    gcs_task_manager_->OnJobFinished(job_id, job_data.end_time());
    gcs_placement_group_manager_->CleanPlacementGroupIfNeededWhenJobDead(job_id);
  });

  // Install scheduling event listeners.
  if (RayConfig::instance().gcs_actor_scheduling_enabled()) {
    gcs_resource_manager_->AddResourcesChangedListener([this] {
      io_context_provider_.GetDefaultIOContext().post(
          [this] {
            // Because resources have been changed, we need to try to schedule the
            // pending placement groups and actors.
            gcs_placement_group_manager_->SchedulePendingPlacementGroups();
            cluster_task_manager_->ScheduleAndDispatchTasks();
          },
          "GcsServer.SchedulePendingActors");
    });

    gcs_placement_group_scheduler_->AddResourcesChangedListener([this] {
      io_context_provider_.GetDefaultIOContext().post(
          [this] {
            // Because some placement group resources have been committed or deleted, we
            // need to try to schedule the pending placement groups and actors.
            gcs_placement_group_manager_->SchedulePendingPlacementGroups();
            cluster_task_manager_->ScheduleAndDispatchTasks();
          },
          "GcsServer.SchedulePendingPGActors");
    });
  }
}

void GcsServer::RecordMetrics() const {
  gcs_actor_manager_->RecordMetrics();
  gcs_placement_group_manager_->RecordMetrics();
  gcs_task_manager_->RecordMetrics();
  gcs_job_manager_->RecordMetrics();
  execute_after(
      io_context_provider_.GetDefaultIOContext(),
      [this] { RecordMetrics(); },
      std::chrono::milliseconds(RayConfig::instance().metrics_report_interval_ms() /
                                2) /* milliseconds */);
}

void GcsServer::DumpDebugStateToFile() const {
  std::fstream fs;
  fs.open(config_.log_dir + "/debug_state_gcs.txt",
          std::fstream::out | std::fstream::trunc);
  fs << GetDebugState() << "\n\n";
  fs << io_context_provider_.GetDefaultIOContext().stats().StatsString();
  fs.close();
}

std::string GcsServer::GetDebugState() const {
  std::ostringstream stream;
  stream << "Gcs Debug state:\n\n"
         << gcs_node_manager_->DebugString() << "\n\n"
         << gcs_actor_manager_->DebugString() << "\n\n"
         << gcs_resource_manager_->DebugString() << "\n\n"
         << gcs_placement_group_manager_->DebugString() << "\n\n"
         << gcs_publisher_->DebugString() << "\n\n"
         << runtime_env_manager_->DebugString() << "\n\n"
         << gcs_task_manager_->DebugString() << "\n\n"
         << gcs_autoscaler_state_manager_->DebugString() << "\n\n";
  return stream.str();
}

std::shared_ptr<RedisClient> GcsServer::GetOrConnectRedis(
    instrumented_io_context &io_service) {
  if (redis_client_ == nullptr) {
    redis_client_ = std::make_shared<RedisClient>(GetRedisClientOptions());
<<<<<<< HEAD
    auto status = redis_client_->Connect(io_service);
    RAY_CHECK(status.ok()) << "Failed to init redis gcs client as " << status;

    // Init redis failure detector.
    gcs_redis_failure_detector_ =
        std::make_shared<GcsRedisFailureDetector>(io_service, redis_client_, []() {
=======
    auto status = redis_client_->Connect(io_context_provider_.GetDefaultIOContext());
    RAY_CHECK(status.ok()) << "Failed to init redis gcs client as " << status;

    // Init redis failure detector.
    gcs_redis_failure_detector_ = std::make_shared<GcsRedisFailureDetector>(
        io_context_provider_.GetDefaultIOContext(), redis_client_, []() {
>>>>>>> 4f34a964
          RAY_LOG(FATAL) << "Redis connection failed. Shutdown GCS.";
        });
    gcs_redis_failure_detector_->Start();
  }
  return redis_client_;
}

void GcsServer::PrintAsioStats() {
  /// If periodic asio stats print is enabled, it will print it.
  const auto event_stats_print_interval_ms =
      RayConfig::instance().event_stats_print_interval_ms();
  if (event_stats_print_interval_ms != -1 && RayConfig::instance().event_stats()) {
<<<<<<< HEAD
    RAY_LOG(INFO) << "main_service_ Event stats:\n\n"
                  << main_service_.stats().StatsString() << "\n\n";
    RAY_LOG(INFO) << "pubsub_io_context_ Event stats:\n\n"
                  << pubsub_io_context_.GetIoService().stats().StatsString() << "\n\n";
    RAY_LOG(INFO) << "kv_io_context_ Event stats:\n\n"
                  << kv_io_context_.GetIoService().stats().StatsString() << "\n\n";
    RAY_LOG(INFO) << "task_io_context_ Event stats:\n\n"
                  << task_io_context_.GetIoService().stats().StatsString() << "\n\n";
    RAY_LOG(INFO) << "ray_syncer_io_context_ Event stats:\n\n"
                  << ray_syncer_io_context_.GetIoService().stats().StatsString()
=======
    RAY_LOG(INFO) << "Main service Event stats:\n\n"
                  << io_context_provider_.GetDefaultIOContext().stats().StatsString()
>>>>>>> 4f34a964
                  << "\n\n";
    for (const auto &io_context : io_context_provider_.GetAllDedicatedIOContexts()) {
      RAY_LOG(INFO) << io_context->GetName() << " Event stats:\n\n"
                    << io_context->GetIoService().stats().StatsString() << "\n\n";
    }
  }
}

void GcsServer::TryGlobalGC() {
  if (cluster_task_manager_->GetPendingQueueSize() == 0) {
    task_pending_schedule_detected_ = 0;
    return;
  }
  // Trigger global gc to solve task pending.
  // To avoid spurious triggers, only those after two consecutive
  // detections and under throttling are sent out (similar to
  // `NodeManager::WarnResourceDeadlock()`).
  if (task_pending_schedule_detected_++ > 0 && global_gc_throttler_->AbleToRun()) {
    syncer::CommandsSyncMessage commands_sync_message;
    commands_sync_message.set_should_global_gc(true);

    auto msg = std::make_shared<syncer::RaySyncMessage>();
    msg->set_version(absl::GetCurrentTimeNanos());
    msg->set_node_id(kGCSNodeID.Binary());
    msg->set_message_type(syncer::MessageType::COMMANDS);
    std::string serialized_msg;
    RAY_CHECK(commands_sync_message.SerializeToString(&serialized_msg));
    msg->set_sync_message(std::move(serialized_msg));
    ray_syncer_->BroadcastRaySyncMessage(std::move(msg));
    global_gc_throttler_->RunNow();
  }
}

}  // namespace gcs
}  // namespace ray<|MERGE_RESOLUTION|>--- conflicted
+++ resolved
@@ -54,14 +54,6 @@
     : io_context_provider_(main_service),
       config_(config),
       storage_type_(GetStorageType()),
-<<<<<<< HEAD
-      main_service_(main_service),
-      pubsub_io_context_("pubsub_io_context"),
-      kv_io_context_("kv_io_context"),
-      task_io_context_("task_io_context"),
-      ray_syncer_io_context_("ray_syncer_io_context"),
-=======
->>>>>>> 4f34a964
       rpc_server_(config.grpc_server_name,
                   config.grpc_server_port,
                   config.node_ip_address == "127.0.0.1",
@@ -276,14 +268,7 @@
   if (!is_stopped_) {
     RAY_LOG(INFO) << "Stopping GCS server.";
 
-<<<<<<< HEAD
-    ray_syncer_io_context_.Stop();
-    task_io_context_.Stop();
-    kv_io_context_.Stop();
-    pubsub_io_context_.Stop();
-=======
     io_context_provider_.StopAllDedicatedIOContexts();
->>>>>>> 4f34a964
 
     ray_syncer_.reset();
     pubsub_handler_.reset();
@@ -578,15 +563,9 @@
         GetOrConnectRedis(kv_io_context_.GetIoService())));
     break;
   case (StorageType::IN_MEMORY):
-<<<<<<< HEAD
-    instance =
-        std::make_unique<StoreClientInternalKV>(std::make_unique<ObservableStoreClient>(
-            std::make_unique<InMemoryStoreClient>(kv_io_context_.GetIoService())));
-=======
     instance = std::make_unique<StoreClientInternalKV>(
         std::make_unique<ObservableStoreClient>(std::make_unique<InMemoryStoreClient>(
             io_context_provider_.GetDefaultIOContext())));
->>>>>>> 4f34a964
     break;
   default:
     RAY_LOG(FATAL) << "Unexpected storage type! " << storage_type_;
@@ -599,11 +578,7 @@
 void GcsServer::InitKVService() {
   RAY_CHECK(kv_manager_);
   kv_service_ = std::make_unique<rpc::InternalKVGrpcService>(
-<<<<<<< HEAD
-      kv_io_context_.GetIoService(), *kv_manager_);
-=======
       io_context_provider_.GetDefaultIOContext(), *kv_manager_);
->>>>>>> 4f34a964
   // Register service.
   rpc_server_.RegisterService(*kv_service_, false /* token_auth */);
 }
@@ -850,21 +825,12 @@
     instrumented_io_context &io_service) {
   if (redis_client_ == nullptr) {
     redis_client_ = std::make_shared<RedisClient>(GetRedisClientOptions());
-<<<<<<< HEAD
-    auto status = redis_client_->Connect(io_service);
-    RAY_CHECK(status.ok()) << "Failed to init redis gcs client as " << status;
-
-    // Init redis failure detector.
-    gcs_redis_failure_detector_ =
-        std::make_shared<GcsRedisFailureDetector>(io_service, redis_client_, []() {
-=======
     auto status = redis_client_->Connect(io_context_provider_.GetDefaultIOContext());
     RAY_CHECK(status.ok()) << "Failed to init redis gcs client as " << status;
 
     // Init redis failure detector.
     gcs_redis_failure_detector_ = std::make_shared<GcsRedisFailureDetector>(
         io_context_provider_.GetDefaultIOContext(), redis_client_, []() {
->>>>>>> 4f34a964
           RAY_LOG(FATAL) << "Redis connection failed. Shutdown GCS.";
         });
     gcs_redis_failure_detector_->Start();
@@ -877,21 +843,8 @@
   const auto event_stats_print_interval_ms =
       RayConfig::instance().event_stats_print_interval_ms();
   if (event_stats_print_interval_ms != -1 && RayConfig::instance().event_stats()) {
-<<<<<<< HEAD
-    RAY_LOG(INFO) << "main_service_ Event stats:\n\n"
-                  << main_service_.stats().StatsString() << "\n\n";
-    RAY_LOG(INFO) << "pubsub_io_context_ Event stats:\n\n"
-                  << pubsub_io_context_.GetIoService().stats().StatsString() << "\n\n";
-    RAY_LOG(INFO) << "kv_io_context_ Event stats:\n\n"
-                  << kv_io_context_.GetIoService().stats().StatsString() << "\n\n";
-    RAY_LOG(INFO) << "task_io_context_ Event stats:\n\n"
-                  << task_io_context_.GetIoService().stats().StatsString() << "\n\n";
-    RAY_LOG(INFO) << "ray_syncer_io_context_ Event stats:\n\n"
-                  << ray_syncer_io_context_.GetIoService().stats().StatsString()
-=======
     RAY_LOG(INFO) << "Main service Event stats:\n\n"
                   << io_context_provider_.GetDefaultIOContext().stats().StatsString()
->>>>>>> 4f34a964
                   << "\n\n";
     for (const auto &io_context : io_context_provider_.GetAllDedicatedIOContexts()) {
       RAY_LOG(INFO) << io_context->GetName() << " Event stats:\n\n"
