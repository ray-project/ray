// Copyright 2017 The Ray Authors.
//
// Licensed under the Apache License, Version 2.0 (the "License");
// you may not use this file except in compliance with the License.
// You may obtain a copy of the License at
//
//  http://www.apache.org/licenses/LICENSE-2.0
//
// Unless required by applicable law or agreed to in writing, software
// distributed under the License is distributed on an "AS IS" BASIS,
// WITHOUT WARRANTIES OR CONDITIONS OF ANY KIND, either express or implied.
// See the License for the specific language governing permissions and
// limitations under the License.

#include "ray/gcs/gcs_server/gcs_server.h"

#include <fstream>
#include <utility>

#include "ray/common/asio/asio_util.h"
#include "ray/common/asio/instrumented_io_context.h"
#include "ray/common/network_util.h"
#include "ray/common/ray_config.h"
#include "ray/gcs/gcs_server/gcs_actor_manager.h"
#include "ray/gcs/gcs_server/gcs_autoscaler_state_manager.h"
#include "ray/gcs/gcs_server/gcs_job_manager.h"
#include "ray/gcs/gcs_server/gcs_node_manager.h"
#include "ray/gcs/gcs_server/gcs_placement_group_manager.h"
#include "ray/gcs/gcs_server/gcs_resource_manager.h"
#include "ray/gcs/gcs_server/gcs_worker_manager.h"
#include "ray/gcs/gcs_server/runtime_env_handler.h"
#include "ray/gcs/gcs_server/store_client_kv.h"
#include "ray/gcs/store_client/observable_store_client.h"
#include "ray/pubsub/publisher.h"
#include "ray/util/util.h"

namespace ray {
namespace gcs {

inline std::ostream &operator<<(std::ostream &str, GcsServer::StorageType val) {
  switch (val) {
  case GcsServer::StorageType::IN_MEMORY:
    return str << "StorageType::IN_MEMORY";
  case GcsServer::StorageType::REDIS_PERSIST:
    return str << "StorageType::REDIS_PERSIST";
  case GcsServer::StorageType::UNKNOWN:
    return str << "StorageType::UNKNOWN";
  default:
    UNREACHABLE;
  }
}

GcsServer::GcsServer(const ray::gcs::GcsServerConfig &config,
                     instrumented_io_context &main_service)
    : io_context_provider_(main_service),
      config_(config),
      storage_type_(GetStorageType()),
      rpc_server_(config.grpc_server_name,
                  config.grpc_server_port,
                  config.node_ip_address == "127.0.0.1",
                  ClusterID::Nil(),
                  config.grpc_server_thread_num,
                  /*keepalive_time_ms=*/RayConfig::instance().grpc_keepalive_time_ms()),
      client_call_manager_(main_service,
                           ClusterID::Nil(),
                           RayConfig::instance().gcs_server_rpc_client_thread_num()),
      raylet_client_pool_(
          std::make_unique<rpc::NodeManagerClientPool>(client_call_manager_)),
      pubsub_periodical_runner_(io_context_provider_.GetIOContext<GcsPublisher>()),
      periodical_runner_(io_context_provider_.GetDefaultIOContext()),
      is_started_(false),
      is_stopped_(false) {
  // Init GCS table storage. Note this is on the default io context, not the one with
  // GcsInternalKVManager, to avoid congestion on the latter.
  RAY_LOG(INFO) << "GCS storage type is " << storage_type_;
  auto &io_context = io_context_provider_.GetDefaultIOContext();
  switch (storage_type_) {
  case StorageType::IN_MEMORY:
    gcs_table_storage_ = std::make_shared<InMemoryGcsTableStorage>(io_context);
    break;
  case StorageType::REDIS_PERSIST: {
    auto redis_client = CreateRedisClient(io_context);
    gcs_table_storage_ =
        std::make_shared<gcs::RedisGcsTableStorage>(redis_client, io_context);
    // Init redis failure detector.
    gcs_redis_failure_detector_ =
        std::make_shared<GcsRedisFailureDetector>(io_context, redis_client, []() {
          RAY_LOG(FATAL) << "Redis connection failed. Shutdown GCS.";
        });
    gcs_redis_failure_detector_->Start();
    break;
  }
  default:
    RAY_LOG(FATAL) << "Unexpected storage type: " << storage_type_;
  }

  auto on_done = [this](const ray::Status &status) {
    RAY_CHECK(status.ok()) << "Failed to put internal config";
    this->io_context_provider_.GetDefaultIOContext().stop();
  };

  ray::rpc::StoredConfig stored_config;
  stored_config.set_config(config_.raylet_config_list);
  RAY_CHECK_OK(gcs_table_storage_->InternalConfigTable().Put(
      ray::UniqueID::Nil(),
      stored_config,
      {on_done, io_context_provider_.GetDefaultIOContext()}));
  // Here we need to make sure the Put of internal config is happening in sync
  // way. But since the storage API is async, we need to run the default io context
  // to block current thread.
  // This will run async operations from InternalConfigTable().Put() above
  // inline.
  io_context_provider_.GetDefaultIOContext().run();
  // Reset the main service to the initial status otherwise, the signal handler
  // will be called.
  io_context_provider_.GetDefaultIOContext().restart();

  // Init GCS publisher instance.
  std::unique_ptr<pubsub::Publisher> inner_publisher;
  // Init grpc based pubsub on GCS.
  // TODO: Move this into GcsPublisher.
  inner_publisher = std::make_unique<pubsub::Publisher>(
      /*channels=*/
      std::vector<rpc::ChannelType>{
          rpc::ChannelType::GCS_ACTOR_CHANNEL,
          rpc::ChannelType::GCS_JOB_CHANNEL,
          rpc::ChannelType::GCS_NODE_INFO_CHANNEL,
          rpc::ChannelType::GCS_WORKER_DELTA_CHANNEL,
          rpc::ChannelType::RAY_ERROR_INFO_CHANNEL,
          rpc::ChannelType::RAY_LOG_CHANNEL,
          rpc::ChannelType::RAY_NODE_RESOURCE_USAGE_CHANNEL,
      },
      /*periodical_runner=*/&pubsub_periodical_runner_,
      /*get_time_ms=*/[]() { return absl::GetCurrentTimeNanos() / 1e6; },
      /*subscriber_timeout_ms=*/RayConfig::instance().subscriber_timeout_ms(),
      /*publish_batch_size_=*/RayConfig::instance().publish_batch_size(),
      /*publisher_id=*/NodeID::FromRandom());

  gcs_publisher_ = std::make_shared<GcsPublisher>(std::move(inner_publisher));
}

GcsServer::~GcsServer() { Stop(); }

RedisClientOptions GcsServer::GetRedisClientOptions() const {
  return RedisClientOptions(config_.redis_address,
                            config_.redis_port,
                            config_.redis_username,
                            config_.redis_password,
                            config_.enable_redis_ssl);
}

void GcsServer::Start() {
  // Load gcs tables data asynchronously.
  auto gcs_init_data = std::make_shared<GcsInitData>(gcs_table_storage_);
  // Init KV Manager. This needs to be initialized first here so that
  // it can be used to retrieve the cluster ID.
  InitKVManager();
  gcs_init_data->AsyncLoad(
      [this, gcs_init_data] {
        GetOrGenerateClusterId([this, gcs_init_data](ClusterID cluster_id) {
          rpc_server_.SetClusterId(cluster_id);
          DoStart(*gcs_init_data);
        });
      },
      io_context_provider_.GetDefaultIOContext());
}

void GcsServer::GetOrGenerateClusterId(
    std::function<void(ClusterID cluster_id)> &&continuation) {
  static std::string const kTokenNamespace = "cluster";
  auto &io_context = io_context_provider_.GetIOContext<GcsInternalKVManager>();
  kv_manager_->GetInstance().Get(
      kTokenNamespace,
      kClusterIdKey,
      {[this, &io_context, continuation = std::move(continuation)](
           std::optional<std::string> provided_cluster_id) mutable {
         if (!provided_cluster_id.has_value()) {
           ClusterID cluster_id = ClusterID::FromRandom();
           RAY_LOG(INFO) << "No existing server cluster ID found. Generating new ID: "
                         << cluster_id.Hex();
           kv_manager_->GetInstance().Put(
               kTokenNamespace,
               kClusterIdKey,
               cluster_id.Binary(),
               false,
               {[cluster_id,
                 continuation = std::move(continuation)](bool added_entry) mutable {
                  RAY_CHECK(added_entry) << "Failed to persist new cluster ID!";
                  continuation(cluster_id);
                },
                io_context});
         } else {
           ClusterID cluster_id = ClusterID::FromBinary(provided_cluster_id.value());
           RAY_LOG(INFO) << "Found existing server token: " << cluster_id;
           continuation(cluster_id);
         }
       },
       io_context});
}

void GcsServer::DoStart(const GcsInitData &gcs_init_data) {
  // Init cluster resource scheduler.
  InitClusterResourceScheduler();

  // Init gcs node manager.
  InitGcsNodeManager(gcs_init_data);

  // Init cluster task manager.
  InitClusterTaskManager();

  // Init gcs resource manager.
  InitGcsResourceManager(gcs_init_data);

  // Init synchronization service
  InitRaySyncer(gcs_init_data);

  // Init gcs health check manager.
  InitGcsHealthCheckManager(gcs_init_data);

  // Init KV service.
  InitKVService();

  // Init function manager
  InitFunctionManager();

  // Init Pub/Sub handler
  InitPubSubHandler();

  // Init RuntimeEnv manager
  InitRuntimeEnvManager();

  // Init gcs job manager.
  InitGcsJobManager(gcs_init_data);

  // Init gcs placement group manager.
  InitGcsPlacementGroupManager(gcs_init_data);

  // Init gcs actor manager.
  InitGcsActorManager(gcs_init_data);

  // Init gcs worker manager.
  InitGcsWorkerManager();

  // Init GCS task manager.
  InitGcsTaskManager();

  // Install event listeners.
  InstallEventListeners();

  // Init autoscaling manager
  InitGcsAutoscalerStateManager(gcs_init_data);

  // Init usage stats client.
  InitUsageStatsClient();

  RecordMetrics();

  // Start RPC server when all tables have finished loading initial
  // data.
  rpc_server_.Run();

  periodical_runner_.RunFnPeriodically(
      [this] {
        RAY_LOG(INFO) << GetDebugState();
        PrintAsioStats();
      },
      /*ms*/ RayConfig::instance().event_stats_print_interval_ms(),
      "GCSServer.deadline_timer.debug_state_event_stats_print");

  global_gc_throttler_ =
      std::make_unique<Throttler>(RayConfig::instance().global_gc_min_interval_s() * 1e9);

  periodical_runner_.RunFnPeriodically(
      [this] {
        DumpDebugStateToFile();
        TryGlobalGC();
      },
      /*ms*/ RayConfig::instance().debug_dump_period_milliseconds(),
      "GCSServer.deadline_timer.debug_state_dump");

  is_started_ = true;
}

void GcsServer::Stop() {
  if (!is_stopped_) {
    RAY_LOG(INFO) << "Stopping GCS server.";

    io_context_provider_.StopAllDedicatedIOContexts();

    ray_syncer_.reset();
    pubsub_handler_.reset();

    // Shutdown the rpc server
    rpc_server_.Shutdown();

    kv_manager_.reset();

    is_stopped_ = true;
    if (gcs_redis_failure_detector_) {
      gcs_redis_failure_detector_->Stop();
    }

    RAY_LOG(INFO) << "GCS server stopped.";
  }
}

void GcsServer::InitGcsNodeManager(const GcsInitData &gcs_init_data) {
  RAY_CHECK(gcs_table_storage_ && gcs_publisher_);
<<<<<<< HEAD
  gcs_node_manager_ =
      std::make_unique<GcsNodeManager>(gcs_publisher_,
                                       gcs_table_storage_,
                                       raylet_client_pool_,
                                       io_context_provider_.GetDefaultIOContext(),
                                       rpc_server_.GetClusterId());
=======
  gcs_node_manager_ = std::make_unique<GcsNodeManager>(gcs_publisher_,
                                                       gcs_table_storage_,
                                                       raylet_client_pool_.get(),
                                                       rpc_server_.GetClusterId());
>>>>>>> bd4b3fa1
  // Initialize by gcs tables data.
  gcs_node_manager_->Initialize(gcs_init_data);
  // Register service.
  node_info_service_.reset(new rpc::NodeInfoGrpcService(
      io_context_provider_.GetDefaultIOContext(), *gcs_node_manager_));
  rpc_server_.RegisterService(*node_info_service_);
}

void GcsServer::InitGcsHealthCheckManager(const GcsInitData &gcs_init_data) {
  RAY_CHECK(gcs_node_manager_);
  auto node_death_callback = [this](const NodeID &node_id) {
    this->io_context_provider_.GetDefaultIOContext().post(
        [this, node_id] { return gcs_node_manager_->OnNodeFailure(node_id, nullptr); },
        "GcsServer.NodeDeathCallback");
  };

  gcs_healthcheck_manager_ = std::make_unique<GcsHealthCheckManager>(
      io_context_provider_.GetDefaultIOContext(), node_death_callback);
  for (const auto &item : gcs_init_data.Nodes()) {
    if (item.second.state() == rpc::GcsNodeInfo::ALIVE) {
      rpc::Address remote_address;
      remote_address.set_raylet_id(item.second.node_id());
      remote_address.set_ip_address(item.second.node_manager_address());
      remote_address.set_port(item.second.node_manager_port());
      auto raylet_client = raylet_client_pool_->GetOrConnectByAddress(remote_address);
      gcs_healthcheck_manager_->AddNode(item.first, raylet_client->GetChannel());
    }
  }
}

void GcsServer::InitGcsResourceManager(const GcsInitData &gcs_init_data) {
  RAY_CHECK(cluster_resource_scheduler_ && cluster_task_manager_);
  gcs_resource_manager_ = std::make_unique<GcsResourceManager>(
      io_context_provider_.GetDefaultIOContext(),
      cluster_resource_scheduler_->GetClusterResourceManager(),
      *gcs_node_manager_,
      kGCSNodeID,
      cluster_task_manager_);

  // Initialize by gcs tables data.
  gcs_resource_manager_->Initialize(gcs_init_data);
  // Register service.
  node_resource_info_service_.reset(new rpc::NodeResourceInfoGrpcService(
      io_context_provider_.GetDefaultIOContext(), *gcs_resource_manager_));
  rpc_server_.RegisterService(*node_resource_info_service_);

  periodical_runner_.RunFnPeriodically(
      [this] {
        for (const auto &alive_node : gcs_node_manager_->GetAllAliveNodes()) {
          std::shared_ptr<ray::RayletClientInterface> raylet_client;
          // GetOrConnectionByID will not connect to the raylet is it hasn't been
          // connected.
          if (auto conn_opt = raylet_client_pool_->GetOrConnectByID(alive_node.first)) {
            raylet_client = *conn_opt;
          } else {
            // When not connect, use GetOrConnectByAddress
            rpc::Address remote_address;
            remote_address.set_raylet_id(alive_node.second->node_id());
            remote_address.set_ip_address(alive_node.second->node_manager_address());
            remote_address.set_port(alive_node.second->node_manager_port());
            raylet_client = raylet_client_pool_->GetOrConnectByAddress(remote_address);
          }
          if (raylet_client == nullptr) {
            RAY_LOG(ERROR) << "Failed to connect to node: " << alive_node.first
                           << ". Skip this round of pulling for resource load";
          } else {
            // GetResourceLoad will also get usage. Historically it didn't.
            raylet_client->GetResourceLoad([this](auto &status, auto &&load_and_usage) {
              if (status.ok()) {
                // TODO(vitsai): Remove duplicate reporting to GcsResourceManager
                // after verifying that non-autoscaler paths are taken care of.
                // Currently, GcsResourceManager aggregates reporting from different
                // sources at different intervals, leading to an obviously inconsistent
                // view.
                //
                // Once autoscaler is completely moved to the new mode of consistent
                // per-node reporting, remove this if it is not needed anymore.
                gcs_resource_manager_->UpdateResourceLoads(load_and_usage.resources());
                gcs_autoscaler_state_manager_->UpdateResourceLoadAndUsage(
                    load_and_usage.resources());
              } else {
                RAY_LOG_EVERY_N(WARNING, 10)
                    << "Failed to get the resource load: " << status.ToString();
              }
            });
          }
        }
      },
      RayConfig::instance().gcs_pull_resource_loads_period_milliseconds(),
      "RayletLoadPulled");
}

void GcsServer::InitClusterResourceScheduler() {
  cluster_resource_scheduler_ = std::make_shared<ClusterResourceScheduler>(
      io_context_provider_.GetDefaultIOContext(),
      scheduling::NodeID(kGCSNodeID.Binary()),
      NodeResources(),
      /*is_node_available_fn=*/
      [](auto) { return true; },
      /*is_local_node_with_raylet=*/false);
}

void GcsServer::InitClusterTaskManager() {
  RAY_CHECK(cluster_resource_scheduler_);
  cluster_task_manager_ = std::make_shared<ClusterTaskManager>(
      kGCSNodeID,
      cluster_resource_scheduler_,
      /*get_node_info=*/
      [this](const NodeID &node_id) {
        auto node = gcs_node_manager_->GetAliveNode(node_id);
        return node.has_value() ? node.value().get() : nullptr;
      },
      /*announce_infeasible_task=*/
      nullptr,
      /*local_task_manager=*/
      std::make_shared<NoopLocalTaskManager>());
}

void GcsServer::InitGcsJobManager(const GcsInitData &gcs_init_data) {
  auto client_factory = [this](const rpc::Address &address) {
    return std::make_shared<rpc::CoreWorkerClient>(address, client_call_manager_);
  };
  RAY_CHECK(gcs_table_storage_ && gcs_publisher_);
  gcs_job_manager_ =
      std::make_unique<GcsJobManager>(gcs_table_storage_,
                                      gcs_publisher_,
                                      *runtime_env_manager_,
                                      *function_manager_,
                                      kv_manager_->GetInstance(),
                                      io_context_provider_.GetDefaultIOContext(),
                                      client_factory);
  gcs_job_manager_->Initialize(gcs_init_data);

  // Register service.
  job_info_service_ = std::make_unique<rpc::JobInfoGrpcService>(
      io_context_provider_.GetDefaultIOContext(), *gcs_job_manager_);
  rpc_server_.RegisterService(*job_info_service_);
}

void GcsServer::InitGcsActorManager(const GcsInitData &gcs_init_data) {
  RAY_CHECK(gcs_table_storage_ && gcs_publisher_ && gcs_node_manager_);
  std::unique_ptr<GcsActorSchedulerInterface> scheduler;
  auto schedule_failure_handler =
      [this](std::shared_ptr<GcsActor> actor,
             const rpc::RequestWorkerLeaseReply::SchedulingFailureType failure_type,
             const std::string &scheduling_failure_message) {
        // When there are no available nodes to schedule the actor the
        // gcs_actor_scheduler will treat it as failed and invoke this handler. In
        // this case, the actor manager should schedule the actor once an
        // eligible node is registered.
        gcs_actor_manager_->OnActorSchedulingFailed(
            std::move(actor), failure_type, scheduling_failure_message);
      };
  auto schedule_success_handler = [this](std::shared_ptr<GcsActor> actor,
                                         const rpc::PushTaskReply &reply) {
    gcs_actor_manager_->OnActorCreationSuccess(std::move(actor), reply);
  };

  RAY_CHECK(gcs_resource_manager_ && cluster_task_manager_);
  scheduler = std::make_unique<GcsActorScheduler>(
      io_context_provider_.GetDefaultIOContext(),
      gcs_table_storage_->ActorTable(),
      *gcs_node_manager_,
      *cluster_task_manager_,
      schedule_failure_handler,
      schedule_success_handler,
      *raylet_client_pool_,
      /*factory=*/
      [this](const rpc::Address &address) {
        return std::make_shared<rpc::CoreWorkerClient>(address, client_call_manager_);
      },
      /*normal_task_resources_changed_callback=*/
      [this](const NodeID &node_id, const rpc::ResourcesData &resources) {
        gcs_resource_manager_->UpdateNodeNormalTaskResources(node_id, resources);
      });
  gcs_actor_manager_ = std::make_unique<GcsActorManager>(
      std::move(scheduler),
      gcs_table_storage_,
      gcs_publisher_,
      *runtime_env_manager_,
      *function_manager_,
      [this](const ActorID &actor_id) {
        gcs_placement_group_manager_->CleanPlacementGroupIfNeededWhenActorDead(actor_id);
      },
      io_context_provider_.GetDefaultIOContext(),
      [this](const rpc::Address &address) {
        return std::make_shared<rpc::CoreWorkerClient>(address, client_call_manager_);
      });

  // Initialize by gcs tables data.
  gcs_actor_manager_->Initialize(gcs_init_data);
  // Register service.
  actor_info_service_ = std::make_unique<rpc::ActorInfoGrpcService>(
      io_context_provider_.GetDefaultIOContext(), *gcs_actor_manager_);
  rpc_server_.RegisterService(*actor_info_service_);
}

void GcsServer::InitGcsPlacementGroupManager(const GcsInitData &gcs_init_data) {
  RAY_CHECK(gcs_table_storage_ && gcs_node_manager_);
  gcs_placement_group_scheduler_ = std::make_unique<GcsPlacementGroupScheduler>(
      io_context_provider_.GetDefaultIOContext(),
      gcs_table_storage_,
      *gcs_node_manager_,
      *cluster_resource_scheduler_,
      *raylet_client_pool_);

  gcs_placement_group_manager_ = std::make_unique<GcsPlacementGroupManager>(
      io_context_provider_.GetDefaultIOContext(),
      gcs_placement_group_scheduler_.get(),
      gcs_table_storage_,
      *gcs_resource_manager_,
      [this](const JobID &job_id) {
        return gcs_job_manager_->GetJobConfig(job_id)->ray_namespace();
      });
  // Initialize by gcs tables data.
  gcs_placement_group_manager_->Initialize(gcs_init_data);
  // Register service.
  placement_group_info_service_.reset(new rpc::PlacementGroupInfoGrpcService(
      io_context_provider_.GetDefaultIOContext(), *gcs_placement_group_manager_));
  rpc_server_.RegisterService(*placement_group_info_service_);
}

GcsServer::StorageType GcsServer::GetStorageType() const {
  if (RayConfig::instance().gcs_storage() == kInMemoryStorage) {
    if (!config_.redis_address.empty()) {
      RAY_LOG(INFO) << "Using external Redis for KV storage: " << config_.redis_address
                    << ":" << config_.redis_port;
      return StorageType::REDIS_PERSIST;
    }
    return StorageType::IN_MEMORY;
  }
  if (RayConfig::instance().gcs_storage() == kRedisStorage) {
    RAY_CHECK(!config_.redis_address.empty());
    return StorageType::REDIS_PERSIST;
  }
  RAY_LOG(FATAL) << "Unsupported GCS storage type: "
                 << RayConfig::instance().gcs_storage();
  return StorageType::UNKNOWN;
}

void GcsServer::InitRaySyncer(const GcsInitData &gcs_init_data) {
  ray_syncer_ = std::make_unique<syncer::RaySyncer>(
      io_context_provider_.GetIOContext<syncer::RaySyncer>(), kGCSNodeID.Binary());
  ray_syncer_->Register(
      syncer::MessageType::RESOURCE_VIEW, nullptr, gcs_resource_manager_.get());
  ray_syncer_->Register(
      syncer::MessageType::COMMANDS, nullptr, gcs_resource_manager_.get());
  ray_syncer_service_ = std::make_unique<syncer::RaySyncerService>(*ray_syncer_);
  rpc_server_.RegisterService(*ray_syncer_service_);
}

void GcsServer::InitFunctionManager() {
  function_manager_ = std::make_unique<GcsFunctionManager>(
      kv_manager_->GetInstance(), io_context_provider_.GetDefaultIOContext());
}

void GcsServer::InitUsageStatsClient() {
  usage_stats_client_ = std::make_unique<UsageStatsClient>(
      kv_manager_->GetInstance(), io_context_provider_.GetDefaultIOContext());

  gcs_worker_manager_->SetUsageStatsClient(usage_stats_client_.get());
  gcs_actor_manager_->SetUsageStatsClient(usage_stats_client_.get());
  gcs_placement_group_manager_->SetUsageStatsClient(usage_stats_client_.get());
  gcs_task_manager_->SetUsageStatsClient(usage_stats_client_.get());
}

void GcsServer::InitKVManager() {
  // TODO (yic): Use a factory with configs
  std::unique_ptr<InternalKVInterface> instance;
  auto &io_context = io_context_provider_.GetIOContext<GcsInternalKVManager>();
  switch (storage_type_) {
  case (StorageType::REDIS_PERSIST):
    instance = std::make_unique<StoreClientInternalKV>(
        std::make_unique<RedisStoreClient>(CreateRedisClient(io_context)));
    break;
  case (StorageType::IN_MEMORY):
    instance = std::make_unique<StoreClientInternalKV>(
        std::make_unique<ObservableStoreClient>(std::make_unique<InMemoryStoreClient>()));
    break;
  default:
    RAY_LOG(FATAL) << "Unexpected storage type! " << storage_type_;
  }

  kv_manager_ = std::make_unique<GcsInternalKVManager>(
      std::move(instance), config_.raylet_config_list, io_context);
}

void GcsServer::InitKVService() {
  RAY_CHECK(kv_manager_);
  kv_service_ = std::make_unique<rpc::InternalKVGrpcService>(
      io_context_provider_.GetIOContext<GcsInternalKVManager>(), *kv_manager_);
  // Register service.
  rpc_server_.RegisterService(*kv_service_, false /* token_auth */);
}

void GcsServer::InitPubSubHandler() {
  auto &io_context = io_context_provider_.GetIOContext<GcsPublisher>();
  pubsub_handler_ = std::make_unique<InternalPubSubHandler>(io_context, gcs_publisher_);
  pubsub_service_ =
      std::make_unique<rpc::InternalPubSubGrpcService>(io_context, *pubsub_handler_);
  // Register service.
  rpc_server_.RegisterService(*pubsub_service_);
}

void GcsServer::InitRuntimeEnvManager() {
  auto &io_context = io_context_provider_.GetDefaultIOContext();
  runtime_env_manager_ = std::make_unique<RuntimeEnvManager>(
      /*deleter=*/[this, &io_context](const std::string &plugin_uri, auto callback) {
        // A valid runtime env URI is of the form "protocol://hash".
        std::string protocol_sep = "://";
        auto protocol_end_pos = plugin_uri.find(protocol_sep);
        if (protocol_end_pos == std::string::npos) {
          RAY_LOG(ERROR) << "Plugin URI must be of form "
                         << "<protocol>://<hash>, got " << plugin_uri;
          callback(false);
        } else {
          auto protocol = plugin_uri.substr(0, protocol_end_pos);
          if (protocol != "gcs") {
            // Some URIs do not correspond to files in the GCS.  Skip deletion for
            // these.
            callback(true);
          } else {
            this->kv_manager_->GetInstance().Del(
                "" /* namespace */,
                plugin_uri /* key */,
                false /* del_by_prefix*/,
                {[callback = std::move(callback)](int64_t) { callback(false); },
                 io_context});
          }
        }
      });
  runtime_env_handler_ = std::make_unique<RuntimeEnvHandler>(
      io_context_provider_.GetDefaultIOContext(),
      *runtime_env_manager_, /*delay_executor=*/
      [this](std::function<void()> task, uint32_t delay_ms) {
        return execute_after(io_context_provider_.GetDefaultIOContext(),
                             std::move(task),
                             std::chrono::milliseconds(delay_ms));
      });
  runtime_env_service_ = std::make_unique<rpc::RuntimeEnvGrpcService>(
      io_context_provider_.GetDefaultIOContext(), *runtime_env_handler_);
  // Register service.
  rpc_server_.RegisterService(*runtime_env_service_);
}

void GcsServer::InitGcsWorkerManager() {
  gcs_worker_manager_ = std::make_unique<GcsWorkerManager>(
      gcs_table_storage_, gcs_publisher_, io_context_provider_.GetDefaultIOContext());
  // Register service.
  worker_info_service_.reset(new rpc::WorkerInfoGrpcService(
      io_context_provider_.GetDefaultIOContext(), *gcs_worker_manager_));
  rpc_server_.RegisterService(*worker_info_service_);
}

void GcsServer::InitGcsAutoscalerStateManager(const GcsInitData &gcs_init_data) {
  RAY_CHECK(kv_manager_) << "kv_manager_ is not initialized.";
  auto v2_enabled = std::to_string(RayConfig::instance().enable_autoscaler_v2());
  RAY_LOG(INFO) << "Autoscaler V2 enabled: " << v2_enabled;

  auto &io_context = io_context_provider_.GetDefaultIOContext();

  kv_manager_->GetInstance().Put(
      kGcsAutoscalerStateNamespace,
      kGcsAutoscalerV2EnabledKey,
      v2_enabled,
      /*overwrite=*/true,
      {[this, v2_enabled, &io_context](bool new_value_put) {
         if (!new_value_put) {
           // NOTE(rickyx): We cannot know if an overwirte Put succeeds or fails (e.g.
           // when GCS re-started), so we just try to get the value to check if it's
           // correct.
           // TODO(rickyx): We could probably load some system configs from internal kv
           // when we initialize GCS from restart to avoid this.
           kv_manager_->GetInstance().Get(
               kGcsAutoscalerStateNamespace,
               kGcsAutoscalerV2EnabledKey,
               {[v2_enabled](std::optional<std::string> value) {
                  RAY_CHECK(value.has_value())
                      << "Autoscaler v2 feature flag wasn't found "
                         "in GCS, this is unexpected.";
                  RAY_CHECK(*value == v2_enabled) << "Autoscaler v2 feature flag in GCS "
                                                     "doesn't match the one we put.";
                },
                io_context});
         }
       },
       io_context});

  gcs_autoscaler_state_manager_ =
      std::make_unique<GcsAutoscalerStateManager>(config_.session_name,
                                                  *gcs_node_manager_,
                                                  *gcs_actor_manager_,
                                                  *gcs_placement_group_manager_,
                                                  *raylet_client_pool_);
  gcs_autoscaler_state_manager_->Initialize(gcs_init_data);

  autoscaler_state_service_.reset(new rpc::autoscaler::AutoscalerStateGrpcService(
      io_context_provider_.GetDefaultIOContext(), *gcs_autoscaler_state_manager_));

  rpc_server_.RegisterService(*autoscaler_state_service_);
}

void GcsServer::InitGcsTaskManager() {
  auto &io_context = io_context_provider_.GetIOContext<GcsTaskManager>();
  gcs_task_manager_ = std::make_unique<GcsTaskManager>(io_context);
  // Register service.
  task_info_service_.reset(new rpc::TaskInfoGrpcService(io_context, *gcs_task_manager_));
  rpc_server_.RegisterService(*task_info_service_);
}

void GcsServer::InstallEventListeners() {
  // Install node event listeners.
  gcs_node_manager_->AddNodeAddedListener([this](std::shared_ptr<rpc::GcsNodeInfo> node) {
    // Because a new node has been added, we need to try to schedule the pending
    // placement groups and the pending actors.
    auto node_id = NodeID::FromBinary(node->node_id());
    gcs_resource_manager_->OnNodeAdd(*node);
    gcs_placement_group_manager_->OnNodeAdd(node_id);
    gcs_actor_manager_->SchedulePendingActors();
    gcs_autoscaler_state_manager_->OnNodeAdd(*node);
    rpc::Address address;
    address.set_raylet_id(node->node_id());
    address.set_ip_address(node->node_manager_address());
    address.set_port(node->node_manager_port());

    auto raylet_client = raylet_client_pool_->GetOrConnectByAddress(address);

    if (gcs_healthcheck_manager_) {
      RAY_CHECK(raylet_client != nullptr);
      auto channel = raylet_client->GetChannel();
      RAY_CHECK(channel != nullptr);
      gcs_healthcheck_manager_->AddNode(node_id, channel);
    }
    cluster_task_manager_->ScheduleAndDispatchTasks();
  });
  gcs_node_manager_->AddNodeRemovedListener(
      [this](std::shared_ptr<rpc::GcsNodeInfo> node) {
        auto node_id = NodeID::FromBinary(node->node_id());
        const auto node_ip_address = node->node_manager_address();
        // All of the related placement groups and actors should be reconstructed when a
        // node is removed from the GCS.
        gcs_resource_manager_->OnNodeDead(node_id);
        gcs_placement_group_manager_->OnNodeDead(node_id);
        gcs_actor_manager_->OnNodeDead(node, node_ip_address);
        gcs_job_manager_->OnNodeDead(node_id);
        raylet_client_pool_->Disconnect(node_id);
        gcs_healthcheck_manager_->RemoveNode(node_id);
        pubsub_handler_->RemoveSubscriberFrom(node_id.Binary());
        gcs_autoscaler_state_manager_->OnNodeDead(node_id);
      });

  // Install worker event listener.
  gcs_worker_manager_->AddWorkerDeadListener(
      [this](std::shared_ptr<rpc::WorkerTableData> worker_failure_data) {
        auto &worker_address = worker_failure_data->worker_address();
        auto worker_id = WorkerID::FromBinary(worker_address.worker_id());
        auto node_id = NodeID::FromBinary(worker_address.raylet_id());
        auto worker_ip = worker_address.ip_address();
        const rpc::RayException *creation_task_exception = nullptr;
        if (worker_failure_data->has_creation_task_exception()) {
          creation_task_exception = &worker_failure_data->creation_task_exception();
        }
        gcs_actor_manager_->OnWorkerDead(node_id,
                                         worker_id,
                                         worker_ip,
                                         worker_failure_data->exit_type(),
                                         worker_failure_data->exit_detail(),
                                         creation_task_exception);
        gcs_placement_group_scheduler_->HandleWaitingRemovedBundles();
        pubsub_handler_->RemoveSubscriberFrom(worker_id.Binary());
        gcs_task_manager_->OnWorkerDead(worker_id, worker_failure_data);
      });

  // Install job event listeners.
  gcs_job_manager_->AddJobFinishedListener([this](const rpc::JobTableData &job_data) {
    const auto job_id = JobID::FromBinary(job_data.job_id());
    gcs_task_manager_->OnJobFinished(job_id, job_data.end_time());
    gcs_placement_group_manager_->CleanPlacementGroupIfNeededWhenJobDead(job_id);
  });

  // Install scheduling event listeners.
  if (RayConfig::instance().gcs_actor_scheduling_enabled()) {
    gcs_resource_manager_->AddResourcesChangedListener([this] {
      io_context_provider_.GetDefaultIOContext().post(
          [this] {
            // Because resources have been changed, we need to try to schedule the
            // pending placement groups and actors.
            gcs_placement_group_manager_->SchedulePendingPlacementGroups();
            cluster_task_manager_->ScheduleAndDispatchTasks();
          },
          "GcsServer.SchedulePendingActors");
    });

    gcs_placement_group_scheduler_->AddResourcesChangedListener([this] {
      io_context_provider_.GetDefaultIOContext().post(
          [this] {
            // Because some placement group resources have been committed or deleted, we
            // need to try to schedule the pending placement groups and actors.
            gcs_placement_group_manager_->SchedulePendingPlacementGroups();
            cluster_task_manager_->ScheduleAndDispatchTasks();
          },
          "GcsServer.SchedulePendingPGActors");
    });
  }
}

void GcsServer::RecordMetrics() const {
  gcs_actor_manager_->RecordMetrics();
  gcs_placement_group_manager_->RecordMetrics();
  gcs_task_manager_->RecordMetrics();
  gcs_job_manager_->RecordMetrics();
  execute_after(
      io_context_provider_.GetDefaultIOContext(),
      [this] { RecordMetrics(); },
      std::chrono::milliseconds(RayConfig::instance().metrics_report_interval_ms() /
                                2) /* milliseconds */);
}

void GcsServer::DumpDebugStateToFile() const {
  std::fstream fs;
  fs.open(config_.log_dir + "/debug_state_gcs.txt",
          std::fstream::out | std::fstream::trunc);
  fs << GetDebugState() << "\n\n";
  fs << io_context_provider_.GetDefaultIOContext().stats().StatsString();
  fs.close();
}

std::string GcsServer::GetDebugState() const {
  std::ostringstream stream;
  stream << "Gcs Debug state:\n\n"
         << gcs_node_manager_->DebugString() << "\n\n"
         << gcs_actor_manager_->DebugString() << "\n\n"
         << gcs_resource_manager_->DebugString() << "\n\n"
         << gcs_placement_group_manager_->DebugString() << "\n\n"
         << gcs_publisher_->DebugString() << "\n\n"
         << runtime_env_manager_->DebugString() << "\n\n"
         << gcs_task_manager_->DebugString() << "\n\n"
         << gcs_autoscaler_state_manager_->DebugString() << "\n\n";
  return stream.str();
}

<<<<<<< HEAD
std::shared_ptr<RedisClient> GcsServer::CreateRedisClient(
    instrumented_io_context &io_service) {
  auto redis_client = std::make_shared<RedisClient>(GetRedisClientOptions());
  auto status = redis_client->Connect(io_service);
  RAY_CHECK(status.ok()) << "Failed to init redis gcs client as " << status;
  return redis_client;
=======
std::shared_ptr<RedisClient> GcsServer::GetOrConnectRedis() {
  if (redis_client_ == nullptr) {
    redis_client_ = std::make_shared<RedisClient>(GetRedisClientOptions());
    auto status = redis_client_->Connect(io_context_provider_.GetDefaultIOContext());
    RAY_CHECK(status.ok()) << "Failed to init redis gcs client as " << status;

    // Init redis failure detector.
    gcs_redis_failure_detector_ = std::make_unique<GcsRedisFailureDetector>(
        io_context_provider_.GetDefaultIOContext(), redis_client_, []() {
          RAY_LOG(FATAL) << "Redis connection failed. Shutdown GCS.";
        });
    gcs_redis_failure_detector_->Start();
  }
  return redis_client_;
>>>>>>> bd4b3fa1
}

void GcsServer::PrintAsioStats() {
  /// If periodic asio stats print is enabled, it will print it.
  const auto event_stats_print_interval_ms =
      RayConfig::instance().event_stats_print_interval_ms();
  if (event_stats_print_interval_ms != -1 && RayConfig::instance().event_stats()) {
    RAY_LOG(INFO) << "Main service Event stats:\n\n"
                  << io_context_provider_.GetDefaultIOContext().stats().StatsString()
                  << "\n\n";
    for (const auto &io_context : io_context_provider_.GetAllDedicatedIOContexts()) {
      RAY_LOG(INFO) << io_context->GetName() << " Event stats:\n\n"
                    << io_context->GetIoService().stats().StatsString() << "\n\n";
    }
  }
}

void GcsServer::TryGlobalGC() {
  if (cluster_task_manager_->GetPendingQueueSize() == 0) {
    task_pending_schedule_detected_ = 0;
    return;
  }
  // Trigger global gc to solve task pending.
  // To avoid spurious triggers, only those after two consecutive
  // detections and under throttling are sent out (similar to
  // `NodeManager::WarnResourceDeadlock()`).
  if (task_pending_schedule_detected_++ > 0 && global_gc_throttler_->AbleToRun()) {
    syncer::CommandsSyncMessage commands_sync_message;
    commands_sync_message.set_should_global_gc(true);

    auto msg = std::make_shared<syncer::RaySyncMessage>();
    msg->set_version(absl::GetCurrentTimeNanos());
    msg->set_node_id(kGCSNodeID.Binary());
    msg->set_message_type(syncer::MessageType::COMMANDS);
    std::string serialized_msg;
    RAY_CHECK(commands_sync_message.SerializeToString(&serialized_msg));
    msg->set_sync_message(std::move(serialized_msg));
    ray_syncer_->BroadcastRaySyncMessage(std::move(msg));
    global_gc_throttler_->RunNow();
  }
}

}  // namespace gcs
}  // namespace ray<|MERGE_RESOLUTION|>--- conflicted
+++ resolved
@@ -84,7 +84,7 @@
         std::make_shared<gcs::RedisGcsTableStorage>(redis_client, io_context);
     // Init redis failure detector.
     gcs_redis_failure_detector_ =
-        std::make_shared<GcsRedisFailureDetector>(io_context, redis_client, []() {
+        std::make_unique<GcsRedisFailureDetector>(io_context, redis_client, []() {
           RAY_LOG(FATAL) << "Redis connection failed. Shutdown GCS.";
         });
     gcs_redis_failure_detector_->Start();
@@ -306,19 +306,12 @@
 
 void GcsServer::InitGcsNodeManager(const GcsInitData &gcs_init_data) {
   RAY_CHECK(gcs_table_storage_ && gcs_publisher_);
-<<<<<<< HEAD
   gcs_node_manager_ =
       std::make_unique<GcsNodeManager>(gcs_publisher_,
                                        gcs_table_storage_,
-                                       raylet_client_pool_,
+                                       raylet_client_pool_.get(),
                                        io_context_provider_.GetDefaultIOContext(),
                                        rpc_server_.GetClusterId());
-=======
-  gcs_node_manager_ = std::make_unique<GcsNodeManager>(gcs_publisher_,
-                                                       gcs_table_storage_,
-                                                       raylet_client_pool_.get(),
-                                                       rpc_server_.GetClusterId());
->>>>>>> bd4b3fa1
   // Initialize by gcs tables data.
   gcs_node_manager_->Initialize(gcs_init_data);
   // Register service.
@@ -860,29 +853,12 @@
   return stream.str();
 }
 
-<<<<<<< HEAD
 std::shared_ptr<RedisClient> GcsServer::CreateRedisClient(
     instrumented_io_context &io_service) {
   auto redis_client = std::make_shared<RedisClient>(GetRedisClientOptions());
   auto status = redis_client->Connect(io_service);
   RAY_CHECK(status.ok()) << "Failed to init redis gcs client as " << status;
   return redis_client;
-=======
-std::shared_ptr<RedisClient> GcsServer::GetOrConnectRedis() {
-  if (redis_client_ == nullptr) {
-    redis_client_ = std::make_shared<RedisClient>(GetRedisClientOptions());
-    auto status = redis_client_->Connect(io_context_provider_.GetDefaultIOContext());
-    RAY_CHECK(status.ok()) << "Failed to init redis gcs client as " << status;
-
-    // Init redis failure detector.
-    gcs_redis_failure_detector_ = std::make_unique<GcsRedisFailureDetector>(
-        io_context_provider_.GetDefaultIOContext(), redis_client_, []() {
-          RAY_LOG(FATAL) << "Redis connection failed. Shutdown GCS.";
-        });
-    gcs_redis_failure_detector_->Start();
-  }
-  return redis_client_;
->>>>>>> bd4b3fa1
 }
 
 void GcsServer::PrintAsioStats() {
