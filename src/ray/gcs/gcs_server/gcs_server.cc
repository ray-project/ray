--- conflicted
+++ resolved
@@ -192,7 +192,7 @@
   InitGcsPlacementGroupManager(gcs_init_data);
 
   // Init autoscaling manager
-  InitGcsAutoscalerStateManager();
+  InitGcsAutoscalerStateManager(gcs_init_data);
 
   // Init cluster task manager.
   InitClusterTaskManager();
@@ -236,12 +236,6 @@
   // Install event listeners.
   InstallEventListeners();
 
-<<<<<<< HEAD
-=======
-  // Init autoscaling manager
-  InitGcsAutoscalerStateManager(gcs_init_data);
-
->>>>>>> a9d7b9d7
   // Start RPC server when all tables have finished loading initial
   // data.
   rpc_server_.Run();
