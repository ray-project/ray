// Copyright 2017 The Ray Authors.
//
// Licensed under the Apache License, Version 2.0 (the "License");
// you may not use this file except in compliance with the License.
// You may obtain a copy of the License at
//
//  http://www.apache.org/licenses/LICENSE-2.0
//
// Unless required by applicable law or agreed to in writing, software
// distributed under the License is distributed on an "AS IS" BASIS,
// WITHOUT WARRANTIES OR CONDITIONS OF ANY KIND, either express or implied.
// See the License for the specific language governing permissions and
// limitations under the License.

#include "gcs_server.h"
#include "actor_info_handler_impl.h"
#include "error_info_handler_impl.h"
#include "gcs_actor_manager.h"
#include "gcs_node_manager.h"
#include "job_info_handler_impl.h"
#include "object_info_handler_impl.h"
#include "ray/common/network_util.h"
#include "ray/common/ray_config.h"
#include "stats_handler_impl.h"
#include "task_info_handler_impl.h"
#include "worker_info_handler_impl.h"

namespace ray {
namespace gcs {

GcsServer::GcsServer(const ray::gcs::GcsServerConfig &config)
    : config_(config),
      rpc_server_(config.grpc_server_name, config.grpc_server_port,
                  config.grpc_server_thread_num),
      client_call_manager_(main_service_) {}

GcsServer::~GcsServer() { Stop(); }

void GcsServer::Start() {
  // Init backend client.
  InitBackendClient();

  // Init gcs node_manager.
  InitGcsNodeManager();

  // Init gcs pub sub instance.
  gcs_pub_sub_ = std::make_shared<gcs::GcsPubSub>(redis_gcs_client_->GetRedisClient());

  // Init gcs detector.
  gcs_redis_failure_detector_ = std::make_shared<GcsRedisFailureDetector>(
      main_service_, redis_gcs_client_->primary_context(), [this]() { Stop(); });
  gcs_redis_failure_detector_->Start();

  // Init gcs actor manager.
  InitGcsActorManager();

  // Register rpc service.
  job_info_handler_ = InitJobInfoHandler();
  job_info_service_.reset(new rpc::JobInfoGrpcService(main_service_, *job_info_handler_));
  rpc_server_.RegisterService(*job_info_service_);

  actor_info_handler_ = InitActorInfoHandler();
  actor_info_service_.reset(
      new rpc::ActorInfoGrpcService(main_service_, *actor_info_handler_));
  rpc_server_.RegisterService(*actor_info_service_);

  node_info_service_.reset(
      new rpc::NodeInfoGrpcService(main_service_, *gcs_node_manager_));
  rpc_server_.RegisterService(*node_info_service_);

  object_info_handler_ = InitObjectInfoHandler();
  object_info_service_.reset(
      new rpc::ObjectInfoGrpcService(main_service_, *object_info_handler_));
  rpc_server_.RegisterService(*object_info_service_);

  task_info_handler_ = InitTaskInfoHandler();
  task_info_service_.reset(
      new rpc::TaskInfoGrpcService(main_service_, *task_info_handler_));
  rpc_server_.RegisterService(*task_info_service_);

  stats_handler_ = InitStatsHandler();
  stats_service_.reset(new rpc::StatsGrpcService(main_service_, *stats_handler_));
  rpc_server_.RegisterService(*stats_service_);

  error_info_handler_ = InitErrorInfoHandler();
  error_info_service_.reset(
      new rpc::ErrorInfoGrpcService(main_service_, *error_info_handler_));
  rpc_server_.RegisterService(*error_info_service_);

  worker_info_handler_ = InitWorkerInfoHandler();
  worker_info_service_.reset(
      new rpc::WorkerInfoGrpcService(main_service_, *worker_info_handler_));
  rpc_server_.RegisterService(*worker_info_service_);

  // Run rpc server.
  rpc_server_.Run();

  // Store gcs rpc server address in redis.
  StoreGcsServerAddressInRedis();
  is_started_ = true;

  // Run the event loop.
  // Using boost::asio::io_context::work to avoid ending the event loop when
  // there are no events to handle.
  boost::asio::io_context::work worker(main_service_);
  main_service_.run();
}

void GcsServer::Stop() {
  RAY_LOG(INFO) << "Stopping gcs server.";
  // Shutdown the rpc server
  rpc_server_.Shutdown();

  // Stop the event loop.
  main_service_.stop();

  is_stopped_ = true;
  RAY_LOG(INFO) << "Finished stopping gcs server.";
}

void GcsServer::InitBackendClient() {
  GcsClientOptions options(config_.redis_address, config_.redis_port,
                           config_.redis_password, config_.is_test);
  redis_gcs_client_ = std::make_shared<RedisGcsClient>(options);
  auto status = redis_gcs_client_->Connect(main_service_);
  RAY_CHECK(status.ok()) << "Failed to init redis gcs client as " << status;
}

void GcsServer::InitGcsNodeManager() {
  RAY_CHECK(redis_gcs_client_ != nullptr);
  gcs_node_manager_ = std::make_shared<GcsNodeManager>(
      main_service_, redis_gcs_client_->Nodes(), redis_gcs_client_->Errors());
}

void GcsServer::InitGcsActorManager() {
  RAY_CHECK(redis_gcs_client_ != nullptr && gcs_node_manager_ != nullptr);
  auto scheduler = std::make_shared<GcsActorScheduler>(
      main_service_, redis_gcs_client_->Actors(), *gcs_node_manager_,
      /*schedule_failure_handler=*/
      [this](std::shared_ptr<GcsActor> actor) {
        // When there are no available nodes to schedule the actor the
        // gcs_actor_scheduler will treat it as failed and invoke this handler. In
        // this case, the actor manager should schedule the actor once an
        // eligible node is registered.
        gcs_actor_manager_->OnActorCreationFailed(std::move(actor));
      },
      /*schedule_success_handler=*/
      [this](std::shared_ptr<GcsActor> actor) {
        gcs_actor_manager_->OnActorCreationSuccess(std::move(actor));
      },
      /*lease_client_factory=*/
      [this](const rpc::Address &address) {
        auto node_manager_worker_client = rpc::NodeManagerWorkerClient::make(
            address.ip_address(), address.port(), client_call_manager_);
        return std::make_shared<ray::raylet::RayletClient>(
            std::move(node_manager_worker_client));
      },
      /*client_factory=*/
      [this](const rpc::Address &address) {
        return std::make_shared<rpc::CoreWorkerClient>(address, client_call_manager_);
      });
<<<<<<< HEAD
  gcs_actor_manager_ = std::make_shared<GcsActorManager>(
      scheduler, redis_gcs_client_->Actors(), [this](const rpc::Address &address) {
        return std::make_shared<rpc::CoreWorkerClient>(address, client_call_manager_);
      });
=======
  gcs_actor_manager_ =
      std::make_shared<GcsActorManager>(scheduler, redis_gcs_client_->Actors());
>>>>>>> 8625e090
  gcs_node_manager_->AddNodeAddedListener(
      [this](const std::shared_ptr<rpc::GcsNodeInfo> &) {
        // Because a new node has been added, we need to try to schedule the pending
        // actors.
        gcs_actor_manager_->SchedulePendingActors();
      });

<<<<<<< HEAD
  gcs_node_manager_->AddNodeRemovedListener(
      [this](std::shared_ptr<rpc::GcsNodeInfo> node) {
        // All of the related actors should be reconstructed when a node is removed from
        // the GCS.
        gcs_actor_manager_->OnNodeDead(ClientID::FromBinary(node->node_id()));
      });
=======
  gcs_node_manager_->AddNodeRemovedListener([this](
                                                std::shared_ptr<rpc::GcsNodeInfo> node) {
    // All of the related actors should be reconstructed when a node is removed from the
    // GCS.
    gcs_actor_manager_->ReconstructActorsOnNode(ClientID::FromBinary(node->node_id()));
  });
>>>>>>> 8625e090
  RAY_CHECK_OK(redis_gcs_client_->Workers().AsyncSubscribeToWorkerFailures(
      [this](const WorkerID &id, const rpc::WorkerFailureData &worker_failure_data) {
        auto &worker_address = worker_failure_data.worker_address();
        WorkerID worker_id = WorkerID::FromBinary(worker_address.worker_id());
        ClientID node_id = ClientID::FromBinary(worker_address.raylet_id());
<<<<<<< HEAD
        gcs_actor_manager_->OnWorkerDead(node_id, worker_id,
                                         worker_failure_data.intentional_disconnect());
=======
        auto needs_restart = !worker_failure_data.intentional_disconnect();
        gcs_actor_manager_->ReconstructActorOnWorker(node_id, worker_id, needs_restart);
>>>>>>> 8625e090
      },
      /*done_callback=*/nullptr));
}

std::unique_ptr<rpc::JobInfoHandler> GcsServer::InitJobInfoHandler() {
  return std::unique_ptr<rpc::DefaultJobInfoHandler>(
      new rpc::DefaultJobInfoHandler(*redis_gcs_client_, gcs_pub_sub_));
}

std::unique_ptr<rpc::ActorInfoHandler> GcsServer::InitActorInfoHandler() {
  return std::unique_ptr<rpc::DefaultActorInfoHandler>(
      new rpc::DefaultActorInfoHandler(*redis_gcs_client_, *gcs_actor_manager_));
}

std::unique_ptr<rpc::ObjectInfoHandler> GcsServer::InitObjectInfoHandler() {
  return std::unique_ptr<rpc::DefaultObjectInfoHandler>(
      new rpc::DefaultObjectInfoHandler(*redis_gcs_client_, gcs_pub_sub_));
}

void GcsServer::StoreGcsServerAddressInRedis() {
  std::string address =
      GetValidLocalIp(
          GetPort(),
          RayConfig::instance().internal_gcs_service_connect_wait_milliseconds()) +
      ":" + std::to_string(GetPort());
  RAY_LOG(INFO) << "Gcs server address = " << address;

  RAY_CHECK_OK(redis_gcs_client_->primary_context()->RunArgvAsync(
      {"SET", "GcsServerAddress", address}));
  RAY_LOG(INFO) << "Finished setting gcs server address: " << address;
}

std::unique_ptr<rpc::TaskInfoHandler> GcsServer::InitTaskInfoHandler() {
  return std::unique_ptr<rpc::DefaultTaskInfoHandler>(
      new rpc::DefaultTaskInfoHandler(*redis_gcs_client_, gcs_pub_sub_));
}

std::unique_ptr<rpc::StatsHandler> GcsServer::InitStatsHandler() {
  return std::unique_ptr<rpc::DefaultStatsHandler>(
      new rpc::DefaultStatsHandler(*redis_gcs_client_));
}

std::unique_ptr<rpc::ErrorInfoHandler> GcsServer::InitErrorInfoHandler() {
  return std::unique_ptr<rpc::DefaultErrorInfoHandler>(
      new rpc::DefaultErrorInfoHandler(*redis_gcs_client_));
}

std::unique_ptr<rpc::WorkerInfoHandler> GcsServer::InitWorkerInfoHandler() {
  return std::unique_ptr<rpc::DefaultWorkerInfoHandler>(
      new rpc::DefaultWorkerInfoHandler(*redis_gcs_client_, gcs_pub_sub_));
}

}  // namespace gcs
}  // namespace ray<|MERGE_RESOLUTION|>--- conflicted
+++ resolved
@@ -159,15 +159,10 @@
       [this](const rpc::Address &address) {
         return std::make_shared<rpc::CoreWorkerClient>(address, client_call_manager_);
       });
-<<<<<<< HEAD
   gcs_actor_manager_ = std::make_shared<GcsActorManager>(
       scheduler, redis_gcs_client_->Actors(), [this](const rpc::Address &address) {
         return std::make_shared<rpc::CoreWorkerClient>(address, client_call_manager_);
       });
-=======
-  gcs_actor_manager_ =
-      std::make_shared<GcsActorManager>(scheduler, redis_gcs_client_->Actors());
->>>>>>> 8625e090
   gcs_node_manager_->AddNodeAddedListener(
       [this](const std::shared_ptr<rpc::GcsNodeInfo> &) {
         // Because a new node has been added, we need to try to schedule the pending
@@ -175,33 +170,19 @@
         gcs_actor_manager_->SchedulePendingActors();
       });
 
-<<<<<<< HEAD
   gcs_node_manager_->AddNodeRemovedListener(
       [this](std::shared_ptr<rpc::GcsNodeInfo> node) {
         // All of the related actors should be reconstructed when a node is removed from
         // the GCS.
         gcs_actor_manager_->OnNodeDead(ClientID::FromBinary(node->node_id()));
       });
-=======
-  gcs_node_manager_->AddNodeRemovedListener([this](
-                                                std::shared_ptr<rpc::GcsNodeInfo> node) {
-    // All of the related actors should be reconstructed when a node is removed from the
-    // GCS.
-    gcs_actor_manager_->ReconstructActorsOnNode(ClientID::FromBinary(node->node_id()));
-  });
->>>>>>> 8625e090
   RAY_CHECK_OK(redis_gcs_client_->Workers().AsyncSubscribeToWorkerFailures(
       [this](const WorkerID &id, const rpc::WorkerFailureData &worker_failure_data) {
         auto &worker_address = worker_failure_data.worker_address();
         WorkerID worker_id = WorkerID::FromBinary(worker_address.worker_id());
         ClientID node_id = ClientID::FromBinary(worker_address.raylet_id());
-<<<<<<< HEAD
         gcs_actor_manager_->OnWorkerDead(node_id, worker_id,
                                          worker_failure_data.intentional_disconnect());
-=======
-        auto needs_restart = !worker_failure_data.intentional_disconnect();
-        gcs_actor_manager_->ReconstructActorOnWorker(node_id, worker_id, needs_restart);
->>>>>>> 8625e090
       },
       /*done_callback=*/nullptr));
 }
