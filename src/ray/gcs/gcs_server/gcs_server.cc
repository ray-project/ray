// Copyright 2017 The Ray Authors.
//
// Licensed under the Apache License, Version 2.0 (the "License");
// you may not use this file except in compliance with the License.
// You may obtain a copy of the License at
//
//  http://www.apache.org/licenses/LICENSE-2.0
//
// Unless required by applicable law or agreed to in writing, software
// distributed under the License is distributed on an "AS IS" BASIS,
// WITHOUT WARRANTIES OR CONDITIONS OF ANY KIND, either express or implied.
// See the License for the specific language governing permissions and
// limitations under the License.

#include "ray/gcs/gcs_server/gcs_server.h"

#include <fstream>

#include "ray/common/asio/asio_util.h"
#include "ray/common/asio/instrumented_io_context.h"
#include "ray/common/network_util.h"
#include "ray/common/ray_config.h"
#include "ray/gcs/gcs_server/gcs_actor_manager.h"
#include "ray/gcs/gcs_server/gcs_job_manager.h"
#include "ray/gcs/gcs_server/gcs_node_manager.h"
#include "ray/gcs/gcs_server/gcs_placement_group_manager.h"
#include "ray/gcs/gcs_server/gcs_resource_manager.h"
#include "ray/gcs/gcs_server/gcs_resource_report_poller.h"
#include "ray/gcs/gcs_server/gcs_worker_manager.h"
#include "ray/gcs/gcs_server/stats_handler_impl.h"
#include "ray/gcs/gcs_server/store_client_kv.h"
#include "ray/pubsub/publisher.h"

namespace ray {
namespace gcs {

GcsServer::GcsServer(const ray::gcs::GcsServerConfig &config,
                     instrumented_io_context &main_service)
    : config_(config),
      storage_type_(StorageType()),
      main_service_(main_service),
      rpc_server_(config.grpc_server_name,
                  config.grpc_server_port,
                  config.node_ip_address == "127.0.0.1",
                  config.grpc_server_thread_num,
                  /*keepalive_time_ms=*/RayConfig::instance().grpc_keepalive_time_ms()),
      client_call_manager_(main_service,
                           RayConfig::instance().gcs_server_rpc_client_thread_num()),
      raylet_client_pool_(
          std::make_shared<rpc::NodeManagerClientPool>(client_call_manager_)),
      pubsub_periodical_runner_(pubsub_io_service_),
      periodical_runner_(main_service),
      is_started_(false),
      is_stopped_(false) {
  // Init GCS table storage.
  RAY_LOG(INFO) << "GCS storage type is " << storage_type_;
  if (storage_type_ == "redis") {
    gcs_table_storage_ = std::make_shared<gcs::RedisGcsTableStorage>(GetOrConnectRedis());
  } else if (storage_type_ == "memory") {
    gcs_table_storage_ = std::make_shared<InMemoryGcsTableStorage>(main_service_);
  }

  auto on_done = [this](const ray::Status &status) {
    RAY_CHECK(status.ok()) << "Failed to put internal config";
    this->main_service_.stop();
  };
  ray::rpc::StoredConfig stored_config;
  stored_config.set_config(config_.raylet_config_list);
  RAY_CHECK_OK(gcs_table_storage_->InternalConfigTable().Put(
      ray::UniqueID::Nil(), stored_config, on_done));
  // Here we need to make sure the Put of internal config is happening in sync
  // way. But since the storage API is async, we need to run the main_service_
  // to block currenct thread.
  // This will run async operations from InternalConfigTable().Put() above
  // inline.
  main_service_.run();
  // Reset the main service to the initial status otherwise, the signal handler
  // will be called.
  main_service_.restart();

  // Init GCS publisher instance.
  std::unique_ptr<pubsub::Publisher> inner_publisher;
  // Init grpc based pubsub on GCS.
  // TODO: Move this into GcsPublisher.
  inner_publisher = std::make_unique<pubsub::Publisher>(
      /*channels=*/
      std::vector<rpc::ChannelType>{
          rpc::ChannelType::GCS_ACTOR_CHANNEL,
          rpc::ChannelType::GCS_JOB_CHANNEL,
          rpc::ChannelType::GCS_NODE_INFO_CHANNEL,
          rpc::ChannelType::GCS_NODE_RESOURCE_CHANNEL,
          rpc::ChannelType::GCS_WORKER_DELTA_CHANNEL,
          rpc::ChannelType::RAY_ERROR_INFO_CHANNEL,
          rpc::ChannelType::RAY_LOG_CHANNEL,
          rpc::ChannelType::RAY_PYTHON_FUNCTION_CHANNEL,
          rpc::ChannelType::RAY_NODE_RESOURCE_USAGE_CHANNEL,
      },
      /*periodical_runner=*/&pubsub_periodical_runner_,
      /*get_time_ms=*/[]() { return absl::GetCurrentTimeNanos() / 1e6; },
      /*subscriber_timeout_ms=*/RayConfig::instance().subscriber_timeout_ms(),
      /*publish_batch_size_=*/RayConfig::instance().publish_batch_size());

  gcs_publisher_ = std::make_shared<GcsPublisher>(std::move(inner_publisher));
}

GcsServer::~GcsServer() { Stop(); }

RedisClientOptions GcsServer::GetRedisClientOptions() const {
  return RedisClientOptions(config_.redis_address,
                            config_.redis_port,
                            config_.redis_password,
                            config_.enable_sharding_conn);
}

void GcsServer::Start() {
  // Load gcs tables data asynchronously.
  auto gcs_init_data = std::make_shared<GcsInitData>(gcs_table_storage_);
  gcs_init_data->AsyncLoad([this, gcs_init_data] { DoStart(*gcs_init_data); });
}

void GcsServer::DoStart(const GcsInitData &gcs_init_data) {
  // Init cluster resource scheduler.
  InitClusterResourceScheduler();

  // Init cluster task manager.
  InitClusterTaskManager();

  // Init gcs resource manager.
  InitGcsResourceManager(gcs_init_data);

  // Init synchronization service
  InitRaySyncer(gcs_init_data);

  // Init gcs node manager.
  InitGcsNodeManager(gcs_init_data);

  // Init gcs heartbeat manager.
  InitGcsHeartbeatManager(gcs_init_data);

  // Init KV Manager
  InitKVManager();

  // Init function manager
  InitFunctionManager();

  // Init Pub/Sub handler
  InitPubSubHandler();

  // Init RuntimeENv manager
  InitRuntimeEnvManager();

  // Init gcs job manager.
  InitGcsJobManager(gcs_init_data);

  // Init gcs placement group manager.
  InitGcsPlacementGroupManager(gcs_init_data);

  // Init gcs actor manager.
  InitGcsActorManager(gcs_init_data);

  // Init gcs worker manager.
  InitGcsWorkerManager();

  // Init stats handler.
  InitStatsHandler();

  // Install event listeners.
  InstallEventListeners();

  // Start RPC server when all tables have finished loading initial
  // data.
  rpc_server_.Run();

  // Only after the rpc_server_ is running can the heartbeat manager
  // be run. Otherwise the node failure detector will mistake
  // some living nodes as dead as the timer inside node failure
  // detector is already run.
  gcs_heartbeat_manager_->Start();

  RecordMetrics();

  periodical_runner_.RunFnPeriodically(
      [this] {
        RAY_LOG(INFO) << GetDebugState();
        PrintAsioStats();
      },
      /*ms*/ RayConfig::instance().event_stats_print_interval_ms(),
      "GCSServer.deadline_timer.debug_state_event_stats_print");

  periodical_runner_.RunFnPeriodically(
      [this] { DumpDebugStateToFile(); },
      /*ms*/ RayConfig::instance().debug_dump_period_milliseconds(),
      "GCSServer.deadline_timer.debug_state_dump");

  is_started_ = true;
}

void GcsServer::Stop() {
  if (!is_stopped_) {
    RAY_LOG(INFO) << "Stopping GCS server.";
    // GcsHeartbeatManager should be stopped before RPCServer.
    // Because closing RPC server will cost several seconds, during this time,
    // GcsHeartbeatManager is still checking nodes' heartbeat timeout. Since RPC Server
    // won't handle heartbeat calls anymore, some nodes will be marked as dead during this
    // time, causing many nodes die after GCS's failure.
    gcs_heartbeat_manager_->Stop();
    if (RayConfig::instance().use_ray_syncer()) {
      ray_syncer_io_context_.stop();
      ray_syncer_thread_->join();
    } else {
      gcs_ray_syncer_->Stop();
    }

    // Shutdown the rpc server
    rpc_server_.Shutdown();

    pubsub_handler_->Stop();
    kv_manager_.reset();

    is_stopped_ = true;
    RAY_LOG(INFO) << "GCS server stopped.";
  }
}

void GcsServer::InitGcsNodeManager(const GcsInitData &gcs_init_data) {
  RAY_CHECK(gcs_table_storage_ && gcs_publisher_);
  gcs_node_manager_ = std::make_shared<GcsNodeManager>(
      gcs_publisher_, gcs_table_storage_, raylet_client_pool_);
  // Initialize by gcs tables data.
  gcs_node_manager_->Initialize(gcs_init_data);
  // Register service.
  node_info_service_.reset(
      new rpc::NodeInfoGrpcService(main_service_, *gcs_node_manager_));
  rpc_server_.RegisterService(*node_info_service_);
}

void GcsServer::InitGcsHeartbeatManager(const GcsInitData &gcs_init_data) {
  RAY_CHECK(gcs_node_manager_);
  gcs_heartbeat_manager_ = std::make_shared<GcsHeartbeatManager>(
      heartbeat_manager_io_service_, /*on_node_death_callback=*/
      [this](const NodeID &node_id) {
        main_service_.post(
            [this, node_id] { return gcs_node_manager_->OnNodeFailure(node_id); },
            "GcsServer.NodeDeathCallback");
      });
  // Initialize by gcs tables data.
  gcs_heartbeat_manager_->Initialize(gcs_init_data);
  // Register service.
  heartbeat_info_service_.reset(new rpc::HeartbeatInfoGrpcService(
      heartbeat_manager_io_service_, *gcs_heartbeat_manager_));
  rpc_server_.RegisterService(*heartbeat_info_service_);
}

void GcsServer::InitGcsResourceManager(const GcsInitData &gcs_init_data) {
  RAY_CHECK(gcs_table_storage_ && cluster_resource_scheduler_);
  gcs_resource_manager_ = std::make_shared<GcsResourceManager>(
<<<<<<< HEAD
      main_service_,
      gcs_table_storage_,
      cluster_resource_scheduler_->GetClusterResourceManager());
=======
      gcs_table_storage_,
      cluster_resource_scheduler_->GetClusterResourceManager(),
      scheduling::NodeID(local_node_id_.Binary()));
>>>>>>> 6e17c4a2

  // Initialize by gcs tables data.
  gcs_resource_manager_->Initialize(gcs_init_data);
  // Register service.
  node_resource_info_service_.reset(
      new rpc::NodeResourceInfoGrpcService(main_service_, *gcs_resource_manager_));
  rpc_server_.RegisterService(*node_resource_info_service_);

  periodical_runner_.RunFnPeriodically(
      [this] {
        for (const auto &alive_node : gcs_node_manager_->GetAllAliveNodes()) {
          std::shared_ptr<ray::RayletClientInterface> raylet_client;
          // GetOrConnectionByID will not connect to the raylet is it hasn't been
          // connected.
          if (auto conn_opt = raylet_client_pool_->GetOrConnectByID(alive_node.first)) {
            raylet_client = *conn_opt;
          } else {
            // When not connect, use GetOrConnectByAddress
            rpc::Address remote_address;
            remote_address.set_raylet_id(alive_node.second->node_id());
            remote_address.set_ip_address(alive_node.second->node_manager_address());
            remote_address.set_port(alive_node.second->node_manager_port());
            raylet_client = raylet_client_pool_->GetOrConnectByAddress(remote_address);
          }
          if (raylet_client == nullptr) {
            RAY_LOG(ERROR) << "Failed to connect to node: " << alive_node.first
                           << ". Skip this round of pulling for resource load";
          } else {
            raylet_client->GetResourceLoad([this](auto &status, auto &load) {
              if (status.ok()) {
                gcs_resource_manager_->UpdateResourceLoads(load.resources());
              } else {
                RAY_LOG(ERROR) << "Failed to get the resource load: "
                               << status.ToString();
              }
            });
          }
        }
      },
      RayConfig::instance().gcs_pull_resource_loads_period_milliseconds(),
      "RayletLoadPulled");
}

void GcsServer::InitClusterResourceScheduler() {
  local_node_id_ = NodeID::FromRandom();
  cluster_resource_scheduler_ = std::make_shared<ClusterResourceScheduler>(
      scheduling::NodeID(local_node_id_.Binary()),
      NodeResources(),
      /*is_node_available_fn=*/
      [](auto) { return true; },
      /*is_local_node_with_raylet=*/false);
}

void GcsServer::InitClusterTaskManager() {
  RAY_CHECK(cluster_resource_scheduler_);
  cluster_task_manager_ = std::make_shared<ClusterTaskManager>(
      local_node_id_,
      cluster_resource_scheduler_,
      /*get_node_info=*/
      [this](const NodeID &node_id) {
        auto node = gcs_node_manager_->GetAliveNode(node_id);
        return node.has_value() ? node.value().get() : nullptr;
      },
      /*announce_infeasible_task=*/
      nullptr,
      /*local_task_manager=*/
      nullptr);
}

void GcsServer::InitGcsJobManager(const GcsInitData &gcs_init_data) {
  RAY_CHECK(gcs_table_storage_ && gcs_publisher_);
  gcs_job_manager_ = std::make_unique<GcsJobManager>(
      gcs_table_storage_, gcs_publisher_, *runtime_env_manager_, *function_manager_);
  gcs_job_manager_->Initialize(gcs_init_data);

  // Register service.
  job_info_service_ =
      std::make_unique<rpc::JobInfoGrpcService>(main_service_, *gcs_job_manager_);
  rpc_server_.RegisterService(*job_info_service_);
}

void GcsServer::InitGcsActorManager(const GcsInitData &gcs_init_data) {
  RAY_CHECK(gcs_table_storage_ && gcs_publisher_ && gcs_node_manager_);
  std::unique_ptr<GcsActorSchedulerInterface> scheduler;
  auto schedule_failure_handler =
      [this](std::shared_ptr<GcsActor> actor,
             const rpc::RequestWorkerLeaseReply::SchedulingFailureType failure_type,
             const std::string &scheduling_failure_message) {
        // When there are no available nodes to schedule the actor the
        // gcs_actor_scheduler will treat it as failed and invoke this handler. In
        // this case, the actor manager should schedule the actor once an
        // eligible node is registered.
        gcs_actor_manager_->OnActorSchedulingFailed(
            std::move(actor), failure_type, scheduling_failure_message);
      };
  auto schedule_success_handler = [this](std::shared_ptr<GcsActor> actor,
                                         const rpc::PushTaskReply &reply) {
    gcs_actor_manager_->OnActorCreationSuccess(std::move(actor), reply);
  };
  auto client_factory = [this](const rpc::Address &address) {
    return std::make_shared<rpc::CoreWorkerClient>(address, client_call_manager_);
  };

  RAY_CHECK(gcs_resource_manager_ && cluster_task_manager_);
  scheduler = std::make_unique<GcsActorScheduler>(
      main_service_,
      gcs_table_storage_->ActorTable(),
      *gcs_node_manager_,
      cluster_task_manager_,
      schedule_failure_handler,
      schedule_success_handler,
      raylet_client_pool_,
      client_factory,
      /*normal_task_resources_changed_callback=*/
      [this](const NodeID &node_id, const rpc::ResourcesData &resources) {
        gcs_resource_manager_->UpdateNodeNormalTaskResources(node_id, resources);
      });
  gcs_actor_manager_ = std::make_shared<GcsActorManager>(
      std::move(scheduler),
      gcs_table_storage_,
      gcs_publisher_,
      *runtime_env_manager_,
      *function_manager_,
      [this](const ActorID &actor_id) {
        gcs_placement_group_manager_->CleanPlacementGroupIfNeededWhenActorDead(actor_id);
      },
      /*get_job_config_func=*/
      [this](const JobID &job_id) { return gcs_job_manager_->GetJobConfig(job_id); },
      [this](std::function<void(void)> fn, boost::posix_time::milliseconds delay) {
        boost::asio::deadline_timer timer(main_service_);
        timer.expires_from_now(delay);
        timer.async_wait([fn](const boost::system::error_code &error) {
          if (error != boost::asio::error::operation_aborted) {
            fn();
          } else {
            RAY_LOG(WARNING)
                << "The GCS actor metadata garbage collector timer failed to fire. This "
                   "could old actor metadata not being properly cleaned up. For more "
                   "information, check logs/gcs_server.err and logs/gcs_server.out";
          }
        });
      },
      [this](const rpc::Address &address) {
        return std::make_shared<rpc::CoreWorkerClient>(address, client_call_manager_);
      });

  // Initialize by gcs tables data.
  gcs_actor_manager_->Initialize(gcs_init_data);
  // Register service.
  actor_info_service_.reset(
      new rpc::ActorInfoGrpcService(main_service_, *gcs_actor_manager_));
  rpc_server_.RegisterService(*actor_info_service_);
}

void GcsServer::InitGcsPlacementGroupManager(const GcsInitData &gcs_init_data) {
  RAY_CHECK(gcs_table_storage_ && gcs_node_manager_);
  auto scheduler =
      std::make_shared<GcsPlacementGroupScheduler>(main_service_,
                                                   gcs_table_storage_,
                                                   *gcs_node_manager_,
                                                   *gcs_resource_manager_,
                                                   *cluster_resource_scheduler_,
                                                   raylet_client_pool_,
                                                   gcs_ray_syncer_.get());

  gcs_placement_group_manager_ = std::make_shared<GcsPlacementGroupManager>(
      main_service_,
      scheduler,
      gcs_table_storage_,
      *gcs_resource_manager_,
      [this](const JobID &job_id) {
        return gcs_job_manager_->GetJobConfig(job_id)->ray_namespace();
      });
  // Initialize by gcs tables data.
  gcs_placement_group_manager_->Initialize(gcs_init_data);
  // Register service.
  placement_group_info_service_.reset(new rpc::PlacementGroupInfoGrpcService(
      main_service_, *gcs_placement_group_manager_));
  rpc_server_.RegisterService(*placement_group_info_service_);
}

std::string GcsServer::StorageType() const {
  if (RayConfig::instance().gcs_storage() == "memory") {
    if (!config_.redis_address.empty()) {
      RAY_LOG(INFO) << "Using external Redis for KV storage: " << config_.redis_address;
      return "redis";
    }
    return "memory";
  }
  if (RayConfig::instance().gcs_storage() == "redis") {
    RAY_CHECK(!config_.redis_address.empty());
    return "redis";
  }
  RAY_LOG(FATAL) << "Unsupported GCS storage type: "
                 << RayConfig::instance().gcs_storage();
  return RayConfig::instance().gcs_storage();
}

void GcsServer::StoreGcsServerAddressInRedis() {
  std::string ip = config_.node_ip_address;
  if (ip.empty()) {
    ip = GetValidLocalIp(
        GetPort(),
        RayConfig::instance().internal_gcs_service_connect_wait_milliseconds());
  }
  std::string address = ip + ":" + std::to_string(GetPort());
  RAY_LOG(INFO) << "Gcs server address = " << address;

  RAY_CHECK_OK(GetOrConnectRedis()->GetPrimaryContext()->RunArgvAsync(
      {"SET", "GcsServerAddress", address}));
  RAY_LOG(INFO) << "Finished setting gcs server address: " << address;
}

void GcsServer::InitRaySyncer(const GcsInitData &gcs_init_data) {
  if (RayConfig::instance().use_ray_syncer()) {
    gcs_node_id_ = NodeID::FromRandom();
    ray_syncer_ = std::make_unique<syncer::RaySyncer>(ray_syncer_io_context_,
                                                      gcs_node_id_.Binary());
    ray_syncer_->Register(
        syncer::MessageType::RESOURCE_MANAGER, nullptr, gcs_resource_manager_.get());
    ray_syncer_thread_ = std::make_unique<std::thread>([this]() {
      boost::asio::io_service::work work(ray_syncer_io_context_);
      ray_syncer_io_context_.run();
    });

    for (const auto &pair : gcs_init_data.Nodes()) {
      if (pair.second.state() ==
          rpc::GcsNodeInfo_GcsNodeState::GcsNodeInfo_GcsNodeState_ALIVE) {
        rpc::Address address;
        address.set_raylet_id(pair.second.node_id());
        address.set_ip_address(pair.second.node_manager_address());
        address.set_port(pair.second.node_manager_port());

        auto raylet_client = raylet_client_pool_->GetOrConnectByAddress(address);
        ray_syncer_->Connect(raylet_client->GetChannel());
      }
    }
  } else {
    /*
      The current synchronization flow is:
      raylet -> syncer::poller --> syncer::update -> gcs_resource_manager
      gcs_placement_scheduler --/
    */
    gcs_ray_syncer_ = std::make_unique<gcs_syncer::RaySyncer>(
        main_service_, raylet_client_pool_, *gcs_resource_manager_);
    gcs_ray_syncer_->Initialize(gcs_init_data);
    gcs_ray_syncer_->Start();
  }
}

void GcsServer::InitStatsHandler() {
  RAY_CHECK(gcs_table_storage_);
  stats_handler_.reset(new rpc::DefaultStatsHandler(gcs_table_storage_));
  // Register service.
  stats_service_.reset(new rpc::StatsGrpcService(main_service_, *stats_handler_));
  rpc_server_.RegisterService(*stats_service_);
}

void GcsServer::InitFunctionManager() {
  function_manager_ = std::make_unique<GcsFunctionManager>(kv_manager_->GetInstance());
}

void GcsServer::InitKVManager() {
  std::unique_ptr<InternalKVInterface> instance;
  // TODO (yic): Use a factory with configs
  if (storage_type_ == "redis") {
    instance = std::make_unique<RedisInternalKV>(GetRedisClientOptions());
  } else if (storage_type_ == "memory") {
    instance = std::make_unique<StoreClientInternalKV>(
        std::make_unique<InMemoryStoreClient>(main_service_));
  }

  kv_manager_ = std::make_unique<GcsInternalKVManager>(std::move(instance));
  kv_service_ = std::make_unique<rpc::InternalKVGrpcService>(main_service_, *kv_manager_);
  // Register service.
  rpc_server_.RegisterService(*kv_service_);
}

void GcsServer::InitPubSubHandler() {
  pubsub_handler_ =
      std::make_unique<InternalPubSubHandler>(pubsub_io_service_, gcs_publisher_);
  pubsub_service_ = std::make_unique<rpc::InternalPubSubGrpcService>(pubsub_io_service_,
                                                                     *pubsub_handler_);
  // Register service.
  rpc_server_.RegisterService(*pubsub_service_);
}

void GcsServer::InitRuntimeEnvManager() {
  runtime_env_manager_ = std::make_unique<RuntimeEnvManager>(
      /*deleter=*/[this](const std::string &plugin_uri, auto callback) {
        // A valid runtime env URI is of the form "plugin|protocol://hash".
        std::string plugin_sep = "|";
        std::string protocol_sep = "://";
        auto plugin_end_pos = plugin_uri.find(plugin_sep);
        auto protocol_end_pos = plugin_uri.find(protocol_sep);
        if (protocol_end_pos == std::string::npos ||
            plugin_end_pos == std::string::npos) {
          RAY_LOG(ERROR) << "Plugin URI must be of form "
                         << "<plugin>|<protocol>://<hash>, got " << plugin_uri;
          callback(false);
        } else {
          auto protocol_pos = plugin_end_pos + plugin_sep.size();
          int protocol_len = protocol_end_pos - protocol_pos;
          auto protocol = plugin_uri.substr(protocol_pos, protocol_len);
          if (protocol != "gcs") {
            // Some URIs do not correspond to files in the GCS.  Skip deletion for
            // these.
            callback(true);
          } else {
            auto uri = plugin_uri.substr(protocol_pos);
            this->kv_manager_->GetInstance().Del(
                "" /* namespace */,
                uri /* key */,
                false /* del_by_prefix*/,
                [callback = std::move(callback)](int64_t) { callback(false); });
          }
        }
      });
}

void GcsServer::InitGcsWorkerManager() {
  gcs_worker_manager_ =
      std::make_unique<GcsWorkerManager>(gcs_table_storage_, gcs_publisher_);
  // Register service.
  worker_info_service_.reset(
      new rpc::WorkerInfoGrpcService(main_service_, *gcs_worker_manager_));
  rpc_server_.RegisterService(*worker_info_service_);
}

void GcsServer::InstallEventListeners() {
  // Install node event listeners.
  gcs_node_manager_->AddNodeAddedListener([this](std::shared_ptr<rpc::GcsNodeInfo> node) {
    // Because a new node has been added, we need to try to schedule the pending
    // placement groups and the pending actors.
    auto node_id = NodeID::FromBinary(node->node_id());
    gcs_resource_manager_->OnNodeAdd(*node);
    gcs_placement_group_manager_->OnNodeAdd(node_id);
    gcs_actor_manager_->SchedulePendingActors();
<<<<<<< HEAD
    gcs_heartbeat_manager_->AddNode(node_id);
    if (RayConfig::instance().use_ray_syncer()) {
      rpc::Address address;
      address.set_raylet_id(node->node_id());
      address.set_ip_address(node->node_manager_address());
      address.set_port(node->node_manager_port());

      auto raylet_client = raylet_client_pool_->GetOrConnectByAddress(address);
      ray_syncer_->Connect(raylet_client->GetChannel());
    } else {
      gcs_ray_syncer_->AddNode(*node);
    }
=======
    cluster_task_manager_->ScheduleAndDispatchTasks();
    gcs_heartbeat_manager_->AddNode(NodeID::FromBinary(node->node_id()));
    ray_syncer_->AddNode(*node);
>>>>>>> 6e17c4a2
  });
  gcs_node_manager_->AddNodeRemovedListener(
      [this](std::shared_ptr<rpc::GcsNodeInfo> node) {
        auto node_id = NodeID::FromBinary(node->node_id());
        const auto node_ip_address = node->node_manager_address();
        // All of the related placement groups and actors should be reconstructed when a
        // node is removed from the GCS.
        gcs_resource_manager_->OnNodeDead(node_id);
        gcs_placement_group_manager_->OnNodeDead(node_id);
        gcs_actor_manager_->OnNodeDead(node_id, node_ip_address);
        raylet_client_pool_->Disconnect(NodeID::FromBinary(node->node_id()));
        if (RayConfig::instance().use_ray_syncer()) {
          ray_syncer_->Disconnect(node_id.Binary());
        } else {
          gcs_ray_syncer_->RemoveNode(*node);
        }
      });

  // Install worker event listener.
  gcs_worker_manager_->AddWorkerDeadListener(
      [this](std::shared_ptr<rpc::WorkerTableData> worker_failure_data) {
        auto &worker_address = worker_failure_data->worker_address();
        auto worker_id = WorkerID::FromBinary(worker_address.worker_id());
        auto node_id = NodeID::FromBinary(worker_address.raylet_id());
        auto worker_ip = worker_address.ip_address();
        const rpc::RayException *creation_task_exception = nullptr;
        if (worker_failure_data->has_creation_task_exception()) {
          creation_task_exception = &worker_failure_data->creation_task_exception();
        }
        gcs_actor_manager_->OnWorkerDead(node_id,
                                         worker_id,
                                         worker_ip,
                                         worker_failure_data->exit_type(),
                                         creation_task_exception);
      });

  // Install job event listeners.
  gcs_job_manager_->AddJobFinishedListener([this](std::shared_ptr<JobID> job_id) {
    gcs_actor_manager_->OnJobFinished(*job_id);
    gcs_placement_group_manager_->CleanPlacementGroupIfNeededWhenJobDead(*job_id);
  });

  // Install scheduling event listeners.
  if (RayConfig::instance().gcs_actor_scheduling_enabled()) {
    gcs_resource_manager_->AddResourcesChangedListener([this] {
      main_service_.post(
          [this] {
            // Because resources have been changed, we need to try to schedule the
            // pending actors.
            cluster_task_manager_->ScheduleAndDispatchTasks();
          },
          "GcsServer.SchedulePendingActors");
    });
  }
}

void GcsServer::RecordMetrics() const {
  gcs_actor_manager_->RecordMetrics();
  gcs_placement_group_manager_->RecordMetrics();
  execute_after(
      main_service_,
      [this] { RecordMetrics(); },
      (RayConfig::instance().metrics_report_interval_ms() / 2) /* milliseconds */);
}

void GcsServer::DumpDebugStateToFile() const {
  std::fstream fs;
  fs.open(config_.log_dir + "/debug_state_gcs.txt",
          std::fstream::out | std::fstream::trunc);
  fs << GetDebugState() << "\n\n";
  fs << main_service_.stats().StatsString();
  fs.close();
}

std::string GcsServer::GetDebugState() const {
  std::ostringstream stream;
  stream << gcs_node_manager_->DebugString() << "\n\n"
         << gcs_actor_manager_->DebugString() << "\n\n"
         << gcs_resource_manager_->DebugString() << "\n\n"
         << gcs_placement_group_manager_->DebugString() << "\n\n"
         << gcs_publisher_->DebugString() << "\n\n"
         << runtime_env_manager_->DebugString() << "\n\n";
  if (gcs_ray_syncer_) {
    stream << gcs_ray_syncer_->DebugString();
  }
  return stream.str();
}

std::shared_ptr<RedisClient> GcsServer::GetOrConnectRedis() {
  if (redis_client_ == nullptr) {
    redis_client_ = std::make_shared<RedisClient>(GetRedisClientOptions());
    auto status = redis_client_->Connect(main_service_);
    RAY_CHECK(status.ok()) << "Failed to init redis gcs client as " << status;

    // Init redis failure detector.
    gcs_redis_failure_detector_ = std::make_shared<GcsRedisFailureDetector>(
        main_service_, redis_client_->GetPrimaryContext(), [this]() { Stop(); });
    gcs_redis_failure_detector_->Start();
  }
  return redis_client_;
}

void GcsServer::PrintAsioStats() {
  /// If periodic asio stats print is enabled, it will print it.
  const auto event_stats_print_interval_ms =
      RayConfig::instance().event_stats_print_interval_ms();
  if (event_stats_print_interval_ms != -1 && RayConfig::instance().event_stats()) {
    RAY_LOG(INFO) << "Event stats:\n\n" << main_service_.stats().StatsString() << "\n\n";
  }
}

}  // namespace gcs
}  // namespace ray<|MERGE_RESOLUTION|>--- conflicted
+++ resolved
@@ -254,15 +254,11 @@
 void GcsServer::InitGcsResourceManager(const GcsInitData &gcs_init_data) {
   RAY_CHECK(gcs_table_storage_ && cluster_resource_scheduler_);
   gcs_resource_manager_ = std::make_shared<GcsResourceManager>(
-<<<<<<< HEAD
       main_service_,
       gcs_table_storage_,
       cluster_resource_scheduler_->GetClusterResourceManager());
-=======
-      gcs_table_storage_,
-      cluster_resource_scheduler_->GetClusterResourceManager(),
       scheduling::NodeID(local_node_id_.Binary()));
->>>>>>> 6e17c4a2
+
 
   // Initialize by gcs tables data.
   gcs_resource_manager_->Initialize(gcs_init_data);
@@ -601,8 +597,8 @@
     gcs_resource_manager_->OnNodeAdd(*node);
     gcs_placement_group_manager_->OnNodeAdd(node_id);
     gcs_actor_manager_->SchedulePendingActors();
-<<<<<<< HEAD
-    gcs_heartbeat_manager_->AddNode(node_id);
+    gcs_heartbeat_manager_->AddNode(NodeID::FromBinary(node->node_id()));
+    cluster_task_manager_->ScheduleAndDispatchTasks();
     if (RayConfig::instance().use_ray_syncer()) {
       rpc::Address address;
       address.set_raylet_id(node->node_id());
@@ -614,11 +610,6 @@
     } else {
       gcs_ray_syncer_->AddNode(*node);
     }
-=======
-    cluster_task_manager_->ScheduleAndDispatchTasks();
-    gcs_heartbeat_manager_->AddNode(NodeID::FromBinary(node->node_id()));
-    ray_syncer_->AddNode(*node);
->>>>>>> 6e17c4a2
   });
   gcs_node_manager_->AddNodeRemovedListener(
       [this](std::shared_ptr<rpc::GcsNodeInfo> node) {
