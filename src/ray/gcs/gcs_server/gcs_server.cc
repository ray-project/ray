--- conflicted
+++ resolved
@@ -131,15 +131,9 @@
 }
 
 void GcsServer::InitGcsNodeManager(const GcsInitData &gcs_init_data) {
-<<<<<<< HEAD
   RAY_CHECK(redis_client_ && gcs_table_storage_ && gcs_pub_sub_);
   gcs_node_manager_ = std::make_shared<GcsNodeManager>(
-      main_service_, gcs_pub_sub_, gcs_table_storage_, gcs_resource_manager_);
-=======
-  RAY_CHECK(redis_gcs_client_ && gcs_table_storage_ && gcs_pub_sub_);
-  gcs_node_manager_ =
-      std::make_shared<GcsNodeManager>(main_service_, gcs_pub_sub_, gcs_table_storage_);
->>>>>>> c4e27392
+      main_service_, gcs_pub_sub_, gcs_table_storage_);
   // Initialize by gcs tables data.
   gcs_node_manager_->Initialize(gcs_init_data);
   // Register service.
