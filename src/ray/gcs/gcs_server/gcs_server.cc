--- conflicted
+++ resolved
@@ -197,7 +197,7 @@
     // Shutdown the rpc server
     rpc_server_.Shutdown();
 
-    kv_manager_->Stop();
+    kv_manager_.reset();
 
     is_stopped_ = true;
     RAY_LOG(INFO) << "GCS server stopped.";
@@ -405,15 +405,9 @@
 }
 
 void GcsServer::InitKVManager() {
-<<<<<<< HEAD
-  kv_manager_ = std::make_unique<GcsInternalKVManager>(GetRedisClientOptions());
-  kv_manager_->Start();
-  kv_service_ = std::make_unique<rpc::InternalKVGrpcService>(kv_manager_->GetEventLoop(),
-                                                             *kv_manager_);
-=======
   std::unique_ptr<InternalKVInterface> instance;
   if (RayConfig::instance().gcs_storage() == "redis") {
-    instance = std::make_unique<RedisInternalKV>(redis_client_.get());
+    instance = std::make_unique<RedisInternalKV>(GetRedisClientOptions());
   } else if (RayConfig::instance().gcs_storage() == "memory") {
     instance = std::make_unique<MemoryInternalKV>(main_service_);
   } else {
@@ -422,7 +416,6 @@
 
   kv_manager_ = std::make_unique<GcsInternalKVManager>(std::move(instance));
   kv_service_ = std::make_unique<rpc::InternalKVGrpcService>(main_service_, *kv_manager_);
->>>>>>> 442b1025
   // Register service.
   rpc_server_.RegisterService(*kv_service_);
 }
