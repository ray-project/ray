--- conflicted
+++ resolved
@@ -403,12 +403,7 @@
 
 void GcsServer::InitKVManager() {
   kv_manager_ = std::make_unique<GcsInternalKVManager>(redis_client_);
-<<<<<<< HEAD
   kv_service_ = std::make_unique<rpc::InternalKVGrpcService>(*kv_manager_);
-=======
-  kv_service_ = std::make_unique<rpc::InternalKVGrpcService>(kv_manager_->GetEventLoop(),
-                                                             *kv_manager_);
->>>>>>> 7ac79e76
   // Register service.
   rpc_server_.RegisterService(*kv_service_);
 }
