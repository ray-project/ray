// Copyright 2017 The Ray Authors.
//
// Licensed under the Apache License, Version 2.0 (the "License");
// you may not use this file except in compliance with the License.
// You may obtain a copy of the License at
//
//  http://www.apache.org/licenses/LICENSE-2.0
//
// Unless required by applicable law or agreed to in writing, software
// distributed under the License is distributed on an "AS IS" BASIS,
// WITHOUT WARRANTIES OR CONDITIONS OF ANY KIND, either express or implied.
// See the License for the specific language governing permissions and
// limitations under the License.

#include "ray/gcs/gcs_server/gcs_server.h"

#include <fstream>

#include "ray/common/asio/asio_util.h"
#include "ray/common/asio/instrumented_io_context.h"
#include "ray/common/network_util.h"
#include "ray/common/ray_config.h"
#include "ray/gcs/gcs_server/gcs_actor_manager.h"
#include "ray/gcs/gcs_server/gcs_autoscaler_state_manager.h"
#include "ray/gcs/gcs_server/gcs_job_manager.h"
#include "ray/gcs/gcs_server/gcs_node_manager.h"
#include "ray/gcs/gcs_server/gcs_placement_group_manager.h"
#include "ray/gcs/gcs_server/gcs_resource_manager.h"
#include "ray/gcs/gcs_server/gcs_worker_manager.h"
#include "ray/gcs/gcs_server/runtime_env_handler.h"
#include "ray/gcs/gcs_server/store_client_kv.h"
#include "ray/gcs/store_client/observable_store_client.h"
#include "ray/pubsub/publisher.h"
#include "ray/util/util.h"

namespace ray {
namespace gcs {

inline std::ostream &operator<<(std::ostream &str, GcsServer::StorageType val) {
  switch (val) {
  case GcsServer::StorageType::IN_MEMORY:
    return str << "StorageType::IN_MEMORY";
  case GcsServer::StorageType::REDIS_PERSIST:
    return str << "StorageType::REDIS_PERSIST";
  case GcsServer::StorageType::UNKNOWN:
    return str << "StorageType::UNKNOWN";
  default:
    UNREACHABLE;
  }
}

GcsServer::GcsServer(const ray::gcs::GcsServerConfig &config,
                     instrumented_io_context &main_service)
    : io_context_provider_(main_service),
      config_(config),
      storage_type_(GetStorageType()),
      rpc_server_(config.grpc_server_name,
                  config.grpc_server_port,
                  config.node_ip_address == "127.0.0.1",
                  ClusterID::Nil(),
                  config.grpc_server_thread_num,
                  /*keepalive_time_ms=*/RayConfig::instance().grpc_keepalive_time_ms()),
      client_call_manager_(main_service,
                           ClusterID::Nil(),
                           RayConfig::instance().gcs_server_rpc_client_thread_num()),
      raylet_client_pool_(
          std::make_unique<rpc::NodeManagerClientPool>(client_call_manager_)),
      pubsub_periodical_runner_(io_context_provider_.GetIOContext<GcsPublisher>()),
      periodical_runner_(io_context_provider_.GetDefaultIOContext()),
      is_started_(false),
      is_stopped_(false) {
  // Init GCS table storage.
  RAY_LOG(INFO) << "GCS storage type is " << storage_type_;
  switch (storage_type_) {
  case StorageType::IN_MEMORY:
    gcs_table_storage_ = std::make_unique<InMemoryGcsTableStorage>(
        io_context_provider_.GetDefaultIOContext());
    break;
  case StorageType::REDIS_PERSIST:
    gcs_table_storage_ = std::make_unique<gcs::RedisGcsTableStorage>(GetOrConnectRedis());
    break;
  default:
    RAY_LOG(FATAL) << "Unexpected storage type: " << storage_type_;
  }

  auto on_done = [this](const ray::Status &status) {
    RAY_CHECK(status.ok()) << "Failed to put internal config";
    this->io_context_provider_.GetDefaultIOContext().stop();
  };

  ray::rpc::StoredConfig stored_config;
  stored_config.set_config(config_.raylet_config_list);
  RAY_CHECK_OK(gcs_table_storage_->InternalConfigTable().Put(
      ray::UniqueID::Nil(), stored_config, on_done));
  // Here we need to make sure the Put of internal config is happening in sync
  // way. But since the storage API is async, we need to run the default io context
  // to block current thread.
  // This will run async operations from InternalConfigTable().Put() above
  // inline.
  io_context_provider_.GetDefaultIOContext().run();
  // Reset the main service to the initial status otherwise, the signal handler
  // will be called.
  io_context_provider_.GetDefaultIOContext().restart();

  // Init GCS publisher instance.
  std::unique_ptr<pubsub::Publisher> inner_publisher;
  // Init grpc based pubsub on GCS.
  // TODO: Move this into GcsPublisher.
  inner_publisher = std::make_unique<pubsub::Publisher>(
      /*channels=*/
      std::vector<rpc::ChannelType>{
          rpc::ChannelType::GCS_ACTOR_CHANNEL,
          rpc::ChannelType::GCS_JOB_CHANNEL,
          rpc::ChannelType::GCS_NODE_INFO_CHANNEL,
          rpc::ChannelType::GCS_WORKER_DELTA_CHANNEL,
          rpc::ChannelType::RAY_ERROR_INFO_CHANNEL,
          rpc::ChannelType::RAY_LOG_CHANNEL,
          rpc::ChannelType::RAY_NODE_RESOURCE_USAGE_CHANNEL,
      },
      /*periodical_runner=*/&pubsub_periodical_runner_,
      /*get_time_ms=*/[]() { return absl::GetCurrentTimeNanos() / 1e6; },
      /*subscriber_timeout_ms=*/RayConfig::instance().subscriber_timeout_ms(),
      /*publish_batch_size_=*/RayConfig::instance().publish_batch_size(),
      /*publisher_id=*/NodeID::FromRandom());

  gcs_publisher_ = std::make_unique<GcsPublisher>(std::move(inner_publisher));
}

GcsServer::~GcsServer() { Stop(); }

RedisClientOptions GcsServer::GetRedisClientOptions() const {
  return RedisClientOptions(config_.redis_address,
                            config_.redis_port,
                            config_.redis_username,
                            config_.redis_password,
                            config_.enable_redis_ssl);
}

void GcsServer::Start() {
  // Load gcs tables data asynchronously.
  auto gcs_init_data = std::make_shared<GcsInitData>(*gcs_table_storage_);
  // Init KV Manager. This needs to be initialized first here so that
  // it can be used to retrieve the cluster ID.
  InitKVManager();
  gcs_init_data->AsyncLoad([this, gcs_init_data] {
    GetOrGenerateClusterId([this, gcs_init_data](ClusterID cluster_id) {
      rpc_server_.SetClusterId(cluster_id);
      DoStart(*gcs_init_data);
    });
  });
}

void GcsServer::GetOrGenerateClusterId(
    std::function<void(ClusterID cluster_id)> &&continuation) {
  static std::string const kTokenNamespace = "cluster";
  kv_manager_->GetInstance().Get(
      kTokenNamespace,
      kClusterIdKey,
      [this, continuation = std::move(continuation)](
          std::optional<std::string> provided_cluster_id) mutable {
        if (!provided_cluster_id.has_value()) {
          ClusterID cluster_id = ClusterID::FromRandom();
          RAY_LOG(INFO) << "No existing server cluster ID found. Generating new ID: "
                        << cluster_id.Hex();
          kv_manager_->GetInstance().Put(
              kTokenNamespace,
              kClusterIdKey,
              cluster_id.Binary(),
              false,
              [cluster_id,
               continuation = std::move(continuation)](bool added_entry) mutable {
                RAY_CHECK(added_entry) << "Failed to persist new cluster ID!";
                continuation(cluster_id);
              });
        } else {
          ClusterID cluster_id = ClusterID::FromBinary(provided_cluster_id.value());
          RAY_LOG(INFO) << "Found existing server token: " << cluster_id;
          continuation(cluster_id);
        }
      });
}

void GcsServer::DoStart(const GcsInitData &gcs_init_data) {
  // Init cluster resource scheduler.
  InitClusterResourceScheduler();

  // Init gcs node manager.
  InitGcsNodeManager(gcs_init_data);

  // Init cluster task manager.
  InitClusterTaskManager();

  // Init gcs resource manager.
  InitGcsResourceManager(gcs_init_data);

  // Init synchronization service
  InitRaySyncer(gcs_init_data);

  // Init gcs health check manager.
  InitGcsHealthCheckManager(gcs_init_data);

  // Init KV service.
  InitKVService();

  // Init function manager
  InitFunctionManager();

  // Init Pub/Sub handler
  InitPubSubHandler();

  // Init RuntimeEnv manager
  InitRuntimeEnvManager();

  // Init gcs job manager.
  InitGcsJobManager(gcs_init_data);

  // Init gcs placement group manager.
  InitGcsPlacementGroupManager(gcs_init_data);

  // Init gcs actor manager.
  InitGcsActorManager(gcs_init_data);

  // Init gcs worker manager.
  InitGcsWorkerManager();

  // Init GCS task manager.
  InitGcsTaskManager();

  // Install event listeners.
  InstallEventListeners();

  // Init autoscaling manager
  InitGcsAutoscalerStateManager(gcs_init_data);

  // Init usage stats client.
  InitUsageStatsClient();

  RecordMetrics();

  // Start RPC server when all tables have finished loading initial
  // data.
  rpc_server_.Run();

  periodical_runner_.RunFnPeriodically(
      [this] {
        RAY_LOG(INFO) << GetDebugState();
        PrintAsioStats();
      },
      /*ms*/ RayConfig::instance().event_stats_print_interval_ms(),
      "GCSServer.deadline_timer.debug_state_event_stats_print");

  global_gc_throttler_ =
      std::make_unique<Throttler>(RayConfig::instance().global_gc_min_interval_s() * 1e9);

  periodical_runner_.RunFnPeriodically(
      [this] {
        DumpDebugStateToFile();
        TryGlobalGC();
      },
      /*ms*/ RayConfig::instance().debug_dump_period_milliseconds(),
      "GCSServer.deadline_timer.debug_state_dump");

  is_started_ = true;
}

void GcsServer::Stop() {
  if (!is_stopped_) {
    RAY_LOG(INFO) << "Stopping GCS server.";

    io_context_provider_.StopAllDedicatedIOContexts();

    ray_syncer_.reset();
    pubsub_handler_.reset();

    // Shutdown the rpc server
    rpc_server_.Shutdown();

    kv_manager_.reset();

    is_stopped_ = true;
    if (gcs_redis_failure_detector_) {
      gcs_redis_failure_detector_->Stop();
    }

    RAY_LOG(INFO) << "GCS server stopped.";
  }
}

void GcsServer::InitGcsNodeManager(const GcsInitData &gcs_init_data) {
  RAY_CHECK(gcs_table_storage_ && gcs_publisher_);
  gcs_node_manager_ = std::make_unique<GcsNodeManager>(gcs_publisher_.get(),
                                                       gcs_table_storage_.get(),
                                                       raylet_client_pool_.get(),
                                                       rpc_server_.GetClusterId());
  // Initialize by gcs tables data.
  gcs_node_manager_->Initialize(gcs_init_data);
  // Register service.
  node_info_service_.reset(new rpc::NodeInfoGrpcService(
      io_context_provider_.GetDefaultIOContext(), *gcs_node_manager_));
  rpc_server_.RegisterService(*node_info_service_);
}

void GcsServer::InitGcsHealthCheckManager(const GcsInitData &gcs_init_data) {
  RAY_CHECK(gcs_node_manager_);
  auto node_death_callback = [this](const NodeID &node_id) {
    this->io_context_provider_.GetDefaultIOContext().post(
        [this, node_id] { return gcs_node_manager_->OnNodeFailure(node_id, nullptr); },
        "GcsServer.NodeDeathCallback");
  };

  gcs_healthcheck_manager_ = std::make_unique<GcsHealthCheckManager>(
      io_context_provider_.GetDefaultIOContext(), node_death_callback);
  for (const auto &item : gcs_init_data.Nodes()) {
    if (item.second.state() == rpc::GcsNodeInfo::ALIVE) {
      rpc::Address remote_address;
      remote_address.set_raylet_id(item.second.node_id());
      remote_address.set_ip_address(item.second.node_manager_address());
      remote_address.set_port(item.second.node_manager_port());
      auto raylet_client = raylet_client_pool_->GetOrConnectByAddress(remote_address);
      gcs_healthcheck_manager_->AddNode(item.first, raylet_client->GetChannel());
    }
  }
}

void GcsServer::InitGcsResourceManager(const GcsInitData &gcs_init_data) {
  RAY_CHECK(cluster_resource_scheduler_ && cluster_task_manager_);
  gcs_resource_manager_ = std::make_unique<GcsResourceManager>(
      io_context_provider_.GetDefaultIOContext(),
      cluster_resource_scheduler_->GetClusterResourceManager(),
      *gcs_node_manager_,
      kGCSNodeID,
      cluster_task_manager_);

  // Initialize by gcs tables data.
  gcs_resource_manager_->Initialize(gcs_init_data);
  // Register service.
  node_resource_info_service_.reset(new rpc::NodeResourceInfoGrpcService(
      io_context_provider_.GetDefaultIOContext(), *gcs_resource_manager_));
  rpc_server_.RegisterService(*node_resource_info_service_);

  periodical_runner_.RunFnPeriodically(
      [this] {
        for (const auto &alive_node : gcs_node_manager_->GetAllAliveNodes()) {
          std::shared_ptr<ray::RayletClientInterface> raylet_client;
          // GetOrConnectionByID will not connect to the raylet is it hasn't been
          // connected.
          if (auto conn_opt = raylet_client_pool_->GetOrConnectByID(alive_node.first)) {
            raylet_client = *conn_opt;
          } else {
            // When not connect, use GetOrConnectByAddress
            rpc::Address remote_address;
            remote_address.set_raylet_id(alive_node.second->node_id());
            remote_address.set_ip_address(alive_node.second->node_manager_address());
            remote_address.set_port(alive_node.second->node_manager_port());
            raylet_client = raylet_client_pool_->GetOrConnectByAddress(remote_address);
          }
          if (raylet_client == nullptr) {
            RAY_LOG(ERROR) << "Failed to connect to node: " << alive_node.first
                           << ". Skip this round of pulling for resource load";
          } else {
            // GetResourceLoad will also get usage. Historically it didn't.
            raylet_client->GetResourceLoad([this](auto &status, auto &&load_and_usage) {
              if (status.ok()) {
                // TODO(vitsai): Remove duplicate reporting to GcsResourceManager
                // after verifying that non-autoscaler paths are taken care of.
                // Currently, GcsResourceManager aggregates reporting from different
                // sources at different intervals, leading to an obviously inconsistent
                // view.
                //
                // Once autoscaler is completely moved to the new mode of consistent
                // per-node reporting, remove this if it is not needed anymore.
                gcs_resource_manager_->UpdateResourceLoads(load_and_usage.resources());
                gcs_autoscaler_state_manager_->UpdateResourceLoadAndUsage(
                    load_and_usage.resources());
              } else {
                RAY_LOG_EVERY_N(WARNING, 10)
                    << "Failed to get the resource load: " << status.ToString();
              }
            });
          }
        }
      },
      RayConfig::instance().gcs_pull_resource_loads_period_milliseconds(),
      "RayletLoadPulled");
}

void GcsServer::InitClusterResourceScheduler() {
  cluster_resource_scheduler_ = std::make_shared<ClusterResourceScheduler>(
      io_context_provider_.GetDefaultIOContext(),
      scheduling::NodeID(kGCSNodeID.Binary()),
      NodeResources(),
      /*is_node_available_fn=*/
      [](auto) { return true; },
      /*is_local_node_with_raylet=*/false);
}

void GcsServer::InitClusterTaskManager() {
  RAY_CHECK(cluster_resource_scheduler_);
  cluster_task_manager_ = std::make_shared<ClusterTaskManager>(
      kGCSNodeID,
      cluster_resource_scheduler_,
      /*get_node_info=*/
      [this](const NodeID &node_id) {
        auto node = gcs_node_manager_->GetAliveNode(node_id);
        return node.has_value() ? node.value().get() : nullptr;
      },
      /*announce_infeasible_task=*/
      nullptr,
      /*local_task_manager=*/
      std::make_shared<NoopLocalTaskManager>());
}

void GcsServer::InitGcsJobManager(const GcsInitData &gcs_init_data) {
  auto client_factory = [this](const rpc::Address &address) {
    return std::make_shared<rpc::CoreWorkerClient>(address, client_call_manager_, []() {
      RAY_LOG(FATAL) << "GCS doesn't call any retryable core worker grpc methods.";
    });
  };
  RAY_CHECK(gcs_table_storage_ && gcs_publisher_);
  gcs_job_manager_ = std::make_unique<GcsJobManager>(*gcs_table_storage_,
                                                     *gcs_publisher_,
                                                     *runtime_env_manager_,
                                                     *function_manager_,
                                                     kv_manager_->GetInstance(),
                                                     client_factory);
  gcs_job_manager_->Initialize(gcs_init_data);

  // Register service.
  job_info_service_ = std::make_unique<rpc::JobInfoGrpcService>(
      io_context_provider_.GetDefaultIOContext(), *gcs_job_manager_);
  rpc_server_.RegisterService(*job_info_service_);
}

void GcsServer::InitGcsActorManager(const GcsInitData &gcs_init_data) {
  RAY_CHECK(gcs_table_storage_ && gcs_publisher_ && gcs_node_manager_);
  std::unique_ptr<GcsActorSchedulerInterface> scheduler;
  auto schedule_failure_handler =
      [this](std::shared_ptr<GcsActor> actor,
             const rpc::RequestWorkerLeaseReply::SchedulingFailureType failure_type,
             const std::string &scheduling_failure_message) {
        // When there are no available nodes to schedule the actor the
        // gcs_actor_scheduler will treat it as failed and invoke this handler. In
        // this case, the actor manager should schedule the actor once an
        // eligible node is registered.
        gcs_actor_manager_->OnActorSchedulingFailed(
            std::move(actor), failure_type, scheduling_failure_message);
      };
  auto schedule_success_handler = [this](std::shared_ptr<GcsActor> actor,
                                         const rpc::PushTaskReply &reply) {
    gcs_actor_manager_->OnActorCreationSuccess(std::move(actor), reply);
  };

  RAY_CHECK(gcs_resource_manager_ && cluster_task_manager_);
  scheduler =
      std::make_unique<GcsActorScheduler>(
          io_context_provider_.GetDefaultIOContext(),
          gcs_table_storage_->ActorTable(),
          *gcs_node_manager_,
          *cluster_task_manager_,
          schedule_failure_handler,
          schedule_success_handler,
          *raylet_client_pool_,
          /*factory=*/
          [this](const rpc::Address &address) {
            return std::make_shared<rpc::CoreWorkerClient>(
                address, client_call_manager_, []() {
                  RAY_LOG(FATAL)
                      << "GCS doesn't call any retryable core worker grpc methods.";
                });
          },
          /*normal_task_resources_changed_callback=*/
          [this](const NodeID &node_id, const rpc::ResourcesData &resources) {
            gcs_resource_manager_->UpdateNodeNormalTaskResources(node_id, resources);
          });
<<<<<<< HEAD

  gcs_actor_manager_ =
      std::make_unique<GcsActorManager>(
          std::move(scheduler),
          gcs_table_storage_,
          gcs_publisher_,
=======
  gcs_actor_manager_ =
      std::make_unique<GcsActorManager>(
          std::move(scheduler),
          gcs_table_storage_.get(),
          gcs_publisher_.get(),
>>>>>>> 1b13782b
          *runtime_env_manager_,
          *function_manager_,
          [this](const ActorID &actor_id) {
            gcs_placement_group_manager_->CleanPlacementGroupIfNeededWhenActorDead(
                actor_id);
          },
          [this](const rpc::Address &address) {
            return std::make_shared<rpc::CoreWorkerClient>(
                address, client_call_manager_, []() {
                  RAY_LOG(FATAL)
                      << "GCS doesn't call any retryable core worker grpc methods.";
                });
          });

  // Initialize by gcs tables data.
  gcs_actor_manager_->Initialize(gcs_init_data);
  // Register service.
  actor_info_service_ = std::make_unique<rpc::ActorInfoGrpcService>(
      io_context_provider_.GetDefaultIOContext(), *gcs_actor_manager_);
  rpc_server_.RegisterService(*actor_info_service_);
}

void GcsServer::InitGcsPlacementGroupManager(const GcsInitData &gcs_init_data) {
  RAY_CHECK(gcs_table_storage_ && gcs_node_manager_);
  gcs_placement_group_scheduler_ = std::make_unique<GcsPlacementGroupScheduler>(
      io_context_provider_.GetDefaultIOContext(),
      *gcs_table_storage_,
      *gcs_node_manager_,
      *cluster_resource_scheduler_,
      *raylet_client_pool_);

  gcs_placement_group_manager_ = std::make_unique<GcsPlacementGroupManager>(
      io_context_provider_.GetDefaultIOContext(),
      gcs_placement_group_scheduler_.get(),
      gcs_table_storage_.get(),
      *gcs_resource_manager_,
      [this](const JobID &job_id) {
        return gcs_job_manager_->GetJobConfig(job_id)->ray_namespace();
      });
  // Initialize by gcs tables data.
  gcs_placement_group_manager_->Initialize(gcs_init_data);
  // Register service.
  placement_group_info_service_.reset(new rpc::PlacementGroupInfoGrpcService(
      io_context_provider_.GetDefaultIOContext(), *gcs_placement_group_manager_));
  rpc_server_.RegisterService(*placement_group_info_service_);
}

GcsServer::StorageType GcsServer::GetStorageType() const {
  if (RayConfig::instance().gcs_storage() == kInMemoryStorage) {
    if (!config_.redis_address.empty()) {
      RAY_LOG(INFO) << "Using external Redis for KV storage: " << config_.redis_address
                    << ":" << config_.redis_port;
      return StorageType::REDIS_PERSIST;
    }
    return StorageType::IN_MEMORY;
  }
  if (RayConfig::instance().gcs_storage() == kRedisStorage) {
    RAY_CHECK(!config_.redis_address.empty());
    return StorageType::REDIS_PERSIST;
  }
  RAY_LOG(FATAL) << "Unsupported GCS storage type: "
                 << RayConfig::instance().gcs_storage();
  return StorageType::UNKNOWN;
}

void GcsServer::InitRaySyncer(const GcsInitData &gcs_init_data) {
  ray_syncer_ = std::make_unique<syncer::RaySyncer>(
      io_context_provider_.GetIOContext<syncer::RaySyncer>(), kGCSNodeID.Binary());
  ray_syncer_->Register(
      syncer::MessageType::RESOURCE_VIEW, nullptr, gcs_resource_manager_.get());
  ray_syncer_->Register(
      syncer::MessageType::COMMANDS, nullptr, gcs_resource_manager_.get());
  ray_syncer_service_ = std::make_unique<syncer::RaySyncerService>(*ray_syncer_);
  rpc_server_.RegisterService(*ray_syncer_service_);
}

void GcsServer::InitFunctionManager() {
  function_manager_ = std::make_unique<GcsFunctionManager>(kv_manager_->GetInstance());
}

void GcsServer::InitUsageStatsClient() {
  usage_stats_client_ = std::make_unique<UsageStatsClient>(kv_manager_->GetInstance());

  gcs_worker_manager_->SetUsageStatsClient(usage_stats_client_.get());
  gcs_actor_manager_->SetUsageStatsClient(usage_stats_client_.get());
  gcs_placement_group_manager_->SetUsageStatsClient(usage_stats_client_.get());
  gcs_task_manager_->SetUsageStatsClient(usage_stats_client_.get());
}

void GcsServer::InitKVManager() {
  // TODO (yic): Use a factory with configs
  std::unique_ptr<InternalKVInterface> instance;
  switch (storage_type_) {
  case (StorageType::REDIS_PERSIST):
    instance = std::make_unique<StoreClientInternalKV>(
        std::make_unique<RedisStoreClient>(GetOrConnectRedis()));
    break;
  case (StorageType::IN_MEMORY):
    instance = std::make_unique<StoreClientInternalKV>(
        std::make_unique<ObservableStoreClient>(std::make_unique<InMemoryStoreClient>(
            io_context_provider_.GetDefaultIOContext())));
    break;
  default:
    RAY_LOG(FATAL) << "Unexpected storage type! " << storage_type_;
  }

  kv_manager_ = std::make_unique<GcsInternalKVManager>(std::move(instance),
                                                       config_.raylet_config_list);
}

void GcsServer::InitKVService() {
  RAY_CHECK(kv_manager_);
  kv_service_ = std::make_unique<rpc::InternalKVGrpcService>(
      io_context_provider_.GetDefaultIOContext(), *kv_manager_);
  // Register service.
  rpc_server_.RegisterService(*kv_service_, false /* token_auth */);
}

void GcsServer::InitPubSubHandler() {
  auto &io_context = io_context_provider_.GetIOContext<GcsPublisher>();
  pubsub_handler_ = std::make_unique<InternalPubSubHandler>(io_context, *gcs_publisher_);
  pubsub_service_ =
      std::make_unique<rpc::InternalPubSubGrpcService>(io_context, *pubsub_handler_);
  // Register service.
  rpc_server_.RegisterService(*pubsub_service_);
}

void GcsServer::InitRuntimeEnvManager() {
  runtime_env_manager_ = std::make_unique<RuntimeEnvManager>(
      /*deleter=*/[this](const std::string &plugin_uri, auto callback) {
        // A valid runtime env URI is of the form "protocol://hash".
        std::string protocol_sep = "://";
        auto protocol_end_pos = plugin_uri.find(protocol_sep);
        if (protocol_end_pos == std::string::npos) {
          RAY_LOG(ERROR) << "Plugin URI must be of form "
                         << "<protocol>://<hash>, got " << plugin_uri;
          callback(false);
        } else {
          auto protocol = plugin_uri.substr(0, protocol_end_pos);
          if (protocol != "gcs") {
            // Some URIs do not correspond to files in the GCS.  Skip deletion for
            // these.
            callback(true);
          } else {
            this->kv_manager_->GetInstance().Del(
                "" /* namespace */,
                plugin_uri /* key */,
                false /* del_by_prefix*/,
                [callback = std::move(callback)](int64_t) { callback(false); });
          }
        }
      });
  runtime_env_handler_ = std::make_unique<RuntimeEnvHandler>(
      io_context_provider_.GetDefaultIOContext(),
      *runtime_env_manager_, /*delay_executor=*/
      [this](std::function<void()> task, uint32_t delay_ms) {
        return execute_after(io_context_provider_.GetDefaultIOContext(),
                             task,
                             std::chrono::milliseconds(delay_ms));
      });
  runtime_env_service_ = std::make_unique<rpc::RuntimeEnvGrpcService>(
      io_context_provider_.GetDefaultIOContext(), *runtime_env_handler_);
  // Register service.
  rpc_server_.RegisterService(*runtime_env_service_);
}

void GcsServer::InitGcsWorkerManager() {
  gcs_worker_manager_ =
      std::make_unique<GcsWorkerManager>(*gcs_table_storage_, *gcs_publisher_);
  // Register service.
  worker_info_service_.reset(new rpc::WorkerInfoGrpcService(
      io_context_provider_.GetDefaultIOContext(), *gcs_worker_manager_));
  rpc_server_.RegisterService(*worker_info_service_);
}

void GcsServer::InitGcsAutoscalerStateManager(const GcsInitData &gcs_init_data) {
  RAY_CHECK(kv_manager_) << "kv_manager_ is not initialized.";
  auto v2_enabled = std::to_string(RayConfig::instance().enable_autoscaler_v2());
  RAY_LOG(INFO) << "Autoscaler V2 enabled: " << v2_enabled;

  kv_manager_->GetInstance().Put(
      kGcsAutoscalerStateNamespace,
      kGcsAutoscalerV2EnabledKey,
      v2_enabled,
      /*overwrite=*/true,
      [this, v2_enabled](bool new_value_put) {
        if (!new_value_put) {
          // NOTE(rickyx): We cannot know if an overwirte Put succeeds or fails (e.g. when
          // GCS re-started), so we just try to get the value to check if it's correct.
          // TODO(rickyx): We could probably load some system configs from internal kv
          // when we initialize GCS from restart to avoid this.
          kv_manager_->GetInstance().Get(
              kGcsAutoscalerStateNamespace,
              kGcsAutoscalerV2EnabledKey,
              [v2_enabled](std::optional<std::string> value) {
                RAY_CHECK(value.has_value()) << "Autoscaler v2 feature flag wasn't found "
                                                "in GCS, this is unexpected.";
                RAY_CHECK(*value == v2_enabled) << "Autoscaler v2 feature flag in GCS "
                                                   "doesn't match the one we put.";
              });
        }
      });

  gcs_autoscaler_state_manager_ =
      std::make_unique<GcsAutoscalerStateManager>(config_.session_name,
                                                  *gcs_node_manager_,
                                                  *gcs_actor_manager_,
                                                  *gcs_placement_group_manager_,
                                                  *raylet_client_pool_);
  gcs_autoscaler_state_manager_->Initialize(gcs_init_data);

  autoscaler_state_service_.reset(new rpc::autoscaler::AutoscalerStateGrpcService(
      io_context_provider_.GetDefaultIOContext(), *gcs_autoscaler_state_manager_));

  rpc_server_.RegisterService(*autoscaler_state_service_);
}

void GcsServer::InitGcsTaskManager() {
  auto &io_context = io_context_provider_.GetIOContext<GcsTaskManager>();
  gcs_task_manager_ = std::make_unique<GcsTaskManager>(io_context);
  // Register service.
  task_info_service_.reset(new rpc::TaskInfoGrpcService(io_context, *gcs_task_manager_));
  rpc_server_.RegisterService(*task_info_service_);
}

void GcsServer::InstallEventListeners() {
  // Install node event listeners.
  gcs_node_manager_->AddNodeAddedListener([this](std::shared_ptr<rpc::GcsNodeInfo> node) {
    // Because a new node has been added, we need to try to schedule the pending
    // placement groups and the pending actors.
    auto node_id = NodeID::FromBinary(node->node_id());
    gcs_resource_manager_->OnNodeAdd(*node);
    gcs_placement_group_manager_->OnNodeAdd(node_id);
    gcs_actor_manager_->SchedulePendingActors();
    gcs_autoscaler_state_manager_->OnNodeAdd(*node);
    rpc::Address address;
    address.set_raylet_id(node->node_id());
    address.set_ip_address(node->node_manager_address());
    address.set_port(node->node_manager_port());

    auto raylet_client = raylet_client_pool_->GetOrConnectByAddress(address);

    if (gcs_healthcheck_manager_) {
      RAY_CHECK(raylet_client != nullptr);
      auto channel = raylet_client->GetChannel();
      RAY_CHECK(channel != nullptr);
      gcs_healthcheck_manager_->AddNode(node_id, channel);
    }
    cluster_task_manager_->ScheduleAndDispatchTasks();
  });
  gcs_node_manager_->AddNodeRemovedListener(
      [this](std::shared_ptr<rpc::GcsNodeInfo> node) {
        auto node_id = NodeID::FromBinary(node->node_id());
        const auto node_ip_address = node->node_manager_address();
        // All of the related placement groups and actors should be reconstructed when a
        // node is removed from the GCS.
        gcs_resource_manager_->OnNodeDead(node_id);
        gcs_placement_group_manager_->OnNodeDead(node_id);
        gcs_actor_manager_->OnNodeDead(node, node_ip_address);
        gcs_job_manager_->OnNodeDead(node_id);
        raylet_client_pool_->Disconnect(node_id);
        gcs_healthcheck_manager_->RemoveNode(node_id);
        pubsub_handler_->RemoveSubscriberFrom(node_id.Binary());
        gcs_autoscaler_state_manager_->OnNodeDead(node_id);
      });

  // Install worker event listener.
  gcs_worker_manager_->AddWorkerDeadListener(
      [this](std::shared_ptr<rpc::WorkerTableData> worker_failure_data) {
        auto &worker_address = worker_failure_data->worker_address();
        auto worker_id = WorkerID::FromBinary(worker_address.worker_id());
        auto node_id = NodeID::FromBinary(worker_address.raylet_id());
        auto worker_ip = worker_address.ip_address();
        const rpc::RayException *creation_task_exception = nullptr;
        if (worker_failure_data->has_creation_task_exception()) {
          creation_task_exception = &worker_failure_data->creation_task_exception();
        }
        gcs_actor_manager_->OnWorkerDead(node_id,
                                         worker_id,
                                         worker_ip,
                                         worker_failure_data->exit_type(),
                                         worker_failure_data->exit_detail(),
                                         creation_task_exception);
        gcs_placement_group_scheduler_->HandleWaitingRemovedBundles();
        pubsub_handler_->RemoveSubscriberFrom(worker_id.Binary());
        gcs_task_manager_->OnWorkerDead(worker_id, worker_failure_data);
      });

  // Install job event listeners.
  gcs_job_manager_->AddJobFinishedListener([this](const rpc::JobTableData &job_data) {
    const auto job_id = JobID::FromBinary(job_data.job_id());
    gcs_task_manager_->OnJobFinished(job_id, job_data.end_time());
    gcs_placement_group_manager_->CleanPlacementGroupIfNeededWhenJobDead(job_id);
  });

  // Install scheduling event listeners.
  if (RayConfig::instance().gcs_actor_scheduling_enabled()) {
    gcs_resource_manager_->AddResourcesChangedListener([this] {
      io_context_provider_.GetDefaultIOContext().post(
          [this] {
            // Because resources have been changed, we need to try to schedule the
            // pending placement groups and actors.
            gcs_placement_group_manager_->SchedulePendingPlacementGroups();
            cluster_task_manager_->ScheduleAndDispatchTasks();
          },
          "GcsServer.SchedulePendingActors");
    });

    gcs_placement_group_scheduler_->AddResourcesChangedListener([this] {
      io_context_provider_.GetDefaultIOContext().post(
          [this] {
            // Because some placement group resources have been committed or deleted, we
            // need to try to schedule the pending placement groups and actors.
            gcs_placement_group_manager_->SchedulePendingPlacementGroups();
            cluster_task_manager_->ScheduleAndDispatchTasks();
          },
          "GcsServer.SchedulePendingPGActors");
    });
  }
}

void GcsServer::RecordMetrics() const {
  gcs_actor_manager_->RecordMetrics();
  gcs_placement_group_manager_->RecordMetrics();
  gcs_task_manager_->RecordMetrics();
  gcs_job_manager_->RecordMetrics();
  execute_after(
      io_context_provider_.GetDefaultIOContext(),
      [this] { RecordMetrics(); },
      std::chrono::milliseconds(RayConfig::instance().metrics_report_interval_ms() /
                                2) /* milliseconds */);
}

void GcsServer::DumpDebugStateToFile() const {
  std::fstream fs;
  fs.open(config_.log_dir + "/debug_state_gcs.txt",
          std::fstream::out | std::fstream::trunc);
  fs << GetDebugState() << "\n\n";
  fs << io_context_provider_.GetDefaultIOContext().stats().StatsString();
  fs.close();
}

std::string GcsServer::GetDebugState() const {
  std::ostringstream stream;
  stream << "Gcs Debug state:\n\n"
         << gcs_node_manager_->DebugString() << "\n\n"
         << gcs_actor_manager_->DebugString() << "\n\n"
         << gcs_resource_manager_->DebugString() << "\n\n"
         << gcs_placement_group_manager_->DebugString() << "\n\n"
         << gcs_publisher_->DebugString() << "\n\n"
         << runtime_env_manager_->DebugString() << "\n\n"
         << gcs_task_manager_->DebugString() << "\n\n"
         << gcs_autoscaler_state_manager_->DebugString() << "\n\n";
  return stream.str();
}

std::shared_ptr<RedisClient> GcsServer::GetOrConnectRedis() {
  if (redis_client_ == nullptr) {
    redis_client_ = std::make_shared<RedisClient>(GetRedisClientOptions());
    auto status = redis_client_->Connect(io_context_provider_.GetDefaultIOContext());
    RAY_CHECK(status.ok()) << "Failed to init redis gcs client as " << status;

    // Init redis failure detector.
    gcs_redis_failure_detector_ = std::make_unique<GcsRedisFailureDetector>(
        io_context_provider_.GetDefaultIOContext(), redis_client_, []() {
          RAY_LOG(FATAL) << "Redis connection failed. Shutdown GCS.";
        });
    gcs_redis_failure_detector_->Start();
  }
  return redis_client_;
}

void GcsServer::PrintAsioStats() {
  /// If periodic asio stats print is enabled, it will print it.
  const auto event_stats_print_interval_ms =
      RayConfig::instance().event_stats_print_interval_ms();
  if (event_stats_print_interval_ms != -1 && RayConfig::instance().event_stats()) {
    RAY_LOG(INFO) << "Main service Event stats:\n\n"
                  << io_context_provider_.GetDefaultIOContext().stats().StatsString()
                  << "\n\n";
    for (const auto &io_context : io_context_provider_.GetAllDedicatedIOContexts()) {
      RAY_LOG(INFO) << io_context->GetName() << " Event stats:\n\n"
                    << io_context->GetIoService().stats().StatsString() << "\n\n";
    }
  }
}

void GcsServer::TryGlobalGC() {
  if (cluster_task_manager_->GetPendingQueueSize() == 0) {
    task_pending_schedule_detected_ = 0;
    return;
  }
  // Trigger global gc to solve task pending.
  // To avoid spurious triggers, only those after two consecutive
  // detections and under throttling are sent out (similar to
  // `NodeManager::WarnResourceDeadlock()`).
  if (task_pending_schedule_detected_++ > 0 && global_gc_throttler_->AbleToRun()) {
    syncer::CommandsSyncMessage commands_sync_message;
    commands_sync_message.set_should_global_gc(true);

    auto msg = std::make_shared<syncer::RaySyncMessage>();
    msg->set_version(absl::GetCurrentTimeNanos());
    msg->set_node_id(kGCSNodeID.Binary());
    msg->set_message_type(syncer::MessageType::COMMANDS);
    std::string serialized_msg;
    RAY_CHECK(commands_sync_message.SerializeToString(&serialized_msg));
    msg->set_sync_message(std::move(serialized_msg));
    ray_syncer_->BroadcastRaySyncMessage(std::move(msg));
    global_gc_throttler_->RunNow();
  }
}

}  // namespace gcs
}  // namespace ray<|MERGE_RESOLUTION|>--- conflicted
+++ resolved
@@ -472,20 +472,11 @@
           [this](const NodeID &node_id, const rpc::ResourcesData &resources) {
             gcs_resource_manager_->UpdateNodeNormalTaskResources(node_id, resources);
           });
-<<<<<<< HEAD
-
-  gcs_actor_manager_ =
-      std::make_unique<GcsActorManager>(
-          std::move(scheduler),
-          gcs_table_storage_,
-          gcs_publisher_,
-=======
   gcs_actor_manager_ =
       std::make_unique<GcsActorManager>(
           std::move(scheduler),
           gcs_table_storage_.get(),
           gcs_publisher_.get(),
->>>>>>> 1b13782b
           *runtime_env_manager_,
           *function_manager_,
           [this](const ActorID &actor_id) {
