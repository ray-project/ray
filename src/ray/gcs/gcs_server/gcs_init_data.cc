// Copyright 2017 The Ray Authors.
//
// Licensed under the Apache License, Version 2.0 (the "License");
// you may not use this file except in compliance with the License.
// You may obtain a copy of the License at
//
//  http://www.apache.org/licenses/LICENSE-2.0
//
// Unless required by applicable law or agreed to in writing, software
// distributed under the License is distributed on an "AS IS" BASIS,
// WITHOUT WARRANTIES OR CONDITIONS OF ANY KIND, either express or implied.
// See the License for the specific language governing permissions and
// limitations under the License.

#include "ray/gcs/gcs_server/gcs_init_data.h"

namespace ray {
namespace gcs {
void GcsInitData::AsyncLoad(Postable<void()> on_done) {
  // There are 5 kinds of table data need to be loaded.
<<<<<<< HEAD
  auto count_down = std::make_shared<int>(5);
  auto on_load_finished = Postable<void()>(
      [count_down, on_done]() mutable {
        if (--(*count_down) == 0) {
          std::move(on_done).Dispatch("GcsInitData::AsyncLoad");
        }
      },
      on_done.io_context());
=======
  auto count_down = std::make_shared<int>(6);
  auto on_load_finished = [count_down, on_done] {
    if (--(*count_down) == 0) {
      if (on_done) {
        on_done();
      }
    }
  };
>>>>>>> d00a089c

  AsyncLoadJobTableData(on_load_finished);

  AsyncLoadNodeTableData(on_load_finished);

  AsyncLoadActorTableData(on_load_finished);

  AsyncLoadActorTaskSpecTableData(on_load_finished);

  AsyncLoadPlacementGroupTableData(on_load_finished);

  AsyncLoadVirtualClusterTableData(on_load_finished);
}

void GcsInitData::AsyncLoadJobTableData(Postable<void()> on_done) {
  RAY_LOG(INFO) << "Loading job table data.";
  RAY_CHECK_OK(gcs_table_storage_.JobTable().GetAll(std::move(on_done).TransformArg(
      [this](absl::flat_hash_map<JobID, rpc::JobTableData> result) {
        job_table_data_ = std::move(result);
        RAY_LOG(INFO) << "Finished loading job table data, size = "
                      << job_table_data_.size();
      })));
}

void GcsInitData::AsyncLoadNodeTableData(Postable<void()> on_done) {
  RAY_LOG(INFO) << "Loading node table data.";
  RAY_CHECK_OK(gcs_table_storage_.NodeTable().GetAll(std::move(on_done).TransformArg(
      [this](absl::flat_hash_map<NodeID, rpc::GcsNodeInfo> result) {
        node_table_data_ = std::move(result);
        RAY_LOG(INFO) << "Finished loading node table data, size = "
                      << node_table_data_.size();
      })));
}

void GcsInitData::AsyncLoadPlacementGroupTableData(Postable<void()> on_done) {
  RAY_LOG(INFO) << "Loading placement group table data.";
  RAY_CHECK_OK(
      gcs_table_storage_.PlacementGroupTable().GetAll(std::move(on_done).TransformArg(
          [this](absl::flat_hash_map<PlacementGroupID, rpc::PlacementGroupTableData>
                     result) {
            placement_group_table_data_ = std::move(result);
            RAY_LOG(INFO) << "Finished loading placement group table data, size = "
                          << placement_group_table_data_.size();
          })));
}

void GcsInitData::AsyncLoadActorTableData(Postable<void()> on_done) {
  RAY_LOG(INFO) << "Loading actor table data.";
  RAY_CHECK_OK(gcs_table_storage_.ActorTable().AsyncRebuildIndexAndGetAll(
      std::move(on_done).TransformArg(
          [this](absl::flat_hash_map<ActorID, ActorTableData> result) {
            actor_table_data_ = std::move(result);
            RAY_LOG(INFO) << "Finished loading actor table data, size = "
                          << actor_table_data_.size();
          })));
}

void GcsInitData::AsyncLoadActorTaskSpecTableData(Postable<void()> on_done) {
  RAY_LOG(INFO) << "Loading actor task spec table data.";
  RAY_CHECK_OK(
      gcs_table_storage_.ActorTaskSpecTable().GetAll(std::move(on_done).TransformArg(
          [this](absl::flat_hash_map<ActorID, TaskSpec> result) -> void {
            actor_task_spec_table_data_ = std::move(result);
            RAY_LOG(INFO) << "Finished loading actor task spec table data, size = "
                          << actor_task_spec_table_data_.size();
          })

                                                         ));
}

void GcsInitData::AsyncLoadVirtualClusterTableData(const EmptyCallback &on_done) {
  RAY_LOG(INFO) << "Loading virtual cluster table data.";
  auto load_virtual_cluster_table_data_callback =
      [this,
       on_done](absl::flat_hash_map<VirtualClusterID, VirtualClusterTableData> &&result) {
        virtual_cluster_table_data_ = std::move(result);
        RAY_LOG(INFO) << "Finished loading virtual cluster table data, size = "
                      << virtual_cluster_table_data_.size();
        on_done();
      };
  RAY_CHECK_OK(gcs_table_storage_.VirtualClusterTable().GetAll(
      load_virtual_cluster_table_data_callback));
}

}  // namespace gcs
}  // namespace ray<|MERGE_RESOLUTION|>--- conflicted
+++ resolved
@@ -18,8 +18,7 @@
 namespace gcs {
 void GcsInitData::AsyncLoad(Postable<void()> on_done) {
   // There are 5 kinds of table data need to be loaded.
-<<<<<<< HEAD
-  auto count_down = std::make_shared<int>(5);
+  auto count_down = std::make_shared<int>(6);
   auto on_load_finished = Postable<void()>(
       [count_down, on_done]() mutable {
         if (--(*count_down) == 0) {
@@ -27,16 +26,6 @@
         }
       },
       on_done.io_context());
-=======
-  auto count_down = std::make_shared<int>(6);
-  auto on_load_finished = [count_down, on_done] {
-    if (--(*count_down) == 0) {
-      if (on_done) {
-        on_done();
-      }
-    }
-  };
->>>>>>> d00a089c
 
   AsyncLoadJobTableData(on_load_finished);
 
@@ -107,18 +96,18 @@
                                                          ));
 }
 
-void GcsInitData::AsyncLoadVirtualClusterTableData(const EmptyCallback &on_done) {
+void GcsInitData::AsyncLoadVirtualClusterTableData(Postable<void()> on_done) {
   RAY_LOG(INFO) << "Loading virtual cluster table data.";
-  auto load_virtual_cluster_table_data_callback =
-      [this,
-       on_done](absl::flat_hash_map<VirtualClusterID, VirtualClusterTableData> &&result) {
-        virtual_cluster_table_data_ = std::move(result);
-        RAY_LOG(INFO) << "Finished loading virtual cluster table data, size = "
-                      << virtual_cluster_table_data_.size();
-        on_done();
-      };
-  RAY_CHECK_OK(gcs_table_storage_.VirtualClusterTable().GetAll(
-      load_virtual_cluster_table_data_callback));
+  RAY_CHECK_OK(
+      gcs_table_storage_.VirtualClusterTable().GetAll(std::move(on_done).TransformArg(
+          [this](absl::flat_hash_map<VirtualClusterID, VirtualClusterTableData> result)
+              -> void {
+            virtual_cluster_table_data_ = std::move(result);
+            RAY_LOG(INFO) << "Finished loading virtual cluster table data, size = "
+                          << virtual_cluster_table_data_.size();
+          })
+
+                                                          ));
 }
 
 }  // namespace gcs
