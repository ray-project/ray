// Copyright 2022 The Ray Authors.
//
// Licensed under the Apache License, Version 2.0 (the "License");
// you may not use this file except in compliance with the License.
// You may obtain a copy of the License at
//
//  http://www.apache.org/licenses/LICENSE-2.0
//
// Unless required by applicable law or agreed to in writing, software
// distributed under the License is distributed on an "AS IS" BASIS,
// WITHOUT WARRANTIES OR CONDITIONS OF ANY KIND, either express or implied.
// See the License for the specific language governing permissions and
// limitations under the License.

#include "ray/gcs/gcs_server/gcs_task_manager.h"

#include "absl/strings/match.h"
#include "ray/common/ray_config.h"
#include "ray/common/status.h"

namespace ray {
namespace gcs {

void GcsTaskManager::Stop() {
  io_service_.stop();
  if (io_service_thread_->joinable()) {
    io_service_thread_->join();
  }
}

std::vector<rpc::TaskEvents> GcsTaskManager::GcsTaskManagerStorage::GetTaskEvents()
    const {
  std::vector<rpc::TaskEvents> ret;
  // From the higher priority to the lower priority list.
  for (int i = gc_policy_->MaxPriority() - 1; i >= 0; --i) {
    // Reverse iterate the list to get the latest task events.
    for (auto itr = task_events_list_[i].rbegin(); itr != task_events_list_[i].rend();
         ++itr) {
      ret.push_back(*itr);
    }
  }

  return ret;
}

std::vector<rpc::TaskEvents> GcsTaskManager::GcsTaskManagerStorage::GetTaskEvents(
    JobID job_id) const {
  auto task_locators_itr = job_index_.find(job_id);
  if (task_locators_itr == job_index_.end()) {
    // Not found any tasks related to this job.
    return {};
  }
  return GetTaskEvents(task_locators_itr->second);
}

std::vector<rpc::TaskEvents> GcsTaskManager::GcsTaskManagerStorage::GetTaskEvents(
    const absl::flat_hash_set<TaskID> &task_ids) const {
  absl::flat_hash_set<std::shared_ptr<TaskEventLocator>> select_task_locators;
  for (const auto &task_id : task_ids) {
    auto task_locator_itr = task_index_.find(task_id);
    if (task_locator_itr != task_index_.end()) {
      select_task_locators.insert(task_locator_itr->second.begin(),
                                  task_locator_itr->second.end());
    }
  }

  return GetTaskEvents(select_task_locators);
}

std::vector<rpc::TaskEvents> GcsTaskManager::GcsTaskManagerStorage::GetTaskEvents(
    const absl::flat_hash_set<std::shared_ptr<TaskEventLocator>> &task_locators) const {
  std::vector<rpc::TaskEvents> result;
  for (const auto &task_attempt_loc : task_locators) {
    // Copy the task event to the output.
    result.push_back(task_attempt_loc->GetTaskEventsMutable());
  }

  return result;
}

void GcsTaskManager::GcsTaskManagerStorage::MarkTasksFailedOnWorkerDead(
    const WorkerID &worker_id, const rpc::WorkerTableData &worker_failure_data) {
  auto task_attempts_itr = worker_index_.find(worker_id);
  if (task_attempts_itr == worker_index_.end()) {
    // No tasks by the worker.
    return;
  }

  rpc::RayErrorInfo error_info;
  error_info.set_error_type(rpc::ErrorType::WORKER_DIED);
  std::stringstream error_message;
  error_message << "Worker running the task (" << worker_id.Hex()
                << ") died with exit_type: " << worker_failure_data.exit_type()
                << " with error_message: " << worker_failure_data.exit_detail();
  error_info.set_error_message(error_message.str());

  for (const auto &task_locator : task_attempts_itr->second) {
    MarkTaskAttemptFailedIfNeeded(
        task_locator, worker_failure_data.end_time_ms() * 1000 * 1000, error_info);
  }
}

void GcsTaskManager::GcsTaskManagerStorage::MarkTaskAttemptFailedIfNeeded(
    const std::shared_ptr<TaskEventLocator> &locator,
    int64_t failed_ts_ns,
    const rpc::RayErrorInfo &error_info) {
  auto &task_events = locator->GetTaskEventsMutable();
  // We don't mark tasks as failed if they are already terminated.
  if (IsTaskTerminated(task_events)) {
    return;
  }

  // We could mark the task as failed even if might not have state updates yet (i.e. only
  // profiling events are reported).
  auto state_updates = task_events.mutable_state_updates();
<<<<<<< HEAD
  (*state_updates->mutable_state_ts_ns())[ray::rpc::TaskStatus::FAILED] = failed_ts;
=======
  (*state_updates->mutable_state_ts())[ray::rpc::TaskStatus::FAILED] = failed_ts_ns;
>>>>>>> 4568ace4
  state_updates->mutable_error_info()->CopyFrom(error_info);
}

void GcsTaskManager::GcsTaskManagerStorage::MarkTasksFailedOnJobEnds(
    const JobID &job_id, int64_t job_finish_time_ns) {
  auto task_attempts_itr = job_index_.find(job_id);
  if (task_attempts_itr == job_index_.end()) {
    // No tasks in the job.
    return;
  }

  rpc::RayErrorInfo error_info;
  error_info.set_error_type(rpc::ErrorType::WORKER_DIED);
  std::stringstream error_message;
  error_message << "Job finishes (" << job_id.Hex()
                << ") as driver exits. Marking all non-terminal tasks as failed.";
  error_info.set_error_message(error_message.str());

  // Iterate all task attempts from the job.
  for (const auto &task_locator : task_attempts_itr->second) {
    MarkTaskAttemptFailedIfNeeded(task_locator, job_finish_time_ns, error_info);
  }
}

void GcsTaskManager::GcsTaskManagerStorage::UpdateExistingTaskAttempt(
    const std::shared_ptr<GcsTaskManager::GcsTaskManagerStorage::TaskEventLocator> &loc,
    const rpc::TaskEvents &task_events) {
  auto &existing_task = loc->GetTaskEventsMutable();
  // Update the tracking
  if (task_events.has_task_info() && !existing_task.has_task_info()) {
    stats_counter_.Increment(kTaskTypeToCounterType.at(task_events.task_info().type()));
  }

  // Update the task event.
  existing_task.MergeFrom(task_events);

  // Truncate the profile events if needed.
  auto max_num_profile_events_per_task =
      RayConfig::instance().task_events_max_num_profile_events_per_task();
  if (existing_task.profile_events().events_size() > max_num_profile_events_per_task) {
    auto to_drop =
        existing_task.profile_events().events_size() - max_num_profile_events_per_task;
    existing_task.mutable_profile_events()->mutable_events()->DeleteSubrange(0, to_drop);

    // Update the tracking per job
    auto job_id = JobID::FromBinary(existing_task.job_id());
    job_task_summary_[job_id].RecordProfileEventsDropped(to_drop);
    stats_counter_.Increment(kTotalNumProfileTaskEventsDropped, to_drop);
  }

  // Move the task events around different gc priority list.
  auto target_list_index = gc_policy_->GetTaskListPriority(existing_task);
  auto cur_list_index = loc->GetCurrentListIndex();
  if (target_list_index != cur_list_index) {
    // Need to add to the new list first.
    task_events_list_[target_list_index].push_front(std::move(existing_task));

    task_events_list_[cur_list_index].erase(loc->GetCurrentListIterator());
    loc->SetCurrentList(target_list_index, task_events_list_[target_list_index].begin());
  }

  // Update the index if needed. Adding to index is idempotent so it is safe to call it
  // multiple times.
  UpdateIndex(loc);
}

std::shared_ptr<GcsTaskManager::GcsTaskManagerStorage::TaskEventLocator>
GcsTaskManager::GcsTaskManagerStorage::AddNewTaskEvent(rpc::TaskEvents &&task_events) {
  // Create a new locator.
  auto target_list_index = gc_policy_->GetTaskListPriority(task_events);
  task_events_list_.at(target_list_index).push_front(std::move(task_events));
  auto list_itr = task_events_list_.at(target_list_index).begin();

  auto loc = std::make_shared<TaskEventLocator>(list_itr, target_list_index);

  // Add to index.
  UpdateIndex(loc);

  const auto &added_task_events = loc->GetTaskEventsMutable();

  // Stats tracking
  stats_counter_.Increment(kNumTaskEventsStored);
  // Bump the task counters by type.
  if (added_task_events.has_task_info() && added_task_events.attempt_number() == 0) {
    stats_counter_.Increment(
        kTaskTypeToCounterType.at(added_task_events.task_info().type()));
  }

  return loc;
}

void GcsTaskManager::GcsTaskManagerStorage::UpdateIndex(
    const std::shared_ptr<TaskEventLocator> &loc) {
  const auto &task_events = loc->GetTaskEventsMutable();
  const auto task_attempt = GetTaskAttempt(task_events);
  const auto job_id = JobID::FromBinary(task_events.job_id());
  const auto task_id = TaskID::FromBinary(task_events.task_id());
  const auto worker_id = GetWorkerID(task_events);

  primary_index_.insert({task_attempt, loc});
  RAY_CHECK(!job_id.IsNil());
  RAY_CHECK(!task_id.IsNil());

  task_index_[task_id].insert(loc);
  job_index_[job_id].insert(loc);
  if (!worker_id.IsNil()) {
    worker_index_[worker_id].insert(loc);
  }
}

void GcsTaskManager::GcsTaskManagerStorage::RemoveFromIndex(
    const std::shared_ptr<TaskEventLocator> &loc) {
  const auto &task_events = loc->GetTaskEventsMutable();
  const auto task_attempt = GetTaskAttempt(task_events);
  const auto job_id = JobID::FromBinary(task_events.job_id());
  const auto task_id = TaskID::FromBinary(task_events.task_id());
  const auto worker_id = GetWorkerID(task_events);

  // Remove from secondary indices.
  RAY_CHECK(!job_id.IsNil());
  auto job_attempts_iter = job_index_.find(job_id);
  RAY_CHECK(job_attempts_iter != job_index_.end());
  RAY_CHECK(job_attempts_iter->second.erase(loc) == 1);
  if (job_attempts_iter->second.empty()) {
    job_index_.erase(job_attempts_iter);
  }

  RAY_CHECK(!task_id.IsNil());
  auto task_attempts_iter = task_index_.find(task_id);
  RAY_CHECK(task_attempts_iter != task_index_.end());
  RAY_CHECK(task_attempts_iter->second.erase(loc) == 1);
  if (task_attempts_iter->second.empty()) {
    task_index_.erase(task_attempts_iter);
  }

  if (!worker_id.IsNil()) {
    auto worker_attempts_iter = worker_index_.find(worker_id);
    RAY_CHECK(worker_attempts_iter != worker_index_.end());
    RAY_CHECK(worker_attempts_iter->second.erase(loc) == 1);
    if (worker_attempts_iter->second.empty()) {
      worker_index_.erase(worker_attempts_iter);
    }
  }

  // Remove from primary index.
  primary_index_.erase(task_attempt);
}

std::shared_ptr<GcsTaskManager::GcsTaskManagerStorage::TaskEventLocator>
GcsTaskManager::GcsTaskManagerStorage::UpdateOrInitTaskEventLocator(
    rpc::TaskEvents &&events_by_task) {
  const TaskID task_id = TaskID::FromBinary(events_by_task.task_id());
  int32_t attempt_number = events_by_task.attempt_number();
  TaskAttempt task_attempt = std::make_pair<>(task_id, attempt_number);

  auto loc_itr = primary_index_.find(task_attempt);
  if (loc_itr != primary_index_.end()) {
    // Merge with an existing entry.
    UpdateExistingTaskAttempt(loc_itr->second, events_by_task);
    return loc_itr->second;
  }

  // A new task attempt
  auto loc = AddNewTaskEvent(std::move(events_by_task));

  return loc;
}

void GcsTaskManager::GcsTaskManagerStorage::RemoveTaskAttempt(
    std::shared_ptr<TaskEventLocator> loc) {
  const auto &to_remove = loc->GetTaskEventsMutable();

  const auto job_id = JobID::FromBinary(to_remove.job_id());

  // Update the tracking
  job_task_summary_[job_id].RecordProfileEventsDropped(NumProfileEvents(to_remove));
  job_task_summary_[job_id].RecordTaskAttemptDropped(GetTaskAttempt(to_remove));
  stats_counter_.Decrement(kNumTaskEventsStored);
  stats_counter_.Increment(kTotalNumTaskAttemptsDropped);
  stats_counter_.Increment(kTotalNumProfileTaskEventsDropped,
                           NumProfileEvents(to_remove));

  // Remove from the index.
  RemoveFromIndex(loc);

  // Lastly, remove from the underlying list.
  task_events_list_[loc->GetCurrentListIndex()].erase(loc->GetCurrentListIterator());
}

void GcsTaskManager::GcsTaskManagerStorage::EvictTaskEvent() {
  // Choose one task event to evict
  size_t list_index = 0;
  for (; list_index < gc_policy_->MaxPriority(); ++list_index) {
    // Find the lowest priority list to gc.
    if (!task_events_list_[list_index].empty()) {
      break;
    }
  }
  RAY_CHECK(list_index < gc_policy_->MaxPriority());

  // Evict from the end.
  const auto &to_evict = task_events_list_[list_index].back();
  const auto &loc_iter = primary_index_.find(GetTaskAttempt(to_evict));
  RAY_CHECK(loc_iter != primary_index_.end());

  RemoveTaskAttempt(loc_iter->second);
}

void GcsTaskManager::GcsTaskManagerStorage::AddOrReplaceTaskEvent(
    rpc::TaskEvents &&events_by_task) {
  auto job_id = JobID::FromBinary(events_by_task.job_id());
  auto task_id = TaskID::FromBinary(events_by_task.task_id());

  if (job_id.IsNil() || task_id.IsNil()) {
    // Skip invalid task events.
    RAY_LOG(DEBUG)
        << "Skip invalid task event with missing job id or task id. This "
           "could happen when profiling events are created without a task id : "
        << events_by_task.DebugString();
    return;
  }

  // We are dropping this task.
  if (job_task_summary_[job_id].ShouldDropTaskAttempt(GetTaskAttempt(events_by_task))) {
    // This task attempt has been dropped.
    RAY_LOG(DEBUG) << "already dropping task "
                   << TaskID::FromBinary(events_by_task.task_id()) << " attempt "
                   << events_by_task.attempt_number() << " of job " << job_id;
    return;
  }

  // Get or init a task locator: if the task event is not stored, a new entry
  // will be added to the storage.
  std::shared_ptr<TaskEventLocator> loc =
      UpdateOrInitTaskEventLocator(std::move(events_by_task));

  // If limit enforced, replace one.
  if (max_num_task_events_ > 0 && static_cast<size_t>(stats_counter_.Get(
                                      kNumTaskEventsStored)) > max_num_task_events_) {
    RAY_LOG_EVERY_MS(WARNING, 10000)
        << "Max number of tasks event (" << max_num_task_events_
        << ") allowed is reached. Old task events will be overwritten. Set "
           "`RAY_task_events_max_num_task_in_gcs` to a higher value to "
           "store more.";
    EvictTaskEvent();
  }
}

void GcsTaskManager::HandleGetTaskEvents(rpc::GetTaskEventsRequest request,
                                         rpc::GetTaskEventsReply *reply,
                                         rpc::SendReplyCallback send_reply_callback) {
  RAY_LOG(DEBUG) << "Getting task status:" << request.ShortDebugString();

  // Select candidate events by indexing if possible.
  std::vector<rpc::TaskEvents> task_events;
  const auto &filters = request.filters();
  if (filters.task_ids_size() > 0) {
    absl::flat_hash_set<TaskID> task_ids;
    for (const auto &task_id_str : filters.task_ids()) {
      task_ids.insert(TaskID::FromBinary(task_id_str));
    }
    task_events = task_event_storage_->GetTaskEvents(task_ids);
  } else if (filters.has_job_id()) {
    const auto job_id = JobID::FromBinary(filters.job_id());
    task_events = task_event_storage_->GetTaskEvents(job_id);
    // Populate per-job data loss.
    if (task_event_storage_->HasJob(job_id)) {
      const auto &job_summary = task_event_storage_->GetJobTaskSummary(job_id);
      reply->set_num_profile_task_events_dropped(job_summary.NumProfileEventsDropped());
      reply->set_num_status_task_events_dropped(job_summary.NumTaskAttemptsDropped());
    }
  } else {
    task_events = task_event_storage_->GetTaskEvents();
    // Populate all jobs data loss
    reply->set_num_profile_task_events_dropped(
        task_event_storage_->NumProfileEventsDropped());
    reply->set_num_status_task_events_dropped(
        task_event_storage_->NumTaskAttemptsDropped());
  }

  // Populate reply.
  auto limit = request.has_limit() ? request.limit() : -1;
  // Simple limit.
  auto count = 0;
  int64_t num_profile_event_limit = 0;
  int64_t num_status_event_limit = 0;
  int64_t num_limit_truncated = 0;

  // A lambda filter fn, where it returns true for task events to be included in the
  // result. Task ids and job ids are already filtered by the storage with indexing above.
  auto filter_fn = [&filters](const rpc::TaskEvents &task_event) {
    if (!task_event.has_task_info()) {
      // Skip task events w/o task info.
      return false;
    }
    if (filters.exclude_driver() &&
        task_event.task_info().type() == rpc::TaskType::DRIVER_TASK) {
      return false;
    }

    if (filters.has_actor_id() && task_event.task_info().has_actor_id() &&
        ActorID::FromBinary(task_event.task_info().actor_id()) !=
            ActorID::FromBinary(filters.actor_id())) {
      return false;
    }

    if (filters.has_name() &&
        !absl::EqualsIgnoreCase(task_event.task_info().name(), filters.name())) {
      return false;
    }

    if (filters.has_state()) {
      const google::protobuf::EnumDescriptor *task_status_descriptor =
          ray::rpc::TaskStatus_descriptor();

      // Figure out the latest state of a task.
      ray::rpc::TaskStatus state = ray::rpc::TaskStatus::NIL;
      if (task_event.has_state_updates()) {
        for (int i = task_status_descriptor->value_count() - 1; i >= 0; --i) {
          if (task_event.state_updates().state_ts_ns().contains(
                  task_status_descriptor->value(i)->number())) {
            state = static_cast<ray::rpc::TaskStatus>(
                task_status_descriptor->value(i)->number());
            break;
          }
        }
      }

      if (!absl::EqualsIgnoreCase(
              filters.state(),
              task_status_descriptor->FindValueByNumber(state)->name())) {
        return false;
      }
    }

    return true;
  };

  int64_t num_filtered = 0;
  for (auto itr = task_events.rbegin(); itr != task_events.rend(); ++itr) {
    auto &task_event = *itr;
    if (!filter_fn(task_event)) {
      num_filtered++;
      continue;
    }

    if (limit < 0 || count++ < limit) {
      auto events = reply->add_events_by_task();
      events->Swap(&task_event);
    } else {
      num_profile_event_limit +=
          task_event.has_profile_events() ? task_event.profile_events().events_size() : 0;
      num_status_event_limit += task_event.has_state_updates() ? 1 : 0;
      num_limit_truncated++;
    }
  }

  // Take into account truncation.
  reply->set_num_profile_task_events_dropped(reply->num_profile_task_events_dropped() +
                                             num_profile_event_limit);
  reply->set_num_status_task_events_dropped(reply->num_status_task_events_dropped() +
                                            num_status_event_limit);

  reply->set_num_total_stored(task_events.size());
  reply->set_num_truncated(num_limit_truncated);
  reply->set_num_filtered_on_gcs(num_filtered);

  GCS_RPC_SEND_REPLY(send_reply_callback, reply, Status::OK());
  return;
}

void GcsTaskManager::GcsTaskManagerStorage::RecordDataLossFromWorker(
    const rpc::TaskEventData &data) {
  for (const auto &dropped_attempt : data.dropped_task_attempts()) {
    const auto task_id = TaskID::FromBinary(dropped_attempt.task_id());
    auto attempt_number = dropped_attempt.attempt_number();
    auto job_id = task_id.JobId();
    job_task_summary_[job_id].RecordTaskAttemptDropped(
        std::make_pair<>(task_id, attempt_number));
    stats_counter_.Increment(kTotalNumTaskAttemptsDropped);

    // We will also remove any existing task events for this task attempt from the storage
    // since we want to make data loss at task attempt granularity.
    const auto &loc_iter = primary_index_.find(std::make_pair<>(task_id, attempt_number));
    if (loc_iter != primary_index_.end()) {
      RemoveTaskAttempt(loc_iter->second);
    }
  }

  if (data.num_profile_events_dropped() > 0) {
    job_task_summary_[JobID::FromBinary(data.job_id())].RecordProfileEventsDropped(
        data.num_profile_events_dropped());
    stats_counter_.Increment(kTotalNumProfileTaskEventsDropped,
                             data.num_profile_events_dropped());
  }
}

void GcsTaskManager::HandleAddTaskEventData(rpc::AddTaskEventDataRequest request,
                                            rpc::AddTaskEventDataReply *reply,
                                            rpc::SendReplyCallback send_reply_callback) {
  auto data = std::move(request.data());
  task_event_storage_->RecordDataLossFromWorker(data);

  for (auto events_by_task : *data.mutable_events_by_task()) {
    stats_counter_.Increment(kTotalNumTaskEventsReported);
    task_event_storage_->AddOrReplaceTaskEvent(std::move(events_by_task));
  }

  // Processed all the task events
  GCS_RPC_SEND_REPLY(send_reply_callback, reply, Status::OK());
}

std::string GcsTaskManager::DebugString() {
  std::ostringstream ss;
  auto counters = stats_counter_.GetAll();
  ss << "GcsTaskManager: "
     << "\n-Total num task events reported: " << counters[kTotalNumTaskEventsReported]
     << "\n-Total num status task events dropped: "
     << counters[kTotalNumTaskAttemptsDropped] << "\n-Total num profile events dropped: "
     << counters[kTotalNumProfileTaskEventsDropped]
     << "\n-Current num of task events stored: " << counters[kNumTaskEventsStored]
     << "\n-Total num of actor creation tasks: " << counters[kTotalNumActorCreationTask]
     << "\n-Total num of actor tasks: " << counters[kTotalNumActorTask]
     << "\n-Total num of normal tasks: " << counters[kTotalNumNormalTask]
     << "\n-Total num of driver tasks: " << counters[kTotalNumDriverTask];

  return ss.str();
}

void GcsTaskManager::RecordMetrics() {
  auto counters = stats_counter_.GetAll();
  ray::stats::STATS_gcs_task_manager_task_events_reported.Record(
      counters[kTotalNumTaskEventsReported]);

  ray::stats::STATS_gcs_task_manager_task_events_dropped.Record(
      counters[kTotalNumTaskAttemptsDropped], ray::stats::kGcsTaskStatusEventDropped);
  ray::stats::STATS_gcs_task_manager_task_events_dropped.Record(
      counters[kTotalNumProfileTaskEventsDropped], ray::stats::kGcsProfileEventDropped);

  ray::stats::STATS_gcs_task_manager_task_events_stored.Record(
      counters[kNumTaskEventsStored]);

  {
    absl::MutexLock lock(&mutex_);
    if (usage_stats_client_) {
      usage_stats_client_->RecordExtraUsageCounter(
          usage::TagKey::NUM_ACTOR_CREATION_TASKS, counters[kTotalNumActorCreationTask]);
      usage_stats_client_->RecordExtraUsageCounter(usage::TagKey::NUM_ACTOR_TASKS,
                                                   counters[kTotalNumActorTask]);
      usage_stats_client_->RecordExtraUsageCounter(usage::TagKey::NUM_NORMAL_TASKS,
                                                   counters[kTotalNumNormalTask]);
      usage_stats_client_->RecordExtraUsageCounter(usage::TagKey::NUM_DRIVERS,
                                                   counters[kTotalNumDriverTask]);
    }
  }
}

void GcsTaskManager::SetUsageStatsClient(UsageStatsClient *usage_stats_client) {
  absl::MutexLock lock(&mutex_);
  usage_stats_client_ = usage_stats_client;
}

void GcsTaskManager::OnWorkerDead(
    const WorkerID &worker_id, const std::shared_ptr<rpc::WorkerTableData> &worker_data) {
  RAY_LOG(DEBUG) << "Marking all running tasks of worker " << worker_id << " as failed.";

  std::shared_ptr<boost::asio::deadline_timer> timer =
      std::make_shared<boost::asio::deadline_timer>(
          io_service_,
          boost::posix_time::milliseconds(
              RayConfig::instance().gcs_mark_task_failed_on_worker_dead_delay_ms()));

  timer->async_wait(
      [this, timer, worker_id, worker_data](const boost::system::error_code &error) {
        if (error == boost::asio::error::operation_aborted) {
          // timer canceled or aborted.
          return;
        }
        // If there are any non-terminated tasks from the worker, mark them failed since
        // all workers associated with the worker will be failed.
        task_event_storage_->MarkTasksFailedOnWorkerDead(worker_id, *worker_data);
      });
}

void GcsTaskManager::OnJobFinished(const JobID &job_id, int64_t job_finish_time_ms) {
  std::shared_ptr<boost::asio::deadline_timer> timer =
      std::make_shared<boost::asio::deadline_timer>(
          io_service_,
          boost::posix_time::milliseconds(
              RayConfig::instance().gcs_mark_task_failed_on_job_done_delay_ms()));

  timer->async_wait([this, timer, job_id, job_finish_time_ms](
                        const boost::system::error_code &error) {
    if (error == boost::asio::error::operation_aborted) {
      // timer canceled or aborted.
      return;
    }
    RAY_LOG(INFO) << "Marking all running tasks of job " << job_id.Hex() << " as failed.";
    // If there are any non-terminated tasks from the job, mark them failed since all
    // workers associated with the job will be killed.
    task_event_storage_->MarkTasksFailedOnJobEnds(job_id,
                                                  job_finish_time_ms * 1000 * 1000);

    // Clear and summarize the job summary info (since it's now finalized).
    task_event_storage_->UpdateJobSummaryOnJobDone(job_id);
  });
}

void GcsTaskManager::GcsTaskManagerStorage::JobTaskSummary::GcOldDroppedTaskAttempts(
    const JobID &job_id) {
  const auto max_dropped_task_attempts_tracked_in_gcs = static_cast<size_t>(
      RayConfig::instance()
          .task_events_max_dropped_task_attempts_tracked_per_job_in_gcs());
  if (dropped_task_attempts_.size() <= max_dropped_task_attempts_tracked_in_gcs) {
    return;
  }
  RAY_LOG(INFO) << "Evict extra dropped task attempts(" << dropped_task_attempts_.size()
                << " > " << max_dropped_task_attempts_tracked_in_gcs
                << ") tracked in GCS for job=" << job_id.Hex() << ". Setting the "
                << "RAY_task_events_max_dropped_task_attempts_tracked_per_job_in_gcs"
                << " to a higher value to store more.";

  // If there's still more than
  // task_events_max_dropped_task_attempts_tracked_per_job_in_gcs, just take and evict
  // to prevent OOM.
  size_t num_to_evict = 0;
  if (dropped_task_attempts_.size() > max_dropped_task_attempts_tracked_in_gcs) {
    num_to_evict =
        dropped_task_attempts_.size() - max_dropped_task_attempts_tracked_in_gcs;

    // Add 10% to mitigate thrashing.
    num_to_evict = std::min(dropped_task_attempts_.size(),
                            num_to_evict + static_cast<size_t>(0.1 * num_to_evict));
  }
  num_task_attempts_dropped_tracked_ = dropped_task_attempts_.size();
  if (num_to_evict == 0) {
    return;
  }

  // Evict ignoring timestamp.
  num_dropped_task_attempts_evicted_ += num_to_evict;
  dropped_task_attempts_.erase(dropped_task_attempts_.begin(),
                               std::next(dropped_task_attempts_.begin(), num_to_evict));
  num_task_attempts_dropped_tracked_ = dropped_task_attempts_.size();
}

}  // namespace gcs
}  // namespace ray<|MERGE_RESOLUTION|>--- conflicted
+++ resolved
@@ -113,11 +113,7 @@
   // We could mark the task as failed even if might not have state updates yet (i.e. only
   // profiling events are reported).
   auto state_updates = task_events.mutable_state_updates();
-<<<<<<< HEAD
-  (*state_updates->mutable_state_ts_ns())[ray::rpc::TaskStatus::FAILED] = failed_ts;
-=======
-  (*state_updates->mutable_state_ts())[ray::rpc::TaskStatus::FAILED] = failed_ts_ns;
->>>>>>> 4568ace4
+  (*state_updates->mutable_state_ts_ns())[ray::rpc::TaskStatus::FAILED] = failed_ts_ns;
   state_updates->mutable_error_info()->CopyFrom(error_info);
 }
 
