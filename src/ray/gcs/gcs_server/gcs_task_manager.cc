--- conflicted
+++ resolved
@@ -205,57 +205,7 @@
   // Iterate all task attempts from the job.
   for (const auto &task_attempt : task_attempts_itr->second) {
     if (!IsTaskTerminated(task_attempt.first)) {
-<<<<<<< HEAD
-      // TODO(rickyx): will do in another PR.
-      MarkTaskAttemptFailed(task_attempt, job_finish_time_ns, rpc::RayErrorInfo());
-=======
       MarkTaskAttemptFailed(task_attempt, job_finish_time_ns, error_info);
-    }
-  }
-}
-
-void GcsTaskManager::GcsTaskManagerStorage::MarkTaskFailed(const TaskID &task_id,
-                                                           int64_t failed_ts) {
-  auto latest_task_attempt = GetLatestTaskAttempt(task_id);
-  if (!latest_task_attempt.has_value()) {
-    return;
-  }
-  // TODO(rickyx): we will fix it in the next PR.
-  MarkTaskAttemptFailed(*latest_task_attempt, failed_ts, rpc::RayErrorInfo());
-}
-
-void GcsTaskManager::GcsTaskManagerStorage::MarkTaskTreeFailedIfNeeded(
-    const TaskID &task_id, const TaskID &parent_task_id) {
-  if (!parent_task_id.IsNil()) {
-    // If parent has failed, mark itself as failed
-    auto parent_failed_ts =
-        GetTaskStatusUpdateTime(parent_task_id, rpc::TaskStatus::FAILED);
-    if (parent_failed_ts.has_value()) {
-      // Mark current task as failed.
-      MarkTaskFailed(task_id, *parent_failed_ts);
-    }
-  }
-
-  // BFS traverse the task tree to mark all non terminal children as failure
-  std::vector<TaskID> failed_tasks;
-  auto task_failed_ts = GetTaskStatusUpdateTime(task_id, rpc::TaskStatus::FAILED);
-  if (task_failed_ts.has_value()) {
-    failed_tasks.push_back(task_id);
-  }
-
-  for (size_t i = 0; i < failed_tasks.size(); ++i) {
-    auto failed_task_id = failed_tasks[i];
-    auto children_tasks_itr = parent_to_children_task_index_.find(failed_task_id);
-    if (children_tasks_itr == parent_to_children_task_index_.end()) {
-      continue;
-    }
-    for (const auto &child_task_id : children_tasks_itr->second) {
-      // Mark any non-terminated child as failed with parent's failure timestamp.
-      if (!IsTaskTerminated(child_task_id)) {
-        MarkTaskFailed(child_task_id, task_failed_ts.value());
-        failed_tasks.push_back(child_task_id);
-      }
->>>>>>> 7fbc1fc0
     }
   }
 }
@@ -564,16 +514,10 @@
           // timer canceled or aborted.
           return;
         }
-<<<<<<< HEAD
-        // If there are any non-terminated tasks from the job, mark them failed since
-        // all workers associated with the job will be killed.
-        task_event_storage_->MarkTasksFailed(job_id, job_finish_time_ms * 1000 * 1000);
-=======
         // If there are any non-terminated tasks from the job, mark them failed since all
         // workers associated with the job will be killed.
         task_event_storage_->MarkTasksFailedOnJobEnds(job_id,
                                                       job_finish_time_ms * 1000 * 1000);
->>>>>>> 7fbc1fc0
       });
 }
 
