--- conflicted
+++ resolved
@@ -31,34 +31,20 @@
       }));
 }
 
-<<<<<<< HEAD
-void GcsKVManager::HandleDel(const rpc::DelRequest &request, rpc::DelReply *reply,
-                             rpc::SendReplyCallback send_reply_callback) {
-  AsyncDel(request.key(), [reply, send_reply_callback](int deleted_num) {
+void GcsKVManager::AsyncInternalKVDel(const std::string &key,
+                                      std::function<void(int)> cb) {
+  std::vector<std::string> cmd = {"HDEL", key, "value"};
+  redis_client_->GetPrimaryContext()->RunArgvAsync(
+      cmd, [cb](auto redis_reply) { cb(redis_reply->ReadAsInteger()); });
+}
+
+void GcsInternalKVManager::HandleInternalKVDel(
+    const rpc::InternalKVDelRequest &request, rpc::InternalKVDelReply *reply,
+    rpc::SendReplyCallback send_reply_callback) {
+  AsyncInternalKVDel(request.key(), [reply, send_reply_callback](int deleted_num) {
     reply->set_deleted_num(deleted_num);
     GCS_RPC_SEND_REPLY(send_reply_callback, reply, Status::OK());
   });
-}
-
-void GcsKVManager::AsyncDel(const std::string& key,
-                            std::function<void(int)> cb) {
-  std::vector<std::string> cmd = {"HDEL", key, "value"};
-  redis_client_->GetPrimaryContext()->RunArgvAsync(
-      cmd,
-      [cb](auto redis_reply) {
-        cb(redis_reply->ReadAsInteger());
-      });
-=======
-void GcsInternalKVManager::HandleInternalKVDel(
-    const rpc::InternalKVDelRequest &request, rpc::InternalKVDelReply *reply,
-    rpc::SendReplyCallback send_reply_callback) {
-  std::vector<std::string> cmd = {"HDEL", request.key(), "value"};
-  RAY_CHECK_OK(redis_client_->GetPrimaryContext()->RunArgvAsync(
-      cmd, [reply, send_reply_callback](auto redis_reply) {
-        reply->set_deleted_num(redis_reply->ReadAsInteger());
-        GCS_RPC_SEND_REPLY(send_reply_callback, reply, Status::OK());
-      }));
->>>>>>> b3305e9b
 }
 
 void GcsInternalKVManager::HandleInternalKVExists(
