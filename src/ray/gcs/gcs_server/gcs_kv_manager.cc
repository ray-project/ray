// Copyright 2021 The Ray Authors.
//
// Licensed under the Apache License, Version 2.0 (the "License");
// you may not use this file except in compliance with the License.
// You may obtain a copy of the License at
//
//  http://www.apache.org/licenses/LICENSE-2.0
//
// Unless required by applicable law or agreed to in writing, software
// distributed under the License is distributed on an "AS IS" BASIS,
// WITHOUT WARRANTIES OR CONDITIONS OF ANY KIND, either express or implied.
// See the License for the specific language governing permissions and
// limitations under the License.

#include "ray/gcs/gcs_server/gcs_kv_manager.h"

#include <string_view>

#include "absl/strings/match.h"
#include "absl/strings/str_split.h"

namespace ray {
namespace gcs {
namespace {
constexpr std::string_view kNamespacePrefix = "@namespace_";
constexpr std::string_view kNamespaceSep = ":";

std::string MakeKey(const std::string &ns, const std::string &key) {
  if (ns.empty()) {
    return key;
  }
  return absl::StrCat(kNamespacePrefix, ns, ":", key);
}

Status ValidateKey(const std::string &key) {
  if (absl::StartsWith(key, kNamespacePrefix)) {
    return Status::KeyError(absl::StrCat("Key can't start with ", kNamespacePrefix));
  }
  return Status::OK();
}

std::string ExtractKey(const std::string &key) {
  if (absl::StartsWith(key, kNamespacePrefix)) {
    std::vector<std::string> parts =
        absl::StrSplit(key, absl::MaxSplits(kNamespaceSep, 1));
    RAY_CHECK(parts.size() == 2) << "Invalid key: " << key;

    return parts[1];
  }
  return key;
}
}  // namespace

RedisInternalKV::RedisInternalKV(const RedisClientOptions &redis_options)
    : redis_options_(redis_options), work_(io_service_) {
  io_thread_ = std::make_unique<std::thread>([this] {
    SetThreadName("InternalKV");
    io_service_.run();
  });
  redis_client_ = std::make_unique<RedisClient>(redis_options_);
  RAY_CHECK_OK(redis_client_->Connect(io_service_));
}

void RedisInternalKV::Get(const std::string &ns, const std::string &key,
                          std::function<void(std::optional<std::string>)> callback) {
  auto true_key = MakeKey(ns, key);
  std::vector<std::string> cmd = {"HGET", true_key, "value"};
  RAY_CHECK_OK(redis_client_->GetPrimaryContext()->RunArgvAsync(
      cmd, [callback = std::move(callback)](auto redis_reply) {
        if (!redis_reply->IsNil()) {
          callback(redis_reply->ReadAsString());
        } else {
          callback(std::nullopt);
        }
      }));
}

void RedisInternalKV::Put(const std::string &ns, const std::string &key,
                          const std::string &value, bool overwrite,
                          std::function<void(bool)> callback) {
  auto true_key = MakeKey(ns, key);
  std::vector<std::string> cmd = {overwrite ? "HSET" : "HSETNX", true_key, "value",
                                  value};
  RAY_CHECK_OK(redis_client_->GetPrimaryContext()->RunArgvAsync(
      cmd, [callback = std::move(callback)](auto redis_reply) {
        auto added_num = redis_reply->ReadAsInteger();
        callback(added_num != 0);
      }));
}

void RedisInternalKV::Del(const std::string &ns, const std::string &key,
                          bool del_by_prefix, std::function<void(int64_t)> callback) {
  auto true_key = MakeKey(ns, key);
  if (del_by_prefix) {
    std::vector<std::string> cmd = {"KEYS", true_key + "*"};
    RAY_CHECK_OK(redis_client_->GetPrimaryContext()->RunArgvAsync(
        cmd, [this, callback = std::move(callback)](auto redis_reply) {
          const auto &reply = redis_reply->ReadAsStringArray();
          std::vector<std::string> del_cmd = {"DEL"};
          for (const auto &r : reply) {
            RAY_CHECK(r.has_value());
            del_cmd.emplace_back(*r);
          }
          RAY_CHECK_OK(redis_client_->GetPrimaryContext()->RunArgvAsync(
              del_cmd, [callback = std::move(callback)](auto redis_reply) {
                callback(redis_reply->ReadAsInteger());
              }));
        }));
  } else {
    std::vector<std::string> cmd = {"DEL", true_key};
    RAY_CHECK_OK(redis_client_->GetPrimaryContext()->RunArgvAsync(
        cmd, [callback = std::move(callback)](auto redis_reply) {
          callback(redis_reply->ReadAsInteger());
        }));
  }
}

void RedisInternalKV::Exists(const std::string &ns, const std::string &key,
                             std::function<void(bool)> callback) {
  auto true_key = MakeKey(ns, key);
  std::vector<std::string> cmd = {"HEXISTS", true_key, "value"};
  RAY_CHECK_OK(redis_client_->GetPrimaryContext()->RunArgvAsync(
      cmd, [callback = std::move(callback)](auto redis_reply) {
        bool exists = redis_reply->ReadAsInteger() > 0;
        callback(exists);
      }));
}

void RedisInternalKV::Keys(const std::string &ns, const std::string &prefix,
                           std::function<void(std::vector<std::string>)> callback) {
  auto true_prefix = MakeKey(ns, prefix);
  std::vector<std::string> cmd = {"KEYS", true_prefix + "*"};
  RAY_CHECK_OK(redis_client_->GetPrimaryContext()->RunArgvAsync(
      cmd, [callback = std::move(callback)](auto redis_reply) {
        const auto &reply = redis_reply->ReadAsStringArray();
        std::vector<std::string> results;
        for (const auto &r : reply) {
          RAY_CHECK(r.has_value());
          results.emplace_back(ExtractKey(*r));
        }
        callback(std::move(results));
      }));
}

void MemoryInternalKV::Get(const std::string &ns, const std::string &key,
                           std::function<void(std::optional<std::string>)> callback) {
  absl::ReaderMutexLock lock(&mu_);
  auto true_prefix = MakeKey(ns, key);
  auto it = map_.find(true_prefix);
  auto val = it == map_.end() ? std::nullopt : std::make_optional(it->second);
  if (callback != nullptr) {
    io_context_.post(std::bind(std::move(callback), std::move(val)));
  }
}

void MemoryInternalKV::Put(const std::string &ns, const std::string &key,
                           const std::string &value, bool overwrite,
                           std::function<void(bool)> callback) {
  absl::WriterMutexLock _(&mu_);
  auto true_key = MakeKey(ns, key);
  auto it = map_.find(true_key);
  bool inserted = false;
  if (it != map_.end()) {
    if (overwrite) {
      it->second = value;
    }
  } else {
    map_[true_key] = value;
    inserted = true;
  }
  if (callback != nullptr) {
    io_context_.post(std::bind(std::move(callback), inserted));
  }
}

void MemoryInternalKV::Del(const std::string &ns, const std::string &key,
                           bool del_by_prefix, std::function<void(int64_t)> callback) {
  absl::WriterMutexLock _(&mu_);
  auto true_key = MakeKey(ns, key);
  auto it = map_.lower_bound(true_key);
  int64_t del_num = 0;
  while (it != map_.end()) {
    if (!del_by_prefix) {
      if (it->first == true_key) {
        map_.erase(it);
        ++del_num;
      }
      break;
    }

    if (absl::StartsWith(it->first, true_key)) {
      it = map_.erase(it);
      ++del_num;
    } else {
      break;
    }
  }

  if (callback != nullptr) {
    io_context_.post(std::bind(std::move(callback), del_num));
  }
}

void MemoryInternalKV::Exists(const std::string &ns, const std::string &key,
                              std::function<void(bool)> callback) {
  absl::ReaderMutexLock lock(&mu_);
  auto true_key = MakeKey(ns, key);
  bool existed = map_.find(true_key) != map_.end();
  if (callback != nullptr) {
    io_context_.post(std::bind(std::move(callback), existed));
  }
}

void MemoryInternalKV::Keys(const std::string &ns, const std::string &prefix,
                            std::function<void(std::vector<std::string>)> callback) {
  absl::ReaderMutexLock lock(&mu_);
  std::vector<std::string> keys;
  auto true_prefix = MakeKey(ns, prefix);
  auto iter = map_.lower_bound(true_prefix);
  while (iter != map_.end() && absl::StartsWith(iter->first, true_prefix)) {
    keys.emplace_back(ExtractKey(iter->first));
    iter++;
  }
  if (callback != nullptr) {
    io_context_.post(std::bind(std::move(callback), std::move(keys)));
  }
}

void GcsInternalKVManager::HandleInternalKVGet(
    const rpc::InternalKVGetRequest &request, rpc::InternalKVGetReply *reply,
    rpc::SendReplyCallback send_reply_callback) {
  auto status = ValidateKey(request.key());
  if (!status.ok()) {
    GCS_RPC_SEND_REPLY(send_reply_callback, reply, status);
  } else {
    auto callback = [reply, send_reply_callback](std::optional<std::string> val) {
      if (val) {
        reply->set_value(*val);
        GCS_RPC_SEND_REPLY(send_reply_callback, reply, Status::OK());
      } else {
        GCS_RPC_SEND_REPLY(send_reply_callback, reply,
                           Status::NotFound("Failed to find the key"));
      }
    };
    kv_instance_->Get(request.namespace_(), request.key(), std::move(callback));
  }
}

void GcsInternalKVManager::HandleInternalKVPut(
    const rpc::InternalKVPutRequest &request, rpc::InternalKVPutReply *reply,
    rpc::SendReplyCallback send_reply_callback) {
  auto status = ValidateKey(request.key());
  if (!status.ok()) {
    GCS_RPC_SEND_REPLY(send_reply_callback, reply, status);
  } else {
    auto callback = [reply, send_reply_callback](bool newly_added) {
      reply->set_added_num(newly_added ? 1 : 0);
      GCS_RPC_SEND_REPLY(send_reply_callback, reply, Status::OK());
    };
    kv_instance_->Put(request.namespace_(), request.key(), request.value(),
                      request.overwrite(), std::move(callback));
  }
}

void GcsInternalKVManager::HandleInternalKVDel(
    const rpc::InternalKVDelRequest &request, rpc::InternalKVDelReply *reply,
    rpc::SendReplyCallback send_reply_callback) {
<<<<<<< HEAD
  auto callback = [reply, send_reply_callback](int64_t del_num) {
    reply->set_deleted_num(del_num);
    GCS_RPC_SEND_REPLY(send_reply_callback, reply, Status::OK());
  };
  kv_instance_->Del(request.namespace_(), request.key(), request.del_by_prefix(),
                    std::move(callback));
=======
  auto status = ValidateKey(request.key());
  if (!status.ok()) {
    GCS_RPC_SEND_REPLY(send_reply_callback, reply, status);
  } else {
    auto callback = [reply, send_reply_callback](int64_t del_num) {
      reply->set_deleted_num(del_num);
      GCS_RPC_SEND_REPLY(send_reply_callback, reply, Status::OK());
    };
    kv_instance_->Del(request.namespace_(), request.key(), std::move(callback));
  }
>>>>>>> 142a37f3
}

void GcsInternalKVManager::HandleInternalKVExists(
    const rpc::InternalKVExistsRequest &request, rpc::InternalKVExistsReply *reply,
    rpc::SendReplyCallback send_reply_callback) {
  auto status = ValidateKey(request.key());
  if (!status.ok()) {
    GCS_RPC_SEND_REPLY(send_reply_callback, reply, status);
  }
  {
    auto callback = [reply, send_reply_callback](bool exists) {
      reply->set_exists(exists);
      GCS_RPC_SEND_REPLY(send_reply_callback, reply, Status::OK());
    };
    kv_instance_->Exists(request.namespace_(), request.key(), std::move(callback));
  }
}

void GcsInternalKVManager::HandleInternalKVKeys(
    const rpc::InternalKVKeysRequest &request, rpc::InternalKVKeysReply *reply,
    rpc::SendReplyCallback send_reply_callback) {
  auto status = ValidateKey(request.prefix());
  if (!status.ok()) {
    GCS_RPC_SEND_REPLY(send_reply_callback, reply, status);
  } else {
    auto callback = [reply, send_reply_callback](std::vector<std::string> keys) {
      for (auto &result : keys) {
        reply->add_results(std::move(result));
      }
      GCS_RPC_SEND_REPLY(send_reply_callback, reply, Status::OK());
    };
    kv_instance_->Keys(request.namespace_(), request.prefix(), std::move(callback));
  }
}

}  // namespace gcs
}  // namespace ray<|MERGE_RESOLUTION|>--- conflicted
+++ resolved
@@ -265,14 +265,6 @@
 void GcsInternalKVManager::HandleInternalKVDel(
     const rpc::InternalKVDelRequest &request, rpc::InternalKVDelReply *reply,
     rpc::SendReplyCallback send_reply_callback) {
-<<<<<<< HEAD
-  auto callback = [reply, send_reply_callback](int64_t del_num) {
-    reply->set_deleted_num(del_num);
-    GCS_RPC_SEND_REPLY(send_reply_callback, reply, Status::OK());
-  };
-  kv_instance_->Del(request.namespace_(), request.key(), request.del_by_prefix(),
-                    std::move(callback));
-=======
   auto status = ValidateKey(request.key());
   if (!status.ok()) {
     GCS_RPC_SEND_REPLY(send_reply_callback, reply, status);
@@ -281,9 +273,9 @@
       reply->set_deleted_num(del_num);
       GCS_RPC_SEND_REPLY(send_reply_callback, reply, Status::OK());
     };
-    kv_instance_->Del(request.namespace_(), request.key(), std::move(callback));
-  }
->>>>>>> 142a37f3
+    kv_instance_->Del(request.namespace_(), request.key(), request.del_by_prefix(),
+                      std::move(callback));
+  }
 }
 
 void GcsInternalKVManager::HandleInternalKVExists(
