--- conflicted
+++ resolved
@@ -1,551 +1,337 @@
-<<<<<<< HEAD
-// Copyright 2021 The Ray Authors.
-//
-// Licensed under the Apache License, Version 2.0 (the "License");
-// you may not use this file except in compliance with the License.
-// You may obtain a copy of the License at
-//
-//  http://www.apache.org/licenses/LICENSE-2.0
-//
-// Unless required by applicable law or agreed to in writing, software
-// distributed under the License is distributed on an "AS IS" BASIS,
-// WITHOUT WARRANTIES OR CONDITIONS OF ANY KIND, either express or implied.
-// See the License for the specific language governing permissions and
-// limitations under the License.
-
-#include "ray/gcs/gcs_server/gcs_kv_manager.h"
-
-#include "absl/strings/match.h"
-
-namespace ray {
-namespace gcs {
-
-RedisInternalKV::RedisInternalKV(const RedisClientOptions &redis_options)
-    : redis_options_(redis_options), work_(io_service_) {
-  io_thread_ = std::make_unique<std::thread>([this] {
-    SetThreadName("InternalKV");
-    io_service_.run();
-  });
-  redis_client_ = std::make_unique<RedisClient>(redis_options_);
-  RAY_CHECK_OK(redis_client_->Connect(io_service_));
-}
-
-void RedisInternalKV::Get(const std::string &key,
-                          std::function<void(std::optional<std::string>)> callback) {
-  std::vector<std::string> cmd = {"HGET", key, "value"};
-  RAY_CHECK_OK(redis_client_->GetPrimaryContext()->RunArgvAsync(
-      cmd, [callback = std::move(callback)](auto redis_reply) {
-        if (!redis_reply->IsNil()) {
-          callback(redis_reply->ReadAsString());
-        } else {
-          callback(std::nullopt);
-        }
-      }));
-}
-
-void RedisInternalKV::Put(const std::string &key, const std::string &value,
-                          bool overwrite, std::function<void(bool)> callback) {
-  std::vector<std::string> cmd = {overwrite ? "HSET" : "HSETNX", key, "value", value};
-  RAY_CHECK_OK(redis_client_->GetPrimaryContext()->RunArgvAsync(
-      cmd, [callback = std::move(callback)](auto redis_reply) {
-        auto added_num = redis_reply->ReadAsInteger();
-        callback(added_num != 0);
-      }));
-}
-
-void RedisInternalKV::Del(const std::string &key, std::function<void(bool)> callback) {
-  std::vector<std::string> cmd = {"HDEL", key, "value"};
-  RAY_CHECK_OK(redis_client_->GetPrimaryContext()->RunArgvAsync(
-      cmd, [callback = std::move(callback)](auto redis_reply) {
-        callback(redis_reply->ReadAsInteger() != 0);
-      }));
-}
-
-void RedisInternalKV::Exists(const std::string &key, std::function<void(bool)> callback) {
-  std::vector<std::string> cmd = {"HEXISTS", key, "value"};
-  RAY_CHECK_OK(redis_client_->GetPrimaryContext()->RunArgvAsync(
-      cmd, [callback = std::move(callback)](auto redis_reply) {
-        bool exists = redis_reply->ReadAsInteger() > 0;
-        callback(exists);
-      }));
-}
-
-void RedisInternalKV::Keys(const std::string &prefix,
-                           std::function<void(std::vector<std::string>)> callback) {
-  std::vector<std::string> cmd = {"KEYS", prefix + "*"};
-  RAY_CHECK_OK(redis_client_->GetPrimaryContext()->RunArgvAsync(
-      cmd, [callback = std::move(callback)](auto redis_reply) {
-        const auto &reply = redis_reply->ReadAsStringArray();
-        std::vector<std::string> results;
-        for (const auto &r : reply) {
-          RAY_CHECK(r.has_value());
-          results.emplace_back(*r);
-        }
-        callback(std::move(results));
-      }));
-}
-
-void MemoryInternalKV::Get(const std::string &key,
-                           std::function<void(std::optional<std::string>)> callback) {
-  absl::ReaderMutexLock lock(&mu_);
-  auto it = map_.find(key);
-  auto val = it == map_.end() ? std::nullopt : std::make_optional(it->second);
-  if (callback != nullptr) {
-    io_context_.post(std::bind(std::move(callback), std::move(val)));
-  }
-}
-
-void MemoryInternalKV::Put(const std::string &key, const std::string &value,
-                           bool overwrite, std::function<void(bool)> callback) {
-  absl::WriterMutexLock _(&mu_);
-  auto it = map_.find(key);
-  bool inserted = false;
-  if (it != map_.end()) {
-    if (overwrite) {
-      it->second = value;
-    }
-  } else {
-    map_[key] = value;
-    inserted = true;
-  }
-  if (callback != nullptr) {
-    io_context_.post(std::bind(std::move(callback), inserted));
-  }
-}
-
-void MemoryInternalKV::Del(const std::string &key, std::function<void(bool)> callback) {
-  absl::WriterMutexLock _(&mu_);
-  auto it = map_.find(key);
-  bool deleted = true;
-  if (it == map_.end()) {
-    deleted = false;
-  } else {
-    map_.erase(it);
-  }
-  if (callback != nullptr) {
-    io_context_.post(std::bind(std::move(callback), deleted));
-  }
-}
-
-void MemoryInternalKV::Exists(const std::string &key,
-                              std::function<void(bool)> callback) {
-  absl::ReaderMutexLock lock(&mu_);
-  bool existed = map_.find(key) != map_.end();
-  if (callback != nullptr) {
-    io_context_.post(std::bind(std::move(callback), existed));
-  }
-}
-
-void MemoryInternalKV::Keys(const std::string &prefix,
-                            std::function<void(std::vector<std::string>)> callback) {
-  absl::ReaderMutexLock lock(&mu_);
-  std::vector<std::string> keys;
-  auto iter = map_.lower_bound(prefix);
-  while (iter != map_.end() && absl::StartsWith(iter->first, prefix)) {
-    keys.push_back(iter->first);
-    iter++;
-  }
-  if (callback != nullptr) {
-    io_context_.post(std::bind(std::move(callback), std::move(keys)));
-  }
-}
-
-void GcsInternalKVManager::HandleInternalKVGet(
-    const rpc::InternalKVGetRequest &request, rpc::InternalKVGetReply *reply,
-    rpc::SendReplyCallback send_reply_callback) {
-  auto callback = [reply, send_reply_callback](std::optional<std::string> val) {
-    if (val) {
-      reply->set_value(*val);
-      GCS_RPC_SEND_REPLY(send_reply_callback, reply, Status::OK());
-    } else {
-      GCS_RPC_SEND_REPLY(send_reply_callback, reply,
-                         Status::NotFound("Failed to find the key"));
-    }
-  };
-  kv_instance_->Get(request.key(), std::move(callback));
-}
-
-void GcsInternalKVManager::HandleInternalKVPut(
-    const rpc::InternalKVPutRequest &request, rpc::InternalKVPutReply *reply,
-    rpc::SendReplyCallback send_reply_callback) {
-  auto callback = [reply, send_reply_callback](bool newly_added) {
-    reply->set_added_num(newly_added ? 1 : 0);
-    GCS_RPC_SEND_REPLY(send_reply_callback, reply, Status::OK());
-  };
-  kv_instance_->Put(request.key(), request.value(), request.overwrite(),
-                    std::move(callback));
-}
-
-void GcsInternalKVManager::HandleInternalKVDel(
-    const rpc::InternalKVDelRequest &request, rpc::InternalKVDelReply *reply,
-    rpc::SendReplyCallback send_reply_callback) {
-  auto callback = [reply, send_reply_callback](bool deleted) {
-    reply->set_deleted_num(deleted ? 1 : 0);
-    GCS_RPC_SEND_REPLY(send_reply_callback, reply, Status::OK());
-  };
-  kv_instance_->Del(request.key(), std::move(callback));
-}
-
-void GcsInternalKVManager::HandleInternalKVExists(
-    const rpc::InternalKVExistsRequest &request, rpc::InternalKVExistsReply *reply,
-    rpc::SendReplyCallback send_reply_callback) {
-  auto callback = [reply, send_reply_callback](bool exists) {
-    reply->set_exists(exists);
-    GCS_RPC_SEND_REPLY(send_reply_callback, reply, Status::OK());
-  };
-  kv_instance_->Exists(request.key(), std::move(callback));
-}
-
-void GcsInternalKVManager::HandleInternalKVKeys(
-    const rpc::InternalKVKeysRequest &request, rpc::InternalKVKeysReply *reply,
-    rpc::SendReplyCallback send_reply_callback) {
-  auto callback = [reply, send_reply_callback](std::vector<std::string> keys) {
-    for (auto &result : keys) {
-      reply->add_results(std::move(result));
-    }
-    GCS_RPC_SEND_REPLY(send_reply_callback, reply, Status::OK());
-  };
-  kv_instance_->Keys(request.prefix(), std::move(callback));
-}
-
-}  // namespace gcs
-}  // namespace ray
-=======
-// Copyright 2021 The Ray Authors.
-//
-// Licensed under the Apache License, Version 2.0 (the "License");
-// you may not use this file except in compliance with the License.
-// You may obtain a copy of the License at
-//
-//  http://www.apache.org/licenses/LICENSE-2.0
-//
-// Unless required by applicable law or agreed to in writing, software
-// distributed under the License is distributed on an "AS IS" BASIS,
-// WITHOUT WARRANTIES OR CONDITIONS OF ANY KIND, either express or implied.
-// See the License for the specific language governing permissions and
-// limitations under the License.
-
-#include "ray/gcs/gcs_server/gcs_kv_manager.h"
-
-#include <string_view>
-
-#include "absl/strings/match.h"
-#include "absl/strings/str_split.h"
-
-namespace ray {
-namespace gcs {
-namespace {
-constexpr std::string_view kNamespacePrefix = "@namespace_";
-constexpr std::string_view kNamespaceSep = ":";
-
-std::string MakeKey(const std::string &ns, const std::string &key) {
-  if (ns.empty()) {
-    return key;
-  }
-  return absl::StrCat(kNamespacePrefix, ns, ":", key);
-}
-
-Status ValidateKey(const std::string &key) {
-  if (absl::StartsWith(key, kNamespacePrefix)) {
-    return Status::KeyError(absl::StrCat("Key can't start with ", kNamespacePrefix));
-  }
-  return Status::OK();
-}
-
-std::string ExtractKey(const std::string &key) {
-  if (absl::StartsWith(key, kNamespacePrefix)) {
-    std::vector<std::string> parts =
-        absl::StrSplit(key, absl::MaxSplits(kNamespaceSep, 1));
-    RAY_CHECK(parts.size() == 2) << "Invalid key: " << key;
-
-    return parts[1];
-  }
-  return key;
-}
-}  // namespace
-
-RedisInternalKV::RedisInternalKV(const RedisClientOptions &redis_options)
-    : redis_options_(redis_options), work_(io_service_) {
-  io_thread_ = std::make_unique<std::thread>([this] {
-    SetThreadName("InternalKV");
-    io_service_.run();
-  });
-  redis_client_ = std::make_unique<RedisClient>(redis_options_);
-  RAY_CHECK_OK(redis_client_->Connect(io_service_));
-}
-
-void RedisInternalKV::Get(const std::string &ns, const std::string &key,
-                          std::function<void(std::optional<std::string>)> callback) {
-  auto true_key = MakeKey(ns, key);
-  std::vector<std::string> cmd = {"HGET", true_key, "value"};
-  RAY_CHECK_OK(redis_client_->GetPrimaryContext()->RunArgvAsync(
-      cmd, [callback = std::move(callback)](auto redis_reply) {
-        if (callback) {
-          if (!redis_reply->IsNil()) {
-            callback(redis_reply->ReadAsString());
-          } else {
-            callback(std::nullopt);
-          }
-        }
-      }));
-}
-
-void RedisInternalKV::Put(const std::string &ns, const std::string &key,
-                          const std::string &value, bool overwrite,
-                          std::function<void(bool)> callback) {
-  auto true_key = MakeKey(ns, key);
-  std::vector<std::string> cmd = {overwrite ? "HSET" : "HSETNX", true_key, "value",
-                                  value};
-  RAY_CHECK_OK(redis_client_->GetPrimaryContext()->RunArgvAsync(
-      cmd, [callback = std::move(callback)](auto redis_reply) {
-        if (callback) {
-          auto added_num = redis_reply->ReadAsInteger();
-          callback(added_num != 0);
-        }
-      }));
-}
-
-void RedisInternalKV::Del(const std::string &ns, const std::string &key,
-                          bool del_by_prefix, std::function<void(int64_t)> callback) {
-  auto true_key = MakeKey(ns, key);
-  if (del_by_prefix) {
-    std::vector<std::string> cmd = {"KEYS", true_key + "*"};
-    RAY_CHECK_OK(redis_client_->GetPrimaryContext()->RunArgvAsync(
-        cmd, [this, callback = std::move(callback)](auto redis_reply) {
-          const auto &reply = redis_reply->ReadAsStringArray();
-          // If there are no keys with this prefix, we don't need to send
-          // another delete.
-          if (reply.size() == 0) {
-            if (callback) {
-              callback(0);
-            }
-          } else {
-            std::vector<std::string> del_cmd = {"DEL"};
-            for (const auto &r : reply) {
-              RAY_CHECK(r.has_value());
-              del_cmd.emplace_back(*r);
-            }
-            RAY_CHECK_OK(redis_client_->GetPrimaryContext()->RunArgvAsync(
-                del_cmd, [callback = std::move(callback)](auto redis_reply) {
-                  if (callback) {
-                    callback(redis_reply->ReadAsInteger());
-                  }
-                }));
-          }
-        }));
-  } else {
-    std::vector<std::string> cmd = {"DEL", true_key};
-    RAY_CHECK_OK(redis_client_->GetPrimaryContext()->RunArgvAsync(
-        cmd, [callback = std::move(callback)](auto redis_reply) {
-          if (callback) {
-            callback(redis_reply->ReadAsInteger());
-          }
-        }));
-  }
-}
-
-void RedisInternalKV::Exists(const std::string &ns, const std::string &key,
-                             std::function<void(bool)> callback) {
-  auto true_key = MakeKey(ns, key);
-  std::vector<std::string> cmd = {"HEXISTS", true_key, "value"};
-  RAY_CHECK_OK(redis_client_->GetPrimaryContext()->RunArgvAsync(
-      cmd, [callback = std::move(callback)](auto redis_reply) {
-        if (callback) {
-          bool exists = redis_reply->ReadAsInteger() > 0;
-          callback(exists);
-        }
-      }));
-}
-
-void RedisInternalKV::Keys(const std::string &ns, const std::string &prefix,
-                           std::function<void(std::vector<std::string>)> callback) {
-  auto true_prefix = MakeKey(ns, prefix);
-  std::vector<std::string> cmd = {"KEYS", true_prefix + "*"};
-  RAY_CHECK_OK(redis_client_->GetPrimaryContext()->RunArgvAsync(
-      cmd, [callback = std::move(callback)](auto redis_reply) {
-        if (callback) {
-          const auto &reply = redis_reply->ReadAsStringArray();
-          std::vector<std::string> results;
-          for (const auto &r : reply) {
-            RAY_CHECK(r.has_value());
-            results.emplace_back(ExtractKey(*r));
-          }
-          callback(std::move(results));
-        }
-      }));
-}
-
-void MemoryInternalKV::Get(const std::string &ns, const std::string &key,
-                           std::function<void(std::optional<std::string>)> callback) {
-  absl::ReaderMutexLock lock(&mu_);
-  auto true_prefix = MakeKey(ns, key);
-  auto it = map_.find(true_prefix);
-  auto val = it == map_.end() ? std::nullopt : std::make_optional(it->second);
-  if (callback != nullptr) {
-    io_context_.post(std::bind(std::move(callback), std::move(val)),
-                     "MemoryInternalKV.Get");
-  }
-}
-
-void MemoryInternalKV::Put(const std::string &ns, const std::string &key,
-                           const std::string &value, bool overwrite,
-                           std::function<void(bool)> callback) {
-  absl::WriterMutexLock _(&mu_);
-  auto true_key = MakeKey(ns, key);
-  auto it = map_.find(true_key);
-  bool inserted = false;
-  if (it != map_.end()) {
-    if (overwrite) {
-      it->second = value;
-    }
-  } else {
-    map_[true_key] = value;
-    inserted = true;
-  }
-  if (callback != nullptr) {
-    io_context_.post(std::bind(std::move(callback), inserted), "MemoryInternalKV.Put");
-  }
-}
-
-void MemoryInternalKV::Del(const std::string &ns, const std::string &key,
-                           bool del_by_prefix, std::function<void(int64_t)> callback) {
-  absl::WriterMutexLock _(&mu_);
-  auto true_key = MakeKey(ns, key);
-  auto it = map_.lower_bound(true_key);
-  int64_t del_num = 0;
-  while (it != map_.end()) {
-    if (!del_by_prefix) {
-      if (it->first == true_key) {
-        map_.erase(it);
-        ++del_num;
-      }
-      break;
-    }
-
-    if (absl::StartsWith(it->first, true_key)) {
-      it = map_.erase(it);
-      ++del_num;
-    } else {
-      break;
-    }
-  }
-
-  if (callback != nullptr) {
-    io_context_.post(std::bind(std::move(callback), del_num), "MemoryInternalKV.Del");
-  }
-}
-
-void MemoryInternalKV::Exists(const std::string &ns, const std::string &key,
-                              std::function<void(bool)> callback) {
-  absl::ReaderMutexLock lock(&mu_);
-  auto true_key = MakeKey(ns, key);
-  bool existed = map_.find(true_key) != map_.end();
-  if (callback != nullptr) {
-    io_context_.post(std::bind(std::move(callback), existed), "MemoryInternalKV.Exists");
-  }
-}
-
-void MemoryInternalKV::Keys(const std::string &ns, const std::string &prefix,
-                            std::function<void(std::vector<std::string>)> callback) {
-  absl::ReaderMutexLock lock(&mu_);
-  std::vector<std::string> keys;
-  auto true_prefix = MakeKey(ns, prefix);
-  auto iter = map_.lower_bound(true_prefix);
-  while (iter != map_.end() && absl::StartsWith(iter->first, true_prefix)) {
-    keys.emplace_back(ExtractKey(iter->first));
-    iter++;
-  }
-  if (callback != nullptr) {
-    io_context_.post(std::bind(std::move(callback), std::move(keys)),
-                     "MemoryInternalKV.Keys");
-  }
-}
-
-void GcsInternalKVManager::HandleInternalKVGet(
-    const rpc::InternalKVGetRequest &request, rpc::InternalKVGetReply *reply,
-    rpc::SendReplyCallback send_reply_callback) {
-  auto status = ValidateKey(request.key());
-  if (!status.ok()) {
-    GCS_RPC_SEND_REPLY(send_reply_callback, reply, status);
-  } else {
-    auto callback = [reply, send_reply_callback](std::optional<std::string> val) {
-      if (val) {
-        reply->set_value(*val);
-        GCS_RPC_SEND_REPLY(send_reply_callback, reply, Status::OK());
-      } else {
-        GCS_RPC_SEND_REPLY(send_reply_callback, reply,
-                           Status::NotFound("Failed to find the key"));
-      }
-    };
-    kv_instance_->Get(request.namespace_(), request.key(), std::move(callback));
-  }
-}
-
-void GcsInternalKVManager::HandleInternalKVPut(
-    const rpc::InternalKVPutRequest &request, rpc::InternalKVPutReply *reply,
-    rpc::SendReplyCallback send_reply_callback) {
-  auto status = ValidateKey(request.key());
-  if (!status.ok()) {
-    GCS_RPC_SEND_REPLY(send_reply_callback, reply, status);
-  } else {
-    auto callback = [reply, send_reply_callback](bool newly_added) {
-      reply->set_added_num(newly_added ? 1 : 0);
-      GCS_RPC_SEND_REPLY(send_reply_callback, reply, Status::OK());
-    };
-    kv_instance_->Put(request.namespace_(), request.key(), request.value(),
-                      request.overwrite(), std::move(callback));
-  }
-}
-
-void GcsInternalKVManager::HandleInternalKVDel(
-    const rpc::InternalKVDelRequest &request, rpc::InternalKVDelReply *reply,
-    rpc::SendReplyCallback send_reply_callback) {
-  auto status = ValidateKey(request.key());
-  if (!status.ok()) {
-    GCS_RPC_SEND_REPLY(send_reply_callback, reply, status);
-  } else {
-    auto callback = [reply, send_reply_callback](int64_t del_num) {
-      reply->set_deleted_num(del_num);
-      GCS_RPC_SEND_REPLY(send_reply_callback, reply, Status::OK());
-    };
-    kv_instance_->Del(request.namespace_(), request.key(), request.del_by_prefix(),
-                      std::move(callback));
-  }
-}
-
-void GcsInternalKVManager::HandleInternalKVExists(
-    const rpc::InternalKVExistsRequest &request, rpc::InternalKVExistsReply *reply,
-    rpc::SendReplyCallback send_reply_callback) {
-  auto status = ValidateKey(request.key());
-  if (!status.ok()) {
-    GCS_RPC_SEND_REPLY(send_reply_callback, reply, status);
-  }
-  {
-    auto callback = [reply, send_reply_callback](bool exists) {
-      reply->set_exists(exists);
-      GCS_RPC_SEND_REPLY(send_reply_callback, reply, Status::OK());
-    };
-    kv_instance_->Exists(request.namespace_(), request.key(), std::move(callback));
-  }
-}
-
-void GcsInternalKVManager::HandleInternalKVKeys(
-    const rpc::InternalKVKeysRequest &request, rpc::InternalKVKeysReply *reply,
-    rpc::SendReplyCallback send_reply_callback) {
-  auto status = ValidateKey(request.prefix());
-  if (!status.ok()) {
-    GCS_RPC_SEND_REPLY(send_reply_callback, reply, status);
-  } else {
-    auto callback = [reply, send_reply_callback](std::vector<std::string> keys) {
-      for (auto &result : keys) {
-        reply->add_results(std::move(result));
-      }
-      GCS_RPC_SEND_REPLY(send_reply_callback, reply, Status::OK());
-    };
-    kv_instance_->Keys(request.namespace_(), request.prefix(), std::move(callback));
-  }
-}
-
-}  // namespace gcs
-}  // namespace ray
->>>>>>> 19672688
+// Copyright 2021 The Ray Authors.
+//
+// Licensed under the Apache License, Version 2.0 (the "License");
+// you may not use this file except in compliance with the License.
+// You may obtain a copy of the License at
+//
+//  http://www.apache.org/licenses/LICENSE-2.0
+//
+// Unless required by applicable law or agreed to in writing, software
+// distributed under the License is distributed on an "AS IS" BASIS,
+// WITHOUT WARRANTIES OR CONDITIONS OF ANY KIND, either express or implied.
+// See the License for the specific language governing permissions and
+// limitations under the License.
+
+#include "ray/gcs/gcs_server/gcs_kv_manager.h"
+
+#include <string_view>
+
+#include "absl/strings/match.h"
+#include "absl/strings/str_split.h"
+
+namespace ray {
+namespace gcs {
+namespace {
+constexpr std::string_view kNamespacePrefix = "@namespace_";
+constexpr std::string_view kNamespaceSep = ":";
+
+std::string MakeKey(const std::string &ns, const std::string &key) {
+  if (ns.empty()) {
+    return key;
+  }
+  return absl::StrCat(kNamespacePrefix, ns, ":", key);
+}
+
+Status ValidateKey(const std::string &key) {
+  if (absl::StartsWith(key, kNamespacePrefix)) {
+    return Status::KeyError(absl::StrCat("Key can't start with ", kNamespacePrefix));
+  }
+  return Status::OK();
+}
+
+std::string ExtractKey(const std::string &key) {
+  if (absl::StartsWith(key, kNamespacePrefix)) {
+    std::vector<std::string> parts =
+        absl::StrSplit(key, absl::MaxSplits(kNamespaceSep, 1));
+    RAY_CHECK(parts.size() == 2) << "Invalid key: " << key;
+
+    return parts[1];
+  }
+  return key;
+}
+}  // namespace
+
+RedisInternalKV::RedisInternalKV(const RedisClientOptions &redis_options)
+    : redis_options_(redis_options), work_(io_service_) {
+  io_thread_ = std::make_unique<std::thread>([this] {
+    SetThreadName("InternalKV");
+    io_service_.run();
+  });
+  redis_client_ = std::make_unique<RedisClient>(redis_options_);
+  RAY_CHECK_OK(redis_client_->Connect(io_service_));
+}
+
+void RedisInternalKV::Get(const std::string &ns, const std::string &key,
+                          std::function<void(std::optional<std::string>)> callback) {
+  auto true_key = MakeKey(ns, key);
+  std::vector<std::string> cmd = {"HGET", true_key, "value"};
+  RAY_CHECK_OK(redis_client_->GetPrimaryContext()->RunArgvAsync(
+      cmd, [callback = std::move(callback)](auto redis_reply) {
+        if (callback) {
+          if (!redis_reply->IsNil()) {
+            callback(redis_reply->ReadAsString());
+          } else {
+            callback(std::nullopt);
+          }
+        }
+      }));
+}
+
+void RedisInternalKV::Put(const std::string &ns, const std::string &key,
+                          const std::string &value, bool overwrite,
+                          std::function<void(bool)> callback) {
+  auto true_key = MakeKey(ns, key);
+  std::vector<std::string> cmd = {overwrite ? "HSET" : "HSETNX", true_key, "value",
+                                  value};
+  RAY_CHECK_OK(redis_client_->GetPrimaryContext()->RunArgvAsync(
+      cmd, [callback = std::move(callback)](auto redis_reply) {
+        if (callback) {
+          auto added_num = redis_reply->ReadAsInteger();
+          callback(added_num != 0);
+        }
+      }));
+}
+
+void RedisInternalKV::Del(const std::string &ns, const std::string &key,
+                          bool del_by_prefix, std::function<void(int64_t)> callback) {
+  auto true_key = MakeKey(ns, key);
+  if (del_by_prefix) {
+    std::vector<std::string> cmd = {"KEYS", true_key + "*"};
+    RAY_CHECK_OK(redis_client_->GetPrimaryContext()->RunArgvAsync(
+        cmd, [this, callback = std::move(callback)](auto redis_reply) {
+          const auto &reply = redis_reply->ReadAsStringArray();
+          // If there are no keys with this prefix, we don't need to send
+          // another delete.
+          if (reply.size() == 0) {
+            if (callback) {
+              callback(0);
+            }
+          } else {
+            std::vector<std::string> del_cmd = {"DEL"};
+            for (const auto &r : reply) {
+              RAY_CHECK(r.has_value());
+              del_cmd.emplace_back(*r);
+            }
+            RAY_CHECK_OK(redis_client_->GetPrimaryContext()->RunArgvAsync(
+                del_cmd, [callback = std::move(callback)](auto redis_reply) {
+                  if (callback) {
+                    callback(redis_reply->ReadAsInteger());
+                  }
+                }));
+          }
+        }));
+  } else {
+    std::vector<std::string> cmd = {"DEL", true_key};
+    RAY_CHECK_OK(redis_client_->GetPrimaryContext()->RunArgvAsync(
+        cmd, [callback = std::move(callback)](auto redis_reply) {
+          if (callback) {
+            callback(redis_reply->ReadAsInteger());
+          }
+        }));
+  }
+}
+
+void RedisInternalKV::Exists(const std::string &ns, const std::string &key,
+                             std::function<void(bool)> callback) {
+  auto true_key = MakeKey(ns, key);
+  std::vector<std::string> cmd = {"HEXISTS", true_key, "value"};
+  RAY_CHECK_OK(redis_client_->GetPrimaryContext()->RunArgvAsync(
+      cmd, [callback = std::move(callback)](auto redis_reply) {
+        if (callback) {
+          bool exists = redis_reply->ReadAsInteger() > 0;
+          callback(exists);
+        }
+      }));
+}
+
+void RedisInternalKV::Keys(const std::string &ns, const std::string &prefix,
+                           std::function<void(std::vector<std::string>)> callback) {
+  auto true_prefix = MakeKey(ns, prefix);
+  std::vector<std::string> cmd = {"KEYS", true_prefix + "*"};
+  RAY_CHECK_OK(redis_client_->GetPrimaryContext()->RunArgvAsync(
+      cmd, [callback = std::move(callback)](auto redis_reply) {
+        if (callback) {
+          const auto &reply = redis_reply->ReadAsStringArray();
+          std::vector<std::string> results;
+          for (const auto &r : reply) {
+            RAY_CHECK(r.has_value());
+            results.emplace_back(ExtractKey(*r));
+          }
+          callback(std::move(results));
+        }
+      }));
+}
+
+void MemoryInternalKV::Get(const std::string &ns, const std::string &key,
+                           std::function<void(std::optional<std::string>)> callback) {
+  absl::ReaderMutexLock lock(&mu_);
+  auto true_prefix = MakeKey(ns, key);
+  auto it = map_.find(true_prefix);
+  auto val = it == map_.end() ? std::nullopt : std::make_optional(it->second);
+  if (callback != nullptr) {
+    io_context_.post(std::bind(std::move(callback), std::move(val)),
+                     "MemoryInternalKV.Get");
+  }
+}
+
+void MemoryInternalKV::Put(const std::string &ns, const std::string &key,
+                           const std::string &value, bool overwrite,
+                           std::function<void(bool)> callback) {
+  absl::WriterMutexLock _(&mu_);
+  auto true_key = MakeKey(ns, key);
+  auto it = map_.find(true_key);
+  bool inserted = false;
+  if (it != map_.end()) {
+    if (overwrite) {
+      it->second = value;
+    }
+  } else {
+    map_[true_key] = value;
+    inserted = true;
+  }
+  if (callback != nullptr) {
+    io_context_.post(std::bind(std::move(callback), inserted), "MemoryInternalKV.Put");
+  }
+}
+
+void MemoryInternalKV::Del(const std::string &ns, const std::string &key,
+                           bool del_by_prefix, std::function<void(int64_t)> callback) {
+  absl::WriterMutexLock _(&mu_);
+  auto true_key = MakeKey(ns, key);
+  auto it = map_.lower_bound(true_key);
+  int64_t del_num = 0;
+  while (it != map_.end()) {
+    if (!del_by_prefix) {
+      if (it->first == true_key) {
+        map_.erase(it);
+        ++del_num;
+      }
+      break;
+    }
+
+    if (absl::StartsWith(it->first, true_key)) {
+      it = map_.erase(it);
+      ++del_num;
+    } else {
+      break;
+    }
+  }
+
+  if (callback != nullptr) {
+    io_context_.post(std::bind(std::move(callback), del_num), "MemoryInternalKV.Del");
+  }
+}
+
+void MemoryInternalKV::Exists(const std::string &ns, const std::string &key,
+                              std::function<void(bool)> callback) {
+  absl::ReaderMutexLock lock(&mu_);
+  auto true_key = MakeKey(ns, key);
+  bool existed = map_.find(true_key) != map_.end();
+  if (callback != nullptr) {
+    io_context_.post(std::bind(std::move(callback), existed), "MemoryInternalKV.Exists");
+  }
+}
+
+void MemoryInternalKV::Keys(const std::string &ns, const std::string &prefix,
+                            std::function<void(std::vector<std::string>)> callback) {
+  absl::ReaderMutexLock lock(&mu_);
+  std::vector<std::string> keys;
+  auto true_prefix = MakeKey(ns, prefix);
+  auto iter = map_.lower_bound(true_prefix);
+  while (iter != map_.end() && absl::StartsWith(iter->first, true_prefix)) {
+    keys.emplace_back(ExtractKey(iter->first));
+    iter++;
+  }
+  if (callback != nullptr) {
+    io_context_.post(std::bind(std::move(callback), std::move(keys)),
+                     "MemoryInternalKV.Keys");
+  }
+}
+
+void GcsInternalKVManager::HandleInternalKVGet(
+    const rpc::InternalKVGetRequest &request, rpc::InternalKVGetReply *reply,
+    rpc::SendReplyCallback send_reply_callback) {
+  auto status = ValidateKey(request.key());
+  if (!status.ok()) {
+    GCS_RPC_SEND_REPLY(send_reply_callback, reply, status);
+  } else {
+    auto callback = [reply, send_reply_callback](std::optional<std::string> val) {
+      if (val) {
+        reply->set_value(*val);
+        GCS_RPC_SEND_REPLY(send_reply_callback, reply, Status::OK());
+      } else {
+        GCS_RPC_SEND_REPLY(send_reply_callback, reply,
+                           Status::NotFound("Failed to find the key"));
+      }
+    };
+    kv_instance_->Get(request.namespace_(), request.key(), std::move(callback));
+  }
+}
+
+void GcsInternalKVManager::HandleInternalKVPut(
+    const rpc::InternalKVPutRequest &request, rpc::InternalKVPutReply *reply,
+    rpc::SendReplyCallback send_reply_callback) {
+  auto status = ValidateKey(request.key());
+  if (!status.ok()) {
+    GCS_RPC_SEND_REPLY(send_reply_callback, reply, status);
+  } else {
+    auto callback = [reply, send_reply_callback](bool newly_added) {
+      reply->set_added_num(newly_added ? 1 : 0);
+      GCS_RPC_SEND_REPLY(send_reply_callback, reply, Status::OK());
+    };
+    kv_instance_->Put(request.namespace_(), request.key(), request.value(),
+                      request.overwrite(), std::move(callback));
+  }
+}
+
+void GcsInternalKVManager::HandleInternalKVDel(
+    const rpc::InternalKVDelRequest &request, rpc::InternalKVDelReply *reply,
+    rpc::SendReplyCallback send_reply_callback) {
+  auto status = ValidateKey(request.key());
+  if (!status.ok()) {
+    GCS_RPC_SEND_REPLY(send_reply_callback, reply, status);
+  } else {
+    auto callback = [reply, send_reply_callback](int64_t del_num) {
+      reply->set_deleted_num(del_num);
+      GCS_RPC_SEND_REPLY(send_reply_callback, reply, Status::OK());
+    };
+    kv_instance_->Del(request.namespace_(), request.key(), request.del_by_prefix(),
+                      std::move(callback));
+  }
+}
+
+void GcsInternalKVManager::HandleInternalKVExists(
+    const rpc::InternalKVExistsRequest &request, rpc::InternalKVExistsReply *reply,
+    rpc::SendReplyCallback send_reply_callback) {
+  auto status = ValidateKey(request.key());
+  if (!status.ok()) {
+    GCS_RPC_SEND_REPLY(send_reply_callback, reply, status);
+  }
+  {
+    auto callback = [reply, send_reply_callback](bool exists) {
+      reply->set_exists(exists);
+      GCS_RPC_SEND_REPLY(send_reply_callback, reply, Status::OK());
+    };
+    kv_instance_->Exists(request.namespace_(), request.key(), std::move(callback));
+  }
+}
+
+void GcsInternalKVManager::HandleInternalKVKeys(
+    const rpc::InternalKVKeysRequest &request, rpc::InternalKVKeysReply *reply,
+    rpc::SendReplyCallback send_reply_callback) {
+  auto status = ValidateKey(request.prefix());
+  if (!status.ok()) {
+    GCS_RPC_SEND_REPLY(send_reply_callback, reply, status);
+  } else {
+    auto callback = [reply, send_reply_callback](std::vector<std::string> keys) {
+      for (auto &result : keys) {
+        reply->add_results(std::move(result));
+      }
+      GCS_RPC_SEND_REPLY(send_reply_callback, reply, Status::OK());
+    };
+    kv_instance_->Keys(request.namespace_(), request.prefix(), std::move(callback));
+  }
+}
+
+}  // namespace gcs
+}  // namespace ray