--- conflicted
+++ resolved
@@ -440,22 +440,6 @@
   // gcs_actor_manager will reconstruct it again.
   auto node_id = NodeID::FromBinary(node->node_id());
   auto iter = node_to_actors_when_leasing_.find(node_id);
-<<<<<<< HEAD
-  auto kill_worker = [&reply, this]() {
-    auto &worker_address = reply.worker_address();
-    if (!worker_address.raylet_id().empty()) {
-      auto cli = core_worker_clients_.GetOrConnect(worker_address);
-      rpc::KillActorRequest request;
-      // Set it to be Nil() since it hasn't been setup yet
-      request.set_intended_actor_id(ActorID::Nil().Binary());
-      request.set_force_kill(true);
-      request.set_no_restart(true);
-      RAY_UNUSED(cli->KillActor(request, nullptr));
-    }
-  };
-
-=======
->>>>>>> f0cca063
   if (iter != node_to_actors_when_leasing_.end()) {
     auto actor_iter = iter->second.find(actor->GetActorID());
     if (actor_iter == iter->second.end()) {
