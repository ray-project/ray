--- conflicted
+++ resolved
@@ -51,11 +51,7 @@
   if (!node.has_value()) {
     // There are no available nodes to schedule the actor, so just trigger the failed
     // handler.
-<<<<<<< HEAD
     schedule_failure_handler_(std::move(actor), /*runtime_env_setup_failed=*/false);
-=======
-    schedule_failure_handler_(std::move(actor), /*destroy_actor*/ false);
->>>>>>> 4586ced5
     return;
   }
 
@@ -316,10 +312,12 @@
 
 void GcsActorScheduler::HandleRuntimeEnvSetupFailure(std::shared_ptr<GcsActor> actor,
                                                      const NodeID &node_id) {
-  RAY_LOG(INFO) << "Failed to lease worker from node " << node_id << " for actor "
-                << actor->GetActorID()
-                << " as the runtime environment setup failed, job id = "
-                << actor->GetActorID().JobId();
+  RAY_LOG(ERROR)
+      << "Failed to lease worker from node " << node_id << " for actor "
+      << actor->GetActorID() << "("
+      << actor->GetCreationTaskSpecification().FunctionDescriptor()->CallString() << ")"
+      << " as the runtime environment setup failed, job id = "
+      << actor->GetActorID().JobId();
   schedule_failure_handler_(actor, /*runtime_env_setup_failed=*/true);
 }
 
@@ -500,34 +498,19 @@
     }
 
     if (status.ok()) {
-<<<<<<< HEAD
-      if (reply.runtime_env_setup_failed()) {
-        HandleRuntimeEnvSetupFailure(actor, node_id);
-=======
       // The runtime environment has failed by an unrecoverable error.
       // We cannot create this actor anymore.
       if (reply.runtime_env_setup_failed()) {
-        // Right now, the way to report error message back to actor is not that great.
-        // This message is used to notify users the cause of actor death (with ERROR
-        // severity).
-        // TODO(sang): It is a temporary solution. Improve the error reporting here.
-        RAY_LOG(ERROR)
-            << "Cannot create an actor "
-            << actor->GetCreationTaskSpecification().FunctionDescriptor()->CallString()
-            << " of an id " << actor->GetActorID()
-            << " because the runtime environment setup failed on a node of address "
-            << node->node_manager_address() << ".";
-        RAY_LOG(INFO) << "Actor failed to be scheduled on a node " << node_id;
-        schedule_failure_handler_(std::move(actor), /*destroy_actor*/ true);
->>>>>>> 4586ced5
+        HandleRuntimeEnvSetupFailure(actor, node_id);
         return;
       }
 
       if (reply.worker_address().raylet_id().empty() &&
           reply.retry_at_raylet_address().raylet_id().empty()) {
-        // Actor creation task has been cancelled. It is triggered by `ray.kill`. If
-        // the number of remaining restarts of the actor is not equal to 0, GCS will
-        // reschedule the actor, so it return directly here.
+        // Actor creation task has been cancelled. It is triggered by
+        // `ray.ksrc/ray/gcs/gcs_server/gcs_actor_scheduler.ccill`. If the number of
+        // remaining restarts of the actor is not equal to 0, GCS will reschedule the
+        // actor, so it return directly here.
         RAY_LOG(DEBUG) << "Actor " << actor->GetActorID()
                        << " creation task has been cancelled.";
         return;
