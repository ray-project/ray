--- conflicted
+++ resolved
@@ -25,24 +25,22 @@
 namespace gcs {
 
 /// Type alias for a single task attempt, i.e. <task id and attempt number>.
+/// Type alias for a single task attempt, i.e. <task id and attempt number>.
 using TaskAttempt = std::pair<TaskID, int32_t>;
 
+/// GcsTaskManger is responsible for capturing task states change reported by
+/// TaskEventBuffer from other components.
+///
 /// GcsTaskManger is responsible for capturing task states change reported by
 /// TaskEventBuffer from other components.
 ///
 /// When the maximal number of task events tracked specified by
 /// `RAY_task_events_max_num_task_in_gcs` is exceeded, older events (approximately by
 /// insertion order) will be dropped.
-<<<<<<< HEAD
 /// TODO(https://github.com/ray-project/ray/issues/31071): track per job.
 ///
 /// This class has its own io_context and io_thread, that's separate from other GCS
 /// services. All handling of all rpc should be posted to the single thread it owns.
-=======
-///
-/// This class has its own io_context and io_thread, that's separate from other GCS
-/// services. All handling of all rpc will be posted to the single thread it owns.
->>>>>>> c9a4d2a9
 class GcsTaskManager : public rpc::TaskInfoHandler {
  public:
   /// Create a GcsTaskManager.
@@ -61,9 +59,13 @@
   /// \param request gRPC Request.
   /// \param reply gRPC Reply.
   /// \param send_reply_callback Callback to invoke when sending reply.
+  /// Handles a AddTaskEventData request.
+  ///
+  /// \param request gRPC Request.
+  /// \param reply gRPC Reply.
+  /// \param send_reply_callback Callback to invoke when sending reply.
   void HandleAddTaskEventData(rpc::AddTaskEventDataRequest request,
                               rpc::AddTaskEventDataReply *reply,
-<<<<<<< HEAD
                               rpc::SendReplyCallback send_reply_callback)
       LOCKS_EXCLUDED(mutex_) override;
 
@@ -72,30 +74,12 @@
   /// After this is called, no more requests will be handled.
   /// This function returns when the io thread is joined.
   void Stop() LOCKS_EXCLUDED(mutex_);
-=======
-                              rpc::SendReplyCallback send_reply_callback) override;
-
-  ///  Handles a GetTaskEvents request.
-  ///
-  /// \param request gRPC Request.
-  /// \param reply gRPC Reply.
-  /// \param send_reply_callback Callback to invoke when sending reply.
-  void HandleGetTaskEvents(rpc::GetTaskEventsRequest request,
-                           rpc::GetTaskEventsReply *reply,
-                           rpc::SendReplyCallback send_reply_callback) override;
-
-  /// Stops the event loop and the thread of the task event handler.
-  ///
-  /// This function returns when the io thread is joined.
-  void Stop();
->>>>>>> c9a4d2a9
 
   /// Returns the io_service.
   ///
   /// \return Reference to its io_service.
   instrumented_io_context &GetIoContext() { return io_service_; }
 
-<<<<<<< HEAD
   /// Return string of debug state.
   ///
   /// \return Debug string
@@ -104,18 +88,13 @@
   /// Record metrics.
   void RecordMetrics() LOCKS_EXCLUDED(mutex_);
 
-=======
->>>>>>> c9a4d2a9
   /// A storage component that stores the task events.
   ///
   /// This is an in-memory storage component that supports adding and getting of task
   /// events.
   ///
-<<<<<<< HEAD
   /// This class is not thread-safe.
   ///
-=======
->>>>>>> c9a4d2a9
   /// It merges events from a single task attempt (same task id and attempt number) into
   /// a single rpc::TaskEvents entry, as reported by multiple rpc calls from workers.
   ///
@@ -128,6 +107,10 @@
     ///
     /// \param max_num_task_events Max number of task events stored before replacing older
     /// ones.
+    /// Constructor
+    ///
+    /// \param max_num_task_events Max number of task events stored before replacing older
+    /// ones.
     GcsTaskManagerStorage(size_t max_num_task_events)
         : max_num_task_events_(max_num_task_events) {}
 
@@ -139,20 +122,12 @@
     /// \param task_event Task event to be added to the storage.
     /// \return absl::nullptr if the `task_event` is added without replacement, else the
     /// replaced task event.
-<<<<<<< HEAD
     absl::optional<rpc::TaskEvents> AddOrReplaceTaskEvent(rpc::TaskEvents &&task_event);
 
     /// Get task events.
     ///
     /// \param job_id Getting task events from this `job_id` only if not nullopt.
     /// Otherwise all task events will be returned.
-=======
-    absl::optional<rpc::TaskEvents> AddOrReplaceTaskEvent(rpc::TaskEvents task_event);
-
-    /// Get task events.
-    ///
-    /// \param job_id Getting task events from this `job_id` only.
->>>>>>> c9a4d2a9
     /// \return A vector of task events.
     std::vector<rpc::TaskEvents> GetTaskEvents(
         absl::optional<JobID> job_id = absl::nullopt) = delete;
@@ -160,20 +135,23 @@
     /// Get the number of task events stored.
     size_t GetTaskEventsCount() const { return task_events_.size(); }
 
-<<<<<<< HEAD
     /// Get the total number of bytes of task events stored.
     uint64_t GetTaskEventsBytes() const { return num_bytes_task_events_; }
 
-=======
->>>>>>> c9a4d2a9
+    /// Max number of task events allowed in the storage.
     /// Max number of task events allowed in the storage.
     const size_t max_num_task_events_ = 0;
 
     /// Current task events stored.
+
+    /// Current task events stored.
     std::vector<rpc::TaskEvents> task_events_;
 
     /// A iterator into task_events_ that determines which element to be overwritten.
     size_t next_idx_to_overwrite_ = 0;
+
+    /// Index from task attempt to the index of the corresponding task event.
+    absl::flat_hash_map<TaskAttempt, size_t> task_attempt_index_;
 
     /// Index from task attempt to the index of the corresponding task event.
     absl::flat_hash_map<TaskAttempt, size_t> task_attempt_index_;
@@ -184,22 +162,6 @@
   };
 
  private:
-<<<<<<< HEAD
-  /// Mutex guarding all fields that will be accessed by main_io as well.
-  absl::Mutex mutex_;
-
-  /// Total number of task events reported.
-  uint32_t total_num_task_events_reported_ GUARDED_BY(mutex_) = 0;
-
-  /// Total number of status task events dropped on the worker.
-  uint32_t total_num_status_task_events_dropped_ GUARDED_BY(mutex_) = 0;
-
-  /// Total number of profile task events dropped on the worker.
-  uint32_t total_num_profile_task_events_dropped_ GUARDED_BY(mutex_) = 0;
-
-  // Pointer to the underlying task events storage.
-  std::unique_ptr<GcsTaskManagerStorage> task_event_storage_ GUARDED_BY(mutex_);
-=======
   /// Add a profile event to the reply.
   ///
   /// \param reply rpc reply.
@@ -212,21 +174,26 @@
   /// \param task_event Task event from which the task status updates will be made.
   void AddStatusUpdateEvent(rpc::GetTaskEventsReply *reply, rpc::TaskEvents &task_event);
 
+  /// Mutex guarding all fields that will be accessed by main_io as well.
+  absl::Mutex mutex_;
+
   /// Total number of task events reported.
-  uint32_t total_num_task_events_reported_ = 0;
+  uint32_t total_num_task_events_reported_ GUARDED_BY(mutex_) = 0;
 
   /// Total number of status task events dropped on the worker.
-  uint32_t total_num_status_task_events_dropped_ = 0;
+  uint32_t total_num_status_task_events_dropped_ GUARDED_BY(mutex_) = 0;
 
   /// Total number of profile task events dropped on the worker.
-  uint32_t total_num_profile_task_events_dropped_ = 0;
+  uint32_t total_num_profile_task_events_dropped_ GUARDED_BY(mutex_) = 0;
 
   // Pointer to the underlying task events storage.
-  std::unique_ptr<GcsTaskManagerStorage> task_event_storage_;
->>>>>>> c9a4d2a9
-
+  std::unique_ptr<GcsTaskManagerStorage> task_event_storage_ GUARDED_BY(mutex_);
+
+  /// Its own separate IO service separated from the main service.
   /// Its own separate IO service separated from the main service.
   instrumented_io_context io_service_;
+
+  /// Its own IO thread from the main thread.
 
   /// Its own IO thread from the main thread.
   std::unique_ptr<std::thread> io_service_thread_;
