--- conflicted
+++ resolved
@@ -405,16 +405,11 @@
 }
 
 TEST_F(GcsJobManagerTest, TestPreserveDriverInfo) {
-<<<<<<< HEAD
-  gcs::GcsJobManager gcs_job_manager(
-      gcs_table_storage_, gcs_publisher_, runtime_env_manager_, *function_manager_, *kv_);
-=======
   gcs::GcsJobManager gcs_job_manager(gcs_table_storage_,
                                      gcs_publisher_,
                                      runtime_env_manager_,
                                      *function_manager_,
                                      *fake_kv_);
->>>>>>> cc3fa331
 
   auto job_id = JobID::FromInt(1);
   gcs::GcsInitData gcs_init_data(gcs_table_storage_);
