--- conflicted
+++ resolved
@@ -383,59 +383,6 @@
     return status == std::future_status::ready;
   }
 
-<<<<<<< HEAD
-  rpc::JobTableData GenJobTableData(JobID job_id) {
-    rpc::JobTableData job_table_data;
-    job_table_data.set_job_id(job_id.Binary());
-    job_table_data.set_is_dead(false);
-    job_table_data.set_timestamp(std::time(nullptr));
-    job_table_data.set_driver_ip_address("127.0.0.1");
-    job_table_data.set_driver_pid(5667L);
-    return job_table_data;
-  }
-
-  rpc::ActorTableData GenActorTableData(const ActorID &actor_id) {
-    rpc::ActorTableData actor_table_data;
-    actor_table_data.set_actor_id(actor_id.Binary());
-    actor_table_data.set_job_id(actor_id.JobId().Binary());
-    actor_table_data.set_state(
-        rpc::ActorTableData_ActorState::ActorTableData_ActorState_ALIVE);
-    actor_table_data.set_max_reconstructions(1);
-    actor_table_data.set_remaining_reconstructions(1);
-    return actor_table_data;
-  }
-
-  rpc::GcsNodeInfo GenGcsNodeInfo(const std::string &node_id) {
-    rpc::GcsNodeInfo gcs_node_info;
-    gcs_node_info.set_node_id(node_id);
-    gcs_node_info.set_node_manager_address("127.0.0.1");
-    gcs_node_info.set_node_manager_port(6000);
-    gcs_node_info.set_state(rpc::GcsNodeInfo_GcsNodeState_ALIVE);
-    return gcs_node_info;
-  }
-
-  rpc::TaskTableData GenTaskTableData(const std::string &job_id,
-                                      const std::string &task_id) {
-    rpc::TaskTableData task_table_data;
-    rpc::Task task;
-    rpc::TaskSpec task_spec;
-    task_spec.set_job_id(job_id);
-    task_spec.set_task_id(task_id);
-    task.mutable_task_spec()->CopyFrom(task_spec);
-    task_table_data.mutable_task()->CopyFrom(task);
-    return task_table_data;
-  }
-
-  rpc::TaskLeaseData GenTaskLeaseData(const std::string &task_id,
-                                      const std::string &node_id) {
-    rpc::TaskLeaseData task_lease_data;
-    task_lease_data.set_task_id(task_id);
-    task_lease_data.set_node_manager_id(node_id);
-    return task_lease_data;
-  }
-
-=======
->>>>>>> ba00c29b
  protected:
   // Gcs server
   std::unique_ptr<gcs::GcsServer> gcs_server_;
