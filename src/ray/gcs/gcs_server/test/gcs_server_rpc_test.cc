--- conflicted
+++ resolved
@@ -154,31 +154,6 @@
     return WaitReady(promise.get_future(), timeout_ms_);
   }
 
-<<<<<<< HEAD
-  bool UpdateResources(const rpc::UpdateResourcesRequest &request) {
-    std::promise<bool> promise;
-    client_->UpdateResources(
-        request,
-        [&promise](const Status &status, const rpc::UpdateResourcesReply &reply) {
-          RAY_CHECK_OK(status);
-          promise.set_value(true);
-        });
-    return WaitReady(promise.get_future(), timeout_ms_);
-  }
-
-  bool DeleteResources(const rpc::DeleteResourcesRequest &request) {
-    std::promise<bool> promise;
-    client_->DeleteResources(
-        request,
-        [&promise](const Status &status, const rpc::DeleteResourcesReply &reply) {
-          RAY_CHECK_OK(status);
-          promise.set_value(true);
-        });
-    return WaitReady(promise.get_future(), timeout_ms_);
-  }
-
-=======
->>>>>>> f15bcb21
   std::map<std::string, gcs::ResourceTableData> GetResources(const std::string &node_id) {
     rpc::GetResourcesRequest request;
     request.set_node_id(node_id);
