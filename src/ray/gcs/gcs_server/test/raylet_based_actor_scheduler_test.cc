<<<<<<< HEAD
// Copyright 2017 The Ray Authors.
//
// Licensed under the Apache License, Version 2.0 (the "License");
// you may not use this file except in compliance with the License.
// You may obtain a copy of the License at
//
//  http://www.apache.org/licenses/LICENSE-2.0
//
// Unless required by applicable law or agreed to in writing, software
// distributed under the License is distributed on an "AS IS" BASIS,
// WITHOUT WARRANTIES OR CONDITIONS OF ANY KIND, either express or implied.
// See the License for the specific language governing permissions and
// limitations under the License.

#include <memory>

#include "gtest/gtest.h"
#include "ray/common/asio/instrumented_io_context.h"
#include "ray/gcs/gcs_server/test/gcs_server_test_util.h"
#include "ray/gcs/test/gcs_test_util.h"

namespace ray {
class RayletBasedActorSchedulerTest : public ::testing::Test {
 public:
  void SetUp() override {
    raylet_client_ = std::make_shared<GcsServerMocker::MockRayletClient>();
    raylet_client_pool_ = std::make_shared<rpc::NodeManagerClientPool>(
        [this](const rpc::Address &addr) { return raylet_client_; });
    worker_client_ = std::make_shared<GcsServerMocker::MockWorkerClient>();
    gcs_publisher_ = std::make_shared<gcs::GcsPublisher>(
        std::make_unique<GcsServerMocker::MockGcsPubSub>(redis_client_));
    gcs_table_storage_ = std::make_shared<gcs::RedisGcsTableStorage>(redis_client_);
    gcs_node_manager_ = std::make_shared<gcs::GcsNodeManager>(
        gcs_publisher_, gcs_table_storage_, raylet_client_pool_);
    store_client_ = std::make_shared<gcs::InMemoryStoreClient>(io_service_);
    gcs_actor_table_ =
        std::make_shared<GcsServerMocker::MockedGcsActorTable>(store_client_);
    gcs_actor_scheduler_ =
        std::make_shared<GcsServerMocker::MockedRayletBasedActorScheduler>(
            io_service_, *gcs_actor_table_, *gcs_node_manager_,
            /*schedule_failure_handler=*/
            [this](std::shared_ptr<gcs::GcsActor> actor, bool destroy_actor) {
              failure_actors_.emplace_back(std::move(actor));
            },
            /*schedule_success_handler=*/
            [this](std::shared_ptr<gcs::GcsActor> actor,
                   const rpc::PushTaskReply &reply) {
              success_actors_.emplace_back(std::move(actor));
            },
            raylet_client_pool_,
            /*client_factory=*/
            [this](const rpc::Address &address) { return worker_client_; });
  }

 protected:
  instrumented_io_context io_service_;
  std::shared_ptr<gcs::StoreClient> store_client_;
  std::shared_ptr<GcsServerMocker::MockedGcsActorTable> gcs_actor_table_;
  std::shared_ptr<GcsServerMocker::MockRayletClient> raylet_client_;
  std::shared_ptr<GcsServerMocker::MockWorkerClient> worker_client_;
  std::shared_ptr<gcs::GcsNodeManager> gcs_node_manager_;
  std::shared_ptr<GcsServerMocker::MockedRayletBasedActorScheduler> gcs_actor_scheduler_;
  std::vector<std::shared_ptr<gcs::GcsActor>> success_actors_;
  std::vector<std::shared_ptr<gcs::GcsActor>> failure_actors_;
  std::shared_ptr<gcs::GcsPublisher> gcs_publisher_;
  std::shared_ptr<gcs::GcsTableStorage> gcs_table_storage_;
  std::shared_ptr<gcs::RedisClient> redis_client_;
  std::shared_ptr<rpc::NodeManagerClientPool> raylet_client_pool_;
};

TEST_F(RayletBasedActorSchedulerTest, TestScheduleFailedWithZeroNode) {
  ASSERT_EQ(0, gcs_node_manager_->GetAllAliveNodes().size());

  auto job_id = JobID::FromInt(1);
  auto create_actor_request = Mocker::GenCreateActorRequest(job_id);
  auto actor = std::make_shared<gcs::GcsActor>(create_actor_request.task_spec(), "");

  // Schedule the actor with zero node.
  gcs_actor_scheduler_->Schedule(actor);

  // The lease request should not be send and the scheduling of actor should fail as there
  // are no available nodes.
  ASSERT_EQ(raylet_client_->num_workers_requested, 0);
  ASSERT_EQ(0, success_actors_.size());
  ASSERT_EQ(1, failure_actors_.size());
  ASSERT_EQ(actor, failure_actors_.front());
  ASSERT_TRUE(actor->GetNodeID().IsNil());
}

TEST_F(RayletBasedActorSchedulerTest, TestScheduleActorSuccess) {
  auto node = Mocker::GenNodeInfo();
  auto node_id = NodeID::FromBinary(node->node_id());
  gcs_node_manager_->AddNode(node);
  ASSERT_EQ(1, gcs_node_manager_->GetAllAliveNodes().size());

  auto job_id = JobID::FromInt(1);
  auto create_actor_request = Mocker::GenCreateActorRequest(job_id);
  auto actor = std::make_shared<gcs::GcsActor>(create_actor_request.task_spec(), "");

  // Schedule the actor with 1 available node, and the lease request should be send to the
  // node.
  gcs_actor_scheduler_->Schedule(actor);
  ASSERT_EQ(1, raylet_client_->num_workers_requested);
  ASSERT_EQ(1, raylet_client_->callbacks.size());
  ASSERT_EQ(0, worker_client_->callbacks.size());

  // Grant a worker, then the actor creation request should be send to the worker.
  WorkerID worker_id = WorkerID::FromRandom();
  ASSERT_TRUE(raylet_client_->GrantWorkerLease(node->node_manager_address(),
                                               node->node_manager_port(), worker_id,
                                               node_id, NodeID::Nil()));
  ASSERT_EQ(0, raylet_client_->callbacks.size());
  ASSERT_EQ(1, worker_client_->callbacks.size());

  // Reply the actor creation request, then the actor should be scheduled successfully.
  ASSERT_TRUE(worker_client_->ReplyPushTask());
  ASSERT_EQ(0, worker_client_->callbacks.size());
  ASSERT_EQ(0, failure_actors_.size());
  ASSERT_EQ(1, success_actors_.size());
  ASSERT_EQ(actor, success_actors_.front());
  ASSERT_EQ(actor->GetNodeID(), node_id);
  ASSERT_EQ(actor->GetWorkerID(), worker_id);
}

TEST_F(RayletBasedActorSchedulerTest, TestScheduleRetryWhenLeasing) {
  auto node = Mocker::GenNodeInfo();
  auto node_id = NodeID::FromBinary(node->node_id());
  gcs_node_manager_->AddNode(node);
  ASSERT_EQ(1, gcs_node_manager_->GetAllAliveNodes().size());

  auto job_id = JobID::FromInt(1);
  auto create_actor_request = Mocker::GenCreateActorRequest(job_id);
  auto actor = std::make_shared<gcs::GcsActor>(create_actor_request.task_spec(), "");

  // Schedule the actor with 1 available node, and the lease request should be send to the
  // node.
  gcs_actor_scheduler_->Schedule(actor);
  ASSERT_EQ(1, raylet_client_->num_workers_requested);
  ASSERT_EQ(1, raylet_client_->callbacks.size());
  ASSERT_EQ(0, worker_client_->callbacks.size());
  ASSERT_EQ(0, gcs_actor_scheduler_->num_retry_leasing_count_);

  // Mock a IOError reply, then the lease request will retry again.
  ASSERT_TRUE(raylet_client_->GrantWorkerLease(
      node->node_manager_address(), node->node_manager_port(), WorkerID::FromRandom(),
      node_id, NodeID::Nil(), Status::IOError("")));
  ASSERT_EQ(1, gcs_actor_scheduler_->num_retry_leasing_count_);
  ASSERT_EQ(2, raylet_client_->num_workers_requested);
  ASSERT_EQ(1, raylet_client_->callbacks.size());
  ASSERT_EQ(0, worker_client_->callbacks.size());

  // Grant a worker, then the actor creation request should be send to the worker.
  WorkerID worker_id = WorkerID::FromRandom();
  ASSERT_TRUE(raylet_client_->GrantWorkerLease(node->node_manager_address(),
                                               node->node_manager_port(), worker_id,
                                               node_id, NodeID::Nil()));
  ASSERT_EQ(0, raylet_client_->callbacks.size());
  ASSERT_EQ(1, worker_client_->callbacks.size());

  // Reply the actor creation request, then the actor should be scheduled successfully.
  ASSERT_TRUE(worker_client_->ReplyPushTask());
  ASSERT_EQ(0, worker_client_->callbacks.size());
  ASSERT_EQ(0, failure_actors_.size());
  ASSERT_EQ(1, success_actors_.size());
  ASSERT_EQ(actor, success_actors_.front());
  ASSERT_EQ(actor->GetNodeID(), node_id);
  ASSERT_EQ(actor->GetWorkerID(), worker_id);
}

TEST_F(RayletBasedActorSchedulerTest, TestScheduleRetryWhenCreating) {
  auto node = Mocker::GenNodeInfo();
  auto node_id = NodeID::FromBinary(node->node_id());
  gcs_node_manager_->AddNode(node);
  ASSERT_EQ(1, gcs_node_manager_->GetAllAliveNodes().size());

  auto job_id = JobID::FromInt(1);
  auto create_actor_request = Mocker::GenCreateActorRequest(job_id);
  auto actor = std::make_shared<gcs::GcsActor>(create_actor_request.task_spec(), "");

  // Schedule the actor with 1 available node, and the lease request should be send to the
  // node.
  gcs_actor_scheduler_->Schedule(actor);
  ASSERT_EQ(1, raylet_client_->num_workers_requested);
  ASSERT_EQ(1, raylet_client_->callbacks.size());
  ASSERT_EQ(0, worker_client_->callbacks.size());

  // Grant a worker, then the actor creation request should be send to the worker.
  WorkerID worker_id = WorkerID::FromRandom();
  ASSERT_TRUE(raylet_client_->GrantWorkerLease(node->node_manager_address(),
                                               node->node_manager_port(), worker_id,
                                               node_id, NodeID::Nil()));
  ASSERT_EQ(0, raylet_client_->callbacks.size());
  ASSERT_EQ(1, worker_client_->callbacks.size());
  ASSERT_EQ(0, gcs_actor_scheduler_->num_retry_creating_count_);

  // Reply a IOError, then the actor creation request will retry again.
  ASSERT_TRUE(worker_client_->ReplyPushTask(Status::IOError("")));
  ASSERT_EQ(1, gcs_actor_scheduler_->num_retry_creating_count_);
  ASSERT_EQ(1, worker_client_->callbacks.size());

  // Reply the actor creation request, then the actor should be scheduled successfully.
  ASSERT_TRUE(worker_client_->ReplyPushTask());
  ASSERT_EQ(0, worker_client_->callbacks.size());
  ASSERT_EQ(0, failure_actors_.size());
  ASSERT_EQ(1, success_actors_.size());
  ASSERT_EQ(actor, success_actors_.front());
  ASSERT_EQ(actor->GetNodeID(), node_id);
  ASSERT_EQ(actor->GetWorkerID(), worker_id);
}

TEST_F(RayletBasedActorSchedulerTest, TestNodeFailedWhenLeasing) {
  auto node = Mocker::GenNodeInfo();
  auto node_id = NodeID::FromBinary(node->node_id());
  gcs_node_manager_->AddNode(node);
  ASSERT_EQ(1, gcs_node_manager_->GetAllAliveNodes().size());

  auto job_id = JobID::FromInt(1);
  auto create_actor_request = Mocker::GenCreateActorRequest(job_id);
  auto actor = std::make_shared<gcs::GcsActor>(create_actor_request.task_spec(), "");

  // Schedule the actor with 1 available node, and the lease request should be send to the
  // node.
  gcs_actor_scheduler_->Schedule(actor);
  ASSERT_EQ(1, raylet_client_->num_workers_requested);
  ASSERT_EQ(1, raylet_client_->callbacks.size());

  // Remove the node and cancel the scheduling on this node, the scheduling should be
  // interrupted.
  gcs_node_manager_->RemoveNode(node_id);
  ASSERT_EQ(0, gcs_node_manager_->GetAllAliveNodes().size());
  auto actor_ids = gcs_actor_scheduler_->CancelOnNode(node_id);
  ASSERT_EQ(1, actor_ids.size());
  ASSERT_EQ(actor->GetActorID(), actor_ids.front());
  ASSERT_EQ(1, raylet_client_->num_workers_requested);
  ASSERT_EQ(1, raylet_client_->callbacks.size());

  // Grant a worker, which will influence nothing.
  ASSERT_TRUE(raylet_client_->GrantWorkerLease(
      node->node_manager_address(), node->node_manager_port(), WorkerID::FromRandom(),
      node_id, NodeID::Nil()));
  ASSERT_EQ(1, raylet_client_->num_workers_requested);
  ASSERT_EQ(0, raylet_client_->callbacks.size());
  ASSERT_EQ(0, gcs_actor_scheduler_->num_retry_leasing_count_);

  ASSERT_EQ(0, success_actors_.size());
  ASSERT_EQ(0, failure_actors_.size());
}

TEST_F(RayletBasedActorSchedulerTest, TestLeasingCancelledWhenLeasing) {
  auto node = Mocker::GenNodeInfo();
  auto node_id = NodeID::FromBinary(node->node_id());
  gcs_node_manager_->AddNode(node);
  ASSERT_EQ(1, gcs_node_manager_->GetAllAliveNodes().size());

  auto job_id = JobID::FromInt(1);
  auto create_actor_request = Mocker::GenCreateActorRequest(job_id);
  auto actor = std::make_shared<gcs::GcsActor>(create_actor_request.task_spec(), "");

  // Schedule the actor with 1 available node, and the lease request should be send to the
  // node.
  gcs_actor_scheduler_->Schedule(actor);
  ASSERT_EQ(1, raylet_client_->num_workers_requested);
  ASSERT_EQ(1, raylet_client_->callbacks.size());

  // Cancel the lease request.
  const auto &task_id = TaskID::FromBinary(create_actor_request.task_spec().task_id());
  gcs_actor_scheduler_->CancelOnLeasing(node_id, actor->GetActorID(), task_id);
  ASSERT_EQ(1, raylet_client_->num_workers_requested);
  ASSERT_EQ(1, raylet_client_->callbacks.size());

  // Grant a worker, which will influence nothing.
  ASSERT_TRUE(raylet_client_->GrantWorkerLease(
      node->node_manager_address(), node->node_manager_port(), WorkerID::FromRandom(),
      node_id, NodeID::Nil()));
  ASSERT_EQ(1, raylet_client_->num_workers_requested);
  ASSERT_EQ(0, raylet_client_->callbacks.size());
  ASSERT_EQ(0, gcs_actor_scheduler_->num_retry_leasing_count_);

  ASSERT_EQ(0, success_actors_.size());
  ASSERT_EQ(0, failure_actors_.size());
}

TEST_F(RayletBasedActorSchedulerTest, TestNodeFailedWhenCreating) {
  auto node = Mocker::GenNodeInfo();
  auto node_id = NodeID::FromBinary(node->node_id());
  gcs_node_manager_->AddNode(node);
  ASSERT_EQ(1, gcs_node_manager_->GetAllAliveNodes().size());

  auto job_id = JobID::FromInt(1);
  auto create_actor_request = Mocker::GenCreateActorRequest(job_id);
  auto actor = std::make_shared<gcs::GcsActor>(create_actor_request.task_spec(), "");

  // Schedule the actor with 1 available node, and the lease request should be send to the
  // node.
  gcs_actor_scheduler_->Schedule(actor);
  ASSERT_EQ(1, raylet_client_->num_workers_requested);
  ASSERT_EQ(1, raylet_client_->callbacks.size());
  ASSERT_EQ(0, worker_client_->callbacks.size());

  // Grant a worker, then the actor creation request should be send to the worker.
  ASSERT_TRUE(raylet_client_->GrantWorkerLease(
      node->node_manager_address(), node->node_manager_port(), WorkerID::FromRandom(),
      node_id, NodeID::Nil()));
  ASSERT_EQ(0, raylet_client_->callbacks.size());
  ASSERT_EQ(1, worker_client_->callbacks.size());

  // Remove the node and cancel the scheduling on this node, the scheduling should be
  // interrupted.
  gcs_node_manager_->RemoveNode(node_id);
  ASSERT_EQ(0, gcs_node_manager_->GetAllAliveNodes().size());
  auto actor_ids = gcs_actor_scheduler_->CancelOnNode(node_id);
  ASSERT_EQ(1, actor_ids.size());
  ASSERT_EQ(actor->GetActorID(), actor_ids.front());
  ASSERT_EQ(1, worker_client_->callbacks.size());

  // Reply the actor creation request, which will influence nothing.
  ASSERT_TRUE(worker_client_->ReplyPushTask());
  ASSERT_EQ(0, worker_client_->callbacks.size());
  ASSERT_EQ(0, gcs_actor_scheduler_->num_retry_creating_count_);

  ASSERT_EQ(0, success_actors_.size());
  ASSERT_EQ(0, failure_actors_.size());
}

TEST_F(RayletBasedActorSchedulerTest, TestWorkerFailedWhenCreating) {
  auto node = Mocker::GenNodeInfo();
  auto node_id = NodeID::FromBinary(node->node_id());
  gcs_node_manager_->AddNode(node);
  ASSERT_EQ(1, gcs_node_manager_->GetAllAliveNodes().size());

  auto job_id = JobID::FromInt(1);
  auto create_actor_request = Mocker::GenCreateActorRequest(job_id);
  auto actor = std::make_shared<gcs::GcsActor>(create_actor_request.task_spec(), "");

  // Schedule the actor with 1 available node, and the lease request should be send to the
  // node.
  gcs_actor_scheduler_->Schedule(actor);
  ASSERT_EQ(1, raylet_client_->num_workers_requested);
  ASSERT_EQ(1, raylet_client_->callbacks.size());
  ASSERT_EQ(0, worker_client_->callbacks.size());

  // Grant a worker, then the actor creation request should be send to the worker.
  auto worker_id = WorkerID::FromRandom();
  ASSERT_TRUE(raylet_client_->GrantWorkerLease(node->node_manager_address(),
                                               node->node_manager_port(), worker_id,
                                               node_id, NodeID::Nil()));
  ASSERT_EQ(0, raylet_client_->callbacks.size());
  ASSERT_EQ(1, worker_client_->callbacks.size());

  // Cancel the scheduling on this node, the scheduling should be interrupted.
  ASSERT_EQ(actor->GetActorID(),
            gcs_actor_scheduler_->CancelOnWorker(node_id, worker_id));
  ASSERT_EQ(1, worker_client_->callbacks.size());

  // Reply the actor creation request, which will influence nothing.
  ASSERT_TRUE(worker_client_->ReplyPushTask());
  ASSERT_EQ(0, worker_client_->callbacks.size());
  ASSERT_EQ(0, gcs_actor_scheduler_->num_retry_creating_count_);

  ASSERT_EQ(0, success_actors_.size());
  ASSERT_EQ(0, failure_actors_.size());
}

TEST_F(RayletBasedActorSchedulerTest, TestSpillback) {
  auto node1 = Mocker::GenNodeInfo();
  auto node_id_1 = NodeID::FromBinary(node1->node_id());
  gcs_node_manager_->AddNode(node1);
  ASSERT_EQ(1, gcs_node_manager_->GetAllAliveNodes().size());

  auto job_id = JobID::FromInt(1);
  auto create_actor_request = Mocker::GenCreateActorRequest(job_id);
  auto actor = std::make_shared<gcs::GcsActor>(create_actor_request.task_spec(), "");

  // Schedule the actor with 1 available node, and the lease request should be send to the
  // node.
  gcs_actor_scheduler_->Schedule(actor);
  ASSERT_EQ(1, raylet_client_->num_workers_requested);
  ASSERT_EQ(1, raylet_client_->callbacks.size());
  ASSERT_EQ(0, worker_client_->callbacks.size());

  // Add another node.
  auto node2 = Mocker::GenNodeInfo();
  auto node_id_2 = NodeID::FromBinary(node2->node_id());
  gcs_node_manager_->AddNode(node2);
  ASSERT_EQ(2, gcs_node_manager_->GetAllAliveNodes().size());

  // Grant with an invalid spillback node, and schedule again.
  auto invalid_node_id = NodeID::FromBinary(Mocker::GenNodeInfo()->node_id());
  ASSERT_TRUE(raylet_client_->GrantWorkerLease(
      node2->node_manager_address(), node2->node_manager_port(), WorkerID::Nil(),
      node_id_1, invalid_node_id));
  ASSERT_EQ(2, raylet_client_->num_workers_requested);
  ASSERT_EQ(1, raylet_client_->callbacks.size());
  ASSERT_EQ(0, worker_client_->callbacks.size());

  // Grant with a spillback node(node2), and the lease request should be send to the
  // node2.
  ASSERT_TRUE(raylet_client_->GrantWorkerLease(node2->node_manager_address(),
                                               node2->node_manager_port(),
                                               WorkerID::Nil(), node_id_1, node_id_2));
  ASSERT_EQ(3, raylet_client_->num_workers_requested);
  ASSERT_EQ(1, raylet_client_->callbacks.size());
  ASSERT_EQ(0, worker_client_->callbacks.size());

  // Grant a worker, then the actor creation request should be send to the worker.
  WorkerID worker_id = WorkerID::FromRandom();
  ASSERT_TRUE(raylet_client_->GrantWorkerLease(node2->node_manager_address(),
                                               node2->node_manager_port(), worker_id,
                                               node_id_2, NodeID::Nil()));
  ASSERT_EQ(0, raylet_client_->callbacks.size());
  ASSERT_EQ(1, worker_client_->callbacks.size());

  // Reply the actor creation request, then the actor should be scheduled successfully.
  ASSERT_TRUE(worker_client_->ReplyPushTask());
  ASSERT_EQ(0, worker_client_->callbacks.size());

  ASSERT_EQ(0, failure_actors_.size());
  ASSERT_EQ(1, success_actors_.size());
  ASSERT_EQ(actor, success_actors_.front());
  ASSERT_EQ(actor->GetNodeID(), node_id_2);
  ASSERT_EQ(actor->GetWorkerID(), worker_id);
}

TEST_F(RayletBasedActorSchedulerTest, TestReschedule) {
  auto node1 = Mocker::GenNodeInfo();
  auto node_id_1 = NodeID::FromBinary(node1->node_id());
  gcs_node_manager_->AddNode(node1);
  ASSERT_EQ(1, gcs_node_manager_->GetAllAliveNodes().size());

  // 1.Actor is already tied to a leased worker.
  auto job_id = JobID::FromInt(1);
  auto create_actor_request = Mocker::GenCreateActorRequest(job_id);
  auto actor = std::make_shared<gcs::GcsActor>(create_actor_request.task_spec(), "");
  rpc::Address address;
  WorkerID worker_id = WorkerID::FromRandom();
  address.set_raylet_id(node_id_1.Binary());
  address.set_worker_id(worker_id.Binary());
  actor->UpdateAddress(address);

  // Reschedule the actor with 1 available node, and the actor creation request should be
  // send to the worker.
  gcs_actor_scheduler_->Reschedule(actor);
  ASSERT_EQ(0, raylet_client_->num_workers_requested);
  ASSERT_EQ(0, raylet_client_->callbacks.size());
  ASSERT_EQ(1, worker_client_->callbacks.size());

  // Reply the actor creation request, then the actor should be scheduled successfully.
  ASSERT_TRUE(worker_client_->ReplyPushTask());
  ASSERT_EQ(0, worker_client_->callbacks.size());

  // 2.Actor is not tied to a leased worker.
  actor->UpdateAddress(rpc::Address());
  actor->GetMutableActorTableData()->clear_resource_mapping();

  // Reschedule the actor with 1 available node.
  gcs_actor_scheduler_->Reschedule(actor);

  // Grant a worker, then the actor creation request should be send to the worker.
  ASSERT_TRUE(raylet_client_->GrantWorkerLease(node1->node_manager_address(),
                                               node1->node_manager_port(), worker_id,
                                               node_id_1, NodeID::Nil()));
  ASSERT_EQ(0, raylet_client_->callbacks.size());
  ASSERT_EQ(1, worker_client_->callbacks.size());

  // Reply the actor creation request, then the actor should be scheduled successfully.
  ASSERT_TRUE(worker_client_->ReplyPushTask());
  ASSERT_EQ(0, worker_client_->callbacks.size());

  ASSERT_EQ(0, failure_actors_.size());
  ASSERT_EQ(2, success_actors_.size());
}

TEST_F(RayletBasedActorSchedulerTest, TestReleaseUnusedWorkers) {
  // Test the case that GCS won't send `RequestWorkerLease` request to the raylet,
  // if there is still a pending `ReleaseUnusedWorkers` request.

  // Add a node to the cluster.
  auto node = Mocker::GenNodeInfo();
  auto node_id = NodeID::FromBinary(node->node_id());
  gcs_node_manager_->AddNode(node);
  ASSERT_EQ(1, gcs_node_manager_->GetAllAliveNodes().size());

  // Send a `ReleaseUnusedWorkers` request to the node.
  std::unordered_map<NodeID, std::vector<WorkerID>> node_to_workers;
  node_to_workers[node_id].push_back({WorkerID::FromRandom()});
  gcs_actor_scheduler_->ReleaseUnusedWorkers(node_to_workers);
  ASSERT_EQ(1, raylet_client_->num_release_unused_workers);
  ASSERT_EQ(1, raylet_client_->release_callbacks.size());

  // Schedule an actor which is not tied to a worker, this should invoke the
  // `LeaseWorkerFromNode` method.
  // But since the `ReleaseUnusedWorkers` request hasn't finished, `GcsActorScheduler`
  // won't send `RequestWorkerLease` request to node immediately. But instead, it will
  // invoke the `RetryLeasingWorkerFromNode` to retry later.
  auto job_id = JobID::FromInt(1);
  auto request = Mocker::GenCreateActorRequest(job_id);
  auto actor = std::make_shared<gcs::GcsActor>(request.task_spec(), "");
  gcs_actor_scheduler_->Schedule(actor);
  ASSERT_EQ(2, gcs_actor_scheduler_->num_retry_leasing_count_);
  ASSERT_EQ(raylet_client_->num_workers_requested, 0);

  // When `GcsActorScheduler` receives the `ReleaseUnusedWorkers` reply, it will send
  // out the `RequestWorkerLease` request.
  ASSERT_TRUE(raylet_client_->ReplyReleaseUnusedWorkers());
  gcs_actor_scheduler_->TryLeaseWorkerFromNodeAgain(actor, node);
  ASSERT_EQ(raylet_client_->num_workers_requested, 1);
}

}  // namespace ray

int main(int argc, char **argv) {
  ::testing::InitGoogleTest(&argc, argv);
  return RUN_ALL_TESTS();
}
=======
// Copyright 2017 The Ray Authors.
//
// Licensed under the Apache License, Version 2.0 (the "License");
// you may not use this file except in compliance with the License.
// You may obtain a copy of the License at
//
//  http://www.apache.org/licenses/LICENSE-2.0
//
// Unless required by applicable law or agreed to in writing, software
// distributed under the License is distributed on an "AS IS" BASIS,
// WITHOUT WARRANTIES OR CONDITIONS OF ANY KIND, either express or implied.
// See the License for the specific language governing permissions and
// limitations under the License.

#include <memory>

#include "gtest/gtest.h"
#include "ray/common/asio/instrumented_io_context.h"
#include "ray/gcs/gcs_server/test/gcs_server_test_util.h"
#include "ray/gcs/test/gcs_test_util.h"

namespace ray {
class RayletBasedActorSchedulerTest : public ::testing::Test {
 public:
  void SetUp() override {
    raylet_client_ = std::make_shared<GcsServerMocker::MockRayletClient>();
    raylet_client_pool_ = std::make_shared<rpc::NodeManagerClientPool>(
        [this](const rpc::Address &addr) { return raylet_client_; });
    worker_client_ = std::make_shared<GcsServerMocker::MockWorkerClient>();
    gcs_publisher_ = std::make_shared<gcs::GcsPublisher>(
        std::make_unique<GcsServerMocker::MockGcsPubSub>(redis_client_));
    gcs_table_storage_ = std::make_shared<gcs::RedisGcsTableStorage>(redis_client_);
    gcs_node_manager_ = std::make_shared<gcs::GcsNodeManager>(
        gcs_publisher_, gcs_table_storage_, raylet_client_pool_);
    store_client_ = std::make_shared<gcs::InMemoryStoreClient>(io_service_);
    gcs_actor_table_ =
        std::make_shared<GcsServerMocker::MockedGcsActorTable>(store_client_);
    gcs_actor_scheduler_ =
        std::make_shared<GcsServerMocker::MockedRayletBasedActorScheduler>(
            io_service_, *gcs_actor_table_, *gcs_node_manager_,
            /*schedule_failure_handler=*/
            [this](
                std::shared_ptr<gcs::GcsActor> actor,
                const rpc::RequestWorkerLeaseReply::SchedulingFailureType failure_type) {
              failure_actors_.emplace_back(std::move(actor));
            },
            /*schedule_success_handler=*/
            [this](std::shared_ptr<gcs::GcsActor> actor,
                   const rpc::PushTaskReply &reply) {
              success_actors_.emplace_back(std::move(actor));
            },
            raylet_client_pool_,
            /*client_factory=*/
            [this](const rpc::Address &address) { return worker_client_; });
  }

 protected:
  instrumented_io_context io_service_;
  std::shared_ptr<gcs::StoreClient> store_client_;
  std::shared_ptr<GcsServerMocker::MockedGcsActorTable> gcs_actor_table_;
  std::shared_ptr<GcsServerMocker::MockRayletClient> raylet_client_;
  std::shared_ptr<GcsServerMocker::MockWorkerClient> worker_client_;
  std::shared_ptr<gcs::GcsNodeManager> gcs_node_manager_;
  std::shared_ptr<GcsServerMocker::MockedRayletBasedActorScheduler> gcs_actor_scheduler_;
  std::vector<std::shared_ptr<gcs::GcsActor>> success_actors_;
  std::vector<std::shared_ptr<gcs::GcsActor>> failure_actors_;
  std::shared_ptr<gcs::GcsPublisher> gcs_publisher_;
  std::shared_ptr<gcs::GcsTableStorage> gcs_table_storage_;
  std::shared_ptr<gcs::RedisClient> redis_client_;
  std::shared_ptr<rpc::NodeManagerClientPool> raylet_client_pool_;
};

TEST_F(RayletBasedActorSchedulerTest, TestScheduleFailedWithZeroNode) {
  ASSERT_EQ(0, gcs_node_manager_->GetAllAliveNodes().size());

  auto job_id = JobID::FromInt(1);
  auto create_actor_request = Mocker::GenCreateActorRequest(job_id);
  auto actor = std::make_shared<gcs::GcsActor>(create_actor_request.task_spec(), "");

  // Schedule the actor with zero node.
  gcs_actor_scheduler_->Schedule(actor);

  // The lease request should not be send and the scheduling of actor should fail as there
  // are no available nodes.
  ASSERT_EQ(raylet_client_->num_workers_requested, 0);
  ASSERT_EQ(0, success_actors_.size());
  ASSERT_EQ(1, failure_actors_.size());
  ASSERT_EQ(actor, failure_actors_.front());
  ASSERT_TRUE(actor->GetNodeID().IsNil());
}

TEST_F(RayletBasedActorSchedulerTest, TestScheduleActorSuccess) {
  auto node = Mocker::GenNodeInfo();
  auto node_id = NodeID::FromBinary(node->node_id());
  gcs_node_manager_->AddNode(node);
  ASSERT_EQ(1, gcs_node_manager_->GetAllAliveNodes().size());

  auto job_id = JobID::FromInt(1);
  auto create_actor_request = Mocker::GenCreateActorRequest(job_id);
  auto actor = std::make_shared<gcs::GcsActor>(create_actor_request.task_spec(), "");

  // Schedule the actor with 1 available node, and the lease request should be send to the
  // node.
  gcs_actor_scheduler_->Schedule(actor);
  ASSERT_EQ(1, raylet_client_->num_workers_requested);
  ASSERT_EQ(1, raylet_client_->callbacks.size());
  ASSERT_EQ(0, worker_client_->callbacks.size());

  // Grant a worker, then the actor creation request should be send to the worker.
  WorkerID worker_id = WorkerID::FromRandom();
  ASSERT_TRUE(raylet_client_->GrantWorkerLease(node->node_manager_address(),
                                               node->node_manager_port(), worker_id,
                                               node_id, NodeID::Nil()));
  ASSERT_EQ(0, raylet_client_->callbacks.size());
  ASSERT_EQ(1, worker_client_->callbacks.size());

  // Reply the actor creation request, then the actor should be scheduled successfully.
  ASSERT_TRUE(worker_client_->ReplyPushTask());
  ASSERT_EQ(0, worker_client_->callbacks.size());
  ASSERT_EQ(0, failure_actors_.size());
  ASSERT_EQ(1, success_actors_.size());
  ASSERT_EQ(actor, success_actors_.front());
  ASSERT_EQ(actor->GetNodeID(), node_id);
  ASSERT_EQ(actor->GetWorkerID(), worker_id);
}

TEST_F(RayletBasedActorSchedulerTest, TestScheduleRetryWhenLeasing) {
  auto node = Mocker::GenNodeInfo();
  auto node_id = NodeID::FromBinary(node->node_id());
  gcs_node_manager_->AddNode(node);
  ASSERT_EQ(1, gcs_node_manager_->GetAllAliveNodes().size());

  auto job_id = JobID::FromInt(1);
  auto create_actor_request = Mocker::GenCreateActorRequest(job_id);
  auto actor = std::make_shared<gcs::GcsActor>(create_actor_request.task_spec(), "");

  // Schedule the actor with 1 available node, and the lease request should be send to the
  // node.
  gcs_actor_scheduler_->Schedule(actor);
  ASSERT_EQ(1, raylet_client_->num_workers_requested);
  ASSERT_EQ(1, raylet_client_->callbacks.size());
  ASSERT_EQ(0, worker_client_->callbacks.size());
  ASSERT_EQ(0, gcs_actor_scheduler_->num_retry_leasing_count_);

  // Mock a IOError reply, then the lease request will retry again.
  ASSERT_TRUE(raylet_client_->GrantWorkerLease(
      node->node_manager_address(), node->node_manager_port(), WorkerID::FromRandom(),
      node_id, NodeID::Nil(), Status::IOError("")));
  ASSERT_EQ(1, gcs_actor_scheduler_->num_retry_leasing_count_);
  ASSERT_EQ(2, raylet_client_->num_workers_requested);
  ASSERT_EQ(1, raylet_client_->callbacks.size());
  ASSERT_EQ(0, worker_client_->callbacks.size());

  // Grant a worker, then the actor creation request should be send to the worker.
  WorkerID worker_id = WorkerID::FromRandom();
  ASSERT_TRUE(raylet_client_->GrantWorkerLease(node->node_manager_address(),
                                               node->node_manager_port(), worker_id,
                                               node_id, NodeID::Nil()));
  ASSERT_EQ(0, raylet_client_->callbacks.size());
  ASSERT_EQ(1, worker_client_->callbacks.size());

  // Reply the actor creation request, then the actor should be scheduled successfully.
  ASSERT_TRUE(worker_client_->ReplyPushTask());
  ASSERT_EQ(0, worker_client_->callbacks.size());
  ASSERT_EQ(0, failure_actors_.size());
  ASSERT_EQ(1, success_actors_.size());
  ASSERT_EQ(actor, success_actors_.front());
  ASSERT_EQ(actor->GetNodeID(), node_id);
  ASSERT_EQ(actor->GetWorkerID(), worker_id);
}

TEST_F(RayletBasedActorSchedulerTest, TestScheduleRetryWhenCreating) {
  auto node = Mocker::GenNodeInfo();
  auto node_id = NodeID::FromBinary(node->node_id());
  gcs_node_manager_->AddNode(node);
  ASSERT_EQ(1, gcs_node_manager_->GetAllAliveNodes().size());

  auto job_id = JobID::FromInt(1);
  auto create_actor_request = Mocker::GenCreateActorRequest(job_id);
  auto actor = std::make_shared<gcs::GcsActor>(create_actor_request.task_spec(), "");

  // Schedule the actor with 1 available node, and the lease request should be send to the
  // node.
  gcs_actor_scheduler_->Schedule(actor);
  ASSERT_EQ(1, raylet_client_->num_workers_requested);
  ASSERT_EQ(1, raylet_client_->callbacks.size());
  ASSERT_EQ(0, worker_client_->callbacks.size());

  // Grant a worker, then the actor creation request should be send to the worker.
  WorkerID worker_id = WorkerID::FromRandom();
  ASSERT_TRUE(raylet_client_->GrantWorkerLease(node->node_manager_address(),
                                               node->node_manager_port(), worker_id,
                                               node_id, NodeID::Nil()));
  ASSERT_EQ(0, raylet_client_->callbacks.size());
  ASSERT_EQ(1, worker_client_->callbacks.size());
  ASSERT_EQ(0, gcs_actor_scheduler_->num_retry_creating_count_);

  // Reply a IOError, then the actor creation request will retry again.
  ASSERT_TRUE(worker_client_->ReplyPushTask(Status::IOError("")));
  ASSERT_EQ(1, gcs_actor_scheduler_->num_retry_creating_count_);
  ASSERT_EQ(1, worker_client_->callbacks.size());

  // Reply the actor creation request, then the actor should be scheduled successfully.
  ASSERT_TRUE(worker_client_->ReplyPushTask());
  ASSERT_EQ(0, worker_client_->callbacks.size());
  ASSERT_EQ(0, failure_actors_.size());
  ASSERT_EQ(1, success_actors_.size());
  ASSERT_EQ(actor, success_actors_.front());
  ASSERT_EQ(actor->GetNodeID(), node_id);
  ASSERT_EQ(actor->GetWorkerID(), worker_id);
}

TEST_F(RayletBasedActorSchedulerTest, TestNodeFailedWhenLeasing) {
  auto node = Mocker::GenNodeInfo();
  auto node_id = NodeID::FromBinary(node->node_id());
  gcs_node_manager_->AddNode(node);
  ASSERT_EQ(1, gcs_node_manager_->GetAllAliveNodes().size());

  auto job_id = JobID::FromInt(1);
  auto create_actor_request = Mocker::GenCreateActorRequest(job_id);
  auto actor = std::make_shared<gcs::GcsActor>(create_actor_request.task_spec(), "");

  // Schedule the actor with 1 available node, and the lease request should be send to the
  // node.
  gcs_actor_scheduler_->Schedule(actor);
  ASSERT_EQ(1, raylet_client_->num_workers_requested);
  ASSERT_EQ(1, raylet_client_->callbacks.size());

  // Remove the node and cancel the scheduling on this node, the scheduling should be
  // interrupted.
  gcs_node_manager_->RemoveNode(node_id);
  ASSERT_EQ(0, gcs_node_manager_->GetAllAliveNodes().size());
  auto actor_ids = gcs_actor_scheduler_->CancelOnNode(node_id);
  ASSERT_EQ(1, actor_ids.size());
  ASSERT_EQ(actor->GetActorID(), actor_ids.front());
  ASSERT_EQ(1, raylet_client_->num_workers_requested);
  ASSERT_EQ(1, raylet_client_->callbacks.size());

  // Grant a worker, which will influence nothing.
  ASSERT_TRUE(raylet_client_->GrantWorkerLease(
      node->node_manager_address(), node->node_manager_port(), WorkerID::FromRandom(),
      node_id, NodeID::Nil()));
  ASSERT_EQ(1, raylet_client_->num_workers_requested);
  ASSERT_EQ(0, raylet_client_->callbacks.size());
  ASSERT_EQ(0, gcs_actor_scheduler_->num_retry_leasing_count_);

  ASSERT_EQ(0, success_actors_.size());
  ASSERT_EQ(0, failure_actors_.size());
}

TEST_F(RayletBasedActorSchedulerTest, TestLeasingCancelledWhenLeasing) {
  auto node = Mocker::GenNodeInfo();
  auto node_id = NodeID::FromBinary(node->node_id());
  gcs_node_manager_->AddNode(node);
  ASSERT_EQ(1, gcs_node_manager_->GetAllAliveNodes().size());

  auto job_id = JobID::FromInt(1);
  auto create_actor_request = Mocker::GenCreateActorRequest(job_id);
  auto actor = std::make_shared<gcs::GcsActor>(create_actor_request.task_spec(), "");

  // Schedule the actor with 1 available node, and the lease request should be send to the
  // node.
  gcs_actor_scheduler_->Schedule(actor);
  ASSERT_EQ(1, raylet_client_->num_workers_requested);
  ASSERT_EQ(1, raylet_client_->callbacks.size());

  // Cancel the lease request.
  const auto &task_id = TaskID::FromBinary(create_actor_request.task_spec().task_id());
  gcs_actor_scheduler_->CancelOnLeasing(node_id, actor->GetActorID(), task_id);
  ASSERT_EQ(1, raylet_client_->num_workers_requested);
  ASSERT_EQ(1, raylet_client_->callbacks.size());

  // Grant a worker, which will influence nothing.
  ASSERT_TRUE(raylet_client_->GrantWorkerLease(
      node->node_manager_address(), node->node_manager_port(), WorkerID::FromRandom(),
      node_id, NodeID::Nil()));
  ASSERT_EQ(1, raylet_client_->num_workers_requested);
  ASSERT_EQ(0, raylet_client_->callbacks.size());
  ASSERT_EQ(0, gcs_actor_scheduler_->num_retry_leasing_count_);

  ASSERT_EQ(0, success_actors_.size());
  ASSERT_EQ(0, failure_actors_.size());
}

TEST_F(RayletBasedActorSchedulerTest, TestNodeFailedWhenCreating) {
  auto node = Mocker::GenNodeInfo();
  auto node_id = NodeID::FromBinary(node->node_id());
  gcs_node_manager_->AddNode(node);
  ASSERT_EQ(1, gcs_node_manager_->GetAllAliveNodes().size());

  auto job_id = JobID::FromInt(1);
  auto create_actor_request = Mocker::GenCreateActorRequest(job_id);
  auto actor = std::make_shared<gcs::GcsActor>(create_actor_request.task_spec(), "");

  // Schedule the actor with 1 available node, and the lease request should be send to the
  // node.
  gcs_actor_scheduler_->Schedule(actor);
  ASSERT_EQ(1, raylet_client_->num_workers_requested);
  ASSERT_EQ(1, raylet_client_->callbacks.size());
  ASSERT_EQ(0, worker_client_->callbacks.size());

  // Grant a worker, then the actor creation request should be send to the worker.
  ASSERT_TRUE(raylet_client_->GrantWorkerLease(
      node->node_manager_address(), node->node_manager_port(), WorkerID::FromRandom(),
      node_id, NodeID::Nil()));
  ASSERT_EQ(0, raylet_client_->callbacks.size());
  ASSERT_EQ(1, worker_client_->callbacks.size());

  // Remove the node and cancel the scheduling on this node, the scheduling should be
  // interrupted.
  gcs_node_manager_->RemoveNode(node_id);
  ASSERT_EQ(0, gcs_node_manager_->GetAllAliveNodes().size());
  auto actor_ids = gcs_actor_scheduler_->CancelOnNode(node_id);
  ASSERT_EQ(1, actor_ids.size());
  ASSERT_EQ(actor->GetActorID(), actor_ids.front());
  ASSERT_EQ(1, worker_client_->callbacks.size());

  // Reply the actor creation request, which will influence nothing.
  ASSERT_TRUE(worker_client_->ReplyPushTask());
  ASSERT_EQ(0, worker_client_->callbacks.size());
  ASSERT_EQ(0, gcs_actor_scheduler_->num_retry_creating_count_);

  ASSERT_EQ(0, success_actors_.size());
  ASSERT_EQ(0, failure_actors_.size());
}

TEST_F(RayletBasedActorSchedulerTest, TestWorkerFailedWhenCreating) {
  auto node = Mocker::GenNodeInfo();
  auto node_id = NodeID::FromBinary(node->node_id());
  gcs_node_manager_->AddNode(node);
  ASSERT_EQ(1, gcs_node_manager_->GetAllAliveNodes().size());

  auto job_id = JobID::FromInt(1);
  auto create_actor_request = Mocker::GenCreateActorRequest(job_id);
  auto actor = std::make_shared<gcs::GcsActor>(create_actor_request.task_spec(), "");

  // Schedule the actor with 1 available node, and the lease request should be send to the
  // node.
  gcs_actor_scheduler_->Schedule(actor);
  ASSERT_EQ(1, raylet_client_->num_workers_requested);
  ASSERT_EQ(1, raylet_client_->callbacks.size());
  ASSERT_EQ(0, worker_client_->callbacks.size());

  // Grant a worker, then the actor creation request should be send to the worker.
  auto worker_id = WorkerID::FromRandom();
  ASSERT_TRUE(raylet_client_->GrantWorkerLease(node->node_manager_address(),
                                               node->node_manager_port(), worker_id,
                                               node_id, NodeID::Nil()));
  ASSERT_EQ(0, raylet_client_->callbacks.size());
  ASSERT_EQ(1, worker_client_->callbacks.size());

  // Cancel the scheduling on this node, the scheduling should be interrupted.
  ASSERT_EQ(actor->GetActorID(),
            gcs_actor_scheduler_->CancelOnWorker(node_id, worker_id));
  ASSERT_EQ(1, worker_client_->callbacks.size());

  // Reply the actor creation request, which will influence nothing.
  ASSERT_TRUE(worker_client_->ReplyPushTask());
  ASSERT_EQ(0, worker_client_->callbacks.size());
  ASSERT_EQ(0, gcs_actor_scheduler_->num_retry_creating_count_);

  ASSERT_EQ(0, success_actors_.size());
  ASSERT_EQ(0, failure_actors_.size());
}

TEST_F(RayletBasedActorSchedulerTest, TestSpillback) {
  auto node1 = Mocker::GenNodeInfo();
  auto node_id_1 = NodeID::FromBinary(node1->node_id());
  gcs_node_manager_->AddNode(node1);
  ASSERT_EQ(1, gcs_node_manager_->GetAllAliveNodes().size());

  auto job_id = JobID::FromInt(1);
  auto create_actor_request = Mocker::GenCreateActorRequest(job_id);
  auto actor = std::make_shared<gcs::GcsActor>(create_actor_request.task_spec(), "");

  // Schedule the actor with 1 available node, and the lease request should be send to the
  // node.
  gcs_actor_scheduler_->Schedule(actor);
  ASSERT_EQ(1, raylet_client_->num_workers_requested);
  ASSERT_EQ(1, raylet_client_->callbacks.size());
  ASSERT_EQ(0, worker_client_->callbacks.size());

  // Add another node.
  auto node2 = Mocker::GenNodeInfo();
  auto node_id_2 = NodeID::FromBinary(node2->node_id());
  gcs_node_manager_->AddNode(node2);
  ASSERT_EQ(2, gcs_node_manager_->GetAllAliveNodes().size());

  // Grant with an invalid spillback node, and schedule again.
  auto invalid_node_id = NodeID::FromBinary(Mocker::GenNodeInfo()->node_id());
  ASSERT_TRUE(raylet_client_->GrantWorkerLease(
      node2->node_manager_address(), node2->node_manager_port(), WorkerID::Nil(),
      node_id_1, invalid_node_id));
  ASSERT_EQ(2, raylet_client_->num_workers_requested);
  ASSERT_EQ(1, raylet_client_->callbacks.size());
  ASSERT_EQ(0, worker_client_->callbacks.size());

  // Grant with a spillback node(node2), and the lease request should be send to the
  // node2.
  ASSERT_TRUE(raylet_client_->GrantWorkerLease(node2->node_manager_address(),
                                               node2->node_manager_port(),
                                               WorkerID::Nil(), node_id_1, node_id_2));
  ASSERT_EQ(3, raylet_client_->num_workers_requested);
  ASSERT_EQ(1, raylet_client_->callbacks.size());
  ASSERT_EQ(0, worker_client_->callbacks.size());

  // Grant a worker, then the actor creation request should be send to the worker.
  WorkerID worker_id = WorkerID::FromRandom();
  ASSERT_TRUE(raylet_client_->GrantWorkerLease(node2->node_manager_address(),
                                               node2->node_manager_port(), worker_id,
                                               node_id_2, NodeID::Nil()));
  ASSERT_EQ(0, raylet_client_->callbacks.size());
  ASSERT_EQ(1, worker_client_->callbacks.size());

  // Reply the actor creation request, then the actor should be scheduled successfully.
  ASSERT_TRUE(worker_client_->ReplyPushTask());
  ASSERT_EQ(0, worker_client_->callbacks.size());

  ASSERT_EQ(0, failure_actors_.size());
  ASSERT_EQ(1, success_actors_.size());
  ASSERT_EQ(actor, success_actors_.front());
  ASSERT_EQ(actor->GetNodeID(), node_id_2);
  ASSERT_EQ(actor->GetWorkerID(), worker_id);
}

TEST_F(RayletBasedActorSchedulerTest, TestReschedule) {
  auto node1 = Mocker::GenNodeInfo();
  auto node_id_1 = NodeID::FromBinary(node1->node_id());
  gcs_node_manager_->AddNode(node1);
  ASSERT_EQ(1, gcs_node_manager_->GetAllAliveNodes().size());

  // 1.Actor is already tied to a leased worker.
  auto job_id = JobID::FromInt(1);
  auto create_actor_request = Mocker::GenCreateActorRequest(job_id);
  auto actor = std::make_shared<gcs::GcsActor>(create_actor_request.task_spec(), "");
  rpc::Address address;
  WorkerID worker_id = WorkerID::FromRandom();
  address.set_raylet_id(node_id_1.Binary());
  address.set_worker_id(worker_id.Binary());
  actor->UpdateAddress(address);

  // Reschedule the actor with 1 available node, and the actor creation request should be
  // send to the worker.
  gcs_actor_scheduler_->Reschedule(actor);
  ASSERT_EQ(0, raylet_client_->num_workers_requested);
  ASSERT_EQ(0, raylet_client_->callbacks.size());
  ASSERT_EQ(1, worker_client_->callbacks.size());

  // Reply the actor creation request, then the actor should be scheduled successfully.
  ASSERT_TRUE(worker_client_->ReplyPushTask());
  ASSERT_EQ(0, worker_client_->callbacks.size());

  // 2.Actor is not tied to a leased worker.
  actor->UpdateAddress(rpc::Address());
  actor->GetMutableActorTableData()->clear_resource_mapping();

  // Reschedule the actor with 1 available node.
  gcs_actor_scheduler_->Reschedule(actor);

  // Grant a worker, then the actor creation request should be send to the worker.
  ASSERT_TRUE(raylet_client_->GrantWorkerLease(node1->node_manager_address(),
                                               node1->node_manager_port(), worker_id,
                                               node_id_1, NodeID::Nil()));
  ASSERT_EQ(0, raylet_client_->callbacks.size());
  ASSERT_EQ(1, worker_client_->callbacks.size());

  // Reply the actor creation request, then the actor should be scheduled successfully.
  ASSERT_TRUE(worker_client_->ReplyPushTask());
  ASSERT_EQ(0, worker_client_->callbacks.size());

  ASSERT_EQ(0, failure_actors_.size());
  ASSERT_EQ(2, success_actors_.size());
}

TEST_F(RayletBasedActorSchedulerTest, TestReleaseUnusedWorkers) {
  // Test the case that GCS won't send `RequestWorkerLease` request to the raylet,
  // if there is still a pending `ReleaseUnusedWorkers` request.

  // Add a node to the cluster.
  auto node = Mocker::GenNodeInfo();
  auto node_id = NodeID::FromBinary(node->node_id());
  gcs_node_manager_->AddNode(node);
  ASSERT_EQ(1, gcs_node_manager_->GetAllAliveNodes().size());

  // Send a `ReleaseUnusedWorkers` request to the node.
  std::unordered_map<NodeID, std::vector<WorkerID>> node_to_workers;
  node_to_workers[node_id].push_back({WorkerID::FromRandom()});
  gcs_actor_scheduler_->ReleaseUnusedWorkers(node_to_workers);
  ASSERT_EQ(1, raylet_client_->num_release_unused_workers);
  ASSERT_EQ(1, raylet_client_->release_callbacks.size());

  // Schedule an actor which is not tied to a worker, this should invoke the
  // `LeaseWorkerFromNode` method.
  // But since the `ReleaseUnusedWorkers` request hasn't finished, `GcsActorScheduler`
  // won't send `RequestWorkerLease` request to node immediately. But instead, it will
  // invoke the `RetryLeasingWorkerFromNode` to retry later.
  auto job_id = JobID::FromInt(1);
  auto request = Mocker::GenCreateActorRequest(job_id);
  auto actor = std::make_shared<gcs::GcsActor>(request.task_spec(), "");
  gcs_actor_scheduler_->Schedule(actor);
  ASSERT_EQ(2, gcs_actor_scheduler_->num_retry_leasing_count_);
  ASSERT_EQ(raylet_client_->num_workers_requested, 0);

  // When `GcsActorScheduler` receives the `ReleaseUnusedWorkers` reply, it will send
  // out the `RequestWorkerLease` request.
  ASSERT_TRUE(raylet_client_->ReplyReleaseUnusedWorkers());
  gcs_actor_scheduler_->TryLeaseWorkerFromNodeAgain(actor, node);
  ASSERT_EQ(raylet_client_->num_workers_requested, 1);
}

}  // namespace ray

int main(int argc, char **argv) {
  ::testing::InitGoogleTest(&argc, argv);
  return RUN_ALL_TESTS();
}
>>>>>>> 19672688
<|MERGE_RESOLUTION|>--- conflicted
+++ resolved
@@ -1,1033 +1,516 @@
-<<<<<<< HEAD
-// Copyright 2017 The Ray Authors.
-//
-// Licensed under the Apache License, Version 2.0 (the "License");
-// you may not use this file except in compliance with the License.
-// You may obtain a copy of the License at
-//
-//  http://www.apache.org/licenses/LICENSE-2.0
-//
-// Unless required by applicable law or agreed to in writing, software
-// distributed under the License is distributed on an "AS IS" BASIS,
-// WITHOUT WARRANTIES OR CONDITIONS OF ANY KIND, either express or implied.
-// See the License for the specific language governing permissions and
-// limitations under the License.
-
-#include <memory>
-
-#include "gtest/gtest.h"
-#include "ray/common/asio/instrumented_io_context.h"
-#include "ray/gcs/gcs_server/test/gcs_server_test_util.h"
-#include "ray/gcs/test/gcs_test_util.h"
-
-namespace ray {
-class RayletBasedActorSchedulerTest : public ::testing::Test {
- public:
-  void SetUp() override {
-    raylet_client_ = std::make_shared<GcsServerMocker::MockRayletClient>();
-    raylet_client_pool_ = std::make_shared<rpc::NodeManagerClientPool>(
-        [this](const rpc::Address &addr) { return raylet_client_; });
-    worker_client_ = std::make_shared<GcsServerMocker::MockWorkerClient>();
-    gcs_publisher_ = std::make_shared<gcs::GcsPublisher>(
-        std::make_unique<GcsServerMocker::MockGcsPubSub>(redis_client_));
-    gcs_table_storage_ = std::make_shared<gcs::RedisGcsTableStorage>(redis_client_);
-    gcs_node_manager_ = std::make_shared<gcs::GcsNodeManager>(
-        gcs_publisher_, gcs_table_storage_, raylet_client_pool_);
-    store_client_ = std::make_shared<gcs::InMemoryStoreClient>(io_service_);
-    gcs_actor_table_ =
-        std::make_shared<GcsServerMocker::MockedGcsActorTable>(store_client_);
-    gcs_actor_scheduler_ =
-        std::make_shared<GcsServerMocker::MockedRayletBasedActorScheduler>(
-            io_service_, *gcs_actor_table_, *gcs_node_manager_,
-            /*schedule_failure_handler=*/
-            [this](std::shared_ptr<gcs::GcsActor> actor, bool destroy_actor) {
-              failure_actors_.emplace_back(std::move(actor));
-            },
-            /*schedule_success_handler=*/
-            [this](std::shared_ptr<gcs::GcsActor> actor,
-                   const rpc::PushTaskReply &reply) {
-              success_actors_.emplace_back(std::move(actor));
-            },
-            raylet_client_pool_,
-            /*client_factory=*/
-            [this](const rpc::Address &address) { return worker_client_; });
-  }
-
- protected:
-  instrumented_io_context io_service_;
-  std::shared_ptr<gcs::StoreClient> store_client_;
-  std::shared_ptr<GcsServerMocker::MockedGcsActorTable> gcs_actor_table_;
-  std::shared_ptr<GcsServerMocker::MockRayletClient> raylet_client_;
-  std::shared_ptr<GcsServerMocker::MockWorkerClient> worker_client_;
-  std::shared_ptr<gcs::GcsNodeManager> gcs_node_manager_;
-  std::shared_ptr<GcsServerMocker::MockedRayletBasedActorScheduler> gcs_actor_scheduler_;
-  std::vector<std::shared_ptr<gcs::GcsActor>> success_actors_;
-  std::vector<std::shared_ptr<gcs::GcsActor>> failure_actors_;
-  std::shared_ptr<gcs::GcsPublisher> gcs_publisher_;
-  std::shared_ptr<gcs::GcsTableStorage> gcs_table_storage_;
-  std::shared_ptr<gcs::RedisClient> redis_client_;
-  std::shared_ptr<rpc::NodeManagerClientPool> raylet_client_pool_;
-};
-
-TEST_F(RayletBasedActorSchedulerTest, TestScheduleFailedWithZeroNode) {
-  ASSERT_EQ(0, gcs_node_manager_->GetAllAliveNodes().size());
-
-  auto job_id = JobID::FromInt(1);
-  auto create_actor_request = Mocker::GenCreateActorRequest(job_id);
-  auto actor = std::make_shared<gcs::GcsActor>(create_actor_request.task_spec(), "");
-
-  // Schedule the actor with zero node.
-  gcs_actor_scheduler_->Schedule(actor);
-
-  // The lease request should not be send and the scheduling of actor should fail as there
-  // are no available nodes.
-  ASSERT_EQ(raylet_client_->num_workers_requested, 0);
-  ASSERT_EQ(0, success_actors_.size());
-  ASSERT_EQ(1, failure_actors_.size());
-  ASSERT_EQ(actor, failure_actors_.front());
-  ASSERT_TRUE(actor->GetNodeID().IsNil());
-}
-
-TEST_F(RayletBasedActorSchedulerTest, TestScheduleActorSuccess) {
-  auto node = Mocker::GenNodeInfo();
-  auto node_id = NodeID::FromBinary(node->node_id());
-  gcs_node_manager_->AddNode(node);
-  ASSERT_EQ(1, gcs_node_manager_->GetAllAliveNodes().size());
-
-  auto job_id = JobID::FromInt(1);
-  auto create_actor_request = Mocker::GenCreateActorRequest(job_id);
-  auto actor = std::make_shared<gcs::GcsActor>(create_actor_request.task_spec(), "");
-
-  // Schedule the actor with 1 available node, and the lease request should be send to the
-  // node.
-  gcs_actor_scheduler_->Schedule(actor);
-  ASSERT_EQ(1, raylet_client_->num_workers_requested);
-  ASSERT_EQ(1, raylet_client_->callbacks.size());
-  ASSERT_EQ(0, worker_client_->callbacks.size());
-
-  // Grant a worker, then the actor creation request should be send to the worker.
-  WorkerID worker_id = WorkerID::FromRandom();
-  ASSERT_TRUE(raylet_client_->GrantWorkerLease(node->node_manager_address(),
-                                               node->node_manager_port(), worker_id,
-                                               node_id, NodeID::Nil()));
-  ASSERT_EQ(0, raylet_client_->callbacks.size());
-  ASSERT_EQ(1, worker_client_->callbacks.size());
-
-  // Reply the actor creation request, then the actor should be scheduled successfully.
-  ASSERT_TRUE(worker_client_->ReplyPushTask());
-  ASSERT_EQ(0, worker_client_->callbacks.size());
-  ASSERT_EQ(0, failure_actors_.size());
-  ASSERT_EQ(1, success_actors_.size());
-  ASSERT_EQ(actor, success_actors_.front());
-  ASSERT_EQ(actor->GetNodeID(), node_id);
-  ASSERT_EQ(actor->GetWorkerID(), worker_id);
-}
-
-TEST_F(RayletBasedActorSchedulerTest, TestScheduleRetryWhenLeasing) {
-  auto node = Mocker::GenNodeInfo();
-  auto node_id = NodeID::FromBinary(node->node_id());
-  gcs_node_manager_->AddNode(node);
-  ASSERT_EQ(1, gcs_node_manager_->GetAllAliveNodes().size());
-
-  auto job_id = JobID::FromInt(1);
-  auto create_actor_request = Mocker::GenCreateActorRequest(job_id);
-  auto actor = std::make_shared<gcs::GcsActor>(create_actor_request.task_spec(), "");
-
-  // Schedule the actor with 1 available node, and the lease request should be send to the
-  // node.
-  gcs_actor_scheduler_->Schedule(actor);
-  ASSERT_EQ(1, raylet_client_->num_workers_requested);
-  ASSERT_EQ(1, raylet_client_->callbacks.size());
-  ASSERT_EQ(0, worker_client_->callbacks.size());
-  ASSERT_EQ(0, gcs_actor_scheduler_->num_retry_leasing_count_);
-
-  // Mock a IOError reply, then the lease request will retry again.
-  ASSERT_TRUE(raylet_client_->GrantWorkerLease(
-      node->node_manager_address(), node->node_manager_port(), WorkerID::FromRandom(),
-      node_id, NodeID::Nil(), Status::IOError("")));
-  ASSERT_EQ(1, gcs_actor_scheduler_->num_retry_leasing_count_);
-  ASSERT_EQ(2, raylet_client_->num_workers_requested);
-  ASSERT_EQ(1, raylet_client_->callbacks.size());
-  ASSERT_EQ(0, worker_client_->callbacks.size());
-
-  // Grant a worker, then the actor creation request should be send to the worker.
-  WorkerID worker_id = WorkerID::FromRandom();
-  ASSERT_TRUE(raylet_client_->GrantWorkerLease(node->node_manager_address(),
-                                               node->node_manager_port(), worker_id,
-                                               node_id, NodeID::Nil()));
-  ASSERT_EQ(0, raylet_client_->callbacks.size());
-  ASSERT_EQ(1, worker_client_->callbacks.size());
-
-  // Reply the actor creation request, then the actor should be scheduled successfully.
-  ASSERT_TRUE(worker_client_->ReplyPushTask());
-  ASSERT_EQ(0, worker_client_->callbacks.size());
-  ASSERT_EQ(0, failure_actors_.size());
-  ASSERT_EQ(1, success_actors_.size());
-  ASSERT_EQ(actor, success_actors_.front());
-  ASSERT_EQ(actor->GetNodeID(), node_id);
-  ASSERT_EQ(actor->GetWorkerID(), worker_id);
-}
-
-TEST_F(RayletBasedActorSchedulerTest, TestScheduleRetryWhenCreating) {
-  auto node = Mocker::GenNodeInfo();
-  auto node_id = NodeID::FromBinary(node->node_id());
-  gcs_node_manager_->AddNode(node);
-  ASSERT_EQ(1, gcs_node_manager_->GetAllAliveNodes().size());
-
-  auto job_id = JobID::FromInt(1);
-  auto create_actor_request = Mocker::GenCreateActorRequest(job_id);
-  auto actor = std::make_shared<gcs::GcsActor>(create_actor_request.task_spec(), "");
-
-  // Schedule the actor with 1 available node, and the lease request should be send to the
-  // node.
-  gcs_actor_scheduler_->Schedule(actor);
-  ASSERT_EQ(1, raylet_client_->num_workers_requested);
-  ASSERT_EQ(1, raylet_client_->callbacks.size());
-  ASSERT_EQ(0, worker_client_->callbacks.size());
-
-  // Grant a worker, then the actor creation request should be send to the worker.
-  WorkerID worker_id = WorkerID::FromRandom();
-  ASSERT_TRUE(raylet_client_->GrantWorkerLease(node->node_manager_address(),
-                                               node->node_manager_port(), worker_id,
-                                               node_id, NodeID::Nil()));
-  ASSERT_EQ(0, raylet_client_->callbacks.size());
-  ASSERT_EQ(1, worker_client_->callbacks.size());
-  ASSERT_EQ(0, gcs_actor_scheduler_->num_retry_creating_count_);
-
-  // Reply a IOError, then the actor creation request will retry again.
-  ASSERT_TRUE(worker_client_->ReplyPushTask(Status::IOError("")));
-  ASSERT_EQ(1, gcs_actor_scheduler_->num_retry_creating_count_);
-  ASSERT_EQ(1, worker_client_->callbacks.size());
-
-  // Reply the actor creation request, then the actor should be scheduled successfully.
-  ASSERT_TRUE(worker_client_->ReplyPushTask());
-  ASSERT_EQ(0, worker_client_->callbacks.size());
-  ASSERT_EQ(0, failure_actors_.size());
-  ASSERT_EQ(1, success_actors_.size());
-  ASSERT_EQ(actor, success_actors_.front());
-  ASSERT_EQ(actor->GetNodeID(), node_id);
-  ASSERT_EQ(actor->GetWorkerID(), worker_id);
-}
-
-TEST_F(RayletBasedActorSchedulerTest, TestNodeFailedWhenLeasing) {
-  auto node = Mocker::GenNodeInfo();
-  auto node_id = NodeID::FromBinary(node->node_id());
-  gcs_node_manager_->AddNode(node);
-  ASSERT_EQ(1, gcs_node_manager_->GetAllAliveNodes().size());
-
-  auto job_id = JobID::FromInt(1);
-  auto create_actor_request = Mocker::GenCreateActorRequest(job_id);
-  auto actor = std::make_shared<gcs::GcsActor>(create_actor_request.task_spec(), "");
-
-  // Schedule the actor with 1 available node, and the lease request should be send to the
-  // node.
-  gcs_actor_scheduler_->Schedule(actor);
-  ASSERT_EQ(1, raylet_client_->num_workers_requested);
-  ASSERT_EQ(1, raylet_client_->callbacks.size());
-
-  // Remove the node and cancel the scheduling on this node, the scheduling should be
-  // interrupted.
-  gcs_node_manager_->RemoveNode(node_id);
-  ASSERT_EQ(0, gcs_node_manager_->GetAllAliveNodes().size());
-  auto actor_ids = gcs_actor_scheduler_->CancelOnNode(node_id);
-  ASSERT_EQ(1, actor_ids.size());
-  ASSERT_EQ(actor->GetActorID(), actor_ids.front());
-  ASSERT_EQ(1, raylet_client_->num_workers_requested);
-  ASSERT_EQ(1, raylet_client_->callbacks.size());
-
-  // Grant a worker, which will influence nothing.
-  ASSERT_TRUE(raylet_client_->GrantWorkerLease(
-      node->node_manager_address(), node->node_manager_port(), WorkerID::FromRandom(),
-      node_id, NodeID::Nil()));
-  ASSERT_EQ(1, raylet_client_->num_workers_requested);
-  ASSERT_EQ(0, raylet_client_->callbacks.size());
-  ASSERT_EQ(0, gcs_actor_scheduler_->num_retry_leasing_count_);
-
-  ASSERT_EQ(0, success_actors_.size());
-  ASSERT_EQ(0, failure_actors_.size());
-}
-
-TEST_F(RayletBasedActorSchedulerTest, TestLeasingCancelledWhenLeasing) {
-  auto node = Mocker::GenNodeInfo();
-  auto node_id = NodeID::FromBinary(node->node_id());
-  gcs_node_manager_->AddNode(node);
-  ASSERT_EQ(1, gcs_node_manager_->GetAllAliveNodes().size());
-
-  auto job_id = JobID::FromInt(1);
-  auto create_actor_request = Mocker::GenCreateActorRequest(job_id);
-  auto actor = std::make_shared<gcs::GcsActor>(create_actor_request.task_spec(), "");
-
-  // Schedule the actor with 1 available node, and the lease request should be send to the
-  // node.
-  gcs_actor_scheduler_->Schedule(actor);
-  ASSERT_EQ(1, raylet_client_->num_workers_requested);
-  ASSERT_EQ(1, raylet_client_->callbacks.size());
-
-  // Cancel the lease request.
-  const auto &task_id = TaskID::FromBinary(create_actor_request.task_spec().task_id());
-  gcs_actor_scheduler_->CancelOnLeasing(node_id, actor->GetActorID(), task_id);
-  ASSERT_EQ(1, raylet_client_->num_workers_requested);
-  ASSERT_EQ(1, raylet_client_->callbacks.size());
-
-  // Grant a worker, which will influence nothing.
-  ASSERT_TRUE(raylet_client_->GrantWorkerLease(
-      node->node_manager_address(), node->node_manager_port(), WorkerID::FromRandom(),
-      node_id, NodeID::Nil()));
-  ASSERT_EQ(1, raylet_client_->num_workers_requested);
-  ASSERT_EQ(0, raylet_client_->callbacks.size());
-  ASSERT_EQ(0, gcs_actor_scheduler_->num_retry_leasing_count_);
-
-  ASSERT_EQ(0, success_actors_.size());
-  ASSERT_EQ(0, failure_actors_.size());
-}
-
-TEST_F(RayletBasedActorSchedulerTest, TestNodeFailedWhenCreating) {
-  auto node = Mocker::GenNodeInfo();
-  auto node_id = NodeID::FromBinary(node->node_id());
-  gcs_node_manager_->AddNode(node);
-  ASSERT_EQ(1, gcs_node_manager_->GetAllAliveNodes().size());
-
-  auto job_id = JobID::FromInt(1);
-  auto create_actor_request = Mocker::GenCreateActorRequest(job_id);
-  auto actor = std::make_shared<gcs::GcsActor>(create_actor_request.task_spec(), "");
-
-  // Schedule the actor with 1 available node, and the lease request should be send to the
-  // node.
-  gcs_actor_scheduler_->Schedule(actor);
-  ASSERT_EQ(1, raylet_client_->num_workers_requested);
-  ASSERT_EQ(1, raylet_client_->callbacks.size());
-  ASSERT_EQ(0, worker_client_->callbacks.size());
-
-  // Grant a worker, then the actor creation request should be send to the worker.
-  ASSERT_TRUE(raylet_client_->GrantWorkerLease(
-      node->node_manager_address(), node->node_manager_port(), WorkerID::FromRandom(),
-      node_id, NodeID::Nil()));
-  ASSERT_EQ(0, raylet_client_->callbacks.size());
-  ASSERT_EQ(1, worker_client_->callbacks.size());
-
-  // Remove the node and cancel the scheduling on this node, the scheduling should be
-  // interrupted.
-  gcs_node_manager_->RemoveNode(node_id);
-  ASSERT_EQ(0, gcs_node_manager_->GetAllAliveNodes().size());
-  auto actor_ids = gcs_actor_scheduler_->CancelOnNode(node_id);
-  ASSERT_EQ(1, actor_ids.size());
-  ASSERT_EQ(actor->GetActorID(), actor_ids.front());
-  ASSERT_EQ(1, worker_client_->callbacks.size());
-
-  // Reply the actor creation request, which will influence nothing.
-  ASSERT_TRUE(worker_client_->ReplyPushTask());
-  ASSERT_EQ(0, worker_client_->callbacks.size());
-  ASSERT_EQ(0, gcs_actor_scheduler_->num_retry_creating_count_);
-
-  ASSERT_EQ(0, success_actors_.size());
-  ASSERT_EQ(0, failure_actors_.size());
-}
-
-TEST_F(RayletBasedActorSchedulerTest, TestWorkerFailedWhenCreating) {
-  auto node = Mocker::GenNodeInfo();
-  auto node_id = NodeID::FromBinary(node->node_id());
-  gcs_node_manager_->AddNode(node);
-  ASSERT_EQ(1, gcs_node_manager_->GetAllAliveNodes().size());
-
-  auto job_id = JobID::FromInt(1);
-  auto create_actor_request = Mocker::GenCreateActorRequest(job_id);
-  auto actor = std::make_shared<gcs::GcsActor>(create_actor_request.task_spec(), "");
-
-  // Schedule the actor with 1 available node, and the lease request should be send to the
-  // node.
-  gcs_actor_scheduler_->Schedule(actor);
-  ASSERT_EQ(1, raylet_client_->num_workers_requested);
-  ASSERT_EQ(1, raylet_client_->callbacks.size());
-  ASSERT_EQ(0, worker_client_->callbacks.size());
-
-  // Grant a worker, then the actor creation request should be send to the worker.
-  auto worker_id = WorkerID::FromRandom();
-  ASSERT_TRUE(raylet_client_->GrantWorkerLease(node->node_manager_address(),
-                                               node->node_manager_port(), worker_id,
-                                               node_id, NodeID::Nil()));
-  ASSERT_EQ(0, raylet_client_->callbacks.size());
-  ASSERT_EQ(1, worker_client_->callbacks.size());
-
-  // Cancel the scheduling on this node, the scheduling should be interrupted.
-  ASSERT_EQ(actor->GetActorID(),
-            gcs_actor_scheduler_->CancelOnWorker(node_id, worker_id));
-  ASSERT_EQ(1, worker_client_->callbacks.size());
-
-  // Reply the actor creation request, which will influence nothing.
-  ASSERT_TRUE(worker_client_->ReplyPushTask());
-  ASSERT_EQ(0, worker_client_->callbacks.size());
-  ASSERT_EQ(0, gcs_actor_scheduler_->num_retry_creating_count_);
-
-  ASSERT_EQ(0, success_actors_.size());
-  ASSERT_EQ(0, failure_actors_.size());
-}
-
-TEST_F(RayletBasedActorSchedulerTest, TestSpillback) {
-  auto node1 = Mocker::GenNodeInfo();
-  auto node_id_1 = NodeID::FromBinary(node1->node_id());
-  gcs_node_manager_->AddNode(node1);
-  ASSERT_EQ(1, gcs_node_manager_->GetAllAliveNodes().size());
-
-  auto job_id = JobID::FromInt(1);
-  auto create_actor_request = Mocker::GenCreateActorRequest(job_id);
-  auto actor = std::make_shared<gcs::GcsActor>(create_actor_request.task_spec(), "");
-
-  // Schedule the actor with 1 available node, and the lease request should be send to the
-  // node.
-  gcs_actor_scheduler_->Schedule(actor);
-  ASSERT_EQ(1, raylet_client_->num_workers_requested);
-  ASSERT_EQ(1, raylet_client_->callbacks.size());
-  ASSERT_EQ(0, worker_client_->callbacks.size());
-
-  // Add another node.
-  auto node2 = Mocker::GenNodeInfo();
-  auto node_id_2 = NodeID::FromBinary(node2->node_id());
-  gcs_node_manager_->AddNode(node2);
-  ASSERT_EQ(2, gcs_node_manager_->GetAllAliveNodes().size());
-
-  // Grant with an invalid spillback node, and schedule again.
-  auto invalid_node_id = NodeID::FromBinary(Mocker::GenNodeInfo()->node_id());
-  ASSERT_TRUE(raylet_client_->GrantWorkerLease(
-      node2->node_manager_address(), node2->node_manager_port(), WorkerID::Nil(),
-      node_id_1, invalid_node_id));
-  ASSERT_EQ(2, raylet_client_->num_workers_requested);
-  ASSERT_EQ(1, raylet_client_->callbacks.size());
-  ASSERT_EQ(0, worker_client_->callbacks.size());
-
-  // Grant with a spillback node(node2), and the lease request should be send to the
-  // node2.
-  ASSERT_TRUE(raylet_client_->GrantWorkerLease(node2->node_manager_address(),
-                                               node2->node_manager_port(),
-                                               WorkerID::Nil(), node_id_1, node_id_2));
-  ASSERT_EQ(3, raylet_client_->num_workers_requested);
-  ASSERT_EQ(1, raylet_client_->callbacks.size());
-  ASSERT_EQ(0, worker_client_->callbacks.size());
-
-  // Grant a worker, then the actor creation request should be send to the worker.
-  WorkerID worker_id = WorkerID::FromRandom();
-  ASSERT_TRUE(raylet_client_->GrantWorkerLease(node2->node_manager_address(),
-                                               node2->node_manager_port(), worker_id,
-                                               node_id_2, NodeID::Nil()));
-  ASSERT_EQ(0, raylet_client_->callbacks.size());
-  ASSERT_EQ(1, worker_client_->callbacks.size());
-
-  // Reply the actor creation request, then the actor should be scheduled successfully.
-  ASSERT_TRUE(worker_client_->ReplyPushTask());
-  ASSERT_EQ(0, worker_client_->callbacks.size());
-
-  ASSERT_EQ(0, failure_actors_.size());
-  ASSERT_EQ(1, success_actors_.size());
-  ASSERT_EQ(actor, success_actors_.front());
-  ASSERT_EQ(actor->GetNodeID(), node_id_2);
-  ASSERT_EQ(actor->GetWorkerID(), worker_id);
-}
-
-TEST_F(RayletBasedActorSchedulerTest, TestReschedule) {
-  auto node1 = Mocker::GenNodeInfo();
-  auto node_id_1 = NodeID::FromBinary(node1->node_id());
-  gcs_node_manager_->AddNode(node1);
-  ASSERT_EQ(1, gcs_node_manager_->GetAllAliveNodes().size());
-
-  // 1.Actor is already tied to a leased worker.
-  auto job_id = JobID::FromInt(1);
-  auto create_actor_request = Mocker::GenCreateActorRequest(job_id);
-  auto actor = std::make_shared<gcs::GcsActor>(create_actor_request.task_spec(), "");
-  rpc::Address address;
-  WorkerID worker_id = WorkerID::FromRandom();
-  address.set_raylet_id(node_id_1.Binary());
-  address.set_worker_id(worker_id.Binary());
-  actor->UpdateAddress(address);
-
-  // Reschedule the actor with 1 available node, and the actor creation request should be
-  // send to the worker.
-  gcs_actor_scheduler_->Reschedule(actor);
-  ASSERT_EQ(0, raylet_client_->num_workers_requested);
-  ASSERT_EQ(0, raylet_client_->callbacks.size());
-  ASSERT_EQ(1, worker_client_->callbacks.size());
-
-  // Reply the actor creation request, then the actor should be scheduled successfully.
-  ASSERT_TRUE(worker_client_->ReplyPushTask());
-  ASSERT_EQ(0, worker_client_->callbacks.size());
-
-  // 2.Actor is not tied to a leased worker.
-  actor->UpdateAddress(rpc::Address());
-  actor->GetMutableActorTableData()->clear_resource_mapping();
-
-  // Reschedule the actor with 1 available node.
-  gcs_actor_scheduler_->Reschedule(actor);
-
-  // Grant a worker, then the actor creation request should be send to the worker.
-  ASSERT_TRUE(raylet_client_->GrantWorkerLease(node1->node_manager_address(),
-                                               node1->node_manager_port(), worker_id,
-                                               node_id_1, NodeID::Nil()));
-  ASSERT_EQ(0, raylet_client_->callbacks.size());
-  ASSERT_EQ(1, worker_client_->callbacks.size());
-
-  // Reply the actor creation request, then the actor should be scheduled successfully.
-  ASSERT_TRUE(worker_client_->ReplyPushTask());
-  ASSERT_EQ(0, worker_client_->callbacks.size());
-
-  ASSERT_EQ(0, failure_actors_.size());
-  ASSERT_EQ(2, success_actors_.size());
-}
-
-TEST_F(RayletBasedActorSchedulerTest, TestReleaseUnusedWorkers) {
-  // Test the case that GCS won't send `RequestWorkerLease` request to the raylet,
-  // if there is still a pending `ReleaseUnusedWorkers` request.
-
-  // Add a node to the cluster.
-  auto node = Mocker::GenNodeInfo();
-  auto node_id = NodeID::FromBinary(node->node_id());
-  gcs_node_manager_->AddNode(node);
-  ASSERT_EQ(1, gcs_node_manager_->GetAllAliveNodes().size());
-
-  // Send a `ReleaseUnusedWorkers` request to the node.
-  std::unordered_map<NodeID, std::vector<WorkerID>> node_to_workers;
-  node_to_workers[node_id].push_back({WorkerID::FromRandom()});
-  gcs_actor_scheduler_->ReleaseUnusedWorkers(node_to_workers);
-  ASSERT_EQ(1, raylet_client_->num_release_unused_workers);
-  ASSERT_EQ(1, raylet_client_->release_callbacks.size());
-
-  // Schedule an actor which is not tied to a worker, this should invoke the
-  // `LeaseWorkerFromNode` method.
-  // But since the `ReleaseUnusedWorkers` request hasn't finished, `GcsActorScheduler`
-  // won't send `RequestWorkerLease` request to node immediately. But instead, it will
-  // invoke the `RetryLeasingWorkerFromNode` to retry later.
-  auto job_id = JobID::FromInt(1);
-  auto request = Mocker::GenCreateActorRequest(job_id);
-  auto actor = std::make_shared<gcs::GcsActor>(request.task_spec(), "");
-  gcs_actor_scheduler_->Schedule(actor);
-  ASSERT_EQ(2, gcs_actor_scheduler_->num_retry_leasing_count_);
-  ASSERT_EQ(raylet_client_->num_workers_requested, 0);
-
-  // When `GcsActorScheduler` receives the `ReleaseUnusedWorkers` reply, it will send
-  // out the `RequestWorkerLease` request.
-  ASSERT_TRUE(raylet_client_->ReplyReleaseUnusedWorkers());
-  gcs_actor_scheduler_->TryLeaseWorkerFromNodeAgain(actor, node);
-  ASSERT_EQ(raylet_client_->num_workers_requested, 1);
-}
-
-}  // namespace ray
-
-int main(int argc, char **argv) {
-  ::testing::InitGoogleTest(&argc, argv);
-  return RUN_ALL_TESTS();
-}
-=======
-// Copyright 2017 The Ray Authors.
-//
-// Licensed under the Apache License, Version 2.0 (the "License");
-// you may not use this file except in compliance with the License.
-// You may obtain a copy of the License at
-//
-//  http://www.apache.org/licenses/LICENSE-2.0
-//
-// Unless required by applicable law or agreed to in writing, software
-// distributed under the License is distributed on an "AS IS" BASIS,
-// WITHOUT WARRANTIES OR CONDITIONS OF ANY KIND, either express or implied.
-// See the License for the specific language governing permissions and
-// limitations under the License.
-
-#include <memory>
-
-#include "gtest/gtest.h"
-#include "ray/common/asio/instrumented_io_context.h"
-#include "ray/gcs/gcs_server/test/gcs_server_test_util.h"
-#include "ray/gcs/test/gcs_test_util.h"
-
-namespace ray {
-class RayletBasedActorSchedulerTest : public ::testing::Test {
- public:
-  void SetUp() override {
-    raylet_client_ = std::make_shared<GcsServerMocker::MockRayletClient>();
-    raylet_client_pool_ = std::make_shared<rpc::NodeManagerClientPool>(
-        [this](const rpc::Address &addr) { return raylet_client_; });
-    worker_client_ = std::make_shared<GcsServerMocker::MockWorkerClient>();
-    gcs_publisher_ = std::make_shared<gcs::GcsPublisher>(
-        std::make_unique<GcsServerMocker::MockGcsPubSub>(redis_client_));
-    gcs_table_storage_ = std::make_shared<gcs::RedisGcsTableStorage>(redis_client_);
-    gcs_node_manager_ = std::make_shared<gcs::GcsNodeManager>(
-        gcs_publisher_, gcs_table_storage_, raylet_client_pool_);
-    store_client_ = std::make_shared<gcs::InMemoryStoreClient>(io_service_);
-    gcs_actor_table_ =
-        std::make_shared<GcsServerMocker::MockedGcsActorTable>(store_client_);
-    gcs_actor_scheduler_ =
-        std::make_shared<GcsServerMocker::MockedRayletBasedActorScheduler>(
-            io_service_, *gcs_actor_table_, *gcs_node_manager_,
-            /*schedule_failure_handler=*/
-            [this](
-                std::shared_ptr<gcs::GcsActor> actor,
-                const rpc::RequestWorkerLeaseReply::SchedulingFailureType failure_type) {
-              failure_actors_.emplace_back(std::move(actor));
-            },
-            /*schedule_success_handler=*/
-            [this](std::shared_ptr<gcs::GcsActor> actor,
-                   const rpc::PushTaskReply &reply) {
-              success_actors_.emplace_back(std::move(actor));
-            },
-            raylet_client_pool_,
-            /*client_factory=*/
-            [this](const rpc::Address &address) { return worker_client_; });
-  }
-
- protected:
-  instrumented_io_context io_service_;
-  std::shared_ptr<gcs::StoreClient> store_client_;
-  std::shared_ptr<GcsServerMocker::MockedGcsActorTable> gcs_actor_table_;
-  std::shared_ptr<GcsServerMocker::MockRayletClient> raylet_client_;
-  std::shared_ptr<GcsServerMocker::MockWorkerClient> worker_client_;
-  std::shared_ptr<gcs::GcsNodeManager> gcs_node_manager_;
-  std::shared_ptr<GcsServerMocker::MockedRayletBasedActorScheduler> gcs_actor_scheduler_;
-  std::vector<std::shared_ptr<gcs::GcsActor>> success_actors_;
-  std::vector<std::shared_ptr<gcs::GcsActor>> failure_actors_;
-  std::shared_ptr<gcs::GcsPublisher> gcs_publisher_;
-  std::shared_ptr<gcs::GcsTableStorage> gcs_table_storage_;
-  std::shared_ptr<gcs::RedisClient> redis_client_;
-  std::shared_ptr<rpc::NodeManagerClientPool> raylet_client_pool_;
-};
-
-TEST_F(RayletBasedActorSchedulerTest, TestScheduleFailedWithZeroNode) {
-  ASSERT_EQ(0, gcs_node_manager_->GetAllAliveNodes().size());
-
-  auto job_id = JobID::FromInt(1);
-  auto create_actor_request = Mocker::GenCreateActorRequest(job_id);
-  auto actor = std::make_shared<gcs::GcsActor>(create_actor_request.task_spec(), "");
-
-  // Schedule the actor with zero node.
-  gcs_actor_scheduler_->Schedule(actor);
-
-  // The lease request should not be send and the scheduling of actor should fail as there
-  // are no available nodes.
-  ASSERT_EQ(raylet_client_->num_workers_requested, 0);
-  ASSERT_EQ(0, success_actors_.size());
-  ASSERT_EQ(1, failure_actors_.size());
-  ASSERT_EQ(actor, failure_actors_.front());
-  ASSERT_TRUE(actor->GetNodeID().IsNil());
-}
-
-TEST_F(RayletBasedActorSchedulerTest, TestScheduleActorSuccess) {
-  auto node = Mocker::GenNodeInfo();
-  auto node_id = NodeID::FromBinary(node->node_id());
-  gcs_node_manager_->AddNode(node);
-  ASSERT_EQ(1, gcs_node_manager_->GetAllAliveNodes().size());
-
-  auto job_id = JobID::FromInt(1);
-  auto create_actor_request = Mocker::GenCreateActorRequest(job_id);
-  auto actor = std::make_shared<gcs::GcsActor>(create_actor_request.task_spec(), "");
-
-  // Schedule the actor with 1 available node, and the lease request should be send to the
-  // node.
-  gcs_actor_scheduler_->Schedule(actor);
-  ASSERT_EQ(1, raylet_client_->num_workers_requested);
-  ASSERT_EQ(1, raylet_client_->callbacks.size());
-  ASSERT_EQ(0, worker_client_->callbacks.size());
-
-  // Grant a worker, then the actor creation request should be send to the worker.
-  WorkerID worker_id = WorkerID::FromRandom();
-  ASSERT_TRUE(raylet_client_->GrantWorkerLease(node->node_manager_address(),
-                                               node->node_manager_port(), worker_id,
-                                               node_id, NodeID::Nil()));
-  ASSERT_EQ(0, raylet_client_->callbacks.size());
-  ASSERT_EQ(1, worker_client_->callbacks.size());
-
-  // Reply the actor creation request, then the actor should be scheduled successfully.
-  ASSERT_TRUE(worker_client_->ReplyPushTask());
-  ASSERT_EQ(0, worker_client_->callbacks.size());
-  ASSERT_EQ(0, failure_actors_.size());
-  ASSERT_EQ(1, success_actors_.size());
-  ASSERT_EQ(actor, success_actors_.front());
-  ASSERT_EQ(actor->GetNodeID(), node_id);
-  ASSERT_EQ(actor->GetWorkerID(), worker_id);
-}
-
-TEST_F(RayletBasedActorSchedulerTest, TestScheduleRetryWhenLeasing) {
-  auto node = Mocker::GenNodeInfo();
-  auto node_id = NodeID::FromBinary(node->node_id());
-  gcs_node_manager_->AddNode(node);
-  ASSERT_EQ(1, gcs_node_manager_->GetAllAliveNodes().size());
-
-  auto job_id = JobID::FromInt(1);
-  auto create_actor_request = Mocker::GenCreateActorRequest(job_id);
-  auto actor = std::make_shared<gcs::GcsActor>(create_actor_request.task_spec(), "");
-
-  // Schedule the actor with 1 available node, and the lease request should be send to the
-  // node.
-  gcs_actor_scheduler_->Schedule(actor);
-  ASSERT_EQ(1, raylet_client_->num_workers_requested);
-  ASSERT_EQ(1, raylet_client_->callbacks.size());
-  ASSERT_EQ(0, worker_client_->callbacks.size());
-  ASSERT_EQ(0, gcs_actor_scheduler_->num_retry_leasing_count_);
-
-  // Mock a IOError reply, then the lease request will retry again.
-  ASSERT_TRUE(raylet_client_->GrantWorkerLease(
-      node->node_manager_address(), node->node_manager_port(), WorkerID::FromRandom(),
-      node_id, NodeID::Nil(), Status::IOError("")));
-  ASSERT_EQ(1, gcs_actor_scheduler_->num_retry_leasing_count_);
-  ASSERT_EQ(2, raylet_client_->num_workers_requested);
-  ASSERT_EQ(1, raylet_client_->callbacks.size());
-  ASSERT_EQ(0, worker_client_->callbacks.size());
-
-  // Grant a worker, then the actor creation request should be send to the worker.
-  WorkerID worker_id = WorkerID::FromRandom();
-  ASSERT_TRUE(raylet_client_->GrantWorkerLease(node->node_manager_address(),
-                                               node->node_manager_port(), worker_id,
-                                               node_id, NodeID::Nil()));
-  ASSERT_EQ(0, raylet_client_->callbacks.size());
-  ASSERT_EQ(1, worker_client_->callbacks.size());
-
-  // Reply the actor creation request, then the actor should be scheduled successfully.
-  ASSERT_TRUE(worker_client_->ReplyPushTask());
-  ASSERT_EQ(0, worker_client_->callbacks.size());
-  ASSERT_EQ(0, failure_actors_.size());
-  ASSERT_EQ(1, success_actors_.size());
-  ASSERT_EQ(actor, success_actors_.front());
-  ASSERT_EQ(actor->GetNodeID(), node_id);
-  ASSERT_EQ(actor->GetWorkerID(), worker_id);
-}
-
-TEST_F(RayletBasedActorSchedulerTest, TestScheduleRetryWhenCreating) {
-  auto node = Mocker::GenNodeInfo();
-  auto node_id = NodeID::FromBinary(node->node_id());
-  gcs_node_manager_->AddNode(node);
-  ASSERT_EQ(1, gcs_node_manager_->GetAllAliveNodes().size());
-
-  auto job_id = JobID::FromInt(1);
-  auto create_actor_request = Mocker::GenCreateActorRequest(job_id);
-  auto actor = std::make_shared<gcs::GcsActor>(create_actor_request.task_spec(), "");
-
-  // Schedule the actor with 1 available node, and the lease request should be send to the
-  // node.
-  gcs_actor_scheduler_->Schedule(actor);
-  ASSERT_EQ(1, raylet_client_->num_workers_requested);
-  ASSERT_EQ(1, raylet_client_->callbacks.size());
-  ASSERT_EQ(0, worker_client_->callbacks.size());
-
-  // Grant a worker, then the actor creation request should be send to the worker.
-  WorkerID worker_id = WorkerID::FromRandom();
-  ASSERT_TRUE(raylet_client_->GrantWorkerLease(node->node_manager_address(),
-                                               node->node_manager_port(), worker_id,
-                                               node_id, NodeID::Nil()));
-  ASSERT_EQ(0, raylet_client_->callbacks.size());
-  ASSERT_EQ(1, worker_client_->callbacks.size());
-  ASSERT_EQ(0, gcs_actor_scheduler_->num_retry_creating_count_);
-
-  // Reply a IOError, then the actor creation request will retry again.
-  ASSERT_TRUE(worker_client_->ReplyPushTask(Status::IOError("")));
-  ASSERT_EQ(1, gcs_actor_scheduler_->num_retry_creating_count_);
-  ASSERT_EQ(1, worker_client_->callbacks.size());
-
-  // Reply the actor creation request, then the actor should be scheduled successfully.
-  ASSERT_TRUE(worker_client_->ReplyPushTask());
-  ASSERT_EQ(0, worker_client_->callbacks.size());
-  ASSERT_EQ(0, failure_actors_.size());
-  ASSERT_EQ(1, success_actors_.size());
-  ASSERT_EQ(actor, success_actors_.front());
-  ASSERT_EQ(actor->GetNodeID(), node_id);
-  ASSERT_EQ(actor->GetWorkerID(), worker_id);
-}
-
-TEST_F(RayletBasedActorSchedulerTest, TestNodeFailedWhenLeasing) {
-  auto node = Mocker::GenNodeInfo();
-  auto node_id = NodeID::FromBinary(node->node_id());
-  gcs_node_manager_->AddNode(node);
-  ASSERT_EQ(1, gcs_node_manager_->GetAllAliveNodes().size());
-
-  auto job_id = JobID::FromInt(1);
-  auto create_actor_request = Mocker::GenCreateActorRequest(job_id);
-  auto actor = std::make_shared<gcs::GcsActor>(create_actor_request.task_spec(), "");
-
-  // Schedule the actor with 1 available node, and the lease request should be send to the
-  // node.
-  gcs_actor_scheduler_->Schedule(actor);
-  ASSERT_EQ(1, raylet_client_->num_workers_requested);
-  ASSERT_EQ(1, raylet_client_->callbacks.size());
-
-  // Remove the node and cancel the scheduling on this node, the scheduling should be
-  // interrupted.
-  gcs_node_manager_->RemoveNode(node_id);
-  ASSERT_EQ(0, gcs_node_manager_->GetAllAliveNodes().size());
-  auto actor_ids = gcs_actor_scheduler_->CancelOnNode(node_id);
-  ASSERT_EQ(1, actor_ids.size());
-  ASSERT_EQ(actor->GetActorID(), actor_ids.front());
-  ASSERT_EQ(1, raylet_client_->num_workers_requested);
-  ASSERT_EQ(1, raylet_client_->callbacks.size());
-
-  // Grant a worker, which will influence nothing.
-  ASSERT_TRUE(raylet_client_->GrantWorkerLease(
-      node->node_manager_address(), node->node_manager_port(), WorkerID::FromRandom(),
-      node_id, NodeID::Nil()));
-  ASSERT_EQ(1, raylet_client_->num_workers_requested);
-  ASSERT_EQ(0, raylet_client_->callbacks.size());
-  ASSERT_EQ(0, gcs_actor_scheduler_->num_retry_leasing_count_);
-
-  ASSERT_EQ(0, success_actors_.size());
-  ASSERT_EQ(0, failure_actors_.size());
-}
-
-TEST_F(RayletBasedActorSchedulerTest, TestLeasingCancelledWhenLeasing) {
-  auto node = Mocker::GenNodeInfo();
-  auto node_id = NodeID::FromBinary(node->node_id());
-  gcs_node_manager_->AddNode(node);
-  ASSERT_EQ(1, gcs_node_manager_->GetAllAliveNodes().size());
-
-  auto job_id = JobID::FromInt(1);
-  auto create_actor_request = Mocker::GenCreateActorRequest(job_id);
-  auto actor = std::make_shared<gcs::GcsActor>(create_actor_request.task_spec(), "");
-
-  // Schedule the actor with 1 available node, and the lease request should be send to the
-  // node.
-  gcs_actor_scheduler_->Schedule(actor);
-  ASSERT_EQ(1, raylet_client_->num_workers_requested);
-  ASSERT_EQ(1, raylet_client_->callbacks.size());
-
-  // Cancel the lease request.
-  const auto &task_id = TaskID::FromBinary(create_actor_request.task_spec().task_id());
-  gcs_actor_scheduler_->CancelOnLeasing(node_id, actor->GetActorID(), task_id);
-  ASSERT_EQ(1, raylet_client_->num_workers_requested);
-  ASSERT_EQ(1, raylet_client_->callbacks.size());
-
-  // Grant a worker, which will influence nothing.
-  ASSERT_TRUE(raylet_client_->GrantWorkerLease(
-      node->node_manager_address(), node->node_manager_port(), WorkerID::FromRandom(),
-      node_id, NodeID::Nil()));
-  ASSERT_EQ(1, raylet_client_->num_workers_requested);
-  ASSERT_EQ(0, raylet_client_->callbacks.size());
-  ASSERT_EQ(0, gcs_actor_scheduler_->num_retry_leasing_count_);
-
-  ASSERT_EQ(0, success_actors_.size());
-  ASSERT_EQ(0, failure_actors_.size());
-}
-
-TEST_F(RayletBasedActorSchedulerTest, TestNodeFailedWhenCreating) {
-  auto node = Mocker::GenNodeInfo();
-  auto node_id = NodeID::FromBinary(node->node_id());
-  gcs_node_manager_->AddNode(node);
-  ASSERT_EQ(1, gcs_node_manager_->GetAllAliveNodes().size());
-
-  auto job_id = JobID::FromInt(1);
-  auto create_actor_request = Mocker::GenCreateActorRequest(job_id);
-  auto actor = std::make_shared<gcs::GcsActor>(create_actor_request.task_spec(), "");
-
-  // Schedule the actor with 1 available node, and the lease request should be send to the
-  // node.
-  gcs_actor_scheduler_->Schedule(actor);
-  ASSERT_EQ(1, raylet_client_->num_workers_requested);
-  ASSERT_EQ(1, raylet_client_->callbacks.size());
-  ASSERT_EQ(0, worker_client_->callbacks.size());
-
-  // Grant a worker, then the actor creation request should be send to the worker.
-  ASSERT_TRUE(raylet_client_->GrantWorkerLease(
-      node->node_manager_address(), node->node_manager_port(), WorkerID::FromRandom(),
-      node_id, NodeID::Nil()));
-  ASSERT_EQ(0, raylet_client_->callbacks.size());
-  ASSERT_EQ(1, worker_client_->callbacks.size());
-
-  // Remove the node and cancel the scheduling on this node, the scheduling should be
-  // interrupted.
-  gcs_node_manager_->RemoveNode(node_id);
-  ASSERT_EQ(0, gcs_node_manager_->GetAllAliveNodes().size());
-  auto actor_ids = gcs_actor_scheduler_->CancelOnNode(node_id);
-  ASSERT_EQ(1, actor_ids.size());
-  ASSERT_EQ(actor->GetActorID(), actor_ids.front());
-  ASSERT_EQ(1, worker_client_->callbacks.size());
-
-  // Reply the actor creation request, which will influence nothing.
-  ASSERT_TRUE(worker_client_->ReplyPushTask());
-  ASSERT_EQ(0, worker_client_->callbacks.size());
-  ASSERT_EQ(0, gcs_actor_scheduler_->num_retry_creating_count_);
-
-  ASSERT_EQ(0, success_actors_.size());
-  ASSERT_EQ(0, failure_actors_.size());
-}
-
-TEST_F(RayletBasedActorSchedulerTest, TestWorkerFailedWhenCreating) {
-  auto node = Mocker::GenNodeInfo();
-  auto node_id = NodeID::FromBinary(node->node_id());
-  gcs_node_manager_->AddNode(node);
-  ASSERT_EQ(1, gcs_node_manager_->GetAllAliveNodes().size());
-
-  auto job_id = JobID::FromInt(1);
-  auto create_actor_request = Mocker::GenCreateActorRequest(job_id);
-  auto actor = std::make_shared<gcs::GcsActor>(create_actor_request.task_spec(), "");
-
-  // Schedule the actor with 1 available node, and the lease request should be send to the
-  // node.
-  gcs_actor_scheduler_->Schedule(actor);
-  ASSERT_EQ(1, raylet_client_->num_workers_requested);
-  ASSERT_EQ(1, raylet_client_->callbacks.size());
-  ASSERT_EQ(0, worker_client_->callbacks.size());
-
-  // Grant a worker, then the actor creation request should be send to the worker.
-  auto worker_id = WorkerID::FromRandom();
-  ASSERT_TRUE(raylet_client_->GrantWorkerLease(node->node_manager_address(),
-                                               node->node_manager_port(), worker_id,
-                                               node_id, NodeID::Nil()));
-  ASSERT_EQ(0, raylet_client_->callbacks.size());
-  ASSERT_EQ(1, worker_client_->callbacks.size());
-
-  // Cancel the scheduling on this node, the scheduling should be interrupted.
-  ASSERT_EQ(actor->GetActorID(),
-            gcs_actor_scheduler_->CancelOnWorker(node_id, worker_id));
-  ASSERT_EQ(1, worker_client_->callbacks.size());
-
-  // Reply the actor creation request, which will influence nothing.
-  ASSERT_TRUE(worker_client_->ReplyPushTask());
-  ASSERT_EQ(0, worker_client_->callbacks.size());
-  ASSERT_EQ(0, gcs_actor_scheduler_->num_retry_creating_count_);
-
-  ASSERT_EQ(0, success_actors_.size());
-  ASSERT_EQ(0, failure_actors_.size());
-}
-
-TEST_F(RayletBasedActorSchedulerTest, TestSpillback) {
-  auto node1 = Mocker::GenNodeInfo();
-  auto node_id_1 = NodeID::FromBinary(node1->node_id());
-  gcs_node_manager_->AddNode(node1);
-  ASSERT_EQ(1, gcs_node_manager_->GetAllAliveNodes().size());
-
-  auto job_id = JobID::FromInt(1);
-  auto create_actor_request = Mocker::GenCreateActorRequest(job_id);
-  auto actor = std::make_shared<gcs::GcsActor>(create_actor_request.task_spec(), "");
-
-  // Schedule the actor with 1 available node, and the lease request should be send to the
-  // node.
-  gcs_actor_scheduler_->Schedule(actor);
-  ASSERT_EQ(1, raylet_client_->num_workers_requested);
-  ASSERT_EQ(1, raylet_client_->callbacks.size());
-  ASSERT_EQ(0, worker_client_->callbacks.size());
-
-  // Add another node.
-  auto node2 = Mocker::GenNodeInfo();
-  auto node_id_2 = NodeID::FromBinary(node2->node_id());
-  gcs_node_manager_->AddNode(node2);
-  ASSERT_EQ(2, gcs_node_manager_->GetAllAliveNodes().size());
-
-  // Grant with an invalid spillback node, and schedule again.
-  auto invalid_node_id = NodeID::FromBinary(Mocker::GenNodeInfo()->node_id());
-  ASSERT_TRUE(raylet_client_->GrantWorkerLease(
-      node2->node_manager_address(), node2->node_manager_port(), WorkerID::Nil(),
-      node_id_1, invalid_node_id));
-  ASSERT_EQ(2, raylet_client_->num_workers_requested);
-  ASSERT_EQ(1, raylet_client_->callbacks.size());
-  ASSERT_EQ(0, worker_client_->callbacks.size());
-
-  // Grant with a spillback node(node2), and the lease request should be send to the
-  // node2.
-  ASSERT_TRUE(raylet_client_->GrantWorkerLease(node2->node_manager_address(),
-                                               node2->node_manager_port(),
-                                               WorkerID::Nil(), node_id_1, node_id_2));
-  ASSERT_EQ(3, raylet_client_->num_workers_requested);
-  ASSERT_EQ(1, raylet_client_->callbacks.size());
-  ASSERT_EQ(0, worker_client_->callbacks.size());
-
-  // Grant a worker, then the actor creation request should be send to the worker.
-  WorkerID worker_id = WorkerID::FromRandom();
-  ASSERT_TRUE(raylet_client_->GrantWorkerLease(node2->node_manager_address(),
-                                               node2->node_manager_port(), worker_id,
-                                               node_id_2, NodeID::Nil()));
-  ASSERT_EQ(0, raylet_client_->callbacks.size());
-  ASSERT_EQ(1, worker_client_->callbacks.size());
-
-  // Reply the actor creation request, then the actor should be scheduled successfully.
-  ASSERT_TRUE(worker_client_->ReplyPushTask());
-  ASSERT_EQ(0, worker_client_->callbacks.size());
-
-  ASSERT_EQ(0, failure_actors_.size());
-  ASSERT_EQ(1, success_actors_.size());
-  ASSERT_EQ(actor, success_actors_.front());
-  ASSERT_EQ(actor->GetNodeID(), node_id_2);
-  ASSERT_EQ(actor->GetWorkerID(), worker_id);
-}
-
-TEST_F(RayletBasedActorSchedulerTest, TestReschedule) {
-  auto node1 = Mocker::GenNodeInfo();
-  auto node_id_1 = NodeID::FromBinary(node1->node_id());
-  gcs_node_manager_->AddNode(node1);
-  ASSERT_EQ(1, gcs_node_manager_->GetAllAliveNodes().size());
-
-  // 1.Actor is already tied to a leased worker.
-  auto job_id = JobID::FromInt(1);
-  auto create_actor_request = Mocker::GenCreateActorRequest(job_id);
-  auto actor = std::make_shared<gcs::GcsActor>(create_actor_request.task_spec(), "");
-  rpc::Address address;
-  WorkerID worker_id = WorkerID::FromRandom();
-  address.set_raylet_id(node_id_1.Binary());
-  address.set_worker_id(worker_id.Binary());
-  actor->UpdateAddress(address);
-
-  // Reschedule the actor with 1 available node, and the actor creation request should be
-  // send to the worker.
-  gcs_actor_scheduler_->Reschedule(actor);
-  ASSERT_EQ(0, raylet_client_->num_workers_requested);
-  ASSERT_EQ(0, raylet_client_->callbacks.size());
-  ASSERT_EQ(1, worker_client_->callbacks.size());
-
-  // Reply the actor creation request, then the actor should be scheduled successfully.
-  ASSERT_TRUE(worker_client_->ReplyPushTask());
-  ASSERT_EQ(0, worker_client_->callbacks.size());
-
-  // 2.Actor is not tied to a leased worker.
-  actor->UpdateAddress(rpc::Address());
-  actor->GetMutableActorTableData()->clear_resource_mapping();
-
-  // Reschedule the actor with 1 available node.
-  gcs_actor_scheduler_->Reschedule(actor);
-
-  // Grant a worker, then the actor creation request should be send to the worker.
-  ASSERT_TRUE(raylet_client_->GrantWorkerLease(node1->node_manager_address(),
-                                               node1->node_manager_port(), worker_id,
-                                               node_id_1, NodeID::Nil()));
-  ASSERT_EQ(0, raylet_client_->callbacks.size());
-  ASSERT_EQ(1, worker_client_->callbacks.size());
-
-  // Reply the actor creation request, then the actor should be scheduled successfully.
-  ASSERT_TRUE(worker_client_->ReplyPushTask());
-  ASSERT_EQ(0, worker_client_->callbacks.size());
-
-  ASSERT_EQ(0, failure_actors_.size());
-  ASSERT_EQ(2, success_actors_.size());
-}
-
-TEST_F(RayletBasedActorSchedulerTest, TestReleaseUnusedWorkers) {
-  // Test the case that GCS won't send `RequestWorkerLease` request to the raylet,
-  // if there is still a pending `ReleaseUnusedWorkers` request.
-
-  // Add a node to the cluster.
-  auto node = Mocker::GenNodeInfo();
-  auto node_id = NodeID::FromBinary(node->node_id());
-  gcs_node_manager_->AddNode(node);
-  ASSERT_EQ(1, gcs_node_manager_->GetAllAliveNodes().size());
-
-  // Send a `ReleaseUnusedWorkers` request to the node.
-  std::unordered_map<NodeID, std::vector<WorkerID>> node_to_workers;
-  node_to_workers[node_id].push_back({WorkerID::FromRandom()});
-  gcs_actor_scheduler_->ReleaseUnusedWorkers(node_to_workers);
-  ASSERT_EQ(1, raylet_client_->num_release_unused_workers);
-  ASSERT_EQ(1, raylet_client_->release_callbacks.size());
-
-  // Schedule an actor which is not tied to a worker, this should invoke the
-  // `LeaseWorkerFromNode` method.
-  // But since the `ReleaseUnusedWorkers` request hasn't finished, `GcsActorScheduler`
-  // won't send `RequestWorkerLease` request to node immediately. But instead, it will
-  // invoke the `RetryLeasingWorkerFromNode` to retry later.
-  auto job_id = JobID::FromInt(1);
-  auto request = Mocker::GenCreateActorRequest(job_id);
-  auto actor = std::make_shared<gcs::GcsActor>(request.task_spec(), "");
-  gcs_actor_scheduler_->Schedule(actor);
-  ASSERT_EQ(2, gcs_actor_scheduler_->num_retry_leasing_count_);
-  ASSERT_EQ(raylet_client_->num_workers_requested, 0);
-
-  // When `GcsActorScheduler` receives the `ReleaseUnusedWorkers` reply, it will send
-  // out the `RequestWorkerLease` request.
-  ASSERT_TRUE(raylet_client_->ReplyReleaseUnusedWorkers());
-  gcs_actor_scheduler_->TryLeaseWorkerFromNodeAgain(actor, node);
-  ASSERT_EQ(raylet_client_->num_workers_requested, 1);
-}
-
-}  // namespace ray
-
-int main(int argc, char **argv) {
-  ::testing::InitGoogleTest(&argc, argv);
-  return RUN_ALL_TESTS();
-}
->>>>>>> 19672688
+// Copyright 2017 The Ray Authors.
+//
+// Licensed under the Apache License, Version 2.0 (the "License");
+// you may not use this file except in compliance with the License.
+// You may obtain a copy of the License at
+//
+//  http://www.apache.org/licenses/LICENSE-2.0
+//
+// Unless required by applicable law or agreed to in writing, software
+// distributed under the License is distributed on an "AS IS" BASIS,
+// WITHOUT WARRANTIES OR CONDITIONS OF ANY KIND, either express or implied.
+// See the License for the specific language governing permissions and
+// limitations under the License.
+
+#include <memory>
+
+#include "gtest/gtest.h"
+#include "ray/common/asio/instrumented_io_context.h"
+#include "ray/gcs/gcs_server/test/gcs_server_test_util.h"
+#include "ray/gcs/test/gcs_test_util.h"
+
+namespace ray {
+class RayletBasedActorSchedulerTest : public ::testing::Test {
+ public:
+  void SetUp() override {
+    raylet_client_ = std::make_shared<GcsServerMocker::MockRayletClient>();
+    raylet_client_pool_ = std::make_shared<rpc::NodeManagerClientPool>(
+        [this](const rpc::Address &addr) { return raylet_client_; });
+    worker_client_ = std::make_shared<GcsServerMocker::MockWorkerClient>();
+    gcs_publisher_ = std::make_shared<gcs::GcsPublisher>(
+        std::make_unique<GcsServerMocker::MockGcsPubSub>(redis_client_));
+    gcs_table_storage_ = std::make_shared<gcs::RedisGcsTableStorage>(redis_client_);
+    gcs_node_manager_ = std::make_shared<gcs::GcsNodeManager>(
+        gcs_publisher_, gcs_table_storage_, raylet_client_pool_);
+    store_client_ = std::make_shared<gcs::InMemoryStoreClient>(io_service_);
+    gcs_actor_table_ =
+        std::make_shared<GcsServerMocker::MockedGcsActorTable>(store_client_);
+    gcs_actor_scheduler_ =
+        std::make_shared<GcsServerMocker::MockedRayletBasedActorScheduler>(
+            io_service_, *gcs_actor_table_, *gcs_node_manager_,
+            /*schedule_failure_handler=*/
+            [this](
+                std::shared_ptr<gcs::GcsActor> actor,
+                const rpc::RequestWorkerLeaseReply::SchedulingFailureType failure_type) {
+              failure_actors_.emplace_back(std::move(actor));
+            },
+            /*schedule_success_handler=*/
+            [this](std::shared_ptr<gcs::GcsActor> actor,
+                   const rpc::PushTaskReply &reply) {
+              success_actors_.emplace_back(std::move(actor));
+            },
+            raylet_client_pool_,
+            /*client_factory=*/
+            [this](const rpc::Address &address) { return worker_client_; });
+  }
+
+ protected:
+  instrumented_io_context io_service_;
+  std::shared_ptr<gcs::StoreClient> store_client_;
+  std::shared_ptr<GcsServerMocker::MockedGcsActorTable> gcs_actor_table_;
+  std::shared_ptr<GcsServerMocker::MockRayletClient> raylet_client_;
+  std::shared_ptr<GcsServerMocker::MockWorkerClient> worker_client_;
+  std::shared_ptr<gcs::GcsNodeManager> gcs_node_manager_;
+  std::shared_ptr<GcsServerMocker::MockedRayletBasedActorScheduler> gcs_actor_scheduler_;
+  std::vector<std::shared_ptr<gcs::GcsActor>> success_actors_;
+  std::vector<std::shared_ptr<gcs::GcsActor>> failure_actors_;
+  std::shared_ptr<gcs::GcsPublisher> gcs_publisher_;
+  std::shared_ptr<gcs::GcsTableStorage> gcs_table_storage_;
+  std::shared_ptr<gcs::RedisClient> redis_client_;
+  std::shared_ptr<rpc::NodeManagerClientPool> raylet_client_pool_;
+};
+
+TEST_F(RayletBasedActorSchedulerTest, TestScheduleFailedWithZeroNode) {
+  ASSERT_EQ(0, gcs_node_manager_->GetAllAliveNodes().size());
+
+  auto job_id = JobID::FromInt(1);
+  auto create_actor_request = Mocker::GenCreateActorRequest(job_id);
+  auto actor = std::make_shared<gcs::GcsActor>(create_actor_request.task_spec(), "");
+
+  // Schedule the actor with zero node.
+  gcs_actor_scheduler_->Schedule(actor);
+
+  // The lease request should not be send and the scheduling of actor should fail as there
+  // are no available nodes.
+  ASSERT_EQ(raylet_client_->num_workers_requested, 0);
+  ASSERT_EQ(0, success_actors_.size());
+  ASSERT_EQ(1, failure_actors_.size());
+  ASSERT_EQ(actor, failure_actors_.front());
+  ASSERT_TRUE(actor->GetNodeID().IsNil());
+}
+
+TEST_F(RayletBasedActorSchedulerTest, TestScheduleActorSuccess) {
+  auto node = Mocker::GenNodeInfo();
+  auto node_id = NodeID::FromBinary(node->node_id());
+  gcs_node_manager_->AddNode(node);
+  ASSERT_EQ(1, gcs_node_manager_->GetAllAliveNodes().size());
+
+  auto job_id = JobID::FromInt(1);
+  auto create_actor_request = Mocker::GenCreateActorRequest(job_id);
+  auto actor = std::make_shared<gcs::GcsActor>(create_actor_request.task_spec(), "");
+
+  // Schedule the actor with 1 available node, and the lease request should be send to the
+  // node.
+  gcs_actor_scheduler_->Schedule(actor);
+  ASSERT_EQ(1, raylet_client_->num_workers_requested);
+  ASSERT_EQ(1, raylet_client_->callbacks.size());
+  ASSERT_EQ(0, worker_client_->callbacks.size());
+
+  // Grant a worker, then the actor creation request should be send to the worker.
+  WorkerID worker_id = WorkerID::FromRandom();
+  ASSERT_TRUE(raylet_client_->GrantWorkerLease(node->node_manager_address(),
+                                               node->node_manager_port(), worker_id,
+                                               node_id, NodeID::Nil()));
+  ASSERT_EQ(0, raylet_client_->callbacks.size());
+  ASSERT_EQ(1, worker_client_->callbacks.size());
+
+  // Reply the actor creation request, then the actor should be scheduled successfully.
+  ASSERT_TRUE(worker_client_->ReplyPushTask());
+  ASSERT_EQ(0, worker_client_->callbacks.size());
+  ASSERT_EQ(0, failure_actors_.size());
+  ASSERT_EQ(1, success_actors_.size());
+  ASSERT_EQ(actor, success_actors_.front());
+  ASSERT_EQ(actor->GetNodeID(), node_id);
+  ASSERT_EQ(actor->GetWorkerID(), worker_id);
+}
+
+TEST_F(RayletBasedActorSchedulerTest, TestScheduleRetryWhenLeasing) {
+  auto node = Mocker::GenNodeInfo();
+  auto node_id = NodeID::FromBinary(node->node_id());
+  gcs_node_manager_->AddNode(node);
+  ASSERT_EQ(1, gcs_node_manager_->GetAllAliveNodes().size());
+
+  auto job_id = JobID::FromInt(1);
+  auto create_actor_request = Mocker::GenCreateActorRequest(job_id);
+  auto actor = std::make_shared<gcs::GcsActor>(create_actor_request.task_spec(), "");
+
+  // Schedule the actor with 1 available node, and the lease request should be send to the
+  // node.
+  gcs_actor_scheduler_->Schedule(actor);
+  ASSERT_EQ(1, raylet_client_->num_workers_requested);
+  ASSERT_EQ(1, raylet_client_->callbacks.size());
+  ASSERT_EQ(0, worker_client_->callbacks.size());
+  ASSERT_EQ(0, gcs_actor_scheduler_->num_retry_leasing_count_);
+
+  // Mock a IOError reply, then the lease request will retry again.
+  ASSERT_TRUE(raylet_client_->GrantWorkerLease(
+      node->node_manager_address(), node->node_manager_port(), WorkerID::FromRandom(),
+      node_id, NodeID::Nil(), Status::IOError("")));
+  ASSERT_EQ(1, gcs_actor_scheduler_->num_retry_leasing_count_);
+  ASSERT_EQ(2, raylet_client_->num_workers_requested);
+  ASSERT_EQ(1, raylet_client_->callbacks.size());
+  ASSERT_EQ(0, worker_client_->callbacks.size());
+
+  // Grant a worker, then the actor creation request should be send to the worker.
+  WorkerID worker_id = WorkerID::FromRandom();
+  ASSERT_TRUE(raylet_client_->GrantWorkerLease(node->node_manager_address(),
+                                               node->node_manager_port(), worker_id,
+                                               node_id, NodeID::Nil()));
+  ASSERT_EQ(0, raylet_client_->callbacks.size());
+  ASSERT_EQ(1, worker_client_->callbacks.size());
+
+  // Reply the actor creation request, then the actor should be scheduled successfully.
+  ASSERT_TRUE(worker_client_->ReplyPushTask());
+  ASSERT_EQ(0, worker_client_->callbacks.size());
+  ASSERT_EQ(0, failure_actors_.size());
+  ASSERT_EQ(1, success_actors_.size());
+  ASSERT_EQ(actor, success_actors_.front());
+  ASSERT_EQ(actor->GetNodeID(), node_id);
+  ASSERT_EQ(actor->GetWorkerID(), worker_id);
+}
+
+TEST_F(RayletBasedActorSchedulerTest, TestScheduleRetryWhenCreating) {
+  auto node = Mocker::GenNodeInfo();
+  auto node_id = NodeID::FromBinary(node->node_id());
+  gcs_node_manager_->AddNode(node);
+  ASSERT_EQ(1, gcs_node_manager_->GetAllAliveNodes().size());
+
+  auto job_id = JobID::FromInt(1);
+  auto create_actor_request = Mocker::GenCreateActorRequest(job_id);
+  auto actor = std::make_shared<gcs::GcsActor>(create_actor_request.task_spec(), "");
+
+  // Schedule the actor with 1 available node, and the lease request should be send to the
+  // node.
+  gcs_actor_scheduler_->Schedule(actor);
+  ASSERT_EQ(1, raylet_client_->num_workers_requested);
+  ASSERT_EQ(1, raylet_client_->callbacks.size());
+  ASSERT_EQ(0, worker_client_->callbacks.size());
+
+  // Grant a worker, then the actor creation request should be send to the worker.
+  WorkerID worker_id = WorkerID::FromRandom();
+  ASSERT_TRUE(raylet_client_->GrantWorkerLease(node->node_manager_address(),
+                                               node->node_manager_port(), worker_id,
+                                               node_id, NodeID::Nil()));
+  ASSERT_EQ(0, raylet_client_->callbacks.size());
+  ASSERT_EQ(1, worker_client_->callbacks.size());
+  ASSERT_EQ(0, gcs_actor_scheduler_->num_retry_creating_count_);
+
+  // Reply a IOError, then the actor creation request will retry again.
+  ASSERT_TRUE(worker_client_->ReplyPushTask(Status::IOError("")));
+  ASSERT_EQ(1, gcs_actor_scheduler_->num_retry_creating_count_);
+  ASSERT_EQ(1, worker_client_->callbacks.size());
+
+  // Reply the actor creation request, then the actor should be scheduled successfully.
+  ASSERT_TRUE(worker_client_->ReplyPushTask());
+  ASSERT_EQ(0, worker_client_->callbacks.size());
+  ASSERT_EQ(0, failure_actors_.size());
+  ASSERT_EQ(1, success_actors_.size());
+  ASSERT_EQ(actor, success_actors_.front());
+  ASSERT_EQ(actor->GetNodeID(), node_id);
+  ASSERT_EQ(actor->GetWorkerID(), worker_id);
+}
+
+TEST_F(RayletBasedActorSchedulerTest, TestNodeFailedWhenLeasing) {
+  auto node = Mocker::GenNodeInfo();
+  auto node_id = NodeID::FromBinary(node->node_id());
+  gcs_node_manager_->AddNode(node);
+  ASSERT_EQ(1, gcs_node_manager_->GetAllAliveNodes().size());
+
+  auto job_id = JobID::FromInt(1);
+  auto create_actor_request = Mocker::GenCreateActorRequest(job_id);
+  auto actor = std::make_shared<gcs::GcsActor>(create_actor_request.task_spec(), "");
+
+  // Schedule the actor with 1 available node, and the lease request should be send to the
+  // node.
+  gcs_actor_scheduler_->Schedule(actor);
+  ASSERT_EQ(1, raylet_client_->num_workers_requested);
+  ASSERT_EQ(1, raylet_client_->callbacks.size());
+
+  // Remove the node and cancel the scheduling on this node, the scheduling should be
+  // interrupted.
+  gcs_node_manager_->RemoveNode(node_id);
+  ASSERT_EQ(0, gcs_node_manager_->GetAllAliveNodes().size());
+  auto actor_ids = gcs_actor_scheduler_->CancelOnNode(node_id);
+  ASSERT_EQ(1, actor_ids.size());
+  ASSERT_EQ(actor->GetActorID(), actor_ids.front());
+  ASSERT_EQ(1, raylet_client_->num_workers_requested);
+  ASSERT_EQ(1, raylet_client_->callbacks.size());
+
+  // Grant a worker, which will influence nothing.
+  ASSERT_TRUE(raylet_client_->GrantWorkerLease(
+      node->node_manager_address(), node->node_manager_port(), WorkerID::FromRandom(),
+      node_id, NodeID::Nil()));
+  ASSERT_EQ(1, raylet_client_->num_workers_requested);
+  ASSERT_EQ(0, raylet_client_->callbacks.size());
+  ASSERT_EQ(0, gcs_actor_scheduler_->num_retry_leasing_count_);
+
+  ASSERT_EQ(0, success_actors_.size());
+  ASSERT_EQ(0, failure_actors_.size());
+}
+
+TEST_F(RayletBasedActorSchedulerTest, TestLeasingCancelledWhenLeasing) {
+  auto node = Mocker::GenNodeInfo();
+  auto node_id = NodeID::FromBinary(node->node_id());
+  gcs_node_manager_->AddNode(node);
+  ASSERT_EQ(1, gcs_node_manager_->GetAllAliveNodes().size());
+
+  auto job_id = JobID::FromInt(1);
+  auto create_actor_request = Mocker::GenCreateActorRequest(job_id);
+  auto actor = std::make_shared<gcs::GcsActor>(create_actor_request.task_spec(), "");
+
+  // Schedule the actor with 1 available node, and the lease request should be send to the
+  // node.
+  gcs_actor_scheduler_->Schedule(actor);
+  ASSERT_EQ(1, raylet_client_->num_workers_requested);
+  ASSERT_EQ(1, raylet_client_->callbacks.size());
+
+  // Cancel the lease request.
+  const auto &task_id = TaskID::FromBinary(create_actor_request.task_spec().task_id());
+  gcs_actor_scheduler_->CancelOnLeasing(node_id, actor->GetActorID(), task_id);
+  ASSERT_EQ(1, raylet_client_->num_workers_requested);
+  ASSERT_EQ(1, raylet_client_->callbacks.size());
+
+  // Grant a worker, which will influence nothing.
+  ASSERT_TRUE(raylet_client_->GrantWorkerLease(
+      node->node_manager_address(), node->node_manager_port(), WorkerID::FromRandom(),
+      node_id, NodeID::Nil()));
+  ASSERT_EQ(1, raylet_client_->num_workers_requested);
+  ASSERT_EQ(0, raylet_client_->callbacks.size());
+  ASSERT_EQ(0, gcs_actor_scheduler_->num_retry_leasing_count_);
+
+  ASSERT_EQ(0, success_actors_.size());
+  ASSERT_EQ(0, failure_actors_.size());
+}
+
+TEST_F(RayletBasedActorSchedulerTest, TestNodeFailedWhenCreating) {
+  auto node = Mocker::GenNodeInfo();
+  auto node_id = NodeID::FromBinary(node->node_id());
+  gcs_node_manager_->AddNode(node);
+  ASSERT_EQ(1, gcs_node_manager_->GetAllAliveNodes().size());
+
+  auto job_id = JobID::FromInt(1);
+  auto create_actor_request = Mocker::GenCreateActorRequest(job_id);
+  auto actor = std::make_shared<gcs::GcsActor>(create_actor_request.task_spec(), "");
+
+  // Schedule the actor with 1 available node, and the lease request should be send to the
+  // node.
+  gcs_actor_scheduler_->Schedule(actor);
+  ASSERT_EQ(1, raylet_client_->num_workers_requested);
+  ASSERT_EQ(1, raylet_client_->callbacks.size());
+  ASSERT_EQ(0, worker_client_->callbacks.size());
+
+  // Grant a worker, then the actor creation request should be send to the worker.
+  ASSERT_TRUE(raylet_client_->GrantWorkerLease(
+      node->node_manager_address(), node->node_manager_port(), WorkerID::FromRandom(),
+      node_id, NodeID::Nil()));
+  ASSERT_EQ(0, raylet_client_->callbacks.size());
+  ASSERT_EQ(1, worker_client_->callbacks.size());
+
+  // Remove the node and cancel the scheduling on this node, the scheduling should be
+  // interrupted.
+  gcs_node_manager_->RemoveNode(node_id);
+  ASSERT_EQ(0, gcs_node_manager_->GetAllAliveNodes().size());
+  auto actor_ids = gcs_actor_scheduler_->CancelOnNode(node_id);
+  ASSERT_EQ(1, actor_ids.size());
+  ASSERT_EQ(actor->GetActorID(), actor_ids.front());
+  ASSERT_EQ(1, worker_client_->callbacks.size());
+
+  // Reply the actor creation request, which will influence nothing.
+  ASSERT_TRUE(worker_client_->ReplyPushTask());
+  ASSERT_EQ(0, worker_client_->callbacks.size());
+  ASSERT_EQ(0, gcs_actor_scheduler_->num_retry_creating_count_);
+
+  ASSERT_EQ(0, success_actors_.size());
+  ASSERT_EQ(0, failure_actors_.size());
+}
+
+TEST_F(RayletBasedActorSchedulerTest, TestWorkerFailedWhenCreating) {
+  auto node = Mocker::GenNodeInfo();
+  auto node_id = NodeID::FromBinary(node->node_id());
+  gcs_node_manager_->AddNode(node);
+  ASSERT_EQ(1, gcs_node_manager_->GetAllAliveNodes().size());
+
+  auto job_id = JobID::FromInt(1);
+  auto create_actor_request = Mocker::GenCreateActorRequest(job_id);
+  auto actor = std::make_shared<gcs::GcsActor>(create_actor_request.task_spec(), "");
+
+  // Schedule the actor with 1 available node, and the lease request should be send to the
+  // node.
+  gcs_actor_scheduler_->Schedule(actor);
+  ASSERT_EQ(1, raylet_client_->num_workers_requested);
+  ASSERT_EQ(1, raylet_client_->callbacks.size());
+  ASSERT_EQ(0, worker_client_->callbacks.size());
+
+  // Grant a worker, then the actor creation request should be send to the worker.
+  auto worker_id = WorkerID::FromRandom();
+  ASSERT_TRUE(raylet_client_->GrantWorkerLease(node->node_manager_address(),
+                                               node->node_manager_port(), worker_id,
+                                               node_id, NodeID::Nil()));
+  ASSERT_EQ(0, raylet_client_->callbacks.size());
+  ASSERT_EQ(1, worker_client_->callbacks.size());
+
+  // Cancel the scheduling on this node, the scheduling should be interrupted.
+  ASSERT_EQ(actor->GetActorID(),
+            gcs_actor_scheduler_->CancelOnWorker(node_id, worker_id));
+  ASSERT_EQ(1, worker_client_->callbacks.size());
+
+  // Reply the actor creation request, which will influence nothing.
+  ASSERT_TRUE(worker_client_->ReplyPushTask());
+  ASSERT_EQ(0, worker_client_->callbacks.size());
+  ASSERT_EQ(0, gcs_actor_scheduler_->num_retry_creating_count_);
+
+  ASSERT_EQ(0, success_actors_.size());
+  ASSERT_EQ(0, failure_actors_.size());
+}
+
+TEST_F(RayletBasedActorSchedulerTest, TestSpillback) {
+  auto node1 = Mocker::GenNodeInfo();
+  auto node_id_1 = NodeID::FromBinary(node1->node_id());
+  gcs_node_manager_->AddNode(node1);
+  ASSERT_EQ(1, gcs_node_manager_->GetAllAliveNodes().size());
+
+  auto job_id = JobID::FromInt(1);
+  auto create_actor_request = Mocker::GenCreateActorRequest(job_id);
+  auto actor = std::make_shared<gcs::GcsActor>(create_actor_request.task_spec(), "");
+
+  // Schedule the actor with 1 available node, and the lease request should be send to the
+  // node.
+  gcs_actor_scheduler_->Schedule(actor);
+  ASSERT_EQ(1, raylet_client_->num_workers_requested);
+  ASSERT_EQ(1, raylet_client_->callbacks.size());
+  ASSERT_EQ(0, worker_client_->callbacks.size());
+
+  // Add another node.
+  auto node2 = Mocker::GenNodeInfo();
+  auto node_id_2 = NodeID::FromBinary(node2->node_id());
+  gcs_node_manager_->AddNode(node2);
+  ASSERT_EQ(2, gcs_node_manager_->GetAllAliveNodes().size());
+
+  // Grant with an invalid spillback node, and schedule again.
+  auto invalid_node_id = NodeID::FromBinary(Mocker::GenNodeInfo()->node_id());
+  ASSERT_TRUE(raylet_client_->GrantWorkerLease(
+      node2->node_manager_address(), node2->node_manager_port(), WorkerID::Nil(),
+      node_id_1, invalid_node_id));
+  ASSERT_EQ(2, raylet_client_->num_workers_requested);
+  ASSERT_EQ(1, raylet_client_->callbacks.size());
+  ASSERT_EQ(0, worker_client_->callbacks.size());
+
+  // Grant with a spillback node(node2), and the lease request should be send to the
+  // node2.
+  ASSERT_TRUE(raylet_client_->GrantWorkerLease(node2->node_manager_address(),
+                                               node2->node_manager_port(),
+                                               WorkerID::Nil(), node_id_1, node_id_2));
+  ASSERT_EQ(3, raylet_client_->num_workers_requested);
+  ASSERT_EQ(1, raylet_client_->callbacks.size());
+  ASSERT_EQ(0, worker_client_->callbacks.size());
+
+  // Grant a worker, then the actor creation request should be send to the worker.
+  WorkerID worker_id = WorkerID::FromRandom();
+  ASSERT_TRUE(raylet_client_->GrantWorkerLease(node2->node_manager_address(),
+                                               node2->node_manager_port(), worker_id,
+                                               node_id_2, NodeID::Nil()));
+  ASSERT_EQ(0, raylet_client_->callbacks.size());
+  ASSERT_EQ(1, worker_client_->callbacks.size());
+
+  // Reply the actor creation request, then the actor should be scheduled successfully.
+  ASSERT_TRUE(worker_client_->ReplyPushTask());
+  ASSERT_EQ(0, worker_client_->callbacks.size());
+
+  ASSERT_EQ(0, failure_actors_.size());
+  ASSERT_EQ(1, success_actors_.size());
+  ASSERT_EQ(actor, success_actors_.front());
+  ASSERT_EQ(actor->GetNodeID(), node_id_2);
+  ASSERT_EQ(actor->GetWorkerID(), worker_id);
+}
+
+TEST_F(RayletBasedActorSchedulerTest, TestReschedule) {
+  auto node1 = Mocker::GenNodeInfo();
+  auto node_id_1 = NodeID::FromBinary(node1->node_id());
+  gcs_node_manager_->AddNode(node1);
+  ASSERT_EQ(1, gcs_node_manager_->GetAllAliveNodes().size());
+
+  // 1.Actor is already tied to a leased worker.
+  auto job_id = JobID::FromInt(1);
+  auto create_actor_request = Mocker::GenCreateActorRequest(job_id);
+  auto actor = std::make_shared<gcs::GcsActor>(create_actor_request.task_spec(), "");
+  rpc::Address address;
+  WorkerID worker_id = WorkerID::FromRandom();
+  address.set_raylet_id(node_id_1.Binary());
+  address.set_worker_id(worker_id.Binary());
+  actor->UpdateAddress(address);
+
+  // Reschedule the actor with 1 available node, and the actor creation request should be
+  // send to the worker.
+  gcs_actor_scheduler_->Reschedule(actor);
+  ASSERT_EQ(0, raylet_client_->num_workers_requested);
+  ASSERT_EQ(0, raylet_client_->callbacks.size());
+  ASSERT_EQ(1, worker_client_->callbacks.size());
+
+  // Reply the actor creation request, then the actor should be scheduled successfully.
+  ASSERT_TRUE(worker_client_->ReplyPushTask());
+  ASSERT_EQ(0, worker_client_->callbacks.size());
+
+  // 2.Actor is not tied to a leased worker.
+  actor->UpdateAddress(rpc::Address());
+  actor->GetMutableActorTableData()->clear_resource_mapping();
+
+  // Reschedule the actor with 1 available node.
+  gcs_actor_scheduler_->Reschedule(actor);
+
+  // Grant a worker, then the actor creation request should be send to the worker.
+  ASSERT_TRUE(raylet_client_->GrantWorkerLease(node1->node_manager_address(),
+                                               node1->node_manager_port(), worker_id,
+                                               node_id_1, NodeID::Nil()));
+  ASSERT_EQ(0, raylet_client_->callbacks.size());
+  ASSERT_EQ(1, worker_client_->callbacks.size());
+
+  // Reply the actor creation request, then the actor should be scheduled successfully.
+  ASSERT_TRUE(worker_client_->ReplyPushTask());
+  ASSERT_EQ(0, worker_client_->callbacks.size());
+
+  ASSERT_EQ(0, failure_actors_.size());
+  ASSERT_EQ(2, success_actors_.size());
+}
+
+TEST_F(RayletBasedActorSchedulerTest, TestReleaseUnusedWorkers) {
+  // Test the case that GCS won't send `RequestWorkerLease` request to the raylet,
+  // if there is still a pending `ReleaseUnusedWorkers` request.
+
+  // Add a node to the cluster.
+  auto node = Mocker::GenNodeInfo();
+  auto node_id = NodeID::FromBinary(node->node_id());
+  gcs_node_manager_->AddNode(node);
+  ASSERT_EQ(1, gcs_node_manager_->GetAllAliveNodes().size());
+
+  // Send a `ReleaseUnusedWorkers` request to the node.
+  std::unordered_map<NodeID, std::vector<WorkerID>> node_to_workers;
+  node_to_workers[node_id].push_back({WorkerID::FromRandom()});
+  gcs_actor_scheduler_->ReleaseUnusedWorkers(node_to_workers);
+  ASSERT_EQ(1, raylet_client_->num_release_unused_workers);
+  ASSERT_EQ(1, raylet_client_->release_callbacks.size());
+
+  // Schedule an actor which is not tied to a worker, this should invoke the
+  // `LeaseWorkerFromNode` method.
+  // But since the `ReleaseUnusedWorkers` request hasn't finished, `GcsActorScheduler`
+  // won't send `RequestWorkerLease` request to node immediately. But instead, it will
+  // invoke the `RetryLeasingWorkerFromNode` to retry later.
+  auto job_id = JobID::FromInt(1);
+  auto request = Mocker::GenCreateActorRequest(job_id);
+  auto actor = std::make_shared<gcs::GcsActor>(request.task_spec(), "");
+  gcs_actor_scheduler_->Schedule(actor);
+  ASSERT_EQ(2, gcs_actor_scheduler_->num_retry_leasing_count_);
+  ASSERT_EQ(raylet_client_->num_workers_requested, 0);
+
+  // When `GcsActorScheduler` receives the `ReleaseUnusedWorkers` reply, it will send
+  // out the `RequestWorkerLease` request.
+  ASSERT_TRUE(raylet_client_->ReplyReleaseUnusedWorkers());
+  gcs_actor_scheduler_->TryLeaseWorkerFromNodeAgain(actor, node);
+  ASSERT_EQ(raylet_client_->num_workers_requested, 1);
+}
+
+}  // namespace ray
+
+int main(int argc, char **argv) {
+  ::testing::InitGoogleTest(&argc, argv);
+  return RUN_ALL_TESTS();
+}