// Copyright 2017 The Ray Authors.
//
// Licensed under the Apache License, Version 2.0 (the "License");
// you may not use this file except in compliance with the License.
// You may obtain a copy of the License at
//
//  http://www.apache.org/licenses/LICENSE-2.0
//
// Unless required by applicable law or agreed to in writing, software
// distributed under the License is distributed on an "AS IS" BASIS,
// WITHOUT WARRANTIES OR CONDITIONS OF ANY KIND, either express or implied.
// See the License for the specific language governing permissions and
// limitations under the License.

#include "ray/gcs/gcs_server/gcs_resource_scheduler.h"

#include <memory>

#include "gtest/gtest.h"
#include "ray/common/asio/instrumented_io_context.h"
#include "ray/gcs/test/gcs_test_util.h"

namespace ray {

using ::testing::_;

class GcsResourceSchedulerTest : public ::testing::Test {
 public:
  void SetUp() override {
    gcs_resource_scheduler_ = std::make_shared<gcs::GcsResourceScheduler>();
  }

  void TearDown() override { gcs_resource_scheduler_.reset(); }

  void AddNode(const rpc::GcsNodeInfo &node) {
    scheduling::NodeID node_id(node.node_id());
    auto &cluster_resource_manager = gcs_resource_scheduler_->GetClusterResourceManager();
    for (const auto &entry : node.resources_total()) {
      cluster_resource_manager.UpdateResourceCapacity(
          node_id, scheduling::ResourceID(entry.first), entry.second);
    }
  }

  void AddClusterResources(const NodeID &node_id,
                           const std::string &resource_name,
                           double resource_value) {
    auto node = Mocker::GenNodeInfo();
    node->set_node_id(node_id.Binary());
    (*node->mutable_resources_total())[resource_name] = resource_value;
    AddNode(*node);
  }

  void AddClusterResources(const NodeID &node_id,
                           const std::vector<std::pair<std::string, double>> &resource) {
    auto node = Mocker::GenNodeInfo();
    node->set_node_id(node_id.Binary());
    for (auto r : resource) {
      (*node->mutable_resources_total())[r.first] = r.second;
    }
    AddNode(*node);
  }

  void CheckClusterAvailableResources(const NodeID &node_id,
                                      const std::string &resource_name,
                                      double resource_value) {
    const auto &cluster_resource_manager =
        gcs_resource_scheduler_->GetClusterResourceManager();
    const auto &node_resources =
        cluster_resource_manager.GetNodeResources(scheduling::NodeID(node_id.Binary()));
    auto resource_id = scheduling::ResourceID(resource_name).ToInt();
    ASSERT_NE(resource_id, -1);

    const ResourceCapacity *resource_capacity = nullptr;
    if (resource_id >= 0 && resource_id < PredefinedResources_MAX) {
      resource_capacity = &node_resources.predefined_resources[resource_id];
    } else {
      auto iter = node_resources.custom_resources.find(resource_id);
      if (iter != node_resources.custom_resources.end()) {
        resource_capacity = &iter->second;
      }
    }
    ASSERT_TRUE(resource_capacity != nullptr);
    ASSERT_EQ(resource_capacity->available.Double(), resource_value);
  }

  void TestResourceLeaks(const gcs::SchedulingType &scheduling_type) {
    // Add node resources.
    const auto &node_id = NodeID::FromRandom();
    const std::string cpu_resource = "CPU";
    const double node_cpu_num = 6.0;
    AddClusterResources(node_id, cpu_resource, node_cpu_num);

    // Scheduling succeeded and node resources are used up.
    std::vector<ResourceRequest> required_resources_list;
    absl::flat_hash_map<std::string, double> resource_map;
    for (int bundle_cpu_num = 1; bundle_cpu_num <= 3; ++bundle_cpu_num) {
      resource_map[cpu_resource] = bundle_cpu_num;
      required_resources_list.emplace_back(ResourceMapToResourceRequest(
          resource_map, /*requires_object_store_memory=*/false));
    }
    const auto &result1 =
        gcs_resource_scheduler_->Schedule(required_resources_list, scheduling_type);
    ASSERT_TRUE(result1.first == gcs::SchedulingResultStatus::SUCCESS);
    ASSERT_EQ(result1.second.size(), 3);

    // Check for resource leaks.
    CheckClusterAvailableResources(node_id, cpu_resource, node_cpu_num);

    // Scheduling failure.
    resource_map[cpu_resource] = 5;
    required_resources_list.emplace_back(
        ResourceMapToResourceRequest(resource_map,
                                     /*requires_object_store_memory=*/false));
    const auto &result2 =
        gcs_resource_scheduler_->Schedule(required_resources_list, scheduling_type);
    ASSERT_TRUE(result2.first == gcs::SchedulingResultStatus::FAILED);
    ASSERT_EQ(result2.second.size(), 0);

    // Check for resource leaks.
    CheckClusterAvailableResources(node_id, cpu_resource, node_cpu_num);
  }

  void TestBinPackingByPriority(const gcs::SchedulingType &scheduling_type) {
    // Add node resources.
    std::string cpu_resource = "CPU";
    std::string gpu_resource = "GPU";
    std::string mem_resource = "memory";

    std::vector<std::vector<std::pair<std::string, double>>> resources_list;

    resources_list.emplace_back(std::vector({std::make_pair(cpu_resource, 1.0)}));
    resources_list.emplace_back(std::vector({std::make_pair(cpu_resource, 2.0)}));
    resources_list.emplace_back(std::vector({std::make_pair(cpu_resource, 3.0)}));
    resources_list.emplace_back(std::vector(
        {std::make_pair(cpu_resource, 1.0), std::make_pair(mem_resource, 1.0)}));
    resources_list.emplace_back(std::vector(
        {std::make_pair(cpu_resource, 1.0), std::make_pair(mem_resource, 2.0)}));
    resources_list.emplace_back(std::vector(
        {std::make_pair(cpu_resource, 1.0), std::make_pair(gpu_resource, 1.0)}));
    resources_list.emplace_back(std::vector(
        {std::make_pair(cpu_resource, 1.0), std::make_pair(gpu_resource, 2.0)}));

    std::vector<NodeID> node_ids;
    for (auto r : resources_list) {
      node_ids.emplace_back(NodeID::FromRandom());
      AddClusterResources(node_ids.back(), r);
    }

    // Scheduling succeeded and node resources are used up.
    std::vector<ResourceRequest> required_resources_list;
    for (auto resources : resources_list) {
      absl::flat_hash_map<std::string, double> resource_map;
      for (auto r : resources) {
        resource_map[r.first] = r.second;
      }
      required_resources_list.emplace_back(ResourceMapToResourceRequest(
          resource_map, /*requires_object_store_memory=*/false));
    }

    const auto &result1 =
        gcs_resource_scheduler_->Schedule(required_resources_list, scheduling_type);
    ASSERT_TRUE(result1.first == gcs::SchedulingResultStatus::SUCCESS);
    ASSERT_EQ(result1.second.size(), resources_list.size());
  }

  std::shared_ptr<gcs::GcsResourceScheduler> gcs_resource_scheduler_;

 private:
  instrumented_io_context io_service_;
};

TEST_F(GcsResourceSchedulerTest, TestPackBinPackingByPriority) {
  TestBinPackingByPriority(gcs::SchedulingType::PACK);
}

TEST_F(GcsResourceSchedulerTest, TestStrictSpreadBinPackingByPriority) {
  TestBinPackingByPriority(gcs::SchedulingType::STRICT_SPREAD);
}

TEST_F(GcsResourceSchedulerTest, TestSpreadBinPackingByPriority) {
  TestBinPackingByPriority(gcs::SchedulingType::SPREAD);
}

TEST_F(GcsResourceSchedulerTest, TestPackScheduleResourceLeaks) {
  TestResourceLeaks(gcs::SchedulingType::PACK);
}

TEST_F(GcsResourceSchedulerTest, TestSpreadScheduleResourceLeaks) {
  TestResourceLeaks(gcs::SchedulingType::SPREAD);
}

TEST_F(GcsResourceSchedulerTest, TestNodeFilter) {
  // Add node resources.
  const auto &node_id = NodeID::FromRandom();
  const std::string cpu_resource = "CPU";
  const double node_cpu_num = 10.0;
  AddClusterResources(node_id, cpu_resource, node_cpu_num);

  // Scheduling failure.
  std::vector<ResourceRequest> required_resources_list;
  absl::flat_hash_map<std::string, double> resource_map;
  resource_map[cpu_resource] = 1;
  required_resources_list.emplace_back(
      ResourceMapToResourceRequest(resource_map, /*requires_object_store_memory=*/false));
  const auto &result1 = gcs_resource_scheduler_->Schedule(
<<<<<<< HEAD
      required_resources_list, gcs::SchedulingType::STRICT_SPREAD,
      [](const scheduling::NodeID &) { return false; });
=======
      required_resources_list, gcs::SchedulingType::STRICT_SPREAD, [](const NodeID &) {
        return false;
      });
>>>>>>> e9755d87
  ASSERT_TRUE(result1.first == gcs::SchedulingResultStatus::INFEASIBLE);
  ASSERT_EQ(result1.second.size(), 0);

  // Scheduling succeeded.
  const auto &result2 = gcs_resource_scheduler_->Schedule(
<<<<<<< HEAD
      required_resources_list, gcs::SchedulingType::STRICT_SPREAD,
      [](const scheduling::NodeID &) { return true; });
=======
      required_resources_list, gcs::SchedulingType::STRICT_SPREAD, [](const NodeID &) {
        return true;
      });
>>>>>>> e9755d87
  ASSERT_TRUE(result2.first == gcs::SchedulingResultStatus::SUCCESS);
  ASSERT_EQ(result2.second.size(), 1);
}

TEST_F(GcsResourceSchedulerTest, TestSchedulingResultStatusForStrictStrategy) {
  // Init resources with two node.
  const auto &node_one_id = NodeID::FromRandom();
  const auto &node_tow_id = NodeID::FromRandom();
  const std::string cpu_resource = "CPU";
  const double node_cpu_num = 10.0;
  AddClusterResources(node_one_id, cpu_resource, node_cpu_num);
  AddClusterResources(node_tow_id, cpu_resource, node_cpu_num);

  // Mock a request that has three required resources.
  std::vector<ResourceRequest> required_resources_list;
  absl::flat_hash_map<std::string, double> resource_map;
  resource_map[cpu_resource] = 1;
  for (int node_number = 0; node_number < 3; node_number++) {
    required_resources_list.emplace_back(ResourceMapToResourceRequest(
        resource_map, /*requires_object_store_memory=*/false));
  }

  const auto &result1 = gcs_resource_scheduler_->Schedule(
      required_resources_list, gcs::SchedulingType::STRICT_SPREAD);
  ASSERT_TRUE(result1.first == gcs::SchedulingResultStatus::INFEASIBLE);
  ASSERT_EQ(result1.second.size(), 0);

  // Check for resource leaks.
  CheckClusterAvailableResources(node_one_id, cpu_resource, node_cpu_num);
  CheckClusterAvailableResources(node_tow_id, cpu_resource, node_cpu_num);

  // Mock a request that only has one required resource but bigger than the maximum
  // resource.
  required_resources_list.clear();
  resource_map.clear();
  resource_map[cpu_resource] = 50;
  required_resources_list.emplace_back(
      ResourceMapToResourceRequest(resource_map, /*requires_object_store_memory=*/false));

  const auto &result2 = gcs_resource_scheduler_->Schedule(
      required_resources_list, gcs::SchedulingType::STRICT_PACK);
  ASSERT_TRUE(result2.first == gcs::SchedulingResultStatus::INFEASIBLE);
  ASSERT_EQ(result2.second.size(), 0);

  // Check for resource leaks.
  CheckClusterAvailableResources(node_one_id, cpu_resource, node_cpu_num);
  CheckClusterAvailableResources(node_tow_id, cpu_resource, node_cpu_num);
}

}  // namespace ray

int main(int argc, char **argv) {
  ::testing::InitGoogleTest(&argc, argv);
  return RUN_ALL_TESTS();
}<|MERGE_RESOLUTION|>--- conflicted
+++ resolved
@@ -202,28 +202,18 @@
   resource_map[cpu_resource] = 1;
   required_resources_list.emplace_back(
       ResourceMapToResourceRequest(resource_map, /*requires_object_store_memory=*/false));
-  const auto &result1 = gcs_resource_scheduler_->Schedule(
-<<<<<<< HEAD
-      required_resources_list, gcs::SchedulingType::STRICT_SPREAD,
-      [](const scheduling::NodeID &) { return false; });
-=======
-      required_resources_list, gcs::SchedulingType::STRICT_SPREAD, [](const NodeID &) {
-        return false;
-      });
->>>>>>> e9755d87
+  const auto &result1 =
+      gcs_resource_scheduler_->Schedule(required_resources_list,
+                                        gcs::SchedulingType::STRICT_SPREAD,
+                                        [](const scheduling::NodeID &) { return false; });
   ASSERT_TRUE(result1.first == gcs::SchedulingResultStatus::INFEASIBLE);
   ASSERT_EQ(result1.second.size(), 0);
 
   // Scheduling succeeded.
-  const auto &result2 = gcs_resource_scheduler_->Schedule(
-<<<<<<< HEAD
-      required_resources_list, gcs::SchedulingType::STRICT_SPREAD,
-      [](const scheduling::NodeID &) { return true; });
-=======
-      required_resources_list, gcs::SchedulingType::STRICT_SPREAD, [](const NodeID &) {
-        return true;
-      });
->>>>>>> e9755d87
+  const auto &result2 =
+      gcs_resource_scheduler_->Schedule(required_resources_list,
+                                        gcs::SchedulingType::STRICT_SPREAD,
+                                        [](const scheduling::NodeID &) { return true; });
   ASSERT_TRUE(result2.first == gcs::SchedulingResultStatus::SUCCESS);
   ASSERT_EQ(result2.second.size(), 1);
 }
