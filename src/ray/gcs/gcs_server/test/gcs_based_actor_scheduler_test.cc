<<<<<<< HEAD
// Copyright 2017 The Ray Authors.
//
// Licensed under the Apache License, Version 2.0 (the "License");
// you may not use this file except in compliance with the License.
// You may obtain a copy of the License at
//
//  http://www.apache.org/licenses/LICENSE-2.0
//
// Unless required by applicable law or agreed to in writing, software
// distributed under the License is distributed on an "AS IS" BASIS,
// WITHOUT WARRANTIES OR CONDITIONS OF ANY KIND, either express or implied.
// See the License for the specific language governing permissions and
// limitations under the License.

#include <memory>

#include "gtest/gtest.h"
#include "ray/common/asio/instrumented_io_context.h"
#include "ray/gcs/gcs_server/gcs_actor_distribution.h"
#include "ray/gcs/gcs_server/gcs_actor_manager.h"
#include "ray/gcs/gcs_server/gcs_resource_manager.h"
#include "ray/gcs/gcs_server/gcs_resource_scheduler.h"
#include "ray/gcs/gcs_server/test/gcs_server_test_util.h"
#include "ray/gcs/test/gcs_test_util.h"

namespace ray {
class GcsBasedActorSchedulerTest : public ::testing::Test {
 public:
  void SetUp() override {
    raylet_client_ = std::make_shared<GcsServerMocker::MockRayletClient>();
    raylet_client_pool_ = std::make_shared<rpc::NodeManagerClientPool>(
        [this](const rpc::Address &addr) { return raylet_client_; });
    worker_client_ = std::make_shared<GcsServerMocker::MockWorkerClient>();
    gcs_publisher_ = std::make_shared<gcs::GcsPublisher>(
        std::make_unique<GcsServerMocker::MockGcsPubSub>(redis_client_));
    gcs_table_storage_ = std::make_shared<gcs::RedisGcsTableStorage>(redis_client_);
    gcs_node_manager_ = std::make_shared<gcs::GcsNodeManager>(
        gcs_publisher_, gcs_table_storage_, raylet_client_pool_);
    store_client_ = std::make_shared<gcs::InMemoryStoreClient>(io_service_);
    gcs_actor_table_ =
        std::make_shared<GcsServerMocker::MockedGcsActorTable>(store_client_);
    gcs_resource_manager_ = std::make_shared<gcs::GcsResourceManager>(
        io_service_, gcs_publisher_, gcs_table_storage_, true);
    auto resource_scheduler =
        std::make_shared<gcs::GcsResourceScheduler>(*gcs_resource_manager_);
    gcs_actor_scheduler_ =
        std::make_shared<GcsServerMocker::MockedGcsBasedActorScheduler>(
            io_service_, *gcs_actor_table_, *gcs_node_manager_, gcs_resource_manager_,
            resource_scheduler,
            /*schedule_failure_handler=*/
            [this](std::shared_ptr<gcs::GcsActor> actor, bool destroy_actor) {
              failure_actors_.emplace_back(std::move(actor));
            },
            /*schedule_success_handler=*/
            [this](std::shared_ptr<gcs::GcsActor> actor,
                   const rpc::PushTaskReply &reply) {
              success_actors_.emplace_back(std::move(actor));
            },
            raylet_client_pool_,
            /*client_factory=*/
            [this](const rpc::Address &address) { return worker_client_; });
  }

  std::shared_ptr<gcs::GcsActor> NewGcsActor(
      const std::unordered_map<std::string, double> &required_placement_resources =
          std::unordered_map<std::string, double>()) {
    rpc::Address owner_address;
    owner_address.set_raylet_id(NodeID::FromRandom().Binary());
    owner_address.set_ip_address("127.0.0.1");
    owner_address.set_port(5678);
    owner_address.set_worker_id(WorkerID::FromRandom().Binary());
    auto job_id = JobID::FromInt(1);

    std::unordered_map<std::string, double> required_resources;
    auto actor_creating_task_spec = Mocker::GenActorCreationTask(
        job_id, /*max_restarts=*/1, /*detached=*/true, /*name=*/"", owner_address,
        required_resources, required_placement_resources);
    return std::make_shared<gcs::GcsActor>(actor_creating_task_spec.GetMessage(),
                                           /*ray_namespace=*/"");
  }

  std::shared_ptr<rpc::GcsNodeInfo> AddNewNode(
      std::unordered_map<std::string, double> node_resources) {
    auto node_info = Mocker::GenNodeInfo();
    node_info->mutable_resources_total()->insert(node_resources.begin(),
                                                 node_resources.end());
    gcs_node_manager_->AddNode(node_info);
    gcs_resource_manager_->OnNodeAdd(*node_info);
    return node_info;
  }

 protected:
  instrumented_io_context io_service_;
  std::shared_ptr<gcs::StoreClient> store_client_;
  std::shared_ptr<GcsServerMocker::MockedGcsActorTable> gcs_actor_table_;
  std::shared_ptr<GcsServerMocker::MockRayletClient> raylet_client_;
  std::shared_ptr<rpc::NodeManagerClientPool> raylet_client_pool_;
  std::shared_ptr<GcsServerMocker::MockWorkerClient> worker_client_;
  std::shared_ptr<gcs::GcsNodeManager> gcs_node_manager_;
  std::shared_ptr<gcs::GcsResourceManager> gcs_resource_manager_;
  std::shared_ptr<GcsServerMocker::MockedGcsBasedActorScheduler> gcs_actor_scheduler_;
  std::vector<std::shared_ptr<gcs::GcsActor>> success_actors_;
  std::vector<std::shared_ptr<gcs::GcsActor>> failure_actors_;
  std::shared_ptr<gcs::GcsPublisher> gcs_publisher_;
  std::shared_ptr<gcs::GcsTableStorage> gcs_table_storage_;
  std::shared_ptr<gcs::RedisClient> redis_client_;
};

TEST_F(GcsBasedActorSchedulerTest, TestScheduleFailedWithZeroNode) {
  ASSERT_EQ(0, gcs_node_manager_->GetAllAliveNodes().size());

  std::unordered_map<std::string, double> required_placement_resources = {
      {kMemory_ResourceLabel, 32}};
  auto actor = NewGcsActor(required_placement_resources);

  // Schedule with zero node.
  gcs_actor_scheduler_->Schedule(actor);

  // The lease request should not be send and the scheduling of actor should fail as there
  // are no available nodes.
  ASSERT_EQ(raylet_client_->num_workers_requested, 0);
  ASSERT_EQ(0, success_actors_.size());
  ASSERT_EQ(1, failure_actors_.size());
  ASSERT_EQ(actor, failure_actors_.front());
  ASSERT_TRUE(actor->GetNodeID().IsNil());
}

TEST_F(GcsBasedActorSchedulerTest, TestNotEnoughClusterResources) {
  // Add a node with 64 memory units and 8 CPU.
  std::unordered_map<std::string, double> node_resources = {{kMemory_ResourceLabel, 64},
                                                            {kCPU_ResourceLabel, 8}};
  AddNewNode(node_resources);
  ASSERT_EQ(1, gcs_node_manager_->GetAllAliveNodes().size());

  // Schedule a actor (requiring 128 memory units and 4 CPU).
  std::unordered_map<std::string, double> required_placement_resources = {
      {kMemory_ResourceLabel, 128}, {kCPU_ResourceLabel, 4}};
  auto actor = NewGcsActor(required_placement_resources);

  gcs_actor_scheduler_->Schedule(actor);

  // The lease request should not be sent and the scheduling of actor should fail as there
  // are not enough cluster resources.
  ASSERT_EQ(raylet_client_->num_workers_requested, 0);
  ASSERT_EQ(0, success_actors_.size());
  ASSERT_EQ(1, failure_actors_.size());
  ASSERT_EQ(actor, failure_actors_.front());
  ASSERT_TRUE(actor->GetNodeID().IsNil());
}

TEST_F(GcsBasedActorSchedulerTest, TestScheduleAndDestroyOneActor) {
  // Add a node with 64 memory units and 8 CPU.
  std::unordered_map<std::string, double> node_resources = {{kMemory_ResourceLabel, 64},
                                                            {kCPU_ResourceLabel, 8}};
  auto node = AddNewNode(node_resources);
  auto node_id = NodeID::FromBinary(node->node_id());
  ASSERT_EQ(1, gcs_node_manager_->GetAllAliveNodes().size());
  auto cluster_resources_before_scheduling = gcs_resource_manager_->GetClusterResources();
  ASSERT_TRUE(cluster_resources_before_scheduling.contains(node_id));

  // Schedule a actor (requiring 32 memory units and 4 CPU).
  std::unordered_map<std::string, double> required_placement_resources = {
      {kMemory_ResourceLabel, 32}, {kCPU_ResourceLabel, 4}};
  auto actor = NewGcsActor(required_placement_resources);

  gcs_actor_scheduler_->Schedule(actor);

  ASSERT_EQ(1, raylet_client_->num_workers_requested);
  ASSERT_EQ(1, raylet_client_->callbacks.size());
  ASSERT_EQ(0, worker_client_->callbacks.size());

  // Grant a worker, then the actor creation request should be sent to the worker.
  WorkerID worker_id = WorkerID::FromRandom();
  ASSERT_TRUE(raylet_client_->GrantWorkerLease(node->node_manager_address(),
                                               node->node_manager_port(), worker_id,
                                               node_id, NodeID::Nil()));
  ASSERT_EQ(0, raylet_client_->callbacks.size());
  ASSERT_EQ(1, worker_client_->callbacks.size());

  // Reply the actor creation request, then the actor should be scheduled successfully.
  ASSERT_TRUE(worker_client_->ReplyPushTask());
  ASSERT_EQ(0, worker_client_->callbacks.size());
  ASSERT_EQ(0, failure_actors_.size());
  ASSERT_EQ(1, success_actors_.size());
  ASSERT_EQ(actor, success_actors_.front());
  ASSERT_EQ(actor->GetNodeID(), node_id);
  ASSERT_EQ(actor->GetWorkerID(), worker_id);

  auto cluster_resources_after_scheduling = gcs_resource_manager_->GetClusterResources();
  ASSERT_TRUE(cluster_resources_after_scheduling.contains(node_id));
  ASSERT_FALSE(
      cluster_resources_before_scheduling[node_id].GetAvailableResources().IsEqual(
          cluster_resources_after_scheduling[node_id].GetAvailableResources()));

  // When destroying an actor, its acquired resources have to be returned.
  gcs_actor_scheduler_->OnActorDestruction(actor);
  auto cluster_resources_after_destruction = gcs_resource_manager_->GetClusterResources();
  ASSERT_TRUE(cluster_resources_after_destruction.contains(node_id));
  ASSERT_TRUE(
      cluster_resources_before_scheduling[node_id].GetAvailableResources().IsEqual(
          cluster_resources_after_destruction[node_id].GetAvailableResources()));
}

TEST_F(GcsBasedActorSchedulerTest, TestBalancedSchedule) {
  // Add two nodes, each with 10 memory units and 10 CPU.
  for (int i = 0; i < 2; i++) {
    std::unordered_map<std::string, double> node_resources = {{kMemory_ResourceLabel, 10},
                                                              {kCPU_ResourceLabel, 10}};
    AddNewNode(node_resources);
  }

  ASSERT_EQ(2, gcs_node_manager_->GetAllAliveNodes().size());

  std::unordered_map<std::string, double> required_placement_resources = {
      {kMemory_ResourceLabel, 1}, {kCPU_ResourceLabel, 1}};
  std::unordered_map<NodeID, int> sched_counts;

  // Schedule 10 actors, each requiring 1 memory unit and 1 CPU.
  for (int i = 0; i < 10; i++) {
    auto actor = NewGcsActor(required_placement_resources);

    gcs_actor_scheduler_->Schedule(actor);

    ASSERT_FALSE(actor->GetNodeID().IsNil());
    sched_counts[actor->GetNodeID()]++;
  }

  // Make sure the 10 actors are balanced.
  for (const auto &entry : sched_counts) {
    ASSERT_EQ(5, entry.second);
  }
}

TEST_F(GcsBasedActorSchedulerTest, TestRejectedRequestWorkerLeaseReply) {
  // Add a node with 64 memory units and 8 CPU.
  std::unordered_map<std::string, double> node_resources_1 = {{kMemory_ResourceLabel, 64},
                                                              {kCPU_ResourceLabel, 8}};
  auto node1 = AddNewNode(node_resources_1);
  auto node_id_1 = NodeID::FromBinary(node1->node_id());
  // Add a node with 32 memory units and 4 CPU.
  std::unordered_map<std::string, double> node_resources_2 = {{kMemory_ResourceLabel, 32},
                                                              {kCPU_ResourceLabel, 4}};
  auto node2 = AddNewNode(node_resources_2);
  auto node_id_2 = NodeID::FromBinary(node2->node_id());
  ASSERT_EQ(2, gcs_node_manager_->GetAllAliveNodes().size());

  // Schedule a actor (requiring 32 memory units and 4 CPU).
  std::unordered_map<std::string, double> required_placement_resources = {
      {kMemory_ResourceLabel, 32}, {kCPU_ResourceLabel, 4}};
  auto actor = NewGcsActor(required_placement_resources);

  // Schedule the actor, and the lease request should be sent to node1.
  gcs_actor_scheduler_->Schedule(actor);
  ASSERT_EQ(node_id_1, actor->GetNodeID());
  ASSERT_EQ(1, raylet_client_->num_workers_requested);
  ASSERT_EQ(1, raylet_client_->callbacks.size());
  ASSERT_EQ(0, worker_client_->callbacks.size());

  // Mock a rejected reply, then the actor will be rescheduled.
  ASSERT_TRUE(raylet_client_->GrantWorkerLease(
      node1->node_manager_address(), node1->node_manager_port(), WorkerID::FromRandom(),
      node_id_1, NodeID::Nil(), Status::OK(), /*rejected=*/true));
  ASSERT_EQ(2, raylet_client_->num_workers_requested);
  ASSERT_EQ(1, raylet_client_->callbacks.size());
  ASSERT_EQ(0, worker_client_->callbacks.size());

  // node1's resources have been preempted. The actor is rescheduled to node2.
  ASSERT_EQ(node_id_2, actor->GetNodeID());
}

TEST_F(GcsBasedActorSchedulerTest, TestScheduleRetryWhenLeasing) {
  // Add a node with 64 memory units and 8 CPU.
  std::unordered_map<std::string, double> node_resources = {{kMemory_ResourceLabel, 64},
                                                            {kCPU_ResourceLabel, 8}};
  auto node = AddNewNode(node_resources);
  auto node_id = NodeID::FromBinary(node->node_id());
  ASSERT_EQ(1, gcs_node_manager_->GetAllAliveNodes().size());

  // Schedule a actor (requiring 32 memory units and 4 CPU).
  std::unordered_map<std::string, double> required_placement_resources = {
      {kMemory_ResourceLabel, 32}, {kCPU_ResourceLabel, 4}};
  auto actor = NewGcsActor(required_placement_resources);

  // Schedule the actor with 1 available node, and the lease request should be sent to the
  // node.
  gcs_actor_scheduler_->Schedule(actor);
  ASSERT_EQ(1, raylet_client_->num_workers_requested);
  ASSERT_EQ(1, raylet_client_->callbacks.size());
  ASSERT_EQ(0, worker_client_->callbacks.size());
  ASSERT_EQ(0, gcs_actor_scheduler_->num_retry_leasing_count_);

  // Mock a IOError reply, then the lease request will retry again.
  ASSERT_TRUE(raylet_client_->GrantWorkerLease(
      node->node_manager_address(), node->node_manager_port(), WorkerID::FromRandom(),
      node_id, NodeID::Nil(), Status::IOError("")));
  ASSERT_EQ(1, gcs_actor_scheduler_->num_retry_leasing_count_);
  ASSERT_EQ(2, raylet_client_->num_workers_requested);
  ASSERT_EQ(1, raylet_client_->callbacks.size());
  ASSERT_EQ(0, worker_client_->callbacks.size());

  // Grant a worker, then the actor creation request should be sent to the worker.
  WorkerID worker_id = WorkerID::FromRandom();
  ASSERT_TRUE(raylet_client_->GrantWorkerLease(node->node_manager_address(),
                                               node->node_manager_port(), worker_id,
                                               node_id, NodeID::Nil()));
  ASSERT_EQ(0, raylet_client_->callbacks.size());
  ASSERT_EQ(1, worker_client_->callbacks.size());

  // Reply the actor creation request, then the actor should be scheduled successfully.
  ASSERT_TRUE(worker_client_->ReplyPushTask());
  ASSERT_EQ(0, worker_client_->callbacks.size());
  ASSERT_EQ(0, failure_actors_.size());
  ASSERT_EQ(1, success_actors_.size());
  ASSERT_EQ(actor, success_actors_.front());
  ASSERT_EQ(actor->GetNodeID(), node_id);
  ASSERT_EQ(actor->GetWorkerID(), worker_id);
}

TEST_F(GcsBasedActorSchedulerTest, TestScheduleRetryWhenCreating) {
  // Add a node with 64 memory units and 8 CPU.
  std::unordered_map<std::string, double> node_resources = {{kMemory_ResourceLabel, 64},
                                                            {kCPU_ResourceLabel, 8}};
  auto node = AddNewNode(node_resources);
  auto node_id = NodeID::FromBinary(node->node_id());
  ASSERT_EQ(1, gcs_node_manager_->GetAllAliveNodes().size());

  // Schedule a actor (requiring 32 memory units and 4 CPU).
  std::unordered_map<std::string, double> required_placement_resources = {
      {kMemory_ResourceLabel, 32}, {kCPU_ResourceLabel, 4}};
  auto actor = NewGcsActor(required_placement_resources);

  // Schedule the actor with 1 available node, and the lease request should be sent to the
  // node.
  gcs_actor_scheduler_->Schedule(actor);
  ASSERT_EQ(1, raylet_client_->num_workers_requested);
  ASSERT_EQ(1, raylet_client_->callbacks.size());
  ASSERT_EQ(0, worker_client_->callbacks.size());

  // Grant a worker, then the actor creation request should be sent to the worker.
  WorkerID worker_id = WorkerID::FromRandom();
  ASSERT_TRUE(raylet_client_->GrantWorkerLease(node->node_manager_address(),
                                               node->node_manager_port(), worker_id,
                                               node_id, NodeID::Nil()));
  ASSERT_EQ(0, raylet_client_->callbacks.size());
  ASSERT_EQ(1, worker_client_->callbacks.size());
  ASSERT_EQ(0, gcs_actor_scheduler_->num_retry_creating_count_);

  // Reply a IOError, then the actor creation request will retry again.
  ASSERT_TRUE(worker_client_->ReplyPushTask(Status::IOError("")));
  ASSERT_EQ(1, gcs_actor_scheduler_->num_retry_creating_count_);
  ASSERT_EQ(1, worker_client_->callbacks.size());

  // Reply the actor creation request, then the actor should be scheduled successfully.
  ASSERT_TRUE(worker_client_->ReplyPushTask());
  ASSERT_EQ(0, worker_client_->callbacks.size());
  ASSERT_EQ(0, failure_actors_.size());
  ASSERT_EQ(1, success_actors_.size());
  ASSERT_EQ(actor, success_actors_.front());
  ASSERT_EQ(actor->GetNodeID(), node_id);
  ASSERT_EQ(actor->GetWorkerID(), worker_id);
}

TEST_F(GcsBasedActorSchedulerTest, TestNodeFailedWhenLeasing) {
  // Add a node with 64 memory units and 8 CPU.
  std::unordered_map<std::string, double> node_resources = {{kMemory_ResourceLabel, 64},
                                                            {kCPU_ResourceLabel, 8}};
  auto node = AddNewNode(node_resources);
  auto node_id = NodeID::FromBinary(node->node_id());
  ASSERT_EQ(1, gcs_node_manager_->GetAllAliveNodes().size());

  // Schedule a actor (requiring 32 memory units and 4 CPU).
  std::unordered_map<std::string, double> required_placement_resources = {
      {kMemory_ResourceLabel, 32}, {kCPU_ResourceLabel, 4}};
  auto actor = NewGcsActor(required_placement_resources);

  // Schedule the actor with 1 available node, and the lease request should be sent to the
  // node.
  gcs_actor_scheduler_->Schedule(actor);
  ASSERT_EQ(1, raylet_client_->num_workers_requested);
  ASSERT_EQ(1, raylet_client_->callbacks.size());

  // Remove the node and cancel the scheduling on this node, the scheduling should be
  // interrupted.
  gcs_node_manager_->RemoveNode(node_id);
  ASSERT_EQ(0, gcs_node_manager_->GetAllAliveNodes().size());
  auto actor_ids = gcs_actor_scheduler_->CancelOnNode(node_id);
  ASSERT_EQ(1, actor_ids.size());
  ASSERT_EQ(actor->GetActorID(), actor_ids.front());
  ASSERT_EQ(1, raylet_client_->num_workers_requested);
  ASSERT_EQ(1, raylet_client_->callbacks.size());

  // Grant a worker, which will influence nothing.
  ASSERT_TRUE(raylet_client_->GrantWorkerLease(
      node->node_manager_address(), node->node_manager_port(), WorkerID::FromRandom(),
      node_id, NodeID::Nil()));
  ASSERT_EQ(1, raylet_client_->num_workers_requested);
  ASSERT_EQ(0, raylet_client_->callbacks.size());
  ASSERT_EQ(0, gcs_actor_scheduler_->num_retry_leasing_count_);

  ASSERT_EQ(0, success_actors_.size());
  ASSERT_EQ(0, failure_actors_.size());
}

TEST_F(GcsBasedActorSchedulerTest, TestLeasingCancelledWhenLeasing) {
  // Add a node with 64 memory units and 8 CPU.
  std::unordered_map<std::string, double> node_resources = {{kMemory_ResourceLabel, 64},
                                                            {kCPU_ResourceLabel, 8}};
  auto node = AddNewNode(node_resources);
  auto node_id = NodeID::FromBinary(node->node_id());
  ASSERT_EQ(1, gcs_node_manager_->GetAllAliveNodes().size());

  // Schedule a actor (requiring 32 memory units and 4 CPU).
  std::unordered_map<std::string, double> required_placement_resources = {
      {kMemory_ResourceLabel, 32}, {kCPU_ResourceLabel, 4}};
  auto actor = NewGcsActor(required_placement_resources);

  // Schedule the actor with 1 available node, and the lease request should be sent to the
  // node.
  gcs_actor_scheduler_->Schedule(actor);
  ASSERT_EQ(1, raylet_client_->num_workers_requested);
  ASSERT_EQ(1, raylet_client_->callbacks.size());

  // Cancel the lease request.
  const auto &task_id = actor->GetCreationTaskSpecification().TaskId();
  gcs_actor_scheduler_->CancelOnLeasing(node_id, actor->GetActorID(), task_id);
  ASSERT_EQ(1, raylet_client_->num_workers_requested);
  ASSERT_EQ(1, raylet_client_->callbacks.size());

  // Grant a worker, which will influence nothing.
  ASSERT_TRUE(raylet_client_->GrantWorkerLease(
      node->node_manager_address(), node->node_manager_port(), WorkerID::FromRandom(),
      node_id, NodeID::Nil()));
  ASSERT_EQ(1, raylet_client_->num_workers_requested);
  ASSERT_EQ(0, raylet_client_->callbacks.size());
  ASSERT_EQ(0, gcs_actor_scheduler_->num_retry_leasing_count_);

  ASSERT_EQ(0, success_actors_.size());
  ASSERT_EQ(0, failure_actors_.size());
}

TEST_F(GcsBasedActorSchedulerTest, TestNodeFailedWhenCreating) {
  // Add a node with 64 memory units and 8 CPU.
  std::unordered_map<std::string, double> node_resources = {{kMemory_ResourceLabel, 64},
                                                            {kCPU_ResourceLabel, 8}};
  auto node = AddNewNode(node_resources);
  auto node_id = NodeID::FromBinary(node->node_id());
  ASSERT_EQ(1, gcs_node_manager_->GetAllAliveNodes().size());

  // Schedule a actor (requiring 32 memory units and 4 CPU).
  std::unordered_map<std::string, double> required_placement_resources = {
      {kMemory_ResourceLabel, 32}, {kCPU_ResourceLabel, 4}};
  auto actor = NewGcsActor(required_placement_resources);

  // Schedule the actor with 1 available node, and the lease request should be sent to the
  // node.
  gcs_actor_scheduler_->Schedule(actor);
  ASSERT_EQ(1, raylet_client_->num_workers_requested);
  ASSERT_EQ(1, raylet_client_->callbacks.size());
  ASSERT_EQ(0, worker_client_->callbacks.size());

  // Grant a worker, then the actor creation request should be send to the worker.
  ASSERT_TRUE(raylet_client_->GrantWorkerLease(
      node->node_manager_address(), node->node_manager_port(), WorkerID::FromRandom(),
      node_id, NodeID::Nil()));
  ASSERT_EQ(0, raylet_client_->callbacks.size());
  ASSERT_EQ(1, worker_client_->callbacks.size());

  // Remove the node and cancel the scheduling on this node, the scheduling should be
  // interrupted.
  gcs_node_manager_->RemoveNode(node_id);
  ASSERT_EQ(0, gcs_node_manager_->GetAllAliveNodes().size());
  auto actor_ids = gcs_actor_scheduler_->CancelOnNode(node_id);
  ASSERT_EQ(1, actor_ids.size());
  ASSERT_EQ(actor->GetActorID(), actor_ids.front());
  ASSERT_EQ(1, worker_client_->callbacks.size());

  // Reply the actor creation request, which will influence nothing.
  ASSERT_TRUE(worker_client_->ReplyPushTask());
  ASSERT_EQ(0, worker_client_->callbacks.size());
  ASSERT_EQ(0, gcs_actor_scheduler_->num_retry_creating_count_);

  ASSERT_EQ(0, success_actors_.size());
  ASSERT_EQ(0, failure_actors_.size());
}

TEST_F(GcsBasedActorSchedulerTest, TestWorkerFailedWhenCreating) {
  // Add a node with 64 memory units and 8 CPU.
  std::unordered_map<std::string, double> node_resources = {{kMemory_ResourceLabel, 64},
                                                            {kCPU_ResourceLabel, 8}};
  auto node = AddNewNode(node_resources);
  auto node_id = NodeID::FromBinary(node->node_id());
  ASSERT_EQ(1, gcs_node_manager_->GetAllAliveNodes().size());

  // Schedule a actor (requiring 32 memory units and 4 CPU).
  std::unordered_map<std::string, double> required_placement_resources = {
      {kMemory_ResourceLabel, 32}, {kCPU_ResourceLabel, 4}};
  auto actor = NewGcsActor(required_placement_resources);

  // Schedule the actor with 1 available node, and the lease request should be sent to the
  // node.
  gcs_actor_scheduler_->Schedule(actor);
  ASSERT_EQ(1, raylet_client_->num_workers_requested);
  ASSERT_EQ(1, raylet_client_->callbacks.size());
  ASSERT_EQ(0, worker_client_->callbacks.size());

  // Grant a worker, then the actor creation request should be send to the worker.
  auto worker_id = WorkerID::FromRandom();
  ASSERT_TRUE(raylet_client_->GrantWorkerLease(node->node_manager_address(),
                                               node->node_manager_port(), worker_id,
                                               node_id, NodeID::Nil()));
  ASSERT_EQ(0, raylet_client_->callbacks.size());
  ASSERT_EQ(1, worker_client_->callbacks.size());

  // Cancel the scheduling on this node, the scheduling should be interrupted.
  ASSERT_EQ(actor->GetActorID(),
            gcs_actor_scheduler_->CancelOnWorker(node_id, worker_id));
  ASSERT_EQ(1, worker_client_->callbacks.size());

  // Reply the actor creation request, which will influence nothing.
  ASSERT_TRUE(worker_client_->ReplyPushTask());
  ASSERT_EQ(0, worker_client_->callbacks.size());
  ASSERT_EQ(0, gcs_actor_scheduler_->num_retry_creating_count_);

  ASSERT_EQ(0, success_actors_.size());
  ASSERT_EQ(0, failure_actors_.size());
}

TEST_F(GcsBasedActorSchedulerTest, TestReschedule) {
  // Add a node with 64 memory units and 8 CPU.
  std::unordered_map<std::string, double> node_resources = {{kMemory_ResourceLabel, 64},
                                                            {kCPU_ResourceLabel, 8}};
  auto node1 = AddNewNode(node_resources);
  auto node_id_1 = NodeID::FromBinary(node1->node_id());
  ASSERT_EQ(1, gcs_node_manager_->GetAllAliveNodes().size());

  // Schedule a actor (requiring 32 memory units and 4 CPU).
  std::unordered_map<std::string, double> required_placement_resources = {
      {kMemory_ResourceLabel, 32}, {kCPU_ResourceLabel, 4}};
  auto actor = NewGcsActor(required_placement_resources);

  // 1.Actor is already tied to a leased worker.
  rpc::Address address;
  WorkerID worker_id = WorkerID::FromRandom();
  address.set_raylet_id(node_id_1.Binary());
  address.set_worker_id(worker_id.Binary());
  actor->UpdateAddress(address);

  // Reschedule the actor with 1 available node, and the actor creation request should be
  // send to the worker.
  gcs_actor_scheduler_->Reschedule(actor);
  ASSERT_EQ(0, raylet_client_->num_workers_requested);
  ASSERT_EQ(0, raylet_client_->callbacks.size());
  ASSERT_EQ(1, worker_client_->callbacks.size());

  // Reply the actor creation request, then the actor should be scheduled successfully.
  ASSERT_TRUE(worker_client_->ReplyPushTask());
  ASSERT_EQ(0, worker_client_->callbacks.size());

  // 2.Actor is not tied to a leased worker.
  actor->UpdateAddress(rpc::Address());
  actor->GetMutableActorTableData()->clear_resource_mapping();

  // Reschedule the actor with 1 available node.
  gcs_actor_scheduler_->Reschedule(actor);

  // Grant a worker, then the actor creation request should be send to the worker.
  ASSERT_TRUE(raylet_client_->GrantWorkerLease(node1->node_manager_address(),
                                               node1->node_manager_port(), worker_id,
                                               node_id_1, NodeID::Nil()));
  ASSERT_EQ(0, raylet_client_->callbacks.size());
  ASSERT_EQ(1, worker_client_->callbacks.size());

  // Reply the actor creation request, then the actor should be scheduled successfully.
  ASSERT_TRUE(worker_client_->ReplyPushTask());
  ASSERT_EQ(0, worker_client_->callbacks.size());

  ASSERT_EQ(0, failure_actors_.size());
  ASSERT_EQ(2, success_actors_.size());
}

TEST_F(GcsBasedActorSchedulerTest, TestReleaseUnusedWorkers) {
  // Test the case that GCS won't send `RequestWorkerLease` request to the raylet,
  // if there is still a pending `ReleaseUnusedWorkers` request.

  // Add a node to the cluster.
  // Add a node with 64 memory units and 8 CPU.
  std::unordered_map<std::string, double> node_resources = {{kMemory_ResourceLabel, 64},
                                                            {kCPU_ResourceLabel, 8}};
  auto node = AddNewNode(node_resources);
  auto node_id = NodeID::FromBinary(node->node_id());
  ASSERT_EQ(1, gcs_node_manager_->GetAllAliveNodes().size());

  // Send a `ReleaseUnusedWorkers` request to the node.
  std::unordered_map<NodeID, std::vector<WorkerID>> node_to_workers;
  node_to_workers[node_id].push_back({WorkerID::FromRandom()});
  gcs_actor_scheduler_->ReleaseUnusedWorkers(node_to_workers);
  ASSERT_EQ(1, raylet_client_->num_release_unused_workers);
  ASSERT_EQ(1, raylet_client_->release_callbacks.size());

  // Schedule an actor which is not tied to a worker, this should invoke the
  // `LeaseWorkerFromNode` method.
  // But since the `ReleaseUnusedWorkers` request hasn't finished, `GcsActorScheduler`
  // won't send `RequestWorkerLease` request to node immediately. But instead, it will
  // invoke the `RetryLeasingWorkerFromNode` to retry later.
  // Schedule a actor (requiring 32 memory units and 4 CPU).
  std::unordered_map<std::string, double> required_placement_resources = {
      {kMemory_ResourceLabel, 32}, {kCPU_ResourceLabel, 4}};
  auto actor = NewGcsActor(required_placement_resources);
  gcs_actor_scheduler_->Schedule(actor);
  ASSERT_EQ(2, gcs_actor_scheduler_->num_retry_leasing_count_);
  ASSERT_EQ(raylet_client_->num_workers_requested, 0);

  // When `GcsActorScheduler` receives the `ReleaseUnusedWorkers` reply, it will send
  // out the `RequestWorkerLease` request.
  ASSERT_TRUE(raylet_client_->ReplyReleaseUnusedWorkers());
  gcs_actor_scheduler_->TryLeaseWorkerFromNodeAgain(actor, node);
  ASSERT_EQ(raylet_client_->num_workers_requested, 1);
}

}  // namespace ray

int main(int argc, char **argv) {
  ::testing::InitGoogleTest(&argc, argv);
  return RUN_ALL_TESTS();
}
=======
// Copyright 2017 The Ray Authors.
//
// Licensed under the Apache License, Version 2.0 (the "License");
// you may not use this file except in compliance with the License.
// You may obtain a copy of the License at
//
//  http://www.apache.org/licenses/LICENSE-2.0
//
// Unless required by applicable law or agreed to in writing, software
// distributed under the License is distributed on an "AS IS" BASIS,
// WITHOUT WARRANTIES OR CONDITIONS OF ANY KIND, either express or implied.
// See the License for the specific language governing permissions and
// limitations under the License.

#include <memory>

#include "gtest/gtest.h"
#include "ray/common/asio/instrumented_io_context.h"
#include "ray/gcs/gcs_server/gcs_actor_distribution.h"
#include "ray/gcs/gcs_server/gcs_actor_manager.h"
#include "ray/gcs/gcs_server/gcs_resource_manager.h"
#include "ray/gcs/gcs_server/gcs_resource_scheduler.h"
#include "ray/gcs/gcs_server/test/gcs_server_test_util.h"
#include "ray/gcs/test/gcs_test_util.h"

namespace ray {
class GcsBasedActorSchedulerTest : public ::testing::Test {
 public:
  void SetUp() override {
    raylet_client_ = std::make_shared<GcsServerMocker::MockRayletClient>();
    raylet_client_pool_ = std::make_shared<rpc::NodeManagerClientPool>(
        [this](const rpc::Address &addr) { return raylet_client_; });
    worker_client_ = std::make_shared<GcsServerMocker::MockWorkerClient>();
    gcs_publisher_ = std::make_shared<gcs::GcsPublisher>(
        std::make_unique<GcsServerMocker::MockGcsPubSub>(redis_client_));
    gcs_table_storage_ = std::make_shared<gcs::RedisGcsTableStorage>(redis_client_);
    gcs_node_manager_ = std::make_shared<gcs::GcsNodeManager>(
        gcs_publisher_, gcs_table_storage_, raylet_client_pool_);
    store_client_ = std::make_shared<gcs::InMemoryStoreClient>(io_service_);
    gcs_actor_table_ =
        std::make_shared<GcsServerMocker::MockedGcsActorTable>(store_client_);
    gcs_resource_manager_ = std::make_shared<gcs::GcsResourceManager>(
        io_service_, gcs_publisher_, gcs_table_storage_, true);
    auto resource_scheduler =
        std::make_shared<gcs::GcsResourceScheduler>(*gcs_resource_manager_);
    gcs_actor_scheduler_ =
        std::make_shared<GcsServerMocker::MockedGcsBasedActorScheduler>(
            io_service_, *gcs_actor_table_, *gcs_node_manager_, gcs_resource_manager_,
            resource_scheduler,
            /*schedule_failure_handler=*/
            [this](
                std::shared_ptr<gcs::GcsActor> actor,
                const rpc::RequestWorkerLeaseReply::SchedulingFailureType failure_type) {
              failure_actors_.emplace_back(std::move(actor));
            },
            /*schedule_success_handler=*/
            [this](std::shared_ptr<gcs::GcsActor> actor,
                   const rpc::PushTaskReply &reply) {
              success_actors_.emplace_back(std::move(actor));
            },
            raylet_client_pool_,
            /*client_factory=*/
            [this](const rpc::Address &address) { return worker_client_; });
  }

  std::shared_ptr<gcs::GcsActor> NewGcsActor(
      const std::unordered_map<std::string, double> &required_placement_resources =
          std::unordered_map<std::string, double>()) {
    rpc::Address owner_address;
    owner_address.set_raylet_id(NodeID::FromRandom().Binary());
    owner_address.set_ip_address("127.0.0.1");
    owner_address.set_port(5678);
    owner_address.set_worker_id(WorkerID::FromRandom().Binary());
    auto job_id = JobID::FromInt(1);

    std::unordered_map<std::string, double> required_resources;
    auto actor_creating_task_spec = Mocker::GenActorCreationTask(
        job_id, /*max_restarts=*/1, /*detached=*/true, /*name=*/"", "", owner_address,
        required_resources, required_placement_resources);
    return std::make_shared<gcs::GcsActor>(actor_creating_task_spec.GetMessage(),
                                           /*ray_namespace=*/"");
  }

  std::shared_ptr<rpc::GcsNodeInfo> AddNewNode(
      std::unordered_map<std::string, double> node_resources) {
    auto node_info = Mocker::GenNodeInfo();
    node_info->mutable_resources_total()->insert(node_resources.begin(),
                                                 node_resources.end());
    gcs_node_manager_->AddNode(node_info);
    gcs_resource_manager_->OnNodeAdd(*node_info);
    return node_info;
  }

 protected:
  instrumented_io_context io_service_;
  std::shared_ptr<gcs::StoreClient> store_client_;
  std::shared_ptr<GcsServerMocker::MockedGcsActorTable> gcs_actor_table_;
  std::shared_ptr<GcsServerMocker::MockRayletClient> raylet_client_;
  std::shared_ptr<rpc::NodeManagerClientPool> raylet_client_pool_;
  std::shared_ptr<GcsServerMocker::MockWorkerClient> worker_client_;
  std::shared_ptr<gcs::GcsNodeManager> gcs_node_manager_;
  std::shared_ptr<gcs::GcsResourceManager> gcs_resource_manager_;
  std::shared_ptr<GcsServerMocker::MockedGcsBasedActorScheduler> gcs_actor_scheduler_;
  std::vector<std::shared_ptr<gcs::GcsActor>> success_actors_;
  std::vector<std::shared_ptr<gcs::GcsActor>> failure_actors_;
  std::shared_ptr<gcs::GcsPublisher> gcs_publisher_;
  std::shared_ptr<gcs::GcsTableStorage> gcs_table_storage_;
  std::shared_ptr<gcs::RedisClient> redis_client_;
};

TEST_F(GcsBasedActorSchedulerTest, TestScheduleFailedWithZeroNode) {
  ASSERT_EQ(0, gcs_node_manager_->GetAllAliveNodes().size());

  std::unordered_map<std::string, double> required_placement_resources = {
      {kMemory_ResourceLabel, 32}};
  auto actor = NewGcsActor(required_placement_resources);

  // Schedule with zero node.
  gcs_actor_scheduler_->Schedule(actor);

  // The lease request should not be send and the scheduling of actor should fail as there
  // are no available nodes.
  ASSERT_EQ(raylet_client_->num_workers_requested, 0);
  ASSERT_EQ(0, success_actors_.size());
  ASSERT_EQ(1, failure_actors_.size());
  ASSERT_EQ(actor, failure_actors_.front());
  ASSERT_TRUE(actor->GetNodeID().IsNil());
}

TEST_F(GcsBasedActorSchedulerTest, TestNotEnoughClusterResources) {
  // Add a node with 64 memory units and 8 CPU.
  std::unordered_map<std::string, double> node_resources = {{kMemory_ResourceLabel, 64},
                                                            {kCPU_ResourceLabel, 8}};
  AddNewNode(node_resources);
  ASSERT_EQ(1, gcs_node_manager_->GetAllAliveNodes().size());

  // Schedule a actor (requiring 128 memory units and 4 CPU).
  std::unordered_map<std::string, double> required_placement_resources = {
      {kMemory_ResourceLabel, 128}, {kCPU_ResourceLabel, 4}};
  auto actor = NewGcsActor(required_placement_resources);

  gcs_actor_scheduler_->Schedule(actor);

  // The lease request should not be sent and the scheduling of actor should fail as there
  // are not enough cluster resources.
  ASSERT_EQ(raylet_client_->num_workers_requested, 0);
  ASSERT_EQ(0, success_actors_.size());
  ASSERT_EQ(1, failure_actors_.size());
  ASSERT_EQ(actor, failure_actors_.front());
  ASSERT_TRUE(actor->GetNodeID().IsNil());
}

TEST_F(GcsBasedActorSchedulerTest, TestScheduleAndDestroyOneActor) {
  // Add a node with 64 memory units and 8 CPU.
  std::unordered_map<std::string, double> node_resources = {{kMemory_ResourceLabel, 64},
                                                            {kCPU_ResourceLabel, 8}};
  auto node = AddNewNode(node_resources);
  auto node_id = NodeID::FromBinary(node->node_id());
  ASSERT_EQ(1, gcs_node_manager_->GetAllAliveNodes().size());
  auto cluster_resources_before_scheduling = gcs_resource_manager_->GetClusterResources();
  ASSERT_TRUE(cluster_resources_before_scheduling.contains(node_id));

  // Schedule a actor (requiring 32 memory units and 4 CPU).
  std::unordered_map<std::string, double> required_placement_resources = {
      {kMemory_ResourceLabel, 32}, {kCPU_ResourceLabel, 4}};
  auto actor = NewGcsActor(required_placement_resources);

  gcs_actor_scheduler_->Schedule(actor);

  ASSERT_EQ(1, raylet_client_->num_workers_requested);
  ASSERT_EQ(1, raylet_client_->callbacks.size());
  ASSERT_EQ(0, worker_client_->callbacks.size());

  // Grant a worker, then the actor creation request should be sent to the worker.
  WorkerID worker_id = WorkerID::FromRandom();
  ASSERT_TRUE(raylet_client_->GrantWorkerLease(node->node_manager_address(),
                                               node->node_manager_port(), worker_id,
                                               node_id, NodeID::Nil()));
  ASSERT_EQ(0, raylet_client_->callbacks.size());
  ASSERT_EQ(1, worker_client_->callbacks.size());

  // Reply the actor creation request, then the actor should be scheduled successfully.
  ASSERT_TRUE(worker_client_->ReplyPushTask());
  ASSERT_EQ(0, worker_client_->callbacks.size());
  ASSERT_EQ(0, failure_actors_.size());
  ASSERT_EQ(1, success_actors_.size());
  ASSERT_EQ(actor, success_actors_.front());
  ASSERT_EQ(actor->GetNodeID(), node_id);
  ASSERT_EQ(actor->GetWorkerID(), worker_id);

  auto cluster_resources_after_scheduling = gcs_resource_manager_->GetClusterResources();
  ASSERT_TRUE(cluster_resources_after_scheduling.contains(node_id));
  ASSERT_FALSE(
      cluster_resources_before_scheduling[node_id].GetAvailableResources().IsEqual(
          cluster_resources_after_scheduling[node_id].GetAvailableResources()));

  // When destroying an actor, its acquired resources have to be returned.
  gcs_actor_scheduler_->OnActorDestruction(actor);
  auto cluster_resources_after_destruction = gcs_resource_manager_->GetClusterResources();
  ASSERT_TRUE(cluster_resources_after_destruction.contains(node_id));
  ASSERT_TRUE(
      cluster_resources_before_scheduling[node_id].GetAvailableResources().IsEqual(
          cluster_resources_after_destruction[node_id].GetAvailableResources()));
}

TEST_F(GcsBasedActorSchedulerTest, TestBalancedSchedule) {
  // Add two nodes, each with 10 memory units and 10 CPU.
  for (int i = 0; i < 2; i++) {
    std::unordered_map<std::string, double> node_resources = {{kMemory_ResourceLabel, 10},
                                                              {kCPU_ResourceLabel, 10}};
    AddNewNode(node_resources);
  }

  ASSERT_EQ(2, gcs_node_manager_->GetAllAliveNodes().size());

  std::unordered_map<std::string, double> required_placement_resources = {
      {kMemory_ResourceLabel, 1}, {kCPU_ResourceLabel, 1}};
  std::unordered_map<NodeID, int> sched_counts;

  // Schedule 10 actors, each requiring 1 memory unit and 1 CPU.
  for (int i = 0; i < 10; i++) {
    auto actor = NewGcsActor(required_placement_resources);

    gcs_actor_scheduler_->Schedule(actor);

    ASSERT_FALSE(actor->GetNodeID().IsNil());
    sched_counts[actor->GetNodeID()]++;
  }

  // Make sure the 10 actors are balanced.
  for (const auto &entry : sched_counts) {
    ASSERT_EQ(5, entry.second);
  }
}

TEST_F(GcsBasedActorSchedulerTest, TestRejectedRequestWorkerLeaseReply) {
  // Add a node with 64 memory units and 8 CPU.
  std::unordered_map<std::string, double> node_resources_1 = {{kMemory_ResourceLabel, 64},
                                                              {kCPU_ResourceLabel, 8}};
  auto node1 = AddNewNode(node_resources_1);
  auto node_id_1 = NodeID::FromBinary(node1->node_id());
  // Add a node with 32 memory units and 4 CPU.
  std::unordered_map<std::string, double> node_resources_2 = {{kMemory_ResourceLabel, 32},
                                                              {kCPU_ResourceLabel, 4}};
  auto node2 = AddNewNode(node_resources_2);
  auto node_id_2 = NodeID::FromBinary(node2->node_id());
  ASSERT_EQ(2, gcs_node_manager_->GetAllAliveNodes().size());

  // Schedule a actor (requiring 32 memory units and 4 CPU).
  std::unordered_map<std::string, double> required_placement_resources = {
      {kMemory_ResourceLabel, 32}, {kCPU_ResourceLabel, 4}};
  auto actor = NewGcsActor(required_placement_resources);

  // Schedule the actor, and the lease request should be sent to node1.
  gcs_actor_scheduler_->Schedule(actor);
  ASSERT_EQ(node_id_1, actor->GetNodeID());
  ASSERT_EQ(1, raylet_client_->num_workers_requested);
  ASSERT_EQ(1, raylet_client_->callbacks.size());
  ASSERT_EQ(0, worker_client_->callbacks.size());

  // Mock a rejected reply, then the actor will be rescheduled.
  ASSERT_TRUE(raylet_client_->GrantWorkerLease(
      node1->node_manager_address(), node1->node_manager_port(), WorkerID::FromRandom(),
      node_id_1, NodeID::Nil(), Status::OK(), /*rejected=*/true));
  ASSERT_EQ(2, raylet_client_->num_workers_requested);
  ASSERT_EQ(1, raylet_client_->callbacks.size());
  ASSERT_EQ(0, worker_client_->callbacks.size());

  // node1's resources have been preempted. The actor is rescheduled to node2.
  ASSERT_EQ(node_id_2, actor->GetNodeID());
}

TEST_F(GcsBasedActorSchedulerTest, TestScheduleRetryWhenLeasing) {
  // Add a node with 64 memory units and 8 CPU.
  std::unordered_map<std::string, double> node_resources = {{kMemory_ResourceLabel, 64},
                                                            {kCPU_ResourceLabel, 8}};
  auto node = AddNewNode(node_resources);
  auto node_id = NodeID::FromBinary(node->node_id());
  ASSERT_EQ(1, gcs_node_manager_->GetAllAliveNodes().size());

  // Schedule a actor (requiring 32 memory units and 4 CPU).
  std::unordered_map<std::string, double> required_placement_resources = {
      {kMemory_ResourceLabel, 32}, {kCPU_ResourceLabel, 4}};
  auto actor = NewGcsActor(required_placement_resources);

  // Schedule the actor with 1 available node, and the lease request should be sent to the
  // node.
  gcs_actor_scheduler_->Schedule(actor);
  ASSERT_EQ(1, raylet_client_->num_workers_requested);
  ASSERT_EQ(1, raylet_client_->callbacks.size());
  ASSERT_EQ(0, worker_client_->callbacks.size());
  ASSERT_EQ(0, gcs_actor_scheduler_->num_retry_leasing_count_);

  // Mock a IOError reply, then the lease request will retry again.
  ASSERT_TRUE(raylet_client_->GrantWorkerLease(
      node->node_manager_address(), node->node_manager_port(), WorkerID::FromRandom(),
      node_id, NodeID::Nil(), Status::IOError("")));
  ASSERT_EQ(1, gcs_actor_scheduler_->num_retry_leasing_count_);
  ASSERT_EQ(2, raylet_client_->num_workers_requested);
  ASSERT_EQ(1, raylet_client_->callbacks.size());
  ASSERT_EQ(0, worker_client_->callbacks.size());

  // Grant a worker, then the actor creation request should be sent to the worker.
  WorkerID worker_id = WorkerID::FromRandom();
  ASSERT_TRUE(raylet_client_->GrantWorkerLease(node->node_manager_address(),
                                               node->node_manager_port(), worker_id,
                                               node_id, NodeID::Nil()));
  ASSERT_EQ(0, raylet_client_->callbacks.size());
  ASSERT_EQ(1, worker_client_->callbacks.size());

  // Reply the actor creation request, then the actor should be scheduled successfully.
  ASSERT_TRUE(worker_client_->ReplyPushTask());
  ASSERT_EQ(0, worker_client_->callbacks.size());
  ASSERT_EQ(0, failure_actors_.size());
  ASSERT_EQ(1, success_actors_.size());
  ASSERT_EQ(actor, success_actors_.front());
  ASSERT_EQ(actor->GetNodeID(), node_id);
  ASSERT_EQ(actor->GetWorkerID(), worker_id);
}

TEST_F(GcsBasedActorSchedulerTest, TestScheduleRetryWhenCreating) {
  // Add a node with 64 memory units and 8 CPU.
  std::unordered_map<std::string, double> node_resources = {{kMemory_ResourceLabel, 64},
                                                            {kCPU_ResourceLabel, 8}};
  auto node = AddNewNode(node_resources);
  auto node_id = NodeID::FromBinary(node->node_id());
  ASSERT_EQ(1, gcs_node_manager_->GetAllAliveNodes().size());

  // Schedule a actor (requiring 32 memory units and 4 CPU).
  std::unordered_map<std::string, double> required_placement_resources = {
      {kMemory_ResourceLabel, 32}, {kCPU_ResourceLabel, 4}};
  auto actor = NewGcsActor(required_placement_resources);

  // Schedule the actor with 1 available node, and the lease request should be sent to the
  // node.
  gcs_actor_scheduler_->Schedule(actor);
  ASSERT_EQ(1, raylet_client_->num_workers_requested);
  ASSERT_EQ(1, raylet_client_->callbacks.size());
  ASSERT_EQ(0, worker_client_->callbacks.size());

  // Grant a worker, then the actor creation request should be sent to the worker.
  WorkerID worker_id = WorkerID::FromRandom();
  ASSERT_TRUE(raylet_client_->GrantWorkerLease(node->node_manager_address(),
                                               node->node_manager_port(), worker_id,
                                               node_id, NodeID::Nil()));
  ASSERT_EQ(0, raylet_client_->callbacks.size());
  ASSERT_EQ(1, worker_client_->callbacks.size());
  ASSERT_EQ(0, gcs_actor_scheduler_->num_retry_creating_count_);

  // Reply a IOError, then the actor creation request will retry again.
  ASSERT_TRUE(worker_client_->ReplyPushTask(Status::IOError("")));
  ASSERT_EQ(1, gcs_actor_scheduler_->num_retry_creating_count_);
  ASSERT_EQ(1, worker_client_->callbacks.size());

  // Reply the actor creation request, then the actor should be scheduled successfully.
  ASSERT_TRUE(worker_client_->ReplyPushTask());
  ASSERT_EQ(0, worker_client_->callbacks.size());
  ASSERT_EQ(0, failure_actors_.size());
  ASSERT_EQ(1, success_actors_.size());
  ASSERT_EQ(actor, success_actors_.front());
  ASSERT_EQ(actor->GetNodeID(), node_id);
  ASSERT_EQ(actor->GetWorkerID(), worker_id);
}

TEST_F(GcsBasedActorSchedulerTest, TestNodeFailedWhenLeasing) {
  // Add a node with 64 memory units and 8 CPU.
  std::unordered_map<std::string, double> node_resources = {{kMemory_ResourceLabel, 64},
                                                            {kCPU_ResourceLabel, 8}};
  auto node = AddNewNode(node_resources);
  auto node_id = NodeID::FromBinary(node->node_id());
  ASSERT_EQ(1, gcs_node_manager_->GetAllAliveNodes().size());

  // Schedule a actor (requiring 32 memory units and 4 CPU).
  std::unordered_map<std::string, double> required_placement_resources = {
      {kMemory_ResourceLabel, 32}, {kCPU_ResourceLabel, 4}};
  auto actor = NewGcsActor(required_placement_resources);

  // Schedule the actor with 1 available node, and the lease request should be sent to the
  // node.
  gcs_actor_scheduler_->Schedule(actor);
  ASSERT_EQ(1, raylet_client_->num_workers_requested);
  ASSERT_EQ(1, raylet_client_->callbacks.size());

  // Remove the node and cancel the scheduling on this node, the scheduling should be
  // interrupted.
  gcs_node_manager_->RemoveNode(node_id);
  ASSERT_EQ(0, gcs_node_manager_->GetAllAliveNodes().size());
  auto actor_ids = gcs_actor_scheduler_->CancelOnNode(node_id);
  ASSERT_EQ(1, actor_ids.size());
  ASSERT_EQ(actor->GetActorID(), actor_ids.front());
  ASSERT_EQ(1, raylet_client_->num_workers_requested);
  ASSERT_EQ(1, raylet_client_->callbacks.size());

  // Grant a worker, which will influence nothing.
  ASSERT_TRUE(raylet_client_->GrantWorkerLease(
      node->node_manager_address(), node->node_manager_port(), WorkerID::FromRandom(),
      node_id, NodeID::Nil()));
  ASSERT_EQ(1, raylet_client_->num_workers_requested);
  ASSERT_EQ(0, raylet_client_->callbacks.size());
  ASSERT_EQ(0, gcs_actor_scheduler_->num_retry_leasing_count_);

  ASSERT_EQ(0, success_actors_.size());
  ASSERT_EQ(0, failure_actors_.size());
}

TEST_F(GcsBasedActorSchedulerTest, TestLeasingCancelledWhenLeasing) {
  // Add a node with 64 memory units and 8 CPU.
  std::unordered_map<std::string, double> node_resources = {{kMemory_ResourceLabel, 64},
                                                            {kCPU_ResourceLabel, 8}};
  auto node = AddNewNode(node_resources);
  auto node_id = NodeID::FromBinary(node->node_id());
  ASSERT_EQ(1, gcs_node_manager_->GetAllAliveNodes().size());

  // Schedule a actor (requiring 32 memory units and 4 CPU).
  std::unordered_map<std::string, double> required_placement_resources = {
      {kMemory_ResourceLabel, 32}, {kCPU_ResourceLabel, 4}};
  auto actor = NewGcsActor(required_placement_resources);

  // Schedule the actor with 1 available node, and the lease request should be sent to the
  // node.
  gcs_actor_scheduler_->Schedule(actor);
  ASSERT_EQ(1, raylet_client_->num_workers_requested);
  ASSERT_EQ(1, raylet_client_->callbacks.size());

  // Cancel the lease request.
  const auto &task_id = actor->GetCreationTaskSpecification().TaskId();
  gcs_actor_scheduler_->CancelOnLeasing(node_id, actor->GetActorID(), task_id);
  ASSERT_EQ(1, raylet_client_->num_workers_requested);
  ASSERT_EQ(1, raylet_client_->callbacks.size());

  // Grant a worker, which will influence nothing.
  ASSERT_TRUE(raylet_client_->GrantWorkerLease(
      node->node_manager_address(), node->node_manager_port(), WorkerID::FromRandom(),
      node_id, NodeID::Nil()));
  ASSERT_EQ(1, raylet_client_->num_workers_requested);
  ASSERT_EQ(0, raylet_client_->callbacks.size());
  ASSERT_EQ(0, gcs_actor_scheduler_->num_retry_leasing_count_);

  ASSERT_EQ(0, success_actors_.size());
  ASSERT_EQ(0, failure_actors_.size());
}

TEST_F(GcsBasedActorSchedulerTest, TestNodeFailedWhenCreating) {
  // Add a node with 64 memory units and 8 CPU.
  std::unordered_map<std::string, double> node_resources = {{kMemory_ResourceLabel, 64},
                                                            {kCPU_ResourceLabel, 8}};
  auto node = AddNewNode(node_resources);
  auto node_id = NodeID::FromBinary(node->node_id());
  ASSERT_EQ(1, gcs_node_manager_->GetAllAliveNodes().size());

  // Schedule a actor (requiring 32 memory units and 4 CPU).
  std::unordered_map<std::string, double> required_placement_resources = {
      {kMemory_ResourceLabel, 32}, {kCPU_ResourceLabel, 4}};
  auto actor = NewGcsActor(required_placement_resources);

  // Schedule the actor with 1 available node, and the lease request should be sent to the
  // node.
  gcs_actor_scheduler_->Schedule(actor);
  ASSERT_EQ(1, raylet_client_->num_workers_requested);
  ASSERT_EQ(1, raylet_client_->callbacks.size());
  ASSERT_EQ(0, worker_client_->callbacks.size());

  // Grant a worker, then the actor creation request should be send to the worker.
  ASSERT_TRUE(raylet_client_->GrantWorkerLease(
      node->node_manager_address(), node->node_manager_port(), WorkerID::FromRandom(),
      node_id, NodeID::Nil()));
  ASSERT_EQ(0, raylet_client_->callbacks.size());
  ASSERT_EQ(1, worker_client_->callbacks.size());

  // Remove the node and cancel the scheduling on this node, the scheduling should be
  // interrupted.
  gcs_node_manager_->RemoveNode(node_id);
  ASSERT_EQ(0, gcs_node_manager_->GetAllAliveNodes().size());
  auto actor_ids = gcs_actor_scheduler_->CancelOnNode(node_id);
  ASSERT_EQ(1, actor_ids.size());
  ASSERT_EQ(actor->GetActorID(), actor_ids.front());
  ASSERT_EQ(1, worker_client_->callbacks.size());

  // Reply the actor creation request, which will influence nothing.
  ASSERT_TRUE(worker_client_->ReplyPushTask());
  ASSERT_EQ(0, worker_client_->callbacks.size());
  ASSERT_EQ(0, gcs_actor_scheduler_->num_retry_creating_count_);

  ASSERT_EQ(0, success_actors_.size());
  ASSERT_EQ(0, failure_actors_.size());
}

TEST_F(GcsBasedActorSchedulerTest, TestWorkerFailedWhenCreating) {
  // Add a node with 64 memory units and 8 CPU.
  std::unordered_map<std::string, double> node_resources = {{kMemory_ResourceLabel, 64},
                                                            {kCPU_ResourceLabel, 8}};
  auto node = AddNewNode(node_resources);
  auto node_id = NodeID::FromBinary(node->node_id());
  ASSERT_EQ(1, gcs_node_manager_->GetAllAliveNodes().size());

  // Schedule a actor (requiring 32 memory units and 4 CPU).
  std::unordered_map<std::string, double> required_placement_resources = {
      {kMemory_ResourceLabel, 32}, {kCPU_ResourceLabel, 4}};
  auto actor = NewGcsActor(required_placement_resources);

  // Schedule the actor with 1 available node, and the lease request should be sent to the
  // node.
  gcs_actor_scheduler_->Schedule(actor);
  ASSERT_EQ(1, raylet_client_->num_workers_requested);
  ASSERT_EQ(1, raylet_client_->callbacks.size());
  ASSERT_EQ(0, worker_client_->callbacks.size());

  // Grant a worker, then the actor creation request should be send to the worker.
  auto worker_id = WorkerID::FromRandom();
  ASSERT_TRUE(raylet_client_->GrantWorkerLease(node->node_manager_address(),
                                               node->node_manager_port(), worker_id,
                                               node_id, NodeID::Nil()));
  ASSERT_EQ(0, raylet_client_->callbacks.size());
  ASSERT_EQ(1, worker_client_->callbacks.size());

  // Cancel the scheduling on this node, the scheduling should be interrupted.
  ASSERT_EQ(actor->GetActorID(),
            gcs_actor_scheduler_->CancelOnWorker(node_id, worker_id));
  ASSERT_EQ(1, worker_client_->callbacks.size());

  // Reply the actor creation request, which will influence nothing.
  ASSERT_TRUE(worker_client_->ReplyPushTask());
  ASSERT_EQ(0, worker_client_->callbacks.size());
  ASSERT_EQ(0, gcs_actor_scheduler_->num_retry_creating_count_);

  ASSERT_EQ(0, success_actors_.size());
  ASSERT_EQ(0, failure_actors_.size());
}

TEST_F(GcsBasedActorSchedulerTest, TestReschedule) {
  // Add a node with 64 memory units and 8 CPU.
  std::unordered_map<std::string, double> node_resources = {{kMemory_ResourceLabel, 64},
                                                            {kCPU_ResourceLabel, 8}};
  auto node1 = AddNewNode(node_resources);
  auto node_id_1 = NodeID::FromBinary(node1->node_id());
  ASSERT_EQ(1, gcs_node_manager_->GetAllAliveNodes().size());

  // Schedule a actor (requiring 32 memory units and 4 CPU).
  std::unordered_map<std::string, double> required_placement_resources = {
      {kMemory_ResourceLabel, 32}, {kCPU_ResourceLabel, 4}};
  auto actor = NewGcsActor(required_placement_resources);

  // 1.Actor is already tied to a leased worker.
  rpc::Address address;
  WorkerID worker_id = WorkerID::FromRandom();
  address.set_raylet_id(node_id_1.Binary());
  address.set_worker_id(worker_id.Binary());
  actor->UpdateAddress(address);

  // Reschedule the actor with 1 available node, and the actor creation request should be
  // send to the worker.
  gcs_actor_scheduler_->Reschedule(actor);
  ASSERT_EQ(0, raylet_client_->num_workers_requested);
  ASSERT_EQ(0, raylet_client_->callbacks.size());
  ASSERT_EQ(1, worker_client_->callbacks.size());

  // Reply the actor creation request, then the actor should be scheduled successfully.
  ASSERT_TRUE(worker_client_->ReplyPushTask());
  ASSERT_EQ(0, worker_client_->callbacks.size());

  // 2.Actor is not tied to a leased worker.
  actor->UpdateAddress(rpc::Address());
  actor->GetMutableActorTableData()->clear_resource_mapping();

  // Reschedule the actor with 1 available node.
  gcs_actor_scheduler_->Reschedule(actor);

  // Grant a worker, then the actor creation request should be send to the worker.
  ASSERT_TRUE(raylet_client_->GrantWorkerLease(node1->node_manager_address(),
                                               node1->node_manager_port(), worker_id,
                                               node_id_1, NodeID::Nil()));
  ASSERT_EQ(0, raylet_client_->callbacks.size());
  ASSERT_EQ(1, worker_client_->callbacks.size());

  // Reply the actor creation request, then the actor should be scheduled successfully.
  ASSERT_TRUE(worker_client_->ReplyPushTask());
  ASSERT_EQ(0, worker_client_->callbacks.size());

  ASSERT_EQ(0, failure_actors_.size());
  ASSERT_EQ(2, success_actors_.size());
}

TEST_F(GcsBasedActorSchedulerTest, TestReleaseUnusedWorkers) {
  // Test the case that GCS won't send `RequestWorkerLease` request to the raylet,
  // if there is still a pending `ReleaseUnusedWorkers` request.

  // Add a node to the cluster.
  // Add a node with 64 memory units and 8 CPU.
  std::unordered_map<std::string, double> node_resources = {{kMemory_ResourceLabel, 64},
                                                            {kCPU_ResourceLabel, 8}};
  auto node = AddNewNode(node_resources);
  auto node_id = NodeID::FromBinary(node->node_id());
  ASSERT_EQ(1, gcs_node_manager_->GetAllAliveNodes().size());

  // Send a `ReleaseUnusedWorkers` request to the node.
  std::unordered_map<NodeID, std::vector<WorkerID>> node_to_workers;
  node_to_workers[node_id].push_back({WorkerID::FromRandom()});
  gcs_actor_scheduler_->ReleaseUnusedWorkers(node_to_workers);
  ASSERT_EQ(1, raylet_client_->num_release_unused_workers);
  ASSERT_EQ(1, raylet_client_->release_callbacks.size());

  // Schedule an actor which is not tied to a worker, this should invoke the
  // `LeaseWorkerFromNode` method.
  // But since the `ReleaseUnusedWorkers` request hasn't finished, `GcsActorScheduler`
  // won't send `RequestWorkerLease` request to node immediately. But instead, it will
  // invoke the `RetryLeasingWorkerFromNode` to retry later.
  // Schedule a actor (requiring 32 memory units and 4 CPU).
  std::unordered_map<std::string, double> required_placement_resources = {
      {kMemory_ResourceLabel, 32}, {kCPU_ResourceLabel, 4}};
  auto actor = NewGcsActor(required_placement_resources);
  gcs_actor_scheduler_->Schedule(actor);
  ASSERT_EQ(2, gcs_actor_scheduler_->num_retry_leasing_count_);
  ASSERT_EQ(raylet_client_->num_workers_requested, 0);

  // When `GcsActorScheduler` receives the `ReleaseUnusedWorkers` reply, it will send
  // out the `RequestWorkerLease` request.
  ASSERT_TRUE(raylet_client_->ReplyReleaseUnusedWorkers());
  gcs_actor_scheduler_->TryLeaseWorkerFromNodeAgain(actor, node);
  ASSERT_EQ(raylet_client_->num_workers_requested, 1);
}

}  // namespace ray

int main(int argc, char **argv) {
  ::testing::InitGoogleTest(&argc, argv);
  return RUN_ALL_TESTS();
}
>>>>>>> 19672688
<|MERGE_RESOLUTION|>--- conflicted
+++ resolved
@@ -1,1255 +1,627 @@
-<<<<<<< HEAD
-// Copyright 2017 The Ray Authors.
-//
-// Licensed under the Apache License, Version 2.0 (the "License");
-// you may not use this file except in compliance with the License.
-// You may obtain a copy of the License at
-//
-//  http://www.apache.org/licenses/LICENSE-2.0
-//
-// Unless required by applicable law or agreed to in writing, software
-// distributed under the License is distributed on an "AS IS" BASIS,
-// WITHOUT WARRANTIES OR CONDITIONS OF ANY KIND, either express or implied.
-// See the License for the specific language governing permissions and
-// limitations under the License.
-
-#include <memory>
-
-#include "gtest/gtest.h"
-#include "ray/common/asio/instrumented_io_context.h"
-#include "ray/gcs/gcs_server/gcs_actor_distribution.h"
-#include "ray/gcs/gcs_server/gcs_actor_manager.h"
-#include "ray/gcs/gcs_server/gcs_resource_manager.h"
-#include "ray/gcs/gcs_server/gcs_resource_scheduler.h"
-#include "ray/gcs/gcs_server/test/gcs_server_test_util.h"
-#include "ray/gcs/test/gcs_test_util.h"
-
-namespace ray {
-class GcsBasedActorSchedulerTest : public ::testing::Test {
- public:
-  void SetUp() override {
-    raylet_client_ = std::make_shared<GcsServerMocker::MockRayletClient>();
-    raylet_client_pool_ = std::make_shared<rpc::NodeManagerClientPool>(
-        [this](const rpc::Address &addr) { return raylet_client_; });
-    worker_client_ = std::make_shared<GcsServerMocker::MockWorkerClient>();
-    gcs_publisher_ = std::make_shared<gcs::GcsPublisher>(
-        std::make_unique<GcsServerMocker::MockGcsPubSub>(redis_client_));
-    gcs_table_storage_ = std::make_shared<gcs::RedisGcsTableStorage>(redis_client_);
-    gcs_node_manager_ = std::make_shared<gcs::GcsNodeManager>(
-        gcs_publisher_, gcs_table_storage_, raylet_client_pool_);
-    store_client_ = std::make_shared<gcs::InMemoryStoreClient>(io_service_);
-    gcs_actor_table_ =
-        std::make_shared<GcsServerMocker::MockedGcsActorTable>(store_client_);
-    gcs_resource_manager_ = std::make_shared<gcs::GcsResourceManager>(
-        io_service_, gcs_publisher_, gcs_table_storage_, true);
-    auto resource_scheduler =
-        std::make_shared<gcs::GcsResourceScheduler>(*gcs_resource_manager_);
-    gcs_actor_scheduler_ =
-        std::make_shared<GcsServerMocker::MockedGcsBasedActorScheduler>(
-            io_service_, *gcs_actor_table_, *gcs_node_manager_, gcs_resource_manager_,
-            resource_scheduler,
-            /*schedule_failure_handler=*/
-            [this](std::shared_ptr<gcs::GcsActor> actor, bool destroy_actor) {
-              failure_actors_.emplace_back(std::move(actor));
-            },
-            /*schedule_success_handler=*/
-            [this](std::shared_ptr<gcs::GcsActor> actor,
-                   const rpc::PushTaskReply &reply) {
-              success_actors_.emplace_back(std::move(actor));
-            },
-            raylet_client_pool_,
-            /*client_factory=*/
-            [this](const rpc::Address &address) { return worker_client_; });
-  }
-
-  std::shared_ptr<gcs::GcsActor> NewGcsActor(
-      const std::unordered_map<std::string, double> &required_placement_resources =
-          std::unordered_map<std::string, double>()) {
-    rpc::Address owner_address;
-    owner_address.set_raylet_id(NodeID::FromRandom().Binary());
-    owner_address.set_ip_address("127.0.0.1");
-    owner_address.set_port(5678);
-    owner_address.set_worker_id(WorkerID::FromRandom().Binary());
-    auto job_id = JobID::FromInt(1);
-
-    std::unordered_map<std::string, double> required_resources;
-    auto actor_creating_task_spec = Mocker::GenActorCreationTask(
-        job_id, /*max_restarts=*/1, /*detached=*/true, /*name=*/"", owner_address,
-        required_resources, required_placement_resources);
-    return std::make_shared<gcs::GcsActor>(actor_creating_task_spec.GetMessage(),
-                                           /*ray_namespace=*/"");
-  }
-
-  std::shared_ptr<rpc::GcsNodeInfo> AddNewNode(
-      std::unordered_map<std::string, double> node_resources) {
-    auto node_info = Mocker::GenNodeInfo();
-    node_info->mutable_resources_total()->insert(node_resources.begin(),
-                                                 node_resources.end());
-    gcs_node_manager_->AddNode(node_info);
-    gcs_resource_manager_->OnNodeAdd(*node_info);
-    return node_info;
-  }
-
- protected:
-  instrumented_io_context io_service_;
-  std::shared_ptr<gcs::StoreClient> store_client_;
-  std::shared_ptr<GcsServerMocker::MockedGcsActorTable> gcs_actor_table_;
-  std::shared_ptr<GcsServerMocker::MockRayletClient> raylet_client_;
-  std::shared_ptr<rpc::NodeManagerClientPool> raylet_client_pool_;
-  std::shared_ptr<GcsServerMocker::MockWorkerClient> worker_client_;
-  std::shared_ptr<gcs::GcsNodeManager> gcs_node_manager_;
-  std::shared_ptr<gcs::GcsResourceManager> gcs_resource_manager_;
-  std::shared_ptr<GcsServerMocker::MockedGcsBasedActorScheduler> gcs_actor_scheduler_;
-  std::vector<std::shared_ptr<gcs::GcsActor>> success_actors_;
-  std::vector<std::shared_ptr<gcs::GcsActor>> failure_actors_;
-  std::shared_ptr<gcs::GcsPublisher> gcs_publisher_;
-  std::shared_ptr<gcs::GcsTableStorage> gcs_table_storage_;
-  std::shared_ptr<gcs::RedisClient> redis_client_;
-};
-
-TEST_F(GcsBasedActorSchedulerTest, TestScheduleFailedWithZeroNode) {
-  ASSERT_EQ(0, gcs_node_manager_->GetAllAliveNodes().size());
-
-  std::unordered_map<std::string, double> required_placement_resources = {
-      {kMemory_ResourceLabel, 32}};
-  auto actor = NewGcsActor(required_placement_resources);
-
-  // Schedule with zero node.
-  gcs_actor_scheduler_->Schedule(actor);
-
-  // The lease request should not be send and the scheduling of actor should fail as there
-  // are no available nodes.
-  ASSERT_EQ(raylet_client_->num_workers_requested, 0);
-  ASSERT_EQ(0, success_actors_.size());
-  ASSERT_EQ(1, failure_actors_.size());
-  ASSERT_EQ(actor, failure_actors_.front());
-  ASSERT_TRUE(actor->GetNodeID().IsNil());
-}
-
-TEST_F(GcsBasedActorSchedulerTest, TestNotEnoughClusterResources) {
-  // Add a node with 64 memory units and 8 CPU.
-  std::unordered_map<std::string, double> node_resources = {{kMemory_ResourceLabel, 64},
-                                                            {kCPU_ResourceLabel, 8}};
-  AddNewNode(node_resources);
-  ASSERT_EQ(1, gcs_node_manager_->GetAllAliveNodes().size());
-
-  // Schedule a actor (requiring 128 memory units and 4 CPU).
-  std::unordered_map<std::string, double> required_placement_resources = {
-      {kMemory_ResourceLabel, 128}, {kCPU_ResourceLabel, 4}};
-  auto actor = NewGcsActor(required_placement_resources);
-
-  gcs_actor_scheduler_->Schedule(actor);
-
-  // The lease request should not be sent and the scheduling of actor should fail as there
-  // are not enough cluster resources.
-  ASSERT_EQ(raylet_client_->num_workers_requested, 0);
-  ASSERT_EQ(0, success_actors_.size());
-  ASSERT_EQ(1, failure_actors_.size());
-  ASSERT_EQ(actor, failure_actors_.front());
-  ASSERT_TRUE(actor->GetNodeID().IsNil());
-}
-
-TEST_F(GcsBasedActorSchedulerTest, TestScheduleAndDestroyOneActor) {
-  // Add a node with 64 memory units and 8 CPU.
-  std::unordered_map<std::string, double> node_resources = {{kMemory_ResourceLabel, 64},
-                                                            {kCPU_ResourceLabel, 8}};
-  auto node = AddNewNode(node_resources);
-  auto node_id = NodeID::FromBinary(node->node_id());
-  ASSERT_EQ(1, gcs_node_manager_->GetAllAliveNodes().size());
-  auto cluster_resources_before_scheduling = gcs_resource_manager_->GetClusterResources();
-  ASSERT_TRUE(cluster_resources_before_scheduling.contains(node_id));
-
-  // Schedule a actor (requiring 32 memory units and 4 CPU).
-  std::unordered_map<std::string, double> required_placement_resources = {
-      {kMemory_ResourceLabel, 32}, {kCPU_ResourceLabel, 4}};
-  auto actor = NewGcsActor(required_placement_resources);
-
-  gcs_actor_scheduler_->Schedule(actor);
-
-  ASSERT_EQ(1, raylet_client_->num_workers_requested);
-  ASSERT_EQ(1, raylet_client_->callbacks.size());
-  ASSERT_EQ(0, worker_client_->callbacks.size());
-
-  // Grant a worker, then the actor creation request should be sent to the worker.
-  WorkerID worker_id = WorkerID::FromRandom();
-  ASSERT_TRUE(raylet_client_->GrantWorkerLease(node->node_manager_address(),
-                                               node->node_manager_port(), worker_id,
-                                               node_id, NodeID::Nil()));
-  ASSERT_EQ(0, raylet_client_->callbacks.size());
-  ASSERT_EQ(1, worker_client_->callbacks.size());
-
-  // Reply the actor creation request, then the actor should be scheduled successfully.
-  ASSERT_TRUE(worker_client_->ReplyPushTask());
-  ASSERT_EQ(0, worker_client_->callbacks.size());
-  ASSERT_EQ(0, failure_actors_.size());
-  ASSERT_EQ(1, success_actors_.size());
-  ASSERT_EQ(actor, success_actors_.front());
-  ASSERT_EQ(actor->GetNodeID(), node_id);
-  ASSERT_EQ(actor->GetWorkerID(), worker_id);
-
-  auto cluster_resources_after_scheduling = gcs_resource_manager_->GetClusterResources();
-  ASSERT_TRUE(cluster_resources_after_scheduling.contains(node_id));
-  ASSERT_FALSE(
-      cluster_resources_before_scheduling[node_id].GetAvailableResources().IsEqual(
-          cluster_resources_after_scheduling[node_id].GetAvailableResources()));
-
-  // When destroying an actor, its acquired resources have to be returned.
-  gcs_actor_scheduler_->OnActorDestruction(actor);
-  auto cluster_resources_after_destruction = gcs_resource_manager_->GetClusterResources();
-  ASSERT_TRUE(cluster_resources_after_destruction.contains(node_id));
-  ASSERT_TRUE(
-      cluster_resources_before_scheduling[node_id].GetAvailableResources().IsEqual(
-          cluster_resources_after_destruction[node_id].GetAvailableResources()));
-}
-
-TEST_F(GcsBasedActorSchedulerTest, TestBalancedSchedule) {
-  // Add two nodes, each with 10 memory units and 10 CPU.
-  for (int i = 0; i < 2; i++) {
-    std::unordered_map<std::string, double> node_resources = {{kMemory_ResourceLabel, 10},
-                                                              {kCPU_ResourceLabel, 10}};
-    AddNewNode(node_resources);
-  }
-
-  ASSERT_EQ(2, gcs_node_manager_->GetAllAliveNodes().size());
-
-  std::unordered_map<std::string, double> required_placement_resources = {
-      {kMemory_ResourceLabel, 1}, {kCPU_ResourceLabel, 1}};
-  std::unordered_map<NodeID, int> sched_counts;
-
-  // Schedule 10 actors, each requiring 1 memory unit and 1 CPU.
-  for (int i = 0; i < 10; i++) {
-    auto actor = NewGcsActor(required_placement_resources);
-
-    gcs_actor_scheduler_->Schedule(actor);
-
-    ASSERT_FALSE(actor->GetNodeID().IsNil());
-    sched_counts[actor->GetNodeID()]++;
-  }
-
-  // Make sure the 10 actors are balanced.
-  for (const auto &entry : sched_counts) {
-    ASSERT_EQ(5, entry.second);
-  }
-}
-
-TEST_F(GcsBasedActorSchedulerTest, TestRejectedRequestWorkerLeaseReply) {
-  // Add a node with 64 memory units and 8 CPU.
-  std::unordered_map<std::string, double> node_resources_1 = {{kMemory_ResourceLabel, 64},
-                                                              {kCPU_ResourceLabel, 8}};
-  auto node1 = AddNewNode(node_resources_1);
-  auto node_id_1 = NodeID::FromBinary(node1->node_id());
-  // Add a node with 32 memory units and 4 CPU.
-  std::unordered_map<std::string, double> node_resources_2 = {{kMemory_ResourceLabel, 32},
-                                                              {kCPU_ResourceLabel, 4}};
-  auto node2 = AddNewNode(node_resources_2);
-  auto node_id_2 = NodeID::FromBinary(node2->node_id());
-  ASSERT_EQ(2, gcs_node_manager_->GetAllAliveNodes().size());
-
-  // Schedule a actor (requiring 32 memory units and 4 CPU).
-  std::unordered_map<std::string, double> required_placement_resources = {
-      {kMemory_ResourceLabel, 32}, {kCPU_ResourceLabel, 4}};
-  auto actor = NewGcsActor(required_placement_resources);
-
-  // Schedule the actor, and the lease request should be sent to node1.
-  gcs_actor_scheduler_->Schedule(actor);
-  ASSERT_EQ(node_id_1, actor->GetNodeID());
-  ASSERT_EQ(1, raylet_client_->num_workers_requested);
-  ASSERT_EQ(1, raylet_client_->callbacks.size());
-  ASSERT_EQ(0, worker_client_->callbacks.size());
-
-  // Mock a rejected reply, then the actor will be rescheduled.
-  ASSERT_TRUE(raylet_client_->GrantWorkerLease(
-      node1->node_manager_address(), node1->node_manager_port(), WorkerID::FromRandom(),
-      node_id_1, NodeID::Nil(), Status::OK(), /*rejected=*/true));
-  ASSERT_EQ(2, raylet_client_->num_workers_requested);
-  ASSERT_EQ(1, raylet_client_->callbacks.size());
-  ASSERT_EQ(0, worker_client_->callbacks.size());
-
-  // node1's resources have been preempted. The actor is rescheduled to node2.
-  ASSERT_EQ(node_id_2, actor->GetNodeID());
-}
-
-TEST_F(GcsBasedActorSchedulerTest, TestScheduleRetryWhenLeasing) {
-  // Add a node with 64 memory units and 8 CPU.
-  std::unordered_map<std::string, double> node_resources = {{kMemory_ResourceLabel, 64},
-                                                            {kCPU_ResourceLabel, 8}};
-  auto node = AddNewNode(node_resources);
-  auto node_id = NodeID::FromBinary(node->node_id());
-  ASSERT_EQ(1, gcs_node_manager_->GetAllAliveNodes().size());
-
-  // Schedule a actor (requiring 32 memory units and 4 CPU).
-  std::unordered_map<std::string, double> required_placement_resources = {
-      {kMemory_ResourceLabel, 32}, {kCPU_ResourceLabel, 4}};
-  auto actor = NewGcsActor(required_placement_resources);
-
-  // Schedule the actor with 1 available node, and the lease request should be sent to the
-  // node.
-  gcs_actor_scheduler_->Schedule(actor);
-  ASSERT_EQ(1, raylet_client_->num_workers_requested);
-  ASSERT_EQ(1, raylet_client_->callbacks.size());
-  ASSERT_EQ(0, worker_client_->callbacks.size());
-  ASSERT_EQ(0, gcs_actor_scheduler_->num_retry_leasing_count_);
-
-  // Mock a IOError reply, then the lease request will retry again.
-  ASSERT_TRUE(raylet_client_->GrantWorkerLease(
-      node->node_manager_address(), node->node_manager_port(), WorkerID::FromRandom(),
-      node_id, NodeID::Nil(), Status::IOError("")));
-  ASSERT_EQ(1, gcs_actor_scheduler_->num_retry_leasing_count_);
-  ASSERT_EQ(2, raylet_client_->num_workers_requested);
-  ASSERT_EQ(1, raylet_client_->callbacks.size());
-  ASSERT_EQ(0, worker_client_->callbacks.size());
-
-  // Grant a worker, then the actor creation request should be sent to the worker.
-  WorkerID worker_id = WorkerID::FromRandom();
-  ASSERT_TRUE(raylet_client_->GrantWorkerLease(node->node_manager_address(),
-                                               node->node_manager_port(), worker_id,
-                                               node_id, NodeID::Nil()));
-  ASSERT_EQ(0, raylet_client_->callbacks.size());
-  ASSERT_EQ(1, worker_client_->callbacks.size());
-
-  // Reply the actor creation request, then the actor should be scheduled successfully.
-  ASSERT_TRUE(worker_client_->ReplyPushTask());
-  ASSERT_EQ(0, worker_client_->callbacks.size());
-  ASSERT_EQ(0, failure_actors_.size());
-  ASSERT_EQ(1, success_actors_.size());
-  ASSERT_EQ(actor, success_actors_.front());
-  ASSERT_EQ(actor->GetNodeID(), node_id);
-  ASSERT_EQ(actor->GetWorkerID(), worker_id);
-}
-
-TEST_F(GcsBasedActorSchedulerTest, TestScheduleRetryWhenCreating) {
-  // Add a node with 64 memory units and 8 CPU.
-  std::unordered_map<std::string, double> node_resources = {{kMemory_ResourceLabel, 64},
-                                                            {kCPU_ResourceLabel, 8}};
-  auto node = AddNewNode(node_resources);
-  auto node_id = NodeID::FromBinary(node->node_id());
-  ASSERT_EQ(1, gcs_node_manager_->GetAllAliveNodes().size());
-
-  // Schedule a actor (requiring 32 memory units and 4 CPU).
-  std::unordered_map<std::string, double> required_placement_resources = {
-      {kMemory_ResourceLabel, 32}, {kCPU_ResourceLabel, 4}};
-  auto actor = NewGcsActor(required_placement_resources);
-
-  // Schedule the actor with 1 available node, and the lease request should be sent to the
-  // node.
-  gcs_actor_scheduler_->Schedule(actor);
-  ASSERT_EQ(1, raylet_client_->num_workers_requested);
-  ASSERT_EQ(1, raylet_client_->callbacks.size());
-  ASSERT_EQ(0, worker_client_->callbacks.size());
-
-  // Grant a worker, then the actor creation request should be sent to the worker.
-  WorkerID worker_id = WorkerID::FromRandom();
-  ASSERT_TRUE(raylet_client_->GrantWorkerLease(node->node_manager_address(),
-                                               node->node_manager_port(), worker_id,
-                                               node_id, NodeID::Nil()));
-  ASSERT_EQ(0, raylet_client_->callbacks.size());
-  ASSERT_EQ(1, worker_client_->callbacks.size());
-  ASSERT_EQ(0, gcs_actor_scheduler_->num_retry_creating_count_);
-
-  // Reply a IOError, then the actor creation request will retry again.
-  ASSERT_TRUE(worker_client_->ReplyPushTask(Status::IOError("")));
-  ASSERT_EQ(1, gcs_actor_scheduler_->num_retry_creating_count_);
-  ASSERT_EQ(1, worker_client_->callbacks.size());
-
-  // Reply the actor creation request, then the actor should be scheduled successfully.
-  ASSERT_TRUE(worker_client_->ReplyPushTask());
-  ASSERT_EQ(0, worker_client_->callbacks.size());
-  ASSERT_EQ(0, failure_actors_.size());
-  ASSERT_EQ(1, success_actors_.size());
-  ASSERT_EQ(actor, success_actors_.front());
-  ASSERT_EQ(actor->GetNodeID(), node_id);
-  ASSERT_EQ(actor->GetWorkerID(), worker_id);
-}
-
-TEST_F(GcsBasedActorSchedulerTest, TestNodeFailedWhenLeasing) {
-  // Add a node with 64 memory units and 8 CPU.
-  std::unordered_map<std::string, double> node_resources = {{kMemory_ResourceLabel, 64},
-                                                            {kCPU_ResourceLabel, 8}};
-  auto node = AddNewNode(node_resources);
-  auto node_id = NodeID::FromBinary(node->node_id());
-  ASSERT_EQ(1, gcs_node_manager_->GetAllAliveNodes().size());
-
-  // Schedule a actor (requiring 32 memory units and 4 CPU).
-  std::unordered_map<std::string, double> required_placement_resources = {
-      {kMemory_ResourceLabel, 32}, {kCPU_ResourceLabel, 4}};
-  auto actor = NewGcsActor(required_placement_resources);
-
-  // Schedule the actor with 1 available node, and the lease request should be sent to the
-  // node.
-  gcs_actor_scheduler_->Schedule(actor);
-  ASSERT_EQ(1, raylet_client_->num_workers_requested);
-  ASSERT_EQ(1, raylet_client_->callbacks.size());
-
-  // Remove the node and cancel the scheduling on this node, the scheduling should be
-  // interrupted.
-  gcs_node_manager_->RemoveNode(node_id);
-  ASSERT_EQ(0, gcs_node_manager_->GetAllAliveNodes().size());
-  auto actor_ids = gcs_actor_scheduler_->CancelOnNode(node_id);
-  ASSERT_EQ(1, actor_ids.size());
-  ASSERT_EQ(actor->GetActorID(), actor_ids.front());
-  ASSERT_EQ(1, raylet_client_->num_workers_requested);
-  ASSERT_EQ(1, raylet_client_->callbacks.size());
-
-  // Grant a worker, which will influence nothing.
-  ASSERT_TRUE(raylet_client_->GrantWorkerLease(
-      node->node_manager_address(), node->node_manager_port(), WorkerID::FromRandom(),
-      node_id, NodeID::Nil()));
-  ASSERT_EQ(1, raylet_client_->num_workers_requested);
-  ASSERT_EQ(0, raylet_client_->callbacks.size());
-  ASSERT_EQ(0, gcs_actor_scheduler_->num_retry_leasing_count_);
-
-  ASSERT_EQ(0, success_actors_.size());
-  ASSERT_EQ(0, failure_actors_.size());
-}
-
-TEST_F(GcsBasedActorSchedulerTest, TestLeasingCancelledWhenLeasing) {
-  // Add a node with 64 memory units and 8 CPU.
-  std::unordered_map<std::string, double> node_resources = {{kMemory_ResourceLabel, 64},
-                                                            {kCPU_ResourceLabel, 8}};
-  auto node = AddNewNode(node_resources);
-  auto node_id = NodeID::FromBinary(node->node_id());
-  ASSERT_EQ(1, gcs_node_manager_->GetAllAliveNodes().size());
-
-  // Schedule a actor (requiring 32 memory units and 4 CPU).
-  std::unordered_map<std::string, double> required_placement_resources = {
-      {kMemory_ResourceLabel, 32}, {kCPU_ResourceLabel, 4}};
-  auto actor = NewGcsActor(required_placement_resources);
-
-  // Schedule the actor with 1 available node, and the lease request should be sent to the
-  // node.
-  gcs_actor_scheduler_->Schedule(actor);
-  ASSERT_EQ(1, raylet_client_->num_workers_requested);
-  ASSERT_EQ(1, raylet_client_->callbacks.size());
-
-  // Cancel the lease request.
-  const auto &task_id = actor->GetCreationTaskSpecification().TaskId();
-  gcs_actor_scheduler_->CancelOnLeasing(node_id, actor->GetActorID(), task_id);
-  ASSERT_EQ(1, raylet_client_->num_workers_requested);
-  ASSERT_EQ(1, raylet_client_->callbacks.size());
-
-  // Grant a worker, which will influence nothing.
-  ASSERT_TRUE(raylet_client_->GrantWorkerLease(
-      node->node_manager_address(), node->node_manager_port(), WorkerID::FromRandom(),
-      node_id, NodeID::Nil()));
-  ASSERT_EQ(1, raylet_client_->num_workers_requested);
-  ASSERT_EQ(0, raylet_client_->callbacks.size());
-  ASSERT_EQ(0, gcs_actor_scheduler_->num_retry_leasing_count_);
-
-  ASSERT_EQ(0, success_actors_.size());
-  ASSERT_EQ(0, failure_actors_.size());
-}
-
-TEST_F(GcsBasedActorSchedulerTest, TestNodeFailedWhenCreating) {
-  // Add a node with 64 memory units and 8 CPU.
-  std::unordered_map<std::string, double> node_resources = {{kMemory_ResourceLabel, 64},
-                                                            {kCPU_ResourceLabel, 8}};
-  auto node = AddNewNode(node_resources);
-  auto node_id = NodeID::FromBinary(node->node_id());
-  ASSERT_EQ(1, gcs_node_manager_->GetAllAliveNodes().size());
-
-  // Schedule a actor (requiring 32 memory units and 4 CPU).
-  std::unordered_map<std::string, double> required_placement_resources = {
-      {kMemory_ResourceLabel, 32}, {kCPU_ResourceLabel, 4}};
-  auto actor = NewGcsActor(required_placement_resources);
-
-  // Schedule the actor with 1 available node, and the lease request should be sent to the
-  // node.
-  gcs_actor_scheduler_->Schedule(actor);
-  ASSERT_EQ(1, raylet_client_->num_workers_requested);
-  ASSERT_EQ(1, raylet_client_->callbacks.size());
-  ASSERT_EQ(0, worker_client_->callbacks.size());
-
-  // Grant a worker, then the actor creation request should be send to the worker.
-  ASSERT_TRUE(raylet_client_->GrantWorkerLease(
-      node->node_manager_address(), node->node_manager_port(), WorkerID::FromRandom(),
-      node_id, NodeID::Nil()));
-  ASSERT_EQ(0, raylet_client_->callbacks.size());
-  ASSERT_EQ(1, worker_client_->callbacks.size());
-
-  // Remove the node and cancel the scheduling on this node, the scheduling should be
-  // interrupted.
-  gcs_node_manager_->RemoveNode(node_id);
-  ASSERT_EQ(0, gcs_node_manager_->GetAllAliveNodes().size());
-  auto actor_ids = gcs_actor_scheduler_->CancelOnNode(node_id);
-  ASSERT_EQ(1, actor_ids.size());
-  ASSERT_EQ(actor->GetActorID(), actor_ids.front());
-  ASSERT_EQ(1, worker_client_->callbacks.size());
-
-  // Reply the actor creation request, which will influence nothing.
-  ASSERT_TRUE(worker_client_->ReplyPushTask());
-  ASSERT_EQ(0, worker_client_->callbacks.size());
-  ASSERT_EQ(0, gcs_actor_scheduler_->num_retry_creating_count_);
-
-  ASSERT_EQ(0, success_actors_.size());
-  ASSERT_EQ(0, failure_actors_.size());
-}
-
-TEST_F(GcsBasedActorSchedulerTest, TestWorkerFailedWhenCreating) {
-  // Add a node with 64 memory units and 8 CPU.
-  std::unordered_map<std::string, double> node_resources = {{kMemory_ResourceLabel, 64},
-                                                            {kCPU_ResourceLabel, 8}};
-  auto node = AddNewNode(node_resources);
-  auto node_id = NodeID::FromBinary(node->node_id());
-  ASSERT_EQ(1, gcs_node_manager_->GetAllAliveNodes().size());
-
-  // Schedule a actor (requiring 32 memory units and 4 CPU).
-  std::unordered_map<std::string, double> required_placement_resources = {
-      {kMemory_ResourceLabel, 32}, {kCPU_ResourceLabel, 4}};
-  auto actor = NewGcsActor(required_placement_resources);
-
-  // Schedule the actor with 1 available node, and the lease request should be sent to the
-  // node.
-  gcs_actor_scheduler_->Schedule(actor);
-  ASSERT_EQ(1, raylet_client_->num_workers_requested);
-  ASSERT_EQ(1, raylet_client_->callbacks.size());
-  ASSERT_EQ(0, worker_client_->callbacks.size());
-
-  // Grant a worker, then the actor creation request should be send to the worker.
-  auto worker_id = WorkerID::FromRandom();
-  ASSERT_TRUE(raylet_client_->GrantWorkerLease(node->node_manager_address(),
-                                               node->node_manager_port(), worker_id,
-                                               node_id, NodeID::Nil()));
-  ASSERT_EQ(0, raylet_client_->callbacks.size());
-  ASSERT_EQ(1, worker_client_->callbacks.size());
-
-  // Cancel the scheduling on this node, the scheduling should be interrupted.
-  ASSERT_EQ(actor->GetActorID(),
-            gcs_actor_scheduler_->CancelOnWorker(node_id, worker_id));
-  ASSERT_EQ(1, worker_client_->callbacks.size());
-
-  // Reply the actor creation request, which will influence nothing.
-  ASSERT_TRUE(worker_client_->ReplyPushTask());
-  ASSERT_EQ(0, worker_client_->callbacks.size());
-  ASSERT_EQ(0, gcs_actor_scheduler_->num_retry_creating_count_);
-
-  ASSERT_EQ(0, success_actors_.size());
-  ASSERT_EQ(0, failure_actors_.size());
-}
-
-TEST_F(GcsBasedActorSchedulerTest, TestReschedule) {
-  // Add a node with 64 memory units and 8 CPU.
-  std::unordered_map<std::string, double> node_resources = {{kMemory_ResourceLabel, 64},
-                                                            {kCPU_ResourceLabel, 8}};
-  auto node1 = AddNewNode(node_resources);
-  auto node_id_1 = NodeID::FromBinary(node1->node_id());
-  ASSERT_EQ(1, gcs_node_manager_->GetAllAliveNodes().size());
-
-  // Schedule a actor (requiring 32 memory units and 4 CPU).
-  std::unordered_map<std::string, double> required_placement_resources = {
-      {kMemory_ResourceLabel, 32}, {kCPU_ResourceLabel, 4}};
-  auto actor = NewGcsActor(required_placement_resources);
-
-  // 1.Actor is already tied to a leased worker.
-  rpc::Address address;
-  WorkerID worker_id = WorkerID::FromRandom();
-  address.set_raylet_id(node_id_1.Binary());
-  address.set_worker_id(worker_id.Binary());
-  actor->UpdateAddress(address);
-
-  // Reschedule the actor with 1 available node, and the actor creation request should be
-  // send to the worker.
-  gcs_actor_scheduler_->Reschedule(actor);
-  ASSERT_EQ(0, raylet_client_->num_workers_requested);
-  ASSERT_EQ(0, raylet_client_->callbacks.size());
-  ASSERT_EQ(1, worker_client_->callbacks.size());
-
-  // Reply the actor creation request, then the actor should be scheduled successfully.
-  ASSERT_TRUE(worker_client_->ReplyPushTask());
-  ASSERT_EQ(0, worker_client_->callbacks.size());
-
-  // 2.Actor is not tied to a leased worker.
-  actor->UpdateAddress(rpc::Address());
-  actor->GetMutableActorTableData()->clear_resource_mapping();
-
-  // Reschedule the actor with 1 available node.
-  gcs_actor_scheduler_->Reschedule(actor);
-
-  // Grant a worker, then the actor creation request should be send to the worker.
-  ASSERT_TRUE(raylet_client_->GrantWorkerLease(node1->node_manager_address(),
-                                               node1->node_manager_port(), worker_id,
-                                               node_id_1, NodeID::Nil()));
-  ASSERT_EQ(0, raylet_client_->callbacks.size());
-  ASSERT_EQ(1, worker_client_->callbacks.size());
-
-  // Reply the actor creation request, then the actor should be scheduled successfully.
-  ASSERT_TRUE(worker_client_->ReplyPushTask());
-  ASSERT_EQ(0, worker_client_->callbacks.size());
-
-  ASSERT_EQ(0, failure_actors_.size());
-  ASSERT_EQ(2, success_actors_.size());
-}
-
-TEST_F(GcsBasedActorSchedulerTest, TestReleaseUnusedWorkers) {
-  // Test the case that GCS won't send `RequestWorkerLease` request to the raylet,
-  // if there is still a pending `ReleaseUnusedWorkers` request.
-
-  // Add a node to the cluster.
-  // Add a node with 64 memory units and 8 CPU.
-  std::unordered_map<std::string, double> node_resources = {{kMemory_ResourceLabel, 64},
-                                                            {kCPU_ResourceLabel, 8}};
-  auto node = AddNewNode(node_resources);
-  auto node_id = NodeID::FromBinary(node->node_id());
-  ASSERT_EQ(1, gcs_node_manager_->GetAllAliveNodes().size());
-
-  // Send a `ReleaseUnusedWorkers` request to the node.
-  std::unordered_map<NodeID, std::vector<WorkerID>> node_to_workers;
-  node_to_workers[node_id].push_back({WorkerID::FromRandom()});
-  gcs_actor_scheduler_->ReleaseUnusedWorkers(node_to_workers);
-  ASSERT_EQ(1, raylet_client_->num_release_unused_workers);
-  ASSERT_EQ(1, raylet_client_->release_callbacks.size());
-
-  // Schedule an actor which is not tied to a worker, this should invoke the
-  // `LeaseWorkerFromNode` method.
-  // But since the `ReleaseUnusedWorkers` request hasn't finished, `GcsActorScheduler`
-  // won't send `RequestWorkerLease` request to node immediately. But instead, it will
-  // invoke the `RetryLeasingWorkerFromNode` to retry later.
-  // Schedule a actor (requiring 32 memory units and 4 CPU).
-  std::unordered_map<std::string, double> required_placement_resources = {
-      {kMemory_ResourceLabel, 32}, {kCPU_ResourceLabel, 4}};
-  auto actor = NewGcsActor(required_placement_resources);
-  gcs_actor_scheduler_->Schedule(actor);
-  ASSERT_EQ(2, gcs_actor_scheduler_->num_retry_leasing_count_);
-  ASSERT_EQ(raylet_client_->num_workers_requested, 0);
-
-  // When `GcsActorScheduler` receives the `ReleaseUnusedWorkers` reply, it will send
-  // out the `RequestWorkerLease` request.
-  ASSERT_TRUE(raylet_client_->ReplyReleaseUnusedWorkers());
-  gcs_actor_scheduler_->TryLeaseWorkerFromNodeAgain(actor, node);
-  ASSERT_EQ(raylet_client_->num_workers_requested, 1);
-}
-
-}  // namespace ray
-
-int main(int argc, char **argv) {
-  ::testing::InitGoogleTest(&argc, argv);
-  return RUN_ALL_TESTS();
-}
-=======
-// Copyright 2017 The Ray Authors.
-//
-// Licensed under the Apache License, Version 2.0 (the "License");
-// you may not use this file except in compliance with the License.
-// You may obtain a copy of the License at
-//
-//  http://www.apache.org/licenses/LICENSE-2.0
-//
-// Unless required by applicable law or agreed to in writing, software
-// distributed under the License is distributed on an "AS IS" BASIS,
-// WITHOUT WARRANTIES OR CONDITIONS OF ANY KIND, either express or implied.
-// See the License for the specific language governing permissions and
-// limitations under the License.
-
-#include <memory>
-
-#include "gtest/gtest.h"
-#include "ray/common/asio/instrumented_io_context.h"
-#include "ray/gcs/gcs_server/gcs_actor_distribution.h"
-#include "ray/gcs/gcs_server/gcs_actor_manager.h"
-#include "ray/gcs/gcs_server/gcs_resource_manager.h"
-#include "ray/gcs/gcs_server/gcs_resource_scheduler.h"
-#include "ray/gcs/gcs_server/test/gcs_server_test_util.h"
-#include "ray/gcs/test/gcs_test_util.h"
-
-namespace ray {
-class GcsBasedActorSchedulerTest : public ::testing::Test {
- public:
-  void SetUp() override {
-    raylet_client_ = std::make_shared<GcsServerMocker::MockRayletClient>();
-    raylet_client_pool_ = std::make_shared<rpc::NodeManagerClientPool>(
-        [this](const rpc::Address &addr) { return raylet_client_; });
-    worker_client_ = std::make_shared<GcsServerMocker::MockWorkerClient>();
-    gcs_publisher_ = std::make_shared<gcs::GcsPublisher>(
-        std::make_unique<GcsServerMocker::MockGcsPubSub>(redis_client_));
-    gcs_table_storage_ = std::make_shared<gcs::RedisGcsTableStorage>(redis_client_);
-    gcs_node_manager_ = std::make_shared<gcs::GcsNodeManager>(
-        gcs_publisher_, gcs_table_storage_, raylet_client_pool_);
-    store_client_ = std::make_shared<gcs::InMemoryStoreClient>(io_service_);
-    gcs_actor_table_ =
-        std::make_shared<GcsServerMocker::MockedGcsActorTable>(store_client_);
-    gcs_resource_manager_ = std::make_shared<gcs::GcsResourceManager>(
-        io_service_, gcs_publisher_, gcs_table_storage_, true);
-    auto resource_scheduler =
-        std::make_shared<gcs::GcsResourceScheduler>(*gcs_resource_manager_);
-    gcs_actor_scheduler_ =
-        std::make_shared<GcsServerMocker::MockedGcsBasedActorScheduler>(
-            io_service_, *gcs_actor_table_, *gcs_node_manager_, gcs_resource_manager_,
-            resource_scheduler,
-            /*schedule_failure_handler=*/
-            [this](
-                std::shared_ptr<gcs::GcsActor> actor,
-                const rpc::RequestWorkerLeaseReply::SchedulingFailureType failure_type) {
-              failure_actors_.emplace_back(std::move(actor));
-            },
-            /*schedule_success_handler=*/
-            [this](std::shared_ptr<gcs::GcsActor> actor,
-                   const rpc::PushTaskReply &reply) {
-              success_actors_.emplace_back(std::move(actor));
-            },
-            raylet_client_pool_,
-            /*client_factory=*/
-            [this](const rpc::Address &address) { return worker_client_; });
-  }
-
-  std::shared_ptr<gcs::GcsActor> NewGcsActor(
-      const std::unordered_map<std::string, double> &required_placement_resources =
-          std::unordered_map<std::string, double>()) {
-    rpc::Address owner_address;
-    owner_address.set_raylet_id(NodeID::FromRandom().Binary());
-    owner_address.set_ip_address("127.0.0.1");
-    owner_address.set_port(5678);
-    owner_address.set_worker_id(WorkerID::FromRandom().Binary());
-    auto job_id = JobID::FromInt(1);
-
-    std::unordered_map<std::string, double> required_resources;
-    auto actor_creating_task_spec = Mocker::GenActorCreationTask(
-        job_id, /*max_restarts=*/1, /*detached=*/true, /*name=*/"", "", owner_address,
-        required_resources, required_placement_resources);
-    return std::make_shared<gcs::GcsActor>(actor_creating_task_spec.GetMessage(),
-                                           /*ray_namespace=*/"");
-  }
-
-  std::shared_ptr<rpc::GcsNodeInfo> AddNewNode(
-      std::unordered_map<std::string, double> node_resources) {
-    auto node_info = Mocker::GenNodeInfo();
-    node_info->mutable_resources_total()->insert(node_resources.begin(),
-                                                 node_resources.end());
-    gcs_node_manager_->AddNode(node_info);
-    gcs_resource_manager_->OnNodeAdd(*node_info);
-    return node_info;
-  }
-
- protected:
-  instrumented_io_context io_service_;
-  std::shared_ptr<gcs::StoreClient> store_client_;
-  std::shared_ptr<GcsServerMocker::MockedGcsActorTable> gcs_actor_table_;
-  std::shared_ptr<GcsServerMocker::MockRayletClient> raylet_client_;
-  std::shared_ptr<rpc::NodeManagerClientPool> raylet_client_pool_;
-  std::shared_ptr<GcsServerMocker::MockWorkerClient> worker_client_;
-  std::shared_ptr<gcs::GcsNodeManager> gcs_node_manager_;
-  std::shared_ptr<gcs::GcsResourceManager> gcs_resource_manager_;
-  std::shared_ptr<GcsServerMocker::MockedGcsBasedActorScheduler> gcs_actor_scheduler_;
-  std::vector<std::shared_ptr<gcs::GcsActor>> success_actors_;
-  std::vector<std::shared_ptr<gcs::GcsActor>> failure_actors_;
-  std::shared_ptr<gcs::GcsPublisher> gcs_publisher_;
-  std::shared_ptr<gcs::GcsTableStorage> gcs_table_storage_;
-  std::shared_ptr<gcs::RedisClient> redis_client_;
-};
-
-TEST_F(GcsBasedActorSchedulerTest, TestScheduleFailedWithZeroNode) {
-  ASSERT_EQ(0, gcs_node_manager_->GetAllAliveNodes().size());
-
-  std::unordered_map<std::string, double> required_placement_resources = {
-      {kMemory_ResourceLabel, 32}};
-  auto actor = NewGcsActor(required_placement_resources);
-
-  // Schedule with zero node.
-  gcs_actor_scheduler_->Schedule(actor);
-
-  // The lease request should not be send and the scheduling of actor should fail as there
-  // are no available nodes.
-  ASSERT_EQ(raylet_client_->num_workers_requested, 0);
-  ASSERT_EQ(0, success_actors_.size());
-  ASSERT_EQ(1, failure_actors_.size());
-  ASSERT_EQ(actor, failure_actors_.front());
-  ASSERT_TRUE(actor->GetNodeID().IsNil());
-}
-
-TEST_F(GcsBasedActorSchedulerTest, TestNotEnoughClusterResources) {
-  // Add a node with 64 memory units and 8 CPU.
-  std::unordered_map<std::string, double> node_resources = {{kMemory_ResourceLabel, 64},
-                                                            {kCPU_ResourceLabel, 8}};
-  AddNewNode(node_resources);
-  ASSERT_EQ(1, gcs_node_manager_->GetAllAliveNodes().size());
-
-  // Schedule a actor (requiring 128 memory units and 4 CPU).
-  std::unordered_map<std::string, double> required_placement_resources = {
-      {kMemory_ResourceLabel, 128}, {kCPU_ResourceLabel, 4}};
-  auto actor = NewGcsActor(required_placement_resources);
-
-  gcs_actor_scheduler_->Schedule(actor);
-
-  // The lease request should not be sent and the scheduling of actor should fail as there
-  // are not enough cluster resources.
-  ASSERT_EQ(raylet_client_->num_workers_requested, 0);
-  ASSERT_EQ(0, success_actors_.size());
-  ASSERT_EQ(1, failure_actors_.size());
-  ASSERT_EQ(actor, failure_actors_.front());
-  ASSERT_TRUE(actor->GetNodeID().IsNil());
-}
-
-TEST_F(GcsBasedActorSchedulerTest, TestScheduleAndDestroyOneActor) {
-  // Add a node with 64 memory units and 8 CPU.
-  std::unordered_map<std::string, double> node_resources = {{kMemory_ResourceLabel, 64},
-                                                            {kCPU_ResourceLabel, 8}};
-  auto node = AddNewNode(node_resources);
-  auto node_id = NodeID::FromBinary(node->node_id());
-  ASSERT_EQ(1, gcs_node_manager_->GetAllAliveNodes().size());
-  auto cluster_resources_before_scheduling = gcs_resource_manager_->GetClusterResources();
-  ASSERT_TRUE(cluster_resources_before_scheduling.contains(node_id));
-
-  // Schedule a actor (requiring 32 memory units and 4 CPU).
-  std::unordered_map<std::string, double> required_placement_resources = {
-      {kMemory_ResourceLabel, 32}, {kCPU_ResourceLabel, 4}};
-  auto actor = NewGcsActor(required_placement_resources);
-
-  gcs_actor_scheduler_->Schedule(actor);
-
-  ASSERT_EQ(1, raylet_client_->num_workers_requested);
-  ASSERT_EQ(1, raylet_client_->callbacks.size());
-  ASSERT_EQ(0, worker_client_->callbacks.size());
-
-  // Grant a worker, then the actor creation request should be sent to the worker.
-  WorkerID worker_id = WorkerID::FromRandom();
-  ASSERT_TRUE(raylet_client_->GrantWorkerLease(node->node_manager_address(),
-                                               node->node_manager_port(), worker_id,
-                                               node_id, NodeID::Nil()));
-  ASSERT_EQ(0, raylet_client_->callbacks.size());
-  ASSERT_EQ(1, worker_client_->callbacks.size());
-
-  // Reply the actor creation request, then the actor should be scheduled successfully.
-  ASSERT_TRUE(worker_client_->ReplyPushTask());
-  ASSERT_EQ(0, worker_client_->callbacks.size());
-  ASSERT_EQ(0, failure_actors_.size());
-  ASSERT_EQ(1, success_actors_.size());
-  ASSERT_EQ(actor, success_actors_.front());
-  ASSERT_EQ(actor->GetNodeID(), node_id);
-  ASSERT_EQ(actor->GetWorkerID(), worker_id);
-
-  auto cluster_resources_after_scheduling = gcs_resource_manager_->GetClusterResources();
-  ASSERT_TRUE(cluster_resources_after_scheduling.contains(node_id));
-  ASSERT_FALSE(
-      cluster_resources_before_scheduling[node_id].GetAvailableResources().IsEqual(
-          cluster_resources_after_scheduling[node_id].GetAvailableResources()));
-
-  // When destroying an actor, its acquired resources have to be returned.
-  gcs_actor_scheduler_->OnActorDestruction(actor);
-  auto cluster_resources_after_destruction = gcs_resource_manager_->GetClusterResources();
-  ASSERT_TRUE(cluster_resources_after_destruction.contains(node_id));
-  ASSERT_TRUE(
-      cluster_resources_before_scheduling[node_id].GetAvailableResources().IsEqual(
-          cluster_resources_after_destruction[node_id].GetAvailableResources()));
-}
-
-TEST_F(GcsBasedActorSchedulerTest, TestBalancedSchedule) {
-  // Add two nodes, each with 10 memory units and 10 CPU.
-  for (int i = 0; i < 2; i++) {
-    std::unordered_map<std::string, double> node_resources = {{kMemory_ResourceLabel, 10},
-                                                              {kCPU_ResourceLabel, 10}};
-    AddNewNode(node_resources);
-  }
-
-  ASSERT_EQ(2, gcs_node_manager_->GetAllAliveNodes().size());
-
-  std::unordered_map<std::string, double> required_placement_resources = {
-      {kMemory_ResourceLabel, 1}, {kCPU_ResourceLabel, 1}};
-  std::unordered_map<NodeID, int> sched_counts;
-
-  // Schedule 10 actors, each requiring 1 memory unit and 1 CPU.
-  for (int i = 0; i < 10; i++) {
-    auto actor = NewGcsActor(required_placement_resources);
-
-    gcs_actor_scheduler_->Schedule(actor);
-
-    ASSERT_FALSE(actor->GetNodeID().IsNil());
-    sched_counts[actor->GetNodeID()]++;
-  }
-
-  // Make sure the 10 actors are balanced.
-  for (const auto &entry : sched_counts) {
-    ASSERT_EQ(5, entry.second);
-  }
-}
-
-TEST_F(GcsBasedActorSchedulerTest, TestRejectedRequestWorkerLeaseReply) {
-  // Add a node with 64 memory units and 8 CPU.
-  std::unordered_map<std::string, double> node_resources_1 = {{kMemory_ResourceLabel, 64},
-                                                              {kCPU_ResourceLabel, 8}};
-  auto node1 = AddNewNode(node_resources_1);
-  auto node_id_1 = NodeID::FromBinary(node1->node_id());
-  // Add a node with 32 memory units and 4 CPU.
-  std::unordered_map<std::string, double> node_resources_2 = {{kMemory_ResourceLabel, 32},
-                                                              {kCPU_ResourceLabel, 4}};
-  auto node2 = AddNewNode(node_resources_2);
-  auto node_id_2 = NodeID::FromBinary(node2->node_id());
-  ASSERT_EQ(2, gcs_node_manager_->GetAllAliveNodes().size());
-
-  // Schedule a actor (requiring 32 memory units and 4 CPU).
-  std::unordered_map<std::string, double> required_placement_resources = {
-      {kMemory_ResourceLabel, 32}, {kCPU_ResourceLabel, 4}};
-  auto actor = NewGcsActor(required_placement_resources);
-
-  // Schedule the actor, and the lease request should be sent to node1.
-  gcs_actor_scheduler_->Schedule(actor);
-  ASSERT_EQ(node_id_1, actor->GetNodeID());
-  ASSERT_EQ(1, raylet_client_->num_workers_requested);
-  ASSERT_EQ(1, raylet_client_->callbacks.size());
-  ASSERT_EQ(0, worker_client_->callbacks.size());
-
-  // Mock a rejected reply, then the actor will be rescheduled.
-  ASSERT_TRUE(raylet_client_->GrantWorkerLease(
-      node1->node_manager_address(), node1->node_manager_port(), WorkerID::FromRandom(),
-      node_id_1, NodeID::Nil(), Status::OK(), /*rejected=*/true));
-  ASSERT_EQ(2, raylet_client_->num_workers_requested);
-  ASSERT_EQ(1, raylet_client_->callbacks.size());
-  ASSERT_EQ(0, worker_client_->callbacks.size());
-
-  // node1's resources have been preempted. The actor is rescheduled to node2.
-  ASSERT_EQ(node_id_2, actor->GetNodeID());
-}
-
-TEST_F(GcsBasedActorSchedulerTest, TestScheduleRetryWhenLeasing) {
-  // Add a node with 64 memory units and 8 CPU.
-  std::unordered_map<std::string, double> node_resources = {{kMemory_ResourceLabel, 64},
-                                                            {kCPU_ResourceLabel, 8}};
-  auto node = AddNewNode(node_resources);
-  auto node_id = NodeID::FromBinary(node->node_id());
-  ASSERT_EQ(1, gcs_node_manager_->GetAllAliveNodes().size());
-
-  // Schedule a actor (requiring 32 memory units and 4 CPU).
-  std::unordered_map<std::string, double> required_placement_resources = {
-      {kMemory_ResourceLabel, 32}, {kCPU_ResourceLabel, 4}};
-  auto actor = NewGcsActor(required_placement_resources);
-
-  // Schedule the actor with 1 available node, and the lease request should be sent to the
-  // node.
-  gcs_actor_scheduler_->Schedule(actor);
-  ASSERT_EQ(1, raylet_client_->num_workers_requested);
-  ASSERT_EQ(1, raylet_client_->callbacks.size());
-  ASSERT_EQ(0, worker_client_->callbacks.size());
-  ASSERT_EQ(0, gcs_actor_scheduler_->num_retry_leasing_count_);
-
-  // Mock a IOError reply, then the lease request will retry again.
-  ASSERT_TRUE(raylet_client_->GrantWorkerLease(
-      node->node_manager_address(), node->node_manager_port(), WorkerID::FromRandom(),
-      node_id, NodeID::Nil(), Status::IOError("")));
-  ASSERT_EQ(1, gcs_actor_scheduler_->num_retry_leasing_count_);
-  ASSERT_EQ(2, raylet_client_->num_workers_requested);
-  ASSERT_EQ(1, raylet_client_->callbacks.size());
-  ASSERT_EQ(0, worker_client_->callbacks.size());
-
-  // Grant a worker, then the actor creation request should be sent to the worker.
-  WorkerID worker_id = WorkerID::FromRandom();
-  ASSERT_TRUE(raylet_client_->GrantWorkerLease(node->node_manager_address(),
-                                               node->node_manager_port(), worker_id,
-                                               node_id, NodeID::Nil()));
-  ASSERT_EQ(0, raylet_client_->callbacks.size());
-  ASSERT_EQ(1, worker_client_->callbacks.size());
-
-  // Reply the actor creation request, then the actor should be scheduled successfully.
-  ASSERT_TRUE(worker_client_->ReplyPushTask());
-  ASSERT_EQ(0, worker_client_->callbacks.size());
-  ASSERT_EQ(0, failure_actors_.size());
-  ASSERT_EQ(1, success_actors_.size());
-  ASSERT_EQ(actor, success_actors_.front());
-  ASSERT_EQ(actor->GetNodeID(), node_id);
-  ASSERT_EQ(actor->GetWorkerID(), worker_id);
-}
-
-TEST_F(GcsBasedActorSchedulerTest, TestScheduleRetryWhenCreating) {
-  // Add a node with 64 memory units and 8 CPU.
-  std::unordered_map<std::string, double> node_resources = {{kMemory_ResourceLabel, 64},
-                                                            {kCPU_ResourceLabel, 8}};
-  auto node = AddNewNode(node_resources);
-  auto node_id = NodeID::FromBinary(node->node_id());
-  ASSERT_EQ(1, gcs_node_manager_->GetAllAliveNodes().size());
-
-  // Schedule a actor (requiring 32 memory units and 4 CPU).
-  std::unordered_map<std::string, double> required_placement_resources = {
-      {kMemory_ResourceLabel, 32}, {kCPU_ResourceLabel, 4}};
-  auto actor = NewGcsActor(required_placement_resources);
-
-  // Schedule the actor with 1 available node, and the lease request should be sent to the
-  // node.
-  gcs_actor_scheduler_->Schedule(actor);
-  ASSERT_EQ(1, raylet_client_->num_workers_requested);
-  ASSERT_EQ(1, raylet_client_->callbacks.size());
-  ASSERT_EQ(0, worker_client_->callbacks.size());
-
-  // Grant a worker, then the actor creation request should be sent to the worker.
-  WorkerID worker_id = WorkerID::FromRandom();
-  ASSERT_TRUE(raylet_client_->GrantWorkerLease(node->node_manager_address(),
-                                               node->node_manager_port(), worker_id,
-                                               node_id, NodeID::Nil()));
-  ASSERT_EQ(0, raylet_client_->callbacks.size());
-  ASSERT_EQ(1, worker_client_->callbacks.size());
-  ASSERT_EQ(0, gcs_actor_scheduler_->num_retry_creating_count_);
-
-  // Reply a IOError, then the actor creation request will retry again.
-  ASSERT_TRUE(worker_client_->ReplyPushTask(Status::IOError("")));
-  ASSERT_EQ(1, gcs_actor_scheduler_->num_retry_creating_count_);
-  ASSERT_EQ(1, worker_client_->callbacks.size());
-
-  // Reply the actor creation request, then the actor should be scheduled successfully.
-  ASSERT_TRUE(worker_client_->ReplyPushTask());
-  ASSERT_EQ(0, worker_client_->callbacks.size());
-  ASSERT_EQ(0, failure_actors_.size());
-  ASSERT_EQ(1, success_actors_.size());
-  ASSERT_EQ(actor, success_actors_.front());
-  ASSERT_EQ(actor->GetNodeID(), node_id);
-  ASSERT_EQ(actor->GetWorkerID(), worker_id);
-}
-
-TEST_F(GcsBasedActorSchedulerTest, TestNodeFailedWhenLeasing) {
-  // Add a node with 64 memory units and 8 CPU.
-  std::unordered_map<std::string, double> node_resources = {{kMemory_ResourceLabel, 64},
-                                                            {kCPU_ResourceLabel, 8}};
-  auto node = AddNewNode(node_resources);
-  auto node_id = NodeID::FromBinary(node->node_id());
-  ASSERT_EQ(1, gcs_node_manager_->GetAllAliveNodes().size());
-
-  // Schedule a actor (requiring 32 memory units and 4 CPU).
-  std::unordered_map<std::string, double> required_placement_resources = {
-      {kMemory_ResourceLabel, 32}, {kCPU_ResourceLabel, 4}};
-  auto actor = NewGcsActor(required_placement_resources);
-
-  // Schedule the actor with 1 available node, and the lease request should be sent to the
-  // node.
-  gcs_actor_scheduler_->Schedule(actor);
-  ASSERT_EQ(1, raylet_client_->num_workers_requested);
-  ASSERT_EQ(1, raylet_client_->callbacks.size());
-
-  // Remove the node and cancel the scheduling on this node, the scheduling should be
-  // interrupted.
-  gcs_node_manager_->RemoveNode(node_id);
-  ASSERT_EQ(0, gcs_node_manager_->GetAllAliveNodes().size());
-  auto actor_ids = gcs_actor_scheduler_->CancelOnNode(node_id);
-  ASSERT_EQ(1, actor_ids.size());
-  ASSERT_EQ(actor->GetActorID(), actor_ids.front());
-  ASSERT_EQ(1, raylet_client_->num_workers_requested);
-  ASSERT_EQ(1, raylet_client_->callbacks.size());
-
-  // Grant a worker, which will influence nothing.
-  ASSERT_TRUE(raylet_client_->GrantWorkerLease(
-      node->node_manager_address(), node->node_manager_port(), WorkerID::FromRandom(),
-      node_id, NodeID::Nil()));
-  ASSERT_EQ(1, raylet_client_->num_workers_requested);
-  ASSERT_EQ(0, raylet_client_->callbacks.size());
-  ASSERT_EQ(0, gcs_actor_scheduler_->num_retry_leasing_count_);
-
-  ASSERT_EQ(0, success_actors_.size());
-  ASSERT_EQ(0, failure_actors_.size());
-}
-
-TEST_F(GcsBasedActorSchedulerTest, TestLeasingCancelledWhenLeasing) {
-  // Add a node with 64 memory units and 8 CPU.
-  std::unordered_map<std::string, double> node_resources = {{kMemory_ResourceLabel, 64},
-                                                            {kCPU_ResourceLabel, 8}};
-  auto node = AddNewNode(node_resources);
-  auto node_id = NodeID::FromBinary(node->node_id());
-  ASSERT_EQ(1, gcs_node_manager_->GetAllAliveNodes().size());
-
-  // Schedule a actor (requiring 32 memory units and 4 CPU).
-  std::unordered_map<std::string, double> required_placement_resources = {
-      {kMemory_ResourceLabel, 32}, {kCPU_ResourceLabel, 4}};
-  auto actor = NewGcsActor(required_placement_resources);
-
-  // Schedule the actor with 1 available node, and the lease request should be sent to the
-  // node.
-  gcs_actor_scheduler_->Schedule(actor);
-  ASSERT_EQ(1, raylet_client_->num_workers_requested);
-  ASSERT_EQ(1, raylet_client_->callbacks.size());
-
-  // Cancel the lease request.
-  const auto &task_id = actor->GetCreationTaskSpecification().TaskId();
-  gcs_actor_scheduler_->CancelOnLeasing(node_id, actor->GetActorID(), task_id);
-  ASSERT_EQ(1, raylet_client_->num_workers_requested);
-  ASSERT_EQ(1, raylet_client_->callbacks.size());
-
-  // Grant a worker, which will influence nothing.
-  ASSERT_TRUE(raylet_client_->GrantWorkerLease(
-      node->node_manager_address(), node->node_manager_port(), WorkerID::FromRandom(),
-      node_id, NodeID::Nil()));
-  ASSERT_EQ(1, raylet_client_->num_workers_requested);
-  ASSERT_EQ(0, raylet_client_->callbacks.size());
-  ASSERT_EQ(0, gcs_actor_scheduler_->num_retry_leasing_count_);
-
-  ASSERT_EQ(0, success_actors_.size());
-  ASSERT_EQ(0, failure_actors_.size());
-}
-
-TEST_F(GcsBasedActorSchedulerTest, TestNodeFailedWhenCreating) {
-  // Add a node with 64 memory units and 8 CPU.
-  std::unordered_map<std::string, double> node_resources = {{kMemory_ResourceLabel, 64},
-                                                            {kCPU_ResourceLabel, 8}};
-  auto node = AddNewNode(node_resources);
-  auto node_id = NodeID::FromBinary(node->node_id());
-  ASSERT_EQ(1, gcs_node_manager_->GetAllAliveNodes().size());
-
-  // Schedule a actor (requiring 32 memory units and 4 CPU).
-  std::unordered_map<std::string, double> required_placement_resources = {
-      {kMemory_ResourceLabel, 32}, {kCPU_ResourceLabel, 4}};
-  auto actor = NewGcsActor(required_placement_resources);
-
-  // Schedule the actor with 1 available node, and the lease request should be sent to the
-  // node.
-  gcs_actor_scheduler_->Schedule(actor);
-  ASSERT_EQ(1, raylet_client_->num_workers_requested);
-  ASSERT_EQ(1, raylet_client_->callbacks.size());
-  ASSERT_EQ(0, worker_client_->callbacks.size());
-
-  // Grant a worker, then the actor creation request should be send to the worker.
-  ASSERT_TRUE(raylet_client_->GrantWorkerLease(
-      node->node_manager_address(), node->node_manager_port(), WorkerID::FromRandom(),
-      node_id, NodeID::Nil()));
-  ASSERT_EQ(0, raylet_client_->callbacks.size());
-  ASSERT_EQ(1, worker_client_->callbacks.size());
-
-  // Remove the node and cancel the scheduling on this node, the scheduling should be
-  // interrupted.
-  gcs_node_manager_->RemoveNode(node_id);
-  ASSERT_EQ(0, gcs_node_manager_->GetAllAliveNodes().size());
-  auto actor_ids = gcs_actor_scheduler_->CancelOnNode(node_id);
-  ASSERT_EQ(1, actor_ids.size());
-  ASSERT_EQ(actor->GetActorID(), actor_ids.front());
-  ASSERT_EQ(1, worker_client_->callbacks.size());
-
-  // Reply the actor creation request, which will influence nothing.
-  ASSERT_TRUE(worker_client_->ReplyPushTask());
-  ASSERT_EQ(0, worker_client_->callbacks.size());
-  ASSERT_EQ(0, gcs_actor_scheduler_->num_retry_creating_count_);
-
-  ASSERT_EQ(0, success_actors_.size());
-  ASSERT_EQ(0, failure_actors_.size());
-}
-
-TEST_F(GcsBasedActorSchedulerTest, TestWorkerFailedWhenCreating) {
-  // Add a node with 64 memory units and 8 CPU.
-  std::unordered_map<std::string, double> node_resources = {{kMemory_ResourceLabel, 64},
-                                                            {kCPU_ResourceLabel, 8}};
-  auto node = AddNewNode(node_resources);
-  auto node_id = NodeID::FromBinary(node->node_id());
-  ASSERT_EQ(1, gcs_node_manager_->GetAllAliveNodes().size());
-
-  // Schedule a actor (requiring 32 memory units and 4 CPU).
-  std::unordered_map<std::string, double> required_placement_resources = {
-      {kMemory_ResourceLabel, 32}, {kCPU_ResourceLabel, 4}};
-  auto actor = NewGcsActor(required_placement_resources);
-
-  // Schedule the actor with 1 available node, and the lease request should be sent to the
-  // node.
-  gcs_actor_scheduler_->Schedule(actor);
-  ASSERT_EQ(1, raylet_client_->num_workers_requested);
-  ASSERT_EQ(1, raylet_client_->callbacks.size());
-  ASSERT_EQ(0, worker_client_->callbacks.size());
-
-  // Grant a worker, then the actor creation request should be send to the worker.
-  auto worker_id = WorkerID::FromRandom();
-  ASSERT_TRUE(raylet_client_->GrantWorkerLease(node->node_manager_address(),
-                                               node->node_manager_port(), worker_id,
-                                               node_id, NodeID::Nil()));
-  ASSERT_EQ(0, raylet_client_->callbacks.size());
-  ASSERT_EQ(1, worker_client_->callbacks.size());
-
-  // Cancel the scheduling on this node, the scheduling should be interrupted.
-  ASSERT_EQ(actor->GetActorID(),
-            gcs_actor_scheduler_->CancelOnWorker(node_id, worker_id));
-  ASSERT_EQ(1, worker_client_->callbacks.size());
-
-  // Reply the actor creation request, which will influence nothing.
-  ASSERT_TRUE(worker_client_->ReplyPushTask());
-  ASSERT_EQ(0, worker_client_->callbacks.size());
-  ASSERT_EQ(0, gcs_actor_scheduler_->num_retry_creating_count_);
-
-  ASSERT_EQ(0, success_actors_.size());
-  ASSERT_EQ(0, failure_actors_.size());
-}
-
-TEST_F(GcsBasedActorSchedulerTest, TestReschedule) {
-  // Add a node with 64 memory units and 8 CPU.
-  std::unordered_map<std::string, double> node_resources = {{kMemory_ResourceLabel, 64},
-                                                            {kCPU_ResourceLabel, 8}};
-  auto node1 = AddNewNode(node_resources);
-  auto node_id_1 = NodeID::FromBinary(node1->node_id());
-  ASSERT_EQ(1, gcs_node_manager_->GetAllAliveNodes().size());
-
-  // Schedule a actor (requiring 32 memory units and 4 CPU).
-  std::unordered_map<std::string, double> required_placement_resources = {
-      {kMemory_ResourceLabel, 32}, {kCPU_ResourceLabel, 4}};
-  auto actor = NewGcsActor(required_placement_resources);
-
-  // 1.Actor is already tied to a leased worker.
-  rpc::Address address;
-  WorkerID worker_id = WorkerID::FromRandom();
-  address.set_raylet_id(node_id_1.Binary());
-  address.set_worker_id(worker_id.Binary());
-  actor->UpdateAddress(address);
-
-  // Reschedule the actor with 1 available node, and the actor creation request should be
-  // send to the worker.
-  gcs_actor_scheduler_->Reschedule(actor);
-  ASSERT_EQ(0, raylet_client_->num_workers_requested);
-  ASSERT_EQ(0, raylet_client_->callbacks.size());
-  ASSERT_EQ(1, worker_client_->callbacks.size());
-
-  // Reply the actor creation request, then the actor should be scheduled successfully.
-  ASSERT_TRUE(worker_client_->ReplyPushTask());
-  ASSERT_EQ(0, worker_client_->callbacks.size());
-
-  // 2.Actor is not tied to a leased worker.
-  actor->UpdateAddress(rpc::Address());
-  actor->GetMutableActorTableData()->clear_resource_mapping();
-
-  // Reschedule the actor with 1 available node.
-  gcs_actor_scheduler_->Reschedule(actor);
-
-  // Grant a worker, then the actor creation request should be send to the worker.
-  ASSERT_TRUE(raylet_client_->GrantWorkerLease(node1->node_manager_address(),
-                                               node1->node_manager_port(), worker_id,
-                                               node_id_1, NodeID::Nil()));
-  ASSERT_EQ(0, raylet_client_->callbacks.size());
-  ASSERT_EQ(1, worker_client_->callbacks.size());
-
-  // Reply the actor creation request, then the actor should be scheduled successfully.
-  ASSERT_TRUE(worker_client_->ReplyPushTask());
-  ASSERT_EQ(0, worker_client_->callbacks.size());
-
-  ASSERT_EQ(0, failure_actors_.size());
-  ASSERT_EQ(2, success_actors_.size());
-}
-
-TEST_F(GcsBasedActorSchedulerTest, TestReleaseUnusedWorkers) {
-  // Test the case that GCS won't send `RequestWorkerLease` request to the raylet,
-  // if there is still a pending `ReleaseUnusedWorkers` request.
-
-  // Add a node to the cluster.
-  // Add a node with 64 memory units and 8 CPU.
-  std::unordered_map<std::string, double> node_resources = {{kMemory_ResourceLabel, 64},
-                                                            {kCPU_ResourceLabel, 8}};
-  auto node = AddNewNode(node_resources);
-  auto node_id = NodeID::FromBinary(node->node_id());
-  ASSERT_EQ(1, gcs_node_manager_->GetAllAliveNodes().size());
-
-  // Send a `ReleaseUnusedWorkers` request to the node.
-  std::unordered_map<NodeID, std::vector<WorkerID>> node_to_workers;
-  node_to_workers[node_id].push_back({WorkerID::FromRandom()});
-  gcs_actor_scheduler_->ReleaseUnusedWorkers(node_to_workers);
-  ASSERT_EQ(1, raylet_client_->num_release_unused_workers);
-  ASSERT_EQ(1, raylet_client_->release_callbacks.size());
-
-  // Schedule an actor which is not tied to a worker, this should invoke the
-  // `LeaseWorkerFromNode` method.
-  // But since the `ReleaseUnusedWorkers` request hasn't finished, `GcsActorScheduler`
-  // won't send `RequestWorkerLease` request to node immediately. But instead, it will
-  // invoke the `RetryLeasingWorkerFromNode` to retry later.
-  // Schedule a actor (requiring 32 memory units and 4 CPU).
-  std::unordered_map<std::string, double> required_placement_resources = {
-      {kMemory_ResourceLabel, 32}, {kCPU_ResourceLabel, 4}};
-  auto actor = NewGcsActor(required_placement_resources);
-  gcs_actor_scheduler_->Schedule(actor);
-  ASSERT_EQ(2, gcs_actor_scheduler_->num_retry_leasing_count_);
-  ASSERT_EQ(raylet_client_->num_workers_requested, 0);
-
-  // When `GcsActorScheduler` receives the `ReleaseUnusedWorkers` reply, it will send
-  // out the `RequestWorkerLease` request.
-  ASSERT_TRUE(raylet_client_->ReplyReleaseUnusedWorkers());
-  gcs_actor_scheduler_->TryLeaseWorkerFromNodeAgain(actor, node);
-  ASSERT_EQ(raylet_client_->num_workers_requested, 1);
-}
-
-}  // namespace ray
-
-int main(int argc, char **argv) {
-  ::testing::InitGoogleTest(&argc, argv);
-  return RUN_ALL_TESTS();
-}
->>>>>>> 19672688
+// Copyright 2017 The Ray Authors.
+//
+// Licensed under the Apache License, Version 2.0 (the "License");
+// you may not use this file except in compliance with the License.
+// You may obtain a copy of the License at
+//
+//  http://www.apache.org/licenses/LICENSE-2.0
+//
+// Unless required by applicable law or agreed to in writing, software
+// distributed under the License is distributed on an "AS IS" BASIS,
+// WITHOUT WARRANTIES OR CONDITIONS OF ANY KIND, either express or implied.
+// See the License for the specific language governing permissions and
+// limitations under the License.
+
+#include <memory>
+
+#include "gtest/gtest.h"
+#include "ray/common/asio/instrumented_io_context.h"
+#include "ray/gcs/gcs_server/gcs_actor_distribution.h"
+#include "ray/gcs/gcs_server/gcs_actor_manager.h"
+#include "ray/gcs/gcs_server/gcs_resource_manager.h"
+#include "ray/gcs/gcs_server/gcs_resource_scheduler.h"
+#include "ray/gcs/gcs_server/test/gcs_server_test_util.h"
+#include "ray/gcs/test/gcs_test_util.h"
+
+namespace ray {
+class GcsBasedActorSchedulerTest : public ::testing::Test {
+ public:
+  void SetUp() override {
+    raylet_client_ = std::make_shared<GcsServerMocker::MockRayletClient>();
+    raylet_client_pool_ = std::make_shared<rpc::NodeManagerClientPool>(
+        [this](const rpc::Address &addr) { return raylet_client_; });
+    worker_client_ = std::make_shared<GcsServerMocker::MockWorkerClient>();
+    gcs_publisher_ = std::make_shared<gcs::GcsPublisher>(
+        std::make_unique<GcsServerMocker::MockGcsPubSub>(redis_client_));
+    gcs_table_storage_ = std::make_shared<gcs::RedisGcsTableStorage>(redis_client_);
+    gcs_node_manager_ = std::make_shared<gcs::GcsNodeManager>(
+        gcs_publisher_, gcs_table_storage_, raylet_client_pool_);
+    store_client_ = std::make_shared<gcs::InMemoryStoreClient>(io_service_);
+    gcs_actor_table_ =
+        std::make_shared<GcsServerMocker::MockedGcsActorTable>(store_client_);
+    gcs_resource_manager_ = std::make_shared<gcs::GcsResourceManager>(
+        io_service_, gcs_publisher_, gcs_table_storage_, true);
+    auto resource_scheduler =
+        std::make_shared<gcs::GcsResourceScheduler>(*gcs_resource_manager_);
+    gcs_actor_scheduler_ =
+        std::make_shared<GcsServerMocker::MockedGcsBasedActorScheduler>(
+            io_service_, *gcs_actor_table_, *gcs_node_manager_, gcs_resource_manager_,
+            resource_scheduler,
+            /*schedule_failure_handler=*/
+            [this](
+                std::shared_ptr<gcs::GcsActor> actor,
+                const rpc::RequestWorkerLeaseReply::SchedulingFailureType failure_type) {
+              failure_actors_.emplace_back(std::move(actor));
+            },
+            /*schedule_success_handler=*/
+            [this](std::shared_ptr<gcs::GcsActor> actor,
+                   const rpc::PushTaskReply &reply) {
+              success_actors_.emplace_back(std::move(actor));
+            },
+            raylet_client_pool_,
+            /*client_factory=*/
+            [this](const rpc::Address &address) { return worker_client_; });
+  }
+
+  std::shared_ptr<gcs::GcsActor> NewGcsActor(
+      const std::unordered_map<std::string, double> &required_placement_resources =
+          std::unordered_map<std::string, double>()) {
+    rpc::Address owner_address;
+    owner_address.set_raylet_id(NodeID::FromRandom().Binary());
+    owner_address.set_ip_address("127.0.0.1");
+    owner_address.set_port(5678);
+    owner_address.set_worker_id(WorkerID::FromRandom().Binary());
+    auto job_id = JobID::FromInt(1);
+
+    std::unordered_map<std::string, double> required_resources;
+    auto actor_creating_task_spec = Mocker::GenActorCreationTask(
+        job_id, /*max_restarts=*/1, /*detached=*/true, /*name=*/"", "", owner_address,
+        required_resources, required_placement_resources);
+    return std::make_shared<gcs::GcsActor>(actor_creating_task_spec.GetMessage(),
+                                           /*ray_namespace=*/"");
+  }
+
+  std::shared_ptr<rpc::GcsNodeInfo> AddNewNode(
+      std::unordered_map<std::string, double> node_resources) {
+    auto node_info = Mocker::GenNodeInfo();
+    node_info->mutable_resources_total()->insert(node_resources.begin(),
+                                                 node_resources.end());
+    gcs_node_manager_->AddNode(node_info);
+    gcs_resource_manager_->OnNodeAdd(*node_info);
+    return node_info;
+  }
+
+ protected:
+  instrumented_io_context io_service_;
+  std::shared_ptr<gcs::StoreClient> store_client_;
+  std::shared_ptr<GcsServerMocker::MockedGcsActorTable> gcs_actor_table_;
+  std::shared_ptr<GcsServerMocker::MockRayletClient> raylet_client_;
+  std::shared_ptr<rpc::NodeManagerClientPool> raylet_client_pool_;
+  std::shared_ptr<GcsServerMocker::MockWorkerClient> worker_client_;
+  std::shared_ptr<gcs::GcsNodeManager> gcs_node_manager_;
+  std::shared_ptr<gcs::GcsResourceManager> gcs_resource_manager_;
+  std::shared_ptr<GcsServerMocker::MockedGcsBasedActorScheduler> gcs_actor_scheduler_;
+  std::vector<std::shared_ptr<gcs::GcsActor>> success_actors_;
+  std::vector<std::shared_ptr<gcs::GcsActor>> failure_actors_;
+  std::shared_ptr<gcs::GcsPublisher> gcs_publisher_;
+  std::shared_ptr<gcs::GcsTableStorage> gcs_table_storage_;
+  std::shared_ptr<gcs::RedisClient> redis_client_;
+};
+
+TEST_F(GcsBasedActorSchedulerTest, TestScheduleFailedWithZeroNode) {
+  ASSERT_EQ(0, gcs_node_manager_->GetAllAliveNodes().size());
+
+  std::unordered_map<std::string, double> required_placement_resources = {
+      {kMemory_ResourceLabel, 32}};
+  auto actor = NewGcsActor(required_placement_resources);
+
+  // Schedule with zero node.
+  gcs_actor_scheduler_->Schedule(actor);
+
+  // The lease request should not be send and the scheduling of actor should fail as there
+  // are no available nodes.
+  ASSERT_EQ(raylet_client_->num_workers_requested, 0);
+  ASSERT_EQ(0, success_actors_.size());
+  ASSERT_EQ(1, failure_actors_.size());
+  ASSERT_EQ(actor, failure_actors_.front());
+  ASSERT_TRUE(actor->GetNodeID().IsNil());
+}
+
+TEST_F(GcsBasedActorSchedulerTest, TestNotEnoughClusterResources) {
+  // Add a node with 64 memory units and 8 CPU.
+  std::unordered_map<std::string, double> node_resources = {{kMemory_ResourceLabel, 64},
+                                                            {kCPU_ResourceLabel, 8}};
+  AddNewNode(node_resources);
+  ASSERT_EQ(1, gcs_node_manager_->GetAllAliveNodes().size());
+
+  // Schedule a actor (requiring 128 memory units and 4 CPU).
+  std::unordered_map<std::string, double> required_placement_resources = {
+      {kMemory_ResourceLabel, 128}, {kCPU_ResourceLabel, 4}};
+  auto actor = NewGcsActor(required_placement_resources);
+
+  gcs_actor_scheduler_->Schedule(actor);
+
+  // The lease request should not be sent and the scheduling of actor should fail as there
+  // are not enough cluster resources.
+  ASSERT_EQ(raylet_client_->num_workers_requested, 0);
+  ASSERT_EQ(0, success_actors_.size());
+  ASSERT_EQ(1, failure_actors_.size());
+  ASSERT_EQ(actor, failure_actors_.front());
+  ASSERT_TRUE(actor->GetNodeID().IsNil());
+}
+
+TEST_F(GcsBasedActorSchedulerTest, TestScheduleAndDestroyOneActor) {
+  // Add a node with 64 memory units and 8 CPU.
+  std::unordered_map<std::string, double> node_resources = {{kMemory_ResourceLabel, 64},
+                                                            {kCPU_ResourceLabel, 8}};
+  auto node = AddNewNode(node_resources);
+  auto node_id = NodeID::FromBinary(node->node_id());
+  ASSERT_EQ(1, gcs_node_manager_->GetAllAliveNodes().size());
+  auto cluster_resources_before_scheduling = gcs_resource_manager_->GetClusterResources();
+  ASSERT_TRUE(cluster_resources_before_scheduling.contains(node_id));
+
+  // Schedule a actor (requiring 32 memory units and 4 CPU).
+  std::unordered_map<std::string, double> required_placement_resources = {
+      {kMemory_ResourceLabel, 32}, {kCPU_ResourceLabel, 4}};
+  auto actor = NewGcsActor(required_placement_resources);
+
+  gcs_actor_scheduler_->Schedule(actor);
+
+  ASSERT_EQ(1, raylet_client_->num_workers_requested);
+  ASSERT_EQ(1, raylet_client_->callbacks.size());
+  ASSERT_EQ(0, worker_client_->callbacks.size());
+
+  // Grant a worker, then the actor creation request should be sent to the worker.
+  WorkerID worker_id = WorkerID::FromRandom();
+  ASSERT_TRUE(raylet_client_->GrantWorkerLease(node->node_manager_address(),
+                                               node->node_manager_port(), worker_id,
+                                               node_id, NodeID::Nil()));
+  ASSERT_EQ(0, raylet_client_->callbacks.size());
+  ASSERT_EQ(1, worker_client_->callbacks.size());
+
+  // Reply the actor creation request, then the actor should be scheduled successfully.
+  ASSERT_TRUE(worker_client_->ReplyPushTask());
+  ASSERT_EQ(0, worker_client_->callbacks.size());
+  ASSERT_EQ(0, failure_actors_.size());
+  ASSERT_EQ(1, success_actors_.size());
+  ASSERT_EQ(actor, success_actors_.front());
+  ASSERT_EQ(actor->GetNodeID(), node_id);
+  ASSERT_EQ(actor->GetWorkerID(), worker_id);
+
+  auto cluster_resources_after_scheduling = gcs_resource_manager_->GetClusterResources();
+  ASSERT_TRUE(cluster_resources_after_scheduling.contains(node_id));
+  ASSERT_FALSE(
+      cluster_resources_before_scheduling[node_id].GetAvailableResources().IsEqual(
+          cluster_resources_after_scheduling[node_id].GetAvailableResources()));
+
+  // When destroying an actor, its acquired resources have to be returned.
+  gcs_actor_scheduler_->OnActorDestruction(actor);
+  auto cluster_resources_after_destruction = gcs_resource_manager_->GetClusterResources();
+  ASSERT_TRUE(cluster_resources_after_destruction.contains(node_id));
+  ASSERT_TRUE(
+      cluster_resources_before_scheduling[node_id].GetAvailableResources().IsEqual(
+          cluster_resources_after_destruction[node_id].GetAvailableResources()));
+}
+
+TEST_F(GcsBasedActorSchedulerTest, TestBalancedSchedule) {
+  // Add two nodes, each with 10 memory units and 10 CPU.
+  for (int i = 0; i < 2; i++) {
+    std::unordered_map<std::string, double> node_resources = {{kMemory_ResourceLabel, 10},
+                                                              {kCPU_ResourceLabel, 10}};
+    AddNewNode(node_resources);
+  }
+
+  ASSERT_EQ(2, gcs_node_manager_->GetAllAliveNodes().size());
+
+  std::unordered_map<std::string, double> required_placement_resources = {
+      {kMemory_ResourceLabel, 1}, {kCPU_ResourceLabel, 1}};
+  std::unordered_map<NodeID, int> sched_counts;
+
+  // Schedule 10 actors, each requiring 1 memory unit and 1 CPU.
+  for (int i = 0; i < 10; i++) {
+    auto actor = NewGcsActor(required_placement_resources);
+
+    gcs_actor_scheduler_->Schedule(actor);
+
+    ASSERT_FALSE(actor->GetNodeID().IsNil());
+    sched_counts[actor->GetNodeID()]++;
+  }
+
+  // Make sure the 10 actors are balanced.
+  for (const auto &entry : sched_counts) {
+    ASSERT_EQ(5, entry.second);
+  }
+}
+
+TEST_F(GcsBasedActorSchedulerTest, TestRejectedRequestWorkerLeaseReply) {
+  // Add a node with 64 memory units and 8 CPU.
+  std::unordered_map<std::string, double> node_resources_1 = {{kMemory_ResourceLabel, 64},
+                                                              {kCPU_ResourceLabel, 8}};
+  auto node1 = AddNewNode(node_resources_1);
+  auto node_id_1 = NodeID::FromBinary(node1->node_id());
+  // Add a node with 32 memory units and 4 CPU.
+  std::unordered_map<std::string, double> node_resources_2 = {{kMemory_ResourceLabel, 32},
+                                                              {kCPU_ResourceLabel, 4}};
+  auto node2 = AddNewNode(node_resources_2);
+  auto node_id_2 = NodeID::FromBinary(node2->node_id());
+  ASSERT_EQ(2, gcs_node_manager_->GetAllAliveNodes().size());
+
+  // Schedule a actor (requiring 32 memory units and 4 CPU).
+  std::unordered_map<std::string, double> required_placement_resources = {
+      {kMemory_ResourceLabel, 32}, {kCPU_ResourceLabel, 4}};
+  auto actor = NewGcsActor(required_placement_resources);
+
+  // Schedule the actor, and the lease request should be sent to node1.
+  gcs_actor_scheduler_->Schedule(actor);
+  ASSERT_EQ(node_id_1, actor->GetNodeID());
+  ASSERT_EQ(1, raylet_client_->num_workers_requested);
+  ASSERT_EQ(1, raylet_client_->callbacks.size());
+  ASSERT_EQ(0, worker_client_->callbacks.size());
+
+  // Mock a rejected reply, then the actor will be rescheduled.
+  ASSERT_TRUE(raylet_client_->GrantWorkerLease(
+      node1->node_manager_address(), node1->node_manager_port(), WorkerID::FromRandom(),
+      node_id_1, NodeID::Nil(), Status::OK(), /*rejected=*/true));
+  ASSERT_EQ(2, raylet_client_->num_workers_requested);
+  ASSERT_EQ(1, raylet_client_->callbacks.size());
+  ASSERT_EQ(0, worker_client_->callbacks.size());
+
+  // node1's resources have been preempted. The actor is rescheduled to node2.
+  ASSERT_EQ(node_id_2, actor->GetNodeID());
+}
+
+TEST_F(GcsBasedActorSchedulerTest, TestScheduleRetryWhenLeasing) {
+  // Add a node with 64 memory units and 8 CPU.
+  std::unordered_map<std::string, double> node_resources = {{kMemory_ResourceLabel, 64},
+                                                            {kCPU_ResourceLabel, 8}};
+  auto node = AddNewNode(node_resources);
+  auto node_id = NodeID::FromBinary(node->node_id());
+  ASSERT_EQ(1, gcs_node_manager_->GetAllAliveNodes().size());
+
+  // Schedule a actor (requiring 32 memory units and 4 CPU).
+  std::unordered_map<std::string, double> required_placement_resources = {
+      {kMemory_ResourceLabel, 32}, {kCPU_ResourceLabel, 4}};
+  auto actor = NewGcsActor(required_placement_resources);
+
+  // Schedule the actor with 1 available node, and the lease request should be sent to the
+  // node.
+  gcs_actor_scheduler_->Schedule(actor);
+  ASSERT_EQ(1, raylet_client_->num_workers_requested);
+  ASSERT_EQ(1, raylet_client_->callbacks.size());
+  ASSERT_EQ(0, worker_client_->callbacks.size());
+  ASSERT_EQ(0, gcs_actor_scheduler_->num_retry_leasing_count_);
+
+  // Mock a IOError reply, then the lease request will retry again.
+  ASSERT_TRUE(raylet_client_->GrantWorkerLease(
+      node->node_manager_address(), node->node_manager_port(), WorkerID::FromRandom(),
+      node_id, NodeID::Nil(), Status::IOError("")));
+  ASSERT_EQ(1, gcs_actor_scheduler_->num_retry_leasing_count_);
+  ASSERT_EQ(2, raylet_client_->num_workers_requested);
+  ASSERT_EQ(1, raylet_client_->callbacks.size());
+  ASSERT_EQ(0, worker_client_->callbacks.size());
+
+  // Grant a worker, then the actor creation request should be sent to the worker.
+  WorkerID worker_id = WorkerID::FromRandom();
+  ASSERT_TRUE(raylet_client_->GrantWorkerLease(node->node_manager_address(),
+                                               node->node_manager_port(), worker_id,
+                                               node_id, NodeID::Nil()));
+  ASSERT_EQ(0, raylet_client_->callbacks.size());
+  ASSERT_EQ(1, worker_client_->callbacks.size());
+
+  // Reply the actor creation request, then the actor should be scheduled successfully.
+  ASSERT_TRUE(worker_client_->ReplyPushTask());
+  ASSERT_EQ(0, worker_client_->callbacks.size());
+  ASSERT_EQ(0, failure_actors_.size());
+  ASSERT_EQ(1, success_actors_.size());
+  ASSERT_EQ(actor, success_actors_.front());
+  ASSERT_EQ(actor->GetNodeID(), node_id);
+  ASSERT_EQ(actor->GetWorkerID(), worker_id);
+}
+
+TEST_F(GcsBasedActorSchedulerTest, TestScheduleRetryWhenCreating) {
+  // Add a node with 64 memory units and 8 CPU.
+  std::unordered_map<std::string, double> node_resources = {{kMemory_ResourceLabel, 64},
+                                                            {kCPU_ResourceLabel, 8}};
+  auto node = AddNewNode(node_resources);
+  auto node_id = NodeID::FromBinary(node->node_id());
+  ASSERT_EQ(1, gcs_node_manager_->GetAllAliveNodes().size());
+
+  // Schedule a actor (requiring 32 memory units and 4 CPU).
+  std::unordered_map<std::string, double> required_placement_resources = {
+      {kMemory_ResourceLabel, 32}, {kCPU_ResourceLabel, 4}};
+  auto actor = NewGcsActor(required_placement_resources);
+
+  // Schedule the actor with 1 available node, and the lease request should be sent to the
+  // node.
+  gcs_actor_scheduler_->Schedule(actor);
+  ASSERT_EQ(1, raylet_client_->num_workers_requested);
+  ASSERT_EQ(1, raylet_client_->callbacks.size());
+  ASSERT_EQ(0, worker_client_->callbacks.size());
+
+  // Grant a worker, then the actor creation request should be sent to the worker.
+  WorkerID worker_id = WorkerID::FromRandom();
+  ASSERT_TRUE(raylet_client_->GrantWorkerLease(node->node_manager_address(),
+                                               node->node_manager_port(), worker_id,
+                                               node_id, NodeID::Nil()));
+  ASSERT_EQ(0, raylet_client_->callbacks.size());
+  ASSERT_EQ(1, worker_client_->callbacks.size());
+  ASSERT_EQ(0, gcs_actor_scheduler_->num_retry_creating_count_);
+
+  // Reply a IOError, then the actor creation request will retry again.
+  ASSERT_TRUE(worker_client_->ReplyPushTask(Status::IOError("")));
+  ASSERT_EQ(1, gcs_actor_scheduler_->num_retry_creating_count_);
+  ASSERT_EQ(1, worker_client_->callbacks.size());
+
+  // Reply the actor creation request, then the actor should be scheduled successfully.
+  ASSERT_TRUE(worker_client_->ReplyPushTask());
+  ASSERT_EQ(0, worker_client_->callbacks.size());
+  ASSERT_EQ(0, failure_actors_.size());
+  ASSERT_EQ(1, success_actors_.size());
+  ASSERT_EQ(actor, success_actors_.front());
+  ASSERT_EQ(actor->GetNodeID(), node_id);
+  ASSERT_EQ(actor->GetWorkerID(), worker_id);
+}
+
+TEST_F(GcsBasedActorSchedulerTest, TestNodeFailedWhenLeasing) {
+  // Add a node with 64 memory units and 8 CPU.
+  std::unordered_map<std::string, double> node_resources = {{kMemory_ResourceLabel, 64},
+                                                            {kCPU_ResourceLabel, 8}};
+  auto node = AddNewNode(node_resources);
+  auto node_id = NodeID::FromBinary(node->node_id());
+  ASSERT_EQ(1, gcs_node_manager_->GetAllAliveNodes().size());
+
+  // Schedule a actor (requiring 32 memory units and 4 CPU).
+  std::unordered_map<std::string, double> required_placement_resources = {
+      {kMemory_ResourceLabel, 32}, {kCPU_ResourceLabel, 4}};
+  auto actor = NewGcsActor(required_placement_resources);
+
+  // Schedule the actor with 1 available node, and the lease request should be sent to the
+  // node.
+  gcs_actor_scheduler_->Schedule(actor);
+  ASSERT_EQ(1, raylet_client_->num_workers_requested);
+  ASSERT_EQ(1, raylet_client_->callbacks.size());
+
+  // Remove the node and cancel the scheduling on this node, the scheduling should be
+  // interrupted.
+  gcs_node_manager_->RemoveNode(node_id);
+  ASSERT_EQ(0, gcs_node_manager_->GetAllAliveNodes().size());
+  auto actor_ids = gcs_actor_scheduler_->CancelOnNode(node_id);
+  ASSERT_EQ(1, actor_ids.size());
+  ASSERT_EQ(actor->GetActorID(), actor_ids.front());
+  ASSERT_EQ(1, raylet_client_->num_workers_requested);
+  ASSERT_EQ(1, raylet_client_->callbacks.size());
+
+  // Grant a worker, which will influence nothing.
+  ASSERT_TRUE(raylet_client_->GrantWorkerLease(
+      node->node_manager_address(), node->node_manager_port(), WorkerID::FromRandom(),
+      node_id, NodeID::Nil()));
+  ASSERT_EQ(1, raylet_client_->num_workers_requested);
+  ASSERT_EQ(0, raylet_client_->callbacks.size());
+  ASSERT_EQ(0, gcs_actor_scheduler_->num_retry_leasing_count_);
+
+  ASSERT_EQ(0, success_actors_.size());
+  ASSERT_EQ(0, failure_actors_.size());
+}
+
+TEST_F(GcsBasedActorSchedulerTest, TestLeasingCancelledWhenLeasing) {
+  // Add a node with 64 memory units and 8 CPU.
+  std::unordered_map<std::string, double> node_resources = {{kMemory_ResourceLabel, 64},
+                                                            {kCPU_ResourceLabel, 8}};
+  auto node = AddNewNode(node_resources);
+  auto node_id = NodeID::FromBinary(node->node_id());
+  ASSERT_EQ(1, gcs_node_manager_->GetAllAliveNodes().size());
+
+  // Schedule a actor (requiring 32 memory units and 4 CPU).
+  std::unordered_map<std::string, double> required_placement_resources = {
+      {kMemory_ResourceLabel, 32}, {kCPU_ResourceLabel, 4}};
+  auto actor = NewGcsActor(required_placement_resources);
+
+  // Schedule the actor with 1 available node, and the lease request should be sent to the
+  // node.
+  gcs_actor_scheduler_->Schedule(actor);
+  ASSERT_EQ(1, raylet_client_->num_workers_requested);
+  ASSERT_EQ(1, raylet_client_->callbacks.size());
+
+  // Cancel the lease request.
+  const auto &task_id = actor->GetCreationTaskSpecification().TaskId();
+  gcs_actor_scheduler_->CancelOnLeasing(node_id, actor->GetActorID(), task_id);
+  ASSERT_EQ(1, raylet_client_->num_workers_requested);
+  ASSERT_EQ(1, raylet_client_->callbacks.size());
+
+  // Grant a worker, which will influence nothing.
+  ASSERT_TRUE(raylet_client_->GrantWorkerLease(
+      node->node_manager_address(), node->node_manager_port(), WorkerID::FromRandom(),
+      node_id, NodeID::Nil()));
+  ASSERT_EQ(1, raylet_client_->num_workers_requested);
+  ASSERT_EQ(0, raylet_client_->callbacks.size());
+  ASSERT_EQ(0, gcs_actor_scheduler_->num_retry_leasing_count_);
+
+  ASSERT_EQ(0, success_actors_.size());
+  ASSERT_EQ(0, failure_actors_.size());
+}
+
+TEST_F(GcsBasedActorSchedulerTest, TestNodeFailedWhenCreating) {
+  // Add a node with 64 memory units and 8 CPU.
+  std::unordered_map<std::string, double> node_resources = {{kMemory_ResourceLabel, 64},
+                                                            {kCPU_ResourceLabel, 8}};
+  auto node = AddNewNode(node_resources);
+  auto node_id = NodeID::FromBinary(node->node_id());
+  ASSERT_EQ(1, gcs_node_manager_->GetAllAliveNodes().size());
+
+  // Schedule a actor (requiring 32 memory units and 4 CPU).
+  std::unordered_map<std::string, double> required_placement_resources = {
+      {kMemory_ResourceLabel, 32}, {kCPU_ResourceLabel, 4}};
+  auto actor = NewGcsActor(required_placement_resources);
+
+  // Schedule the actor with 1 available node, and the lease request should be sent to the
+  // node.
+  gcs_actor_scheduler_->Schedule(actor);
+  ASSERT_EQ(1, raylet_client_->num_workers_requested);
+  ASSERT_EQ(1, raylet_client_->callbacks.size());
+  ASSERT_EQ(0, worker_client_->callbacks.size());
+
+  // Grant a worker, then the actor creation request should be send to the worker.
+  ASSERT_TRUE(raylet_client_->GrantWorkerLease(
+      node->node_manager_address(), node->node_manager_port(), WorkerID::FromRandom(),
+      node_id, NodeID::Nil()));
+  ASSERT_EQ(0, raylet_client_->callbacks.size());
+  ASSERT_EQ(1, worker_client_->callbacks.size());
+
+  // Remove the node and cancel the scheduling on this node, the scheduling should be
+  // interrupted.
+  gcs_node_manager_->RemoveNode(node_id);
+  ASSERT_EQ(0, gcs_node_manager_->GetAllAliveNodes().size());
+  auto actor_ids = gcs_actor_scheduler_->CancelOnNode(node_id);
+  ASSERT_EQ(1, actor_ids.size());
+  ASSERT_EQ(actor->GetActorID(), actor_ids.front());
+  ASSERT_EQ(1, worker_client_->callbacks.size());
+
+  // Reply the actor creation request, which will influence nothing.
+  ASSERT_TRUE(worker_client_->ReplyPushTask());
+  ASSERT_EQ(0, worker_client_->callbacks.size());
+  ASSERT_EQ(0, gcs_actor_scheduler_->num_retry_creating_count_);
+
+  ASSERT_EQ(0, success_actors_.size());
+  ASSERT_EQ(0, failure_actors_.size());
+}
+
+TEST_F(GcsBasedActorSchedulerTest, TestWorkerFailedWhenCreating) {
+  // Add a node with 64 memory units and 8 CPU.
+  std::unordered_map<std::string, double> node_resources = {{kMemory_ResourceLabel, 64},
+                                                            {kCPU_ResourceLabel, 8}};
+  auto node = AddNewNode(node_resources);
+  auto node_id = NodeID::FromBinary(node->node_id());
+  ASSERT_EQ(1, gcs_node_manager_->GetAllAliveNodes().size());
+
+  // Schedule a actor (requiring 32 memory units and 4 CPU).
+  std::unordered_map<std::string, double> required_placement_resources = {
+      {kMemory_ResourceLabel, 32}, {kCPU_ResourceLabel, 4}};
+  auto actor = NewGcsActor(required_placement_resources);
+
+  // Schedule the actor with 1 available node, and the lease request should be sent to the
+  // node.
+  gcs_actor_scheduler_->Schedule(actor);
+  ASSERT_EQ(1, raylet_client_->num_workers_requested);
+  ASSERT_EQ(1, raylet_client_->callbacks.size());
+  ASSERT_EQ(0, worker_client_->callbacks.size());
+
+  // Grant a worker, then the actor creation request should be send to the worker.
+  auto worker_id = WorkerID::FromRandom();
+  ASSERT_TRUE(raylet_client_->GrantWorkerLease(node->node_manager_address(),
+                                               node->node_manager_port(), worker_id,
+                                               node_id, NodeID::Nil()));
+  ASSERT_EQ(0, raylet_client_->callbacks.size());
+  ASSERT_EQ(1, worker_client_->callbacks.size());
+
+  // Cancel the scheduling on this node, the scheduling should be interrupted.
+  ASSERT_EQ(actor->GetActorID(),
+            gcs_actor_scheduler_->CancelOnWorker(node_id, worker_id));
+  ASSERT_EQ(1, worker_client_->callbacks.size());
+
+  // Reply the actor creation request, which will influence nothing.
+  ASSERT_TRUE(worker_client_->ReplyPushTask());
+  ASSERT_EQ(0, worker_client_->callbacks.size());
+  ASSERT_EQ(0, gcs_actor_scheduler_->num_retry_creating_count_);
+
+  ASSERT_EQ(0, success_actors_.size());
+  ASSERT_EQ(0, failure_actors_.size());
+}
+
+TEST_F(GcsBasedActorSchedulerTest, TestReschedule) {
+  // Add a node with 64 memory units and 8 CPU.
+  std::unordered_map<std::string, double> node_resources = {{kMemory_ResourceLabel, 64},
+                                                            {kCPU_ResourceLabel, 8}};
+  auto node1 = AddNewNode(node_resources);
+  auto node_id_1 = NodeID::FromBinary(node1->node_id());
+  ASSERT_EQ(1, gcs_node_manager_->GetAllAliveNodes().size());
+
+  // Schedule a actor (requiring 32 memory units and 4 CPU).
+  std::unordered_map<std::string, double> required_placement_resources = {
+      {kMemory_ResourceLabel, 32}, {kCPU_ResourceLabel, 4}};
+  auto actor = NewGcsActor(required_placement_resources);
+
+  // 1.Actor is already tied to a leased worker.
+  rpc::Address address;
+  WorkerID worker_id = WorkerID::FromRandom();
+  address.set_raylet_id(node_id_1.Binary());
+  address.set_worker_id(worker_id.Binary());
+  actor->UpdateAddress(address);
+
+  // Reschedule the actor with 1 available node, and the actor creation request should be
+  // send to the worker.
+  gcs_actor_scheduler_->Reschedule(actor);
+  ASSERT_EQ(0, raylet_client_->num_workers_requested);
+  ASSERT_EQ(0, raylet_client_->callbacks.size());
+  ASSERT_EQ(1, worker_client_->callbacks.size());
+
+  // Reply the actor creation request, then the actor should be scheduled successfully.
+  ASSERT_TRUE(worker_client_->ReplyPushTask());
+  ASSERT_EQ(0, worker_client_->callbacks.size());
+
+  // 2.Actor is not tied to a leased worker.
+  actor->UpdateAddress(rpc::Address());
+  actor->GetMutableActorTableData()->clear_resource_mapping();
+
+  // Reschedule the actor with 1 available node.
+  gcs_actor_scheduler_->Reschedule(actor);
+
+  // Grant a worker, then the actor creation request should be send to the worker.
+  ASSERT_TRUE(raylet_client_->GrantWorkerLease(node1->node_manager_address(),
+                                               node1->node_manager_port(), worker_id,
+                                               node_id_1, NodeID::Nil()));
+  ASSERT_EQ(0, raylet_client_->callbacks.size());
+  ASSERT_EQ(1, worker_client_->callbacks.size());
+
+  // Reply the actor creation request, then the actor should be scheduled successfully.
+  ASSERT_TRUE(worker_client_->ReplyPushTask());
+  ASSERT_EQ(0, worker_client_->callbacks.size());
+
+  ASSERT_EQ(0, failure_actors_.size());
+  ASSERT_EQ(2, success_actors_.size());
+}
+
+TEST_F(GcsBasedActorSchedulerTest, TestReleaseUnusedWorkers) {
+  // Test the case that GCS won't send `RequestWorkerLease` request to the raylet,
+  // if there is still a pending `ReleaseUnusedWorkers` request.
+
+  // Add a node to the cluster.
+  // Add a node with 64 memory units and 8 CPU.
+  std::unordered_map<std::string, double> node_resources = {{kMemory_ResourceLabel, 64},
+                                                            {kCPU_ResourceLabel, 8}};
+  auto node = AddNewNode(node_resources);
+  auto node_id = NodeID::FromBinary(node->node_id());
+  ASSERT_EQ(1, gcs_node_manager_->GetAllAliveNodes().size());
+
+  // Send a `ReleaseUnusedWorkers` request to the node.
+  std::unordered_map<NodeID, std::vector<WorkerID>> node_to_workers;
+  node_to_workers[node_id].push_back({WorkerID::FromRandom()});
+  gcs_actor_scheduler_->ReleaseUnusedWorkers(node_to_workers);
+  ASSERT_EQ(1, raylet_client_->num_release_unused_workers);
+  ASSERT_EQ(1, raylet_client_->release_callbacks.size());
+
+  // Schedule an actor which is not tied to a worker, this should invoke the
+  // `LeaseWorkerFromNode` method.
+  // But since the `ReleaseUnusedWorkers` request hasn't finished, `GcsActorScheduler`
+  // won't send `RequestWorkerLease` request to node immediately. But instead, it will
+  // invoke the `RetryLeasingWorkerFromNode` to retry later.
+  // Schedule a actor (requiring 32 memory units and 4 CPU).
+  std::unordered_map<std::string, double> required_placement_resources = {
+      {kMemory_ResourceLabel, 32}, {kCPU_ResourceLabel, 4}};
+  auto actor = NewGcsActor(required_placement_resources);
+  gcs_actor_scheduler_->Schedule(actor);
+  ASSERT_EQ(2, gcs_actor_scheduler_->num_retry_leasing_count_);
+  ASSERT_EQ(raylet_client_->num_workers_requested, 0);
+
+  // When `GcsActorScheduler` receives the `ReleaseUnusedWorkers` reply, it will send
+  // out the `RequestWorkerLease` request.
+  ASSERT_TRUE(raylet_client_->ReplyReleaseUnusedWorkers());
+  gcs_actor_scheduler_->TryLeaseWorkerFromNodeAgain(actor, node);
+  ASSERT_EQ(raylet_client_->num_workers_requested, 1);
+}
+
+}  // namespace ray
+
+int main(int argc, char **argv) {
+  ::testing::InitGoogleTest(&argc, argv);
+  return RUN_ALL_TESTS();
+}