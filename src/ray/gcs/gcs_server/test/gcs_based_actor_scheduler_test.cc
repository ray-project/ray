// Copyright 2017 The Ray Authors.
//
// Licensed under the Apache License, Version 2.0 (the "License");
// you may not use this file except in compliance with the License.
// You may obtain a copy of the License at
//
//  http://www.apache.org/licenses/LICENSE-2.0
//
// Unless required by applicable law or agreed to in writing, software
// distributed under the License is distributed on an "AS IS" BASIS,
// WITHOUT WARRANTIES OR CONDITIONS OF ANY KIND, either express or implied.
// See the License for the specific language governing permissions and
// limitations under the License.

#include <memory>

#include "gtest/gtest.h"
#include "ray/common/asio/instrumented_io_context.h"
#include "ray/gcs/gcs_server/gcs_actor_distribution.h"
#include "ray/gcs/gcs_server/gcs_actor_manager.h"
#include "ray/gcs/gcs_server/gcs_resource_manager.h"
#include "ray/gcs/gcs_server/gcs_resource_scheduler.h"
#include "ray/gcs/gcs_server/test/gcs_server_test_util.h"
#include "ray/gcs/test/gcs_test_util.h"

namespace ray {
class GcsBasedActorSchedulerTest : public ::testing::Test {
 public:
  void SetUp() override {
    raylet_client_ = std::make_shared<GcsServerMocker::MockRayletClient>();
    raylet_client_pool_ = std::make_shared<rpc::NodeManagerClientPool>(
        [this](const rpc::Address &addr) { return raylet_client_; });
    worker_client_ = std::make_shared<GcsServerMocker::MockWorkerClient>();
    gcs_publisher_ = std::make_shared<gcs::GcsPublisher>(
        std::make_unique<GcsServerMocker::MockGcsPubSub>(redis_client_));
    gcs_table_storage_ = std::make_shared<gcs::RedisGcsTableStorage>(redis_client_);
    gcs_node_manager_ = std::make_shared<gcs::GcsNodeManager>(
        gcs_publisher_, gcs_table_storage_, raylet_client_pool_);
    store_client_ = std::make_shared<gcs::InMemoryStoreClient>(io_service_);
    gcs_actor_table_ =
        std::make_shared<GcsServerMocker::MockedGcsActorTable>(store_client_);
    gcs_resource_manager_ = std::make_shared<gcs::GcsResourceManager>(
        io_service_, gcs_publisher_, gcs_table_storage_);
    auto resource_scheduler =
        std::make_shared<gcs::GcsResourceScheduler>(*gcs_resource_manager_);
    gcs_actor_scheduler_ =
        std::make_shared<GcsServerMocker::MockedGcsBasedActorScheduler>(
            io_service_,
            *gcs_actor_table_,
            *gcs_node_manager_,
            gcs_resource_manager_,
            resource_scheduler,
            /*schedule_failure_handler=*/
            [this](std::shared_ptr<gcs::GcsActor> actor,
                   const rpc::RequestWorkerLeaseReply::SchedulingFailureType,
                   const std::string &scheduling_failure_message) {
              failure_actors_.emplace_back(std::move(actor));
            },
            /*schedule_success_handler=*/
            [this](std::shared_ptr<gcs::GcsActor> actor,
                   const rpc::PushTaskReply &reply) {
              success_actors_.emplace_back(std::move(actor));
            },
            raylet_client_pool_,
            /*client_factory=*/
            [this](const rpc::Address &address) { return worker_client_; });
  }

  std::shared_ptr<gcs::GcsActor> NewGcsActor(
      const std::unordered_map<std::string, double> &required_placement_resources =
          std::unordered_map<std::string, double>()) {
    rpc::Address owner_address;
    owner_address.set_raylet_id(NodeID::FromRandom().Binary());
    owner_address.set_ip_address("127.0.0.1");
    owner_address.set_port(5678);
    owner_address.set_worker_id(WorkerID::FromRandom().Binary());
    auto job_id = JobID::FromInt(1);

    std::unordered_map<std::string, double> required_resources;
<<<<<<< HEAD
    required_resources.insert(required_placement_resources.begin(),
                              required_placement_resources.end());
    auto actor_creating_task_spec = Mocker::GenActorCreationTask(
        job_id, /*max_restarts=*/1, /*detached=*/true, /*name=*/"", "", owner_address,
        required_resources, required_placement_resources);
=======
    auto actor_creating_task_spec =
        Mocker::GenActorCreationTask(job_id,
                                     /*max_restarts=*/1,
                                     /*detached=*/true,
                                     /*name=*/"",
                                     "",
                                     owner_address,
                                     required_resources,
                                     required_placement_resources);
>>>>>>> 81b17669
    return std::make_shared<gcs::GcsActor>(actor_creating_task_spec.GetMessage(),
                                           /*ray_namespace=*/"");
  }

  std::shared_ptr<rpc::GcsNodeInfo> AddNewNode(
      std::unordered_map<std::string, double> node_resources) {
    auto node_info = Mocker::GenNodeInfo();
    node_info->mutable_resources_total()->insert(node_resources.begin(),
                                                 node_resources.end());
    gcs_node_manager_->AddNode(node_info);
    gcs_resource_manager_->OnNodeAdd(*node_info);
    return node_info;
  }

 protected:
  instrumented_io_context io_service_;
  std::shared_ptr<gcs::StoreClient> store_client_;
  std::shared_ptr<GcsServerMocker::MockedGcsActorTable> gcs_actor_table_;
  std::shared_ptr<GcsServerMocker::MockRayletClient> raylet_client_;
  std::shared_ptr<rpc::NodeManagerClientPool> raylet_client_pool_;
  std::shared_ptr<GcsServerMocker::MockWorkerClient> worker_client_;
  std::shared_ptr<gcs::GcsNodeManager> gcs_node_manager_;
  std::shared_ptr<gcs::GcsResourceManager> gcs_resource_manager_;
  std::shared_ptr<GcsServerMocker::MockedGcsBasedActorScheduler> gcs_actor_scheduler_;
  std::vector<std::shared_ptr<gcs::GcsActor>> success_actors_;
  std::vector<std::shared_ptr<gcs::GcsActor>> failure_actors_;
  std::shared_ptr<gcs::GcsPublisher> gcs_publisher_;
  std::shared_ptr<gcs::GcsTableStorage> gcs_table_storage_;
  std::shared_ptr<gcs::RedisClient> redis_client_;
};

TEST_F(GcsBasedActorSchedulerTest, TestScheduleFailedWithZeroNode) {
  ASSERT_EQ(0, gcs_node_manager_->GetAllAliveNodes().size());

  std::unordered_map<std::string, double> required_placement_resources = {
      {kMemory_ResourceLabel, 32}};
  auto actor = NewGcsActor(required_placement_resources);

  // Schedule with zero node.
  gcs_actor_scheduler_->Schedule(actor);

  // The lease request should not be send and the scheduling of actor should fail as there
  // are no available nodes.
  ASSERT_EQ(raylet_client_->num_workers_requested, 0);
  ASSERT_EQ(0, success_actors_.size());
  ASSERT_EQ(1, failure_actors_.size());
  ASSERT_EQ(actor, failure_actors_.front());
  ASSERT_TRUE(actor->GetNodeID().IsNil());
}

TEST_F(GcsBasedActorSchedulerTest, TestNotEnoughClusterResources) {
  // Add a node with 64 memory units and 8 CPU.
  std::unordered_map<std::string, double> node_resources = {{kMemory_ResourceLabel, 64},
                                                            {kCPU_ResourceLabel, 8}};
  AddNewNode(node_resources);
  ASSERT_EQ(1, gcs_node_manager_->GetAllAliveNodes().size());

  // Schedule a actor (requiring 128 memory units and 4 CPU).
  std::unordered_map<std::string, double> required_placement_resources = {
      {kMemory_ResourceLabel, 128}, {kCPU_ResourceLabel, 4}};
  auto actor = NewGcsActor(required_placement_resources);

  gcs_actor_scheduler_->Schedule(actor);

  // The lease request should not be sent and the scheduling of actor should fail as there
  // are not enough cluster resources.
  ASSERT_EQ(raylet_client_->num_workers_requested, 0);
  ASSERT_EQ(0, success_actors_.size());
  ASSERT_EQ(1, failure_actors_.size());
  ASSERT_EQ(actor, failure_actors_.front());
  ASSERT_TRUE(actor->GetNodeID().IsNil());
}

TEST_F(GcsBasedActorSchedulerTest, TestScheduleAndDestroyOneActor) {
  // Add a node with 64 memory units and 8 CPU.
  std::unordered_map<std::string, double> node_resources = {{kMemory_ResourceLabel, 64},
                                                            {kCPU_ResourceLabel, 8}};
  auto node = AddNewNode(node_resources);
  auto node_id = NodeID::FromBinary(node->node_id());
  ASSERT_EQ(1, gcs_node_manager_->GetAllAliveNodes().size());
  absl::flat_hash_map<NodeID, std::shared_ptr<Node>> cluster_resources_before_scheduling;
  for (auto &entry : gcs_resource_manager_->GetClusterResources()) {
    cluster_resources_before_scheduling.emplace(entry.first,
                                                std::make_shared<Node>(*entry.second));
  }
  ASSERT_TRUE(cluster_resources_before_scheduling.contains(node_id));

  // Schedule a actor (requiring 32 memory units and 4 CPU).
  std::unordered_map<std::string, double> required_placement_resources = {
      {kMemory_ResourceLabel, 32}, {kCPU_ResourceLabel, 4}};
  auto actor = NewGcsActor(required_placement_resources);

  gcs_actor_scheduler_->Schedule(actor);

  ASSERT_EQ(1, raylet_client_->num_workers_requested);
  ASSERT_EQ(1, raylet_client_->callbacks.size());
  ASSERT_EQ(0, worker_client_->callbacks.size());

  // Grant a worker, then the actor creation request should be sent to the worker.
  WorkerID worker_id = WorkerID::FromRandom();
  ASSERT_TRUE(raylet_client_->GrantWorkerLease(node->node_manager_address(),
                                               node->node_manager_port(),
                                               worker_id,
                                               node_id,
                                               NodeID::Nil()));
  ASSERT_EQ(0, raylet_client_->callbacks.size());
  ASSERT_EQ(1, worker_client_->callbacks.size());

  // Reply the actor creation request, then the actor should be scheduled successfully.
  ASSERT_TRUE(worker_client_->ReplyPushTask());
  ASSERT_EQ(0, worker_client_->callbacks.size());
  ASSERT_EQ(0, failure_actors_.size());
  ASSERT_EQ(1, success_actors_.size());
  ASSERT_EQ(actor, success_actors_.front());
  ASSERT_EQ(actor->GetNodeID(), node_id);
  ASSERT_EQ(actor->GetWorkerID(), worker_id);

  auto cluster_resources_after_scheduling = gcs_resource_manager_->GetClusterResources();
  ASSERT_TRUE(cluster_resources_after_scheduling.contains(node_id));
  ASSERT_NE(cluster_resources_before_scheduling[node_id]->GetLocalView(),
            cluster_resources_after_scheduling[node_id]->GetLocalView());

  // When destroying an actor, its acquired resources have to be returned.
  gcs_actor_scheduler_->OnActorDestruction(actor);
  auto cluster_resources_after_destruction = gcs_resource_manager_->GetClusterResources();
  ASSERT_TRUE(cluster_resources_after_destruction.contains(node_id));
  ASSERT_EQ(cluster_resources_before_scheduling[node_id]->GetLocalView(),
            cluster_resources_after_scheduling[node_id]->GetLocalView());
}

TEST_F(GcsBasedActorSchedulerTest, TestBalancedSchedule) {
  // Add two nodes, each with 10 memory units and 10 CPU.
  for (int i = 0; i < 2; i++) {
    std::unordered_map<std::string, double> node_resources = {{kMemory_ResourceLabel, 10},
                                                              {kCPU_ResourceLabel, 10}};
    AddNewNode(node_resources);
  }

  ASSERT_EQ(2, gcs_node_manager_->GetAllAliveNodes().size());

  std::unordered_map<std::string, double> required_placement_resources = {
      {kMemory_ResourceLabel, 1}, {kCPU_ResourceLabel, 1}};
  std::unordered_map<NodeID, int> sched_counts;

  // Schedule 10 actors, each requiring 1 memory unit and 1 CPU.
  for (int i = 0; i < 10; i++) {
    auto actor = NewGcsActor(required_placement_resources);

    gcs_actor_scheduler_->Schedule(actor);

    ASSERT_FALSE(actor->GetNodeID().IsNil());
    sched_counts[actor->GetNodeID()]++;
  }

  // Make sure the 10 actors are balanced.
  for (const auto &entry : sched_counts) {
    ASSERT_EQ(5, entry.second);
  }
}

TEST_F(GcsBasedActorSchedulerTest, TestRejectedRequestWorkerLeaseReply) {
  // Add a node with 64 memory units and 8 CPU.
  std::unordered_map<std::string, double> node_resources_1 = {{kMemory_ResourceLabel, 64},
                                                              {kCPU_ResourceLabel, 8}};
  auto node1 = AddNewNode(node_resources_1);
  auto node_id_1 = NodeID::FromBinary(node1->node_id());
  // Add a node with 32 memory units and 4 CPU.
  std::unordered_map<std::string, double> node_resources_2 = {{kMemory_ResourceLabel, 32},
                                                              {kCPU_ResourceLabel, 4}};
  auto node2 = AddNewNode(node_resources_2);
  auto node_id_2 = NodeID::FromBinary(node2->node_id());
  ASSERT_EQ(2, gcs_node_manager_->GetAllAliveNodes().size());

  // Schedule a actor (requiring 32 memory units and 4 CPU).
  std::unordered_map<std::string, double> required_placement_resources = {
      {kMemory_ResourceLabel, 32}, {kCPU_ResourceLabel, 4}};
  auto actor = NewGcsActor(required_placement_resources);

  // Schedule the actor, and the lease request should be sent to node1.
  gcs_actor_scheduler_->Schedule(actor);
  ASSERT_EQ(node_id_1, actor->GetNodeID());
  ASSERT_EQ(1, raylet_client_->num_workers_requested);
  ASSERT_EQ(1, raylet_client_->callbacks.size());
  ASSERT_EQ(0, worker_client_->callbacks.size());

  // Mock a rejected reply, then the actor will be rescheduled.
  ASSERT_TRUE(raylet_client_->GrantWorkerLease(node1->node_manager_address(),
                                               node1->node_manager_port(),
                                               WorkerID::FromRandom(),
                                               node_id_1,
                                               NodeID::Nil(),
                                               Status::OK(),
                                               /*rejected=*/true));
  ASSERT_EQ(2, raylet_client_->num_workers_requested);
  ASSERT_EQ(1, raylet_client_->callbacks.size());
  ASSERT_EQ(0, worker_client_->callbacks.size());

  // node1's resources have been preempted. The actor is rescheduled to node2.
  ASSERT_EQ(node_id_2, actor->GetNodeID());
}

TEST_F(GcsBasedActorSchedulerTest, TestScheduleRetryWhenLeasing) {
  // Add a node with 64 memory units and 8 CPU.
  std::unordered_map<std::string, double> node_resources = {{kMemory_ResourceLabel, 64},
                                                            {kCPU_ResourceLabel, 8}};
  auto node = AddNewNode(node_resources);
  auto node_id = NodeID::FromBinary(node->node_id());
  ASSERT_EQ(1, gcs_node_manager_->GetAllAliveNodes().size());

  // Schedule a actor (requiring 32 memory units and 4 CPU).
  std::unordered_map<std::string, double> required_placement_resources = {
      {kMemory_ResourceLabel, 32}, {kCPU_ResourceLabel, 4}};
  auto actor = NewGcsActor(required_placement_resources);

  // Schedule the actor with 1 available node, and the lease request should be sent to the
  // node.
  gcs_actor_scheduler_->Schedule(actor);
  ASSERT_EQ(1, raylet_client_->num_workers_requested);
  ASSERT_EQ(1, raylet_client_->callbacks.size());
  ASSERT_EQ(0, worker_client_->callbacks.size());
  ASSERT_EQ(0, gcs_actor_scheduler_->num_retry_leasing_count_);

  // Mock a IOError reply, then the lease request will retry again.
  ASSERT_TRUE(raylet_client_->GrantWorkerLease(node->node_manager_address(),
                                               node->node_manager_port(),
                                               WorkerID::FromRandom(),
                                               node_id,
                                               NodeID::Nil(),
                                               Status::IOError("")));
  ASSERT_EQ(1, gcs_actor_scheduler_->num_retry_leasing_count_);
  ASSERT_EQ(2, raylet_client_->num_workers_requested);
  ASSERT_EQ(1, raylet_client_->callbacks.size());
  ASSERT_EQ(0, worker_client_->callbacks.size());

  // Grant a worker, then the actor creation request should be sent to the worker.
  WorkerID worker_id = WorkerID::FromRandom();
  ASSERT_TRUE(raylet_client_->GrantWorkerLease(node->node_manager_address(),
                                               node->node_manager_port(),
                                               worker_id,
                                               node_id,
                                               NodeID::Nil()));
  ASSERT_EQ(0, raylet_client_->callbacks.size());
  ASSERT_EQ(1, worker_client_->callbacks.size());

  // Reply the actor creation request, then the actor should be scheduled successfully.
  ASSERT_TRUE(worker_client_->ReplyPushTask());
  ASSERT_EQ(0, worker_client_->callbacks.size());
  ASSERT_EQ(0, failure_actors_.size());
  ASSERT_EQ(1, success_actors_.size());
  ASSERT_EQ(actor, success_actors_.front());
  ASSERT_EQ(actor->GetNodeID(), node_id);
  ASSERT_EQ(actor->GetWorkerID(), worker_id);
}

TEST_F(GcsBasedActorSchedulerTest, TestScheduleRetryWhenCreating) {
  // Add a node with 64 memory units and 8 CPU.
  std::unordered_map<std::string, double> node_resources = {{kMemory_ResourceLabel, 64},
                                                            {kCPU_ResourceLabel, 8}};
  auto node = AddNewNode(node_resources);
  auto node_id = NodeID::FromBinary(node->node_id());
  ASSERT_EQ(1, gcs_node_manager_->GetAllAliveNodes().size());

  // Schedule a actor (requiring 32 memory units and 4 CPU).
  std::unordered_map<std::string, double> required_placement_resources = {
      {kMemory_ResourceLabel, 32}, {kCPU_ResourceLabel, 4}};
  auto actor = NewGcsActor(required_placement_resources);

  // Schedule the actor with 1 available node, and the lease request should be sent to the
  // node.
  gcs_actor_scheduler_->Schedule(actor);
  ASSERT_EQ(1, raylet_client_->num_workers_requested);
  ASSERT_EQ(1, raylet_client_->callbacks.size());
  ASSERT_EQ(0, worker_client_->callbacks.size());

  // Grant a worker, then the actor creation request should be sent to the worker.
  WorkerID worker_id = WorkerID::FromRandom();
  ASSERT_TRUE(raylet_client_->GrantWorkerLease(node->node_manager_address(),
                                               node->node_manager_port(),
                                               worker_id,
                                               node_id,
                                               NodeID::Nil()));
  ASSERT_EQ(0, raylet_client_->callbacks.size());
  ASSERT_EQ(1, worker_client_->callbacks.size());
  ASSERT_EQ(0, gcs_actor_scheduler_->num_retry_creating_count_);

  // Reply a IOError, then the actor creation request will retry again.
  ASSERT_TRUE(worker_client_->ReplyPushTask(Status::IOError("")));
  ASSERT_EQ(1, gcs_actor_scheduler_->num_retry_creating_count_);
  ASSERT_EQ(1, worker_client_->callbacks.size());

  // Reply the actor creation request, then the actor should be scheduled successfully.
  ASSERT_TRUE(worker_client_->ReplyPushTask());
  ASSERT_EQ(0, worker_client_->callbacks.size());
  ASSERT_EQ(0, failure_actors_.size());
  ASSERT_EQ(1, success_actors_.size());
  ASSERT_EQ(actor, success_actors_.front());
  ASSERT_EQ(actor->GetNodeID(), node_id);
  ASSERT_EQ(actor->GetWorkerID(), worker_id);
}

TEST_F(GcsBasedActorSchedulerTest, TestNodeFailedWhenLeasing) {
  // Add a node with 64 memory units and 8 CPU.
  std::unordered_map<std::string, double> node_resources = {{kMemory_ResourceLabel, 64},
                                                            {kCPU_ResourceLabel, 8}};
  auto node = AddNewNode(node_resources);
  auto node_id = NodeID::FromBinary(node->node_id());
  ASSERT_EQ(1, gcs_node_manager_->GetAllAliveNodes().size());

  // Schedule a actor (requiring 32 memory units and 4 CPU).
  std::unordered_map<std::string, double> required_placement_resources = {
      {kMemory_ResourceLabel, 32}, {kCPU_ResourceLabel, 4}};
  auto actor = NewGcsActor(required_placement_resources);

  // Schedule the actor with 1 available node, and the lease request should be sent to the
  // node.
  gcs_actor_scheduler_->Schedule(actor);
  ASSERT_EQ(1, raylet_client_->num_workers_requested);
  ASSERT_EQ(1, raylet_client_->callbacks.size());

  // Remove the node and cancel the scheduling on this node, the scheduling should be
  // interrupted.
  gcs_node_manager_->RemoveNode(node_id);
  ASSERT_EQ(0, gcs_node_manager_->GetAllAliveNodes().size());
  auto actor_ids = gcs_actor_scheduler_->CancelOnNode(node_id);
  ASSERT_EQ(1, actor_ids.size());
  ASSERT_EQ(actor->GetActorID(), actor_ids.front());
  ASSERT_EQ(1, raylet_client_->num_workers_requested);
  ASSERT_EQ(1, raylet_client_->callbacks.size());

  // Grant a worker, which will influence nothing.
  ASSERT_TRUE(raylet_client_->GrantWorkerLease(node->node_manager_address(),
                                               node->node_manager_port(),
                                               WorkerID::FromRandom(),
                                               node_id,
                                               NodeID::Nil()));
  ASSERT_EQ(1, raylet_client_->num_workers_requested);
  ASSERT_EQ(0, raylet_client_->callbacks.size());
  ASSERT_EQ(0, gcs_actor_scheduler_->num_retry_leasing_count_);

  ASSERT_EQ(0, success_actors_.size());
  ASSERT_EQ(0, failure_actors_.size());
}

TEST_F(GcsBasedActorSchedulerTest, TestLeasingCancelledWhenLeasing) {
  // Add a node with 64 memory units and 8 CPU.
  std::unordered_map<std::string, double> node_resources = {{kMemory_ResourceLabel, 64},
                                                            {kCPU_ResourceLabel, 8}};
  auto node = AddNewNode(node_resources);
  auto node_id = NodeID::FromBinary(node->node_id());
  ASSERT_EQ(1, gcs_node_manager_->GetAllAliveNodes().size());

  // Schedule a actor (requiring 32 memory units and 4 CPU).
  std::unordered_map<std::string, double> required_placement_resources = {
      {kMemory_ResourceLabel, 32}, {kCPU_ResourceLabel, 4}};
  auto actor = NewGcsActor(required_placement_resources);

  // Schedule the actor with 1 available node, and the lease request should be sent to the
  // node.
  gcs_actor_scheduler_->Schedule(actor);
  ASSERT_EQ(1, raylet_client_->num_workers_requested);
  ASSERT_EQ(1, raylet_client_->callbacks.size());

  // Cancel the lease request.
  const auto &task_id = actor->GetCreationTaskSpecification().TaskId();
  gcs_actor_scheduler_->CancelOnLeasing(node_id, actor->GetActorID(), task_id);
  ASSERT_EQ(1, raylet_client_->num_workers_requested);
  ASSERT_EQ(1, raylet_client_->callbacks.size());

  // Grant a worker, which will influence nothing.
  ASSERT_TRUE(raylet_client_->GrantWorkerLease(node->node_manager_address(),
                                               node->node_manager_port(),
                                               WorkerID::FromRandom(),
                                               node_id,
                                               NodeID::Nil()));
  ASSERT_EQ(1, raylet_client_->num_workers_requested);
  ASSERT_EQ(0, raylet_client_->callbacks.size());
  ASSERT_EQ(0, gcs_actor_scheduler_->num_retry_leasing_count_);

  ASSERT_EQ(0, success_actors_.size());
  ASSERT_EQ(0, failure_actors_.size());
}

TEST_F(GcsBasedActorSchedulerTest, TestNodeFailedWhenCreating) {
  // Add a node with 64 memory units and 8 CPU.
  std::unordered_map<std::string, double> node_resources = {{kMemory_ResourceLabel, 64},
                                                            {kCPU_ResourceLabel, 8}};
  auto node = AddNewNode(node_resources);
  auto node_id = NodeID::FromBinary(node->node_id());
  ASSERT_EQ(1, gcs_node_manager_->GetAllAliveNodes().size());

  // Schedule a actor (requiring 32 memory units and 4 CPU).
  std::unordered_map<std::string, double> required_placement_resources = {
      {kMemory_ResourceLabel, 32}, {kCPU_ResourceLabel, 4}};
  auto actor = NewGcsActor(required_placement_resources);

  // Schedule the actor with 1 available node, and the lease request should be sent to the
  // node.
  gcs_actor_scheduler_->Schedule(actor);
  ASSERT_EQ(1, raylet_client_->num_workers_requested);
  ASSERT_EQ(1, raylet_client_->callbacks.size());
  ASSERT_EQ(0, worker_client_->callbacks.size());

  // Grant a worker, then the actor creation request should be send to the worker.
  ASSERT_TRUE(raylet_client_->GrantWorkerLease(node->node_manager_address(),
                                               node->node_manager_port(),
                                               WorkerID::FromRandom(),
                                               node_id,
                                               NodeID::Nil()));
  ASSERT_EQ(0, raylet_client_->callbacks.size());
  ASSERT_EQ(1, worker_client_->callbacks.size());

  // Remove the node and cancel the scheduling on this node, the scheduling should be
  // interrupted.
  gcs_node_manager_->RemoveNode(node_id);
  ASSERT_EQ(0, gcs_node_manager_->GetAllAliveNodes().size());
  auto actor_ids = gcs_actor_scheduler_->CancelOnNode(node_id);
  ASSERT_EQ(1, actor_ids.size());
  ASSERT_EQ(actor->GetActorID(), actor_ids.front());
  ASSERT_EQ(1, worker_client_->callbacks.size());

  // Reply the actor creation request, which will influence nothing.
  ASSERT_TRUE(worker_client_->ReplyPushTask());
  ASSERT_EQ(0, worker_client_->callbacks.size());
  ASSERT_EQ(0, gcs_actor_scheduler_->num_retry_creating_count_);

  ASSERT_EQ(0, success_actors_.size());
  ASSERT_EQ(0, failure_actors_.size());
}

TEST_F(GcsBasedActorSchedulerTest, TestWorkerFailedWhenCreating) {
  // Add a node with 64 memory units and 8 CPU.
  std::unordered_map<std::string, double> node_resources = {{kMemory_ResourceLabel, 64},
                                                            {kCPU_ResourceLabel, 8}};
  auto node = AddNewNode(node_resources);
  auto node_id = NodeID::FromBinary(node->node_id());
  ASSERT_EQ(1, gcs_node_manager_->GetAllAliveNodes().size());

  // Schedule a actor (requiring 32 memory units and 4 CPU).
  std::unordered_map<std::string, double> required_placement_resources = {
      {kMemory_ResourceLabel, 32}, {kCPU_ResourceLabel, 4}};
  auto actor = NewGcsActor(required_placement_resources);

  // Schedule the actor with 1 available node, and the lease request should be sent to the
  // node.
  gcs_actor_scheduler_->Schedule(actor);
  ASSERT_EQ(1, raylet_client_->num_workers_requested);
  ASSERT_EQ(1, raylet_client_->callbacks.size());
  ASSERT_EQ(0, worker_client_->callbacks.size());

  // Grant a worker, then the actor creation request should be send to the worker.
  auto worker_id = WorkerID::FromRandom();
  ASSERT_TRUE(raylet_client_->GrantWorkerLease(node->node_manager_address(),
                                               node->node_manager_port(),
                                               worker_id,
                                               node_id,
                                               NodeID::Nil()));
  ASSERT_EQ(0, raylet_client_->callbacks.size());
  ASSERT_EQ(1, worker_client_->callbacks.size());

  // Cancel the scheduling on this node, the scheduling should be interrupted.
  ASSERT_EQ(actor->GetActorID(),
            gcs_actor_scheduler_->CancelOnWorker(node_id, worker_id));
  ASSERT_EQ(1, worker_client_->callbacks.size());

  // Reply the actor creation request, which will influence nothing.
  ASSERT_TRUE(worker_client_->ReplyPushTask());
  ASSERT_EQ(0, worker_client_->callbacks.size());
  ASSERT_EQ(0, gcs_actor_scheduler_->num_retry_creating_count_);

  ASSERT_EQ(0, success_actors_.size());
  ASSERT_EQ(0, failure_actors_.size());
}

TEST_F(GcsBasedActorSchedulerTest, TestReschedule) {
  // Add a node with 64 memory units and 8 CPU.
  std::unordered_map<std::string, double> node_resources = {{kMemory_ResourceLabel, 64},
                                                            {kCPU_ResourceLabel, 8}};
  auto node1 = AddNewNode(node_resources);
  auto node_id_1 = NodeID::FromBinary(node1->node_id());
  ASSERT_EQ(1, gcs_node_manager_->GetAllAliveNodes().size());

  // Schedule a actor (requiring 32 memory units and 4 CPU).
  std::unordered_map<std::string, double> required_placement_resources = {
      {kMemory_ResourceLabel, 32}, {kCPU_ResourceLabel, 4}};
  auto actor = NewGcsActor(required_placement_resources);

  // 1.Actor is already tied to a leased worker.
  rpc::Address address;
  WorkerID worker_id = WorkerID::FromRandom();
  address.set_raylet_id(node_id_1.Binary());
  address.set_worker_id(worker_id.Binary());
  actor->UpdateAddress(address);

  // Reschedule the actor with 1 available node, and the actor creation request should be
  // send to the worker.
  gcs_actor_scheduler_->Reschedule(actor);
  ASSERT_EQ(0, raylet_client_->num_workers_requested);
  ASSERT_EQ(0, raylet_client_->callbacks.size());
  ASSERT_EQ(1, worker_client_->callbacks.size());

  // Reply the actor creation request, then the actor should be scheduled successfully.
  ASSERT_TRUE(worker_client_->ReplyPushTask());
  ASSERT_EQ(0, worker_client_->callbacks.size());

  // 2.Actor is not tied to a leased worker.
  actor->UpdateAddress(rpc::Address());
  actor->GetMutableActorTableData()->clear_resource_mapping();

  // Reschedule the actor with 1 available node.
  gcs_actor_scheduler_->Reschedule(actor);

  // Grant a worker, then the actor creation request should be send to the worker.
  ASSERT_TRUE(raylet_client_->GrantWorkerLease(node1->node_manager_address(),
                                               node1->node_manager_port(),
                                               worker_id,
                                               node_id_1,
                                               NodeID::Nil()));
  ASSERT_EQ(0, raylet_client_->callbacks.size());
  ASSERT_EQ(1, worker_client_->callbacks.size());

  // Reply the actor creation request, then the actor should be scheduled successfully.
  ASSERT_TRUE(worker_client_->ReplyPushTask());
  ASSERT_EQ(0, worker_client_->callbacks.size());

  ASSERT_EQ(0, failure_actors_.size());
  ASSERT_EQ(2, success_actors_.size());
}

TEST_F(GcsBasedActorSchedulerTest, TestReleaseUnusedWorkers) {
  // Test the case that GCS won't send `RequestWorkerLease` request to the raylet,
  // if there is still a pending `ReleaseUnusedWorkers` request.

  // Add a node to the cluster.
  // Add a node with 64 memory units and 8 CPU.
  std::unordered_map<std::string, double> node_resources = {{kMemory_ResourceLabel, 64},
                                                            {kCPU_ResourceLabel, 8}};
  auto node = AddNewNode(node_resources);
  auto node_id = NodeID::FromBinary(node->node_id());
  ASSERT_EQ(1, gcs_node_manager_->GetAllAliveNodes().size());

  // Send a `ReleaseUnusedWorkers` request to the node.
  absl::flat_hash_map<NodeID, std::vector<WorkerID>> node_to_workers;
  node_to_workers[node_id].push_back({WorkerID::FromRandom()});
  gcs_actor_scheduler_->ReleaseUnusedWorkers(node_to_workers);
  ASSERT_EQ(1, raylet_client_->num_release_unused_workers);
  ASSERT_EQ(1, raylet_client_->release_callbacks.size());

  // Schedule an actor which is not tied to a worker, this should invoke the
  // `LeaseWorkerFromNode` method.
  // But since the `ReleaseUnusedWorkers` request hasn't finished, `GcsActorScheduler`
  // won't send `RequestWorkerLease` request to node immediately. But instead, it will
  // invoke the `RetryLeasingWorkerFromNode` to retry later.
  // Schedule a actor (requiring 32 memory units and 4 CPU).
  std::unordered_map<std::string, double> required_placement_resources = {
      {kMemory_ResourceLabel, 32}, {kCPU_ResourceLabel, 4}};
  auto actor = NewGcsActor(required_placement_resources);
  gcs_actor_scheduler_->Schedule(actor);
  ASSERT_EQ(2, gcs_actor_scheduler_->num_retry_leasing_count_);
  ASSERT_EQ(raylet_client_->num_workers_requested, 0);

  // When `GcsActorScheduler` receives the `ReleaseUnusedWorkers` reply, it will send
  // out the `RequestWorkerLease` request.
  ASSERT_TRUE(raylet_client_->ReplyReleaseUnusedWorkers());
  gcs_actor_scheduler_->TryLeaseWorkerFromNodeAgain(actor, node);
  ASSERT_EQ(raylet_client_->num_workers_requested, 1);
}

}  // namespace ray

int main(int argc, char **argv) {
  ::testing::InitGoogleTest(&argc, argv);
  return RUN_ALL_TESTS();
}<|MERGE_RESOLUTION|>--- conflicted
+++ resolved
@@ -77,23 +77,12 @@
     auto job_id = JobID::FromInt(1);
 
     std::unordered_map<std::string, double> required_resources;
-<<<<<<< HEAD
+
     required_resources.insert(required_placement_resources.begin(),
                               required_placement_resources.end());
     auto actor_creating_task_spec = Mocker::GenActorCreationTask(
         job_id, /*max_restarts=*/1, /*detached=*/true, /*name=*/"", "", owner_address,
         required_resources, required_placement_resources);
-=======
-    auto actor_creating_task_spec =
-        Mocker::GenActorCreationTask(job_id,
-                                     /*max_restarts=*/1,
-                                     /*detached=*/true,
-                                     /*name=*/"",
-                                     "",
-                                     owner_address,
-                                     required_resources,
-                                     required_placement_resources);
->>>>>>> 81b17669
     return std::make_shared<gcs::GcsActor>(actor_creating_task_spec.GetMessage(),
                                            /*ray_namespace=*/"");
   }
