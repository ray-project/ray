--- conflicted
+++ resolved
@@ -41,19 +41,16 @@
         std::make_shared<GcsServerMocker::MockedGcsActorTable>(store_client_);
     auto resource_scheduler = std::make_shared<gcs::GcsResourceScheduler>();
     gcs_resource_manager_ = std::make_shared<gcs::GcsResourceManager>(
-        io_service_, gcs_publisher_, gcs_table_storage_,
+        io_service_,
+        gcs_publisher_,
+        gcs_table_storage_,
         resource_scheduler->GetClusterResourceManager());
     gcs_actor_scheduler_ =
         std::make_shared<GcsServerMocker::MockedGcsBasedActorScheduler>(
-<<<<<<< HEAD
-            io_service_, *gcs_actor_table_, *gcs_node_manager_, resource_scheduler,
-=======
             io_service_,
             *gcs_actor_table_,
             *gcs_node_manager_,
-            gcs_resource_manager_,
             resource_scheduler,
->>>>>>> e9755d87
             /*schedule_failure_handler=*/
             [this](std::shared_ptr<gcs::GcsActor> actor,
                    const rpc::RequestWorkerLeaseReply::SchedulingFailureType,
