--- conflicted
+++ resolved
@@ -254,14 +254,9 @@
 
   // Remove worker and then check that the actor is being restarted.
   EXPECT_CALL(*mock_actor_scheduler_, CancelOnNode(node_id));
-<<<<<<< HEAD
   gcs_actor_manager_.OnNodeDead(node_id);
   ASSERT_EQ(actor->GetState(), rpc::ActorTableData::RESTARTING);
-=======
-  gcs_actor_manager_->OnNodeDead(node_id);
-  ASSERT_EQ(actor->GetState(), rpc::ActorTableData::RECONSTRUCTING);
->>>>>>> 515afa68
-
+  
   // Add node and check that the actor is restarted.
   gcs_actor_manager_->SchedulePendingActors();
   ASSERT_EQ(mock_actor_scheduler_->actors.size(), 1);
