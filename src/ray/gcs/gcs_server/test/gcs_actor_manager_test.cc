--- conflicted
+++ resolved
@@ -21,39 +21,10 @@
 
 namespace ray {
 
-<<<<<<< HEAD
 using ::testing::_;
-=======
-class MockedGcsActorManager : public gcs::GcsActorManager {
- public:
-  explicit MockedGcsActorManager(boost::asio::io_context &io_context,
-                                 gcs::ActorInfoAccessor &actor_info_accessor,
-                                 gcs::GcsNodeManager &gcs_node_manager,
-                                 gcs::LeaseClientFactoryFn lease_client_factory = nullptr,
-                                 rpc::ClientFactoryFn client_factory = nullptr)
-      : gcs::GcsActorManager(io_context, actor_info_accessor, gcs_node_manager,
-                             lease_client_factory, client_factory) {
-    gcs_actor_scheduler_.reset(new GcsServerMocker::MockedGcsActorScheduler(
-        io_context, actor_info_accessor, gcs_node_manager,
-        /*schedule_failure_handler=*/
-        [this](std::shared_ptr<gcs::GcsActor> actor) {
-          // When there are no available nodes to schedule the actor the
-          // gcs_actor_scheduler will treat it as failed and invoke this handler. In
-          // this case, the actor should be appended to the `pending_actors_` and wait
-          // for the registration of new node.
-          pending_actors_.emplace_back(std::move(actor));
-        },
-        /*schedule_success_handler=*/
-        [this](std::shared_ptr<gcs::GcsActor> actor) {
-          OnActorCreateSuccess(std::move(actor));
-        },
-        std::move(lease_client_factory), std::move(client_factory)));
-  }
->>>>>>> af3d3e77
 
 class MockActorScheduler : public gcs::GcsActorSchedulerInterface {
  public:
-<<<<<<< HEAD
   MockActorScheduler() {}
 
   void Schedule(std::shared_ptr<gcs::GcsActor> actor) { actors.push_back(actor); }
@@ -63,65 +34,17 @@
                ActorID(const ClientID &node_id, const WorkerID &worker_id));
 
   std::vector<std::shared_ptr<gcs::GcsActor>> actors;
-=======
-  void ResetLeaseClientFactory(gcs::LeaseClientFactoryFn lease_client_factory) {
-    auto gcs_actor_scheduler = dynamic_cast<GcsServerMocker::MockedGcsActorScheduler *>(
-        gcs_actor_scheduler_.get());
-    gcs_actor_scheduler->ResetLeaseClientFactory(std::move(lease_client_factory));
-  }
-
-  void ResetClientFactory(rpc::ClientFactoryFn client_factory) {
-    auto gcs_actor_scheduler = dynamic_cast<GcsServerMocker::MockedGcsActorScheduler *>(
-        gcs_actor_scheduler_.get());
-    gcs_actor_scheduler->ResetClientFactory(std::move(client_factory));
-  }
-
-  const absl::flat_hash_map<ActorID, std::shared_ptr<gcs::GcsActor>>
-      &GetAllRegisteredActors() const {
-    return registered_actors_;
-  }
-
-  const std::vector<std::shared_ptr<gcs::GcsActor>> &GetAllPendingActors() const {
-    return pending_actors_;
-  }
->>>>>>> af3d3e77
 };
 
 class GcsActorManagerTest : public ::testing::Test {
  public:
-<<<<<<< HEAD
   GcsActorManagerTest()
       : mock_actor_scheduler_(new MockActorScheduler()),
         gcs_actor_manager_(mock_actor_scheduler_, actor_info_accessor_) {}
 
-  Mocker::MockedActorInfoAccessor actor_info_accessor_;
+  GcsServerMocker::MockedActorInfoAccessor actor_info_accessor_;
   std::shared_ptr<MockActorScheduler> mock_actor_scheduler_;
   gcs::GcsActorManager gcs_actor_manager_;
-=======
-  void SetUp() override {
-    raylet_client_ = std::make_shared<GcsServerMocker::MockRayletClient>();
-    worker_client_ = std::make_shared<GcsServerMocker::MockWorkerClient>();
-    gcs_node_manager_ = std::make_shared<gcs::GcsNodeManager>(
-        io_service_, node_info_accessor_, error_info_accessor_);
-    gcs_actor_manager_ = std::make_shared<MockedGcsActorManager>(
-        io_service_, actor_info_accessor_, *gcs_node_manager_,
-        /*lease_client_factory=*/
-        [this](const rpc::Address &address) { return raylet_client_; },
-        /*client_factory=*/
-        [this](const rpc::Address &address) { return worker_client_; });
-  }
-
- protected:
-  boost::asio::io_service io_service_;
-  GcsServerMocker::MockedActorInfoAccessor actor_info_accessor_;
-  GcsServerMocker::MockedNodeInfoAccessor node_info_accessor_;
-  GcsServerMocker::MockedErrorInfoAccessor error_info_accessor_;
-
-  std::shared_ptr<GcsServerMocker::MockRayletClient> raylet_client_;
-  std::shared_ptr<GcsServerMocker::MockWorkerClient> worker_client_;
-  std::shared_ptr<gcs::GcsNodeManager> gcs_node_manager_;
-  std::shared_ptr<MockedGcsActorManager> gcs_actor_manager_;
->>>>>>> af3d3e77
 };
 
 TEST_F(GcsActorManagerTest, TestBasic) {
