// Copyright 2017 The Ray Authors.
//
// Licensed under the Apache License, Version 2.0 (the "License");
// you may not use this file except in compliance with the License.
// You may obtain a copy of the License at
//
//  http://www.apache.org/licenses/LICENSE-2.0
//
// Unless required by applicable law or agreed to in writing, software
// distributed under the License is distributed on an "AS IS" BASIS,
// WITHOUT WARRANTIES OR CONDITIONS OF ANY KIND, either express or implied.
// See the License for the specific language governing permissions and
// limitations under the License.

#include <ray/gcs/gcs_server/test/gcs_server_test_util.h>
#include <ray/gcs/test/gcs_test_util.h>

#include <memory>

#include "gtest/gtest.h"

namespace ray {

using ::testing::_;

class MockActorScheduler : public gcs::GcsActorSchedulerInterface {
 public:
  MockActorScheduler() {}

  void Schedule(std::shared_ptr<gcs::GcsActor> actor) { actors.push_back(actor); }

  MOCK_METHOD1(CancelOnNode, std::vector<ActorID>(const ClientID &node_id));
  MOCK_METHOD2(CancelOnWorker,
               ActorID(const ClientID &node_id, const WorkerID &worker_id));

  std::vector<std::shared_ptr<gcs::GcsActor>> actors;
};

class MockWorkerClient : public rpc::CoreWorkerClientInterface {
 public:
  ray::Status WaitForActorOutOfScope(
      const rpc::WaitForActorOutOfScopeRequest &request,
      const rpc::ClientCallback<rpc::WaitForActorOutOfScopeReply> &callback) override {
    callbacks.push_back(callback);
    return Status::OK();
  }

  ray::Status KillActor(
      const rpc::KillActorRequest &request,
      const rpc::ClientCallback<rpc::KillActorReply> &callback) override {
    killed_actors.push_back(ActorID::FromBinary(request.intended_actor_id()));
    return Status::OK();
  }

  bool Reply(Status status = Status::OK()) {
    if (callbacks.size() == 0) {
      return false;
    }
    auto callback = callbacks.front();
    auto reply = rpc::WaitForActorOutOfScopeReply();
    callback(status, reply);
    callbacks.pop_front();
    return true;
  }

  std::list<rpc::ClientCallback<rpc::WaitForActorOutOfScopeReply>> callbacks;
  std::vector<ActorID> killed_actors;
};

class GcsActorManagerTest : public ::testing::Test {
 public:
  GcsActorManagerTest()
      : mock_actor_scheduler_(new MockActorScheduler()),
        worker_client_(new MockWorkerClient()),
        gcs_actor_manager_(mock_actor_scheduler_, actor_info_accessor_,
                           [&](const rpc::Address &addr) { return worker_client_; }) {}

  GcsServerMocker::MockedActorInfoAccessor actor_info_accessor_;
  std::shared_ptr<MockActorScheduler> mock_actor_scheduler_;
  std::shared_ptr<MockWorkerClient> worker_client_;
  gcs::GcsActorManager gcs_actor_manager_;
};

TEST_F(GcsActorManagerTest, TestBasic) {
  auto job_id = JobID::FromInt(1);
  auto create_actor_request = Mocker::GenCreateActorRequest(job_id);
  std::vector<std::shared_ptr<gcs::GcsActor>> finished_actors;
  Status status = gcs_actor_manager_.RegisterActor(
      create_actor_request, [&finished_actors](std::shared_ptr<gcs::GcsActor> actor) {
        finished_actors.emplace_back(actor);
      });
  RAY_CHECK_OK(status);

  ASSERT_EQ(finished_actors.size(), 0);
  ASSERT_EQ(mock_actor_scheduler_->actors.size(), 1);
  auto actor = mock_actor_scheduler_->actors.back();
  mock_actor_scheduler_->actors.pop_back();

  // Check that the actor is in state `ALIVE`.
  rpc::Address address;
  auto node_id = ClientID::FromRandom();
  auto worker_id = WorkerID::FromRandom();
  address.set_raylet_id(node_id.Binary());
  address.set_worker_id(worker_id.Binary());
  actor->UpdateAddress(address);
  gcs_actor_manager_.OnActorCreationSuccess(actor);
  ASSERT_EQ(finished_actors.size(), 1);

  ASSERT_TRUE(worker_client_->Reply());
  ASSERT_EQ(actor->GetState(), rpc::ActorTableData::DEAD);
}

TEST_F(GcsActorManagerTest, TestSchedulingFailed) {
  auto job_id = JobID::FromInt(1);
  auto create_actor_request = Mocker::GenCreateActorRequest(job_id);
  std::vector<std::shared_ptr<gcs::GcsActor>> finished_actors;
  RAY_CHECK_OK(gcs_actor_manager_.RegisterActor(
      create_actor_request, [&finished_actors](std::shared_ptr<gcs::GcsActor> actor) {
        finished_actors.emplace_back(actor);
      }));

  ASSERT_EQ(finished_actors.size(), 0);
  ASSERT_EQ(mock_actor_scheduler_->actors.size(), 1);
  auto actor = mock_actor_scheduler_->actors.back();
  mock_actor_scheduler_->actors.clear();

  gcs_actor_manager_.OnActorCreationFailed(actor);
  gcs_actor_manager_.SchedulePendingActors();
  ASSERT_EQ(mock_actor_scheduler_->actors.size(), 1);
  mock_actor_scheduler_->actors.clear();
  ASSERT_EQ(finished_actors.size(), 0);

  // Check that the actor is in state `ALIVE`.
  rpc::Address address;
  auto node_id = ClientID::FromRandom();
  auto worker_id = WorkerID::FromRandom();
  address.set_raylet_id(node_id.Binary());
  address.set_worker_id(worker_id.Binary());
  actor->UpdateAddress(address);
  gcs_actor_manager_.OnActorCreationSuccess(actor);
  ASSERT_EQ(finished_actors.size(), 1);
}

TEST_F(GcsActorManagerTest, TestWorkerFailure) {
  auto job_id = JobID::FromInt(1);
  auto create_actor_request = Mocker::GenCreateActorRequest(job_id);
  std::vector<std::shared_ptr<gcs::GcsActor>> finished_actors;
  RAY_CHECK_OK(gcs_actor_manager_.RegisterActor(
      create_actor_request, [&finished_actors](std::shared_ptr<gcs::GcsActor> actor) {
        finished_actors.emplace_back(actor);
      }));

  ASSERT_EQ(finished_actors.size(), 0);
  ASSERT_EQ(mock_actor_scheduler_->actors.size(), 1);
  auto actor = mock_actor_scheduler_->actors.back();
  mock_actor_scheduler_->actors.pop_back();

  // Check that the actor is in state `ALIVE`.
  rpc::Address address;
  auto node_id = ClientID::FromRandom();
  auto worker_id = WorkerID::FromRandom();
  address.set_raylet_id(node_id.Binary());
  address.set_worker_id(worker_id.Binary());
  actor->UpdateAddress(address);
  gcs_actor_manager_.OnActorCreationSuccess(actor);
  ASSERT_EQ(finished_actors.size(), 1);

  // Killing another worker does not affect this actor.
  EXPECT_CALL(*mock_actor_scheduler_, CancelOnWorker(node_id, _));
  gcs_actor_manager_.OnWorkerDead(node_id, WorkerID::FromRandom());
  ASSERT_EQ(actor->GetState(), rpc::ActorTableData::ALIVE);

  // Remove worker and then check that the actor is dead.
  gcs_actor_manager_.OnWorkerDead(node_id, worker_id);
  ASSERT_EQ(actor->GetState(), rpc::ActorTableData::DEAD);
  // No more actors to schedule.
  gcs_actor_manager_.SchedulePendingActors();
  ASSERT_EQ(mock_actor_scheduler_->actors.size(), 0);

  ASSERT_TRUE(worker_client_->Reply());
}

TEST_F(GcsActorManagerTest, TestNodeFailure) {
  auto job_id = JobID::FromInt(1);
  auto create_actor_request = Mocker::GenCreateActorRequest(job_id);
  std::vector<std::shared_ptr<gcs::GcsActor>> finished_actors;
  Status status = gcs_actor_manager_.RegisterActor(
      create_actor_request, [&finished_actors](std::shared_ptr<gcs::GcsActor> actor) {
        finished_actors.emplace_back(actor);
      });
  RAY_CHECK_OK(status);

  ASSERT_EQ(finished_actors.size(), 0);
  ASSERT_EQ(mock_actor_scheduler_->actors.size(), 1);
  auto actor = mock_actor_scheduler_->actors.back();
  mock_actor_scheduler_->actors.pop_back();

  // Check that the actor is in state `ALIVE`.
  rpc::Address address;
  auto node_id = ClientID::FromRandom();
  auto worker_id = WorkerID::FromRandom();
  address.set_raylet_id(node_id.Binary());
  address.set_worker_id(worker_id.Binary());
  actor->UpdateAddress(address);
  gcs_actor_manager_.OnActorCreationSuccess(actor);
  ASSERT_EQ(finished_actors.size(), 1);

  // Killing another node does not affect this actor.
  EXPECT_CALL(*mock_actor_scheduler_, CancelOnNode(_));
<<<<<<< HEAD
  gcs_actor_manager_.RestartActorsOnNode(ClientID::FromRandom());
=======
  gcs_actor_manager_.OnNodeDead(ClientID::FromRandom());
>>>>>>> 3a25f5f5
  ASSERT_EQ(actor->GetState(), rpc::ActorTableData::ALIVE);

  // Remove node and then check that the actor is dead.
  EXPECT_CALL(*mock_actor_scheduler_, CancelOnNode(node_id));
<<<<<<< HEAD
  gcs_actor_manager_.RestartActorsOnNode(node_id);
=======
  gcs_actor_manager_.OnNodeDead(node_id);
>>>>>>> 3a25f5f5
  ASSERT_EQ(actor->GetState(), rpc::ActorTableData::DEAD);
  // No more actors to schedule.
  gcs_actor_manager_.SchedulePendingActors();
  ASSERT_EQ(mock_actor_scheduler_->actors.size(), 0);

  ASSERT_TRUE(worker_client_->Reply());
}

TEST_F(GcsActorManagerTest, TestActorReconstruction) {
  auto job_id = JobID::FromInt(1);
  auto create_actor_request =
      Mocker::GenCreateActorRequest(job_id, /*max_restarts=*/1, /*detached=*/false);
  std::vector<std::shared_ptr<gcs::GcsActor>> finished_actors;
  Status status = gcs_actor_manager_.RegisterActor(
      create_actor_request, [&finished_actors](std::shared_ptr<gcs::GcsActor> actor) {
        finished_actors.emplace_back(actor);
      });
  RAY_CHECK_OK(status);

  ASSERT_EQ(finished_actors.size(), 0);
  ASSERT_EQ(mock_actor_scheduler_->actors.size(), 1);
  auto actor = mock_actor_scheduler_->actors.back();
  mock_actor_scheduler_->actors.pop_back();

  // Check that the actor is in state `ALIVE`.
  rpc::Address address;
  auto node_id = ClientID::FromRandom();
  auto worker_id = WorkerID::FromRandom();
  address.set_raylet_id(node_id.Binary());
  address.set_worker_id(worker_id.Binary());
  actor->UpdateAddress(address);
  gcs_actor_manager_.OnActorCreationSuccess(actor);
  ASSERT_EQ(finished_actors.size(), 1);

  // Remove worker and then check that the actor is being restarted.
  EXPECT_CALL(*mock_actor_scheduler_, CancelOnNode(node_id));
<<<<<<< HEAD
  gcs_actor_manager_.RestartActorsOnNode(node_id);
  ASSERT_EQ(actor->GetState(), rpc::ActorTableData::RESTARTING);
=======
  gcs_actor_manager_.OnNodeDead(node_id);
  ASSERT_EQ(actor->GetState(), rpc::ActorTableData::RECONSTRUCTING);
>>>>>>> 3a25f5f5

  // Add node and check that the actor is restarted.
  gcs_actor_manager_.SchedulePendingActors();
  ASSERT_EQ(mock_actor_scheduler_->actors.size(), 1);
  mock_actor_scheduler_->actors.clear();
  ASSERT_EQ(finished_actors.size(), 1);
  auto node_id2 = ClientID::FromRandom();
  address.set_raylet_id(node_id2.Binary());
  actor->UpdateAddress(address);
  gcs_actor_manager_.OnActorCreationSuccess(actor);
  ASSERT_EQ(finished_actors.size(), 1);
  ASSERT_EQ(actor->GetState(), rpc::ActorTableData::ALIVE);
  ASSERT_EQ(actor->GetNodeID(), node_id2);

  // Killing another worker does not affect this actor.
  EXPECT_CALL(*mock_actor_scheduler_, CancelOnNode(_));
<<<<<<< HEAD
  gcs_actor_manager_.RestartActorsOnNode(ClientID::FromRandom());
=======
  gcs_actor_manager_.OnNodeDead(ClientID::FromRandom());
>>>>>>> 3a25f5f5
  ASSERT_EQ(actor->GetState(), rpc::ActorTableData::ALIVE);

  // Remove worker and then check that the actor is dead.
  EXPECT_CALL(*mock_actor_scheduler_, CancelOnNode(node_id2));
<<<<<<< HEAD
  gcs_actor_manager_.RestartActorsOnNode(node_id2);
=======
  gcs_actor_manager_.OnNodeDead(node_id2);
>>>>>>> 3a25f5f5
  ASSERT_EQ(actor->GetState(), rpc::ActorTableData::DEAD);
  // No more actors to schedule.
  gcs_actor_manager_.SchedulePendingActors();
  ASSERT_EQ(mock_actor_scheduler_->actors.size(), 0);

  ASSERT_TRUE(worker_client_->Reply());
}

TEST_F(GcsActorManagerTest, TestActorRestartWhenOwnerDead) {
  auto job_id = JobID::FromInt(1);
  auto create_actor_request = Mocker::GenCreateActorRequest(
      job_id, /*max_reconstructions=*/1, /*detached=*/false);
  std::vector<std::shared_ptr<gcs::GcsActor>> finished_actors;
  RAY_CHECK_OK(gcs_actor_manager_.RegisterActor(
      create_actor_request, [&finished_actors](std::shared_ptr<gcs::GcsActor> actor) {
        finished_actors.emplace_back(actor);
      }));

  ASSERT_EQ(finished_actors.size(), 0);
  ASSERT_EQ(mock_actor_scheduler_->actors.size(), 1);
  auto actor = mock_actor_scheduler_->actors.back();
  mock_actor_scheduler_->actors.pop_back();
  const auto owner_node_id = actor->GetOwnerNodeID();

  // Check that the actor is in state `ALIVE`.
  rpc::Address address;
  auto node_id = ClientID::FromRandom();
  auto worker_id = WorkerID::FromRandom();
  address.set_raylet_id(node_id.Binary());
  address.set_worker_id(worker_id.Binary());
  actor->UpdateAddress(address);
  gcs_actor_manager_.OnActorCreationSuccess(actor);
  ASSERT_EQ(finished_actors.size(), 1);

  // Remove the owner's node.
  EXPECT_CALL(*mock_actor_scheduler_, CancelOnNode(owner_node_id));
  gcs_actor_manager_.OnNodeDead(owner_node_id);
  // The child actor should be marked as dead.
  ASSERT_EQ(actor->GetState(), rpc::ActorTableData::DEAD);
  ASSERT_EQ(worker_client_->killed_actors.size(), 1);
  ASSERT_EQ(worker_client_->killed_actors.front(), actor->GetActorID());

  // Remove the actor's node and check that the actor is not restarted, since
  // its owner has died.
  EXPECT_CALL(*mock_actor_scheduler_, CancelOnNode(node_id));
  gcs_actor_manager_.OnNodeDead(node_id);
  ASSERT_EQ(actor->GetState(), rpc::ActorTableData::DEAD);
  gcs_actor_manager_.SchedulePendingActors();
  ASSERT_TRUE(mock_actor_scheduler_->actors.empty());
}

TEST_F(GcsActorManagerTest, TestDetachedActorRestartWhenCreatorDead) {
  auto job_id = JobID::FromInt(1);
  auto create_actor_request =
      Mocker::GenCreateActorRequest(job_id, /*max_reconstructions=*/1, /*detached=*/true);
  std::vector<std::shared_ptr<gcs::GcsActor>> finished_actors;
  RAY_CHECK_OK(gcs_actor_manager_.RegisterActor(
      create_actor_request, [&finished_actors](std::shared_ptr<gcs::GcsActor> actor) {
        finished_actors.emplace_back(actor);
      }));

  ASSERT_EQ(finished_actors.size(), 0);
  ASSERT_EQ(mock_actor_scheduler_->actors.size(), 1);
  auto actor = mock_actor_scheduler_->actors.back();
  mock_actor_scheduler_->actors.pop_back();
  const auto owner_node_id = actor->GetOwnerNodeID();

  // Check that the actor is in state `ALIVE`.
  rpc::Address address;
  auto node_id = ClientID::FromRandom();
  auto worker_id = WorkerID::FromRandom();
  address.set_raylet_id(node_id.Binary());
  address.set_worker_id(worker_id.Binary());
  actor->UpdateAddress(address);
  gcs_actor_manager_.OnActorCreationSuccess(actor);
  ASSERT_EQ(finished_actors.size(), 1);

  // Remove the owner's node.
  EXPECT_CALL(*mock_actor_scheduler_, CancelOnNode(owner_node_id));
  gcs_actor_manager_.OnNodeDead(owner_node_id);
  // The child actor should not be marked as dead.
  ASSERT_TRUE(worker_client_->killed_actors.empty());
  ASSERT_EQ(actor->GetState(), rpc::ActorTableData::ALIVE);
}

TEST_F(GcsActorManagerTest, TestNamedActors) {
  auto job_id_1 = JobID::FromInt(1);
  auto job_id_2 = JobID::FromInt(2);

  auto request1 =
      Mocker::GenCreateActorRequest(job_id_1, 0, /*is_detached=*/true, /*name=*/"actor1");
  Status status = gcs_actor_manager_.RegisterActor(
      request1, [](std::shared_ptr<gcs::GcsActor> actor) {});
  ASSERT_TRUE(status.ok());
  ASSERT_EQ(gcs_actor_manager_.GetActorIDByName("actor1").Binary(),
            request1.task_spec().actor_creation_task_spec().actor_id());

  auto request2 =
      Mocker::GenCreateActorRequest(job_id_1, 0, /*is_detached=*/true, /*name=*/"actor2");
  status = gcs_actor_manager_.RegisterActor(request2,
                                            [](std::shared_ptr<gcs::GcsActor> actor) {});
  ASSERT_TRUE(status.ok());
  ASSERT_EQ(gcs_actor_manager_.GetActorIDByName("actor2").Binary(),
            request2.task_spec().actor_creation_task_spec().actor_id());

  // Check that looking up a non-existent name returns ActorID::Nil();
  ASSERT_EQ(gcs_actor_manager_.GetActorIDByName("actor3"), ActorID::Nil());

  // Check that naming collisions return Status::Invalid.
  auto request3 =
      Mocker::GenCreateActorRequest(job_id_1, 0, /*is_detached=*/true, /*name=*/"actor2");
  status = gcs_actor_manager_.RegisterActor(request3,
                                            [](std::shared_ptr<gcs::GcsActor> actor) {});
  ASSERT_TRUE(status.IsInvalid());
  ASSERT_EQ(gcs_actor_manager_.GetActorIDByName("actor2").Binary(),
            request2.task_spec().actor_creation_task_spec().actor_id());

  // Check that naming collisions are enforced across JobIDs.
  auto request4 =
      Mocker::GenCreateActorRequest(job_id_2, 0, /*is_detached=*/true, /*name=*/"actor2");
  status = gcs_actor_manager_.RegisterActor(request4,
                                            [](std::shared_ptr<gcs::GcsActor> actor) {});
  ASSERT_TRUE(status.IsInvalid());
  ASSERT_EQ(gcs_actor_manager_.GetActorIDByName("actor2").Binary(),
            request2.task_spec().actor_creation_task_spec().actor_id());
}

}  // namespace ray

int main(int argc, char **argv) {
  ::testing::InitGoogleTest(&argc, argv);
  return RUN_ALL_TESTS();
}<|MERGE_RESOLUTION|>--- conflicted
+++ resolved
@@ -207,20 +207,12 @@
 
   // Killing another node does not affect this actor.
   EXPECT_CALL(*mock_actor_scheduler_, CancelOnNode(_));
-<<<<<<< HEAD
-  gcs_actor_manager_.RestartActorsOnNode(ClientID::FromRandom());
-=======
   gcs_actor_manager_.OnNodeDead(ClientID::FromRandom());
->>>>>>> 3a25f5f5
   ASSERT_EQ(actor->GetState(), rpc::ActorTableData::ALIVE);
 
   // Remove node and then check that the actor is dead.
   EXPECT_CALL(*mock_actor_scheduler_, CancelOnNode(node_id));
-<<<<<<< HEAD
-  gcs_actor_manager_.RestartActorsOnNode(node_id);
-=======
   gcs_actor_manager_.OnNodeDead(node_id);
->>>>>>> 3a25f5f5
   ASSERT_EQ(actor->GetState(), rpc::ActorTableData::DEAD);
   // No more actors to schedule.
   gcs_actor_manager_.SchedulePendingActors();
@@ -257,13 +249,8 @@
 
   // Remove worker and then check that the actor is being restarted.
   EXPECT_CALL(*mock_actor_scheduler_, CancelOnNode(node_id));
-<<<<<<< HEAD
-  gcs_actor_manager_.RestartActorsOnNode(node_id);
+  gcs_actor_manager_.OnNodeDead(node_id);
   ASSERT_EQ(actor->GetState(), rpc::ActorTableData::RESTARTING);
-=======
-  gcs_actor_manager_.OnNodeDead(node_id);
-  ASSERT_EQ(actor->GetState(), rpc::ActorTableData::RECONSTRUCTING);
->>>>>>> 3a25f5f5
 
   // Add node and check that the actor is restarted.
   gcs_actor_manager_.SchedulePendingActors();
@@ -280,20 +267,12 @@
 
   // Killing another worker does not affect this actor.
   EXPECT_CALL(*mock_actor_scheduler_, CancelOnNode(_));
-<<<<<<< HEAD
-  gcs_actor_manager_.RestartActorsOnNode(ClientID::FromRandom());
-=======
   gcs_actor_manager_.OnNodeDead(ClientID::FromRandom());
->>>>>>> 3a25f5f5
   ASSERT_EQ(actor->GetState(), rpc::ActorTableData::ALIVE);
 
   // Remove worker and then check that the actor is dead.
   EXPECT_CALL(*mock_actor_scheduler_, CancelOnNode(node_id2));
-<<<<<<< HEAD
-  gcs_actor_manager_.RestartActorsOnNode(node_id2);
-=======
   gcs_actor_manager_.OnNodeDead(node_id2);
->>>>>>> 3a25f5f5
   ASSERT_EQ(actor->GetState(), rpc::ActorTableData::DEAD);
   // No more actors to schedule.
   gcs_actor_manager_.SchedulePendingActors();
