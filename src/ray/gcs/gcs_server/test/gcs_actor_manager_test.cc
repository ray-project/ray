// Copyright 2017 The Ray Authors.
//
// Licensed under the Apache License, Version 2.0 (the "License");
// you may not use this file except in compliance with the License.
// You may obtain a copy of the License at
//
//  http://www.apache.org/licenses/LICENSE-2.0
//
// Unless required by applicable law or agreed to in writing, software
// distributed under the License is distributed on an "AS IS" BASIS,
// WITHOUT WARRANTIES OR CONDITIONS OF ANY KIND, either express or implied.
// See the License for the specific language governing permissions and
// limitations under the License.

#include <ray/gcs/gcs_server/test/gcs_server_test_util.h>
#include <ray/gcs/test/gcs_test_util.h>

#include <memory>

#include "gtest/gtest.h"

namespace ray {

using ::testing::_;

class MockActorScheduler : public gcs::GcsActorSchedulerInterface {
 public:
  MockActorScheduler() {}

  void Schedule(std::shared_ptr<gcs::GcsActor> actor) { actors.push_back(actor); }

  MOCK_METHOD1(CancelOnNode, std::vector<ActorID>(const ClientID &node_id));
  MOCK_METHOD2(CancelOnWorker,
               ActorID(const ClientID &node_id, const WorkerID &worker_id));

  std::vector<std::shared_ptr<gcs::GcsActor>> actors;
};

class GcsActorManagerTest : public ::testing::Test {
 public:
  GcsActorManagerTest()
      : mock_actor_scheduler_(new MockActorScheduler()),
        gcs_actor_manager_(mock_actor_scheduler_, actor_info_accessor_) {}

  GcsServerMocker::MockedActorInfoAccessor actor_info_accessor_;
  std::shared_ptr<MockActorScheduler> mock_actor_scheduler_;
  gcs::GcsActorManager gcs_actor_manager_;
};

TEST_F(GcsActorManagerTest, TestBasic) {
  auto job_id = JobID::FromInt(1);
  auto create_actor_request = Mocker::GenCreateActorRequest(job_id);
  std::vector<std::shared_ptr<gcs::GcsActor>> finished_actors;
  gcs_actor_manager_.RegisterActor(
      create_actor_request, [&finished_actors](std::shared_ptr<gcs::GcsActor> actor) {
        finished_actors.emplace_back(actor);
      });

  ASSERT_EQ(finished_actors.size(), 0);
  ASSERT_EQ(mock_actor_scheduler_->actors.size(), 1);
  auto actor = mock_actor_scheduler_->actors.back();
  mock_actor_scheduler_->actors.pop_back();

  gcs_actor_manager_.OnActorCreationFailed(actor);
  gcs_actor_manager_.SchedulePendingActors();
  ASSERT_EQ(mock_actor_scheduler_->actors.size(), 1);
  mock_actor_scheduler_->actors.clear();
  ASSERT_EQ(finished_actors.size(), 0);

  // Check that the actor is in state `ALIVE`.
  rpc::Address address;
  auto node_id = ClientID::FromRandom();
  auto worker_id = WorkerID::FromRandom();
  address.set_raylet_id(node_id.Binary());
  address.set_worker_id(worker_id.Binary());
  actor->UpdateAddress(address);
  gcs_actor_manager_.OnActorCreationSuccess(actor);
  ASSERT_EQ(finished_actors.size(), 1);

  // Killing another worker does not affect this actor.
  EXPECT_CALL(*mock_actor_scheduler_, CancelOnWorker(node_id, _));
  gcs_actor_manager_.ReconstructActorOnWorker(node_id, WorkerID::FromRandom());
  ASSERT_EQ(actor->GetState(), rpc::ActorTableData::ALIVE);

  // Remove worker and then check that the actor is dead.
  gcs_actor_manager_.ReconstructActorOnWorker(node_id, worker_id);
  ASSERT_EQ(actor->GetState(), rpc::ActorTableData::DEAD);
  // No more actors to schedule.
  gcs_actor_manager_.SchedulePendingActors();
  ASSERT_EQ(mock_actor_scheduler_->actors.size(), 0);
}

TEST_F(GcsActorManagerTest, TestBasicNodeFailure) {
  auto job_id = JobID::FromInt(1);
  auto create_actor_request = Mocker::GenCreateActorRequest(job_id);
  std::vector<std::shared_ptr<gcs::GcsActor>> finished_actors;
  gcs_actor_manager_.RegisterActor(
      create_actor_request, [&finished_actors](std::shared_ptr<gcs::GcsActor> actor) {
        finished_actors.emplace_back(actor);
      });

  ASSERT_EQ(finished_actors.size(), 0);
  ASSERT_EQ(mock_actor_scheduler_->actors.size(), 1);
  auto actor = mock_actor_scheduler_->actors.back();
  mock_actor_scheduler_->actors.pop_back();

  gcs_actor_manager_.OnActorCreationFailed(actor);
  gcs_actor_manager_.SchedulePendingActors();
  ASSERT_EQ(mock_actor_scheduler_->actors.size(), 1);
  mock_actor_scheduler_->actors.clear();
  ASSERT_EQ(finished_actors.size(), 0);

  // Check that the actor is in state `ALIVE`.
  rpc::Address address;
  auto node_id = ClientID::FromRandom();
  auto worker_id = WorkerID::FromRandom();
  address.set_raylet_id(node_id.Binary());
  address.set_worker_id(worker_id.Binary());
  actor->UpdateAddress(address);
  gcs_actor_manager_.OnActorCreationSuccess(actor);
  ASSERT_EQ(finished_actors.size(), 1);

  // Killing another node does not affect this actor.
  EXPECT_CALL(*mock_actor_scheduler_, CancelOnNode(_));
  gcs_actor_manager_.ReconstructActorsOnNode(ClientID::FromRandom());
  ASSERT_EQ(actor->GetState(), rpc::ActorTableData::ALIVE);

  // Remove node and then check that the actor is dead.
  EXPECT_CALL(*mock_actor_scheduler_, CancelOnNode(node_id));
  gcs_actor_manager_.ReconstructActorsOnNode(node_id);
  ASSERT_EQ(actor->GetState(), rpc::ActorTableData::DEAD);
  // No more actors to schedule.
  gcs_actor_manager_.SchedulePendingActors();
  ASSERT_EQ(mock_actor_scheduler_->actors.size(), 0);
}

TEST_F(GcsActorManagerTest, TestActorReconstruction) {
  auto job_id = JobID::FromInt(1);
<<<<<<< HEAD
  auto create_actor_request = Mocker::GenCreateActorRequest(job_id, /*max_restarts=*/2);
=======
  auto create_actor_request = Mocker::GenCreateActorRequest(
      job_id, /*max_reconstructions=*/1, /*detached=*/false);
>>>>>>> e631827a
  std::vector<std::shared_ptr<gcs::GcsActor>> finished_actors;
  gcs_actor_manager_.RegisterActor(
      create_actor_request, [&finished_actors](std::shared_ptr<gcs::GcsActor> actor) {
        finished_actors.emplace_back(actor);
      });

  ASSERT_EQ(finished_actors.size(), 0);
  ASSERT_EQ(mock_actor_scheduler_->actors.size(), 1);
  auto actor = mock_actor_scheduler_->actors.back();
  mock_actor_scheduler_->actors.pop_back();

  // Check that the actor is in state `ALIVE`.
  rpc::Address address;
  auto node_id = ClientID::FromRandom();
  auto worker_id = WorkerID::FromRandom();
  address.set_raylet_id(node_id.Binary());
  address.set_worker_id(worker_id.Binary());
  actor->UpdateAddress(address);
  gcs_actor_manager_.OnActorCreationSuccess(actor);
  ASSERT_EQ(finished_actors.size(), 1);

  // Remove node and then check that the actor is being restarted.
  EXPECT_CALL(*mock_actor_scheduler_, CancelOnNode(node_id));
  gcs_actor_manager_.ReconstructActorsOnNode(node_id);
  ASSERT_EQ(actor->GetState(), rpc::ActorTableData::RECONSTRUCTING);

  // Add node and check that the actor is restarted.
  gcs_actor_manager_.SchedulePendingActors();
  ASSERT_EQ(mock_actor_scheduler_->actors.size(), 1);
  mock_actor_scheduler_->actors.clear();
  ASSERT_EQ(finished_actors.size(), 1);
  auto node_id2 = ClientID::FromRandom();
  address.set_raylet_id(node_id2.Binary());
  actor->UpdateAddress(address);
  gcs_actor_manager_.OnActorCreationSuccess(actor);
  ASSERT_EQ(finished_actors.size(), 1);
  ASSERT_EQ(actor->GetState(), rpc::ActorTableData::ALIVE);
  ASSERT_EQ(actor->GetNodeID(), node_id2);

  // Killing another node does not affect this actor.
  EXPECT_CALL(*mock_actor_scheduler_, CancelOnNode(_));
  gcs_actor_manager_.ReconstructActorsOnNode(ClientID::FromRandom());
  ASSERT_EQ(actor->GetState(), rpc::ActorTableData::ALIVE);

  // Remove node and then check that the actor is dead.
  EXPECT_CALL(*mock_actor_scheduler_, CancelOnNode(node_id2));
  gcs_actor_manager_.ReconstructActorsOnNode(node_id2);
  ASSERT_EQ(actor->GetState(), rpc::ActorTableData::DEAD);
  // No more actors to schedule.
  gcs_actor_manager_.SchedulePendingActors();
  ASSERT_EQ(mock_actor_scheduler_->actors.size(), 0);
}

}  // namespace ray

int main(int argc, char **argv) {
  ::testing::InitGoogleTest(&argc, argv);
  return RUN_ALL_TESTS();
}<|MERGE_RESOLUTION|>--- conflicted
+++ resolved
@@ -136,12 +136,8 @@
 
 TEST_F(GcsActorManagerTest, TestActorReconstruction) {
   auto job_id = JobID::FromInt(1);
-<<<<<<< HEAD
-  auto create_actor_request = Mocker::GenCreateActorRequest(job_id, /*max_restarts=*/2);
-=======
   auto create_actor_request = Mocker::GenCreateActorRequest(
-      job_id, /*max_reconstructions=*/1, /*detached=*/false);
->>>>>>> e631827a
+      job_id, /*max_restarts=*/1, /*detached=*/false);
   std::vector<std::shared_ptr<gcs::GcsActor>> finished_actors;
   gcs_actor_manager_.RegisterActor(
       create_actor_request, [&finished_actors](std::shared_ptr<gcs::GcsActor> actor) {
