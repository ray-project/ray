// Copyright 2017 The Ray Authors.
//
// Licensed under the Apache License, Version 2.0 (the "License");
// you may not use this file except in compliance with the License.
// You may obtain a copy of the License at
//
//  http://www.apache.org/licenses/LICENSE-2.0
//
// Unless required by applicable law or agreed to in writing, software
// distributed under the License is distributed on an "AS IS" BASIS,
// WITHOUT WARRANTIES OR CONDITIONS OF ANY KIND, either express or implied.
// See the License for the specific language governing permissions and
// limitations under the License.

#include "ray/gcs/gcs_server/gcs_placement_group_manager.h"

#include <memory>

// clang-format off
#include "gtest/gtest.h"
#include "ray/common/asio/instrumented_io_context.h"
#include "ray/gcs/gcs_server/test/gcs_server_test_util.h"
#include "ray/gcs/test/gcs_test_util.h"
#include "ray/raylet/scheduling/cluster_resource_manager.h"
#include "mock/ray/pubsub/publisher.h"
// clang-format on

namespace ray {
namespace gcs {

using ::testing::_;
using StatusCallback = std::function<void(Status status)>;

class MockPlacementGroupScheduler : public gcs::GcsPlacementGroupSchedulerInterface {
 public:
  MockPlacementGroupScheduler() = default;

  void ScheduleUnplacedBundles(
      std::shared_ptr<gcs::GcsPlacementGroup> placement_group,
      std::function<void(std::shared_ptr<gcs::GcsPlacementGroup>, bool)> failure_handler,
      std::function<void(std::shared_ptr<gcs::GcsPlacementGroup>)> success_handler)
      override {
    absl::MutexLock lock(&mutex_);
    placement_groups_.push_back(placement_group);
  }

  MOCK_METHOD1(DestroyPlacementGroupBundleResourcesIfExists,
               void(const PlacementGroupID &placement_group_id));

  MOCK_METHOD1(MarkScheduleCancelled, void(const PlacementGroupID &placement_group_id));

  MOCK_METHOD1(
      ReleaseUnusedBundles,
      void(const absl::flat_hash_map<NodeID, std::vector<rpc::Bundle>> &node_to_bundles));

  MOCK_METHOD1(
      Initialize,
      void(const absl::flat_hash_map<PlacementGroupID,
                                     std::vector<std::shared_ptr<BundleSpecification>>>
               &group_to_bundles));

  absl::flat_hash_map<PlacementGroupID, std::vector<int64_t>> GetBundlesOnNode(
      const NodeID &node_id) override {
    absl::flat_hash_map<PlacementGroupID, std::vector<int64_t>> bundles;
    bundles[group_on_dead_node_] = bundles_on_dead_node_;
    return bundles;
  }

  int GetPlacementGroupCount() {
    absl::MutexLock lock(&mutex_);
    return placement_groups_.size();
  }

  PlacementGroupID group_on_dead_node_;
  std::vector<int64_t> bundles_on_dead_node_;
  std::vector<std::shared_ptr<gcs::GcsPlacementGroup>> placement_groups_;
  absl::Mutex mutex_;
};

class GcsPlacementGroupManagerTest : public ::testing::Test {
 public:
  GcsPlacementGroupManagerTest()
      : mock_placement_group_scheduler_(new MockPlacementGroupScheduler()) {
    gcs_publisher_ =
        std::make_shared<GcsPublisher>(std::make_unique<ray::pubsub::MockPublisher>());
    gcs_table_storage_ = std::make_shared<gcs::InMemoryGcsTableStorage>(io_service_);
    gcs_resource_manager_ = std::make_shared<gcs::GcsResourceManager>(
<<<<<<< HEAD
        nullptr, cluster_resource_manager_, NodeID::FromRandom());
=======
        io_service_, nullptr, cluster_resource_manager_);
>>>>>>> 0cd7bc40
    gcs_placement_group_manager_.reset(new gcs::GcsPlacementGroupManager(
        io_service_,
        mock_placement_group_scheduler_,
        gcs_table_storage_,
        *gcs_resource_manager_,
        [this](const JobID &job_id) { return job_namespace_table_[job_id]; }));
    for (int i = 1; i <= 10; i++) {
      auto job_id = JobID::FromInt(i);
      job_namespace_table_[job_id] = "";
    }
  }

  void SetUp() override {
    // mock_placement_group_scheduler_.reset(new MockPlacementGroupScheduler());
    thread_io_service_.reset(new std::thread([this] {
      std::unique_ptr<boost::asio::io_service::work> work(
          new boost::asio::io_service::work(io_service_));
      io_service_.run();
    }));
  }

  void TearDown() override {
    io_service_.stop();
    thread_io_service_->join();
  }

  // Make placement group registration sync.
  void RegisterPlacementGroup(const ray::rpc::CreatePlacementGroupRequest &request,
                              StatusCallback callback) {
    std::promise<void> promise;
    JobID job_id = JobID::FromBinary(request.placement_group_spec().creator_job_id());
    std::string ray_namespace = job_namespace_table_[job_id];
    gcs_placement_group_manager_->RegisterPlacementGroup(
        std::make_shared<gcs::GcsPlacementGroup>(request, ray_namespace),
        [&callback, &promise](Status status) {
          RAY_CHECK_OK(status);
          callback(status);
          promise.set_value();
        });
    promise.get_future().get();
  }

  // We need this to ensure that `MarkSchedulingDone` and `SchedulePendingPlacementGroups`
  // was already invoked when we have invoked `OnPlacementGroupCreationSuccess`.
  void OnPlacementGroupCreationSuccess(
      const std::shared_ptr<gcs::GcsPlacementGroup> &placement_group) {
    std::promise<void> promise;
    gcs_placement_group_manager_->WaitPlacementGroup(
        placement_group->GetPlacementGroupID(), [&promise](Status status) {
          RAY_CHECK_OK(status);
          promise.set_value();
        });
    gcs_placement_group_manager_->OnPlacementGroupCreationSuccess(placement_group);
    promise.get_future().get();
  }

  std::shared_ptr<GcsInitData> LoadDataFromDataStorage() {
    auto gcs_init_data = std::make_shared<GcsInitData>(gcs_table_storage_);
    std::promise<void> promise;
    gcs_init_data->AsyncLoad([&promise] { promise.set_value(); });
    promise.get_future().get();
    return gcs_init_data;
  }

  void WaitForExpectedPgCount(int expected_count) {
    auto condition = [this, expected_count]() {
      return mock_placement_group_scheduler_->GetPlacementGroupCount() == expected_count;
    };
    EXPECT_TRUE(WaitForCondition(condition, 10 * 1000));
  }

  ExponentialBackOff GetExpBackOff() { return ExponentialBackOff(0, 1); }

  std::shared_ptr<MockPlacementGroupScheduler> mock_placement_group_scheduler_;
  std::unique_ptr<gcs::GcsPlacementGroupManager> gcs_placement_group_manager_;
  absl::flat_hash_map<JobID, std::string> job_namespace_table_;

 private:
  std::unique_ptr<std::thread> thread_io_service_;
  instrumented_io_context io_service_;
  std::shared_ptr<gcs::GcsTableStorage> gcs_table_storage_;
  ClusterResourceManager cluster_resource_manager_;
  std::shared_ptr<gcs::GcsResourceManager> gcs_resource_manager_;
  std::shared_ptr<gcs::GcsPublisher> gcs_publisher_;
};

TEST_F(GcsPlacementGroupManagerTest, TestPlacementGroupBundleCache) {
  auto request = Mocker::GenCreatePlacementGroupRequest();
  std::atomic<int> registered_placement_group_count(0);
  RegisterPlacementGroup(request,
                         [&registered_placement_group_count](const Status &status) {
                           ++registered_placement_group_count;
                         });
  ASSERT_EQ(registered_placement_group_count, 1);
  WaitForExpectedPgCount(1);
  auto placement_group = mock_placement_group_scheduler_->placement_groups_.back();
  ASSERT_TRUE(placement_group->cached_bundle_specs_.empty());
  // Fill the cache and verify it.
  const auto &bundle_specs = placement_group->GetBundles();
  ASSERT_EQ(placement_group->cached_bundle_specs_, bundle_specs);
  ASSERT_FALSE(placement_group->cached_bundle_specs_.empty());
  // Invalidate the cache and verify it.
  RAY_UNUSED(placement_group->GetMutableBundle(0));
  ASSERT_TRUE(placement_group->cached_bundle_specs_.empty());
}

TEST_F(GcsPlacementGroupManagerTest, TestBasic) {
  auto request = Mocker::GenCreatePlacementGroupRequest();
  std::atomic<int> registered_placement_group_count(0);
  RegisterPlacementGroup(request,
                         [&registered_placement_group_count](const Status &status) {
                           ++registered_placement_group_count;
                         });
  ASSERT_EQ(registered_placement_group_count, 1);
  WaitForExpectedPgCount(1);
  auto placement_group = mock_placement_group_scheduler_->placement_groups_.back();
  mock_placement_group_scheduler_->placement_groups_.pop_back();
  OnPlacementGroupCreationSuccess(placement_group);
  ASSERT_EQ(placement_group->GetState(), rpc::PlacementGroupTableData::CREATED);
}

TEST_F(GcsPlacementGroupManagerTest, TestSchedulingFailed) {
  auto request = Mocker::GenCreatePlacementGroupRequest();
  std::atomic<int> registered_placement_group_count(0);
  RegisterPlacementGroup(request,
                         [&registered_placement_group_count](const Status &status) {
                           ++registered_placement_group_count;
                         });

  ASSERT_EQ(registered_placement_group_count, 1);
  WaitForExpectedPgCount(1);
  auto placement_group = mock_placement_group_scheduler_->placement_groups_.back();
  mock_placement_group_scheduler_->placement_groups_.clear();

  ASSERT_EQ(placement_group->GetStats().scheduling_attempt(), 1);
  gcs_placement_group_manager_->OnPlacementGroupCreationFailed(
      placement_group, GetExpBackOff(), true);

  gcs_placement_group_manager_->SchedulePendingPlacementGroups();
  ASSERT_EQ(mock_placement_group_scheduler_->placement_groups_.size(), 1);
  ASSERT_EQ(placement_group->GetStats().scheduling_attempt(), 2);
  mock_placement_group_scheduler_->placement_groups_.clear();

  // Check that the placement_group is in state `CREATED`.
  OnPlacementGroupCreationSuccess(placement_group);
  ASSERT_EQ(placement_group->GetState(), rpc::PlacementGroupTableData::CREATED);
}

TEST_F(GcsPlacementGroupManagerTest, TestGetPlacementGroupIDByName) {
  auto request = Mocker::GenCreatePlacementGroupRequest("test_name");
  std::atomic<int> registered_placement_group_count(0);
  RegisterPlacementGroup(request, [&registered_placement_group_count](Status status) {
    ++registered_placement_group_count;
  });

  ASSERT_EQ(registered_placement_group_count, 1);
  WaitForExpectedPgCount(1);
  auto placement_group = mock_placement_group_scheduler_->placement_groups_.back();
  mock_placement_group_scheduler_->placement_groups_.pop_back();

  OnPlacementGroupCreationSuccess(placement_group);
  ASSERT_EQ(placement_group->GetState(), rpc::PlacementGroupTableData::CREATED);
  ASSERT_EQ(
      gcs_placement_group_manager_->GetPlacementGroupIDByName("test_name", ""),
      PlacementGroupID::FromBinary(request.placement_group_spec().placement_group_id()));
}

TEST_F(GcsPlacementGroupManagerTest, TestRemoveNamedPlacementGroup) {
  auto request = Mocker::GenCreatePlacementGroupRequest("test_name");
  std::atomic<int> registered_placement_group_count(0);
  RegisterPlacementGroup(request,
                         [&registered_placement_group_count](const Status &status) {
                           ++registered_placement_group_count;
                         });

  ASSERT_EQ(registered_placement_group_count, 1);
  WaitForExpectedPgCount(1);
  auto placement_group = mock_placement_group_scheduler_->placement_groups_.back();
  mock_placement_group_scheduler_->placement_groups_.pop_back();

  OnPlacementGroupCreationSuccess(placement_group);
  ASSERT_EQ(placement_group->GetState(), rpc::PlacementGroupTableData::CREATED);
  // Remove the named placement group.
  gcs_placement_group_manager_->RemovePlacementGroup(
      placement_group->GetPlacementGroupID(),
      [](const Status &status) { ASSERT_TRUE(status.ok()); });
  ASSERT_EQ(gcs_placement_group_manager_->GetPlacementGroupIDByName("test_name", ""),
            PlacementGroupID::Nil());
}

TEST_F(GcsPlacementGroupManagerTest, TestRescheduleWhenNodeAdd) {
  auto request = Mocker::GenCreatePlacementGroupRequest();
  std::atomic<int> registered_placement_group_count(0);
  RegisterPlacementGroup(request, [&registered_placement_group_count](Status status) {
    ++registered_placement_group_count;
  });
  ASSERT_EQ(registered_placement_group_count, 1);
  WaitForExpectedPgCount(1);
  auto placement_group = mock_placement_group_scheduler_->placement_groups_.back();
  mock_placement_group_scheduler_->placement_groups_.pop_back();

  // If the creation of placement group fails, it will be rescheduled after a short time.
  gcs_placement_group_manager_->OnPlacementGroupCreationFailed(
      placement_group, GetExpBackOff(), true);
  WaitForExpectedPgCount(1);
}

TEST_F(GcsPlacementGroupManagerTest, TestRemovingPendingPlacementGroup) {
  auto request = Mocker::GenCreatePlacementGroupRequest();
  std::atomic<int> registered_placement_group_count(0);
  RegisterPlacementGroup(request, [&registered_placement_group_count](Status status) {
    ++registered_placement_group_count;
  });
  ASSERT_EQ(registered_placement_group_count, 1);
  WaitForExpectedPgCount(1);
  auto placement_group = mock_placement_group_scheduler_->placement_groups_.back();
  mock_placement_group_scheduler_->placement_groups_.clear();

  gcs_placement_group_manager_->OnPlacementGroupCreationFailed(
      placement_group, GetExpBackOff(), true);
  ASSERT_EQ(placement_group->GetState(), rpc::PlacementGroupTableData::PENDING);
  const auto &placement_group_id = placement_group->GetPlacementGroupID();
  gcs_placement_group_manager_->RemovePlacementGroup(placement_group_id,
                                                     [](const Status &status) {});
  ASSERT_EQ(placement_group->GetState(), rpc::PlacementGroupTableData::REMOVED);
  ASSERT_EQ(placement_group->GetStats().scheduling_state(),
            rpc::PlacementGroupStats::REMOVED);

  // Make sure it is not rescheduled
  gcs_placement_group_manager_->SchedulePendingPlacementGroups();
  ASSERT_EQ(mock_placement_group_scheduler_->placement_groups_.size(), 0);
  mock_placement_group_scheduler_->placement_groups_.clear();

  // Make sure we can re-remove again.
  gcs_placement_group_manager_->RemovePlacementGroup(
      placement_group_id, [](const Status &status) { ASSERT_TRUE(status.ok()); });
}

TEST_F(GcsPlacementGroupManagerTest, TestRemovingLeasingPlacementGroup) {
  auto request = Mocker::GenCreatePlacementGroupRequest();
  std::atomic<int> registered_placement_group_count(0);
  RegisterPlacementGroup(request, [&registered_placement_group_count](Status status) {
    ++registered_placement_group_count;
  });
  ASSERT_EQ(registered_placement_group_count, 1);
  WaitForExpectedPgCount(1);
  auto placement_group = mock_placement_group_scheduler_->placement_groups_.back();
  mock_placement_group_scheduler_->placement_groups_.clear();
  ASSERT_EQ(placement_group->GetState(), rpc::PlacementGroupTableData::PENDING);

  // Placement group is in leasing state.
  const auto &placement_group_id = placement_group->GetPlacementGroupID();
  EXPECT_CALL(*mock_placement_group_scheduler_, MarkScheduleCancelled(placement_group_id))
      .Times(1);
  gcs_placement_group_manager_->RemovePlacementGroup(placement_group_id,
                                                     [](const Status &status) {});
  ASSERT_EQ(placement_group->GetState(), rpc::PlacementGroupTableData::REMOVED);
  gcs_placement_group_manager_->OnPlacementGroupCreationFailed(
      placement_group, GetExpBackOff(), true);

  // Make sure it is not rescheduled
  gcs_placement_group_manager_->SchedulePendingPlacementGroups();
  ASSERT_EQ(mock_placement_group_scheduler_->placement_groups_.size(), 0);
  mock_placement_group_scheduler_->placement_groups_.clear();

  // Make sure we can re-remove again.
  gcs_placement_group_manager_->RemovePlacementGroup(
      placement_group_id, [](const Status &status) { ASSERT_TRUE(status.ok()); });
}

TEST_F(GcsPlacementGroupManagerTest, TestRemovingCreatedPlacementGroup) {
  auto request = Mocker::GenCreatePlacementGroupRequest();
  std::atomic<int> registered_placement_group_count(0);
  RegisterPlacementGroup(request, [&registered_placement_group_count](Status status) {
    ++registered_placement_group_count;
  });
  ASSERT_EQ(registered_placement_group_count, 1);
  WaitForExpectedPgCount(1);
  auto placement_group = mock_placement_group_scheduler_->placement_groups_.back();
  mock_placement_group_scheduler_->placement_groups_.pop_back();

  // We have ensured that this operation is synchronized.
  OnPlacementGroupCreationSuccess(placement_group);
  ASSERT_EQ(placement_group->GetState(), rpc::PlacementGroupTableData::CREATED);

  const auto &placement_group_id = placement_group->GetPlacementGroupID();
  EXPECT_CALL(*mock_placement_group_scheduler_,
              DestroyPlacementGroupBundleResourcesIfExists(placement_group_id))
      .Times(1);
  EXPECT_CALL(*mock_placement_group_scheduler_, MarkScheduleCancelled(placement_group_id))
      .Times(0);
  gcs_placement_group_manager_->RemovePlacementGroup(placement_group_id,
                                                     [](const Status &status) {});
  ASSERT_EQ(placement_group->GetState(), rpc::PlacementGroupTableData::REMOVED);

  // Make sure it is not rescheduled
  gcs_placement_group_manager_->SchedulePendingPlacementGroups();
  ASSERT_EQ(mock_placement_group_scheduler_->placement_groups_.size(), 0);
  mock_placement_group_scheduler_->placement_groups_.clear();

  // Make sure we can re-remove again.
  gcs_placement_group_manager_->RemovePlacementGroup(
      placement_group_id, [](const Status &status) { ASSERT_TRUE(status.ok()); });
}

TEST_F(GcsPlacementGroupManagerTest, TestRescheduleWhenNodeDead) {
  auto request1 = Mocker::GenCreatePlacementGroupRequest();
  std::atomic<int> registered_placement_group_count(0);
  RegisterPlacementGroup(request1, [&registered_placement_group_count](Status status) {
    ++registered_placement_group_count;
  });
  auto request2 = Mocker::GenCreatePlacementGroupRequest();
  RegisterPlacementGroup(request2, [&registered_placement_group_count](Status status) {
    ++registered_placement_group_count;
  });
  ASSERT_EQ(registered_placement_group_count, 2);
  WaitForExpectedPgCount(1);
  auto placement_group = mock_placement_group_scheduler_->placement_groups_.back();
  placement_group->GetMutableBundle(0)->set_node_id(NodeID::FromRandom().Binary());
  placement_group->GetMutableBundle(1)->set_node_id(NodeID::FromRandom().Binary());
  mock_placement_group_scheduler_->placement_groups_.pop_back();
  // If a node dies, we will set the bundles above it to be unplaced and reschedule the
  // placement group. The placement group state is set to `RESCHEDULING` and will be
  // scheduled first.
  mock_placement_group_scheduler_->group_on_dead_node_ =
      placement_group->GetPlacementGroupID();
  mock_placement_group_scheduler_->bundles_on_dead_node_.push_back(0);
  gcs_placement_group_manager_->OnNodeDead(NodeID::FromRandom());

  // Trigger scheduling `RESCHEDULING` placement group.
  auto finished_group = std::make_shared<gcs::GcsPlacementGroup>(
      placement_group->GetPlacementGroupTableData());
  OnPlacementGroupCreationSuccess(finished_group);
  ASSERT_EQ(finished_group->GetState(), rpc::PlacementGroupTableData::CREATED);
  WaitForExpectedPgCount(1);
  ASSERT_EQ(mock_placement_group_scheduler_->placement_groups_[0]->GetPlacementGroupID(),
            placement_group->GetPlacementGroupID());
  const auto &bundles =
      mock_placement_group_scheduler_->placement_groups_[0]->GetBundles();
  EXPECT_TRUE(NodeID::FromBinary(bundles[0]->GetMessage().node_id()).IsNil());
  EXPECT_FALSE(NodeID::FromBinary(bundles[1]->GetMessage().node_id()).IsNil());

  // If `RESCHEDULING` placement group fails to create, we will schedule it again first.
  placement_group = mock_placement_group_scheduler_->placement_groups_.back();
  mock_placement_group_scheduler_->placement_groups_.pop_back();
  ASSERT_EQ(mock_placement_group_scheduler_->placement_groups_.size(), 0);
  gcs_placement_group_manager_->OnPlacementGroupCreationFailed(
      placement_group, GetExpBackOff(), true);
  WaitForExpectedPgCount(1);
  ASSERT_EQ(mock_placement_group_scheduler_->placement_groups_[0]->GetPlacementGroupID(),
            placement_group->GetPlacementGroupID());
}

TEST_F(GcsPlacementGroupManagerTest, TestSchedulerReinitializeAfterGcsRestart) {
  // Create a placement group and make sure it has been created successfully.
  auto request = Mocker::GenCreatePlacementGroupRequest();
  std::atomic<int> registered_placement_group_count(0);
  RegisterPlacementGroup(request, [&registered_placement_group_count](Status status) {
    ++registered_placement_group_count;
  });
  ASSERT_EQ(registered_placement_group_count, 1);
  WaitForExpectedPgCount(1);

  auto placement_group = mock_placement_group_scheduler_->placement_groups_.back();
  placement_group->GetMutableBundle(0)->set_node_id(NodeID::FromRandom().Binary());
  placement_group->GetMutableBundle(1)->set_node_id(NodeID::FromRandom().Binary());
  mock_placement_group_scheduler_->placement_groups_.pop_back();
  OnPlacementGroupCreationSuccess(placement_group);
  ASSERT_EQ(placement_group->GetState(), rpc::PlacementGroupTableData::CREATED);
  // Reinitialize the placement group manager and test the node dead case.
  auto gcs_init_data = LoadDataFromDataStorage();
  ASSERT_EQ(1, gcs_init_data->PlacementGroups().size());
  EXPECT_TRUE(
      gcs_init_data->PlacementGroups().find(placement_group->GetPlacementGroupID()) !=
      gcs_init_data->PlacementGroups().end());
  EXPECT_CALL(*mock_placement_group_scheduler_, ReleaseUnusedBundles(_)).Times(1);
  EXPECT_CALL(
      *mock_placement_group_scheduler_,
      Initialize(testing::Contains(testing::Key(placement_group->GetPlacementGroupID()))))
      .Times(1);
  gcs_placement_group_manager_->Initialize(*gcs_init_data);
}

TEST_F(GcsPlacementGroupManagerTest, TestAutomaticCleanupWhenActorDeadAndJobDead) {
  // Test the scenario where actor dead -> job dead.
  const auto job_id = JobID::FromInt(1);
  const auto actor_id = ActorID::Of(job_id, TaskID::Nil(), 0);
  auto request = Mocker::GenCreatePlacementGroupRequest(
      /* name */ "",
      rpc::PlacementStrategy::SPREAD,
      /* bundles_count */ 2,
      /* cpu_num */ 1.0,
      /* job_id */ job_id,
      /* actor_id */ actor_id);
  std::atomic<int> registered_placement_group_count(0);
  RegisterPlacementGroup(request, [&registered_placement_group_count](Status status) {
    ++registered_placement_group_count;
  });
  ASSERT_EQ(registered_placement_group_count, 1);
  WaitForExpectedPgCount(1);
  auto placement_group = mock_placement_group_scheduler_->placement_groups_.back();
  auto placement_group_id = placement_group->GetPlacementGroupID();
  OnPlacementGroupCreationSuccess(placement_group);
  ASSERT_EQ(placement_group->GetState(), rpc::PlacementGroupTableData::CREATED);
  // When both job and actor is dead, placement group should be destroyed.
  EXPECT_CALL(*mock_placement_group_scheduler_,
              DestroyPlacementGroupBundleResourcesIfExists(placement_group_id))
      .Times(0);
  gcs_placement_group_manager_->CleanPlacementGroupIfNeededWhenActorDead(actor_id);
  // Placement group shouldn't be cleaned when only an actor is killed.
  // When both job and actor is dead, placement group should be destroyed.
  EXPECT_CALL(*mock_placement_group_scheduler_,
              DestroyPlacementGroupBundleResourcesIfExists(placement_group_id))
      .Times(1);
  gcs_placement_group_manager_->CleanPlacementGroupIfNeededWhenJobDead(job_id);
}

TEST_F(GcsPlacementGroupManagerTest, TestAutomaticCleanupWhenActorAndJobDead) {
  // Test the scenario where job dead -> actor dead.
  const auto job_id = JobID::FromInt(1);
  const auto actor_id = ActorID::Of(job_id, TaskID::Nil(), 0);
  auto request = Mocker::GenCreatePlacementGroupRequest(
      /* name */ "",
      rpc::PlacementStrategy::SPREAD,
      /* bundles_count */ 2,
      /* cpu_num */ 1.0,
      /* job_id */ job_id,
      /* actor_id */ actor_id);
  std::atomic<int> registered_placement_group_count(0);
  RegisterPlacementGroup(request, [&registered_placement_group_count](Status status) {
    ++registered_placement_group_count;
  });
  ASSERT_EQ(registered_placement_group_count, 1);
  WaitForExpectedPgCount(1);
  auto placement_group = mock_placement_group_scheduler_->placement_groups_.back();
  auto placement_group_id = placement_group->GetPlacementGroupID();
  OnPlacementGroupCreationSuccess(placement_group);
  ASSERT_EQ(placement_group->GetState(), rpc::PlacementGroupTableData::CREATED);
  EXPECT_CALL(*mock_placement_group_scheduler_,
              DestroyPlacementGroupBundleResourcesIfExists(placement_group_id))
      .Times(0);
  gcs_placement_group_manager_->CleanPlacementGroupIfNeededWhenJobDead(job_id);
  // Placement group shouldn't be cleaned when only an actor is killed.
  EXPECT_CALL(*mock_placement_group_scheduler_,
              DestroyPlacementGroupBundleResourcesIfExists(placement_group_id))
      .Times(1);
  // This method should ensure idempotency.
  gcs_placement_group_manager_->CleanPlacementGroupIfNeededWhenActorDead(actor_id);
  gcs_placement_group_manager_->CleanPlacementGroupIfNeededWhenActorDead(actor_id);
  gcs_placement_group_manager_->CleanPlacementGroupIfNeededWhenActorDead(actor_id);
}

TEST_F(GcsPlacementGroupManagerTest, TestAutomaticCleanupWhenOnlyJobDead) {
  // Test placement group is cleaned when both actor & job are dead.
  const auto job_id = JobID::FromInt(1);
  auto request = Mocker::GenCreatePlacementGroupRequest(
      /* name */ "",
      rpc::PlacementStrategy::SPREAD,
      /* bundles_count */ 2,
      /* cpu_num */ 1.0,
      /* job_id */ job_id,
      /* actor_id */ ActorID::Nil());
  std::atomic<int> registered_placement_group_count(0);
  RegisterPlacementGroup(request, [&registered_placement_group_count](Status status) {
    ++registered_placement_group_count;
  });
  ASSERT_EQ(registered_placement_group_count, 1);
  WaitForExpectedPgCount(1);
  auto placement_group = mock_placement_group_scheduler_->placement_groups_.back();
  auto placement_group_id = placement_group->GetPlacementGroupID();
  OnPlacementGroupCreationSuccess(placement_group);
  ASSERT_EQ(placement_group->GetState(), rpc::PlacementGroupTableData::CREATED);
  EXPECT_CALL(*mock_placement_group_scheduler_,
              DestroyPlacementGroupBundleResourcesIfExists(placement_group_id))
      .Times(1);
  // This method should ensure idempotency.
  gcs_placement_group_manager_->CleanPlacementGroupIfNeededWhenJobDead(job_id);
  gcs_placement_group_manager_->CleanPlacementGroupIfNeededWhenJobDead(job_id);
  gcs_placement_group_manager_->CleanPlacementGroupIfNeededWhenJobDead(job_id);
}

TEST_F(GcsPlacementGroupManagerTest,
       TestAutomaticCleanupDoNothingWhenDifferentJobIsDead) {
  // Test placement group is cleaned when both actor & job are dead.
  const auto job_id = JobID::FromInt(1);
  const auto different_job_id = JobID::FromInt(3);
  auto request = Mocker::GenCreatePlacementGroupRequest(
      /* name */ "",
      rpc::PlacementStrategy::SPREAD,
      /* bundles_count */ 2,
      /* cpu_num */ 1.0,
      /* job_id */ job_id,
      /* actor_id */ ActorID::Nil());
  std::atomic<int> registered_placement_group_count(0);
  RegisterPlacementGroup(request, [&registered_placement_group_count](Status status) {
    ++registered_placement_group_count;
  });
  ASSERT_EQ(registered_placement_group_count, 1);
  WaitForExpectedPgCount(1);
  auto placement_group = mock_placement_group_scheduler_->placement_groups_.back();
  auto placement_group_id = placement_group->GetPlacementGroupID();
  OnPlacementGroupCreationSuccess(placement_group);
  ASSERT_EQ(placement_group->GetState(), rpc::PlacementGroupTableData::CREATED);
  // This shouldn't have been called.
  EXPECT_CALL(*mock_placement_group_scheduler_,
              DestroyPlacementGroupBundleResourcesIfExists(placement_group_id))
      .Times(0);
  // This method should ensure idempotency.
  gcs_placement_group_manager_->CleanPlacementGroupIfNeededWhenJobDead(different_job_id);
  gcs_placement_group_manager_->CleanPlacementGroupIfNeededWhenJobDead(different_job_id);
  gcs_placement_group_manager_->CleanPlacementGroupIfNeededWhenJobDead(different_job_id);
}

TEST_F(GcsPlacementGroupManagerTest, TestSchedulingCanceledWhenPgIsInfeasible) {
  auto request = Mocker::GenCreatePlacementGroupRequest();
  std::atomic<int> registered_placement_group_count(0);
  RegisterPlacementGroup(request,
                         [&registered_placement_group_count](const Status &status) {
                           ++registered_placement_group_count;
                         });

  ASSERT_EQ(registered_placement_group_count, 1);
  WaitForExpectedPgCount(1);
  auto placement_group = mock_placement_group_scheduler_->placement_groups_.back();
  mock_placement_group_scheduler_->placement_groups_.clear();

  // Mark it non-retryable.
  gcs_placement_group_manager_->OnPlacementGroupCreationFailed(
      placement_group, GetExpBackOff(), false);
  ASSERT_EQ(placement_group->GetStats().scheduling_state(),
            rpc::PlacementGroupStats::INFEASIBLE);

  // Schedule twice to make sure it will not be scheduled afterward.
  gcs_placement_group_manager_->SchedulePendingPlacementGroups();
  ASSERT_EQ(mock_placement_group_scheduler_->placement_groups_.size(), 0);
  gcs_placement_group_manager_->SchedulePendingPlacementGroups();
  ASSERT_EQ(mock_placement_group_scheduler_->placement_groups_.size(), 0);

  // Add a node and make sure it will reschedule the infeasible placement group.
  const auto &node_id = NodeID::FromRandom();
  gcs_placement_group_manager_->OnNodeAdd(node_id);

  ASSERT_EQ(mock_placement_group_scheduler_->placement_groups_.size(), 1);
  mock_placement_group_scheduler_->placement_groups_.clear();

  OnPlacementGroupCreationSuccess(placement_group);
  ASSERT_EQ(placement_group->GetState(), rpc::PlacementGroupTableData::CREATED);
  ASSERT_EQ(placement_group->GetStats().scheduling_state(),
            rpc::PlacementGroupStats::FINISHED);
}

TEST_F(GcsPlacementGroupManagerTest, TestRayNamespace) {
  auto request1 = Mocker::GenCreatePlacementGroupRequest("test_name");
  job_namespace_table_[JobID::FromInt(11)] = "another_namespace";
  auto request2 = Mocker::GenCreatePlacementGroupRequest(
      "test_name", rpc::PlacementStrategy::SPREAD, 2, 1.0, JobID::FromInt(11));
  auto request3 = Mocker::GenCreatePlacementGroupRequest("test_name");
  {  // Create a placement group in the empty namespace.
    std::atomic<int> registered_placement_group_count(0);
    RegisterPlacementGroup(request1, [&registered_placement_group_count](Status status) {
      ++registered_placement_group_count;
    });

    ASSERT_EQ(registered_placement_group_count, 1);
    WaitForExpectedPgCount(1);
    auto placement_group = mock_placement_group_scheduler_->placement_groups_.back();
    mock_placement_group_scheduler_->placement_groups_.pop_back();

    OnPlacementGroupCreationSuccess(placement_group);
    ASSERT_EQ(placement_group->GetState(), rpc::PlacementGroupTableData::CREATED);
    ASSERT_EQ(gcs_placement_group_manager_->GetPlacementGroupIDByName("test_name", ""),
              PlacementGroupID::FromBinary(
                  request1.placement_group_spec().placement_group_id()));
  }
  {  // Create a placement group in the empty namespace.
    job_namespace_table_[JobID::FromInt(11)] = "another_namespace";
    std::atomic<int> registered_placement_group_count(0);
    RegisterPlacementGroup(request2, [&registered_placement_group_count](Status status) {
      ++registered_placement_group_count;
    });

    ASSERT_EQ(registered_placement_group_count, 1);
    WaitForExpectedPgCount(1);
    auto placement_group = mock_placement_group_scheduler_->placement_groups_.back();
    mock_placement_group_scheduler_->placement_groups_.pop_back();

    OnPlacementGroupCreationSuccess(placement_group);
    ASSERT_EQ(placement_group->GetState(), rpc::PlacementGroupTableData::CREATED);
    ASSERT_EQ(gcs_placement_group_manager_->GetPlacementGroupIDByName(
                  "test_name", "another_namespace"),
              PlacementGroupID::FromBinary(
                  request2.placement_group_spec().placement_group_id()));
    ASSERT_NE(gcs_placement_group_manager_->GetPlacementGroupIDByName(
                  "test_name", "another_namespace"),
              PlacementGroupID::FromBinary(
                  request1.placement_group_spec().placement_group_id()));
  }
  {  // Placement groups with the same namespace, different jobs should still collide.
    std::promise<void> promise;
    gcs_placement_group_manager_->RegisterPlacementGroup(
        std::make_shared<gcs::GcsPlacementGroup>(request3, ""),
        [&promise](Status status) {
          ASSERT_FALSE(status.ok());
          promise.set_value();
        });
    promise.get_future().get();

    ASSERT_EQ(gcs_placement_group_manager_->GetPlacementGroupIDByName("test_name", ""),
              PlacementGroupID::FromBinary(
                  request1.placement_group_spec().placement_group_id()));
  }
}

TEST_F(GcsPlacementGroupManagerTest, TestStats) {
  auto request = Mocker::GenCreatePlacementGroupRequest();
  std::atomic<int> registered_placement_group_count(0);
  RegisterPlacementGroup(request,
                         [&registered_placement_group_count](const Status &status) {
                           ++registered_placement_group_count;
                         });

  ASSERT_EQ(registered_placement_group_count, 1);
  WaitForExpectedPgCount(1);
  auto placement_group = mock_placement_group_scheduler_->placement_groups_.back();
  mock_placement_group_scheduler_->placement_groups_.clear();

  /// Feasible, but still failing.
  {
    ASSERT_EQ(placement_group->GetStats().scheduling_attempt(), 1);
    ASSERT_EQ(placement_group->GetStats().scheduling_state(),
              rpc::PlacementGroupStats::QUEUED);
    gcs_placement_group_manager_->OnPlacementGroupCreationFailed(
        placement_group, GetExpBackOff(), /*is_feasible*/ true);
    WaitForExpectedPgCount(1);
    auto placement_group = mock_placement_group_scheduler_->placement_groups_.back();
    mock_placement_group_scheduler_->placement_groups_.clear();
    ASSERT_EQ(placement_group->GetStats().scheduling_state(),
              rpc::PlacementGroupStats::NO_RESOURCES);
    ASSERT_EQ(placement_group->GetStats().scheduling_attempt(), 2);
  }

  /// Feasible, but failed to commit resources.
  {
    placement_group->UpdateState(rpc::PlacementGroupTableData::RESCHEDULING);
    gcs_placement_group_manager_->OnPlacementGroupCreationFailed(
        placement_group, GetExpBackOff(), /*is_feasible*/ true);
    WaitForExpectedPgCount(1);
    auto placement_group = mock_placement_group_scheduler_->placement_groups_.back();
    mock_placement_group_scheduler_->placement_groups_.clear();
    ASSERT_EQ(placement_group->GetStats().scheduling_state(),
              rpc::PlacementGroupStats::FAILED_TO_COMMIT_RESOURCES);
    ASSERT_EQ(placement_group->GetStats().scheduling_attempt(), 3);
  }

  // Check that the placement_group scheduling state is `FINISHED`.
  {
    OnPlacementGroupCreationSuccess(placement_group);
    ASSERT_EQ(placement_group->GetStats().scheduling_state(),
              rpc::PlacementGroupStats::FINISHED);
    ASSERT_EQ(placement_group->GetStats().scheduling_attempt(), 3);
  }
}

TEST_F(GcsPlacementGroupManagerTest, TestStatsCreationTime) {
  auto request = Mocker::GenCreatePlacementGroupRequest();
  std::atomic<int> registered_placement_group_count(0);
  auto request_received_ns = absl::GetCurrentTimeNanos();
  RegisterPlacementGroup(request,
                         [&registered_placement_group_count](const Status &status) {
                           ++registered_placement_group_count;
                         });
  WaitForExpectedPgCount(1);
  auto placement_group = mock_placement_group_scheduler_->placement_groups_.back();
  mock_placement_group_scheduler_->placement_groups_.clear();

  /// Failed to create a pg.
  gcs_placement_group_manager_->OnPlacementGroupCreationFailed(
      placement_group, GetExpBackOff(), /*is_feasible*/ true);
  auto scheduling_started_ns = absl::GetCurrentTimeNanos();
  WaitForExpectedPgCount(1);

  OnPlacementGroupCreationSuccess(placement_group);
  auto scheduling_done_ns = absl::GetCurrentTimeNanos();

  /// Make sure the creation time is correctly recorded.
  ASSERT_TRUE(placement_group->GetStats().scheduling_latency_us() != 0);
  ASSERT_TRUE(placement_group->GetStats().end_to_end_creation_latency_us() != 0);
  // The way to measure latency is a little brittle now. Alternatively, we can mock
  // the absl::GetCurrentNanos() to a callback method and have more accurate test.
  auto scheduling_latency_us =
      absl::Nanoseconds(scheduling_done_ns - scheduling_started_ns) /
      absl::Microseconds(1);
  auto end_to_end_creation_latency_us =
      absl::Nanoseconds(scheduling_done_ns - request_received_ns) / absl::Microseconds(1);
  ASSERT_TRUE(placement_group->GetStats().scheduling_latency_us() <
              scheduling_latency_us);
  ASSERT_TRUE(placement_group->GetStats().end_to_end_creation_latency_us() <
              end_to_end_creation_latency_us);
}

}  // namespace gcs
}  // namespace ray

int main(int argc, char **argv) {
  ::testing::InitGoogleTest(&argc, argv);
  return RUN_ALL_TESTS();
}<|MERGE_RESOLUTION|>--- conflicted
+++ resolved
@@ -85,11 +85,7 @@
         std::make_shared<GcsPublisher>(std::make_unique<ray::pubsub::MockPublisher>());
     gcs_table_storage_ = std::make_shared<gcs::InMemoryGcsTableStorage>(io_service_);
     gcs_resource_manager_ = std::make_shared<gcs::GcsResourceManager>(
-<<<<<<< HEAD
-        nullptr, cluster_resource_manager_, NodeID::FromRandom());
-=======
-        io_service_, nullptr, cluster_resource_manager_);
->>>>>>> 0cd7bc40
+        io_service_, nullptr, cluster_resource_manager_, NodeID::FromRandom());
     gcs_placement_group_manager_.reset(new gcs::GcsPlacementGroupManager(
         io_service_,
         mock_placement_group_scheduler_,
