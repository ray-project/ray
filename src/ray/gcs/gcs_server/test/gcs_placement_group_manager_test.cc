--- conflicted
+++ resolved
@@ -49,18 +49,11 @@
       ReleaseUnusedBundles,
       void(const absl::flat_hash_map<NodeID, std::vector<rpc::Bundle>> &node_to_bundles));
 
-<<<<<<< HEAD
   MOCK_METHOD1(
       Initialize,
-      void(const std::unordered_map<PlacementGroupID,
-                                    std::vector<std::shared_ptr<BundleSpecification>>>
+      void(const absl::flat_hash_map<PlacementGroupID,
+                                     std::vector<std::shared_ptr<BundleSpecification>>>
                &group_to_bundles));
-=======
-  MOCK_METHOD1(Initialize,
-               void(const absl::flat_hash_map<
-                    PlacementGroupID, std::vector<std::shared_ptr<BundleSpecification>>>
-                        &group_to_bundles));
->>>>>>> f15bcb21
 
   absl::flat_hash_map<PlacementGroupID, std::vector<int64_t>> GetBundlesOnNode(
       const NodeID &node_id) override {
