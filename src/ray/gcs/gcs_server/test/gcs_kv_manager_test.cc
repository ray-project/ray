// Copyright 2017 The Ray Authors.
//
// Licensed under the Apache License, Version 2.0 (the "License");
// you may not use this file except in compliance with the License.
// You may obtain a copy of the License at
//
//  http://www.apache.org/licenses/LICENSE-2.0
//
// Unless required by applicable law or agreed to in writing, software
// distributed under the License is distributed on an "AS IS" BASIS,
// WITHOUT WARRANTIES OR CONDITIONS OF ANY KIND, either express or implied.
// See the License for the specific language governing permissions and
// limitations under the License.

#include "ray/gcs/gcs_server/gcs_kv_manager.h"

#include <memory>

#include "gtest/gtest.h"
#include "ray/common/test_util.h"

class GcsKVManagerTest : public ::testing::TestWithParam<std::string> {
 public:
  GcsKVManagerTest() { ray::TestSetupUtil::StartUpRedisServers(std::vector<int>()); }

  void SetUp() override {
    thread_io_service = std::make_unique<std::thread>([this] {
      boost::asio::io_service::work work(io_service);
      io_service.run();
    });
    ASSERT_TRUE(GetParam() == "redis" || GetParam() == "memory");
    ray::gcs::RedisClientOptions redis_client_options(
        "127.0.0.1", ray::TEST_REDIS_SERVER_PORTS.front(), "", false);
    if (GetParam() == "redis") {
      kv_instance = std::make_unique<ray::gcs::RedisInternalKV>(redis_client_options);
    } else if (GetParam() == "memory") {
      kv_instance = std::make_unique<ray::gcs::MemoryInternalKV>(io_service);
    }
  }

  void TearDown() override {
    io_service.stop();
    thread_io_service->join();
    redis_client.reset();
    kv_instance.reset();
  }

  std::unique_ptr<ray::gcs::RedisClient> redis_client;
  std::unique_ptr<std::thread> thread_io_service;
  instrumented_io_context io_service;
  std::unique_ptr<ray::gcs::InternalKVInterface> kv_instance;
};

TEST_P(GcsKVManagerTest, TestInternalKV) {
  std::mutex mu;
  mu.lock();
  kv_instance->Get("N1", "A", [&mu](auto b) {
    ASSERT_FALSE(b.has_value());
    mu.unlock();
  });
  mu.lock();
  kv_instance->Put("N1", "A", "B", false, [&mu](auto b) {
    ASSERT_TRUE(b);
    mu.unlock();
  });
  mu.lock();
  kv_instance->Put("N1", "A", "C", false, [&mu](auto b) {
    ASSERT_FALSE(b);
    mu.unlock();
  });
  mu.lock();
  kv_instance->Get("N1", "A", [&mu](auto b) {
    ASSERT_EQ("B", *b);
    mu.unlock();
  });
  mu.lock();
  kv_instance->Put("N1", "A", "C", true, [&mu](auto b) {
    ASSERT_FALSE(b);
    mu.unlock();
  });
  mu.lock();
  kv_instance->Get("N1", "A", [&mu](auto b) {
    ASSERT_EQ("C", *b);
    mu.unlock();
  });
  mu.lock();

  kv_instance->Put("N1", "A_1", "B", false, [&mu](auto b) {
    ASSERT_TRUE(b);
    mu.unlock();
  });
  mu.lock();
  kv_instance->Put("N1", "A_2", "C", false, [&mu](auto b) {
    ASSERT_TRUE(b);
    mu.unlock();
  });
  mu.lock();
  kv_instance->Put("N1", "A_3", "C", false, [&mu](auto b) {
    ASSERT_TRUE(b);
    mu.unlock();
  });
  mu.lock();

  kv_instance->Keys("N1", "A_", [&mu](std::vector<std::string> keys) {
    auto expected = std::set<std::string>{"A_1", "A_2", "A_3"};
    ASSERT_EQ(expected, std::set<std::string>(keys.begin(), keys.end()));
    mu.unlock();
  });
  mu.lock();
  kv_instance->Get("N2", "A_1", [&mu](auto b) {
    ASSERT_FALSE(b.has_value());
    mu.unlock();
  });
  mu.lock();
  kv_instance->Get("N1", "A_1", [&mu](auto b) {
    ASSERT_TRUE(b.has_value());
    mu.unlock();
  });
  mu.lock();
<<<<<<< HEAD
  kv_instance->Del("N1", "A_", true, [&mu](auto b) {
    ASSERT_EQ(3, b);
    mu.unlock();
  });
  mu.lock();
  kv_instance->Get("N1", "A_1", [&mu](auto b) {
    ASSERT_FALSE(b.has_value());
    mu.unlock();
  });
=======
>>>>>>> 25fe4c80
}

INSTANTIATE_TEST_SUITE_P(GcsKVManagerTestFixture, GcsKVManagerTest,
                         ::testing::Values("redis", "memory"));

int main(int argc, char **argv) {
  ::testing::InitGoogleTest(&argc, argv);
  RAY_CHECK(argc == 3);
  ray::TEST_REDIS_SERVER_EXEC_PATH = argv[1];
  ray::TEST_REDIS_CLIENT_EXEC_PATH = argv[2];
  return RUN_ALL_TESTS();
}<|MERGE_RESOLUTION|>--- conflicted
+++ resolved
@@ -117,7 +117,6 @@
     mu.unlock();
   });
   mu.lock();
-<<<<<<< HEAD
   kv_instance->Del("N1", "A_", true, [&mu](auto b) {
     ASSERT_EQ(3, b);
     mu.unlock();
@@ -127,8 +126,7 @@
     ASSERT_FALSE(b.has_value());
     mu.unlock();
   });
-=======
->>>>>>> 25fe4c80
+  mu.lock();
 }
 
 INSTANTIATE_TEST_SUITE_P(GcsKVManagerTestFixture, GcsKVManagerTest,
