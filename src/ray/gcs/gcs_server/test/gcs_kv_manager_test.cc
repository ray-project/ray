--- conflicted
+++ resolved
@@ -64,39 +64,27 @@
   kv_instance->Keys("N1", "A_", [](std::vector<std::string> keys) {
     auto expected = std::set<std::string>{"A_1", "A_2", "A_3"};
     ASSERT_EQ(expected, std::set<std::string>(keys.begin(), keys.end()));
-<<<<<<< HEAD
-    mu.unlock();
-  });
-  mu.lock();
-  kv_instance->Get("N2", "A_1", [&mu](auto b) {
-    ASSERT_FALSE(b.has_value());
-    mu.unlock();
-=======
->>>>>>> 1451b1cc
   });
   kv_instance->Get("N2", "A_1", [](auto b) { ASSERT_FALSE(b.has_value()); });
-  // Make sure the last callback is called before end.
-  std::promise<void> p;
-  auto f = p.get_future();
-  kv_instance->Get("N1", "A_1", [&p](auto b) {
-    ASSERT_TRUE(b.has_value());
-    p.set_value();
-  });
-<<<<<<< HEAD
-  mu.lock();
-  kv_instance->Del("N1", "A_", true, [&mu](auto b) {
-    ASSERT_EQ(3, b);
-    mu.unlock();
-  });
-  mu.lock();
-  kv_instance->Get("N1", "A_1", [&mu](auto b) {
-    ASSERT_FALSE(b.has_value());
-    mu.unlock();
-  });
-  mu.lock();
-=======
-  f.get();
->>>>>>> 1451b1cc
+  kv_instance->Get("N1", "A_1", [](auto b) { ASSERT_TRUE(b.has_value()); });
+  {
+    // Delete by prefix are two steps in redis mode, so we need sync here
+    std::promise<void> p;
+    kv_instance->Del("N1", "A_", true, [&p](auto b) {
+      ASSERT_EQ(3, b);
+      p.set_value();
+    });
+    p.get_future().get();
+  }
+  {
+    // Make sure the last cb is called
+    std::promise<void> p;
+    kv_instance->Get("N1", "A_1", [&p](auto b) {
+      ASSERT_FALSE(b.has_value());
+      p.set_value();
+    });
+    p.get_future().get();
+  }
 }
 
 INSTANTIATE_TEST_SUITE_P(GcsKVManagerTestFixture, GcsKVManagerTest,
