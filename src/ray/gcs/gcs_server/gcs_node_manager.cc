// Copyright 2017 The Ray Authors.
//
// Licensed under the Apache License, Version 2.0 (the "License");
// you may not use this file except in compliance with the License.
// You may obtain a copy of the License at
//
//  http://www.apache.org/licenses/LICENSE-2.0
//
// Unless required by applicable law or agreed to in writing, software
// distributed under the License is distributed on an "AS IS" BASIS,
// WITHOUT WARRANTIES OR CONDITIONS OF ANY KIND, either express or implied.
// See the License for the specific language governing permissions and
// limitations under the License.

#include "ray/gcs/gcs_server/gcs_node_manager.h"

#include <limits>
#include <memory>
#include <optional>
#include <string>
#include <utility>
#include <vector>

#include "ray/common/ray_config.h"
#include "ray/gcs/pb_util.h"
#include "ray/util/event.h"
#include "ray/util/logging.h"
#include "src/ray/protobuf/gcs.pb.h"

namespace ray {
namespace gcs {

//////////////////////////////////////////////////////////////////////////////////////////
GcsNodeManager::GcsNodeManager(GcsPublisher *gcs_publisher,
                               gcs::GcsTableStorage *gcs_table_storage,
                               instrumented_io_context &io_context,
                               rpc::RayletClientPool *raylet_client_pool,
                               const ClusterID &cluster_id)
    : gcs_publisher_(gcs_publisher),
      gcs_table_storage_(gcs_table_storage),
      io_context_(io_context),
      raylet_client_pool_(raylet_client_pool),
      cluster_id_(cluster_id),
      export_event_write_enabled_(IsExportAPIEnabledNode()) {}

void GcsNodeManager::WriteNodeExportEvent(const rpc::GcsNodeInfo &node_info) const {
  /// Write node_info as a export node event if enable_export_api_write() is enabled.
  if (!export_event_write_enabled_) {
    return;
  }
  std::shared_ptr<rpc::ExportNodeData> export_node_data_ptr =
      std::make_shared<rpc::ExportNodeData>();
  export_node_data_ptr->set_node_id(node_info.node_id());
  export_node_data_ptr->set_node_manager_address(node_info.node_manager_address());
  export_node_data_ptr->mutable_resources_total()->insert(
      node_info.resources_total().begin(), node_info.resources_total().end());
  export_node_data_ptr->set_node_name(node_info.node_name());
  export_node_data_ptr->set_start_time_ms(node_info.start_time_ms());
  export_node_data_ptr->set_end_time_ms(node_info.end_time_ms());
  export_node_data_ptr->set_is_head_node(node_info.is_head_node());
  export_node_data_ptr->mutable_labels()->insert(node_info.labels().begin(),
                                                 node_info.labels().end());
  export_node_data_ptr->set_state(ConvertGCSNodeStateToExport(node_info.state()));
  if (!node_info.death_info().reason_message().empty() ||
      node_info.death_info().reason() !=
          rpc::NodeDeathInfo_Reason::NodeDeathInfo_Reason_UNSPECIFIED) {
    export_node_data_ptr->mutable_death_info()->set_reason_message(
        node_info.death_info().reason_message());
    export_node_data_ptr->mutable_death_info()->set_reason(
        ConvertNodeDeathReasonToExport(node_info.death_info().reason()));
  }
  RayExportEvent(export_node_data_ptr).SendEvent();
}

// Note: ServerCall will populate the cluster_id.
void GcsNodeManager::HandleGetClusterId(rpc::GetClusterIdRequest request,
                                        rpc::GetClusterIdReply *reply,
                                        rpc::SendReplyCallback send_reply_callback) {
  RAY_LOG(DEBUG) << "Registering GCS client!";
  reply->set_cluster_id(cluster_id_.Binary());
  GCS_RPC_SEND_REPLY(send_reply_callback, reply, Status::OK());
}

void GcsNodeManager::HandleRegisterNode(rpc::RegisterNodeRequest request,
                                        rpc::RegisterNodeReply *reply,
                                        rpc::SendReplyCallback send_reply_callback) {
  NodeID node_id = NodeID::FromBinary(request.node_info().node_id());
  RAY_LOG(INFO).WithField(node_id)
      << "Registering node info, address = " << request.node_info().node_manager_address()
      << ", node name = " << request.node_info().node_name();
  auto on_done = [this, node_id, request, reply, send_reply_callback](
                     const Status &status) {
    RAY_CHECK_OK(status);
    RAY_LOG(INFO).WithField(node_id)
        << "Finished registering node info, address = "
        << request.node_info().node_manager_address()
        << ", node name = " << request.node_info().node_name()
        << ", is_head_node = " << request.node_info().is_head_node();
    RAY_CHECK_OK(gcs_publisher_->PublishNodeInfo(node_id, request.node_info(), nullptr));
    AddNode(std::make_shared<rpc::GcsNodeInfo>(request.node_info()));
    WriteNodeExportEvent(request.node_info());
    GCS_RPC_SEND_REPLY(send_reply_callback, reply, status);
  };
  if (request.node_info().is_head_node()) {
    // mark all old head nodes as dead if exists:
    // 1. should never happen when HA is not used
    // 2. happens when a new head node is started

    std::vector<NodeID> head_nodes;
    for (auto &node : alive_nodes_) {
      if (node.second->is_head_node()) {
        head_nodes.push_back(node.first);
      }
    }

    RAY_CHECK_LE(head_nodes.size(), 1UL);
    if (head_nodes.size() == 1) {
      OnNodeFailure(head_nodes[0],
                    [this, request, on_done, node_id](const Status &status) {
                      RAY_CHECK_OK(status);
                      RAY_CHECK_OK(gcs_table_storage_->NodeTable().Put(
                          node_id, request.node_info(), {on_done, io_context_}));
                    });
    } else {
      RAY_CHECK_OK(gcs_table_storage_->NodeTable().Put(
          node_id, request.node_info(), {on_done, io_context_}));
    }
  } else {
    RAY_CHECK_OK(gcs_table_storage_->NodeTable().Put(
        node_id, request.node_info(), {on_done, io_context_}));
  }
  ++counts_[CountType::REGISTER_NODE_REQUEST];
}

void GcsNodeManager::HandleCheckAlive(rpc::CheckAliveRequest request,
                                      rpc::CheckAliveReply *reply,
                                      rpc::SendReplyCallback send_reply_callback) {
  reply->set_ray_version(kRayVersion);
  for (const auto &id : request.node_ids()) {
    const auto node_id = NodeID::FromBinary(id);
    const bool is_alive = alive_nodes_.contains(node_id);
    reply->mutable_raylet_alive()->Add(is_alive);
  }

  GCS_RPC_SEND_REPLY(send_reply_callback, reply, Status::OK());
}

void GcsNodeManager::HandleUnregisterNode(rpc::UnregisterNodeRequest request,
                                          rpc::UnregisterNodeReply *reply,
                                          rpc::SendReplyCallback send_reply_callback) {
  NodeID node_id = NodeID::FromBinary(request.node_id());
  RAY_LOG(DEBUG).WithField(node_id) << "HandleUnregisterNode() for node";
  auto node = RemoveNode(node_id, request.node_death_info());
  if (!node) {
    RAY_LOG(INFO).WithField(node_id) << "Node is already removed";
    return;
  }

  node->set_state(rpc::GcsNodeInfo::DEAD);
  node->set_end_time_ms(current_sys_time_ms());

  AddDeadNodeToCache(node);

  auto node_info_delta = std::make_shared<rpc::GcsNodeInfo>();
  node_info_delta->set_node_id(node->node_id());
  node_info_delta->mutable_death_info()->CopyFrom(request.node_death_info());
  node_info_delta->set_state(node->state());
  node_info_delta->set_end_time_ms(node->end_time_ms());

  auto on_put_done = [this, node_id, node_info_delta, node](const Status &status) {
    RAY_CHECK_OK(gcs_publisher_->PublishNodeInfo(node_id, *node_info_delta, nullptr));
    WriteNodeExportEvent(*node);
  };
  RAY_CHECK_OK(
      gcs_table_storage_->NodeTable().Put(node_id, *node, {on_put_done, io_context_}));
  GCS_RPC_SEND_REPLY(send_reply_callback, reply, Status::OK());
}

void GcsNodeManager::HandleDrainNode(rpc::DrainNodeRequest request,
                                     rpc::DrainNodeReply *reply,
                                     rpc::SendReplyCallback send_reply_callback) {
  auto num_drain_request = request.drain_node_data_size();
  for (auto i = 0; i < num_drain_request; i++) {
    const auto &node_drain_request = request.drain_node_data(i);
    const auto node_id = NodeID::FromBinary(node_drain_request.node_id());

    DrainNode(node_id);
    auto drain_node_status = reply->add_drain_node_status();
    drain_node_status->set_node_id(node_id.Binary());
  };
  GCS_RPC_SEND_REPLY(send_reply_callback, reply, Status::OK());
  ++counts_[CountType::DRAIN_NODE_REQUEST];
}

void GcsNodeManager::DrainNode(const NodeID &node_id) {
  RAY_LOG(INFO).WithField(node_id) << "DrainNode() for node";
  auto maybe_node = GetAliveNode(node_id);
  if (!maybe_node.has_value()) {
    RAY_LOG(WARNING).WithField(node_id) << "Skip draining node which is already removed";
    return;
  }
  auto &node = maybe_node.value();

  // Set the address.
  auto remote_address = rpc::RayletClientPool::GenerateRayletAddress(
      node_id, node->node_manager_address(), node->node_manager_port());
<<<<<<< HEAD
  auto raylet_client =
      raylet_client_pool_->GetOrConnectByAddress(std::move(remote_address));
=======
  auto raylet_client = raylet_client_pool_->GetOrConnectByAddress(remote_address);
>>>>>>> 6f4f167d
  RAY_CHECK(raylet_client);
  // NOTE(sang): Drain API is not supposed to kill the raylet, but we are doing
  // this until the proper "drain" behavior is implemented.
  raylet_client->ShutdownRaylet(
      node_id,
      /*graceful*/ true,
      [node_id](const Status &status, const rpc::ShutdownRayletReply &reply) {
        RAY_LOG(INFO).WithField(node_id) << "Raylet is drained. Status " << status;
      });
}

void GcsNodeManager::HandleGetAllNodeInfo(rpc::GetAllNodeInfoRequest request,
                                          rpc::GetAllNodeInfoReply *reply,
                                          rpc::SendReplyCallback send_reply_callback) {
  int64_t limit =
      (request.limit() > 0) ? request.limit() : std::numeric_limits<int64_t>::max();
  absl::flat_hash_set<NodeID> node_ids;
  absl::flat_hash_set<std::string> node_names;
  absl::flat_hash_set<std::string> node_ip_addresses;
  bool only_node_id_filters = true;
  for (auto &selector : *request.mutable_node_selectors()) {
    switch (selector.node_selector_case()) {
    case rpc::GetAllNodeInfoRequest_NodeSelector::kNodeId:
      node_ids.insert(NodeID::FromBinary(selector.node_id()));
      break;
    case rpc::GetAllNodeInfoRequest_NodeSelector::kNodeName:
      node_names.insert(std::move(*selector.mutable_node_name()));
      only_node_id_filters = false;
      break;
    case rpc::GetAllNodeInfoRequest_NodeSelector::kNodeIpAddress:
      node_ip_addresses.insert(std::move(*selector.mutable_node_ip_address()));
      only_node_id_filters = false;
      break;
    case rpc::GetAllNodeInfoRequest_NodeSelector::NODE_SELECTOR_NOT_SET:
      continue;
    }
  }
  const size_t total_num_nodes = alive_nodes_.size() + dead_nodes_.size();
  int64_t num_added = 0;

  if (request.node_selectors_size() > 0 && only_node_id_filters) {
    // optimized path if request only wants specific node ids
    for (const auto &node_id : node_ids) {
      if (!request.has_state_filter() ||
          request.state_filter() == rpc::GcsNodeInfo::ALIVE) {
        auto iter = alive_nodes_.find(node_id);
        if (iter != alive_nodes_.end()) {
          *reply->add_node_info_list() = *iter->second;
          ++num_added;
        }
      }
      if (!request.has_state_filter() ||
          request.state_filter() == rpc::GcsNodeInfo::DEAD) {
        auto iter = dead_nodes_.find(node_id);
        if (iter != dead_nodes_.end()) {
          *reply->add_node_info_list() = *iter->second;
          ++num_added;
        }
      }
    }
    reply->set_total(total_num_nodes);
    reply->set_num_filtered(total_num_nodes - num_added);
    GCS_RPC_SEND_REPLY(send_reply_callback, reply, Status::OK());
    ++counts_[CountType::GET_ALL_NODE_INFO_REQUEST];
    return;
  }

  const bool has_node_selectors = request.node_selectors_size() > 0;
  auto add_to_response =
      [&](const absl::flat_hash_map<NodeID, std::shared_ptr<rpc::GcsNodeInfo>> &nodes) {
        for (const auto &[node_id, node_info_ptr] : nodes) {
          if (num_added >= limit) {
            break;
          }
          if (!has_node_selectors || node_ids.contains(node_id) ||
              node_names.contains(node_info_ptr->node_name()) ||
              node_ip_addresses.contains(node_info_ptr->node_manager_address())) {
            *reply->add_node_info_list() = *node_info_ptr;
            num_added += 1;
          }
        }
      };

  if (request.has_state_filter()) {
    switch (request.state_filter()) {
    case rpc::GcsNodeInfo::ALIVE:
      add_to_response(alive_nodes_);
      break;
    case rpc::GcsNodeInfo::DEAD:
      add_to_response(dead_nodes_);
      break;
    default:
      RAY_LOG(ERROR) << "Unexpected state filter: " << request.state_filter();
      break;
    }
  } else {
    add_to_response(alive_nodes_);
    add_to_response(dead_nodes_);
  }

  reply->set_total(total_num_nodes);
  reply->set_num_filtered(total_num_nodes - reply->node_info_list_size());
  GCS_RPC_SEND_REPLY(send_reply_callback, reply, Status::OK());
  ++counts_[CountType::GET_ALL_NODE_INFO_REQUEST];
}

std::optional<std::shared_ptr<rpc::GcsNodeInfo>> GcsNodeManager::GetAliveNode(
    const ray::NodeID &node_id) const {
  auto iter = alive_nodes_.find(node_id);
  if (iter == alive_nodes_.end()) {
    return {};
  }

  return iter->second;
}

rpc::NodeDeathInfo GcsNodeManager::InferDeathInfo(const NodeID &node_id) {
  auto iter = draining_nodes_.find(node_id);
  rpc::NodeDeathInfo death_info;
  bool expect_force_termination;
  if (iter == draining_nodes_.end()) {
    expect_force_termination = false;
  } else if (iter->second->deadline_timestamp_ms() == 0) {
    // If there is no draining deadline, there should be no force termination
    expect_force_termination = false;
  } else {
    expect_force_termination =
        (current_sys_time_ms() > iter->second->deadline_timestamp_ms()) &&
        (iter->second->reason() ==
         rpc::autoscaler::DrainNodeReason::DRAIN_NODE_REASON_PREEMPTION);
  }

  if (expect_force_termination) {
    death_info.set_reason(rpc::NodeDeathInfo::AUTOSCALER_DRAIN_PREEMPTED);
    death_info.set_reason_message(iter->second->reason_message());
    RAY_LOG(INFO).WithField(node_id) << "Node was forcibly preempted";
  } else {
    death_info.set_reason(rpc::NodeDeathInfo::UNEXPECTED_TERMINATION);
    death_info.set_reason_message(
        "health check failed due to missing too many heartbeats");
  }
  return death_info;
}

void GcsNodeManager::AddNode(std::shared_ptr<rpc::GcsNodeInfo> node) {
  auto node_id = NodeID::FromBinary(node->node_id());
  auto iter = alive_nodes_.find(node_id);
  if (iter == alive_nodes_.end()) {
    alive_nodes_.emplace(node_id, node);
    // Notify all listeners.
    for (auto &listener : node_added_listeners_) {
      listener(node);
    }
  }
}

void GcsNodeManager::SetNodeDraining(
    const NodeID &node_id,
    std::shared_ptr<rpc::autoscaler::DrainNodeRequest> drain_request) {
  auto maybe_node = GetAliveNode(node_id);
  if (!maybe_node.has_value()) {
    RAY_LOG(INFO).WithField(node_id)
        << "Skip setting node to be draining, which is already removed";
    return;
  }
  auto iter = draining_nodes_.find(node_id);
  if (iter == draining_nodes_.end()) {
    draining_nodes_.emplace(node_id, drain_request);
    RAY_LOG(INFO).WithField(node_id)
        << "Set node to be draining, request = " << drain_request->DebugString();
  } else {
    RAY_LOG(INFO).WithField(node_id)
        << "Drain request for node already exists. Overwriting the existing request "
        << iter->second->DebugString() << " with the new request "
        << drain_request->DebugString();
    iter->second = drain_request;
  }
}

std::shared_ptr<rpc::GcsNodeInfo> GcsNodeManager::RemoveNode(
    const ray::NodeID &node_id, const rpc::NodeDeathInfo &node_death_info) {
  std::shared_ptr<rpc::GcsNodeInfo> removed_node;
  auto iter = alive_nodes_.find(node_id);
  if (iter != alive_nodes_.end()) {
    removed_node = std::move(iter->second);

    // Set node death info.
    auto death_info = removed_node->mutable_death_info();
    death_info->CopyFrom(node_death_info);

    RAY_LOG(INFO).WithField(node_id)
        << "Removing node, node name = " << removed_node->node_name()
        << ", death reason = " << rpc::NodeDeathInfo_Reason_Name(death_info->reason())
        << ", death message = " << death_info->reason_message();
    // Record stats that there's a new removed node.
    stats::NodeFailureTotal.Record(1);
    // Remove from alive nodes.
    alive_nodes_.erase(iter);
    // Remove from draining nodes if present.
    draining_nodes_.erase(node_id);
    if (death_info->reason() == rpc::NodeDeathInfo::UNEXPECTED_TERMINATION) {
      // Broadcast a warning to all of the drivers indicating that the node
      // has been marked as dead.
      // TODO(rkn): Define this constant somewhere else.
      std::string type = "node_removed";
      std::ostringstream error_message;
      error_message << "The node with node id: " << node_id
                    << " and address: " << removed_node->node_manager_address()
                    << " and node name: " << removed_node->node_name()
                    << " has been marked dead because the detector"
                    << " has missed too many heartbeats from it. This can happen when a "
                       "\t(1) raylet crashes unexpectedly (OOM, etc.) \n"
                    << "\t(2) raylet has lagging heartbeats due to slow network or busy "
                       "workload.";
      RAY_EVENT(ERROR, "RAY_NODE_REMOVED")
              .WithField("node_id", node_id.Hex())
              .WithField("ip", removed_node->node_manager_address())
          << error_message.str();
      RAY_LOG(WARNING) << error_message.str();
      auto error_data_ptr = gcs::CreateErrorTableData(
          type, error_message.str(), absl::FromUnixMillis(current_time_ms()));
      RAY_CHECK_OK(gcs_publisher_->PublishError(node_id.Hex(), *error_data_ptr, nullptr));
    }

    // Notify all listeners.
    for (auto &listener : node_removed_listeners_) {
      listener(removed_node);
    }
  }
  return removed_node;
}

void GcsNodeManager::OnNodeFailure(const NodeID &node_id,
                                   const StatusCallback &node_table_updated_callback) {
  auto maybe_node = GetAliveNode(node_id);
  if (maybe_node.has_value()) {
    rpc::NodeDeathInfo death_info = InferDeathInfo(node_id);
    auto node = RemoveNode(node_id, death_info);
    node->set_state(rpc::GcsNodeInfo::DEAD);
    node->set_end_time_ms(current_sys_time_ms());

    AddDeadNodeToCache(node);
    auto node_info_delta = std::make_shared<rpc::GcsNodeInfo>();
    node_info_delta->set_node_id(node->node_id());
    node_info_delta->set_state(node->state());
    node_info_delta->set_end_time_ms(node->end_time_ms());
    node_info_delta->mutable_death_info()->CopyFrom(node->death_info());

    auto on_done = [this, node_id, node_table_updated_callback, node_info_delta, node](
                       const Status &status) {
      WriteNodeExportEvent(*node);
      if (node_table_updated_callback != nullptr) {
        node_table_updated_callback(Status::OK());
      }
      RAY_CHECK_OK(gcs_publisher_->PublishNodeInfo(node_id, *node_info_delta, nullptr));
    };
    RAY_CHECK_OK(
        gcs_table_storage_->NodeTable().Put(node_id, *node, {on_done, io_context_}));
  } else if (node_table_updated_callback != nullptr) {
    node_table_updated_callback(Status::OK());
  }
}

void GcsNodeManager::Initialize(const GcsInitData &gcs_init_data) {
  for (const auto &[node_id, node_info] : gcs_init_data.Nodes()) {
    if (node_info.state() == rpc::GcsNodeInfo::ALIVE) {
      AddNode(std::make_shared<rpc::GcsNodeInfo>(node_info));

      // Ask the raylet to do initialization in case of GCS restart.
      // The protocol is correct because when a new node joined, Raylet will do:
      //    - RegisterNode (write node to the node table)
      //    - Setup subscription
      // With this, it means we only need to ask the node registered to do resubscription.
      // And for the node failed to register, they will crash on the client side due to
      // registeration failure.
      auto remote_address = rpc::RayletClientPool::GenerateRayletAddress(
          node_id, node_info.node_manager_address(), node_info.node_manager_port());
<<<<<<< HEAD
      auto raylet_client =
          raylet_client_pool_->GetOrConnectByAddress(std::move(remote_address));
=======
      auto raylet_client = raylet_client_pool_->GetOrConnectByAddress(remote_address);
>>>>>>> 6f4f167d
      raylet_client->NotifyGCSRestart(nullptr);
    } else if (node_info.state() == rpc::GcsNodeInfo::DEAD) {
      dead_nodes_.emplace(node_id, std::make_shared<rpc::GcsNodeInfo>(node_info));
      sorted_dead_node_list_.emplace_back(node_id, node_info.end_time_ms());
    }
  }
  std::sort(
      sorted_dead_node_list_.begin(),
      sorted_dead_node_list_.end(),
      [](const auto &left, const auto &right) { return left.second < right.second; });
}

void GcsNodeManager::AddDeadNodeToCache(std::shared_ptr<rpc::GcsNodeInfo> node) {
  if (dead_nodes_.size() >= RayConfig::instance().maximum_gcs_dead_node_cached_count()) {
    const auto &node_id = sorted_dead_node_list_.front().first;
    RAY_CHECK_OK(gcs_table_storage_->NodeTable().Delete(
        node_id, {[](const auto &) {}, io_context_}));
    dead_nodes_.erase(sorted_dead_node_list_.front().first);
    sorted_dead_node_list_.pop_front();
  }
  auto node_id = NodeID::FromBinary(node->node_id());
  dead_nodes_.emplace(node_id, node);
  sorted_dead_node_list_.emplace_back(node_id, node->end_time_ms());
}

std::string GcsNodeManager::DebugString() const {
  std::ostringstream stream;
  stream << "GcsNodeManager: "
         << "\n- RegisterNode request count: "
         << counts_[CountType::REGISTER_NODE_REQUEST]
         << "\n- DrainNode request count: " << counts_[CountType::DRAIN_NODE_REQUEST]
         << "\n- GetAllNodeInfo request count: "
         << counts_[CountType::GET_ALL_NODE_INFO_REQUEST];
  return stream.str();
}

void GcsNodeManager::UpdateAliveNode(
    const NodeID &node_id,
    const syncer::ResourceViewSyncMessage &resource_view_sync_message) {
  auto maybe_node_info = GetAliveNode(node_id);
  if (maybe_node_info == absl::nullopt) {
    return;
  }

  auto snapshot = maybe_node_info.value()->mutable_state_snapshot();

  if (resource_view_sync_message.idle_duration_ms() > 0) {
    snapshot->set_state(rpc::NodeSnapshot::IDLE);
    snapshot->set_idle_duration_ms(resource_view_sync_message.idle_duration_ms());
  } else {
    snapshot->set_state(rpc::NodeSnapshot::ACTIVE);
    snapshot->mutable_node_activity()->CopyFrom(
        resource_view_sync_message.node_activity());
  }
  if (resource_view_sync_message.is_draining()) {
    snapshot->set_state(rpc::NodeSnapshot::DRAINING);
  }
}

}  // namespace gcs
}  // namespace ray<|MERGE_RESOLUTION|>--- conflicted
+++ resolved
@@ -204,12 +204,7 @@
   // Set the address.
   auto remote_address = rpc::RayletClientPool::GenerateRayletAddress(
       node_id, node->node_manager_address(), node->node_manager_port());
-<<<<<<< HEAD
-  auto raylet_client =
-      raylet_client_pool_->GetOrConnectByAddress(std::move(remote_address));
-=======
   auto raylet_client = raylet_client_pool_->GetOrConnectByAddress(remote_address);
->>>>>>> 6f4f167d
   RAY_CHECK(raylet_client);
   // NOTE(sang): Drain API is not supposed to kill the raylet, but we are doing
   // this until the proper "drain" behavior is implemented.
@@ -487,12 +482,7 @@
       // registeration failure.
       auto remote_address = rpc::RayletClientPool::GenerateRayletAddress(
           node_id, node_info.node_manager_address(), node_info.node_manager_port());
-<<<<<<< HEAD
-      auto raylet_client =
-          raylet_client_pool_->GetOrConnectByAddress(std::move(remote_address));
-=======
       auto raylet_client = raylet_client_pool_->GetOrConnectByAddress(remote_address);
->>>>>>> 6f4f167d
       raylet_client->NotifyGCSRestart(nullptr);
     } else if (node_info.state() == rpc::GcsNodeInfo::DEAD) {
       dead_nodes_.emplace(node_id, std::make_shared<rpc::GcsNodeInfo>(node_info));
