--- conflicted
+++ resolved
@@ -29,26 +29,15 @@
 namespace gcs {
 
 //////////////////////////////////////////////////////////////////////////////////////////
-<<<<<<< HEAD
-GcsNodeManager::GcsNodeManager(
-    std::shared_ptr<GcsPublisher> gcs_publisher,
-    std::shared_ptr<gcs::GcsTableStorage> gcs_table_storage,
-    std::shared_ptr<rpc::NodeManagerClientPool> raylet_client_pool,
-    instrumented_io_context &io_context,
-    const ClusterID &cluster_id)
-    : gcs_publisher_(std::move(gcs_publisher)),
-      gcs_table_storage_(std::move(gcs_table_storage)),
-      raylet_client_pool_(std::move(raylet_client_pool)),
-      io_context_(io_context),
-=======
 GcsNodeManager::GcsNodeManager(std::shared_ptr<GcsPublisher> gcs_publisher,
                                std::shared_ptr<gcs::GcsTableStorage> gcs_table_storage,
                                rpc::NodeManagerClientPool *raylet_client_pool,
+    instrumented_io_context &io_context,
                                const ClusterID &cluster_id)
     : gcs_publisher_(std::move(gcs_publisher)),
       gcs_table_storage_(std::move(gcs_table_storage)),
       raylet_client_pool_(raylet_client_pool),
->>>>>>> bd4b3fa1
+      io_context_(io_context),
       cluster_id_(cluster_id) {}
 
 void GcsNodeManager::WriteNodeExportEvent(rpc::GcsNodeInfo node_info) const {
