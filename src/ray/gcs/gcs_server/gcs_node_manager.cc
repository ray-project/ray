--- conflicted
+++ resolved
@@ -202,13 +202,12 @@
     RAY_LOG(WARNING).WithField(node_id) << "Skip draining node which is already removed";
     return;
   }
-  auto node = maybe_node.value();
+  auto &node = maybe_node.value();
 
   // Set the address.
   auto remote_address = rpc::RayletClientPool::GenerateRayletAddress(
       node_id, node->node_manager_address(), node->node_manager_port());
-  auto raylet_client =
-      raylet_client_pool_->GetOrConnectByAddress(std::move(remote_address));
+  auto raylet_client = raylet_client_pool_->GetOrConnectByAddress(remote_address);
   RAY_CHECK(raylet_client);
   // NOTE(sang): Drain API is not supposed to kill the raylet, but we are doing
   // this until the proper "drain" behavior is implemented.
@@ -483,16 +482,6 @@
       // The protocol is correct because when a new node joined, Raylet will do:
       //    - RegisterNode (write node to the node table)
       //    - Setup subscription
-<<<<<<< HEAD
-      // With this, it means we only need to ask the node registered to do
-      // resubscription. And for the node failed to register, they will crash on the
-      // client side due to registeration failure.
-      rpc::Address remote_address;
-      remote_address.set_raylet_id(node_info.node_id());
-      remote_address.set_ip_address(node_info.node_manager_address());
-      remote_address.set_port(node_info.node_manager_port());
-      auto raylet_client = raylet_client_pool_->GetOrConnectByAddress(remote_address);
-=======
       // With this, it means we only need to ask the node registered to do resubscription.
       // And for the node failed to register, they will crash on the client side due to
       // registeration failure.
@@ -500,7 +489,6 @@
           node_id, node_info.node_manager_address(), node_info.node_manager_port());
       auto raylet_client =
           raylet_client_pool_->GetOrConnectByAddress(std::move(remote_address));
->>>>>>> 1de74360
       raylet_client->NotifyGCSRestart(nullptr);
     } else if (node_info.state() == rpc::GcsNodeInfo::DEAD) {
       dead_nodes_.emplace(node_id, std::make_shared<rpc::GcsNodeInfo>(node_info));
