// Copyright 2017 The Ray Authors.
//
// Licensed under the Apache License, Version 2.0 (the "License");
// you may not use this file except in compliance with the License.
// You may obtain a copy of the License at
//
//  http://www.apache.org/licenses/LICENSE-2.0
//
// Unless required by applicable law or agreed to in writing, software
// distributed under the License is distributed on an "AS IS" BASIS,
// WITHOUT WARRANTIES OR CONDITIONS OF ANY KIND, either express or implied.
// See the License for the specific language governing permissions and
// limitations under the License.

#include "ray/gcs/gcs_server/gcs_node_manager.h"

#include <optional>
#include <utility>

#include "ray/common/ray_config.h"
#include "ray/gcs/pb_util.h"
#include "ray/stats/stats.h"
#include "ray/util/event.h"
#include "ray/util/event_label.h"
#include "ray/util/logging.h"
#include "src/ray/protobuf/gcs.pb.h"

namespace ray {
namespace gcs {

//////////////////////////////////////////////////////////////////////////////////////////
GcsNodeManager::GcsNodeManager(GcsPublisher *gcs_publisher,
                               gcs::GcsTableStorage *gcs_table_storage,
                               instrumented_io_context &io_context,
                               rpc::NodeManagerClientPool *raylet_client_pool,
                               const ClusterID &cluster_id,
                               GcsVirtualClusterManager &gcs_virtual_cluster_manager)
    : gcs_publisher_(gcs_publisher),
      gcs_table_storage_(gcs_table_storage),
      io_context_(io_context),
      raylet_client_pool_(raylet_client_pool),
<<<<<<< HEAD
      cluster_id_(cluster_id),
      gcs_virtual_cluster_manager_(gcs_virtual_cluster_manager) {}
=======
      cluster_id_(cluster_id) {
  export_event_write_enabled_ = IsExportAPIEnabledNode();
}
>>>>>>> 1f83bc91

void GcsNodeManager::WriteNodeExportEvent(rpc::GcsNodeInfo node_info) const {
  /// Write node_info as a export node event if
  /// enable_export_api_write() is enabled.
  if (!export_event_write_enabled_) {
    return;
  }
  std::shared_ptr<rpc::ExportNodeData> export_node_data_ptr =
      std::make_shared<rpc::ExportNodeData>();
  export_node_data_ptr->set_node_id(node_info.node_id());
  export_node_data_ptr->set_node_manager_address(node_info.node_manager_address());
  export_node_data_ptr->mutable_resources_total()->insert(
      node_info.resources_total().begin(), node_info.resources_total().end());
  export_node_data_ptr->set_node_name(node_info.node_name());
  export_node_data_ptr->set_start_time_ms(node_info.start_time_ms());
  export_node_data_ptr->set_end_time_ms(node_info.end_time_ms());
  export_node_data_ptr->set_is_head_node(node_info.is_head_node());
  export_node_data_ptr->mutable_labels()->insert(node_info.labels().begin(),
                                                 node_info.labels().end());
  export_node_data_ptr->set_state(ConvertGCSNodeStateToExport(node_info.state()));
  if (!node_info.death_info().reason_message().empty() ||
      node_info.death_info().reason() !=
          rpc::NodeDeathInfo_Reason::NodeDeathInfo_Reason_UNSPECIFIED) {
    export_node_data_ptr->mutable_death_info()->set_reason_message(
        node_info.death_info().reason_message());
    export_node_data_ptr->mutable_death_info()->set_reason(
        ConvertNodeDeathReasonToExport(node_info.death_info().reason()));
  }
  RayExportEvent(export_node_data_ptr).SendEvent();
}

// Note: ServerCall will populate the cluster_id.
void GcsNodeManager::HandleGetClusterId(rpc::GetClusterIdRequest request,
                                        rpc::GetClusterIdReply *reply,
                                        rpc::SendReplyCallback send_reply_callback) {
  RAY_LOG(DEBUG) << "Registering GCS client!";
  reply->set_cluster_id(cluster_id_.Binary());
  GCS_RPC_SEND_REPLY(send_reply_callback, reply, Status::OK());
}

void GcsNodeManager::HandleRegisterNode(rpc::RegisterNodeRequest request,
                                        rpc::RegisterNodeReply *reply,
                                        rpc::SendReplyCallback send_reply_callback) {
  NodeID node_id = NodeID::FromBinary(request.node_info().node_id());
  RAY_LOG(INFO).WithField(node_id)
      << "Registering node info, address = " << request.node_info().node_manager_address()
      << ", node name = " << request.node_info().node_name();
  auto on_done = [this, node_id, request, reply, send_reply_callback](
                     const Status &status) {
    RAY_CHECK_OK(status);
    RAY_LOG(INFO).WithField(node_id)
        << "Finished registering node info, address = "
        << request.node_info().node_manager_address()
        << ", node name = " << request.node_info().node_name()
        << ", is_head_node = " << request.node_info().is_head_node();
    RAY_CHECK_OK(gcs_publisher_->PublishNodeInfo(node_id, request.node_info(), nullptr));
    AddNode(std::make_shared<rpc::GcsNodeInfo>(request.node_info()));
    WriteNodeExportEvent(request.node_info());
    GCS_RPC_SEND_REPLY(send_reply_callback, reply, status);
  };
  if (request.node_info().is_head_node()) {
    // mark all old head nodes as dead if exists:
    // 1. should never happen when HA is not used
    // 2. happens when a new head node is started

    std::vector<NodeID> head_nodes;
    for (auto &node : alive_nodes_) {
      if (node.second->is_head_node()) {
        head_nodes.push_back(node.first);
      }
    }

    assert(head_nodes.size() <= 1);
    if (head_nodes.size() == 1) {
      OnNodeFailure(head_nodes[0],
                    [this, request, on_done, node_id](const Status &status) {
                      RAY_CHECK_OK(status);
                      RAY_CHECK_OK(gcs_table_storage_->NodeTable().Put(
                          node_id, request.node_info(), {on_done, io_context_}));
                    });
    } else {
      RAY_CHECK_OK(gcs_table_storage_->NodeTable().Put(
          node_id, request.node_info(), {on_done, io_context_}));
    }
  } else {
    RAY_CHECK_OK(gcs_table_storage_->NodeTable().Put(
        node_id, request.node_info(), {on_done, io_context_}));
  }
  ++counts_[CountType::REGISTER_NODE_REQUEST];
}

void GcsNodeManager::HandleCheckAlive(rpc::CheckAliveRequest request,
                                      rpc::CheckAliveReply *reply,
                                      rpc::SendReplyCallback send_reply_callback) {
  reply->set_ray_version(kRayVersion);
  for (const auto &addr : request.raylet_address()) {
    bool is_alive = node_map_.right.count(addr) != 0;
    reply->mutable_raylet_alive()->Add(is_alive);
  }

  GCS_RPC_SEND_REPLY(send_reply_callback, reply, Status::OK());
}

void GcsNodeManager::HandleUnregisterNode(rpc::UnregisterNodeRequest request,
                                          rpc::UnregisterNodeReply *reply,
                                          rpc::SendReplyCallback send_reply_callback) {
  NodeID node_id = NodeID::FromBinary(request.node_id());
  RAY_LOG(DEBUG).WithField(node_id) << "HandleUnregisterNode() for node";
  auto node = RemoveNode(node_id, request.node_death_info());
  if (!node) {
    RAY_LOG(INFO).WithField(node_id) << "Node is already removed";
    return;
  }

  node->set_state(rpc::GcsNodeInfo::DEAD);
  node->set_end_time_ms(current_sys_time_ms());

  AddDeadNodeToCache(node);

  auto node_info_delta = std::make_shared<rpc::GcsNodeInfo>();
  node_info_delta->set_node_id(node->node_id());
  node_info_delta->mutable_death_info()->CopyFrom(request.node_death_info());
  node_info_delta->set_state(node->state());
  node_info_delta->set_end_time_ms(node->end_time_ms());

  auto on_put_done = [=](const Status &status) {
    RAY_CHECK_OK(gcs_publisher_->PublishNodeInfo(node_id, *node_info_delta, nullptr));
    WriteNodeExportEvent(*node);
  };
  RAY_CHECK_OK(
      gcs_table_storage_->NodeTable().Put(node_id, *node, {on_put_done, io_context_}));
  GCS_RPC_SEND_REPLY(send_reply_callback, reply, Status::OK());
}

void GcsNodeManager::HandleDrainNode(rpc::DrainNodeRequest request,
                                     rpc::DrainNodeReply *reply,
                                     rpc::SendReplyCallback send_reply_callback) {
  auto num_drain_request = request.drain_node_data_size();
  for (auto i = 0; i < num_drain_request; i++) {
    const auto &node_drain_request = request.drain_node_data(i);
    const auto node_id = NodeID::FromBinary(node_drain_request.node_id());

    DrainNode(node_id);
    auto drain_node_status = reply->add_drain_node_status();
    drain_node_status->set_node_id(node_id.Binary());
  };
  GCS_RPC_SEND_REPLY(send_reply_callback, reply, Status::OK());
  ++counts_[CountType::DRAIN_NODE_REQUEST];
}

void GcsNodeManager::DrainNode(const NodeID &node_id) {
  RAY_LOG(INFO).WithField(node_id) << "DrainNode() for node";
  auto maybe_node = GetAliveNode(node_id);
  if (!maybe_node.has_value()) {
    RAY_LOG(WARNING).WithField(node_id) << "Skip draining node which is already removed";
    return;
  }
  auto node = maybe_node.value();

  // Set the address.
  rpc::Address remote_address;
  remote_address.set_raylet_id(node->node_id());
  remote_address.set_ip_address(node->node_manager_address());
  remote_address.set_port(node->node_manager_port());

  auto raylet_client = raylet_client_pool_->GetOrConnectByAddress(remote_address);
  RAY_CHECK(raylet_client);
  // NOTE(sang): Drain API is not supposed to kill the raylet, but we are doing
  // this until the proper "drain" behavior is implemented.
  raylet_client->ShutdownRaylet(
      node_id,
      /*graceful*/ true,
      [node_id](const Status &status, const rpc::ShutdownRayletReply &reply) {
        RAY_LOG(INFO).WithField(node_id) << "Raylet is drained. Status " << status;
      });
}

void GcsNodeManager::HandleGetAllNodeInfo(rpc::GetAllNodeInfoRequest request,
                                          rpc::GetAllNodeInfoReply *reply,
                                          rpc::SendReplyCallback send_reply_callback) {
  int64_t limit =
      (request.limit() > 0) ? request.limit() : std::numeric_limits<int64_t>::max();
<<<<<<< HEAD
  NodeID filter_node_id = request.filters().has_node_id()
                              ? NodeID::FromBinary(request.filters().node_id())
                              : NodeID::Nil();
  std::optional<rpc::GcsNodeInfo::GcsNodeState> filter_state = std::nullopt;
  if (request.filters().has_state()) {
    filter_state = request.filters().state();
  }
  std::string filter_node_name = request.filters().node_name();
  std::string filter_virtual_cluster_id = request.filters().virtual_cluster_id();
  RAY_LOG(DEBUG) << "GetAllNodeInfo request, limit = " << limit
                 << ", filter_node_id = " << filter_node_id
                 << ", filter_node_name = " << filter_node_name
                 << ", filter_virtual_cluster_id = " << filter_virtual_cluster_id;
  auto filter_fn = [this, &filter_node_id, &filter_node_name, &filter_virtual_cluster_id](
                       const rpc::GcsNodeInfo &node) {
    if (!filter_node_id.IsNil() && filter_node_id != NodeID::FromBinary(node.node_id())) {
=======
  std::optional<NodeID> filter_node_id =
      request.filters().has_node_id()
          ? std::make_optional(NodeID::FromBinary(request.filters().node_id()))
          : std::nullopt;
  std::optional<std::string> filter_node_name =
      request.filters().has_node_name()
          ? std::make_optional(request.filters().node_name())
          : std::nullopt;
  std::optional<std::string> filter_node_ip_address =
      request.filters().has_node_ip_address()
          ? std::make_optional(request.filters().node_ip_address())
          : std::nullopt;
  auto filter_fn = [&filter_node_id, &filter_node_name, &filter_node_ip_address](
                       const rpc::GcsNodeInfo &node) {
    if (filter_node_id.has_value() &&
        *filter_node_id != NodeID::FromBinary(node.node_id())) {
      return false;
    }
    if (filter_node_name.has_value() && *filter_node_name != node.node_name()) {
>>>>>>> 1f83bc91
      return false;
    }
    if (filter_node_ip_address.has_value() &&
        *filter_node_ip_address != node.node_manager_address()) {
      return false;
    }
    if (filter_virtual_cluster_id.empty()) {
      return true;
    }
    auto virtual_cluster =
        gcs_virtual_cluster_manager_.GetVirtualCluster(filter_virtual_cluster_id);
    if (virtual_cluster == nullptr) {
      return false;
    }
    bool contains =
        virtual_cluster->ContainsNodeInstance(NodeID::FromBinary(node.node_id()).Hex());
    RAY_LOG(DEBUG) << "Filtering node " << node.node_id() << " in virtual cluster "
                   << filter_virtual_cluster_id << " contains: " << contains;
    return contains;
  };
  int64_t num_added = 0;
  int64_t num_filtered = 0;
  auto add_to_response =
      [limit, reply, filter_fn, &num_added, &num_filtered](
          const absl::flat_hash_map<NodeID, std::shared_ptr<rpc::GcsNodeInfo>> &nodes) {
        for (const auto &[node_id, node_info_ptr] : nodes) {
          if (num_added >= limit) {
            break;
          }
          if (filter_fn(*node_info_ptr)) {
            *reply->add_node_info_list() = *node_info_ptr;
            num_added += 1;
          } else {
            num_filtered += 1;
          }
        }
      };
  std::optional<rpc::GcsNodeInfo::GcsNodeState> filter_state =
      request.filters().has_state() ? std::make_optional(request.filters().state())
                                    : std::nullopt;
  if (filter_state == std::nullopt) {
    add_to_response(alive_nodes_);
    add_to_response(dead_nodes_);
  } else if (filter_state == rpc::GcsNodeInfo::ALIVE) {
    add_to_response(alive_nodes_);
    num_filtered += dead_nodes_.size();
  } else if (filter_state == rpc::GcsNodeInfo::DEAD) {
    add_to_response(dead_nodes_);
    num_filtered += alive_nodes_.size();
  } else {
    Status s = Status::InvalidArgument(
        absl::StrCat("Unexpected filter: state = ", *filter_state));
    GCS_RPC_SEND_REPLY(send_reply_callback, reply, s);
    ++counts_[CountType::GET_ALL_NODE_INFO_REQUEST];
    return;
  }
  reply->set_total(alive_nodes_.size() + dead_nodes_.size());
  reply->set_num_filtered(num_filtered);
  GCS_RPC_SEND_REPLY(send_reply_callback, reply, Status::OK());
  ++counts_[CountType::GET_ALL_NODE_INFO_REQUEST];
}

absl::optional<std::shared_ptr<rpc::GcsNodeInfo>> GcsNodeManager::GetAliveNode(
    const ray::NodeID &node_id) const {
  auto iter = alive_nodes_.find(node_id);
  if (iter == alive_nodes_.end()) {
    return {};
  }

  return iter->second;
}

rpc::NodeDeathInfo GcsNodeManager::InferDeathInfo(const NodeID &node_id) {
  auto iter = draining_nodes_.find(node_id);
  rpc::NodeDeathInfo death_info;
  bool expect_force_termination;
  if (iter == draining_nodes_.end()) {
    expect_force_termination = false;
  } else if (iter->second->deadline_timestamp_ms() == 0) {
    // If there is no draining deadline, there should be no force termination
    expect_force_termination = false;
  } else {
    expect_force_termination =
        (current_sys_time_ms() > iter->second->deadline_timestamp_ms()) &&
        (iter->second->reason() ==
         rpc::autoscaler::DrainNodeReason::DRAIN_NODE_REASON_PREEMPTION);
  }

  if (expect_force_termination) {
    death_info.set_reason(rpc::NodeDeathInfo::AUTOSCALER_DRAIN_PREEMPTED);
    death_info.set_reason_message(iter->second->reason_message());
    RAY_LOG(INFO).WithField(node_id) << "Node was forcibly preempted";
  } else {
    death_info.set_reason(rpc::NodeDeathInfo::UNEXPECTED_TERMINATION);
    death_info.set_reason_message(
        "health check failed due to missing too many heartbeats");
  }
  return death_info;
}

void GcsNodeManager::AddNode(std::shared_ptr<rpc::GcsNodeInfo> node) {
  auto node_id = NodeID::FromBinary(node->node_id());
  auto iter = alive_nodes_.find(node_id);
  if (iter == alive_nodes_.end()) {
    auto node_addr =
        node->node_manager_address() + ":" + std::to_string(node->node_manager_port());
    node_map_.insert(NodeIDAddrBiMap::value_type(node_id, node_addr));
    alive_nodes_.emplace(node_id, node);
    // Notify all listeners.
    for (auto &listener : node_added_listeners_) {
      listener(node);
    }
  }
}

void GcsNodeManager::SetNodeDraining(
    const NodeID &node_id,
    std::shared_ptr<rpc::autoscaler::DrainNodeRequest> drain_request) {
  auto maybe_node = GetAliveNode(node_id);
  if (!maybe_node.has_value()) {
    RAY_LOG(INFO).WithField(node_id)
        << "Skip setting node to be draining, which is already removed";
    return;
  }
  auto iter = draining_nodes_.find(node_id);
  if (iter == draining_nodes_.end()) {
    draining_nodes_.emplace(node_id, drain_request);
    RAY_LOG(INFO).WithField(node_id)
        << "Set node to be draining, request = " << drain_request->DebugString();
  } else {
    RAY_LOG(INFO).WithField(node_id)
        << "Drain request for node already exists. Overwriting the existing request "
        << iter->second->DebugString() << " with the new request "
        << drain_request->DebugString();
    iter->second = drain_request;
  }
}

std::shared_ptr<rpc::GcsNodeInfo> GcsNodeManager::RemoveNode(
    const ray::NodeID &node_id, const rpc::NodeDeathInfo &node_death_info) {
  std::shared_ptr<rpc::GcsNodeInfo> removed_node;
  auto iter = alive_nodes_.find(node_id);
  if (iter != alive_nodes_.end()) {
    removed_node = std::move(iter->second);

    // Set node death info.
    auto death_info = removed_node->mutable_death_info();
    death_info->CopyFrom(node_death_info);

    RAY_LOG(INFO).WithField(node_id)
        << "Removing node, node name = " << removed_node->node_name()
        << ", death reason = " << rpc::NodeDeathInfo_Reason_Name(death_info->reason())
        << ", death message = " << death_info->reason_message();
    // Record stats that there's a new removed node.
    stats::NodeFailureTotal.Record(1);
    // Remove from alive nodes.
    alive_nodes_.erase(iter);
    node_map_.left.erase(node_id);
    // Remove from draining nodes if present.
    draining_nodes_.erase(node_id);
    if (death_info->reason() == rpc::NodeDeathInfo::UNEXPECTED_TERMINATION) {
      // Broadcast a warning to all of the drivers indicating that the node
      // has been marked as dead.
      // TODO(rkn): Define this constant somewhere else.
      std::string type = "node_removed";
      std::ostringstream error_message;
      error_message
          << "The node with node id: " << node_id
          << " and address: " << removed_node->node_manager_address()
          << " and node name: " << removed_node->node_name()
          << " has been marked dead because the detector"
          << " has missed too many heartbeats from it. This can happen when a "
             "\t(1) raylet crashes unexpectedly (OOM, etc.) \n"
          << "\t(2) raylet has lagging heartbeats due to slow network or busy workload.";
      RAY_EVENT(ERROR, EL_RAY_NODE_REMOVED)
              .WithField("node_id", node_id.Hex())
              .WithField("ip", removed_node->node_manager_address())
          << error_message.str();
      RAY_LOG(WARNING) << error_message.str();
      auto error_data_ptr = gcs::CreateErrorTableData(
          type, error_message.str(), absl::FromUnixMillis(current_time_ms()));
      RAY_CHECK_OK(gcs_publisher_->PublishError(node_id.Hex(), *error_data_ptr, nullptr));
    }

    // Notify all listeners.
    for (auto &listener : node_removed_listeners_) {
      listener(removed_node);
    }
  }
  return removed_node;
}

void GcsNodeManager::OnNodeFailure(const NodeID &node_id,
                                   const StatusCallback &node_table_updated_callback) {
  auto maybe_node = GetAliveNode(node_id);
  if (maybe_node.has_value()) {
    rpc::NodeDeathInfo death_info = InferDeathInfo(node_id);
    auto node = RemoveNode(node_id, death_info);
    node->set_state(rpc::GcsNodeInfo::DEAD);
    node->set_end_time_ms(current_sys_time_ms());

    AddDeadNodeToCache(node);
    auto node_info_delta = std::make_shared<rpc::GcsNodeInfo>();
    node_info_delta->set_node_id(node->node_id());
    node_info_delta->set_state(node->state());
    node_info_delta->set_end_time_ms(node->end_time_ms());
    node_info_delta->mutable_death_info()->CopyFrom(node->death_info());

    auto on_done = [this, node_id, node_table_updated_callback, node_info_delta, node](
                       const Status &status) {
      WriteNodeExportEvent(*node);
      if (node_table_updated_callback != nullptr) {
        node_table_updated_callback(Status::OK());
      }
      RAY_CHECK_OK(gcs_publisher_->PublishNodeInfo(node_id, *node_info_delta, nullptr));
    };
    RAY_CHECK_OK(
        gcs_table_storage_->NodeTable().Put(node_id, *node, {on_done, io_context_}));
  } else if (node_table_updated_callback != nullptr) {
    node_table_updated_callback(Status::OK());
  }
}

void GcsNodeManager::Initialize(const GcsInitData &gcs_init_data) {
  for (const auto &[node_id, node_info] : gcs_init_data.Nodes()) {
    if (node_info.state() == rpc::GcsNodeInfo::ALIVE) {
      AddNode(std::make_shared<rpc::GcsNodeInfo>(node_info));

      // Ask the raylet to do initialization in case of GCS restart.
      // The protocol is correct because when a new node joined, Raylet will do:
      //    - RegisterNode (write node to the node table)
      //    - Setup subscription
      // With this, it means we only need to ask the node registered to do resubscription.
      // And for the node failed to register, they will crash on the client side due to
      // registeration failure.
      rpc::Address remote_address;
      remote_address.set_raylet_id(node_info.node_id());
      remote_address.set_ip_address(node_info.node_manager_address());
      remote_address.set_port(node_info.node_manager_port());
      auto raylet_client = raylet_client_pool_->GetOrConnectByAddress(remote_address);
      raylet_client->NotifyGCSRestart(nullptr);
    } else if (node_info.state() == rpc::GcsNodeInfo::DEAD) {
      dead_nodes_.emplace(node_id, std::make_shared<rpc::GcsNodeInfo>(node_info));
      sorted_dead_node_list_.emplace_back(node_id, node_info.end_time_ms());
    }
  }
  std::sort(
      sorted_dead_node_list_.begin(),
      sorted_dead_node_list_.end(),
      [](const auto &left, const auto &right) { return left.second < right.second; });
}

void GcsNodeManager::AddDeadNodeToCache(std::shared_ptr<rpc::GcsNodeInfo> node) {
  if (dead_nodes_.size() >= RayConfig::instance().maximum_gcs_dead_node_cached_count()) {
    const auto &node_id = sorted_dead_node_list_.front().first;
    RAY_CHECK_OK(
        gcs_table_storage_->NodeTable().Delete(node_id, {[](auto) {}, io_context_}));
    dead_nodes_.erase(sorted_dead_node_list_.front().first);
    sorted_dead_node_list_.pop_front();
  }
  auto node_id = NodeID::FromBinary(node->node_id());
  dead_nodes_.emplace(node_id, node);
  sorted_dead_node_list_.emplace_back(node_id, node->end_time_ms());
}

std::string GcsNodeManager::DebugString() const {
  std::ostringstream stream;
  stream << "GcsNodeManager: "
         << "\n- RegisterNode request count: "
         << counts_[CountType::REGISTER_NODE_REQUEST]
         << "\n- DrainNode request count: " << counts_[CountType::DRAIN_NODE_REQUEST]
         << "\n- GetAllNodeInfo request count: "
         << counts_[CountType::GET_ALL_NODE_INFO_REQUEST];
  return stream.str();
}

}  // namespace gcs
}  // namespace ray<|MERGE_RESOLUTION|>--- conflicted
+++ resolved
@@ -39,14 +39,10 @@
       gcs_table_storage_(gcs_table_storage),
       io_context_(io_context),
       raylet_client_pool_(raylet_client_pool),
-<<<<<<< HEAD
       cluster_id_(cluster_id),
-      gcs_virtual_cluster_manager_(gcs_virtual_cluster_manager) {}
-=======
-      cluster_id_(cluster_id) {
+      gcs_virtual_cluster_manager_(gcs_virtual_cluster_manager) {
   export_event_write_enabled_ = IsExportAPIEnabledNode();
 }
->>>>>>> 1f83bc91
 
 void GcsNodeManager::WriteNodeExportEvent(rpc::GcsNodeInfo node_info) const {
   /// Write node_info as a export node event if
@@ -229,24 +225,6 @@
                                           rpc::SendReplyCallback send_reply_callback) {
   int64_t limit =
       (request.limit() > 0) ? request.limit() : std::numeric_limits<int64_t>::max();
-<<<<<<< HEAD
-  NodeID filter_node_id = request.filters().has_node_id()
-                              ? NodeID::FromBinary(request.filters().node_id())
-                              : NodeID::Nil();
-  std::optional<rpc::GcsNodeInfo::GcsNodeState> filter_state = std::nullopt;
-  if (request.filters().has_state()) {
-    filter_state = request.filters().state();
-  }
-  std::string filter_node_name = request.filters().node_name();
-  std::string filter_virtual_cluster_id = request.filters().virtual_cluster_id();
-  RAY_LOG(DEBUG) << "GetAllNodeInfo request, limit = " << limit
-                 << ", filter_node_id = " << filter_node_id
-                 << ", filter_node_name = " << filter_node_name
-                 << ", filter_virtual_cluster_id = " << filter_virtual_cluster_id;
-  auto filter_fn = [this, &filter_node_id, &filter_node_name, &filter_virtual_cluster_id](
-                       const rpc::GcsNodeInfo &node) {
-    if (!filter_node_id.IsNil() && filter_node_id != NodeID::FromBinary(node.node_id())) {
-=======
   std::optional<NodeID> filter_node_id =
       request.filters().has_node_id()
           ? std::make_optional(NodeID::FromBinary(request.filters().node_id()))
@@ -259,32 +237,38 @@
       request.filters().has_node_ip_address()
           ? std::make_optional(request.filters().node_ip_address())
           : std::nullopt;
-  auto filter_fn = [&filter_node_id, &filter_node_name, &filter_node_ip_address](
-                       const rpc::GcsNodeInfo &node) {
+  std::optional<std::string> filter_virtual_cluster_id =
+      request.filters().has_virtual_cluster_id()
+          ? std::make_optional(request.filters().virtual_cluster_id())
+          : std::nullopt;
+  auto filter_fn = [this,
+                    &filter_node_id,
+                    &filter_node_name,
+                    &filter_node_ip_address,
+                    &filter_virtual_cluster_id](const rpc::GcsNodeInfo &node) {
     if (filter_node_id.has_value() &&
         *filter_node_id != NodeID::FromBinary(node.node_id())) {
       return false;
     }
     if (filter_node_name.has_value() && *filter_node_name != node.node_name()) {
->>>>>>> 1f83bc91
       return false;
     }
     if (filter_node_ip_address.has_value() &&
         *filter_node_ip_address != node.node_manager_address()) {
       return false;
     }
-    if (filter_virtual_cluster_id.empty()) {
+    if (!filter_virtual_cluster_id.has_value() || filter_virtual_cluster_id->empty()) {
       return true;
     }
     auto virtual_cluster =
-        gcs_virtual_cluster_manager_.GetVirtualCluster(filter_virtual_cluster_id);
+        gcs_virtual_cluster_manager_.GetVirtualCluster(*filter_virtual_cluster_id);
     if (virtual_cluster == nullptr) {
       return false;
     }
     bool contains =
         virtual_cluster->ContainsNodeInstance(NodeID::FromBinary(node.node_id()).Hex());
     RAY_LOG(DEBUG) << "Filtering node " << node.node_id() << " in virtual cluster "
-                   << filter_virtual_cluster_id << " contains: " << contains;
+                   << *filter_virtual_cluster_id << " contains: " << contains;
     return contains;
   };
   int64_t num_added = 0;
