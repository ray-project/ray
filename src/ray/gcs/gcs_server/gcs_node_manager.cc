// Copyright 2017 The Ray Authors.
//
// Licensed under the Apache License, Version 2.0 (the "License");
// you may not use this file except in compliance with the License.
// You may obtain a copy of the License at
//
//  http://www.apache.org/licenses/LICENSE-2.0
//
// Unless required by applicable law or agreed to in writing, software
// distributed under the License is distributed on an "AS IS" BASIS,
// WITHOUT WARRANTIES OR CONDITIONS OF ANY KIND, either express or implied.
// See the License for the specific language governing permissions and
// limitations under the License.

#include "ray/gcs/gcs_server/gcs_node_manager.h"

#include "ray/common/ray_config.h"
#include "ray/gcs/pb_util.h"
#include "src/ray/protobuf/gcs.pb.h"

namespace ray {
namespace gcs {

GcsNodeManager::NodeFailureDetector::NodeFailureDetector(
    boost::asio::io_service &io_service,
    std::shared_ptr<gcs::GcsTableStorage> gcs_table_storage,
    std::shared_ptr<gcs::GcsPubSub> gcs_pub_sub,
    std::function<void(const NodeID &)> on_node_death_callback)
    : gcs_table_storage_(std::move(gcs_table_storage)),
      on_node_death_callback_(std::move(on_node_death_callback)),
      num_heartbeats_timeout_(RayConfig::instance().num_heartbeats_timeout()),
      light_heartbeat_enabled_(RayConfig::instance().light_heartbeat_enabled()),
      detect_timer_(io_service),
      gcs_pub_sub_(std::move(gcs_pub_sub)) {}

void GcsNodeManager::NodeFailureDetector::Start() {
  if (!is_started_) {
    Tick();
    is_started_ = true;
  }
}

void GcsNodeManager::NodeFailureDetector::AddNode(const ray::NodeID &node_id) {
  heartbeats_.emplace(node_id, num_heartbeats_timeout_);
}

void GcsNodeManager::NodeFailureDetector::HandleHeartbeat(
    const NodeID &node_id, const rpc::HeartbeatTableData &heartbeat_data) {
  auto iter = heartbeats_.find(node_id);
  if (iter == heartbeats_.end()) {
    // Ignore this heartbeat as the node is not registered.
    // TODO(Shanly): Maybe we should reply the raylet with an error. So the raylet can
    // crash itself as soon as possible.
    return;
  }

  iter->second = num_heartbeats_timeout_;
<<<<<<< HEAD
  if (!light_heartbeat_enabled_ || heartbeat_data.should_global_gc() ||
      heartbeat_data.resources_total_size() > 0 ||
      heartbeat_data.resources_available_changed() ||
      heartbeat_data.resource_load_changed()) {
    heartbeat_buffer_[node_id] = heartbeat_data;
  }
=======
>>>>>>> c3e24681
}

/// A periodic timer that checks for timed out clients.
void GcsNodeManager::NodeFailureDetector::Tick() {
  DetectDeadNodes();
  ScheduleTick();
}

void GcsNodeManager::NodeFailureDetector::DetectDeadNodes() {
  for (auto it = heartbeats_.begin(); it != heartbeats_.end();) {
    auto current = it++;
    current->second = current->second - 1;
    if (current->second == 0) {
      auto node_id = current->first;
      RAY_LOG(WARNING) << "Node timed out: " << node_id;
      heartbeats_.erase(current);
      if (on_node_death_callback_) {
        on_node_death_callback_(node_id);
      }
    }
  }
}

<<<<<<< HEAD
void GcsNodeManager::NodeFailureDetector::SendBatchedHeartbeat() {
  if (!heartbeat_buffer_.empty()) {
    auto batch = std::make_shared<rpc::HeartbeatBatchTableData>();
    std::unordered_map<ResourceSet, rpc::ResourceDemand> aggregate_load;
    for (auto &heartbeat : heartbeat_buffer_) {
      batch->add_batch()->Swap(&heartbeat.second);
    }
    RAY_CHECK_OK(gcs_pub_sub_->Publish(HEARTBEAT_BATCH_CHANNEL, "",
                                       batch->SerializeAsString(), nullptr));
    heartbeat_buffer_.clear();
  }
}

=======
>>>>>>> c3e24681
void GcsNodeManager::NodeFailureDetector::ScheduleTick() {
  auto heartbeat_period = boost::posix_time::milliseconds(
      RayConfig::instance().raylet_heartbeat_timeout_milliseconds());
  detect_timer_.expires_from_now(heartbeat_period);
  detect_timer_.async_wait([this](const boost::system::error_code &error) {
    if (error == boost::asio::error::operation_aborted) {
      // `operation_aborted` is set when `detect_timer_` is canceled or destroyed.
      // The Monitor lifetime may be short than the object who use it. (e.g. gcs_server)
      return;
    }
    RAY_CHECK(!error) << "Checking heartbeat failed with error: " << error.message();
    Tick();
  });
}

//////////////////////////////////////////////////////////////////////////////////////////
GcsNodeManager::GcsNodeManager(boost::asio::io_service &main_io_service,
                               boost::asio::io_service &node_failure_detector_io_service,
                               std::shared_ptr<gcs::GcsPubSub> gcs_pub_sub,
                               std::shared_ptr<gcs::GcsTableStorage> gcs_table_storage)
    : main_io_service_(main_io_service),
      node_failure_detector_(new NodeFailureDetector(
          node_failure_detector_io_service, gcs_table_storage, gcs_pub_sub,
          [this](const NodeID &node_id) {
            // Post this to main event loop to avoid potential concurrency issues.
            main_io_service_.post([this, node_id] {
              if (auto node = RemoveNode(node_id, /* is_intended = */ false)) {
                node->set_state(rpc::GcsNodeInfo::DEAD);
                node->set_timestamp(current_sys_time_ms());
                AddDeadNodeToCache(node);
                auto on_done = [this, node_id, node](const Status &status) {
                  auto on_done = [this, node_id, node](const Status &status) {
                    RAY_CHECK_OK(gcs_pub_sub_->Publish(
                        NODE_CHANNEL, node_id.Hex(), node->SerializeAsString(), nullptr));
                  };
                  RAY_CHECK_OK(
                      gcs_table_storage_->NodeResourceTable().Delete(node_id, on_done));
                };
                RAY_CHECK_OK(
                    gcs_table_storage_->NodeTable().Put(node_id, *node, on_done));
              }
            });
          })),
      node_failure_detector_service_(node_failure_detector_io_service),
      heartbeat_timer_(main_io_service),
      gcs_pub_sub_(gcs_pub_sub),
      gcs_table_storage_(gcs_table_storage) {
  SendBatchedHeartbeat();
}

void GcsNodeManager::HandleRegisterNode(const rpc::RegisterNodeRequest &request,
                                        rpc::RegisterNodeReply *reply,
                                        rpc::SendReplyCallback send_reply_callback) {
  NodeID node_id = NodeID::FromBinary(request.node_info().node_id());
  RAY_LOG(INFO) << "Registering node info, node id = " << node_id
                << ", address = " << request.node_info().node_manager_address();
  AddNode(std::make_shared<rpc::GcsNodeInfo>(request.node_info()));
  auto on_done = [this, node_id, request, reply,
                  send_reply_callback](const Status &status) {
    RAY_CHECK_OK(status);
    RAY_LOG(INFO) << "Finished registering node info, node id = " << node_id
                  << ", address = " << request.node_info().node_manager_address();
    RAY_CHECK_OK(gcs_pub_sub_->Publish(NODE_CHANNEL, node_id.Hex(),
                                       request.node_info().SerializeAsString(), nullptr));
    GCS_RPC_SEND_REPLY(send_reply_callback, reply, status);
  };
  RAY_CHECK_OK(
      gcs_table_storage_->NodeTable().Put(node_id, request.node_info(), on_done));
}

void GcsNodeManager::HandleUnregisterNode(const rpc::UnregisterNodeRequest &request,
                                          rpc::UnregisterNodeReply *reply,
                                          rpc::SendReplyCallback send_reply_callback) {
  NodeID node_id = NodeID::FromBinary(request.node_id());
  RAY_LOG(INFO) << "Unregistering node info, node id = " << node_id;
  if (auto node = RemoveNode(node_id, /* is_intended = */ true)) {
    node->set_state(rpc::GcsNodeInfo::DEAD);
    node->set_timestamp(current_sys_time_ms());
    AddDeadNodeToCache(node);

    auto on_done = [this, node_id, node, reply,
                    send_reply_callback](const Status &status) {
      auto on_done = [this, node_id, node, reply,
                      send_reply_callback](const Status &status) {
        RAY_CHECK_OK(gcs_pub_sub_->Publish(NODE_CHANNEL, node_id.Hex(),
                                           node->SerializeAsString(), nullptr));
        GCS_RPC_SEND_REPLY(send_reply_callback, reply, status);
        RAY_LOG(INFO) << "Finished unregistering node info, node id = " << node_id;
      };
      RAY_CHECK_OK(gcs_table_storage_->NodeResourceTable().Delete(node_id, on_done));
    };
    // Update node state to DEAD instead of deleting it.
    RAY_CHECK_OK(gcs_table_storage_->NodeTable().Put(node_id, *node, on_done));
  }
}

void GcsNodeManager::HandleGetAllNodeInfo(const rpc::GetAllNodeInfoRequest &request,
                                          rpc::GetAllNodeInfoReply *reply,
                                          rpc::SendReplyCallback send_reply_callback) {
  for (const auto &entry : alive_nodes_) {
    reply->add_node_info_list()->CopyFrom(*entry.second);
  }
  for (const auto &entry : dead_nodes_) {
    reply->add_node_info_list()->CopyFrom(*entry.second);
  }
  GCS_RPC_SEND_REPLY(send_reply_callback, reply, Status::OK());
}

void GcsNodeManager::HandleReportHeartbeat(const rpc::ReportHeartbeatRequest &request,
                                           rpc::ReportHeartbeatReply *reply,
                                           rpc::SendReplyCallback send_reply_callback) {
  NodeID node_id = NodeID::FromBinary(request.heartbeat().client_id());
  auto heartbeat_data = std::make_shared<rpc::HeartbeatTableData>();
  heartbeat_data->CopyFrom(request.heartbeat());

  UpdateNodeHeartbeat(node_id, request);

  // Update node realtime resources.
  UpdateNodeRealtimeResources(node_id, *heartbeat_data);

  if (!RayConfig::instance().light_heartbeat_enabled() ||
      heartbeat_data->should_global_gc() || heartbeat_data->resources_total_size() > 0 ||
      heartbeat_data->resources_available_changed() ||
      heartbeat_data->resource_load_changed()) {
    heartbeat_buffer_[node_id] = *heartbeat_data;
  }

  // Note: To avoid heartbeats being delayed by main thread, make sure heartbeat is always
  // handled by its own IO service.
  node_failure_detector_service_.post([this, node_id, heartbeat_data] {
    node_failure_detector_->HandleHeartbeat(node_id, *heartbeat_data);
  });
  GCS_RPC_SEND_REPLY(send_reply_callback, reply, Status::OK());
}

void GcsNodeManager::HandleGetResources(const rpc::GetResourcesRequest &request,
                                        rpc::GetResourcesReply *reply,
                                        rpc::SendReplyCallback send_reply_callback) {
  NodeID node_id = NodeID::FromBinary(request.node_id());
  auto iter = cluster_resources_.find(node_id);
  if (iter != cluster_resources_.end()) {
    for (auto &resource : iter->second.items()) {
      (*reply->mutable_resources())[resource.first] = resource.second;
    }
  }
  GCS_RPC_SEND_REPLY(send_reply_callback, reply, Status::OK());
}

void GcsNodeManager::HandleUpdateResources(const rpc::UpdateResourcesRequest &request,
                                           rpc::UpdateResourcesReply *reply,
                                           rpc::SendReplyCallback send_reply_callback) {
  NodeID node_id = NodeID::FromBinary(request.node_id());
  RAY_LOG(DEBUG) << "Updating resources, node id = " << node_id;
  auto iter = cluster_resources_.find(node_id);
  auto to_be_updated_resources = request.resources();
  if (iter != cluster_resources_.end()) {
    for (auto &entry : to_be_updated_resources) {
      (*iter->second.mutable_items())[entry.first] = entry.second;
    }
    auto on_done = [this, node_id, to_be_updated_resources, reply,
                    send_reply_callback](const Status &status) {
      RAY_CHECK_OK(status);
      rpc::NodeResourceChange node_resource_change;
      node_resource_change.set_node_id(node_id.Binary());
      for (auto &it : to_be_updated_resources) {
        (*node_resource_change.mutable_updated_resources())[it.first] =
            it.second.resource_capacity();
      }
      RAY_CHECK_OK(gcs_pub_sub_->Publish(NODE_RESOURCE_CHANNEL, node_id.Hex(),
                                         node_resource_change.SerializeAsString(),
                                         nullptr));

      GCS_RPC_SEND_REPLY(send_reply_callback, reply, status);
      RAY_LOG(DEBUG) << "Finished updating resources, node id = " << node_id;
    };

    RAY_CHECK_OK(
        gcs_table_storage_->NodeResourceTable().Put(node_id, iter->second, on_done));
  } else {
    GCS_RPC_SEND_REPLY(send_reply_callback, reply, Status::Invalid("Node is not exist."));
    RAY_LOG(ERROR) << "Failed to update resources as node " << node_id
                   << " is not registered.";
  }
}

void GcsNodeManager::HandleDeleteResources(const rpc::DeleteResourcesRequest &request,
                                           rpc::DeleteResourcesReply *reply,
                                           rpc::SendReplyCallback send_reply_callback) {
  NodeID node_id = NodeID::FromBinary(request.node_id());
  RAY_LOG(DEBUG) << "Deleting node resources, node id = " << node_id;
  auto resource_names = VectorFromProtobuf(request.resource_name_list());
  auto iter = cluster_resources_.find(node_id);
  if (iter != cluster_resources_.end()) {
    for (auto &resource_name : resource_names) {
      RAY_IGNORE_EXPR(iter->second.mutable_items()->erase(resource_name));
    }
    auto on_done = [this, node_id, resource_names, reply,
                    send_reply_callback](const Status &status) {
      RAY_CHECK_OK(status);
      rpc::NodeResourceChange node_resource_change;
      node_resource_change.set_node_id(node_id.Binary());
      for (const auto &resource_name : resource_names) {
        node_resource_change.add_deleted_resources(resource_name);
      }
      RAY_CHECK_OK(gcs_pub_sub_->Publish(NODE_RESOURCE_CHANNEL, node_id.Hex(),
                                         node_resource_change.SerializeAsString(),
                                         nullptr));

      GCS_RPC_SEND_REPLY(send_reply_callback, reply, status);
    };
    RAY_CHECK_OK(
        gcs_table_storage_->NodeResourceTable().Put(node_id, iter->second, on_done));
  } else {
    GCS_RPC_SEND_REPLY(send_reply_callback, reply, Status::OK());
    RAY_LOG(DEBUG) << "Finished deleting node resources, node id = " << node_id;
  }
}

void GcsNodeManager::HandleSetInternalConfig(const rpc::SetInternalConfigRequest &request,
                                             rpc::SetInternalConfigReply *reply,
                                             rpc::SendReplyCallback send_reply_callback) {
  auto on_done = [reply, send_reply_callback, request](const Status &status) {
    RAY_LOG(DEBUG) << "Set internal config: " << request.config().DebugString();
    GCS_RPC_SEND_REPLY(send_reply_callback, reply, status);
  };
  RAY_CHECK_OK(gcs_table_storage_->InternalConfigTable().Put(UniqueID::Nil(),
                                                             request.config(), on_done));
}

void GcsNodeManager::HandleGetInternalConfig(const rpc::GetInternalConfigRequest &request,
                                             rpc::GetInternalConfigReply *reply,
                                             rpc::SendReplyCallback send_reply_callback) {
  auto get_system_config = [reply, send_reply_callback](
                               const ray::Status &status,
                               const boost::optional<rpc::StoredConfig> &config) {
    if (config.has_value()) {
      reply->mutable_config()->CopyFrom(config.get());
    }
    GCS_RPC_SEND_REPLY(send_reply_callback, reply, status);
  };
  RAY_CHECK_OK(
      gcs_table_storage_->InternalConfigTable().Get(UniqueID::Nil(), get_system_config));
}

void GcsNodeManager::HandleGetAllAvailableResources(
    const rpc::GetAllAvailableResourcesRequest &request,
    rpc::GetAllAvailableResourcesReply *reply,
    rpc::SendReplyCallback send_reply_callback) {
  for (const auto &iter : GetClusterRealtimeResources()) {
    rpc::AvailableResources resource;
    resource.set_node_id(iter.first.Binary());
    for (const auto &res : iter.second->GetResourceAmountMap()) {
      (*resource.mutable_resources_available())[res.first] = res.second.ToDouble();
    }
    reply->add_resources_list()->CopyFrom(resource);
  }
  GCS_RPC_SEND_REPLY(send_reply_callback, reply, Status::OK());
}

void GcsNodeManager::HandleGetAllHeartbeat(const rpc::GetAllHeartbeatRequest &request,
                                           rpc::GetAllHeartbeatReply *reply,
                                           rpc::SendReplyCallback send_reply_callback) {
  if (!node_heartbeats_.empty()) {
    auto batch = std::make_shared<rpc::HeartbeatBatchTableData>();
    std::unordered_map<ResourceSet, rpc::ResourceDemand> aggregate_load;
    for (auto &heartbeat : node_heartbeats_) {
      // Aggregate the load reported by each raylet.
      auto load = heartbeat.second.resource_load_by_shape();
      for (const auto &demand : load.resource_demands()) {
        auto scheduling_key = ResourceSet(MapFromProtobuf(demand.shape()));
        auto &aggregate_demand = aggregate_load[scheduling_key];
        aggregate_demand.set_num_ready_requests_queued(
            aggregate_demand.num_ready_requests_queued() +
            demand.num_ready_requests_queued());
        aggregate_demand.set_num_infeasible_requests_queued(
            aggregate_demand.num_infeasible_requests_queued() +
            demand.num_infeasible_requests_queued());
        if (RayConfig::instance().report_worker_backlog()) {
          aggregate_demand.set_backlog_size(aggregate_demand.backlog_size() +
                                            demand.backlog_size());
        }
      }
      heartbeat.second.clear_resource_load_by_shape();

      batch->add_batch()->Swap(&heartbeat.second);
    }

    for (auto &demand : aggregate_load) {
      auto demand_proto = batch->mutable_resource_load_by_shape()->add_resource_demands();
      demand_proto->Swap(&demand.second);
      for (const auto &resource_pair : demand.first.GetResourceMap()) {
        (*demand_proto->mutable_shape())[resource_pair.first] = resource_pair.second;
      }
    }

    // Update placement group load to heartbeat batch.
    // This is updated only one per second.
    if (placement_group_load_.has_value()) {
      auto placement_group_load = placement_group_load_.value();
      auto placement_group_load_proto = batch->mutable_placement_group_load();
      placement_group_load_proto->Swap(placement_group_load.get());
      placement_group_load_.reset();
    }
    reply->mutable_heartbeat_data()->CopyFrom(*batch);
  }

  GCS_RPC_SEND_REPLY(send_reply_callback, reply, Status::OK());
}

void GcsNodeManager::UpdateNodeHeartbeat(const NodeID node_id,
                                         const rpc::ReportHeartbeatRequest &request) {
  auto iter = node_heartbeats_.find(node_id);
  if (!RayConfig::instance().light_heartbeat_enabled() ||
      iter == node_heartbeats_.end()) {
    auto heartbeat_data = std::make_shared<rpc::HeartbeatTableData>();
    heartbeat_data->CopyFrom(request.heartbeat());
    node_heartbeats_[node_id] = *heartbeat_data;
  } else {
    if (request.heartbeat().resources_total_size() > 0) {
      (*iter->second.mutable_resources_total()) = request.heartbeat().resources_total();
    }
    if (request.heartbeat().resources_available_changed()) {
      (*iter->second.mutable_resources_available()) =
          request.heartbeat().resources_available();
    }
    if (request.heartbeat().resource_load_changed()) {
      (*iter->second.mutable_resource_load()) = request.heartbeat().resource_load();
    }
  }
}

absl::optional<std::shared_ptr<rpc::GcsNodeInfo>> GcsNodeManager::GetNode(
    const ray::NodeID &node_id) const {
  auto iter = alive_nodes_.find(node_id);
  if (iter == alive_nodes_.end()) {
    return {};
  }

  return iter->second;
}

void GcsNodeManager::AddNode(std::shared_ptr<rpc::GcsNodeInfo> node) {
  auto node_id = NodeID::FromBinary(node->node_id());
  auto iter = alive_nodes_.find(node_id);
  if (iter == alive_nodes_.end()) {
    alive_nodes_.emplace(node_id, node);
    // Add an empty resources for this node.
    RAY_CHECK(cluster_resources_.emplace(node_id, rpc::ResourceMap()).second);
    // Register this node to the `node_failure_detector_` which will start monitoring it.
    // Note: To avoid heartbeats being delayed by main thread, make sure node addition is
    // always handled by its own IO service.
    node_failure_detector_service_.post(
        [this, node_id] { node_failure_detector_->AddNode(node_id); });

    // Notify all listeners.
    for (auto &listener : node_added_listeners_) {
      listener(node);
    }
  }
}

std::shared_ptr<rpc::GcsNodeInfo> GcsNodeManager::RemoveNode(
    const ray::NodeID &node_id, bool is_intended /*= false*/) {
  RAY_LOG(INFO) << "Removing node, node id = " << node_id;
  std::shared_ptr<rpc::GcsNodeInfo> removed_node;
  auto iter = alive_nodes_.find(node_id);
  if (iter != alive_nodes_.end()) {
    removed_node = std::move(iter->second);
    // Remove from alive nodes.
    alive_nodes_.erase(iter);
    // Remove from cluster resources.
    cluster_resources_.erase(node_id);
    // Remove from cluster realtime resources.
    cluster_realtime_resources_.erase(node_id);
    heartbeat_buffer_.erase(node_id);
    if (!is_intended) {
      // Broadcast a warning to all of the drivers indicating that the node
      // has been marked as dead.
      // TODO(rkn): Define this constant somewhere else.
      std::string type = "node_removed";
      std::ostringstream error_message;
      error_message << "The node with node id " << node_id
                    << " has been marked dead because the detector"
                    << " has missed too many heartbeats from it. This can happen when a "
                       "raylet crashes unexpectedly or has lagging heartbeats.";
      auto error_data_ptr =
          gcs::CreateErrorTableData(type, error_message.str(), current_time_ms());
      RAY_CHECK_OK(gcs_pub_sub_->Publish(ERROR_INFO_CHANNEL, node_id.Hex(),
                                         error_data_ptr->SerializeAsString(), nullptr));
    }

    // Notify all listeners.
    for (auto &listener : node_removed_listeners_) {
      listener(removed_node);
    }
  }
  return removed_node;
}

void GcsNodeManager::LoadInitialData(const EmptyCallback &done) {
  RAY_LOG(INFO) << "Loading initial data.";

  auto get_node_callback = [this,
                            done](const std::unordered_map<NodeID, GcsNodeInfo> &result) {
    for (auto &item : result) {
      if (item.second.state() == rpc::GcsNodeInfo::ALIVE) {
        // Call `AddNode` for this node to make sure it is tracked by the failure
        // detector.
        AddNode(std::make_shared<rpc::GcsNodeInfo>(item.second));
      } else if (item.second.state() == rpc::GcsNodeInfo::DEAD) {
        dead_nodes_.emplace(item.first, std::make_shared<rpc::GcsNodeInfo>(item.second));
        sorted_dead_node_list_.emplace_back(item.first, item.second.timestamp());
      }
    }
    sorted_dead_node_list_.sort([](const std::pair<NodeID, int64_t> &left,
                                   const std::pair<NodeID, int64_t> &right) {
      return left.second < right.second;
    });

    auto get_node_resource_callback =
        [this, done](const std::unordered_map<NodeID, ResourceMap> &result) {
          for (auto &item : result) {
            if (alive_nodes_.count(item.first)) {
              cluster_resources_[item.first] = item.second;
            }
          }
          RAY_LOG(INFO) << "Finished loading initial data.";
          done();
        };
    RAY_CHECK_OK(
        gcs_table_storage_->NodeResourceTable().GetAll(get_node_resource_callback));
  };
  RAY_CHECK_OK(gcs_table_storage_->NodeTable().GetAll(get_node_callback));
}

void GcsNodeManager::StartNodeFailureDetector() {
  // Note: To avoid heartbeats being delayed by main thread, make sure detector start is
  // always handled by its own IO service.
  node_failure_detector_service_.post([this] { node_failure_detector_->Start(); });
}

void GcsNodeManager::UpdateNodeRealtimeResources(
    const NodeID &node_id, const rpc::HeartbeatTableData &heartbeat) {
  if (!RayConfig::instance().light_heartbeat_enabled() ||
      heartbeat.resources_available_changed()) {
    auto resources_available = MapFromProtobuf(heartbeat.resources_available());
    cluster_realtime_resources_[node_id] =
        std::make_shared<ResourceSet>(resources_available);
  }
}

const absl::flat_hash_map<NodeID, std::shared_ptr<ResourceSet>>
    &GcsNodeManager::GetClusterRealtimeResources() const {
  return cluster_realtime_resources_;
}

void GcsNodeManager::UpdatePlacementGroupLoad(
<<<<<<< HEAD
    std::shared_ptr<rpc::PlacementGroupLoad> placement_group_load) {
=======
    const std::shared_ptr<rpc::PlacementGroupLoad> placement_group_load) {
>>>>>>> c3e24681
  placement_group_load_ = absl::make_optional(placement_group_load);
}

void GcsNodeManager::AddDeadNodeToCache(std::shared_ptr<rpc::GcsNodeInfo> node) {
  if (dead_nodes_.size() >= RayConfig::instance().maximum_gcs_dead_node_cached_count()) {
    const auto &node_id = sorted_dead_node_list_.begin()->first;
    RAY_CHECK_OK(gcs_table_storage_->NodeTable().Delete(node_id, nullptr));
    dead_nodes_.erase(sorted_dead_node_list_.begin()->first);
    sorted_dead_node_list_.erase(sorted_dead_node_list_.begin());
  }
  auto node_id = NodeID::FromBinary(node->node_id());
  dead_nodes_.emplace(node_id, node);
  sorted_dead_node_list_.emplace_back(node_id, node->timestamp());
}

void GcsNodeManager::SendBatchedHeartbeat() {
  if (!heartbeat_buffer_.empty()) {
    auto batch = std::make_shared<rpc::HeartbeatBatchTableData>();
    std::unordered_map<ResourceSet, rpc::ResourceDemand> aggregate_load;
    for (auto &heartbeat : heartbeat_buffer_) {
      // Aggregate the load reported by each raylet.
      auto load = heartbeat.second.resource_load_by_shape();
      for (const auto &demand : load.resource_demands()) {
        auto scheduling_key = ResourceSet(MapFromProtobuf(demand.shape()));
        auto &aggregate_demand = aggregate_load[scheduling_key];
        aggregate_demand.set_num_ready_requests_queued(
            aggregate_demand.num_ready_requests_queued() +
            demand.num_ready_requests_queued());
        aggregate_demand.set_num_infeasible_requests_queued(
            aggregate_demand.num_infeasible_requests_queued() +
            demand.num_infeasible_requests_queued());
        if (RayConfig::instance().report_worker_backlog()) {
          aggregate_demand.set_backlog_size(aggregate_demand.backlog_size() +
                                            demand.backlog_size());
        }
      }
      heartbeat.second.clear_resource_load_by_shape();

      batch->add_batch()->Swap(&heartbeat.second);
    }

    for (auto &demand : aggregate_load) {
      auto demand_proto = batch->mutable_resource_load_by_shape()->add_resource_demands();
      demand_proto->Swap(&demand.second);
      for (const auto &resource_pair : demand.first.GetResourceMap()) {
        (*demand_proto->mutable_shape())[resource_pair.first] = resource_pair.second;
      }
    }

    // Update placement group load to heartbeat batch.
    // This is updated only one per second.
    if (placement_group_load_.has_value()) {
      auto placement_group_load = placement_group_load_.value();
      auto placement_group_load_proto = batch->mutable_placement_group_load();
      placement_group_load_proto->Swap(placement_group_load.get());
      placement_group_load_.reset();
    }

    RAY_CHECK_OK(gcs_pub_sub_->Publish(HEARTBEAT_BATCH_CHANNEL, "",
                                       batch->SerializeAsString(), nullptr));
    heartbeat_buffer_.clear();
  }

  auto heartbeat_period = boost::posix_time::milliseconds(
      RayConfig::instance().raylet_heartbeat_timeout_milliseconds());
  heartbeat_timer_.expires_from_now(heartbeat_period);
  heartbeat_timer_.async_wait([this](const boost::system::error_code &error) {
    if (error == boost::asio::error::operation_aborted) {
      // `operation_aborted` is set when `heartbeat_timer_` is canceled or destroyed.
      // The Monitor lifetime may be short than the object who use it. (e.g. gcs_server)
      return;
    }
    RAY_CHECK(!error) << "Sending batched heartbeat failed with error: "
                      << error.message();
    SendBatchedHeartbeat();
  });
}

}  // namespace gcs
}  // namespace ray<|MERGE_RESOLUTION|>--- conflicted
+++ resolved
@@ -55,15 +55,6 @@
   }
 
   iter->second = num_heartbeats_timeout_;
-<<<<<<< HEAD
-  if (!light_heartbeat_enabled_ || heartbeat_data.should_global_gc() ||
-      heartbeat_data.resources_total_size() > 0 ||
-      heartbeat_data.resources_available_changed() ||
-      heartbeat_data.resource_load_changed()) {
-    heartbeat_buffer_[node_id] = heartbeat_data;
-  }
-=======
->>>>>>> c3e24681
 }
 
 /// A periodic timer that checks for timed out clients.
@@ -87,22 +78,6 @@
   }
 }
 
-<<<<<<< HEAD
-void GcsNodeManager::NodeFailureDetector::SendBatchedHeartbeat() {
-  if (!heartbeat_buffer_.empty()) {
-    auto batch = std::make_shared<rpc::HeartbeatBatchTableData>();
-    std::unordered_map<ResourceSet, rpc::ResourceDemand> aggregate_load;
-    for (auto &heartbeat : heartbeat_buffer_) {
-      batch->add_batch()->Swap(&heartbeat.second);
-    }
-    RAY_CHECK_OK(gcs_pub_sub_->Publish(HEARTBEAT_BATCH_CHANNEL, "",
-                                       batch->SerializeAsString(), nullptr));
-    heartbeat_buffer_.clear();
-  }
-}
-
-=======
->>>>>>> c3e24681
 void GcsNodeManager::NodeFailureDetector::ScheduleTick() {
   auto heartbeat_period = boost::posix_time::milliseconds(
       RayConfig::instance().raylet_heartbeat_timeout_milliseconds());
@@ -560,11 +535,7 @@
 }
 
 void GcsNodeManager::UpdatePlacementGroupLoad(
-<<<<<<< HEAD
-    std::shared_ptr<rpc::PlacementGroupLoad> placement_group_load) {
-=======
     const std::shared_ptr<rpc::PlacementGroupLoad> placement_group_load) {
->>>>>>> c3e24681
   placement_group_load_ = absl::make_optional(placement_group_load);
 }
 
