--- conflicted
+++ resolved
@@ -45,13 +45,12 @@
   /// \return The output TaskEvents to populate.
   rpc::TaskEvents ConvertToTaskEvents(rpc::events::TaskDefinitionEvent &&event);
 
-<<<<<<< HEAD
   /// Convert ProfileEvents to a TaskEvents.
   ///
   /// \param event TaskProfileEvents object to convert.
   /// \return The output TaskEvents to populate.
   rpc::TaskEvents ConvertToTaskEvents(rpc::events::TaskProfileEvents &&event);
-=======
+
   /// Convert a TaskExecutionEvent to a TaskEvents.
   ///
   /// \param event The TaskExecutionEvent to convert.
@@ -79,7 +78,6 @@
       ::google::protobuf::Map<std::string, double> &&required_resources,
       rpc::Language language,
       rpc::TaskInfoEntry *task_info);
->>>>>>> 00a5aaeb
 
   /// Add a task event to the appropriate job-grouped request.
   ///
