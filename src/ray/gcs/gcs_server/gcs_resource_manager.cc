--- conflicted
+++ resolved
@@ -23,18 +23,13 @@
 GcsResourceManager::GcsResourceManager(
     instrumented_io_context &io_context,
     std::shared_ptr<gcs::GcsTableStorage> gcs_table_storage,
-<<<<<<< HEAD
-    ClusterResourceManager &cluster_resource_manager)
+    ClusterResourceManager &cluster_resource_manager,
+    scheduling::NodeID local_node_id)
     : io_context_(io_context),
       gcs_table_storage_(gcs_table_storage),
-      cluster_resource_manager_(cluster_resource_manager) {}
-=======
-    ClusterResourceManager &cluster_resource_manager,
-    scheduling::NodeID local_node_id)
-    : gcs_table_storage_(gcs_table_storage),
       cluster_resource_manager_(cluster_resource_manager),
       local_node_id_(local_node_id) {}
->>>>>>> 6e17c4a2
+
 
 void GcsResourceManager::ConsumeSyncMessage(
     std::shared_ptr<const syncer::RaySyncMessage> message) {
