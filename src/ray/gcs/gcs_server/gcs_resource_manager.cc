// Copyright 2017 The Ray Authors.
//
// Licensed under the Apache License, Version 2.0 (the "License");
// you may not use this file except in compliance with the License.
// You may obtain a copy of the License at
//
//  http://www.apache.org/licenses/LICENSE-2.0
//
// Unless required by applicable law or agreed to in writing, software
// distributed under the License is distributed on an "AS IS" BASIS,
// WITHOUT WARRANTIES OR CONDITIONS OF ANY KIND, either express or implied.
// See the License for the specific language governing permissions and
// limitations under the License.

#include "ray/gcs/gcs_server/gcs_resource_manager.h"

#include "ray/common/ray_config.h"
#include "ray/gcs/gcs_server/ray_syncer.h"
#include "ray/stats/metric_defs.h"

namespace ray {
namespace gcs {

GcsResourceManager::GcsResourceManager(
<<<<<<< HEAD
    instrumented_io_context &main_io_service,
    std::shared_ptr<GcsPublisher> gcs_publisher,
    std::shared_ptr<gcs::GcsTableStorage> gcs_table_storage)
=======
    instrumented_io_context &main_io_service, std::shared_ptr<GcsPublisher> gcs_publisher,
    std::shared_ptr<gcs::GcsTableStorage> gcs_table_storage,
    syncer::RaySyncer *ray_syncer)
>>>>>>> 991a62dd
    : periodical_runner_(main_io_service),
      gcs_publisher_(gcs_publisher),
      gcs_table_storage_(gcs_table_storage),
      ray_syncer_(ray_syncer) {}

void GcsResourceManager::HandleGetResources(const rpc::GetResourcesRequest &request,
                                            rpc::GetResourcesReply *reply,
                                            rpc::SendReplyCallback send_reply_callback) {
  NodeID node_id = NodeID::FromBinary(request.node_id());
  auto iter = cluster_scheduling_resources_.find(node_id);
  if (iter != cluster_scheduling_resources_.end()) {
    const auto &resource_map = iter->second->GetTotalResources().GetResourceMap();
    rpc::ResourceTableData resource_table_data;
    for (const auto &resource : resource_map) {
      resource_table_data.set_resource_capacity(resource.second);
      (*reply->mutable_resources())[resource.first] = resource_table_data;
    }
  }
  GCS_RPC_SEND_REPLY(send_reply_callback, reply, Status::OK());
  ++counts_[CountType::GET_RESOURCES_REQUEST];
}

void GcsResourceManager::HandleUpdateResources(
    const rpc::UpdateResourcesRequest &request,
    rpc::UpdateResourcesReply *reply,
    rpc::SendReplyCallback send_reply_callback) {
  NodeID node_id = NodeID::FromBinary(request.node_id());
  RAY_LOG(DEBUG) << "Updating resources, node id = " << node_id;
  auto changed_resources = std::make_shared<std::unordered_map<std::string, double>>();
  for (const auto &entry : request.resources()) {
    changed_resources->emplace(entry.first, entry.second.resource_capacity());
  }

  auto iter = cluster_scheduling_resources_.find(node_id);
  if (iter != cluster_scheduling_resources_.end()) {
    // Update `cluster_scheduling_resources_`.
    SchedulingResources &scheduling_resources = *iter->second;
    for (const auto &entry : *changed_resources) {
      scheduling_resources.UpdateResourceCapacity(entry.first, entry.second);
    }

    // Update gcs storage.
    rpc::ResourceMap resource_map;
    for (const auto &entry : scheduling_resources.GetTotalResources().GetResourceMap()) {
      (*resource_map.mutable_items())[entry.first].set_resource_capacity(entry.second);
    }
    for (const auto &entry : *changed_resources) {
      (*resource_map.mutable_items())[entry.first].set_resource_capacity(entry.second);
    }

    auto start = absl::GetCurrentTimeNanos();
    auto on_done = [this, node_id, changed_resources, reply, send_reply_callback, start](
                       const Status &status) {
      auto end = absl::GetCurrentTimeNanos();
      ray::stats::STATS_gcs_new_resource_creation_latency_ms.Record(
          absl::Nanoseconds(end - start) / absl::Milliseconds(1));
      RAY_CHECK_OK(status);
      rpc::NodeResourceChange node_resource_change;
      node_resource_change.set_node_id(node_id.Binary());
      node_resource_change.mutable_updated_resources()->insert(changed_resources->begin(),
                                                               changed_resources->end());
      ray_syncer_->Update(std::move(node_resource_change));
      GCS_RPC_SEND_REPLY(send_reply_callback, reply, status);
      RAY_LOG(DEBUG) << "Finished updating resources, node id = " << node_id;
    };

    RAY_CHECK_OK(
        gcs_table_storage_->NodeResourceTable().Put(node_id, resource_map, on_done));
  } else {
    GCS_RPC_SEND_REPLY(
        send_reply_callback, reply, Status::Invalid("Node does not exist."));
    RAY_LOG(ERROR) << "Failed to update resources as node " << node_id
                   << " is not registered.";
  }
  ++counts_[CountType::UPDATE_RESOURCES_REQUEST];
}

void GcsResourceManager::HandleDeleteResources(
    const rpc::DeleteResourcesRequest &request,
    rpc::DeleteResourcesReply *reply,
    rpc::SendReplyCallback send_reply_callback) {
  NodeID node_id = NodeID::FromBinary(request.node_id());
  RAY_LOG(DEBUG) << "Deleting node resources, node id = " << node_id;
  auto resource_names = VectorFromProtobuf(request.resource_name_list());
  auto iter = cluster_scheduling_resources_.find(node_id);
  if (iter != cluster_scheduling_resources_.end()) {
    // Update `cluster_scheduling_resources_`.
    for (const auto &resource_name : resource_names) {
      iter->second->DeleteResource(resource_name);
    }

    // Update gcs storage.
    rpc::ResourceMap resource_map;
    auto resources = iter->second->GetTotalResources().GetResourceMap();
    for (const auto &resource_name : resource_names) {
      resources.erase(resource_name);
    }
    for (const auto &entry : resources) {
      (*resource_map.mutable_items())[entry.first].set_resource_capacity(entry.second);
    }

    auto on_done = [this, node_id, resource_names, reply, send_reply_callback](
                       const Status &status) {
      RAY_CHECK_OK(status);
      rpc::NodeResourceChange node_resource_change;
      node_resource_change.set_node_id(node_id.Binary());
      for (const auto &resource_name : resource_names) {
        node_resource_change.add_deleted_resources(resource_name);
      }
      ray_syncer_->Update(std::move(node_resource_change));

      GCS_RPC_SEND_REPLY(send_reply_callback, reply, status);
    };
    RAY_CHECK_OK(
        gcs_table_storage_->NodeResourceTable().Put(node_id, resource_map, on_done));
  } else {
    GCS_RPC_SEND_REPLY(send_reply_callback, reply, Status::OK());
    RAY_LOG(DEBUG) << "Finished deleting node resources, node id = " << node_id;
  }
  ++counts_[CountType::DELETE_RESOURCES_REQUEST];
}

void GcsResourceManager::HandleGetAllAvailableResources(
    const rpc::GetAllAvailableResourcesRequest &request,
    rpc::GetAllAvailableResourcesReply *reply,
    rpc::SendReplyCallback send_reply_callback) {
  for (const auto &iter : cluster_scheduling_resources_) {
    rpc::AvailableResources resource;
    resource.set_node_id(iter.first.Binary());
    for (const auto &res : iter.second->GetAvailableResources().GetResourceAmountMap()) {
      (*resource.mutable_resources_available())[res.first] = res.second.Double();
    }
    reply->add_resources_list()->CopyFrom(resource);
  }
  GCS_RPC_SEND_REPLY(send_reply_callback, reply, Status::OK());
  ++counts_[CountType::GET_ALL_AVAILABLE_RESOURCES_REQUEST];
}

void GcsResourceManager::UpdateFromResourceReport(const rpc::ResourcesData &data) {
  NodeID node_id = NodeID::FromBinary(data.node_id());
  if (RayConfig::instance().gcs_actor_scheduling_enabled()) {
    UpdateNodeNormalTaskResources(node_id, data);
  } else {
    if (node_resource_usages_.count(node_id) == 0 || data.resources_available_changed()) {
      const auto &resource_changed = MapFromProtobuf(data.resources_available());
      SetAvailableResources(node_id, ResourceSet(resource_changed));
    }
  }

  UpdateNodeResourceUsage(node_id, data);

  // TODO (iycheng): This will only happen in testing. We'll clean this code path
  // in follow up PRs.
  if (ray_syncer_ != nullptr) {
    ray_syncer_->Update(data);
  }
}

void GcsResourceManager::HandleReportResourceUsage(
    const rpc::ReportResourceUsageRequest &request,
    rpc::ReportResourceUsageReply *reply,
    rpc::SendReplyCallback send_reply_callback) {
  UpdateFromResourceReport(request.resources());

  GCS_RPC_SEND_REPLY(send_reply_callback, reply, Status::OK());
  ++counts_[CountType::REPORT_RESOURCE_USAGE_REQUEST];
}

void GcsResourceManager::HandleGetAllResourceUsage(
    const rpc::GetAllResourceUsageRequest &request,
    rpc::GetAllResourceUsageReply *reply,
    rpc::SendReplyCallback send_reply_callback) {
  if (!node_resource_usages_.empty()) {
    auto batch = std::make_shared<rpc::ResourceUsageBatchData>();
    absl::flat_hash_map<ResourceSet, rpc::ResourceDemand> aggregate_load;
    for (const auto &usage : node_resource_usages_) {
      // Aggregate the load reported by each raylet.
      auto load = usage.second.resource_load_by_shape();
      for (const auto &demand : load.resource_demands()) {
        auto scheduling_key = ResourceSet(MapFromProtobuf(demand.shape()));
        auto &aggregate_demand = aggregate_load[scheduling_key];
        aggregate_demand.set_num_ready_requests_queued(
            aggregate_demand.num_ready_requests_queued() +
            demand.num_ready_requests_queued());
        aggregate_demand.set_num_infeasible_requests_queued(
            aggregate_demand.num_infeasible_requests_queued() +
            demand.num_infeasible_requests_queued());
        aggregate_demand.set_backlog_size(aggregate_demand.backlog_size() +
                                          demand.backlog_size());
      }

      batch->add_batch()->CopyFrom(usage.second);
    }

    for (const auto &demand : aggregate_load) {
      auto demand_proto = batch->mutable_resource_load_by_shape()->add_resource_demands();
      demand_proto->CopyFrom(demand.second);
      for (const auto &resource_pair : demand.first.GetResourceMap()) {
        (*demand_proto->mutable_shape())[resource_pair.first] = resource_pair.second;
      }
    }

    // Update placement group load to heartbeat batch.
    // This is updated only one per second.
    if (placement_group_load_.has_value()) {
      auto placement_group_load = placement_group_load_.value();
      auto placement_group_load_proto = batch->mutable_placement_group_load();
      placement_group_load_proto->CopyFrom(*placement_group_load.get());
    }
    reply->mutable_resource_usage_data()->CopyFrom(*batch);
  }

  GCS_RPC_SEND_REPLY(send_reply_callback, reply, Status::OK());
  ++counts_[CountType::GET_ALL_RESOURCE_USAGE_REQUEST];
}

void GcsResourceManager::UpdateNodeResourceUsage(const NodeID &node_id,
                                                 const rpc::ResourcesData &resources) {
  auto iter = node_resource_usages_.find(node_id);
  if (iter == node_resource_usages_.end()) {
    auto resources_data = std::make_shared<rpc::ResourcesData>();
    resources_data->CopyFrom(resources);
    node_resource_usages_[node_id] = *resources_data;
  } else {
    if (resources.resources_total_size() > 0) {
      (*iter->second.mutable_resources_total()) = resources.resources_total();
    }
    if (resources.resources_available_changed()) {
      (*iter->second.mutable_resources_available()) = resources.resources_available();
    }
    if (resources.resource_load_changed()) {
      (*iter->second.mutable_resource_load()) = resources.resource_load();
    }
    if (resources.resources_normal_task_changed()) {
      (*iter->second.mutable_resources_normal_task()) = resources.resources_normal_task();
    }
    (*iter->second.mutable_resource_load_by_shape()) = resources.resource_load_by_shape();
    iter->second.set_cluster_full_of_actors_detected(
        resources.cluster_full_of_actors_detected());
  }
}

void GcsResourceManager::Initialize(const GcsInitData &gcs_init_data) {
  const auto &nodes = gcs_init_data.Nodes();
  for (const auto &entry : nodes) {
    if (entry.second.state() == rpc::GcsNodeInfo::ALIVE) {
      OnNodeAdd(entry.second);
    }
  }

  const auto &cluster_resources = gcs_init_data.ClusterResources();
  for (const auto &entry : cluster_resources) {
    const auto &iter = cluster_scheduling_resources_.find(entry.first);
    if (iter != cluster_scheduling_resources_.end()) {
      for (const auto &resource : entry.second.items()) {
        iter->second->UpdateResourceCapacity(resource.first,
                                             resource.second.resource_capacity());
      }
    }
  }
}

const absl::flat_hash_map<NodeID, std::shared_ptr<SchedulingResources>>
    &GcsResourceManager::GetClusterResources() const {
  return cluster_scheduling_resources_;
}

void GcsResourceManager::SetAvailableResources(const NodeID &node_id,
                                               const ResourceSet &resources) {
  auto iter = cluster_scheduling_resources_.find(node_id);
  if (iter != cluster_scheduling_resources_.end()) {
    iter->second->SetAvailableResources(ResourceSet(resources));
  } else {
    RAY_LOG(WARNING)
        << "Skip the setting of available resources of node " << node_id
        << " as it does not exist, maybe it is not registered yet or is already dead.";
  }
}

void GcsResourceManager::DeleteResources(
    const NodeID &node_id, const std::vector<std::string> &deleted_resources) {
  auto iter = cluster_scheduling_resources_.find(node_id);
  if (iter != cluster_scheduling_resources_.end()) {
    for (const auto &resource_name : deleted_resources) {
      iter->second->DeleteResource(resource_name);
    }
  }
}

void GcsResourceManager::OnNodeAdd(const rpc::GcsNodeInfo &node) {
  auto node_id = NodeID::FromBinary(node.node_id());
  if (!cluster_scheduling_resources_.contains(node_id)) {
    absl::flat_hash_map<std::string, double> resource_mapping(
        node.resources_total().begin(), node.resources_total().end());
    // Update the cluster scheduling resources as new node is added.
    ResourceSet node_resources(resource_mapping);
    cluster_scheduling_resources_.emplace(
        node_id, std::make_shared<SchedulingResources>(node_resources));
  }
}

void GcsResourceManager::OnNodeDead(const NodeID &node_id) {
  node_resource_usages_.erase(node_id);
  cluster_scheduling_resources_.erase(node_id);
  latest_resources_normal_task_timestamp_.erase(node_id);
}

bool GcsResourceManager::AcquireResources(const NodeID &node_id,
                                          const ResourceSet &required_resources) {
  auto iter = cluster_scheduling_resources_.find(node_id);
  if (iter != cluster_scheduling_resources_.end()) {
    if (!required_resources.IsSubset(iter->second->GetAvailableResources())) {
      return false;
    }
    iter->second->Acquire(required_resources);
  }
  // If node dead, we will not find the node. This is a normal scenario, so it returns
  // true.
  return true;
}

bool GcsResourceManager::ReleaseResources(const NodeID &node_id,
                                          const ResourceSet &acquired_resources) {
  auto iter = cluster_scheduling_resources_.find(node_id);
  if (iter != cluster_scheduling_resources_.end()) {
    iter->second->Release(acquired_resources);
  }
  // If node dead, we will not find the node. This is a normal scenario, so it returns
  // true.
  return true;
}

void GcsResourceManager::UpdatePlacementGroupLoad(
    const std::shared_ptr<rpc::PlacementGroupLoad> placement_group_load) {
  placement_group_load_ = absl::make_optional(placement_group_load);
}

std::string GcsResourceManager::DebugString() const {
  std::ostringstream stream;
  stream << "GcsResourceManager: "
         << "\n- GetResources request count: "
         << counts_[CountType::GET_RESOURCES_REQUEST]
         << "\n- GetAllAvailableResources request count"
         << counts_[CountType::GET_ALL_AVAILABLE_RESOURCES_REQUEST]
         << "\n- UpdateResources request count: "
         << counts_[CountType::UPDATE_RESOURCES_REQUEST]
         << "\n- DeleteResources request count: "
         << counts_[CountType::DELETE_RESOURCES_REQUEST]
         << "\n- ReportResourceUsage request count: "
         << counts_[CountType::REPORT_RESOURCE_USAGE_REQUEST]
         << "\n- GetAllResourceUsage request count: "
         << counts_[CountType::GET_ALL_RESOURCE_USAGE_REQUEST];
  return stream.str();
}

void GcsResourceManager::AddResourcesChangedListener(std::function<void()> listener) {
  RAY_CHECK(listener != nullptr);
  resources_changed_listeners_.emplace_back(std::move(listener));
}

void GcsResourceManager::UpdateNodeNormalTaskResources(
    const NodeID &node_id, const rpc::ResourcesData &heartbeat) {
  auto iter = cluster_scheduling_resources_.find(node_id);
  if (iter == cluster_scheduling_resources_.end()) {
    return;
  }

  auto &scheduling_resoruces = iter->second;
  ResourceSet resources_normal_task(MapFromProtobuf(heartbeat.resources_normal_task()));
  if (heartbeat.resources_normal_task_changed() &&
      heartbeat.resources_normal_task_timestamp() >
          latest_resources_normal_task_timestamp_[node_id] &&
      !resources_normal_task.IsEqual(scheduling_resoruces->GetNormalTaskResources())) {
    scheduling_resoruces->SetNormalTaskResources(resources_normal_task);
    latest_resources_normal_task_timestamp_[node_id] =
        heartbeat.resources_normal_task_timestamp();
    for (const auto &listener : resources_changed_listeners_) {
      listener();
    }
  }
}

std::string GcsResourceManager::ToString() const {
  std::ostringstream ostr;
  const int indent = 0;
  std::string indent_0(indent + 0 * 2, ' ');
  std::string indent_1(indent + 1 * 2, ' ');
  ostr << "{\n";
  for (const auto &entry : cluster_scheduling_resources_) {
    ostr << indent_1 << entry.first << " : " << entry.second->DebugString() << ",\n";
  }
  ostr << indent_0 << "}\n";
  return ostr.str();
}

}  // namespace gcs
}  // namespace ray<|MERGE_RESOLUTION|>--- conflicted
+++ resolved
@@ -22,15 +22,10 @@
 namespace gcs {
 
 GcsResourceManager::GcsResourceManager(
-<<<<<<< HEAD
     instrumented_io_context &main_io_service,
     std::shared_ptr<GcsPublisher> gcs_publisher,
-    std::shared_ptr<gcs::GcsTableStorage> gcs_table_storage)
-=======
-    instrumented_io_context &main_io_service, std::shared_ptr<GcsPublisher> gcs_publisher,
     std::shared_ptr<gcs::GcsTableStorage> gcs_table_storage,
     syncer::RaySyncer *ray_syncer)
->>>>>>> 991a62dd
     : periodical_runner_(main_io_service),
       gcs_publisher_(gcs_publisher),
       gcs_table_storage_(gcs_table_storage),
