// Copyright 2017 The Ray Authors.
//
// Licensed under the Apache License, Version 2.0 (the "License");
// you may not use this file except in compliance with the License.
// You may obtain a copy of the License at
//
//  http://www.apache.org/licenses/LICENSE-2.0
//
// Unless required by applicable law or agreed to in writing, software
// distributed under the License is distributed on an "AS IS" BASIS,
// WITHOUT WARRANTIES OR CONDITIONS OF ANY KIND, either express or implied.
// See the License for the specific language governing permissions and
// limitations under the License.

#include "ray/gcs/gcs_server/gcs_resource_manager.h"

#include "ray/common/ray_config.h"
<<<<<<< HEAD
#include "ray/gcs/gcs_server/ray_sync.h"
=======
#include "ray/gcs/gcs_server/ray_syncer.h"
>>>>>>> c29ba35d
#include "ray/stats/metric_defs.h"

namespace ray {
namespace gcs {

GcsResourceManager::GcsResourceManager(
    instrumented_io_context &main_io_service, std::shared_ptr<GcsPublisher> gcs_publisher,
<<<<<<< HEAD
    std::shared_ptr<gcs::GcsTableStorage> gcs_table_storage, sync::RaySync *ray_sync)
    : periodical_runner_(main_io_service),
      gcs_publisher_(gcs_publisher),
      gcs_table_storage_(gcs_table_storage),
      ray_sync_(ray_sync) {}
=======
    std::shared_ptr<gcs::GcsTableStorage> gcs_table_storage,
    syncer::RaySyncer *ray_syncer)
    : periodical_runner_(main_io_service),
      gcs_publisher_(gcs_publisher),
      gcs_table_storage_(gcs_table_storage),
      ray_syncer_(ray_syncer) {}
>>>>>>> c29ba35d

void GcsResourceManager::HandleGetResources(const rpc::GetResourcesRequest &request,
                                            rpc::GetResourcesReply *reply,
                                            rpc::SendReplyCallback send_reply_callback) {
  NodeID node_id = NodeID::FromBinary(request.node_id());
  auto iter = cluster_scheduling_resources_.find(node_id);
  if (iter != cluster_scheduling_resources_.end()) {
    const auto &resource_map = iter->second->GetTotalResources().GetResourceMap();
    rpc::ResourceTableData resource_table_data;
    for (const auto &resource : resource_map) {
      resource_table_data.set_resource_capacity(resource.second);
      (*reply->mutable_resources())[resource.first] = resource_table_data;
    }
  }
  GCS_RPC_SEND_REPLY(send_reply_callback, reply, Status::OK());
  ++counts_[CountType::GET_RESOURCES_REQUEST];
}

void GcsResourceManager::HandleUpdateResources(
    const rpc::UpdateResourcesRequest &request, rpc::UpdateResourcesReply *reply,
    rpc::SendReplyCallback send_reply_callback) {
  NodeID node_id = NodeID::FromBinary(request.node_id());
  RAY_LOG(DEBUG) << "Updating resources, node id = " << node_id;
  auto changed_resources = std::make_shared<std::unordered_map<std::string, double>>();
  for (const auto &entry : request.resources()) {
    changed_resources->emplace(entry.first, entry.second.resource_capacity());
  }

  auto iter = cluster_scheduling_resources_.find(node_id);
  if (iter != cluster_scheduling_resources_.end()) {
    // Update `cluster_scheduling_resources_`.
    SchedulingResources &scheduling_resources = *iter->second;
    for (const auto &entry : *changed_resources) {
      scheduling_resources.UpdateResourceCapacity(entry.first, entry.second);
    }

    // Update gcs storage.
    rpc::ResourceMap resource_map;
    for (const auto &entry : scheduling_resources.GetTotalResources().GetResourceMap()) {
      (*resource_map.mutable_items())[entry.first].set_resource_capacity(entry.second);
    }
    for (const auto &entry : *changed_resources) {
      (*resource_map.mutable_items())[entry.first].set_resource_capacity(entry.second);
    }

    auto start = absl::GetCurrentTimeNanos();
    auto on_done = [this, node_id, changed_resources, reply, send_reply_callback,
                    start](const Status &status) {
      auto end = absl::GetCurrentTimeNanos();
      ray::stats::STATS_gcs_new_resource_creation_latency_ms.Record(
          absl::Nanoseconds(end - start) / absl::Milliseconds(1));
      RAY_CHECK_OK(status);
      rpc::NodeResourceChange node_resource_change;
      node_resource_change.set_node_id(node_id.Binary());
      node_resource_change.mutable_updated_resources()->insert(changed_resources->begin(),
                                                               changed_resources->end());
<<<<<<< HEAD
      ray_sync_->Update(std::move(node_resource_change));
=======
      ray_syncer_->Update(std::move(node_resource_change));
>>>>>>> c29ba35d
      GCS_RPC_SEND_REPLY(send_reply_callback, reply, status);
      RAY_LOG(DEBUG) << "Finished updating resources, node id = " << node_id;
    };

    RAY_CHECK_OK(
        gcs_table_storage_->NodeResourceTable().Put(node_id, resource_map, on_done));
  } else {
    GCS_RPC_SEND_REPLY(send_reply_callback, reply,
                       Status::Invalid("Node does not exist."));
    RAY_LOG(ERROR) << "Failed to update resources as node " << node_id
                   << " is not registered.";
  }
  ++counts_[CountType::UPDATE_RESOURCES_REQUEST];
}

void GcsResourceManager::HandleDeleteResources(
    const rpc::DeleteResourcesRequest &request, rpc::DeleteResourcesReply *reply,
    rpc::SendReplyCallback send_reply_callback) {
  NodeID node_id = NodeID::FromBinary(request.node_id());
  RAY_LOG(DEBUG) << "Deleting node resources, node id = " << node_id;
  auto resource_names = VectorFromProtobuf(request.resource_name_list());
  auto iter = cluster_scheduling_resources_.find(node_id);
  if (iter != cluster_scheduling_resources_.end()) {
    // Update `cluster_scheduling_resources_`.
    for (const auto &resource_name : resource_names) {
      iter->second->DeleteResource(resource_name);
    }

    // Update gcs storage.
    rpc::ResourceMap resource_map;
    auto resources = iter->second->GetTotalResources().GetResourceMap();
    for (const auto &resource_name : resource_names) {
      resources.erase(resource_name);
    }
    for (const auto &entry : resources) {
      (*resource_map.mutable_items())[entry.first].set_resource_capacity(entry.second);
    }

    auto on_done = [this, node_id, resource_names, reply,
                    send_reply_callback](const Status &status) {
      RAY_CHECK_OK(status);
      rpc::NodeResourceChange node_resource_change;
      node_resource_change.set_node_id(node_id.Binary());
      for (const auto &resource_name : resource_names) {
        node_resource_change.add_deleted_resources(resource_name);
      }
<<<<<<< HEAD
      ray_sync_->Update(std::move(node_resource_change));
=======
      ray_syncer_->Update(std::move(node_resource_change));
>>>>>>> c29ba35d

      GCS_RPC_SEND_REPLY(send_reply_callback, reply, status);
    };
    RAY_CHECK_OK(
        gcs_table_storage_->NodeResourceTable().Put(node_id, resource_map, on_done));
  } else {
    GCS_RPC_SEND_REPLY(send_reply_callback, reply, Status::OK());
    RAY_LOG(DEBUG) << "Finished deleting node resources, node id = " << node_id;
  }
  ++counts_[CountType::DELETE_RESOURCES_REQUEST];
}

void GcsResourceManager::HandleGetAllAvailableResources(
    const rpc::GetAllAvailableResourcesRequest &request,
    rpc::GetAllAvailableResourcesReply *reply,
    rpc::SendReplyCallback send_reply_callback) {
  for (const auto &iter : cluster_scheduling_resources_) {
    rpc::AvailableResources resource;
    resource.set_node_id(iter.first.Binary());
    for (const auto &res : iter.second->GetAvailableResources().GetResourceAmountMap()) {
      (*resource.mutable_resources_available())[res.first] = res.second.Double();
    }
    reply->add_resources_list()->CopyFrom(resource);
  }
  GCS_RPC_SEND_REPLY(send_reply_callback, reply, Status::OK());
  ++counts_[CountType::GET_ALL_AVAILABLE_RESOURCES_REQUEST];
}

void GcsResourceManager::UpdateFromResourceReport(const rpc::ResourcesData &data) {
  NodeID node_id = NodeID::FromBinary(data.node_id());
  if (RayConfig::instance().gcs_actor_scheduling_enabled()) {
    UpdateNodeNormalTaskResources(node_id, data);
  } else {
    if (node_resource_usages_.count(node_id) == 0 || data.resources_available_changed()) {
      const auto &resource_changed = MapFromProtobuf(data.resources_available());
      SetAvailableResources(node_id, ResourceSet(resource_changed));
    }
  }

  UpdateNodeResourceUsage(node_id, data);

<<<<<<< HEAD
  ray_sync_->Update(data);
=======
  // TODO (iycheng): This will only happen in testing. We'll clean this code path
  // in follow up PRs.
  if (ray_syncer_ != nullptr) {
    ray_syncer_->Update(data);
  }
>>>>>>> c29ba35d
}

void GcsResourceManager::HandleReportResourceUsage(
    const rpc::ReportResourceUsageRequest &request, rpc::ReportResourceUsageReply *reply,
    rpc::SendReplyCallback send_reply_callback) {
  UpdateFromResourceReport(request.resources());

  GCS_RPC_SEND_REPLY(send_reply_callback, reply, Status::OK());
  ++counts_[CountType::REPORT_RESOURCE_USAGE_REQUEST];
}

void GcsResourceManager::HandleGetAllResourceUsage(
    const rpc::GetAllResourceUsageRequest &request, rpc::GetAllResourceUsageReply *reply,
    rpc::SendReplyCallback send_reply_callback) {
  if (!node_resource_usages_.empty()) {
    auto batch = std::make_shared<rpc::ResourceUsageBatchData>();
    absl::flat_hash_map<ResourceSet, rpc::ResourceDemand> aggregate_load;
    for (const auto &usage : node_resource_usages_) {
      // Aggregate the load reported by each raylet.
      auto load = usage.second.resource_load_by_shape();
      for (const auto &demand : load.resource_demands()) {
        auto scheduling_key = ResourceSet(MapFromProtobuf(demand.shape()));
        auto &aggregate_demand = aggregate_load[scheduling_key];
        aggregate_demand.set_num_ready_requests_queued(
            aggregate_demand.num_ready_requests_queued() +
            demand.num_ready_requests_queued());
        aggregate_demand.set_num_infeasible_requests_queued(
            aggregate_demand.num_infeasible_requests_queued() +
            demand.num_infeasible_requests_queued());
        aggregate_demand.set_backlog_size(aggregate_demand.backlog_size() +
                                          demand.backlog_size());
      }

      batch->add_batch()->CopyFrom(usage.second);
    }

    for (const auto &demand : aggregate_load) {
      auto demand_proto = batch->mutable_resource_load_by_shape()->add_resource_demands();
      demand_proto->CopyFrom(demand.second);
      for (const auto &resource_pair : demand.first.GetResourceMap()) {
        (*demand_proto->mutable_shape())[resource_pair.first] = resource_pair.second;
      }
    }

    // Update placement group load to heartbeat batch.
    // This is updated only one per second.
    if (placement_group_load_.has_value()) {
      auto placement_group_load = placement_group_load_.value();
      auto placement_group_load_proto = batch->mutable_placement_group_load();
      placement_group_load_proto->CopyFrom(*placement_group_load.get());
    }
    reply->mutable_resource_usage_data()->CopyFrom(*batch);
  }

  GCS_RPC_SEND_REPLY(send_reply_callback, reply, Status::OK());
  ++counts_[CountType::GET_ALL_RESOURCE_USAGE_REQUEST];
}

void GcsResourceManager::UpdateNodeResourceUsage(const NodeID &node_id,
                                                 const rpc::ResourcesData &resources) {
  auto iter = node_resource_usages_.find(node_id);
  if (iter == node_resource_usages_.end()) {
    auto resources_data = std::make_shared<rpc::ResourcesData>();
    resources_data->CopyFrom(resources);
    node_resource_usages_[node_id] = *resources_data;
  } else {
    if (resources.resources_total_size() > 0) {
      (*iter->second.mutable_resources_total()) = resources.resources_total();
    }
    if (resources.resources_available_changed()) {
      (*iter->second.mutable_resources_available()) = resources.resources_available();
    }
    if (resources.resource_load_changed()) {
      (*iter->second.mutable_resource_load()) = resources.resource_load();
    }
    if (resources.resources_normal_task_changed()) {
      (*iter->second.mutable_resources_normal_task()) = resources.resources_normal_task();
    }
    (*iter->second.mutable_resource_load_by_shape()) = resources.resource_load_by_shape();
    iter->second.set_cluster_full_of_actors_detected(
        resources.cluster_full_of_actors_detected());
  }
}

void GcsResourceManager::Initialize(const GcsInitData &gcs_init_data) {
  const auto &nodes = gcs_init_data.Nodes();
  for (const auto &entry : nodes) {
    if (entry.second.state() == rpc::GcsNodeInfo::ALIVE) {
      OnNodeAdd(entry.second);
    }
  }

  const auto &cluster_resources = gcs_init_data.ClusterResources();
  for (const auto &entry : cluster_resources) {
    const auto &iter = cluster_scheduling_resources_.find(entry.first);
    if (iter != cluster_scheduling_resources_.end()) {
      for (const auto &resource : entry.second.items()) {
        iter->second->UpdateResourceCapacity(resource.first,
                                             resource.second.resource_capacity());
      }
    }
  }
}

const absl::flat_hash_map<NodeID, std::shared_ptr<SchedulingResources>>
    &GcsResourceManager::GetClusterResources() const {
  return cluster_scheduling_resources_;
}

void GcsResourceManager::SetAvailableResources(const NodeID &node_id,
                                               const ResourceSet &resources) {
  auto iter = cluster_scheduling_resources_.find(node_id);
  if (iter != cluster_scheduling_resources_.end()) {
    iter->second->SetAvailableResources(ResourceSet(resources));
  } else {
    RAY_LOG(WARNING)
        << "Skip the setting of available resources of node " << node_id
        << " as it does not exist, maybe it is not registered yet or is already dead.";
  }
}

void GcsResourceManager::DeleteResources(
    const NodeID &node_id, const std::vector<std::string> &deleted_resources) {
  auto iter = cluster_scheduling_resources_.find(node_id);
  if (iter != cluster_scheduling_resources_.end()) {
    for (const auto &resource_name : deleted_resources) {
      iter->second->DeleteResource(resource_name);
    }
  }
}

void GcsResourceManager::OnNodeAdd(const rpc::GcsNodeInfo &node) {
  auto node_id = NodeID::FromBinary(node.node_id());
  if (!cluster_scheduling_resources_.contains(node_id)) {
    absl::flat_hash_map<std::string, double> resource_mapping(
        node.resources_total().begin(), node.resources_total().end());
    // Update the cluster scheduling resources as new node is added.
    ResourceSet node_resources(resource_mapping);
    cluster_scheduling_resources_.emplace(
        node_id, std::make_shared<SchedulingResources>(node_resources));
  }
}

void GcsResourceManager::OnNodeDead(const NodeID &node_id) {
  node_resource_usages_.erase(node_id);
  cluster_scheduling_resources_.erase(node_id);
  latest_resources_normal_task_timestamp_.erase(node_id);
}

bool GcsResourceManager::AcquireResources(const NodeID &node_id,
                                          const ResourceSet &required_resources) {
  auto iter = cluster_scheduling_resources_.find(node_id);
  if (iter != cluster_scheduling_resources_.end()) {
    if (!required_resources.IsSubset(iter->second->GetAvailableResources())) {
      return false;
    }
    iter->second->Acquire(required_resources);
  }
  // If node dead, we will not find the node. This is a normal scenario, so it returns
  // true.
  return true;
}

bool GcsResourceManager::ReleaseResources(const NodeID &node_id,
                                          const ResourceSet &acquired_resources) {
  auto iter = cluster_scheduling_resources_.find(node_id);
  if (iter != cluster_scheduling_resources_.end()) {
    iter->second->Release(acquired_resources);
  }
  // If node dead, we will not find the node. This is a normal scenario, so it returns
  // true.
  return true;
}

void GcsResourceManager::UpdatePlacementGroupLoad(
    const std::shared_ptr<rpc::PlacementGroupLoad> placement_group_load) {
  placement_group_load_ = absl::make_optional(placement_group_load);
}

std::string GcsResourceManager::DebugString() const {
  std::ostringstream stream;
  stream << "GcsResourceManager: "
         << "\n- GetResources request count: "
         << counts_[CountType::GET_RESOURCES_REQUEST]
         << "\n- GetAllAvailableResources request count"
         << counts_[CountType::GET_ALL_AVAILABLE_RESOURCES_REQUEST]
         << "\n- UpdateResources request count: "
         << counts_[CountType::UPDATE_RESOURCES_REQUEST]
         << "\n- DeleteResources request count: "
         << counts_[CountType::DELETE_RESOURCES_REQUEST]
         << "\n- ReportResourceUsage request count: "
         << counts_[CountType::REPORT_RESOURCE_USAGE_REQUEST]
         << "\n- GetAllResourceUsage request count: "
         << counts_[CountType::GET_ALL_RESOURCE_USAGE_REQUEST];
  return stream.str();
}

void GcsResourceManager::AddResourcesChangedListener(std::function<void()> listener) {
  RAY_CHECK(listener != nullptr);
  resources_changed_listeners_.emplace_back(std::move(listener));
}

void GcsResourceManager::UpdateNodeNormalTaskResources(
    const NodeID &node_id, const rpc::ResourcesData &heartbeat) {
  auto iter = cluster_scheduling_resources_.find(node_id);
  if (iter == cluster_scheduling_resources_.end()) {
    return;
  }

  auto &scheduling_resoruces = iter->second;
  ResourceSet resources_normal_task(MapFromProtobuf(heartbeat.resources_normal_task()));
  if (heartbeat.resources_normal_task_changed() &&
      heartbeat.resources_normal_task_timestamp() >
          latest_resources_normal_task_timestamp_[node_id] &&
      !resources_normal_task.IsEqual(scheduling_resoruces->GetNormalTaskResources())) {
    scheduling_resoruces->SetNormalTaskResources(resources_normal_task);
    latest_resources_normal_task_timestamp_[node_id] =
        heartbeat.resources_normal_task_timestamp();
    for (const auto &listener : resources_changed_listeners_) {
      listener();
    }
  }
}

std::string GcsResourceManager::ToString() const {
  std::ostringstream ostr;
  const int indent = 0;
  std::string indent_0(indent + 0 * 2, ' ');
  std::string indent_1(indent + 1 * 2, ' ');
  ostr << "{\n";
  for (const auto &entry : cluster_scheduling_resources_) {
    ostr << indent_1 << entry.first << " : " << entry.second->DebugString() << ",\n";
  }
  ostr << indent_0 << "}\n";
  return ostr.str();
}

}  // namespace gcs
}  // namespace ray<|MERGE_RESOLUTION|>--- conflicted
+++ resolved
@@ -15,11 +15,7 @@
 #include "ray/gcs/gcs_server/gcs_resource_manager.h"
 
 #include "ray/common/ray_config.h"
-<<<<<<< HEAD
-#include "ray/gcs/gcs_server/ray_sync.h"
-=======
 #include "ray/gcs/gcs_server/ray_syncer.h"
->>>>>>> c29ba35d
 #include "ray/stats/metric_defs.h"
 
 namespace ray {
@@ -27,20 +23,12 @@
 
 GcsResourceManager::GcsResourceManager(
     instrumented_io_context &main_io_service, std::shared_ptr<GcsPublisher> gcs_publisher,
-<<<<<<< HEAD
-    std::shared_ptr<gcs::GcsTableStorage> gcs_table_storage, sync::RaySync *ray_sync)
-    : periodical_runner_(main_io_service),
-      gcs_publisher_(gcs_publisher),
-      gcs_table_storage_(gcs_table_storage),
-      ray_sync_(ray_sync) {}
-=======
     std::shared_ptr<gcs::GcsTableStorage> gcs_table_storage,
     syncer::RaySyncer *ray_syncer)
     : periodical_runner_(main_io_service),
       gcs_publisher_(gcs_publisher),
       gcs_table_storage_(gcs_table_storage),
       ray_syncer_(ray_syncer) {}
->>>>>>> c29ba35d
 
 void GcsResourceManager::HandleGetResources(const rpc::GetResourcesRequest &request,
                                             rpc::GetResourcesReply *reply,
@@ -97,11 +85,7 @@
       node_resource_change.set_node_id(node_id.Binary());
       node_resource_change.mutable_updated_resources()->insert(changed_resources->begin(),
                                                                changed_resources->end());
-<<<<<<< HEAD
-      ray_sync_->Update(std::move(node_resource_change));
-=======
       ray_syncer_->Update(std::move(node_resource_change));
->>>>>>> c29ba35d
       GCS_RPC_SEND_REPLY(send_reply_callback, reply, status);
       RAY_LOG(DEBUG) << "Finished updating resources, node id = " << node_id;
     };
@@ -148,11 +132,7 @@
       for (const auto &resource_name : resource_names) {
         node_resource_change.add_deleted_resources(resource_name);
       }
-<<<<<<< HEAD
-      ray_sync_->Update(std::move(node_resource_change));
-=======
       ray_syncer_->Update(std::move(node_resource_change));
->>>>>>> c29ba35d
 
       GCS_RPC_SEND_REPLY(send_reply_callback, reply, status);
     };
@@ -194,15 +174,11 @@
 
   UpdateNodeResourceUsage(node_id, data);
 
-<<<<<<< HEAD
-  ray_sync_->Update(data);
-=======
   // TODO (iycheng): This will only happen in testing. We'll clean this code path
   // in follow up PRs.
   if (ray_syncer_ != nullptr) {
     ray_syncer_->Update(data);
   }
->>>>>>> c29ba35d
 }
 
 void GcsResourceManager::HandleReportResourceUsage(
