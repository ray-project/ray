--- conflicted
+++ resolved
@@ -388,42 +388,24 @@
     rpc::ResourceUsageBroadcastData &buffer) {
   absl::MutexLock guard(&resource_buffer_mutex_);
   resources_buffer_proto_.Swap(&buffer);
-<<<<<<< HEAD
-  while (!resources_buffer_.empty() &&
-         buffer.ByteSizeLong() <
-             ray::core::RayConfig::instance().resource_broadcast_batch_size_bytes()) {
-    auto element = std::begin(resources_buffer_);
-    buffer.add_batch()->mutable_data()->Swap(&element->second);
-    resources_buffer_.erase(element);
-=======
   auto beg = resources_buffer_.begin();
   auto ptr = beg;
   for (size_t cnt = buffer.batch().size();
        cnt < max_broadcasting_batch_size_ && cnt < resources_buffer_.size();
        ++ptr, ++cnt) {
     buffer.add_batch()->mutable_data()->Swap(&ptr->second);
->>>>>>> 550c8bf1
   }
   resources_buffer_.erase(beg, ptr);
 }
 
 void GcsResourceManager::GetResourceUsageBatchForBroadcast_Locked(
     rpc::ResourceUsageBatchData &buffer) {
-<<<<<<< HEAD
-  while (!resources_buffer_.empty() &&
-         buffer.ByteSizeLong() <
-             ray::core::RayConfig::instance().resource_broadcast_batch_size_bytes()) {
-    auto element = std::begin(resources_buffer_);
-    buffer.add_batch()->Swap(&element->second);
-    resources_buffer_.erase(element);
-=======
   auto beg = resources_buffer_.begin();
   auto ptr = beg;
   for (size_t cnt = 0;
        cnt < max_broadcasting_batch_size_ && cnt < resources_buffer_.size();
        ++ptr, ++cnt) {
     buffer.add_batch()->Swap(&ptr->second);
->>>>>>> 550c8bf1
   }
   resources_buffer_.erase(beg, ptr);
 }
