// Copyright 2017 The Ray Authors.
//
// Licensed under the Apache License, Version 2.0 (the "License");
// you may not use this file except in compliance with the License.
// You may obtain a copy of the License at
//
//  http://www.apache.org/licenses/LICENSE-2.0
//
// Unless required by applicable law or agreed to in writing, software
// distributed under the License is distributed on an "AS IS" BASIS,
// WITHOUT WARRANTIES OR CONDITIONS OF ANY KIND, either express or implied.
// See the License for the specific language governing permissions and
// limitations under the License.

#include "ray/gcs/gcs_server/gcs_resource_manager.h"

#include "ray/common/ray_config.h"
#include "ray/gcs/gcs_server/ray_syncer.h"
#include "ray/stats/metric_defs.h"

namespace ray {
namespace gcs {

GcsResourceManager::GcsResourceManager(
    instrumented_io_context &main_io_service, std::shared_ptr<GcsPublisher> gcs_publisher,
    std::shared_ptr<gcs::GcsTableStorage> gcs_table_storage,
    syncer::RaySyncer *ray_syncer)
    : periodical_runner_(main_io_service),
      gcs_publisher_(gcs_publisher),
      gcs_table_storage_(gcs_table_storage),
      ray_syncer_(ray_syncer) {}

void GcsResourceManager::HandleGetResources(const rpc::GetResourcesRequest &request,
                                            rpc::GetResourcesReply *reply,
                                            rpc::SendReplyCallback send_reply_callback) {
  NodeID node_id = NodeID::FromBinary(request.node_id());
  auto iter = cluster_scheduling_resources_.find(node_id);
  if (iter != cluster_scheduling_resources_.end()) {
    rpc::ResourceTableData resource_table_data;
    const auto &node_resources = iter->second->GetLocalView();
    for (size_t i = 0; i < node_resources.predefined_resources.size(); ++i) {
      const auto &resource_value = node_resources.predefined_resources[i].total;
      if (resource_value <= 0) {
        continue;
      }

      const auto &resource_name = scheduling::ResourceID(i).Binary();
      resource_table_data.set_resource_capacity(resource_value.Double());
      (*reply->mutable_resources()).insert({resource_name, resource_table_data});
    }
    for (const auto &entry : node_resources.custom_resources) {
      const auto &resource_name = scheduling::ResourceID(entry.first).Binary();
      const auto &resource_value = entry.second.total;
      resource_table_data.set_resource_capacity(resource_value.Double());
      (*reply->mutable_resources()).insert({resource_name, resource_table_data});
    }
  }
  GCS_RPC_SEND_REPLY(send_reply_callback, reply, Status::OK());
  ++counts_[CountType::GET_RESOURCES_REQUEST];
}

void GcsResourceManager::UpdateResources(
    const NodeID &node_id, absl::flat_hash_map<std::string, double> changed_resources) {
  RAY_LOG(DEBUG) << "Updating resources, node id = " << node_id;
  auto iter = cluster_scheduling_resources_.find(node_id);
  if (iter != cluster_scheduling_resources_.end()) {
    // Update `cluster_scheduling_resources_`.
<<<<<<< HEAD
    SchedulingResources &scheduling_resources = *iter->second;
    for (const auto &entry : changed_resources) {
      scheduling_resources.UpdateResourceCapacity(entry.first, entry.second);
=======
    auto node_resources = iter->second->GetMutableLocalView();
    for (const auto &entry : *changed_resources) {
      UpdateResourceCapacity(node_resources, entry.first, entry.second);
>>>>>>> b267be47
    }

    // Update gcs storage.
    rpc::ResourceMap resource_map;
    for (size_t i = 0; i < node_resources->predefined_resources.size(); ++i) {
      const auto &resource_value = node_resources->predefined_resources[i].total;
      if (resource_value <= 0) {
        continue;
      }

      const auto &resource_name = scheduling::ResourceID(i).Binary();
      (*resource_map.mutable_items())[resource_name].set_resource_capacity(
          resource_value.Double());
    }
<<<<<<< HEAD
    for (const auto &entry : changed_resources) {
      (*resource_map.mutable_items())[entry.first].set_resource_capacity(entry.second);
=======
    for (const auto &entry : node_resources->custom_resources) {
      const auto &resource_name = scheduling::ResourceID(entry.first).Binary();
      const auto &resource_value = entry.second.total;
      (*resource_map.mutable_items())[resource_name].set_resource_capacity(
          resource_value.Double());
>>>>>>> b267be47
    }

    auto start = absl::GetCurrentTimeNanos();
    auto on_done = [this, node_id, start,
                    changed_resources =
                        std::move(changed_resources)](const Status &status) {
      auto end = absl::GetCurrentTimeNanos();
      ray::stats::STATS_gcs_new_resource_creation_latency_ms.Record(
          absl::Nanoseconds(end - start) / absl::Milliseconds(1));
      RAY_CHECK_OK(status);
      RAY_LOG(DEBUG) << "Finished updating resources, node id = " << node_id;
      rpc::NodeResourceChange node_resource_change;
      node_resource_change.set_node_id(node_id.Binary());
      node_resource_change.mutable_updated_resources()->insert(changed_resources.begin(),
                                                               changed_resources.end());
      ray_syncer_->Update(std::move(node_resource_change));
    };

    RAY_CHECK_OK(
        gcs_table_storage_->NodeResourceTable().Put(node_id, resource_map, on_done));
  } else {
    RAY_LOG(ERROR) << "Failed to update resources as node " << node_id
                   << " is not registered.";
  }
}

void GcsResourceManager::DeleteResources(const NodeID &node_id,
                                         std::vector<std::string> resource_names) {
  RAY_LOG(DEBUG) << "Deleting node resources, node id = " << node_id;
  auto iter = cluster_scheduling_resources_.find(node_id);
  if (iter != cluster_scheduling_resources_.end()) {
    auto node_resources = iter->second->GetMutableLocalView();
    // Update `cluster_scheduling_resources_`.
    DeleteResources(node_resources, resource_names);

    // Update gcs storage.
    rpc::ResourceMap resource_map;
    for (size_t i = 0; i < node_resources->predefined_resources.size(); ++i) {
      const auto &resource_name = scheduling::ResourceID(i).Binary();
      if (std::find(resource_names.begin(), resource_names.end(), resource_name) !=
          resource_names.end()) {
        continue;
      }

      const auto &resource_value = node_resources->predefined_resources[i].total;
      if (resource_value <= 0) {
        continue;
      }

      (*resource_map.mutable_items())[resource_name].set_resource_capacity(
          resource_value.Double());
    }
    for (const auto &entry : node_resources->custom_resources) {
      const auto &resource_name = scheduling::ResourceID(entry.first).Binary();
      if (std::find(resource_names.begin(), resource_names.end(), resource_name) !=
          resource_names.end()) {
        continue;
      }

      const auto &resource_value = entry.second.total;
      if (resource_value <= 0) {
        continue;
      }

      (*resource_map.mutable_items())[resource_name].set_resource_capacity(
          resource_value.Double());
    }

    auto on_done = [this, node_id,
                    resource_names = std::move(resource_names)](const Status &status) {
      RAY_CHECK_OK(status);
      rpc::NodeResourceChange node_resource_change;
      node_resource_change.set_node_id(node_id.Binary());
      for (const auto &resource_name : resource_names) {
        node_resource_change.add_deleted_resources(resource_name);
      }
      ray_syncer_->Update(std::move(node_resource_change));
    };
    RAY_CHECK_OK(
        gcs_table_storage_->NodeResourceTable().Put(node_id, resource_map, on_done));
  } else {
    RAY_LOG(DEBUG) << "Finished deleting node resources, node id = " << node_id;
  }
}

void GcsResourceManager::HandleGetAllAvailableResources(
    const rpc::GetAllAvailableResourcesRequest &request,
    rpc::GetAllAvailableResourcesReply *reply,
    rpc::SendReplyCallback send_reply_callback) {
  for (const auto &node_resources_entry : cluster_scheduling_resources_) {
    const auto &node_id = node_resources_entry.first;
    const auto &node_resources = node_resources_entry.second->GetLocalView();
    rpc::AvailableResources resource;
    resource.set_node_id(node_id.Binary());

    for (size_t i = 0; i < node_resources.predefined_resources.size(); ++i) {
      const auto &resource_value = node_resources.predefined_resources[i].available;
      if (resource_value <= 0) {
        continue;
      }

      const auto &resource_name = scheduling::ResourceID(i).Binary();
      resource.mutable_resources_available()->insert(
          {resource_name, resource_value.Double()});
    }
    for (const auto &entry : node_resources.custom_resources) {
      const auto &resource_value = entry.second.available;
      if (resource_value <= 0) {
        continue;
      }

      const auto &resource_name = scheduling::ResourceID(entry.first).Binary();
      resource.mutable_resources_available()->insert(
          {resource_name, resource_value.Double()});
    }
    reply->add_resources_list()->CopyFrom(resource);
  }
  GCS_RPC_SEND_REPLY(send_reply_callback, reply, Status::OK());
  ++counts_[CountType::GET_ALL_AVAILABLE_RESOURCES_REQUEST];
}

void GcsResourceManager::UpdateFromResourceReport(const rpc::ResourcesData &data) {
  NodeID node_id = NodeID::FromBinary(data.node_id());
  if (RayConfig::instance().gcs_actor_scheduling_enabled()) {
    UpdateNodeNormalTaskResources(node_id, data);
  } else {
    if (node_resource_usages_.count(node_id) == 0 || data.resources_available_changed()) {
      SetAvailableResources(node_id, MapFromProtobuf(data.resources_available()));
    }
  }

  UpdateNodeResourceUsage(node_id, data);

  // TODO (iycheng): This will only happen in testing. We'll clean this code path
  // in follow up PRs.
  if (ray_syncer_ != nullptr) {
    ray_syncer_->Update(data);
  }
}

void GcsResourceManager::HandleReportResourceUsage(
    const rpc::ReportResourceUsageRequest &request, rpc::ReportResourceUsageReply *reply,
    rpc::SendReplyCallback send_reply_callback) {
  UpdateFromResourceReport(request.resources());

  GCS_RPC_SEND_REPLY(send_reply_callback, reply, Status::OK());
  ++counts_[CountType::REPORT_RESOURCE_USAGE_REQUEST];
}

void GcsResourceManager::HandleGetAllResourceUsage(
    const rpc::GetAllResourceUsageRequest &request, rpc::GetAllResourceUsageReply *reply,
    rpc::SendReplyCallback send_reply_callback) {
  if (!node_resource_usages_.empty()) {
    auto batch = std::make_shared<rpc::ResourceUsageBatchData>();
    std::unordered_map<google::protobuf::Map<std::string, double>, rpc::ResourceDemand>
        aggregate_load;
    for (const auto &usage : node_resource_usages_) {
      // Aggregate the load reported by each raylet.
      auto load = usage.second.resource_load_by_shape();
      for (const auto &demand : load.resource_demands()) {
        auto &aggregate_demand = aggregate_load[demand.shape()];
        aggregate_demand.set_num_ready_requests_queued(
            aggregate_demand.num_ready_requests_queued() +
            demand.num_ready_requests_queued());
        aggregate_demand.set_num_infeasible_requests_queued(
            aggregate_demand.num_infeasible_requests_queued() +
            demand.num_infeasible_requests_queued());
        aggregate_demand.set_backlog_size(aggregate_demand.backlog_size() +
                                          demand.backlog_size());
      }

      batch->add_batch()->CopyFrom(usage.second);
    }

    for (const auto &demand : aggregate_load) {
      auto demand_proto = batch->mutable_resource_load_by_shape()->add_resource_demands();
      demand_proto->CopyFrom(demand.second);
      for (const auto &resource_pair : demand.first) {
        (*demand_proto->mutable_shape())[resource_pair.first] = resource_pair.second;
      }
    }

    // Update placement group load to heartbeat batch.
    // This is updated only one per second.
    if (placement_group_load_.has_value()) {
      auto placement_group_load = placement_group_load_.value();
      auto placement_group_load_proto = batch->mutable_placement_group_load();
      placement_group_load_proto->CopyFrom(*placement_group_load.get());
    }
    reply->mutable_resource_usage_data()->CopyFrom(*batch);
  }

  GCS_RPC_SEND_REPLY(send_reply_callback, reply, Status::OK());
  ++counts_[CountType::GET_ALL_RESOURCE_USAGE_REQUEST];
}

void GcsResourceManager::UpdateNodeResourceUsage(const NodeID &node_id,
                                                 const rpc::ResourcesData &resources) {
  auto iter = node_resource_usages_.find(node_id);
  if (iter == node_resource_usages_.end()) {
    auto resources_data = std::make_shared<rpc::ResourcesData>();
    resources_data->CopyFrom(resources);
    node_resource_usages_[node_id] = *resources_data;
  } else {
    if (resources.resources_total_size() > 0) {
      (*iter->second.mutable_resources_total()) = resources.resources_total();
    }
    if (resources.resources_available_changed()) {
      (*iter->second.mutable_resources_available()) = resources.resources_available();
    }
    if (resources.resource_load_changed()) {
      (*iter->second.mutable_resource_load()) = resources.resource_load();
    }
    if (resources.resources_normal_task_changed()) {
      (*iter->second.mutable_resources_normal_task()) = resources.resources_normal_task();
    }
    (*iter->second.mutable_resource_load_by_shape()) = resources.resource_load_by_shape();
    iter->second.set_cluster_full_of_actors_detected(
        resources.cluster_full_of_actors_detected());
  }
}

void GcsResourceManager::Initialize(const GcsInitData &gcs_init_data) {
  const auto &nodes = gcs_init_data.Nodes();
  for (const auto &entry : nodes) {
    if (entry.second.state() == rpc::GcsNodeInfo::ALIVE) {
      OnNodeAdd(entry.second);
    }
  }

  const auto &cluster_resources = gcs_init_data.ClusterResources();
  for (const auto &entry : cluster_resources) {
    const auto &iter = cluster_scheduling_resources_.find(entry.first);
    if (iter != cluster_scheduling_resources_.end()) {
      auto node_resources = iter->second->GetMutableLocalView();
      for (const auto &resource : entry.second.items()) {
        UpdateResourceCapacity(node_resources, resource.first,
                               resource.second.resource_capacity());
      }
    }
  }
}

const absl::flat_hash_map<NodeID, std::shared_ptr<Node>>
    &GcsResourceManager::GetClusterResources() const {
  return cluster_scheduling_resources_;
}

void GcsResourceManager::SetAvailableResources(
    const NodeID &node_id, const absl::flat_hash_map<std::string, double> &resource_map) {
  auto iter = cluster_scheduling_resources_.find(node_id);
  if (iter != cluster_scheduling_resources_.end()) {
    auto resources = ResourceMapToResourceRequest(resource_map,
                                                  /*requires_object_store_memory=*/false);
    auto node_resources = iter->second->GetMutableLocalView();
    for (size_t i = 0; i < node_resources->predefined_resources.size(); ++i) {
      node_resources->predefined_resources[i].available =
          resources.predefined_resources[i];
    }
    for (auto &entry : node_resources->custom_resources) {
      auto it = resources.custom_resources.find(entry.first);
      if (it != resources.custom_resources.end()) {
        entry.second.available = it->second;
      } else {
        entry.second.available = 0.;
      }
    }
  } else {
    RAY_LOG(WARNING)
        << "Skip the setting of available resources of node " << node_id
        << " as it does not exist, maybe it is not registered yet or is already dead.";
  }
}

<<<<<<< HEAD
=======
void GcsResourceManager::DeleteResources(NodeResources *node_resources,
                                         const std::vector<std::string> &resource_names) {
  for (const auto &resource_name : resource_names) {
    auto resource_id = scheduling::ResourceID(resource_name).ToInt();
    if (resource_id == -1) {
      continue;
    }

    if (resource_id >= 0 && resource_id < PredefinedResources_MAX) {
      node_resources->predefined_resources[resource_id].total = 0;
      node_resources->predefined_resources[resource_id].available = 0;
    } else {
      node_resources->custom_resources.erase(resource_id);
    }
  }
}

>>>>>>> b267be47
void GcsResourceManager::OnNodeAdd(const rpc::GcsNodeInfo &node) {
  auto node_id = NodeID::FromBinary(node.node_id());
  if (!cluster_scheduling_resources_.contains(node_id)) {
    absl::flat_hash_map<std::string, double> resource_mapping(
        node.resources_total().begin(), node.resources_total().end());
    // Update the cluster scheduling resources as new node is added.
    cluster_scheduling_resources_.emplace(
        node_id, std::make_shared<Node>(
                     ResourceMapToNodeResources(resource_mapping, resource_mapping)));
  }
}

void GcsResourceManager::OnNodeDead(const NodeID &node_id) {
  node_resource_usages_.erase(node_id);
  cluster_scheduling_resources_.erase(node_id);
  latest_resources_normal_task_timestamp_.erase(node_id);
}

bool GcsResourceManager::AcquireResources(const NodeID &node_id,
                                          const ResourceRequest &required_resources) {
  auto iter = cluster_scheduling_resources_.find(node_id);
  if (iter != cluster_scheduling_resources_.end()) {
    auto node_resources = iter->second->GetMutableLocalView();
    if (!node_resources->IsAvailable(required_resources)) {
      return false;
    }

    for (size_t i = 0; i < required_resources.predefined_resources.size(); ++i) {
      node_resources->predefined_resources[i].available -=
          required_resources.predefined_resources[i];
    }
    for (auto &entry : required_resources.custom_resources) {
      node_resources->custom_resources[entry.first].available -= entry.second;
    }
  }
  // If node dead, we will not find the node. This is a normal scenario, so it returns
  // true.
  return true;
}

bool GcsResourceManager::ReleaseResources(const NodeID &node_id,
                                          const ResourceRequest &acquired_resources) {
  auto iter = cluster_scheduling_resources_.find(node_id);
  if (iter != cluster_scheduling_resources_.end()) {
    auto node_resources = iter->second->GetMutableLocalView();
    RAY_CHECK(acquired_resources.predefined_resources.size() <=
              node_resources->predefined_resources.size());

    for (size_t i = 0; i < acquired_resources.predefined_resources.size(); ++i) {
      node_resources->predefined_resources[i].available +=
          acquired_resources.predefined_resources[i];
      node_resources->predefined_resources[i].available =
          std::min(node_resources->predefined_resources[i].available,
                   node_resources->predefined_resources[i].total);
    }
    for (auto &entry : acquired_resources.custom_resources) {
      auto it = node_resources->custom_resources.find(entry.first);
      if (it != node_resources->custom_resources.end()) {
        it->second.available += entry.second;
        it->second.available = std::min(it->second.available, it->second.total);
      }
    }
  }
  // If node dead, we will not find the node. This is a normal scenario, so it returns
  // true.
  return true;
}

void GcsResourceManager::UpdatePlacementGroupLoad(
    const std::shared_ptr<rpc::PlacementGroupLoad> placement_group_load) {
  placement_group_load_ = absl::make_optional(placement_group_load);
}

std::string GcsResourceManager::DebugString() const {
  std::ostringstream stream;
  stream << "GcsResourceManager: "
         << "\n- GetResources request count: "
         << counts_[CountType::GET_RESOURCES_REQUEST]
         << "\n- GetAllAvailableResources request count"
         << counts_[CountType::GET_ALL_AVAILABLE_RESOURCES_REQUEST]
         << "\n- UpdateResources request count: "
         << counts_[CountType::UPDATE_RESOURCES_REQUEST]
         << "\n- DeleteResources request count: "
         << counts_[CountType::DELETE_RESOURCES_REQUEST]
         << "\n- ReportResourceUsage request count: "
         << counts_[CountType::REPORT_RESOURCE_USAGE_REQUEST]
         << "\n- GetAllResourceUsage request count: "
         << counts_[CountType::GET_ALL_RESOURCE_USAGE_REQUEST];
  return stream.str();
}

void GcsResourceManager::AddResourcesChangedListener(std::function<void()> listener) {
  RAY_CHECK(listener != nullptr);
  resources_changed_listeners_.emplace_back(std::move(listener));
}

void GcsResourceManager::UpdateNodeNormalTaskResources(
    const NodeID &node_id, const rpc::ResourcesData &heartbeat) {
  // TODO(Shanly): To be implemented.
  // This method is breaked by the refactoring of new resource structure, just remove the
  // implementation for the time being.
}

std::string GcsResourceManager::ToString() const {
  std::ostringstream ostr;
  const int indent = 0;
  std::string indent_0(indent + 0 * 2, ' ');
  std::string indent_1(indent + 1 * 2, ' ');
  ostr << "{\n";
  for (const auto &entry : cluster_scheduling_resources_) {
    ostr << indent_1 << entry.first << " : " << entry.second->GetLocalView().DebugString()
         << ",\n";
  }
  ostr << indent_0 << "}\n";
  return ostr.str();
}

void GcsResourceManager::UpdateResourceCapacity(NodeResources *node_resources,
                                                const std::string &resource_name,
                                                double capacity) {
  auto idx = scheduling::ResourceID(resource_name).ToInt();
  if (idx == -1) {
    return;
  }

  FixedPoint resource_total_fp(capacity);
  if (idx >= 0 && idx < PredefinedResources_MAX) {
    auto diff_capacity =
        resource_total_fp - node_resources->predefined_resources[idx].total;
    node_resources->predefined_resources[idx].total += diff_capacity;
    node_resources->predefined_resources[idx].available += diff_capacity;
    if (node_resources->predefined_resources[idx].available < 0) {
      node_resources->predefined_resources[idx].available = 0;
    }
    if (node_resources->predefined_resources[idx].total < 0) {
      node_resources->predefined_resources[idx].total = 0;
    }
  } else {
    auto itr = node_resources->custom_resources.find(idx);
    if (itr != node_resources->custom_resources.end()) {
      auto diff_capacity = resource_total_fp - itr->second.total;
      itr->second.total += diff_capacity;
      itr->second.available += diff_capacity;
      if (itr->second.available < 0) {
        itr->second.available = 0;
      }
      if (itr->second.total < 0) {
        itr->second.total = 0;
      }
    } else {
      ResourceCapacity resource_capacity;
      resource_capacity.total = resource_capacity.available = resource_total_fp;
      node_resources->custom_resources.emplace(idx, resource_capacity);
    }
  }
}

}  // namespace gcs
}  // namespace ray<|MERGE_RESOLUTION|>--- conflicted
+++ resolved
@@ -65,15 +65,10 @@
   auto iter = cluster_scheduling_resources_.find(node_id);
   if (iter != cluster_scheduling_resources_.end()) {
     // Update `cluster_scheduling_resources_`.
-<<<<<<< HEAD
-    SchedulingResources &scheduling_resources = *iter->second;
+
+    auto node_resources = iter->second->GetMutableLocalView();
     for (const auto &entry : changed_resources) {
-      scheduling_resources.UpdateResourceCapacity(entry.first, entry.second);
-=======
-    auto node_resources = iter->second->GetMutableLocalView();
-    for (const auto &entry : *changed_resources) {
       UpdateResourceCapacity(node_resources, entry.first, entry.second);
->>>>>>> b267be47
     }
 
     // Update gcs storage.
@@ -88,16 +83,11 @@
       (*resource_map.mutable_items())[resource_name].set_resource_capacity(
           resource_value.Double());
     }
-<<<<<<< HEAD
-    for (const auto &entry : changed_resources) {
-      (*resource_map.mutable_items())[entry.first].set_resource_capacity(entry.second);
-=======
     for (const auto &entry : node_resources->custom_resources) {
       const auto &resource_name = scheduling::ResourceID(entry.first).Binary();
       const auto &resource_value = entry.second.total;
       (*resource_map.mutable_items())[resource_name].set_resource_capacity(
           resource_value.Double());
->>>>>>> b267be47
     }
 
     auto start = absl::GetCurrentTimeNanos();
@@ -372,8 +362,6 @@
   }
 }
 
-<<<<<<< HEAD
-=======
 void GcsResourceManager::DeleteResources(NodeResources *node_resources,
                                          const std::vector<std::string> &resource_names) {
   for (const auto &resource_name : resource_names) {
@@ -391,7 +379,6 @@
   }
 }
 
->>>>>>> b267be47
 void GcsResourceManager::OnNodeAdd(const rpc::GcsNodeInfo &node) {
   auto node_id = NodeID::FromBinary(node.node_id());
   if (!cluster_scheduling_resources_.contains(node_id)) {
