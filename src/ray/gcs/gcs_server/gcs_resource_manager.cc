--- conflicted
+++ resolved
@@ -234,21 +234,11 @@
     reply->mutable_resource_usage_data()->CopyFrom(batch);
   }
 
-<<<<<<< HEAD
-  if (static_cast<size_t>(reply->resource_usage_data().batch().size()) ==
-      num_alive_nodes_) {
-    RAY_LOG(DEBUG) << "Number of alive nodes " << num_alive_nodes_
-                   << " is not equal to number of usage reports "
-                   << reply->resource_usage_data().batch().size()
-                   << " in the autoscaler report.";
-  }
-=======
   RAY_DCHECK(static_cast<size_t>(reply->resource_usage_data().batch().size()) ==
              num_alive_nodes_)
       << "Number of alive nodes " << num_alive_nodes_
       << " is not equal to number of usage reports "
       << reply->resource_usage_data().batch().size() << " in the autoscaler report.";
->>>>>>> 8a1a0309
   GCS_RPC_SEND_REPLY(send_reply_callback, reply, Status::OK());
   ++counts_[CountType::GET_ALL_RESOURCE_USAGE_REQUEST];
 }
