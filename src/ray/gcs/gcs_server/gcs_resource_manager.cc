// Copyright 2017 The Ray Authors.
//
// Licensed under the Apache License, Version 2.0 (the "License");
// you may not use this file except in compliance with the License.
// You may obtain a copy of the License at
//
//  http://www.apache.org/licenses/LICENSE-2.0
//
// Unless required by applicable law or agreed to in writing, software
// distributed under the License is distributed on an "AS IS" BASIS,
// WITHOUT WARRANTIES OR CONDITIONS OF ANY KIND, either express or implied.
// See the License for the specific language governing permissions and
// limitations under the License.

#include "ray/gcs/gcs_server/gcs_resource_manager.h"

#include <memory>
#include <string>
#include <utility>

#include "ray/common/ray_config.h"
#include "ray/gcs/gcs_server/state_util.h"
#include "ray/util/logging.h"

namespace ray {
namespace gcs {

GcsResourceManager::GcsResourceManager(instrumented_io_context &io_context,
                                       ClusterResourceManager &cluster_resource_manager,
                                       GcsNodeManager &gcs_node_manager,
                                       NodeID local_node_id,
<<<<<<< HEAD
                                       ClusterLeaseManager *cluster_lease_manager)
=======
                                       raylet::ClusterTaskManager *cluster_task_manager)
>>>>>>> 227dfb3d
    : io_context_(io_context),
      cluster_resource_manager_(cluster_resource_manager),
      gcs_node_manager_(gcs_node_manager),
      local_node_id_(std::move(local_node_id)),
      cluster_lease_manager_(cluster_lease_manager) {}

void GcsResourceManager::ConsumeSyncMessage(
    std::shared_ptr<const rpc::syncer::RaySyncMessage> message) {
  // ConsumeSyncMessage is called by ray_syncer which might not run
  // in a dedicated thread for performance.
  // GcsResourceManager is a module always run in the main thread, so we just
  // delegate the work to the main thread for thread safety.
  // Ideally, all public api in GcsResourceManager need to be put into this
  // io context for thread safety.
  io_context_.dispatch(
      [this, message]() {
        if (message->message_type() == syncer::MessageType::COMMANDS) {
          syncer::CommandsSyncMessage commands_sync_message;
          commands_sync_message.ParseFromString(message->sync_message());
          UpdateClusterFullOfActorsDetected(
              NodeID::FromBinary(message->node_id()),
              commands_sync_message.cluster_full_of_actors_detected());
        } else if (message->message_type() == syncer::MessageType::RESOURCE_VIEW) {
          syncer::ResourceViewSyncMessage resource_view_sync_message;
          resource_view_sync_message.ParseFromString(message->sync_message());
          UpdateFromResourceView(NodeID::FromBinary(message->node_id()),
                                 resource_view_sync_message);
        } else {
          RAY_LOG(FATAL) << "Unsupported message type: " << message->message_type();
        }
      },
      "GcsResourceManager::Update");
}

void GcsResourceManager::HandleGetDrainingNodes(
    rpc::GetDrainingNodesRequest request,
    rpc::GetDrainingNodesReply *reply,
    rpc::SendReplyCallback send_reply_callback) {
  auto local_scheduling_node_id = scheduling::NodeID(local_node_id_.Binary());
  for (const auto &node_resources_entry : cluster_resource_manager_.GetResourceView()) {
    if (node_resources_entry.first == local_scheduling_node_id) {
      continue;
    }
    const auto &node_resources = node_resources_entry.second.GetLocalView();
    if (node_resources.is_draining) {
      auto draining_node = reply->add_draining_nodes();
      draining_node->set_node_id(node_resources_entry.first.Binary());
      draining_node->set_draining_deadline_timestamp_ms(
          node_resources.draining_deadline_timestamp_ms);
    }
  }
  GCS_RPC_SEND_REPLY(send_reply_callback, reply, Status::OK());
}

void GcsResourceManager::HandleGetAllAvailableResources(
    rpc::GetAllAvailableResourcesRequest request,
    rpc::GetAllAvailableResourcesReply *reply,
    rpc::SendReplyCallback send_reply_callback) {
  auto local_scheduling_node_id = scheduling::NodeID(local_node_id_.Binary());
  for (const auto &node_resources_entry : cluster_resource_manager_.GetResourceView()) {
    if (node_resources_entry.first == local_scheduling_node_id) {
      continue;
    }
    rpc::AvailableResources resource;
    resource.set_node_id(node_resources_entry.first.Binary());
    const auto &node_resources = node_resources_entry.second.GetLocalView();
    const auto node_id = NodeID::FromBinary(node_resources_entry.first.Binary());
    bool using_resource_reports = RayConfig::instance().gcs_actor_scheduling_enabled() &&
                                  node_resource_usages_.contains(node_id);
    for (const auto &resource_id : node_resources.available.ExplicitResourceIds()) {
      const auto &resource_name = resource_id.Binary();
      // Because gcs scheduler does not directly update the available resources of
      // `cluster_resource_manager_`, use the record from resource reports (stored in
      // `node_resource_usages_`) instead.
      if (using_resource_reports) {
        auto resource_iter =
            node_resource_usages_[node_id].resources_available().find(resource_name);
        if (resource_iter != node_resource_usages_[node_id].resources_available().end()) {
          resource.mutable_resources_available()->insert(
              {resource_name, resource_iter->second});
        }
      } else {
        const auto &resource_value = node_resources.available.Get(resource_id);
        resource.mutable_resources_available()->insert(
            {resource_name, resource_value.Double()});
      }
    }
    reply->add_resources_list()->CopyFrom(resource);
  }
  GCS_RPC_SEND_REPLY(send_reply_callback, reply, Status::OK());
  ++counts_[CountType::GET_ALL_AVAILABLE_RESOURCES_REQUEST];
}

void GcsResourceManager::HandleGetAllTotalResources(
    rpc::GetAllTotalResourcesRequest request,
    rpc::GetAllTotalResourcesReply *reply,
    rpc::SendReplyCallback send_reply_callback) {
  auto local_scheduling_node_id = scheduling::NodeID(local_node_id_.Binary());
  for (const auto &node_resources_entry : cluster_resource_manager_.GetResourceView()) {
    if (node_resources_entry.first == local_scheduling_node_id) {
      continue;
    }
    rpc::TotalResources resource;
    resource.set_node_id(node_resources_entry.first.Binary());
    const auto &node_resources = node_resources_entry.second.GetLocalView();
    for (const auto &resource_id : node_resources.total.ExplicitResourceIds()) {
      const auto &resource_name = resource_id.Binary();
      const auto &resource_value = node_resources.total.Get(resource_id);
      resource.mutable_resources_total()->insert(
          {resource_name, resource_value.Double()});
    }
    reply->add_resources_list()->CopyFrom(resource);
  }
  GCS_RPC_SEND_REPLY(send_reply_callback, reply, Status::OK());
  ++counts_[CountType::GET_All_TOTAL_RESOURCES_REQUEST];
}

void GcsResourceManager::UpdateFromResourceView(
    const NodeID &node_id,
    const syncer::ResourceViewSyncMessage &resource_view_sync_message) {
  // When gcs detects task pending, we may receive an local update. But it can be ignored
  // here because gcs' syncer has already broadcast it.
  if (node_id == local_node_id_) {
    return;
  }
  if (RayConfig::instance().gcs_actor_scheduling_enabled()) {
    // TODO(jjyao) This is currently an no-op and is broken.
    // UpdateNodeNormalTaskResources(node_id, data);
  } else {
    // We will only update the node's resources if it's from resource view reports.
    if (!cluster_resource_manager_.UpdateNode(scheduling::NodeID(node_id.Binary()),
                                              resource_view_sync_message)) {
      RAY_LOG(INFO)
          << "[UpdateFromResourceView]: received resource usage from unknown node id "
          << node_id;
    }
  }
  UpdateNodeResourceUsage(node_id, resource_view_sync_message);
}

void GcsResourceManager::UpdateResourceLoads(const rpc::ResourcesData &data) {
  NodeID node_id = NodeID::FromBinary(data.node_id());
  auto iter = node_resource_usages_.find(node_id);
  if (iter == node_resource_usages_.end()) {
    // It will happen when the node has been deleted or hasn't been added.
    return;
  }
  (*iter->second.mutable_resource_load()) = data.resource_load();
  (*iter->second.mutable_resource_load_by_shape()) = data.resource_load_by_shape();
}

const absl::flat_hash_map<NodeID, rpc::ResourcesData>
    &GcsResourceManager::NodeResourceReportView() const {
  return node_resource_usages_;
}

void GcsResourceManager::HandleGetAllResourceUsage(
    rpc::GetAllResourceUsageRequest request,
    rpc::GetAllResourceUsageReply *reply,
    rpc::SendReplyCallback send_reply_callback) {
  if (!node_resource_usages_.empty()) {
    rpc::ResourceUsageBatchData batch;
    absl::flat_hash_map<ResourceDemandKey, rpc::ResourceDemand> aggregate_load;

    for (const auto &usage : node_resource_usages_) {
      // Aggregate the load reported by each raylet.
      FillAggregateLoad(usage.second, &aggregate_load);
      batch.add_batch()->CopyFrom(usage.second);
    }

    if (cluster_lease_manager_ != nullptr) {
      // Fill the gcs info when gcs actor scheduler is enabled.
      rpc::ResourcesData gcs_resources_data;
      cluster_lease_manager_->FillPendingActorInfo(gcs_resources_data);
      // Aggregate the load (pending actor info) of gcs.
      FillAggregateLoad(gcs_resources_data, &aggregate_load);
      // We only export gcs's pending info without adding the corresponding
      // `ResourcesData` to the `batch` list. So if gcs has detected cluster full of
      // actors, set the dedicated field in reply.
      if (gcs_resources_data.cluster_full_of_actors_detected()) {
        reply->set_cluster_full_of_actors_detected_by_gcs(true);
      }
    }

    for (const auto &demand : aggregate_load) {
      auto demand_proto = batch.mutable_resource_load_by_shape()->add_resource_demands();
      demand_proto->CopyFrom(demand.second);
      for (const auto &resource_pair : demand.first.shape) {
        (*demand_proto->mutable_shape())[resource_pair.first] = resource_pair.second;
      }
      for (auto &selector : demand.first.label_selectors) {
        *demand_proto->add_label_selectors() = std::move(selector);
      }
    }
    // Update placement group load to heartbeat batch.
    // This is updated only one per second.
    if (placement_group_load_.has_value()) {
      auto placement_group_load = placement_group_load_.value();
      auto placement_group_load_proto = batch.mutable_placement_group_load();
      placement_group_load_proto->CopyFrom(*placement_group_load.get());
    }

    reply->mutable_resource_usage_data()->CopyFrom(batch);
  }

  RAY_DCHECK(static_cast<size_t>(reply->resource_usage_data().batch().size()) ==
             num_alive_nodes_)
      << "Number of alive nodes " << num_alive_nodes_
      << " is not equal to number of usage reports "
      << reply->resource_usage_data().batch().size() << " in the autoscaler report.";
  GCS_RPC_SEND_REPLY(send_reply_callback, reply, Status::OK());
  ++counts_[CountType::GET_ALL_RESOURCE_USAGE_REQUEST];
}

void GcsResourceManager::UpdateClusterFullOfActorsDetected(
    const NodeID &node_id, bool cluster_full_of_actors_detected) {
  auto iter = node_resource_usages_.find(node_id);
  if (iter == node_resource_usages_.end()) {
    return;
  }

  // TODO(rickyx): We should change this to be part of RESOURCE_VIEW.
  // This is being populated from NodeManager as part of COMMANDS
  iter->second.set_cluster_full_of_actors_detected(cluster_full_of_actors_detected);
}

void GcsResourceManager::UpdateNodeResourceUsage(
    const NodeID &node_id,
    const syncer::ResourceViewSyncMessage &resource_view_sync_message) {
  // Note: This may be inconsistent with autoscaler state, which is
  // not reported as often as a Ray Syncer message.
  gcs_node_manager_.UpdateAliveNode(node_id, resource_view_sync_message);

  auto iter = node_resource_usages_.find(node_id);
  if (iter == node_resource_usages_.end()) {
    // It will only happen when the node has been deleted.
    // If the node is not registered to GCS,
    // we are guaranteed that no resource usage will be reported.
    return;
  }
  if (resource_view_sync_message.resources_total_size() > 0) {
    (*iter->second.mutable_resources_total()) =
        resource_view_sync_message.resources_total();
  }

  (*iter->second.mutable_resources_available()) =
      resource_view_sync_message.resources_available();
}

void GcsResourceManager::Initialize(const GcsInitData &gcs_init_data) {
  for (const auto &entry : gcs_init_data.Nodes()) {
    if (entry.second.state() == rpc::GcsNodeInfo::ALIVE) {
      OnNodeAdd(entry.second);
    }
  }
}

void GcsResourceManager::OnNodeAdd(const rpc::GcsNodeInfo &node) {
  NodeID node_id = NodeID::FromBinary(node.node_id());
  scheduling::NodeID scheduling_node_id(node_id.Binary());
  if (!node.resources_total().empty()) {
    for (const auto &entry : node.resources_total()) {
      cluster_resource_manager_.UpdateResourceCapacity(
          scheduling_node_id, scheduling::ResourceID(entry.first), entry.second);
    }
  } else {
    RAY_LOG(WARNING).WithField(node_id)
        << "The registered node doesn't set the total resources.";
  }

  absl::flat_hash_map<std::string, std::string> labels(node.labels().begin(),
                                                       node.labels().end());
  cluster_resource_manager_.SetNodeLabels(scheduling_node_id, std::move(labels));

  rpc::ResourcesData data;
  data.set_node_id(node_id.Binary());
  data.set_node_manager_address(node.node_manager_address());
  node_resource_usages_.emplace(node_id, std::move(data));
  num_alive_nodes_++;
}

void GcsResourceManager::OnNodeDead(const NodeID &node_id) {
  node_resource_usages_.erase(node_id);
  cluster_resource_manager_.RemoveNode(scheduling::NodeID(node_id.Binary()));
  num_alive_nodes_--;
}

void GcsResourceManager::UpdatePlacementGroupLoad(
    const std::shared_ptr<rpc::PlacementGroupLoad> placement_group_load) {
  RAY_CHECK(placement_group_load != nullptr);
  placement_group_load_ = absl::make_optional(placement_group_load);
}

std::string GcsResourceManager::DebugString() const {
  std::ostringstream stream;
  stream << "GcsResourceManager: "
         << "\n- GetAllAvailableResources request count: "
         << counts_[CountType::GET_ALL_AVAILABLE_RESOURCES_REQUEST]
         << "\n- GetAllTotalResources request count: "
         << counts_[CountType::GET_All_TOTAL_RESOURCES_REQUEST]
         << "\n- GetAllResourceUsage request count: "
         << counts_[CountType::GET_ALL_RESOURCE_USAGE_REQUEST];
  return stream.str();
}

void GcsResourceManager::AddResourcesChangedListener(std::function<void()> &&listener) {
  RAY_CHECK(listener != nullptr);
  resources_changed_listeners_.emplace_back(std::move(listener));
}

void GcsResourceManager::UpdateNodeNormalTaskResources(
    const NodeID &node_id, const rpc::ResourcesData &heartbeat) {
  if (cluster_resource_manager_.UpdateNodeNormalTaskResources(
          scheduling::NodeID(node_id.Binary()), heartbeat)) {
    for (const auto &listener : resources_changed_listeners_) {
      listener();
    }
  }
}

std::string GcsResourceManager::ToString() const {
  std::ostringstream ostr;
  const int indent = 0;
  std::string indent_0(indent + 0 * 2, ' ');
  std::string indent_1(indent + 1 * 2, ' ');
  ostr << "{\n";
  for (const auto &entry : cluster_resource_manager_.GetResourceView()) {
    ostr << indent_1 << entry.first << " : " << entry.second.GetLocalView().DebugString()
         << ",\n";
  }
  ostr << indent_0 << "}\n";
  return ostr.str();
}

}  // namespace gcs
}  // namespace ray<|MERGE_RESOLUTION|>--- conflicted
+++ resolved
@@ -29,11 +29,7 @@
                                        ClusterResourceManager &cluster_resource_manager,
                                        GcsNodeManager &gcs_node_manager,
                                        NodeID local_node_id,
-<<<<<<< HEAD
-                                       ClusterLeaseManager *cluster_lease_manager)
-=======
-                                       raylet::ClusterTaskManager *cluster_task_manager)
->>>>>>> 227dfb3d
+                                       raylet::ClusterLeaseManager *cluster_lease_manager)
     : io_context_(io_context),
       cluster_resource_manager_(cluster_resource_manager),
       gcs_node_manager_(gcs_node_manager),
