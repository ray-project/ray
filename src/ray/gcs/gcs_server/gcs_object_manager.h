// Copyright 2017 The Ray Authors.
//
// Licensed under the Apache License, Version 2.0 (the "License");
// you may not use this file except in compliance with the License.
// You may obtain a copy of the License at
//
//  http://www.apache.org/licenses/LICENSE-2.0
//
// Unless required by applicable law or agreed to in writing, software
// distributed under the License is distributed on an "AS IS" BASIS,
// WITHOUT WARRANTIES OR CONDITIONS OF ANY KIND, either express or implied.
// See the License for the specific language governing permissions and
// limitations under the License.

#pragma once

#include "ray/gcs/gcs_server/gcs_node_manager.h"
#include "ray/gcs/gcs_server/gcs_table_storage.h"
#include "ray/gcs/pubsub/gcs_pub_sub.h"
#include "ray/gcs/redis_gcs_client.h"

namespace ray {

namespace gcs {

class GcsObjectManager : public rpc::ObjectInfoHandler {
 public:
  explicit GcsObjectManager(std::shared_ptr<gcs::GcsTableStorage> gcs_table_storage,
                            std::shared_ptr<gcs::GcsPubSub> &gcs_pub_sub,
                            gcs::GcsNodeManager &gcs_node_manager)
      : gcs_table_storage_(std::move(gcs_table_storage)), gcs_pub_sub_(gcs_pub_sub) {
    gcs_node_manager.AddNodeRemovedListener(
        [this](const std::shared_ptr<rpc::GcsNodeInfo> &node) {
          // All of the related actors should be reconstructed when a node is removed from
          // the GCS.
          OnNodeRemoved(NodeID::FromBinary(node->node_id()));
        });
  }

  void HandleGetObjectLocations(const rpc::GetObjectLocationsRequest &request,
                                rpc::GetObjectLocationsReply *reply,
                                rpc::SendReplyCallback send_reply_callback) override;

  void HandleGetAllObjectLocations(const rpc::GetAllObjectLocationsRequest &request,
                                   rpc::GetAllObjectLocationsReply *reply,
                                   rpc::SendReplyCallback send_reply_callback) override;

  void HandleAddObjectLocation(const rpc::AddObjectLocationRequest &request,
                               rpc::AddObjectLocationReply *reply,
                               rpc::SendReplyCallback send_reply_callback) override;

  void HandleAddObjectSpilledUrl(const rpc::AddObjectSpilledUrlRequest &request,
                                 rpc::AddObjectSpilledUrlReply *reply,
                                 rpc::SendReplyCallback send_reply_callback) override;

  void HandleRemoveObjectLocation(const rpc::RemoveObjectLocationRequest &request,
                                  rpc::RemoveObjectLocationReply *reply,
                                  rpc::SendReplyCallback send_reply_callback) override;

  /// Load initial data from gcs storage to memory cache asynchronously.
  /// This should be called when GCS server restarts after a failure.
  ///
  /// \param done Callback that will be called when load is complete.
  void LoadInitialData(const EmptyCallback &done);

 protected:
<<<<<<< HEAD
  struct LocationSet {
    absl::flat_hash_set<ClientID> locations;
    std::string spilled_url = "";
  };
=======
  typedef absl::flat_hash_set<NodeID> LocationSet;
>>>>>>> 10015e60

  /// Add a location of objects.
  /// If the GCS server restarts, this function is used to reload data from storage.
  ///
  /// \param node_id The object location that will be added.
  /// \param object_ids The ids of objects which location will be added.
  void AddObjectsLocation(const NodeID &node_id,
                          const absl::flat_hash_set<ObjectID> &object_ids)
      LOCKS_EXCLUDED(mutex_);

  /// Add a new location for the given object in local cache.
  ///
  /// \param object_id The id of object.
  /// \param node_id The node id of the new location.
  void AddObjectLocationInCache(const ObjectID &object_id, const NodeID &node_id)
      LOCKS_EXCLUDED(mutex_);

  /// Get all locations of the given object.
  ///
  /// \param object_id The id of object to lookup.
  /// \return Object locations.
  absl::flat_hash_set<ClientID> GetObjectLocations(const ObjectID &object_id)
      LOCKS_EXCLUDED(mutex_);

  /// Handler if a node is removed.
  ///
  /// \param node_id The node that will be removed.
  void OnNodeRemoved(const NodeID &node_id) LOCKS_EXCLUDED(mutex_);

  /// Remove object's location.
  ///
  /// \param object_id The id of the object which location will be removed.
  /// \param node_id The location that will be removed.
  void RemoveObjectLocationInCache(const ObjectID &object_id, const NodeID &node_id)
      LOCKS_EXCLUDED(mutex_);

 private:
  typedef absl::flat_hash_set<ObjectID> ObjectSet;

  const ObjectLocationInfo GenObjectLocationInfo(const ObjectID &object_id) const
      EXCLUSIVE_LOCKS_REQUIRED(mutex_);

  /// Get object locations by object id from map.
  /// Will create it if not exist and the flag create_if_not_exist is set to true.
  ///
  /// \param object_id The id of object to lookup.
  /// \param create_if_not_exist Whether to create a new one if not exist.
  /// \return LocationSet *
  GcsObjectManager::LocationSet *GetObjectLocationSet(const ObjectID &object_id,
                                                      bool create_if_not_exist = false)
      EXCLUSIVE_LOCKS_REQUIRED(mutex_);

  /// Get objects by node id from map.
  /// Will create it if not exist and the flag create_if_not_exist is set to true.
  ///
  /// \param node_id The id of node to lookup.
  /// \param create_if_not_exist Whether to create a new one if not exist.
  /// \return ObjectSet *
  GcsObjectManager::ObjectSet *GetObjectSetByNode(const NodeID &node_id,
                                                  bool create_if_not_exist = false)
      EXCLUSIVE_LOCKS_REQUIRED(mutex_);

  mutable absl::Mutex mutex_;

  /// Mapping from object id to object locations.
  /// This is the local cache of objects' locations in the storage.
  absl::flat_hash_map<ObjectID, LocationSet> object_to_locations_ GUARDED_BY(mutex_);

  /// Mapping from node id to objects that held by the node.
  /// This is the local cache of nodes' objects in the storage.
  absl::flat_hash_map<NodeID, ObjectSet> node_to_objects_ GUARDED_BY(mutex_);

  std::shared_ptr<gcs::GcsTableStorage> gcs_table_storage_;
  std::shared_ptr<gcs::GcsPubSub> gcs_pub_sub_;
};

}  // namespace gcs

}  // namespace ray<|MERGE_RESOLUTION|>--- conflicted
+++ resolved
@@ -64,14 +64,10 @@
   void LoadInitialData(const EmptyCallback &done);
 
  protected:
-<<<<<<< HEAD
   struct LocationSet {
-    absl::flat_hash_set<ClientID> locations;
+    absl::flat_hash_set<NodeID> locations;
     std::string spilled_url = "";
   };
-=======
-  typedef absl::flat_hash_set<NodeID> LocationSet;
->>>>>>> 10015e60
 
   /// Add a location of objects.
   /// If the GCS server restarts, this function is used to reload data from storage.
@@ -93,7 +89,7 @@
   ///
   /// \param object_id The id of object to lookup.
   /// \return Object locations.
-  absl::flat_hash_set<ClientID> GetObjectLocations(const ObjectID &object_id)
+  absl::flat_hash_set<NodeID> GetObjectLocations(const ObjectID &object_id)
       LOCKS_EXCLUDED(mutex_);
 
   /// Handler if a node is removed.
