// Copyright 2017 The Ray Authors.
//
// Licensed under the Apache License, Version 2.0 (the "License");
// you may not use this file except in compliance with the License.
// You may obtain a copy of the License at
//
//  http://www.apache.org/licenses/LICENSE-2.0
//
// Unless required by applicable law or agreed to in writing, software
// distributed under the License is distributed on an "AS IS" BASIS,
// WITHOUT WARRANTIES OR CONDITIONS OF ANY KIND, either express or implied.
// See the License for the specific language governing permissions and
// limitations under the License.

#include "ray/gcs/gcs_server/gcs_actor_manager.h"

#include <utility>

#include "ray/common/ray_config.h"

namespace ray {
namespace gcs {

ClientID GcsActor::GetNodeID() const {
  const auto &raylet_id_binary = actor_table_data_.address().raylet_id();
  if (raylet_id_binary.empty()) {
    return ClientID::Nil();
  }
  return ClientID::FromBinary(raylet_id_binary);
}

void GcsActor::UpdateAddress(const rpc::Address &address) {
  actor_table_data_.mutable_address()->CopyFrom(address);
}

const rpc::Address &GcsActor::GetAddress() const { return actor_table_data_.address(); }

WorkerID GcsActor::GetWorkerID() const {
  const auto &address = actor_table_data_.address();
  if (address.worker_id().empty()) {
    return WorkerID::Nil();
  }
  return WorkerID::FromBinary(address.worker_id());
}

WorkerID GcsActor::GetOwnerID() const {
  return WorkerID::FromBinary(GetOwnerAddress().worker_id());
}

ClientID GcsActor::GetOwnerNodeID() const {
  return ClientID::FromBinary(GetOwnerAddress().raylet_id());
}

const rpc::Address &GcsActor::GetOwnerAddress() const {
  return actor_table_data_.owner_address();
}

void GcsActor::UpdateState(rpc::ActorTableData::ActorState state) {
  actor_table_data_.set_state(state);
}

rpc::ActorTableData::ActorState GcsActor::GetState() const {
  return actor_table_data_.state();
}

ActorID GcsActor::GetActorID() const {
  return ActorID::FromBinary(actor_table_data_.actor_id());
}

bool GcsActor::IsDetached() const { return actor_table_data_.is_detached(); }

std::string GcsActor::GetName() const { return actor_table_data_.name(); }

TaskSpecification GcsActor::GetCreationTaskSpecification() const {
  const auto &task_spec = actor_table_data_.task_spec();
  return TaskSpecification(task_spec);
}

const rpc::ActorTableData &GcsActor::GetActorTableData() const {
  return actor_table_data_;
}

rpc::ActorTableData *GcsActor::GetMutableActorTableData() { return &actor_table_data_; }

/////////////////////////////////////////////////////////////////////////////////////////
GcsActorManager::GcsActorManager(std::shared_ptr<GcsActorSchedulerInterface> scheduler,
                                 std::shared_ptr<gcs::GcsTableStorage> gcs_table_storage,
                                 std::shared_ptr<gcs::GcsPubSub> gcs_pub_sub,
                                 const rpc::ClientFactoryFn &worker_client_factory)
    : gcs_actor_scheduler_(std::move(scheduler)),
      gcs_table_storage_(std::move(gcs_table_storage)),
      gcs_pub_sub_(std::move(gcs_pub_sub)),
      worker_client_factory_(worker_client_factory) {
  RAY_CHECK(worker_client_factory_);
}

void GcsActorManager::HandleRegisterActor(const rpc::RegisterActorRequest &request,
                                          rpc::RegisterActorReply *reply,
                                          rpc::SendReplyCallback send_reply_callback) {
  RAY_CHECK(request.task_spec().type() == TaskType::ACTOR_CREATION_TASK);
  auto actor_id =
      ActorID::FromBinary(request.task_spec().actor_creation_task_spec().actor_id());

  RAY_LOG(INFO) << "Registering actor, job id = " << actor_id.JobId()
                << ", actor id = " << actor_id;
  Status status =
      RegisterActor(request, [reply, send_reply_callback,
                              actor_id](const std::shared_ptr<gcs::GcsActor> &actor) {
        RAY_LOG(INFO) << "Registered actor, job id = " << actor_id.JobId()
                      << ", actor id = " << actor_id;
        GCS_RPC_SEND_REPLY(send_reply_callback, reply, Status::OK());
      });
  if (!status.ok()) {
    RAY_LOG(ERROR) << "Failed to register actor: " << status.ToString()
                   << ", job id = " << actor_id.JobId() << ", actor id = " << actor_id;
    GCS_RPC_SEND_REPLY(send_reply_callback, reply, status);
  }
}

void GcsActorManager::HandleCreateActor(const rpc::CreateActorRequest &request,
                                        rpc::CreateActorReply *reply,
                                        rpc::SendReplyCallback send_reply_callback) {
  RAY_CHECK(request.task_spec().type() == TaskType::ACTOR_CREATION_TASK);
  auto actor_id =
      ActorID::FromBinary(request.task_spec().actor_creation_task_spec().actor_id());

  RAY_LOG(INFO) << "Creating actor, job id = " << actor_id.JobId()
                << ", actor id = " << actor_id;
  Status status = CreateActor(request, [reply, send_reply_callback, actor_id](
                                           const std::shared_ptr<gcs::GcsActor> &actor) {
    RAY_LOG(INFO) << "Finished creating actor, job id = " << actor_id.JobId()
                  << ", actor id = " << actor_id;
    GCS_RPC_SEND_REPLY(send_reply_callback, reply, Status::OK());
  });
  if (!status.ok()) {
    RAY_LOG(ERROR) << "Failed to create actor, job id = " << actor_id.JobId()
                   << ", actor id = " << actor_id << ", status: " << status.ToString();
    GCS_RPC_SEND_REPLY(send_reply_callback, reply, status);
  }
}

void GcsActorManager::HandleGetActorInfo(const rpc::GetActorInfoRequest &request,
                                         rpc::GetActorInfoReply *reply,
                                         rpc::SendReplyCallback send_reply_callback) {
  ActorID actor_id = ActorID::FromBinary(request.actor_id());
  RAY_LOG(DEBUG) << "Getting actor info"
                 << ", job id = " << actor_id.JobId() << ", actor id = " << actor_id;

  auto on_done = [actor_id, reply, send_reply_callback](
                     const Status &status,
                     const boost::optional<ActorTableData> &result) {
    if (result) {
      reply->mutable_actor_table_data()->CopyFrom(*result);
    }
    RAY_LOG(DEBUG) << "Finished getting actor info, job id = " << actor_id.JobId()
                   << ", actor id = " << actor_id << ", status = " << status;
    GCS_RPC_SEND_REPLY(send_reply_callback, reply, Status::OK());
  };

  // Look up the actor_id in the GCS.
  Status status = gcs_table_storage_->ActorTable().Get(actor_id, on_done);
  if (!status.ok()) {
    on_done(status, boost::none);
  }
}

void GcsActorManager::HandleGetAllActorInfo(const rpc::GetAllActorInfoRequest &request,
                                            rpc::GetAllActorInfoReply *reply,
                                            rpc::SendReplyCallback send_reply_callback) {
  RAY_LOG(DEBUG) << "Getting all actor info.";

  auto on_done = [reply, send_reply_callback](
                     const std::unordered_map<ActorID, ActorTableData> &result) {
    for (auto &it : result) {
      reply->add_actor_table_data()->CopyFrom(it.second);
    }
    RAY_LOG(DEBUG) << "Finished getting all actor info.";
    GCS_RPC_SEND_REPLY(send_reply_callback, reply, Status::OK());
  };

  Status status = gcs_table_storage_->ActorTable().GetAll(on_done);
  if (!status.ok()) {
    on_done(std::unordered_map<ActorID, ActorTableData>());
  }
}

void GcsActorManager::HandleGetNamedActorInfo(
    const rpc::GetNamedActorInfoRequest &request, rpc::GetNamedActorInfoReply *reply,
    rpc::SendReplyCallback send_reply_callback) {
  const std::string &name = request.name();
  RAY_LOG(DEBUG) << "Getting actor info, name = " << name;

  auto on_done = [name, reply, send_reply_callback](
                     const Status &status,
                     const boost::optional<ActorTableData> &result) {
    if (status.ok()) {
      if (result) {
        reply->mutable_actor_table_data()->CopyFrom(*result);
      }
    } else {
      RAY_LOG(ERROR) << "Failed to get actor info: " << status.ToString()
                     << ", name = " << name;
    }
    GCS_RPC_SEND_REPLY(send_reply_callback, reply, status);
  };

  // Try to look up the actor ID for the named actor.
  ActorID actor_id = GetActorIDByName(name);

  if (actor_id.IsNil()) {
    // The named actor was not found.
    std::stringstream stream;
    stream << "Actor with name '" << name << "' was not found.";
    on_done(Status::NotFound(stream.str()), boost::none);
  } else {
    // Look up the actor_id in the GCS.
    Status status = gcs_table_storage_->ActorTable().Get(actor_id, on_done);
    if (!status.ok()) {
      on_done(status, boost::none);
    }
    RAY_LOG(DEBUG) << "Finished getting actor info, job id = " << actor_id.JobId()
                   << ", actor id = " << actor_id;
  }
}
void GcsActorManager::HandleRegisterActorInfo(
    const rpc::RegisterActorInfoRequest &request, rpc::RegisterActorInfoReply *reply,
    rpc::SendReplyCallback send_reply_callback) {
  ActorID actor_id = ActorID::FromBinary(request.actor_table_data().actor_id());
  RAY_LOG(DEBUG) << "Registering actor info, job id = " << actor_id.JobId()
                 << ", actor id = " << actor_id;
  const auto &actor_table_data = request.actor_table_data();
  auto on_done = [this, actor_id, actor_table_data, reply,
                  send_reply_callback](const Status &status) {
    if (!status.ok()) {
      RAY_LOG(ERROR) << "Failed to register actor info: " << status.ToString()
                     << ", job id = " << actor_id.JobId() << ", actor id = " << actor_id;
    } else {
      RAY_CHECK_OK(gcs_pub_sub_->Publish(ACTOR_CHANNEL, actor_id.Hex(),
                                         actor_table_data.SerializeAsString(), nullptr));
      RAY_LOG(DEBUG) << "Finished registering actor info, job id = " << actor_id.JobId()
                     << ", actor id = " << actor_id;
    }
    GCS_RPC_SEND_REPLY(send_reply_callback, reply, status);
  };

  Status status =
      gcs_table_storage_->ActorTable().Put(actor_id, actor_table_data, on_done);
  if (!status.ok()) {
    on_done(status);
  }
}

void GcsActorManager::HandleUpdateActorInfo(const rpc::UpdateActorInfoRequest &request,
                                            rpc::UpdateActorInfoReply *reply,
                                            rpc::SendReplyCallback send_reply_callback) {
  ActorID actor_id = ActorID::FromBinary(request.actor_id());
  RAY_LOG(DEBUG) << "Updating actor info, job id = " << actor_id.JobId()
                 << ", actor id = " << actor_id;
  const auto &actor_table_data = request.actor_table_data();
  auto on_done = [this, actor_id, actor_table_data, reply,
                  send_reply_callback](const Status &status) {
    if (!status.ok()) {
      RAY_LOG(ERROR) << "Failed to update actor info: " << status.ToString()
                     << ", job id = " << actor_id.JobId() << ", actor id = " << actor_id;
    } else {
      RAY_CHECK_OK(gcs_pub_sub_->Publish(ACTOR_CHANNEL, actor_id.Hex(),
                                         actor_table_data.SerializeAsString(), nullptr));
      RAY_LOG(DEBUG) << "Finished updating actor info, job id = " << actor_id.JobId()
                     << ", actor id = " << actor_id;
    }
    GCS_RPC_SEND_REPLY(send_reply_callback, reply, status);
  };

  Status status =
      gcs_table_storage_->ActorTable().Put(actor_id, actor_table_data, on_done);
  if (!status.ok()) {
    on_done(status);
  }
}

void GcsActorManager::HandleAddActorCheckpoint(
    const rpc::AddActorCheckpointRequest &request, rpc::AddActorCheckpointReply *reply,
    rpc::SendReplyCallback send_reply_callback) {
  ActorID actor_id = ActorID::FromBinary(request.checkpoint_data().actor_id());
  ActorCheckpointID checkpoint_id =
      ActorCheckpointID::FromBinary(request.checkpoint_data().checkpoint_id());
  RAY_LOG(DEBUG) << "Adding actor checkpoint, job id = " << actor_id.JobId()
                 << ", actor id = " << actor_id << ", checkpoint id = " << checkpoint_id;
  auto on_done = [this, actor_id, checkpoint_id, reply,
                  send_reply_callback](const Status &status) {
    if (!status.ok()) {
      RAY_LOG(ERROR) << "Failed to add actor checkpoint: " << status.ToString()
                     << ", job id = " << actor_id.JobId() << ", actor id = " << actor_id
                     << ", checkpoint id = " << checkpoint_id;
    } else {
      auto on_get_done = [this, actor_id, checkpoint_id, reply, send_reply_callback](
                             const Status &status,
                             const boost::optional<ActorCheckpointIdData> &result) {
        ActorCheckpointIdData actor_checkpoint_id;
        if (result) {
          actor_checkpoint_id.CopyFrom(*result);
        } else {
          actor_checkpoint_id.set_actor_id(actor_id.Binary());
        }
        actor_checkpoint_id.add_checkpoint_ids(checkpoint_id.Binary());
        actor_checkpoint_id.add_timestamps(absl::GetCurrentTimeNanos() / 1000000);
        auto on_put_done = [actor_id, checkpoint_id, reply,
                            send_reply_callback](const Status &status) {
          RAY_LOG(DEBUG) << "Finished adding actor checkpoint, job id = "
                         << actor_id.JobId() << ", actor id = " << actor_id
                         << ", checkpoint id = " << checkpoint_id;
          GCS_RPC_SEND_REPLY(send_reply_callback, reply, status);
        };
        RAY_CHECK_OK(gcs_table_storage_->ActorCheckpointIdTable().Put(
            actor_id, actor_checkpoint_id, on_put_done));
      };
      RAY_CHECK_OK(
          gcs_table_storage_->ActorCheckpointIdTable().Get(actor_id, on_get_done));
    }
  };

  Status status = gcs_table_storage_->ActorCheckpointTable().Put(
      checkpoint_id, request.checkpoint_data(), on_done);
  if (!status.ok()) {
    on_done(status);
  }
}

void GcsActorManager::HandleGetActorCheckpoint(
    const rpc::GetActorCheckpointRequest &request, rpc::GetActorCheckpointReply *reply,
    rpc::SendReplyCallback send_reply_callback) {
  ActorID actor_id = ActorID::FromBinary(request.actor_id());
  ActorCheckpointID checkpoint_id =
      ActorCheckpointID::FromBinary(request.checkpoint_id());
  RAY_LOG(DEBUG) << "Getting actor checkpoint, job id = " << actor_id.JobId()
                 << ", checkpoint id = " << checkpoint_id;
  auto on_done = [actor_id, checkpoint_id, reply, send_reply_callback](
                     const Status &status,
                     const boost::optional<ActorCheckpointData> &result) {
    if (status.ok()) {
      if (result) {
        reply->mutable_checkpoint_data()->CopyFrom(*result);
      }
      RAY_LOG(DEBUG) << "Finished getting actor checkpoint, job id = " << actor_id.JobId()
                     << ", checkpoint id = " << checkpoint_id;
    } else {
      RAY_LOG(ERROR) << "Failed to get actor checkpoint: " << status.ToString()
                     << ", job id = " << actor_id.JobId()
                     << ", checkpoint id = " << checkpoint_id;
    }
    GCS_RPC_SEND_REPLY(send_reply_callback, reply, status);
  };

  Status status = gcs_table_storage_->ActorCheckpointTable().Get(checkpoint_id, on_done);
  if (!status.ok()) {
    on_done(status, boost::none);
  }
}

void GcsActorManager::HandleGetActorCheckpointID(
    const rpc::GetActorCheckpointIDRequest &request,
    rpc::GetActorCheckpointIDReply *reply, rpc::SendReplyCallback send_reply_callback) {
  ActorID actor_id = ActorID::FromBinary(request.actor_id());
  RAY_LOG(DEBUG) << "Getting actor checkpoint id, job id = " << actor_id.JobId()
                 << ", actor id = " << actor_id;
  auto on_done = [actor_id, reply, send_reply_callback](
                     const Status &status,
                     const boost::optional<ActorCheckpointIdData> &result) {
    if (status.ok()) {
      if (result) {
        reply->mutable_checkpoint_id_data()->CopyFrom(*result);
      }
      RAY_LOG(DEBUG) << "Finished getting actor checkpoint id, job id = "
                     << actor_id.JobId() << ", actor id = " << actor_id;
    } else {
      RAY_LOG(ERROR) << "Failed to get actor checkpoint id: " << status.ToString()
                     << ", job id = " << actor_id.JobId() << ", actor id = " << actor_id;
    }
    GCS_RPC_SEND_REPLY(send_reply_callback, reply, status);
  };

  Status status = gcs_table_storage_->ActorCheckpointIdTable().Get(actor_id, on_done);
  if (!status.ok()) {
    on_done(status, boost::none);
  }
}

Status GcsActorManager::RegisterActor(const ray::rpc::RegisterActorRequest &request,
                                      RegisterActorCallback success_callback) {
  RAY_CHECK(success_callback);
  const auto &actor_creation_task_spec = request.task_spec().actor_creation_task_spec();
  auto actor_id = ActorID::FromBinary(actor_creation_task_spec.actor_id());

  auto iter = registered_actors_.find(actor_id);
  if (iter != registered_actors_.end() &&
      iter->second->GetState() == rpc::ActorTableData::ALIVE) {
    // In case of temporary network failures, workers will re-send multiple duplicate
    // requests to GCS server.
    // In this case, we can just reply.
    success_callback(iter->second);
    return Status::OK();
  }

  auto pending_register_iter = actor_to_register_callbacks_.find(actor_id);
  if (pending_register_iter != actor_to_register_callbacks_.end()) {
    // It is a duplicate message, just mark the callback as pending and invoke it after
    // the actor has been flushed to the storage.
    pending_register_iter->second.emplace_back(std::move(success_callback));
    return Status::OK();
  }

  auto actor = std::make_shared<GcsActor>(request.task_spec());
  if (!actor->GetName().empty()) {
    auto it = named_actors_.find(actor->GetName());
    if (it == named_actors_.end()) {
      named_actors_.emplace(actor->GetName(), actor->GetActorID());
    } else {
      std::stringstream stream;
      stream << "Actor with name '" << actor->GetName() << "' already exists.";
      return Status::Invalid(stream.str());
    }
  }

  actor_to_register_callbacks_[actor_id].emplace_back(std::move(success_callback));
  RAY_CHECK(registered_actors_.emplace(actor->GetActorID(), actor).second);

  const auto &owner_address = actor->GetOwnerAddress();
  auto node_id = ClientID::FromBinary(owner_address.raylet_id());
  auto worker_id = WorkerID::FromBinary(owner_address.worker_id());
  RAY_CHECK(unresolved_actors_[node_id][worker_id].emplace(actor->GetActorID()).second);

  if (!actor->IsDetached()) {
    // This actor is owned. Send a long polling request to the actor's
    // owner to determine when the actor should be removed.
    PollOwnerForActorOutOfScope(actor);
  }

  // The backend storage is supposed to be reliable, so the status must be ok.
  RAY_CHECK_OK(gcs_table_storage_->ActorTable().Put(
      actor->GetActorID(), *actor->GetMutableActorTableData(),
      [this, actor](const Status &status) {
        // The backend storage is supposed to be reliable, so the status must be ok.
        RAY_CHECK_OK(status);
        // If a creator dies before this callback is called, the actor could have been
        // already destroyed. It is okay not to invoke a callback because we don't need
        // to reply to the creator as it is already dead.
        auto registered_actor_it = registered_actors_.find(actor->GetActorID());
        if (registered_actor_it == registered_actors_.end()) {
          // NOTE(sang): This logic assumes that the ordering of backend call is
          // guaranteed. It is currently true because we use a single TCP socket to call
          // the default Redis backend. If ordering is not guaranteed, we should overwrite
          // the actor state to DEAD to avoid race condition.
          return;
        }
        // Invoke all callbacks for all registration requests of this actor (duplicated
        // requests are included) and remove all of them from
        // actor_to_register_callbacks_.
        // Reply to the owner to indicate that the actor has been registered.
        auto iter = actor_to_register_callbacks_.find(actor->GetActorID());
        RAY_CHECK(iter != actor_to_register_callbacks_.end() && !iter->second.empty());
        auto callbacks = std::move(iter->second);
        actor_to_register_callbacks_.erase(iter);
        for (auto &callback : callbacks) {
          callback(actor);
        }
      }));
  return Status::OK();
}

Status GcsActorManager::CreateActor(const ray::rpc::CreateActorRequest &request,
                                    CreateActorCallback callback) {
  RAY_CHECK(callback);
  const auto &actor_creation_task_spec = request.task_spec().actor_creation_task_spec();
  auto actor_id = ActorID::FromBinary(actor_creation_task_spec.actor_id());

  auto iter = registered_actors_.find(actor_id);
  if (iter != registered_actors_.end() &&
      iter->second->GetState() == rpc::ActorTableData::ALIVE) {
    // In case of temporary network failures, workers will re-send multiple duplicate
    // requests to GCS server.
    // In this case, we can just reply.
    callback(iter->second);
    return Status::OK();
  }

  auto actor_creation_iter = actor_to_create_callbacks_.find(actor_id);
  if (actor_creation_iter != actor_to_create_callbacks_.end()) {
    // It is a duplicate message, just mark the callback as pending and invoke it after
    // the actor has been successfully created.
    actor_creation_iter->second.emplace_back(std::move(callback));
    return Status::OK();
  }
  // Mark the callback as pending and invoke it after the actor has been successfully
  // created.
  actor_to_create_callbacks_[actor_id].emplace_back(std::move(callback));

  // Remove the actor from the unresolved actor map.
  auto actor = std::make_shared<GcsActor>(request.task_spec());
  actor->GetMutableActorTableData()->set_state(rpc::ActorTableData::PENDING_CREATION);
  RemoveUnresolvedActor(actor);

  // Update the registered actor as its creation task specification may have changed due
  // to resolved dependencies.
  registered_actors_[actor_id] = actor;

  // Schedule the actor.
  gcs_actor_scheduler_->Schedule(actor);
  return Status::OK();
}

ActorID GcsActorManager::GetActorIDByName(const std::string &name) {
  ActorID actor_id = ActorID::Nil();
  auto it = named_actors_.find(name);
  if (it != named_actors_.end()) {
    actor_id = it->second;
  }
  return actor_id;
}

void GcsActorManager::PollOwnerForActorOutOfScope(
    const std::shared_ptr<GcsActor> &actor) {
  const auto &actor_id = actor->GetActorID();
  const auto &owner_node_id = actor->GetOwnerNodeID();
  const auto &owner_id = actor->GetOwnerID();
  auto &workers = owners_[owner_node_id];
  auto it = workers.find(owner_id);
  if (it == workers.end()) {
    RAY_LOG(DEBUG) << "Adding owner " << owner_id << " of actor " << actor_id;
    std::shared_ptr<rpc::CoreWorkerClientInterface> client =
        worker_client_factory_(actor->GetOwnerAddress());
    it = workers.emplace(owner_id, Owner(std::move(client))).first;
  }
  it->second.children_actor_ids.insert(actor_id);

  rpc::WaitForActorOutOfScopeRequest wait_request;
  wait_request.set_intended_worker_id(owner_id.Binary());
  wait_request.set_actor_id(actor_id.Binary());
  it->second.client->WaitForActorOutOfScope(
      wait_request, [this, owner_node_id, owner_id, actor_id](
                        Status status, const rpc::WaitForActorOutOfScopeReply &reply) {
        if (!status.ok()) {
          RAY_LOG(WARNING) << "Worker " << owner_id << " failed, destroying actor child.";
        } else {
          RAY_LOG(WARNING) << "Actor " << actor_id
                           << " is out of scope,, destroying actor child.";
        }

        auto node_it = owners_.find(owner_node_id);
        if (node_it != owners_.end() && node_it->second.count(owner_id)) {
          // Only destroy the actor if its owner is still alive. The actor may
          // have already been destroyed if the owner died.
          DestroyActor(actor_id);
        }
      });
}

void GcsActorManager::DestroyActor(const ActorID &actor_id) {
  RAY_LOG(INFO) << "Destroying actor, actor id = " << actor_id;
  actor_to_register_callbacks_.erase(actor_id);
  actor_to_create_callbacks_.erase(actor_id);
  auto it = registered_actors_.find(actor_id);
  RAY_CHECK(it != registered_actors_.end())
      << "Tried to destroy actor that does not exist " << actor_id;
  const auto actor = std::move(it->second);
  registered_actors_.erase(it);

  // Clean up the client to the actor's owner, if necessary.
  if (!actor->IsDetached()) {
    RemoveActorFromOwner(actor);
  }

  // The actor is already dead, most likely due to process or node failure.
  if (actor->GetState() == rpc::ActorTableData::DEAD) {
    return;
  }

  if (actor->GetState() == rpc::ActorTableData::DEPENDENCIES_UNREADY) {
    // The actor creation task still has unresolved dependencies. Remove from the
    // unresolved actors map.
    RemoveUnresolvedActor(actor);
  } else {
    // The actor is still alive or pending creation. Clean up all remaining
    // state.
    const auto &node_id = actor->GetNodeID();
    const auto &worker_id = actor->GetWorkerID();
    auto node_it = created_actors_.find(node_id);
    if (node_it != created_actors_.end() && node_it->second.count(worker_id)) {
      // The actor has already been created. Destroy the process by force-killing
      // it.
      KillActor(actor);
      RAY_CHECK(node_it->second.erase(actor->GetWorkerID()));
      if (node_it->second.empty()) {
        created_actors_.erase(node_it);
      }
    } else {
      // The actor has not been created yet. It is either being scheduled or is
      // pending scheduling.
      auto canceled_actor_id =
          gcs_actor_scheduler_->CancelOnWorker(actor->GetNodeID(), actor->GetWorkerID());
      if (!canceled_actor_id.IsNil()) {
        // The actor was being scheduled and has now been canceled.
        RAY_CHECK(canceled_actor_id == actor_id);
      } else {
        auto pending_it =
            std::find_if(pending_actors_.begin(), pending_actors_.end(),
                         [actor_id](const std::shared_ptr<GcsActor> &actor) {
                           return actor->GetActorID() == actor_id;
                         });

        // The actor was pending scheduling. Remove it from the queue.
        if (pending_it != pending_actors_.end()) {
          pending_actors_.erase(pending_it);
        } else {
          // When actor creation request of this actor id is pending in raylet,
          // it doesn't responds, and the actor should be still in leasing state.
          // NOTE: Raylet will cancel the lease request once it receives the
          // actor state notification. So this method doesn't have to cancel
          // outstanding lease request by calling raylet_client->CancelWorkerLease
          gcs_actor_scheduler_->CancelOnLeasing(node_id, actor_id);
        }
      }
    }
  }

  // Update the actor to DEAD in case any callers are still alive. This can
  // happen if the owner of the actor dies while there are still callers.
  // TODO(swang): We can skip this step and delete the actor table entry
  // entirely if the callers check directly whether the owner is still alive.
  auto mutable_actor_table_data = actor->GetMutableActorTableData();
  mutable_actor_table_data->set_state(rpc::ActorTableData::DEAD);
  auto actor_table_data =
      std::make_shared<rpc::ActorTableData>(*mutable_actor_table_data);
  // The backend storage is reliable in the future, so the status must be ok.
  RAY_CHECK_OK(gcs_table_storage_->ActorTable().Put(
      actor->GetActorID(), *actor_table_data,
      [this, actor_id, actor_table_data](Status status) {
        RAY_CHECK_OK(gcs_pub_sub_->Publish(ACTOR_CHANNEL, actor_id.Hex(),
                                           actor_table_data->SerializeAsString(),
                                           nullptr));
      }));
}

absl::flat_hash_set<ActorID> GcsActorManager::GetUnresolvedActorsByOwnerNode(
    const ClientID &node_id) const {
  absl::flat_hash_set<ActorID> actor_ids;
  auto iter = unresolved_actors_.find(node_id);
  if (iter != unresolved_actors_.end()) {
    for (auto &entry : iter->second) {
      actor_ids.insert(entry.second.begin(), entry.second.end());
    }
  }
  return actor_ids;
}

absl::flat_hash_set<ActorID> GcsActorManager::GetUnresolvedActorsByOwnerWorker(
    const ClientID &node_id, const WorkerID &worker_id) const {
  absl::flat_hash_set<ActorID> actor_ids;
  auto iter = unresolved_actors_.find(node_id);
  if (iter != unresolved_actors_.end()) {
    auto it = iter->second.find(worker_id);
    if (it != iter->second.end()) {
      actor_ids.insert(it->second.begin(), it->second.end());
    }
  }
  return actor_ids;
}

void GcsActorManager::OnWorkerDead(const ray::ClientID &node_id,
                                   const ray::WorkerID &worker_id,
                                   bool intentional_exit) {
  if (intentional_exit) {
    RAY_LOG(INFO) << "Worker " << worker_id << " on node " << node_id
                  << " intentional exit.";
  } else {
    RAY_LOG(WARNING) << "Worker " << worker_id << " on node " << node_id
                     << " failed and exited abnormally.";
  }
  // Destroy all actors that are owned by this worker.
  const auto it = owners_.find(node_id);
  if (it != owners_.end() && it->second.count(worker_id)) {
    auto owner = it->second.find(worker_id);
    // Make a copy of the children actor IDs since we will delete from the
    // list.
    const auto children_ids = owner->second.children_actor_ids;
    for (const auto &child_id : children_ids) {
      DestroyActor(child_id);
    }
  }

  // The creator worker of these actors died before resolving their dependencies. In this
  // case, these actors will never be created successfully. So we need to destroy them,
  // to prevent actor tasks hang forever.
  auto unresolved_actors = GetUnresolvedActorsByOwnerWorker(node_id, worker_id);
  for (auto &actor_id : unresolved_actors) {
    if (registered_actors_.count(actor_id)) {
      DestroyActor(actor_id);
    }
  }

  // Find if actor is already created or in the creation process (lease request is
  // granted)
  ActorID actor_id;
  auto iter = created_actors_.find(node_id);
  if (iter != created_actors_.end() && iter->second.count(worker_id)) {
    actor_id = iter->second[worker_id];
    iter->second.erase(worker_id);
    if (iter->second.empty()) {
      created_actors_.erase(iter);
    }
  } else {
    actor_id = gcs_actor_scheduler_->CancelOnWorker(node_id, worker_id);
    if (actor_id.IsNil()) {
      return;
    }
  }

  // Otherwise, try to reconstruct the actor that was already created or in the creation
  // process.
  ReconstructActor(actor_id, /*need_reschedule=*/!intentional_exit);
}

void GcsActorManager::OnNodeDead(const ClientID &node_id) {
  RAY_LOG(WARNING) << "Node " << node_id << " failed, reconstructing actors.";
  const auto it = owners_.find(node_id);
  if (it != owners_.end()) {
    std::vector<ActorID> children_ids;
    // Make a copy of all the actor IDs owned by workers on the dead node.
    for (const auto &owner : it->second) {
      for (const auto &child_id : owner.second.children_actor_ids) {
        children_ids.push_back(child_id);
      }
    }
    for (const auto &child_id : children_ids) {
      DestroyActor(child_id);
    }
  }

  // Cancel the scheduling of all related actors.
  auto scheduling_actor_ids = gcs_actor_scheduler_->CancelOnNode(node_id);
  for (auto &actor_id : scheduling_actor_ids) {
    // Reconstruct the canceled actor.
    ReconstructActor(actor_id);
  }

  // Find all actors that were created on this node.
  auto iter = created_actors_.find(node_id);
  if (iter != created_actors_.end()) {
    auto created_actors = std::move(iter->second);
    // Remove all created actors from node_to_created_actors_.
    created_actors_.erase(iter);
    for (auto &entry : created_actors) {
      // Reconstruct the removed actor.
      ReconstructActor(entry.second);
    }
  }

  // The creator node of these actors died before resolving their dependencies. In this
  // case, these actors will never be created successfully. So we need to destroy them,
  // to prevent actor tasks hang forever.
  auto unresolved_actors = GetUnresolvedActorsByOwnerNode(node_id);
  for (auto &actor_id : unresolved_actors) {
    if (registered_actors_.count(actor_id)) {
      DestroyActor(actor_id);
    }
  }
}

void GcsActorManager::ReconstructActor(const ActorID &actor_id, bool need_reschedule) {
  auto &actor = registered_actors_[actor_id];
  // If the owner and this actor is dead at the same time, the actor
  // could've been destroyed and dereigstered before reconstruction.
  if (actor == nullptr) {
    RAY_LOG(INFO) << "Actor is destroyed before reconstruction, actor id = " << actor_id;
    return;
  }
  auto node_id = actor->GetNodeID();
  auto worker_id = actor->GetWorkerID();
  auto mutable_actor_table_data = actor->GetMutableActorTableData();
  // If the need_reschedule is set to false, then set the `remaining_restarts` to 0
  // so that the actor will never be rescheduled.
  int64_t max_restarts = mutable_actor_table_data->max_restarts();
  uint64_t num_restarts = mutable_actor_table_data->num_restarts();
  int64_t remaining_restarts;
  if (!need_reschedule) {
    remaining_restarts = 0;
  } else if (max_restarts == -1) {
    remaining_restarts = -1;
  } else {
    int64_t remaining = max_restarts - num_restarts;
    remaining_restarts = std::max(remaining, static_cast<int64_t>(0));
  }
  RAY_LOG(WARNING) << "Actor is failed " << actor_id << " on worker " << worker_id
                   << " at node " << node_id << ", need_reschedule = " << need_reschedule
                   << ", remaining_restarts = " << remaining_restarts;
  if (remaining_restarts != 0) {
<<<<<<< HEAD
    // num_restarts must be set before state, or the RESTARTING actor notification
    // might contains a wrong num_restarts.
=======
    // num_restarts must be set before updating GCS, or the RESTARTING
    // actor notification might contains a wrong num_restarts.
>>>>>>> c596a46e
    mutable_actor_table_data->set_num_restarts(num_restarts + 1);
    mutable_actor_table_data->set_state(rpc::ActorTableData::RESTARTING);
    const auto actor_table_data = actor->GetActorTableData();
    // Make sure to reset the address before flushing to GCS. Otherwise,
    // GCS will mistakenly consider this lease request succeeds when restarting.
    actor->UpdateAddress(rpc::Address());
    mutable_actor_table_data->clear_resource_mapping();
    // The backend storage is reliable in the future, so the status must be ok.
    RAY_CHECK_OK(gcs_table_storage_->ActorTable().Put(
        actor_id, *mutable_actor_table_data,
        [this, actor_id, actor_table_data](Status status) {
          RAY_CHECK_OK(gcs_pub_sub_->Publish(ACTOR_CHANNEL, actor_id.Hex(),
                                             actor_table_data.SerializeAsString(),
                                             nullptr));
        }));
    gcs_actor_scheduler_->Schedule(actor);
  } else {
    // Remove actor from `named_actors_` if its name is not empty.
    if (!actor->GetName().empty()) {
      auto it = named_actors_.find(actor->GetName());
      if (it != named_actors_.end()) {
        RAY_CHECK(it->second == actor->GetActorID());
        named_actors_.erase(it);
      }
    }
    mutable_actor_table_data->set_state(rpc::ActorTableData::DEAD);
    // The backend storage is reliable in the future, so the status must be ok.
    RAY_CHECK_OK(gcs_table_storage_->ActorTable().Put(
        actor_id, *mutable_actor_table_data,
        [this, actor, actor_id, mutable_actor_table_data](Status status) {
          // if actor was an detached actor, make sure to destroy it.
          // We need to do this because detached actors are not destroyed
          // when its owners are dead because it doesn't have owners.
          if (actor->IsDetached()) DestroyActor(actor_id);
          RAY_CHECK_OK(gcs_pub_sub_->Publish(
              ACTOR_CHANNEL, actor_id.Hex(),
              mutable_actor_table_data->SerializeAsString(), nullptr));
        }));
    // The actor is dead, but we should not remove the entry from the
    // registered actors yet. If the actor is owned, we will destroy the actor
    // once the owner fails or notifies us that the actor's handle has gone out
    // of scope.
  }
}

void GcsActorManager::OnActorCreationFailed(std::shared_ptr<GcsActor> actor) {
  // We will attempt to schedule this actor once an eligible node is
  // registered.
  pending_actors_.emplace_back(std::move(actor));
}

void GcsActorManager::OnActorCreationSuccess(const std::shared_ptr<GcsActor> &actor) {
  auto actor_id = actor->GetActorID();
  RAY_LOG(INFO) << "Actor created successfully, actor id = " << actor_id;
  // NOTE: If an actor is deleted immediately after the user creates the actor, reference
  // counter may return a reply to the request of WaitForActorOutOfScope to GCS server,
  // and GCS server will destroy the actor. The actor creation is asynchronous, it may be
  // destroyed before the actor creation is completed.
  if (registered_actors_.count(actor_id) == 0) {
    RAY_LOG(WARNING) << "Actor is destroyed before the creation is completed, actor id = "
                     << actor_id;
    return;
  }
  actor->UpdateState(rpc::ActorTableData::ALIVE);
  auto actor_table_data = actor->GetActorTableData();

  // We should register the entry to the in-memory index before flushing them to
  // GCS because otherwise, there could be timing problems due to asynchronous Put.
  auto worker_id = actor->GetWorkerID();
  auto node_id = actor->GetNodeID();
  RAY_CHECK(!worker_id.IsNil());
  RAY_CHECK(!node_id.IsNil());
  RAY_CHECK(created_actors_[node_id].emplace(worker_id, actor_id).second);
  // The backend storage is reliable in the future, so the status must be ok.
  RAY_CHECK_OK(gcs_table_storage_->ActorTable().Put(
      actor_id, actor_table_data,
      [this, actor_id, actor_table_data, actor](Status status) {
        RAY_CHECK_OK(gcs_pub_sub_->Publish(ACTOR_CHANNEL, actor_id.Hex(),
                                           actor_table_data.SerializeAsString(),
                                           nullptr));
        // Invoke all callbacks for all registration requests of this actor (duplicated
        // requests are included) and remove all of them from
        // actor_to_create_callbacks_.
        auto iter = actor_to_create_callbacks_.find(actor_id);
        if (iter != actor_to_create_callbacks_.end()) {
          for (auto &callback : iter->second) {
            callback(actor);
          }
          actor_to_create_callbacks_.erase(iter);
        }
      }));
}

void GcsActorManager::SchedulePendingActors() {
  if (pending_actors_.empty()) {
    return;
  }

  RAY_LOG(DEBUG) << "Scheduling actor creation tasks, size = " << pending_actors_.size();
  auto actors = std::move(pending_actors_);
  for (auto &actor : actors) {
    gcs_actor_scheduler_->Schedule(std::move(actor));
  }
}

void GcsActorManager::LoadInitialData(const EmptyCallback &done) {
  RAY_LOG(INFO) << "Loading initial data.";
  auto callback = [this,
                   done](const std::unordered_map<ActorID, ActorTableData> &result) {
    std::unordered_map<ClientID, std::vector<WorkerID>> node_to_workers;
    for (auto &item : result) {
      if (item.second.state() != ray::rpc::ActorTableData::DEAD) {
        auto actor = std::make_shared<GcsActor>(item.second);
        registered_actors_.emplace(item.first, actor);

        if (!actor->GetName().empty()) {
          named_actors_.emplace(actor->GetName(), actor->GetActorID());
        }

        if (item.second.state() == ray::rpc::ActorTableData::DEPENDENCIES_UNREADY) {
          const auto &owner = actor->GetOwnerAddress();
          const auto &owner_node = ClientID::FromBinary(owner.raylet_id());
          const auto &owner_worker = WorkerID::FromBinary(owner.worker_id());
          RAY_CHECK(unresolved_actors_[owner_node][owner_worker]
                        .emplace(actor->GetActorID())
                        .second);
          if (!actor->IsDetached() && worker_client_factory_) {
            // This actor is owned. Send a long polling request to the actor's
            // owner to determine when the actor should be removed.
            PollOwnerForActorOutOfScope(actor);
          }
        } else if (item.second.state() == ray::rpc::ActorTableData::ALIVE) {
          created_actors_[actor->GetNodeID()].emplace(actor->GetWorkerID(),
                                                      actor->GetActorID());
        }

        auto &workers = owners_[actor->GetNodeID()];
        auto it = workers.find(actor->GetWorkerID());
        if (it == workers.end()) {
          std::shared_ptr<rpc::CoreWorkerClientInterface> client =
              worker_client_factory_(actor->GetOwnerAddress());
          workers.emplace(actor->GetOwnerID(), Owner(std::move(client)));
        }

        if (!actor->GetWorkerID().IsNil()) {
          RAY_CHECK(!actor->GetNodeID().IsNil());
          node_to_workers[actor->GetNodeID()].emplace_back(actor->GetWorkerID());
        }
      }
    }

    // Notify raylets to release unused workers.
    gcs_actor_scheduler_->ReleaseUnusedWorkers(node_to_workers);

    RAY_LOG(DEBUG) << "The number of registered actors is " << registered_actors_.size()
                   << ", and the number of created actors is " << created_actors_.size();
    for (auto &item : registered_actors_) {
      auto &actor = item.second;
      if (actor->GetState() == ray::rpc::ActorTableData::PENDING_CREATION ||
          actor->GetState() == ray::rpc::ActorTableData::RESTARTING) {
        // We should not reschedule actors in state of `ALIVE`.
        // We could not reschedule actors in state of `DEPENDENCIES_UNREADY` because the
        // dependencies of them may not have been resolved yet.
        RAY_LOG(INFO) << "Rescheduling a non-alive actor, actor id = "
                      << actor->GetActorID() << ", state = " << actor->GetState();
        gcs_actor_scheduler_->Reschedule(actor);
      }
    }

    RAY_LOG(INFO) << "Finished loading initial data.";
    done();
  };
  RAY_CHECK_OK(gcs_table_storage_->ActorTable().GetAll(callback));
}

void GcsActorManager::OnJobFinished(const JobID &job_id) {
  auto on_done = [this,
                  job_id](const std::unordered_map<ActorID, ActorTableData> &result) {
    if (!result.empty()) {
      std::vector<ActorID> non_detached_actors;
      std::unordered_set<ActorID> non_detached_actors_set;
      for (auto &item : result) {
        if (!item.second.is_detached()) {
          non_detached_actors.push_back(item.first);
          non_detached_actors_set.insert(item.first);
        }
      }
      RAY_CHECK_OK(
          gcs_table_storage_->ActorTable().BatchDelete(non_detached_actors, nullptr));

      // Get checkpoint id first from checkpoint id table and delete all checkpoints
      // related to this job
      RAY_CHECK_OK(gcs_table_storage_->ActorCheckpointIdTable().GetByJobId(
          job_id, [this, non_detached_actors_set](
                      const std::unordered_map<ActorID, ActorCheckpointIdData> &result) {
            if (!result.empty()) {
              std::vector<ActorID> checkpoints;
              std::vector<ActorCheckpointID> checkpoint_ids;
              for (auto &item : result) {
                if (non_detached_actors_set.find(item.first) !=
                    non_detached_actors_set.end()) {
                  checkpoints.push_back(item.first);
                  for (auto &id : item.second.checkpoint_ids()) {
                    checkpoint_ids.push_back(ActorCheckpointID::FromBinary(id));
                  }
                }
              }

              RAY_CHECK_OK(gcs_table_storage_->ActorCheckpointIdTable().BatchDelete(
                  checkpoints, nullptr));
              RAY_CHECK_OK(gcs_table_storage_->ActorCheckpointTable().BatchDelete(
                  checkpoint_ids, nullptr));
            }
          }));
    }
  };

  // Only non-detached actors should be deleted. We get all actors of this job and to the
  // filtering.
  RAY_CHECK_OK(gcs_table_storage_->ActorTable().GetByJobId(job_id, on_done));
}

const absl::flat_hash_map<ClientID, absl::flat_hash_map<WorkerID, ActorID>>
    &GcsActorManager::GetCreatedActors() const {
  return created_actors_;
}

const absl::flat_hash_map<ActorID, std::shared_ptr<GcsActor>>
    &GcsActorManager::GetRegisteredActors() const {
  return registered_actors_;
}

const absl::flat_hash_map<ActorID, std::vector<RegisterActorCallback>>
    &GcsActorManager::GetActorRegisterCallbacks() const {
  return actor_to_register_callbacks_;
}

void GcsActorManager::RemoveUnresolvedActor(const std::shared_ptr<GcsActor> &actor) {
  const auto &owner_address = actor->GetOwnerAddress();
  auto node_id = ClientID::FromBinary(owner_address.raylet_id());
  auto worker_id = WorkerID::FromBinary(owner_address.worker_id());
  auto iter = unresolved_actors_.find(node_id);
  if (iter != unresolved_actors_.end()) {
    auto it = iter->second.find(worker_id);
    RAY_CHECK(it != iter->second.end());
    RAY_CHECK(it->second.erase(actor->GetActorID()) != 0);
    if (it->second.empty()) {
      iter->second.erase(it);
      if (iter->second.empty()) {
        unresolved_actors_.erase(iter);
      }
    }
  }
}

void GcsActorManager::RemoveActorFromOwner(const std::shared_ptr<GcsActor> &actor) {
  const auto &actor_id = actor->GetActorID();
  const auto &owner_id = actor->GetOwnerID();
  RAY_LOG(INFO) << "Erasing actor " << actor_id << " owned by " << owner_id;

  const auto &owner_node_id = actor->GetOwnerNodeID();
  auto &node = owners_[owner_node_id];
  auto worker_it = node.find(owner_id);
  RAY_CHECK(worker_it != node.end());
  auto &owner = worker_it->second;
  RAY_CHECK(owner.children_actor_ids.erase(actor_id));
  if (owner.children_actor_ids.empty()) {
    node.erase(worker_it);
    if (node.empty()) {
      owners_.erase(owner_node_id);
    }
  }
}

void GcsActorManager::KillActor(const std::shared_ptr<GcsActor> &actor) {
  auto actor_client = worker_client_factory_(actor->GetAddress());
  rpc::KillActorRequest request;
  request.set_intended_actor_id(actor->GetActorID().Binary());
  request.set_force_kill(true);
  request.set_no_restart(true);
  RAY_UNUSED(actor_client->KillActor(request, nullptr));
}

}  // namespace gcs
}  // namespace ray<|MERGE_RESOLUTION|>--- conflicted
+++ resolved
@@ -793,13 +793,8 @@
                    << " at node " << node_id << ", need_reschedule = " << need_reschedule
                    << ", remaining_restarts = " << remaining_restarts;
   if (remaining_restarts != 0) {
-<<<<<<< HEAD
-    // num_restarts must be set before state, or the RESTARTING actor notification
-    // might contains a wrong num_restarts.
-=======
-    // num_restarts must be set before updating GCS, or the RESTARTING
-    // actor notification might contains a wrong num_restarts.
->>>>>>> c596a46e
+    // num_restarts must be set before updating GCS, or num_restarts will be inconsistent
+    // between memory cache and storage.
     mutable_actor_table_data->set_num_restarts(num_restarts + 1);
     mutable_actor_table_data->set_state(rpc::ActorTableData::RESTARTING);
     const auto actor_table_data = actor->GetActorTableData();
