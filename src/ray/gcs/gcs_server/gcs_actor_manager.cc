--- conflicted
+++ resolved
@@ -1,2780 +1,1437 @@
-<<<<<<< HEAD
-// Copyright 2017 The Ray Authors.
-//
-// Licensed under the Apache License, Version 2.0 (the "License");
-// you may not use this file except in compliance with the License.
-// You may obtain a copy of the License at
-//
-//  http://www.apache.org/licenses/LICENSE-2.0
-//
-// Unless required by applicable law or agreed to in writing, software
-// distributed under the License is distributed on an "AS IS" BASIS,
-// WITHOUT WARRANTIES OR CONDITIONS OF ANY KIND, either express or implied.
-// See the License for the specific language governing permissions and
-// limitations under the License.
-
-#include "ray/gcs/gcs_server/gcs_actor_manager.h"
-
-#include <boost/regex.hpp>
-#include <utility>
-
-#include "ray/common/ray_config.h"
-#include "ray/gcs/pb_util.h"
-#include "ray/stats/metric_defs.h"
-
-namespace {
-const ray::rpc::ActorDeathCause GenRuntimeEnvFailedCause(const std::string &error_msg) {
-  ray::rpc::ActorDeathCause death_cause;
-  death_cause.mutable_runtime_env_failed_context()->set_error_message(error_msg);
-  return death_cause;
-}
-
-const ray::rpc::ActorDeathCause GenNodeDiedCause() {
-  ray::rpc::ActorDeathCause death_cause;
-  death_cause.mutable_node_died_context()->set_error_message(
-      "The actor is dead because its node has died.");
-  return death_cause;
-}
-
-const ray::rpc::ActorDeathCause GenWorkerDiedCause() {
-  ray::rpc::ActorDeathCause death_cause;
-  death_cause.mutable_worker_died_context()->set_error_message(
-      "The actor is dead because its worker process has died.");
-  return death_cause;
-}
-const ray::rpc::ActorDeathCause GenOwnerDiedCause(
-    const WorkerID &owner_id, const ray::rpc::WorkerExitType disconnect_type) {
-  ray::rpc::ActorDeathCause death_cause;
-  ray::rpc::ActorDeathOwnerDiedContext owner_died_context;
-  owner_died_context.set_owner_id(owner_id.Binary());
-  owner_died_context.set_error_message("The actor is dead because its owner has died.");
-  owner_died_context.set_owner_worker_exit_type(disconnect_type);
-  death_cause.mutable_owner_died_context()->Swap(&owner_died_context);
-  return death_cause;
-}
-
-const ray::rpc::ActorDeathCause GenKilledByApplicationCause() {
-  ray::rpc::ActorDeathCause death_cause;
-  death_cause.mutable_killed_by_app_context()->set_error_message(
-      "The actor is dead because it was killed by `ray.kill`.");
-  return death_cause;
-}
-
-const ray::rpc::ActorDeathCause GenActorOutOfScopeCause() {
-  ray::rpc::ActorDeathCause death_cause;
-  death_cause.mutable_out_of_scope_context()->set_error_message(
-      "The actor is dead because because all references to the actor were removed.");
-  return death_cause;
-}
-}  // namespace
-
-namespace ray {
-namespace gcs {
-
-bool is_uuid(const std::string &str) {
-  static const boost::regex e(
-      "[a-f0-9]{8}-[a-f0-9]{4}-4[a-f0-9]{3}-[89aAbB][a-f0-9]{3}-[a-f0-9]{12}");
-  return regex_match(str, e);  // note: case sensitive now
-}
-
-NodeID GcsActor::GetNodeID() const {
-  const auto &raylet_id_binary = actor_table_data_.address().raylet_id();
-  if (raylet_id_binary.empty()) {
-    return NodeID::Nil();
-  }
-  return NodeID::FromBinary(raylet_id_binary);
-}
-
-void GcsActor::UpdateAddress(const rpc::Address &address) {
-  actor_table_data_.mutable_address()->CopyFrom(address);
-}
-
-const rpc::Address &GcsActor::GetAddress() const { return actor_table_data_.address(); }
-
-WorkerID GcsActor::GetWorkerID() const {
-  const auto &address = actor_table_data_.address();
-  if (address.worker_id().empty()) {
-    return WorkerID::Nil();
-  }
-  return WorkerID::FromBinary(address.worker_id());
-}
-
-WorkerID GcsActor::GetOwnerID() const {
-  return WorkerID::FromBinary(GetOwnerAddress().worker_id());
-}
-
-NodeID GcsActor::GetOwnerNodeID() const {
-  return NodeID::FromBinary(GetOwnerAddress().raylet_id());
-}
-
-const rpc::Address &GcsActor::GetOwnerAddress() const {
-  return actor_table_data_.owner_address();
-}
-
-void GcsActor::UpdateState(rpc::ActorTableData::ActorState state) {
-  actor_table_data_.set_state(state);
-}
-
-rpc::ActorTableData::ActorState GcsActor::GetState() const {
-  return actor_table_data_.state();
-}
-
-ActorID GcsActor::GetActorID() const {
-  return ActorID::FromBinary(actor_table_data_.actor_id());
-}
-
-bool GcsActor::IsDetached() const { return actor_table_data_.is_detached(); }
-
-std::string GcsActor::GetName() const { return actor_table_data_.name(); }
-
-std::string GcsActor::GetRayNamespace() const {
-  return actor_table_data_.ray_namespace();
-}
-
-TaskSpecification GcsActor::GetCreationTaskSpecification() const {
-  const auto &task_spec = actor_table_data_.task_spec();
-  return TaskSpecification(task_spec);
-}
-
-const rpc::ActorTableData &GcsActor::GetActorTableData() const {
-  return actor_table_data_;
-}
-
-rpc::ActorTableData *GcsActor::GetMutableActorTableData() { return &actor_table_data_; }
-
-std::shared_ptr<const GcsActorWorkerAssignment> GcsActor::GetActorWorkerAssignment()
-    const {
-  return assignment_ptr_;
-}
-
-void GcsActor::SetActorWorkerAssignment(
-    std::shared_ptr<GcsActorWorkerAssignment> assignment_ptr) {
-  assignment_ptr_ = std::move(assignment_ptr);
-}
-
-/////////////////////////////////////////////////////////////////////////////////////////
-GcsActorManager::GcsActorManager(
-    boost::asio::io_context &io_context,
-    std::shared_ptr<GcsActorSchedulerInterface> scheduler,
-    std::shared_ptr<GcsTableStorage> gcs_table_storage,
-    std::shared_ptr<GcsPublisher> gcs_publisher, RuntimeEnvManager &runtime_env_manager,
-    std::function<void(const ActorID &)> destroy_owned_placement_group_if_needed,
-    std::function<std::string(const JobID &)> get_ray_namespace,
-    std::function<void(std::function<void(void)>, boost::posix_time::milliseconds)>
-        run_delayed,
-    const rpc::ClientFactoryFn &worker_client_factory)
-    : io_context_(io_context),
-      gcs_actor_scheduler_(std::move(scheduler)),
-      gcs_table_storage_(std::move(gcs_table_storage)),
-      gcs_publisher_(std::move(gcs_publisher)),
-      worker_client_factory_(worker_client_factory),
-      destroy_owned_placement_group_if_needed_(destroy_owned_placement_group_if_needed),
-      get_ray_namespace_(get_ray_namespace),
-      runtime_env_manager_(runtime_env_manager),
-      run_delayed_(run_delayed),
-      actor_gc_delay_(RayConfig::instance().gcs_actor_table_min_duration_ms()) {
-  RAY_CHECK(worker_client_factory_);
-  RAY_CHECK(destroy_owned_placement_group_if_needed_);
-  if (RayConfig::instance().gcs_actor_scheduling_enabled()) {
-    auto gcs_actor_scheduler =
-        std::dynamic_pointer_cast<GcsBasedActorScheduler>(gcs_actor_scheduler_);
-    gcs_actor_scheduler->AddResourcesChangedListener([this] {
-      bool posted = GetSchedulePendingActorsPosted();
-      if (!posted) {
-        SetSchedulePendingActorsPosted(true);
-        io_context_.post([this] { SchedulePendingActors(); });
-      }
-    });
-  }
-}
-
-void GcsActorManager::HandleRegisterActor(const rpc::RegisterActorRequest &request,
-                                          rpc::RegisterActorReply *reply,
-                                          rpc::SendReplyCallback send_reply_callback) {
-  RAY_CHECK(request.task_spec().type() == TaskType::ACTOR_CREATION_TASK);
-  auto actor_id =
-      ActorID::FromBinary(request.task_spec().actor_creation_task_spec().actor_id());
-
-  RAY_LOG(INFO) << "Registering actor, job id = " << actor_id.JobId()
-                << ", actor id = " << actor_id;
-  Status status =
-      RegisterActor(request, [reply, send_reply_callback,
-                              actor_id](const std::shared_ptr<gcs::GcsActor> &actor) {
-        RAY_LOG(INFO) << "Registered actor, job id = " << actor_id.JobId()
-                      << ", actor id = " << actor_id;
-        GCS_RPC_SEND_REPLY(send_reply_callback, reply, Status::OK());
-      });
-  if (!status.ok()) {
-    RAY_LOG(WARNING) << "Failed to register actor: " << status.ToString()
-                     << ", job id = " << actor_id.JobId() << ", actor id = " << actor_id;
-    GCS_RPC_SEND_REPLY(send_reply_callback, reply, status);
-  }
-  ++counts_[CountType::REGISTER_ACTOR_REQUEST];
-}
-
-void GcsActorManager::HandleCreateActor(const rpc::CreateActorRequest &request,
-                                        rpc::CreateActorReply *reply,
-                                        rpc::SendReplyCallback send_reply_callback) {
-  RAY_CHECK(request.task_spec().type() == TaskType::ACTOR_CREATION_TASK);
-  auto actor_id =
-      ActorID::FromBinary(request.task_spec().actor_creation_task_spec().actor_id());
-
-  RAY_LOG(INFO) << "Creating actor, job id = " << actor_id.JobId()
-                << ", actor id = " << actor_id;
-  Status status = CreateActor(request, [reply, send_reply_callback, actor_id](
-                                           const std::shared_ptr<gcs::GcsActor> &actor,
-                                           const rpc::PushTaskReply &task_reply) {
-    RAY_LOG(INFO) << "Finished creating actor, job id = " << actor_id.JobId()
-                  << ", actor id = " << actor_id;
-    reply->mutable_actor_address()->CopyFrom(actor->GetAddress());
-    reply->mutable_borrowed_refs()->CopyFrom(task_reply.borrowed_refs());
-    GCS_RPC_SEND_REPLY(send_reply_callback, reply, Status::OK());
-  });
-  if (!status.ok()) {
-    RAY_LOG(WARNING) << "Failed to create actor, job id = " << actor_id.JobId()
-                     << ", actor id = " << actor_id << ", status: " << status.ToString();
-    GCS_RPC_SEND_REPLY(send_reply_callback, reply, status);
-  }
-  ++counts_[CountType::CREATE_ACTOR_REQUEST];
-}
-
-void GcsActorManager::HandleGetActorInfo(const rpc::GetActorInfoRequest &request,
-                                         rpc::GetActorInfoReply *reply,
-                                         rpc::SendReplyCallback send_reply_callback) {
-  ActorID actor_id = ActorID::FromBinary(request.actor_id());
-  RAY_LOG(DEBUG) << "Getting actor info"
-                 << ", job id = " << actor_id.JobId() << ", actor id = " << actor_id;
-
-  const auto &registered_actor_iter = registered_actors_.find(actor_id);
-  if (registered_actor_iter != registered_actors_.end()) {
-    reply->unsafe_arena_set_allocated_actor_table_data(
-        registered_actor_iter->second->GetMutableActorTableData());
-  } else {
-    const auto &destroyed_actor_iter = destroyed_actors_.find(actor_id);
-    if (destroyed_actor_iter != destroyed_actors_.end()) {
-      reply->unsafe_arena_set_allocated_actor_table_data(
-          destroyed_actor_iter->second->GetMutableActorTableData());
-    }
-  }
-
-  RAY_LOG(DEBUG) << "Finished getting actor info, job id = " << actor_id.JobId()
-                 << ", actor id = " << actor_id;
-  GCS_RPC_SEND_REPLY(send_reply_callback, reply, Status::OK());
-  ++counts_[CountType::GET_ACTOR_INFO_REQUEST];
-}
-
-void GcsActorManager::HandleGetAllActorInfo(const rpc::GetAllActorInfoRequest &request,
-                                            rpc::GetAllActorInfoReply *reply,
-                                            rpc::SendReplyCallback send_reply_callback) {
-  RAY_LOG(DEBUG) << "Getting all actor info.";
-  ++counts_[CountType::GET_ALL_ACTOR_INFO_REQUEST];
-  if (request.show_dead_jobs() == false) {
-    for (const auto &iter : registered_actors_) {
-      reply->mutable_actor_table_data()->UnsafeArenaAddAllocated(
-          const_cast<rpc::ActorTableData *>(iter.second->GetMutableActorTableData()));
-    }
-    for (const auto &iter : destroyed_actors_) {
-      reply->mutable_actor_table_data()->UnsafeArenaAddAllocated(
-          const_cast<rpc::ActorTableData *>(iter.second->GetMutableActorTableData()));
-    }
-    RAY_LOG(DEBUG) << "Finished getting all actor info.";
-    GCS_RPC_SEND_REPLY(send_reply_callback, reply, Status::OK());
-    return;
-  }
-
-  RAY_CHECK(request.show_dead_jobs());
-  // We don't maintain an in-memory cache of all actors which belong to dead
-  // jobs, so fetch it from redis.
-  Status status = gcs_table_storage_->ActorTable().GetAll(
-      [reply, send_reply_callback](
-          const std::unordered_map<ActorID, rpc::ActorTableData> &result) {
-        for (const auto &pair : result) {
-          // TODO yic: Fix const cast
-          reply->mutable_actor_table_data()->UnsafeArenaAddAllocated(
-              const_cast<rpc::ActorTableData *>(&pair.second));
-        }
-        GCS_RPC_SEND_REPLY(send_reply_callback, reply, Status::OK());
-        RAY_LOG(DEBUG) << "Finished getting all actor info.";
-      });
-  if (!status.ok()) {
-    // Send the response to unblock the sender and free the request.
-    GCS_RPC_SEND_REPLY(send_reply_callback, reply, status);
-  }
-}
-
-void GcsActorManager::HandleGetNamedActorInfo(
-    const rpc::GetNamedActorInfoRequest &request, rpc::GetNamedActorInfoReply *reply,
-    rpc::SendReplyCallback send_reply_callback) {
-  const std::string &name = request.name();
-  const std::string &ray_namespace = request.ray_namespace();
-  RAY_LOG(DEBUG) << "Getting actor info, name = " << name
-                 << " , namespace = " << ray_namespace;
-
-  // Try to look up the actor ID for the named actor.
-  ActorID actor_id = GetActorIDByName(name, ray_namespace);
-
-  Status status = Status::OK();
-  auto iter = registered_actors_.find(actor_id);
-  if (actor_id.IsNil() || iter == registered_actors_.end()) {
-    // The named actor was not found or the actor is already removed.
-    std::stringstream stream;
-    stream << "Actor with name '" << name << "' was not found.";
-    RAY_LOG(WARNING) << stream.str();
-    status = Status::NotFound(stream.str());
-  } else {
-    reply->unsafe_arena_set_allocated_actor_table_data(
-        iter->second->GetMutableActorTableData());
-    RAY_LOG(DEBUG) << "Finished getting actor info, job id = " << actor_id.JobId()
-                   << ", actor id = " << actor_id;
-  }
-  GCS_RPC_SEND_REPLY(send_reply_callback, reply, status);
-  ++counts_[CountType::GET_NAMED_ACTOR_INFO_REQUEST];
-}
-
-void GcsActorManager::HandleListNamedActors(const rpc::ListNamedActorsRequest &request,
-                                            rpc::ListNamedActorsReply *reply,
-                                            rpc::SendReplyCallback send_reply_callback) {
-  const std::string &ray_namespace = request.ray_namespace();
-  RAY_LOG(DEBUG) << "Getting named actor names, namespace = " << ray_namespace;
-
-  std::vector<std::pair<std::string, std::string>> actors =
-      ListNamedActors(request.all_namespaces(), ray_namespace);
-  for (const auto &actor : actors) {
-    auto named_actor_indo = reply->add_named_actors_list();
-    named_actor_indo->set_ray_namespace(actor.first);
-    named_actor_indo->set_name(actor.second);
-  }
-  GCS_RPC_SEND_REPLY(send_reply_callback, reply, Status::OK());
-  ++counts_[CountType::LIST_NAMED_ACTORS_REQUEST];
-}
-
-void GcsActorManager::HandleKillActorViaGcs(const rpc::KillActorViaGcsRequest &request,
-                                            rpc::KillActorViaGcsReply *reply,
-                                            rpc::SendReplyCallback send_reply_callback) {
-  const auto &actor_id = ActorID::FromBinary(request.actor_id());
-  bool force_kill = request.force_kill();
-  bool no_restart = request.no_restart();
-  if (no_restart) {
-    DestroyActor(actor_id, GenKilledByApplicationCause());
-  } else {
-    KillActor(actor_id, force_kill, no_restart);
-  }
-
-  GCS_RPC_SEND_REPLY(send_reply_callback, reply, Status::OK());
-  RAY_LOG(DEBUG) << "Finished killing actor, job id = " << actor_id.JobId()
-                 << ", actor id = " << actor_id << ", force_kill = " << force_kill
-                 << ", no_restart = " << no_restart;
-  ++counts_[CountType::KILL_ACTOR_REQUEST];
-}
-
-Status GcsActorManager::RegisterActor(const ray::rpc::RegisterActorRequest &request,
-                                      RegisterActorCallback success_callback) {
-  // NOTE: After the abnormal recovery of the network between GCS client and GCS server or
-  // the GCS server is restarted, it is required to continue to register actor
-  // successfully.
-  RAY_CHECK(success_callback);
-  const auto &actor_creation_task_spec = request.task_spec().actor_creation_task_spec();
-  auto actor_id = ActorID::FromBinary(actor_creation_task_spec.actor_id());
-
-  auto iter = registered_actors_.find(actor_id);
-  if (iter != registered_actors_.end()) {
-    auto pending_register_iter = actor_to_register_callbacks_.find(actor_id);
-    if (pending_register_iter != actor_to_register_callbacks_.end()) {
-      // 1. The GCS client sends the `RegisterActor` request to the GCS server.
-      // 2. The GCS client receives some network errors.
-      // 3. The GCS client resends the `RegisterActor` request to the GCS server.
-      pending_register_iter->second.emplace_back(std::move(success_callback));
-    } else {
-      // 1. The GCS client sends the `RegisterActor` request to the GCS server.
-      // 2. The GCS server flushes the actor to the storage and restarts before replying
-      // to the GCS client.
-      // 3. The GCS client resends the `RegisterActor` request to the GCS server.
-      success_callback(iter->second);
-    }
-    return Status::OK();
-  }
-
-  const auto job_id = JobID::FromBinary(request.task_spec().job_id());
-
-  // Use the namespace in task options by default. Otherwise use the
-  // namespace from the job.
-  std::string ray_namespace = actor_creation_task_spec.ray_namespace();
-  if (ray_namespace.empty()) {
-    ray_namespace = get_ray_namespace_(job_id);
-  }
-  auto actor = std::make_shared<GcsActor>(request.task_spec(), ray_namespace);
-  if (!actor->GetName().empty()) {
-    auto &actors_in_namespace = named_actors_[actor->GetRayNamespace()];
-    auto it = actors_in_namespace.find(actor->GetName());
-    if (it == actors_in_namespace.end()) {
-      if (is_uuid(actor->GetRayNamespace()) && actor->IsDetached()) {
-        std::ostringstream stream;
-        stream
-            << "It looks like you're creating a detached actor in an anonymous "
-               "namespace. In order to access this actor in the future, you will need to "
-               "explicitly connect to this namespace with ray.init(namespace=\""
-            << actor->GetRayNamespace() << "\", ...)";
-
-        auto error_data_ptr =
-            gcs::CreateErrorTableData("detached_actor_anonymous_namespace", stream.str(),
-                                      absl::GetCurrentTimeNanos(), job_id);
-
-        RAY_LOG(WARNING) << error_data_ptr->SerializeAsString();
-        RAY_CHECK_OK(
-            gcs_publisher_->PublishError(job_id.Hex(), *error_data_ptr, nullptr));
-      }
-      actors_in_namespace.emplace(actor->GetName(), actor->GetActorID());
-    } else {
-      std::stringstream stream;
-      stream << "Actor with name '" << actor->GetName()
-             << "' already exists in the namespace " << actor->GetRayNamespace();
-      return Status::NotFound(stream.str());
-    }
-  }
-
-  actor_to_register_callbacks_[actor_id].emplace_back(std::move(success_callback));
-  registered_actors_.emplace(actor->GetActorID(), actor);
-
-  const auto &owner_address = actor->GetOwnerAddress();
-  auto node_id = NodeID::FromBinary(owner_address.raylet_id());
-  auto worker_id = WorkerID::FromBinary(owner_address.worker_id());
-  RAY_CHECK(unresolved_actors_[node_id][worker_id].emplace(actor->GetActorID()).second);
-
-  if (!actor->IsDetached()) {
-    // This actor is owned. Send a long polling request to the actor's
-    // owner to determine when the actor should be removed.
-    PollOwnerForActorOutOfScope(actor);
-  } else {
-    // If it's a detached actor, we need to register the runtime env it used to GC.
-    runtime_env_manager_.AddURIReference(actor->GetActorID().Hex(),
-                                         request.task_spec().runtime_env_info());
-  }
-
-  // The backend storage is supposed to be reliable, so the status must be ok.
-  RAY_CHECK_OK(gcs_table_storage_->ActorTable().Put(
-      actor->GetActorID(), *actor->GetMutableActorTableData(),
-      [this, actor](const Status &status) {
-        // The backend storage is supposed to be reliable, so the status must be ok.
-        RAY_CHECK_OK(status);
-        // If a creator dies before this callback is called, the actor could have been
-        // already destroyed. It is okay not to invoke a callback because we don't need
-        // to reply to the creator as it is already dead.
-        auto registered_actor_it = registered_actors_.find(actor->GetActorID());
-        if (registered_actor_it == registered_actors_.end()) {
-          // NOTE(sang): This logic assumes that the ordering of backend call is
-          // guaranteed. It is currently true because we use a single TCP socket to call
-          // the default Redis backend. If ordering is not guaranteed, we should overwrite
-          // the actor state to DEAD to avoid race condition.
-          return;
-        }
-        RAY_CHECK_OK(gcs_publisher_->PublishActor(actor->GetActorID(),
-                                                  actor->GetActorTableData(), nullptr));
-        // Invoke all callbacks for all registration requests of this actor (duplicated
-        // requests are included) and remove all of them from
-        // actor_to_register_callbacks_.
-        // Reply to the owner to indicate that the actor has been registered.
-        auto iter = actor_to_register_callbacks_.find(actor->GetActorID());
-        RAY_CHECK(iter != actor_to_register_callbacks_.end() && !iter->second.empty());
-        auto callbacks = std::move(iter->second);
-        actor_to_register_callbacks_.erase(iter);
-        for (auto &callback : callbacks) {
-          callback(actor);
-        }
-      }));
-  return Status::OK();
-}
-
-Status GcsActorManager::CreateActor(const ray::rpc::CreateActorRequest &request,
-                                    CreateActorCallback callback) {
-  // NOTE: After the abnormal recovery of the network between GCS client and GCS server or
-  // the GCS server is restarted, it is required to continue to create actor
-  // successfully.
-  RAY_CHECK(callback);
-  const auto &actor_creation_task_spec = request.task_spec().actor_creation_task_spec();
-  auto actor_id = ActorID::FromBinary(actor_creation_task_spec.actor_id());
-
-  auto iter = registered_actors_.find(actor_id);
-  if (iter == registered_actors_.end()) {
-    RAY_LOG(DEBUG) << "Actor " << actor_id
-                   << " may be already destroyed, job id = " << actor_id.JobId();
-    return Status::Invalid("Actor may be already destroyed.");
-  }
-
-  const auto &actor_name = iter->second->GetName();
-  // If the actor has the name, the name metadata should be stored already.
-  if (!actor_name.empty()) {
-    RAY_CHECK(!GetActorIDByName(actor_name, iter->second->GetRayNamespace()).IsNil());
-  }
-
-  if (iter->second->GetState() == rpc::ActorTableData::ALIVE) {
-    // In case of temporary network failures, workers will re-send multiple duplicate
-    // requests to GCS server.
-    // In this case, we can just reply.
-    // TODO(swang): Need to pass ref count info.
-    callback(iter->second, rpc::PushTaskReply());
-    return Status::OK();
-  }
-
-  auto actor_creation_iter = actor_to_create_callbacks_.find(actor_id);
-  if (actor_creation_iter != actor_to_create_callbacks_.end()) {
-    // It is a duplicate message, just mark the callback as pending and invoke it after
-    // the actor has been successfully created.
-    actor_creation_iter->second.emplace_back(std::move(callback));
-    return Status::OK();
-  }
-  // Mark the callback as pending and invoke it after the actor has been successfully
-  // created.
-  actor_to_create_callbacks_[actor_id].emplace_back(std::move(callback));
-
-  // If GCS restarts while processing `CreateActor` request, GCS client will resend the
-  // `CreateActor` request.
-  // After GCS restarts, the state of the actor may not be `DEPENDENCIES_UNREADY`.
-  if (iter->second->GetState() != rpc::ActorTableData::DEPENDENCIES_UNREADY) {
-    RAY_LOG(INFO) << "Actor " << actor_id
-                  << " is already in the process of creation. Skip it directly, job id = "
-                  << actor_id.JobId();
-    return Status::OK();
-  }
-
-  // Remove the actor from the unresolved actor map.
-  const auto job_id = JobID::FromBinary(request.task_spec().job_id());
-  auto actor =
-      std::make_shared<GcsActor>(request.task_spec(), get_ray_namespace_(job_id));
-  actor->GetMutableActorTableData()->set_state(rpc::ActorTableData::PENDING_CREATION);
-  const auto &actor_table_data = actor->GetActorTableData();
-  // Pub this state for dashboard showing.
-  RAY_CHECK_OK(gcs_publisher_->PublishActor(actor_id, actor_table_data, nullptr));
-  RemoveUnresolvedActor(actor);
-
-  // Update the registered actor as its creation task specification may have changed due
-  // to resolved dependencies.
-  registered_actors_[actor_id] = actor;
-
-  // Schedule the actor.
-  gcs_actor_scheduler_->Schedule(actor);
-  return Status::OK();
-}
-
-ActorID GcsActorManager::GetActorIDByName(const std::string &name,
-                                          const std::string &ray_namespace) const {
-  ActorID actor_id = ActorID::Nil();
-  auto namespace_it = named_actors_.find(ray_namespace);
-  if (namespace_it != named_actors_.end()) {
-    auto it = namespace_it->second.find(name);
-    if (it != namespace_it->second.end()) {
-      actor_id = it->second;
-    }
-  }
-  return actor_id;
-}
-
-void GcsActorManager::RemoveActorNameFromRegistry(
-    const std::shared_ptr<GcsActor> &actor) {
-  // Remove actor from `named_actors_` if its name is not empty.
-  if (!actor->GetName().empty()) {
-    auto namespace_it = named_actors_.find(actor->GetRayNamespace());
-    if (namespace_it != named_actors_.end()) {
-      auto it = namespace_it->second.find(actor->GetName());
-      if (it != namespace_it->second.end()) {
-        RAY_LOG(INFO) << "Actor name " << actor->GetName() << " is cleand up.";
-        namespace_it->second.erase(it);
-      }
-      // If we just removed the last actor in the namespace, remove the map.
-      if (namespace_it->second.empty()) {
-        named_actors_.erase(namespace_it);
-      }
-    }
-  }
-}
-
-std::vector<std::pair<std::string, std::string>> GcsActorManager::ListNamedActors(
-    bool all_namespaces, const std::string &ray_namespace) const {
-  std::vector<std::pair<std::string, std::string>> actors;
-  if (all_namespaces) {
-    for (const auto &namespace_it : named_actors_) {
-      for (const auto &actor_it : namespace_it.second) {
-        actors.push_back(std::make_pair(namespace_it.first, actor_it.first));
-      }
-    }
-  } else {
-    auto namespace_it = named_actors_.find(ray_namespace);
-    if (namespace_it != named_actors_.end()) {
-      for (const auto &actor_it : namespace_it->second) {
-        actors.push_back(std::make_pair(namespace_it->first, actor_it.first));
-      }
-    }
-  }
-  return actors;
-}
-
-void GcsActorManager::PollOwnerForActorOutOfScope(
-    const std::shared_ptr<GcsActor> &actor) {
-  const auto &actor_id = actor->GetActorID();
-  const auto &owner_node_id = actor->GetOwnerNodeID();
-  const auto &owner_id = actor->GetOwnerID();
-  auto &workers = owners_[owner_node_id];
-  auto it = workers.find(owner_id);
-  if (it == workers.end()) {
-    RAY_LOG(DEBUG) << "Adding owner " << owner_id << " of actor " << actor_id
-                   << ", job id = " << actor_id.JobId();
-    std::shared_ptr<rpc::CoreWorkerClientInterface> client =
-        worker_client_factory_(actor->GetOwnerAddress());
-    it = workers.emplace(owner_id, Owner(std::move(client))).first;
-  }
-  it->second.children_actor_ids.insert(actor_id);
-
-  rpc::WaitForActorOutOfScopeRequest wait_request;
-  wait_request.set_intended_worker_id(owner_id.Binary());
-  wait_request.set_actor_id(actor_id.Binary());
-  it->second.client->WaitForActorOutOfScope(
-      wait_request, [this, owner_node_id, owner_id, actor_id](
-                        Status status, const rpc::WaitForActorOutOfScopeReply &reply) {
-        if (!status.ok()) {
-          RAY_LOG(INFO) << "Worker " << owner_id
-                        << " failed, destroying actor child, job id = "
-                        << actor_id.JobId();
-        } else {
-          RAY_LOG(INFO) << "Actor " << actor_id
-                        << " is out of scope, destroying actor child, job id = "
-                        << actor_id.JobId();
-        }
-
-        auto node_it = owners_.find(owner_node_id);
-        if (node_it != owners_.end() && node_it->second.count(owner_id)) {
-          // Only destroy the actor if its owner is still alive. The actor may
-          // have already been destroyed if the owner died.
-          DestroyActor(actor_id, GenActorOutOfScopeCause());
-        }
-      });
-}
-
-void GcsActorManager::DestroyActor(const ActorID &actor_id,
-                                   const rpc::ActorDeathCause &death_cause) {
-  RAY_LOG(INFO) << "Destroying actor, actor id = " << actor_id
-                << ", job id = " << actor_id.JobId();
-  actor_to_register_callbacks_.erase(actor_id);
-  actor_to_create_callbacks_.erase(actor_id);
-  auto it = registered_actors_.find(actor_id);
-  if (it == registered_actors_.end()) {
-    RAY_LOG(INFO) << "Tried to destroy actor that does not exist " << actor_id;
-    return;
-  }
-
-  if (RayConfig::instance().gcs_actor_scheduling_enabled()) {
-    gcs_actor_scheduler_->OnActorDestruction(it->second);
-  }
-
-  const auto &task_id = it->second->GetCreationTaskSpecification().TaskId();
-  it->second->GetMutableActorTableData()->mutable_task_spec()->Clear();
-  it->second->GetMutableActorTableData()->set_timestamp(current_sys_time_ms());
-  AddDestroyedActorToCache(it->second);
-  const auto actor = std::move(it->second);
-
-  registered_actors_.erase(it);
-  RAY_LOG(DEBUG) << "Try to kill actor " << actor->GetActorID() << ", with status "
-                 << actor->GetState() << ", name " << actor->GetName();
-  // Clean up the client to the actor's owner, if necessary.
-  if (!actor->IsDetached()) {
-    RemoveActorFromOwner(actor);
-  } else {
-    runtime_env_manager_.RemoveURIReference(actor->GetActorID().Hex());
-  }
-  RemoveActorNameFromRegistry(actor);
-  // The actor is already dead, most likely due to process or node failure.
-  if (actor->GetState() == rpc::ActorTableData::DEAD) {
-    RAY_LOG(DEBUG) << "Actor " << actor->GetActorID() << "has been dead,"
-                   << "skip sending killing request.";
-    return;
-  }
-  if (actor->GetState() == rpc::ActorTableData::DEPENDENCIES_UNREADY) {
-    // The actor creation task still has unresolved dependencies. Remove from the
-    // unresolved actors map.
-    RemoveUnresolvedActor(actor);
-  } else {
-    // The actor is still alive or pending creation. Clean up all remaining
-    // state.
-    const auto &node_id = actor->GetNodeID();
-    const auto &worker_id = actor->GetWorkerID();
-    auto node_it = created_actors_.find(node_id);
-    if (node_it != created_actors_.end() && node_it->second.count(worker_id)) {
-      // The actor has already been created. Destroy the process by force-killing
-      // it.
-      NotifyCoreWorkerToKillActor(actor);
-      RAY_CHECK(node_it->second.erase(actor->GetWorkerID()));
-      if (node_it->second.empty()) {
-        created_actors_.erase(node_it);
-      }
-    } else {
-      CancelActorInScheduling(actor, task_id);
-    }
-  }
-
-  // Update the actor to DEAD in case any callers are still alive. This can
-  // happen if the owner of the actor dies while there are still callers.
-  // TODO(swang): We can skip this step and delete the actor table entry
-  // entirely if the callers check directly whether the owner is still alive.
-  auto mutable_actor_table_data = actor->GetMutableActorTableData();
-  mutable_actor_table_data->set_state(rpc::ActorTableData::DEAD);
-  auto time = current_sys_time_ms();
-  mutable_actor_table_data->set_end_time(time);
-  mutable_actor_table_data->set_timestamp(time);
-  mutable_actor_table_data->mutable_death_cause()->CopyFrom(death_cause);
-
-  auto actor_table_data =
-      std::make_shared<rpc::ActorTableData>(*mutable_actor_table_data);
-  // The backend storage is reliable in the future, so the status must be ok.
-  RAY_CHECK_OK(gcs_table_storage_->ActorTable().Put(
-      actor->GetActorID(), *actor_table_data,
-      [this, actor_id, actor_table_data](Status status) {
-        RAY_CHECK_OK(gcs_publisher_->PublishActor(
-            actor_id, *GenActorDataOnlyWithStates(*actor_table_data), nullptr));
-        // Destroy placement group owned by this actor.
-        destroy_owned_placement_group_if_needed_(actor_id);
-      }));
-}
-
-absl::flat_hash_map<WorkerID, absl::flat_hash_set<ActorID>>
-GcsActorManager::GetUnresolvedActorsByOwnerNode(const NodeID &node_id) const {
-  absl::flat_hash_map<WorkerID, absl::flat_hash_set<ActorID>> actor_ids_map;
-  auto iter = unresolved_actors_.find(node_id);
-  if (iter != unresolved_actors_.end()) {
-    for (const auto &entry : iter->second) {
-      const auto &owner_id = entry.first;
-      auto &actor_ids = actor_ids_map[owner_id];
-      actor_ids.insert(entry.second.begin(), entry.second.end());
-    }
-  }
-  return actor_ids_map;
-}
-
-absl::flat_hash_set<ActorID> GcsActorManager::GetUnresolvedActorsByOwnerWorker(
-    const NodeID &node_id, const WorkerID &worker_id) const {
-  absl::flat_hash_set<ActorID> actor_ids;
-  auto iter = unresolved_actors_.find(node_id);
-  if (iter != unresolved_actors_.end()) {
-    auto it = iter->second.find(worker_id);
-    if (it != iter->second.end()) {
-      actor_ids.insert(it->second.begin(), it->second.end());
-    }
-  }
-  return actor_ids;
-}
-
-void GcsActorManager::CollectStats() const {
-  stats::PendingActors.Record(pending_actors_.size());
-}
-
-void GcsActorManager::OnWorkerDead(const ray::NodeID &node_id,
-                                   const ray::WorkerID &worker_id) {
-  OnWorkerDead(node_id, worker_id, rpc::WorkerExitType::SYSTEM_ERROR_EXIT);
-}
-
-void GcsActorManager::OnWorkerDead(const ray::NodeID &node_id,
-                                   const ray::WorkerID &worker_id,
-                                   const rpc::WorkerExitType disconnect_type,
-                                   const rpc::RayException *creation_task_exception) {
-  std::string message = absl::StrCat(
-      "Worker ", worker_id.Hex(), " on node ", node_id.Hex(),
-      " exits, type=", rpc::WorkerExitType_Name(disconnect_type),
-      ", has creation_task_exception = ", (creation_task_exception != nullptr));
-  if (disconnect_type == rpc::WorkerExitType::INTENDED_EXIT ||
-      disconnect_type == rpc::WorkerExitType::IDLE_EXIT) {
-    RAY_LOG(DEBUG) << message;
-  } else {
-    RAY_LOG(WARNING) << message;
-  }
-
-  bool need_reconstruct = disconnect_type != rpc::WorkerExitType::INTENDED_EXIT &&
-                          disconnect_type != rpc::WorkerExitType::CREATION_TASK_ERROR;
-  // Destroy all actors that are owned by this worker.
-  const auto it = owners_.find(node_id);
-  if (it != owners_.end() && it->second.count(worker_id)) {
-    auto owner = it->second.find(worker_id);
-    // Make a copy of the children actor IDs since we will delete from the
-    // list.
-    const auto children_ids = owner->second.children_actor_ids;
-    for (const auto &child_id : children_ids) {
-      DestroyActor(child_id, GenOwnerDiedCause(worker_id, disconnect_type));
-    }
-  }
-
-  // The creator worker of these actors died before resolving their dependencies. In this
-  // case, these actors will never be created successfully. So we need to destroy them,
-  // to prevent actor tasks hang forever.
-  auto unresolved_actors = GetUnresolvedActorsByOwnerWorker(node_id, worker_id);
-  for (auto &actor_id : unresolved_actors) {
-    if (registered_actors_.count(actor_id)) {
-      DestroyActor(actor_id, GenOwnerDiedCause(worker_id, disconnect_type));
-    }
-  }
-
-  // Find if actor is already created or in the creation process (lease request is
-  // granted)
-  ActorID actor_id;
-  auto iter = created_actors_.find(node_id);
-  if (iter != created_actors_.end() && iter->second.count(worker_id)) {
-    actor_id = iter->second[worker_id];
-    iter->second.erase(worker_id);
-    if (iter->second.empty()) {
-      created_actors_.erase(iter);
-    }
-  } else {
-    actor_id = gcs_actor_scheduler_->CancelOnWorker(node_id, worker_id);
-    if (actor_id.IsNil()) {
-      return;
-    }
-  }
-
-  rpc::ActorDeathCause death_cause;
-  if (creation_task_exception != nullptr) {
-    absl::StrAppend(&message, ": ",
-                    creation_task_exception->formatted_exception_string());
-
-    death_cause.mutable_creation_task_failure_context()
-        ->mutable_creation_task_exception()
-        ->CopyFrom(*creation_task_exception);
-  } else {
-    death_cause = GenWorkerDiedCause();
-  }
-  // Otherwise, try to reconstruct the actor that was already created or in the creation
-  // process.
-  ReconstructActor(actor_id, /*need_reschedule=*/need_reconstruct, death_cause);
-}
-
-void GcsActorManager::OnNodeDead(const NodeID &node_id) {
-  RAY_LOG(INFO) << "Node " << node_id << " failed, reconstructing actors.";
-  // Kill all children of owner actors on a dead node.
-  const auto it = owners_.find(node_id);
-  if (it != owners_.end()) {
-    absl::flat_hash_map<WorkerID, ActorID> children_ids;
-    // Make a copy of all the actor IDs owned by workers on the dead node.
-    for (const auto &owner : it->second) {
-      for (const auto &child_id : owner.second.children_actor_ids) {
-        children_ids.emplace(owner.first, child_id);
-      }
-    }
-    for (const auto &[owner_id, child_id] : children_ids) {
-      DestroyActor(child_id, GenOwnerDiedCause(owner_id, rpc::WorkerExitType::NODE_DIED));
-    }
-  }
-
-  // Cancel scheduling actors that haven't been created on the node.
-  auto scheduling_actor_ids = gcs_actor_scheduler_->CancelOnNode(node_id);
-  for (auto &actor_id : scheduling_actor_ids) {
-    ReconstructActor(actor_id, /*need_reschedule=*/true, GenNodeDiedCause());
-  }
-
-  // Try reconstructing all workers created on the node.
-  auto iter = created_actors_.find(node_id);
-  if (iter != created_actors_.end()) {
-    auto created_actors = std::move(iter->second);
-    // Remove all created actors from node_to_created_actors_.
-    created_actors_.erase(iter);
-    for (auto &entry : created_actors) {
-      // Reconstruct the removed actor.
-      ReconstructActor(entry.second, /*need_reschedule=*/true, GenNodeDiedCause());
-    }
-  }
-
-  // The creator node of these actors died before resolving their dependencies. In this
-  // case, these actors will never be created successfully. So we need to destroy them,
-  // to prevent actor tasks hang forever.
-  auto unresolved_actors = GetUnresolvedActorsByOwnerNode(node_id);
-  for (const auto &[owner_id, actor_ids] : unresolved_actors) {
-    for (const auto &actor_id : actor_ids) {
-      if (registered_actors_.count(actor_id)) {
-        DestroyActor(actor_id,
-                     GenOwnerDiedCause(owner_id, rpc::WorkerExitType::NODE_DIED));
-      }
-    }
-  }
-}
-
-void GcsActorManager::ReconstructActor(const ActorID &actor_id, bool need_reschedule,
-                                       const rpc::ActorDeathCause &death_cause) {
-  // If the owner and this actor is dead at the same time, the actor
-  // could've been destroyed and dereigstered before reconstruction.
-  auto iter = registered_actors_.find(actor_id);
-  if (iter == registered_actors_.end()) {
-    RAY_LOG(DEBUG) << "Actor is destroyed before reconstruction, actor id = " << actor_id
-                   << ", job id = " << actor_id.JobId();
-    return;
-  }
-  auto &actor = iter->second;
-  auto node_id = actor->GetNodeID();
-  auto worker_id = actor->GetWorkerID();
-  auto mutable_actor_table_data = actor->GetMutableActorTableData();
-  // If the need_reschedule is set to false, then set the `remaining_restarts` to 0
-  // so that the actor will never be rescheduled.
-  int64_t max_restarts = mutable_actor_table_data->max_restarts();
-  uint64_t num_restarts = mutable_actor_table_data->num_restarts();
-  int64_t remaining_restarts;
-  // Destroy placement group owned by this actor.
-  destroy_owned_placement_group_if_needed_(actor_id);
-  if (!need_reschedule) {
-    remaining_restarts = 0;
-  } else if (max_restarts == -1) {
-    remaining_restarts = -1;
-  } else {
-    int64_t remaining = max_restarts - num_restarts;
-    remaining_restarts = std::max(remaining, static_cast<int64_t>(0));
-  }
-
-  RAY_LOG(INFO) << "Actor " << actor_id << " is failed on worker " << worker_id
-                << " at node " << node_id << ", need_reschedule = " << need_reschedule
-                << ", death context type = " << GetDeathCauseString(&death_cause)
-                << ", remaining_restarts = " << remaining_restarts
-                << ", job id = " << actor_id.JobId();
-
-  if (remaining_restarts != 0) {
-    // num_restarts must be set before updating GCS, or num_restarts will be inconsistent
-    // between memory cache and storage.
-    mutable_actor_table_data->set_num_restarts(num_restarts + 1);
-    mutable_actor_table_data->set_state(rpc::ActorTableData::RESTARTING);
-    // Make sure to reset the address before flushing to GCS. Otherwise,
-    // GCS will mistakenly consider this lease request succeeds when restarting.
-    actor->UpdateAddress(rpc::Address());
-    mutable_actor_table_data->clear_resource_mapping();
-    // The backend storage is reliable in the future, so the status must be ok.
-    RAY_CHECK_OK(gcs_table_storage_->ActorTable().Put(
-        actor_id, *mutable_actor_table_data,
-        [this, actor_id, mutable_actor_table_data](Status status) {
-          RAY_CHECK_OK(gcs_publisher_->PublishActor(
-              actor_id, *GenActorDataOnlyWithStates(*mutable_actor_table_data), nullptr));
-        }));
-    gcs_actor_scheduler_->Schedule(actor);
-  } else {
-    RemoveActorNameFromRegistry(actor);
-    mutable_actor_table_data->set_state(rpc::ActorTableData::DEAD);
-    mutable_actor_table_data->mutable_death_cause()->CopyFrom(death_cause);
-    auto time = current_sys_time_ms();
-    mutable_actor_table_data->set_end_time(time);
-    mutable_actor_table_data->set_timestamp(time);
-
-    // The backend storage is reliable in the future, so the status must be ok.
-    RAY_CHECK_OK(gcs_table_storage_->ActorTable().Put(
-        actor_id, *mutable_actor_table_data,
-        [this, actor, actor_id, mutable_actor_table_data, death_cause](Status status) {
-          // If actor was an detached actor, make sure to destroy it.
-          // We need to do this because detached actors are not destroyed
-          // when its owners are dead because it doesn't have owners.
-          if (actor->IsDetached()) {
-            DestroyActor(actor_id, death_cause);
-          }
-          RAY_CHECK_OK(gcs_publisher_->PublishActor(
-              actor_id, *GenActorDataOnlyWithStates(*mutable_actor_table_data), nullptr));
-        }));
-    // The actor is dead, but we should not remove the entry from the
-    // registered actors yet. If the actor is owned, we will destroy the actor
-    // once the owner fails or notifies us that the actor's handle has gone out
-    // of scope.
-  }
-}
-
-void GcsActorManager::OnActorSchedulingFailed(std::shared_ptr<GcsActor> actor,
-                                              bool runtime_env_setup_failed) {
-  if (!runtime_env_setup_failed) {
-    // We will attempt to schedule this actor once an eligible node is
-    // registered.
-    pending_actors_.emplace_back(std::move(actor));
-    return;
-  }
-
-  // If there is runtime env failure, mark this actor as dead immediately.
-  DestroyActor(
-      actor->GetActorID(),
-      GenRuntimeEnvFailedCause("Could not create the actor because its associated "
-                               "runtime env failed to be created."));
-}
-
-void GcsActorManager::OnActorCreationSuccess(const std::shared_ptr<GcsActor> &actor,
-                                             const rpc::PushTaskReply &reply) {
-  auto actor_id = actor->GetActorID();
-  RAY_LOG(INFO) << "Actor created successfully, actor id = " << actor_id
-                << ", job id = " << actor_id.JobId();
-  // NOTE: If an actor is deleted immediately after the user creates the actor, reference
-  // counter may return a reply to the request of WaitForActorOutOfScope to GCS server,
-  // and GCS server will destroy the actor. The actor creation is asynchronous, it may be
-  // destroyed before the actor creation is completed.
-  if (registered_actors_.count(actor_id) == 0) {
-    return;
-  }
-  auto mutable_actor_table_data = actor->GetMutableActorTableData();
-  auto time = current_sys_time_ms();
-  mutable_actor_table_data->set_timestamp(time);
-  if (actor->GetState() != rpc::ActorTableData::RESTARTING) {
-    mutable_actor_table_data->set_start_time(time);
-  }
-  actor->UpdateState(rpc::ActorTableData::ALIVE);
-
-  // We should register the entry to the in-memory index before flushing them to
-  // GCS because otherwise, there could be timing problems due to asynchronous Put.
-  auto worker_id = actor->GetWorkerID();
-  auto node_id = actor->GetNodeID();
-  RAY_CHECK(!worker_id.IsNil());
-  RAY_CHECK(!node_id.IsNil());
-  RAY_CHECK(created_actors_[node_id].emplace(worker_id, actor_id).second);
-
-  auto actor_table_data = *mutable_actor_table_data;
-  // The backend storage is reliable in the future, so the status must be ok.
-  RAY_CHECK_OK(gcs_table_storage_->ActorTable().Put(
-      actor_id, actor_table_data,
-      [this, actor_id, actor_table_data, actor, reply](Status status) {
-        RAY_CHECK_OK(gcs_publisher_->PublishActor(
-            actor_id, *GenActorDataOnlyWithStates(actor_table_data), nullptr));
-        // Invoke all callbacks for all registration requests of this actor (duplicated
-        // requests are included) and remove all of them from
-        // actor_to_create_callbacks_.
-        auto iter = actor_to_create_callbacks_.find(actor_id);
-        if (iter != actor_to_create_callbacks_.end()) {
-          for (auto &callback : iter->second) {
-            callback(actor, reply);
-          }
-          actor_to_create_callbacks_.erase(iter);
-        }
-      }));
-}
-
-void GcsActorManager::SchedulePendingActors() {
-  schedule_pending_actors_posted_ = false;
-  if (pending_actors_.empty()) {
-    return;
-  }
-
-  RAY_LOG(DEBUG) << "Scheduling actor creation tasks, size = " << pending_actors_.size();
-  auto actors = std::move(pending_actors_);
-  for (auto &actor : actors) {
-    gcs_actor_scheduler_->Schedule(std::move(actor));
-  }
-}
-
-bool GcsActorManager::GetSchedulePendingActorsPosted() const {
-  return schedule_pending_actors_posted_;
-}
-
-void GcsActorManager::SetSchedulePendingActorsPosted(bool posted) {
-  schedule_pending_actors_posted_ = posted;
-}
-
-void GcsActorManager::Initialize(const GcsInitData &gcs_init_data) {
-  const auto &jobs = gcs_init_data.Jobs();
-  std::unordered_map<NodeID, std::vector<WorkerID>> node_to_workers;
-  for (const auto &entry : gcs_init_data.Actors()) {
-    auto job_iter = jobs.find(entry.first.JobId());
-    auto is_job_dead = (job_iter == jobs.end() || job_iter->second.is_dead());
-    auto actor = std::make_shared<GcsActor>(entry.second);
-    if (entry.second.state() != ray::rpc::ActorTableData::DEAD && !is_job_dead) {
-      registered_actors_.emplace(entry.first, actor);
-
-      if (!actor->GetName().empty()) {
-        auto &actors_in_namespace = named_actors_[actor->GetRayNamespace()];
-        actors_in_namespace.emplace(actor->GetName(), actor->GetActorID());
-      }
-
-      if (entry.second.state() == ray::rpc::ActorTableData::DEPENDENCIES_UNREADY) {
-        const auto &owner = actor->GetOwnerAddress();
-        const auto &owner_node = NodeID::FromBinary(owner.raylet_id());
-        const auto &owner_worker = WorkerID::FromBinary(owner.worker_id());
-        RAY_CHECK(unresolved_actors_[owner_node][owner_worker]
-                      .emplace(actor->GetActorID())
-                      .second);
-      } else if (entry.second.state() == ray::rpc::ActorTableData::ALIVE) {
-        created_actors_[actor->GetNodeID()].emplace(actor->GetWorkerID(),
-                                                    actor->GetActorID());
-      }
-
-      if (!actor->IsDetached()) {
-        // This actor is owned. Send a long polling request to the actor's
-        // owner to determine when the actor should be removed.
-        PollOwnerForActorOutOfScope(actor);
-      }
-
-      if (!actor->GetWorkerID().IsNil()) {
-        RAY_CHECK(!actor->GetNodeID().IsNil());
-        node_to_workers[actor->GetNodeID()].emplace_back(actor->GetWorkerID());
-      }
-    } else {
-      destroyed_actors_.emplace(entry.first, actor);
-      sorted_destroyed_actor_list_.emplace_back(entry.first,
-                                                (int64_t)entry.second.timestamp());
-    }
-  }
-  sorted_destroyed_actor_list_.sort([](const std::pair<ActorID, int64_t> &left,
-                                       const std::pair<ActorID, int64_t> &right) {
-    return left.second < right.second;
-  });
-
-  // Notify raylets to release unused workers.
-  gcs_actor_scheduler_->ReleaseUnusedWorkers(node_to_workers);
-
-  RAY_LOG(DEBUG) << "The number of registered actors is " << registered_actors_.size()
-                 << ", and the number of created actors is " << created_actors_.size();
-  for (auto &item : registered_actors_) {
-    auto &actor = item.second;
-    if (actor->GetState() == ray::rpc::ActorTableData::PENDING_CREATION ||
-        actor->GetState() == ray::rpc::ActorTableData::RESTARTING) {
-      // We should not reschedule actors in state of `ALIVE`.
-      // We could not reschedule actors in state of `DEPENDENCIES_UNREADY` because the
-      // dependencies of them may not have been resolved yet.
-      RAY_LOG(INFO) << "Rescheduling a non-alive actor, actor id = "
-                    << actor->GetActorID() << ", state = " << actor->GetState()
-                    << ", job id = " << actor->GetActorID().JobId();
-      gcs_actor_scheduler_->Reschedule(actor);
-    }
-  }
-}
-
-void GcsActorManager::OnJobFinished(const JobID &job_id) {
-  auto on_done = [this,
-                  job_id](const std::unordered_map<ActorID, ActorTableData> &result) {
-    if (!result.empty()) {
-      std::vector<ActorID> non_detached_actors;
-      for (auto &item : result) {
-        if (!item.second.is_detached()) {
-          non_detached_actors.push_back(item.first);
-        }
-      }
-
-      run_delayed_(
-          [this, non_detached_actors = std::move(non_detached_actors)]() {
-            RAY_CHECK_OK(gcs_table_storage_->ActorTable().BatchDelete(non_detached_actors,
-                                                                      nullptr));
-          },
-
-          actor_gc_delay_);
-
-      for (auto iter = destroyed_actors_.begin(); iter != destroyed_actors_.end();) {
-        if (iter->first.JobId() == job_id && !iter->second->IsDetached()) {
-          destroyed_actors_.erase(iter++);
-        } else {
-          iter++;
-        }
-      };
-    }
-  };
-
-  // Only non-detached actors should be deleted. We get all actors of this job and to the
-  // filtering.
-  RAY_CHECK_OK(gcs_table_storage_->ActorTable().GetByJobId(job_id, on_done));
-}
-
-const absl::flat_hash_map<NodeID, absl::flat_hash_map<WorkerID, ActorID>>
-    &GcsActorManager::GetCreatedActors() const {
-  return created_actors_;
-}
-
-const absl::flat_hash_map<ActorID, std::shared_ptr<GcsActor>>
-    &GcsActorManager::GetRegisteredActors() const {
-  return registered_actors_;
-}
-
-const absl::flat_hash_map<ActorID, std::vector<RegisterActorCallback>>
-    &GcsActorManager::GetActorRegisterCallbacks() const {
-  return actor_to_register_callbacks_;
-}
-
-void GcsActorManager::RemoveUnresolvedActor(const std::shared_ptr<GcsActor> &actor) {
-  const auto &owner_address = actor->GetOwnerAddress();
-  auto node_id = NodeID::FromBinary(owner_address.raylet_id());
-  auto worker_id = WorkerID::FromBinary(owner_address.worker_id());
-  auto iter = unresolved_actors_.find(node_id);
-  if (iter != unresolved_actors_.end()) {
-    auto it = iter->second.find(worker_id);
-    RAY_CHECK(it != iter->second.end());
-    RAY_CHECK(it->second.erase(actor->GetActorID()) != 0);
-    if (it->second.empty()) {
-      iter->second.erase(it);
-      if (iter->second.empty()) {
-        unresolved_actors_.erase(iter);
-      }
-    }
-  }
-}
-
-void GcsActorManager::RemoveActorFromOwner(const std::shared_ptr<GcsActor> &actor) {
-  const auto &actor_id = actor->GetActorID();
-  const auto &owner_id = actor->GetOwnerID();
-  RAY_LOG(DEBUG) << "Erasing actor " << actor_id << " owned by " << owner_id
-                 << ", job id = " << actor_id.JobId();
-
-  const auto &owner_node_id = actor->GetOwnerNodeID();
-  auto &node = owners_[owner_node_id];
-  auto worker_it = node.find(owner_id);
-  RAY_CHECK(worker_it != node.end());
-  auto &owner = worker_it->second;
-  RAY_CHECK(owner.children_actor_ids.erase(actor_id));
-  if (owner.children_actor_ids.empty()) {
-    node.erase(worker_it);
-    if (node.empty()) {
-      owners_.erase(owner_node_id);
-    }
-  }
-}
-
-void GcsActorManager::NotifyCoreWorkerToKillActor(const std::shared_ptr<GcsActor> &actor,
-                                                  bool force_kill, bool no_restart) {
-  rpc::KillActorRequest request;
-  request.set_intended_actor_id(actor->GetActorID().Binary());
-  request.set_force_kill(force_kill);
-  request.set_no_restart(no_restart);
-  auto actor_client = worker_client_factory_(actor->GetAddress());
-  RAY_LOG(DEBUG) << "Send request to kill actor " << actor->GetActorID() << " to worker "
-                 << actor->GetWorkerID() << " at node " << actor->GetNodeID();
-  actor_client->KillActor(request, [](auto &status, auto &) {
-    RAY_LOG(DEBUG) << "Killing status: " << status.ToString();
-  });
-}
-
-void GcsActorManager::KillActor(const ActorID &actor_id, bool force_kill,
-                                bool no_restart) {
-  RAY_LOG(DEBUG) << "Killing actor, job id = " << actor_id.JobId()
-                 << ", actor id = " << actor_id << ", force_kill = " << force_kill;
-  auto it = registered_actors_.find(actor_id);
-  if (it == registered_actors_.end()) {
-    RAY_LOG(INFO) << "Tried to kill actor that does not exist " << actor_id;
-    return;
-  }
-
-  const auto &actor = it->second;
-  if (actor->GetState() == rpc::ActorTableData::DEAD ||
-      actor->GetState() == rpc::ActorTableData::DEPENDENCIES_UNREADY) {
-    return;
-  }
-
-  // The actor is still alive or pending creation.
-  const auto &node_id = actor->GetNodeID();
-  const auto &worker_id = actor->GetWorkerID();
-  auto node_it = created_actors_.find(node_id);
-  if (node_it != created_actors_.end() && node_it->second.count(worker_id)) {
-    // The actor has already been created. Destroy the process by force-killing
-    // it.
-    NotifyCoreWorkerToKillActor(actor, force_kill, no_restart);
-  } else {
-    const auto &task_id = actor->GetCreationTaskSpecification().TaskId();
-    RAY_LOG(DEBUG) << "The actor " << actor->GetActorID()
-                   << " hasn't been created yet, cancel scheduling " << task_id;
-    CancelActorInScheduling(actor, task_id);
-    ReconstructActor(actor_id, /*need_reschedule=*/true, GenKilledByApplicationCause());
-  }
-}
-
-void GcsActorManager::AddDestroyedActorToCache(const std::shared_ptr<GcsActor> &actor) {
-  if (destroyed_actors_.size() >=
-      RayConfig::instance().maximum_gcs_destroyed_actor_cached_count()) {
-    const auto &actor_id = sorted_destroyed_actor_list_.front().first;
-    RAY_CHECK_OK(gcs_table_storage_->ActorTable().Delete(actor_id, nullptr));
-    destroyed_actors_.erase(actor_id);
-    sorted_destroyed_actor_list_.pop_front();
-  }
-
-  if (destroyed_actors_.emplace(actor->GetActorID(), actor).second) {
-    sorted_destroyed_actor_list_.emplace_back(
-        actor->GetActorID(), (int64_t)actor->GetActorTableData().timestamp());
-  }
-}
-
-void GcsActorManager::CancelActorInScheduling(const std::shared_ptr<GcsActor> &actor,
-                                              const TaskID &task_id) {
-  RAY_LOG(DEBUG) << "Cancel actor in scheduling: actor_id " << actor->GetActorID()
-                 << ", task_id " << task_id;
-  const auto &actor_id = actor->GetActorID();
-  const auto &node_id = actor->GetNodeID();
-  // The actor has not been created yet. It is either being scheduled or is
-  // pending scheduling.
-  auto canceled_actor_id =
-      gcs_actor_scheduler_->CancelOnWorker(actor->GetNodeID(), actor->GetWorkerID());
-  if (!canceled_actor_id.IsNil()) {
-    // The actor was being scheduled and has now been canceled.
-    RAY_CHECK(canceled_actor_id == actor_id);
-  } else {
-    auto pending_it = std::find_if(pending_actors_.begin(), pending_actors_.end(),
-                                   [actor_id](const std::shared_ptr<GcsActor> &actor) {
-                                     return actor->GetActorID() == actor_id;
-                                   });
-
-    // The actor was pending scheduling. Remove it from the queue.
-    if (pending_it != pending_actors_.end()) {
-      pending_actors_.erase(pending_it);
-    } else {
-      // When actor creation request of this actor id is pending in raylet,
-      // it doesn't responds, and the actor should be still in leasing state.
-      // NOTE: We will cancel outstanding lease request by calling
-      // `raylet_client->CancelWorkerLease`.
-      gcs_actor_scheduler_->CancelOnLeasing(node_id, actor_id, task_id);
-    }
-  }
-}
-
-std::string GcsActorManager::DebugString() const {
-  uint64_t num_named_actors = 0;
-  for (const auto &pair : named_actors_) {
-    num_named_actors += pair.second.size();
-  }
-  std::ostringstream stream;
-  stream << "GcsActorManager: "
-         << "\n- RegisterActor request count: "
-         << counts_[CountType::REGISTER_ACTOR_REQUEST]
-         << "\n- CreateActor request count: " << counts_[CountType::CREATE_ACTOR_REQUEST]
-         << "\n- GetActorInfo request count: "
-         << counts_[CountType::GET_ACTOR_INFO_REQUEST]
-         << "\n- GetNamedActorInfo request count: "
-         << counts_[CountType::GET_NAMED_ACTOR_INFO_REQUEST]
-         << "\n- GetAllActorInfo request count: "
-         << counts_[CountType::GET_ALL_ACTOR_INFO_REQUEST]
-         << "\n- KillActor request count: " << counts_[CountType::KILL_ACTOR_REQUEST]
-         << "\n- ListNamedActors request count: "
-         << counts_[CountType::LIST_NAMED_ACTORS_REQUEST]
-         << "\n- Registered actors count: " << registered_actors_.size()
-         << "\n- Destroyed actors count: " << destroyed_actors_.size()
-         << "\n- Named actors count: " << num_named_actors
-         << "\n- Unresolved actors count: " << unresolved_actors_.size()
-         << "\n- Pending actors count: " << pending_actors_.size()
-         << "\n- Created actors count: " << created_actors_.size()
-         << "\n- owners_: " << owners_.size()
-         << "\n- actor_to_register_callbacks_: " << actor_to_register_callbacks_.size()
-         << "\n- actor_to_create_callbacks_: " << actor_to_create_callbacks_.size()
-         << "\n- sorted_destroyed_actor_list_: " << sorted_destroyed_actor_list_.size();
-  return stream.str();
-}
-
-}  // namespace gcs
-}  // namespace ray
-=======
-// Copyright 2017 The Ray Authors.
-//
-// Licensed under the Apache License, Version 2.0 (the "License");
-// you may not use this file except in compliance with the License.
-// You may obtain a copy of the License at
-//
-//  http://www.apache.org/licenses/LICENSE-2.0
-//
-// Unless required by applicable law or agreed to in writing, software
-// distributed under the License is distributed on an "AS IS" BASIS,
-// WITHOUT WARRANTIES OR CONDITIONS OF ANY KIND, either express or implied.
-// See the License for the specific language governing permissions and
-// limitations under the License.
-
-#include "ray/gcs/gcs_server/gcs_actor_manager.h"
-
-#include <boost/regex.hpp>
-#include <utility>
-
-#include "ray/common/ray_config.h"
-#include "ray/gcs/pb_util.h"
-#include "ray/stats/metric_defs.h"
-
-namespace {
-/// The error message constructed from below methods is user-facing, so please avoid
-/// including too much implementation detail or internal information.
-void AddActorInfo(const ray::gcs::GcsActor *actor,
-                  ray::rpc::ActorDiedErrorContext *mutable_actor_died_error_ctx) {
-  if (actor == nullptr) {
-    return;
-  }
-  RAY_CHECK(mutable_actor_died_error_ctx != nullptr);
-  mutable_actor_died_error_ctx->set_owner_id(actor->GetOwnerID().Binary());
-  mutable_actor_died_error_ctx->set_owner_ip_address(
-      actor->GetOwnerAddress().ip_address());
-  mutable_actor_died_error_ctx->set_node_ip_address(actor->GetAddress().ip_address());
-  mutable_actor_died_error_ctx->set_pid(actor->GetActorTableData().pid());
-  mutable_actor_died_error_ctx->set_name(actor->GetName());
-  mutable_actor_died_error_ctx->set_ray_namespace(actor->GetRayNamespace());
-  mutable_actor_died_error_ctx->set_class_name(actor->GetActorTableData().class_name());
-  mutable_actor_died_error_ctx->set_actor_id(actor->GetActorID().Binary());
-}
-
-const ray::rpc::ActorDeathCause GenActorDeathCause(const std::string &error_msg) {
-  ray::rpc::ActorDeathCause death_cause;
-  death_cause.mutable_runtime_env_failed_context()->set_error_message(error_msg);
-  return death_cause;
-}
-
-const ray::rpc::ActorDeathCause GenNodeDiedCause(const ray::gcs::GcsActor *actor,
-                                                 const std::string ip_address,
-                                                 const NodeID &node_id) {
-  ray::rpc::ActorDeathCause death_cause;
-  auto actor_died_error_ctx = death_cause.mutable_actor_died_error_context();
-  AddActorInfo(actor, actor_died_error_ctx);
-  actor_died_error_ctx->set_error_message(absl::StrCat(
-      "The actor is dead because its node has died. Node Id: ", node_id.Hex()));
-  return death_cause;
-}
-
-const ray::rpc::ActorDeathCause GenWorkerDiedCause(
-    const ray::gcs::GcsActor *actor, const std::string &ip_address,
-    const ray::rpc::WorkerExitType &disconnect_type) {
-  ray::rpc::ActorDeathCause death_cause;
-  auto actor_died_error_ctx = death_cause.mutable_actor_died_error_context();
-  AddActorInfo(actor, actor_died_error_ctx);
-  actor_died_error_ctx->set_error_message(absl::StrCat(
-      "The actor is dead because its worker process has died. Worker exit type: ",
-      ray::rpc::WorkerExitType_Name(disconnect_type)));
-  return death_cause;
-}
-const ray::rpc::ActorDeathCause GenOwnerDiedCause(
-    const ray::gcs::GcsActor *actor, const WorkerID &owner_id,
-    const ray::rpc::WorkerExitType disconnect_type, const std::string owner_ip_address) {
-  ray::rpc::ActorDeathCause death_cause;
-  auto actor_died_error_ctx = death_cause.mutable_actor_died_error_context();
-  AddActorInfo(actor, actor_died_error_ctx);
-  actor_died_error_ctx->set_error_message(absl::StrCat(
-      "The actor is dead because its owner has died. Owner Id: ", owner_id.Hex(),
-      " Owner Ip address: ", owner_ip_address,
-      " Owner worker exit type: ", ray::rpc::WorkerExitType_Name(disconnect_type)));
-  return death_cause;
-}
-
-const ray::rpc::ActorDeathCause GenKilledByApplicationCause(
-    const ray::gcs::GcsActor *actor) {
-  ray::rpc::ActorDeathCause death_cause;
-  auto actor_died_error_ctx = death_cause.mutable_actor_died_error_context();
-  AddActorInfo(actor, actor_died_error_ctx);
-  actor_died_error_ctx->set_error_message(
-      "The actor is dead because it was killed by `ray.kill`.");
-  return death_cause;
-}
-
-const ray::rpc::ActorDeathCause GenActorOutOfScopeCause(const ray::gcs::GcsActor *actor) {
-  ray::rpc::ActorDeathCause death_cause;
-  auto actor_died_error_ctx = death_cause.mutable_actor_died_error_context();
-  AddActorInfo(actor, actor_died_error_ctx);
-  actor_died_error_ctx->set_error_message(
-      "The actor is dead because because all references to the actor were removed.");
-  return death_cause;
-}
-}  // namespace
-
-namespace ray {
-namespace gcs {
-
-bool is_uuid(const std::string &str) {
-  static const boost::regex e(
-      "[a-f0-9]{8}-[a-f0-9]{4}-4[a-f0-9]{3}-[89aAbB][a-f0-9]{3}-[a-f0-9]{12}");
-  return regex_match(str, e);  // note: case sensitive now
-}
-
-NodeID GcsActor::GetNodeID() const {
-  const auto &raylet_id_binary = actor_table_data_.address().raylet_id();
-  if (raylet_id_binary.empty()) {
-    return NodeID::Nil();
-  }
-  return NodeID::FromBinary(raylet_id_binary);
-}
-
-void GcsActor::UpdateAddress(const rpc::Address &address) {
-  actor_table_data_.mutable_address()->CopyFrom(address);
-}
-
-const rpc::Address &GcsActor::GetAddress() const { return actor_table_data_.address(); }
-
-WorkerID GcsActor::GetWorkerID() const {
-  const auto &address = actor_table_data_.address();
-  if (address.worker_id().empty()) {
-    return WorkerID::Nil();
-  }
-  return WorkerID::FromBinary(address.worker_id());
-}
-
-WorkerID GcsActor::GetOwnerID() const {
-  return WorkerID::FromBinary(GetOwnerAddress().worker_id());
-}
-
-NodeID GcsActor::GetOwnerNodeID() const {
-  return NodeID::FromBinary(GetOwnerAddress().raylet_id());
-}
-
-const rpc::Address &GcsActor::GetOwnerAddress() const {
-  return actor_table_data_.owner_address();
-}
-
-void GcsActor::UpdateState(rpc::ActorTableData::ActorState state) {
-  actor_table_data_.set_state(state);
-}
-
-rpc::ActorTableData::ActorState GcsActor::GetState() const {
-  return actor_table_data_.state();
-}
-
-ActorID GcsActor::GetActorID() const {
-  return ActorID::FromBinary(actor_table_data_.actor_id());
-}
-
-bool GcsActor::IsDetached() const { return actor_table_data_.is_detached(); }
-
-std::string GcsActor::GetName() const { return actor_table_data_.name(); }
-
-std::string GcsActor::GetRayNamespace() const {
-  return actor_table_data_.ray_namespace();
-}
-
-TaskSpecification GcsActor::GetCreationTaskSpecification() const {
-  const auto &task_spec = actor_table_data_.task_spec();
-  return TaskSpecification(task_spec);
-}
-
-const rpc::ActorTableData &GcsActor::GetActorTableData() const {
-  return actor_table_data_;
-}
-
-rpc::ActorTableData *GcsActor::GetMutableActorTableData() { return &actor_table_data_; }
-
-std::shared_ptr<const GcsActorWorkerAssignment> GcsActor::GetActorWorkerAssignment()
-    const {
-  return assignment_ptr_;
-}
-
-void GcsActor::SetActorWorkerAssignment(
-    std::shared_ptr<GcsActorWorkerAssignment> assignment_ptr) {
-  assignment_ptr_ = std::move(assignment_ptr);
-}
-
-/////////////////////////////////////////////////////////////////////////////////////////
-GcsActorManager::GcsActorManager(
-    boost::asio::io_context &io_context,
-    std::shared_ptr<GcsActorSchedulerInterface> scheduler,
-    std::shared_ptr<GcsTableStorage> gcs_table_storage,
-    std::shared_ptr<GcsPublisher> gcs_publisher, RuntimeEnvManager &runtime_env_manager,
-    GcsFunctionManager &function_manager,
-    std::function<void(const ActorID &)> destroy_owned_placement_group_if_needed,
-    std::function<std::shared_ptr<rpc::JobConfig>(const JobID &)> get_job_config,
-    std::function<void(std::function<void(void)>, boost::posix_time::milliseconds)>
-        run_delayed,
-    const rpc::ClientFactoryFn &worker_client_factory)
-    : io_context_(io_context),
-      gcs_actor_scheduler_(std::move(scheduler)),
-      gcs_table_storage_(std::move(gcs_table_storage)),
-      gcs_publisher_(std::move(gcs_publisher)),
-      worker_client_factory_(worker_client_factory),
-      destroy_owned_placement_group_if_needed_(destroy_owned_placement_group_if_needed),
-      get_job_config_(get_job_config),
-      runtime_env_manager_(runtime_env_manager),
-      function_manager_(function_manager),
-      run_delayed_(run_delayed),
-      actor_gc_delay_(RayConfig::instance().gcs_actor_table_min_duration_ms()) {
-  RAY_CHECK(worker_client_factory_);
-  RAY_CHECK(destroy_owned_placement_group_if_needed_);
-  if (RayConfig::instance().gcs_actor_scheduling_enabled()) {
-    auto gcs_actor_scheduler =
-        std::dynamic_pointer_cast<GcsBasedActorScheduler>(gcs_actor_scheduler_);
-    gcs_actor_scheduler->AddResourcesChangedListener([this] {
-      bool posted = GetSchedulePendingActorsPosted();
-      if (!posted) {
-        SetSchedulePendingActorsPosted(true);
-        io_context_.post([this] { SchedulePendingActors(); });
-      }
-    });
-  }
-}
-
-void GcsActorManager::HandleRegisterActor(const rpc::RegisterActorRequest &request,
-                                          rpc::RegisterActorReply *reply,
-                                          rpc::SendReplyCallback send_reply_callback) {
-  RAY_CHECK(request.task_spec().type() == TaskType::ACTOR_CREATION_TASK);
-  auto actor_id =
-      ActorID::FromBinary(request.task_spec().actor_creation_task_spec().actor_id());
-
-  RAY_LOG(INFO) << "Registering actor, job id = " << actor_id.JobId()
-                << ", actor id = " << actor_id;
-  Status status =
-      RegisterActor(request, [reply, send_reply_callback,
-                              actor_id](const std::shared_ptr<gcs::GcsActor> &actor) {
-        RAY_LOG(INFO) << "Registered actor, job id = " << actor_id.JobId()
-                      << ", actor id = " << actor_id;
-        GCS_RPC_SEND_REPLY(send_reply_callback, reply, Status::OK());
-      });
-  if (!status.ok()) {
-    RAY_LOG(WARNING) << "Failed to register actor: " << status.ToString()
-                     << ", job id = " << actor_id.JobId() << ", actor id = " << actor_id;
-    GCS_RPC_SEND_REPLY(send_reply_callback, reply, status);
-  }
-  ++counts_[CountType::REGISTER_ACTOR_REQUEST];
-}
-
-void GcsActorManager::HandleCreateActor(const rpc::CreateActorRequest &request,
-                                        rpc::CreateActorReply *reply,
-                                        rpc::SendReplyCallback send_reply_callback) {
-  RAY_CHECK(request.task_spec().type() == TaskType::ACTOR_CREATION_TASK);
-  auto actor_id =
-      ActorID::FromBinary(request.task_spec().actor_creation_task_spec().actor_id());
-
-  RAY_LOG(INFO) << "Creating actor, job id = " << actor_id.JobId()
-                << ", actor id = " << actor_id;
-  Status status = CreateActor(request, [reply, send_reply_callback, actor_id](
-                                           const std::shared_ptr<gcs::GcsActor> &actor,
-                                           const rpc::PushTaskReply &task_reply) {
-    RAY_LOG(INFO) << "Finished creating actor, job id = " << actor_id.JobId()
-                  << ", actor id = " << actor_id;
-    reply->mutable_actor_address()->CopyFrom(actor->GetAddress());
-    reply->mutable_borrowed_refs()->CopyFrom(task_reply.borrowed_refs());
-    GCS_RPC_SEND_REPLY(send_reply_callback, reply, Status::OK());
-  });
-  if (!status.ok()) {
-    RAY_LOG(WARNING) << "Failed to create actor, job id = " << actor_id.JobId()
-                     << ", actor id = " << actor_id << ", status: " << status.ToString();
-    GCS_RPC_SEND_REPLY(send_reply_callback, reply, status);
-  }
-  ++counts_[CountType::CREATE_ACTOR_REQUEST];
-}
-
-void GcsActorManager::HandleGetActorInfo(const rpc::GetActorInfoRequest &request,
-                                         rpc::GetActorInfoReply *reply,
-                                         rpc::SendReplyCallback send_reply_callback) {
-  ActorID actor_id = ActorID::FromBinary(request.actor_id());
-  RAY_LOG(DEBUG) << "Getting actor info"
-                 << ", job id = " << actor_id.JobId() << ", actor id = " << actor_id;
-
-  const auto &registered_actor_iter = registered_actors_.find(actor_id);
-  if (registered_actor_iter != registered_actors_.end()) {
-    reply->unsafe_arena_set_allocated_actor_table_data(
-        registered_actor_iter->second->GetMutableActorTableData());
-  } else {
-    const auto &destroyed_actor_iter = destroyed_actors_.find(actor_id);
-    if (destroyed_actor_iter != destroyed_actors_.end()) {
-      reply->unsafe_arena_set_allocated_actor_table_data(
-          destroyed_actor_iter->second->GetMutableActorTableData());
-    }
-  }
-
-  RAY_LOG(DEBUG) << "Finished getting actor info, job id = " << actor_id.JobId()
-                 << ", actor id = " << actor_id;
-  GCS_RPC_SEND_REPLY(send_reply_callback, reply, Status::OK());
-  ++counts_[CountType::GET_ACTOR_INFO_REQUEST];
-}
-
-void GcsActorManager::HandleGetAllActorInfo(const rpc::GetAllActorInfoRequest &request,
-                                            rpc::GetAllActorInfoReply *reply,
-                                            rpc::SendReplyCallback send_reply_callback) {
-  RAY_LOG(DEBUG) << "Getting all actor info.";
-  ++counts_[CountType::GET_ALL_ACTOR_INFO_REQUEST];
-  if (request.show_dead_jobs() == false) {
-    for (const auto &iter : registered_actors_) {
-      reply->mutable_actor_table_data()->UnsafeArenaAddAllocated(
-          const_cast<rpc::ActorTableData *>(iter.second->GetMutableActorTableData()));
-    }
-    for (const auto &iter : destroyed_actors_) {
-      reply->mutable_actor_table_data()->UnsafeArenaAddAllocated(
-          const_cast<rpc::ActorTableData *>(iter.second->GetMutableActorTableData()));
-    }
-    RAY_LOG(DEBUG) << "Finished getting all actor info.";
-    GCS_RPC_SEND_REPLY(send_reply_callback, reply, Status::OK());
-    return;
-  }
-
-  RAY_CHECK(request.show_dead_jobs());
-  // We don't maintain an in-memory cache of all actors which belong to dead
-  // jobs, so fetch it from redis.
-  Status status = gcs_table_storage_->ActorTable().GetAll(
-      [reply, send_reply_callback](
-          const std::unordered_map<ActorID, rpc::ActorTableData> &result) {
-        for (const auto &pair : result) {
-          // TODO yic: Fix const cast
-          reply->mutable_actor_table_data()->UnsafeArenaAddAllocated(
-              const_cast<rpc::ActorTableData *>(&pair.second));
-        }
-        GCS_RPC_SEND_REPLY(send_reply_callback, reply, Status::OK());
-        RAY_LOG(DEBUG) << "Finished getting all actor info.";
-      });
-  if (!status.ok()) {
-    // Send the response to unblock the sender and free the request.
-    GCS_RPC_SEND_REPLY(send_reply_callback, reply, status);
-  }
-}
-
-void GcsActorManager::HandleGetNamedActorInfo(
-    const rpc::GetNamedActorInfoRequest &request, rpc::GetNamedActorInfoReply *reply,
-    rpc::SendReplyCallback send_reply_callback) {
-  const std::string &name = request.name();
-  const std::string &ray_namespace = request.ray_namespace();
-  RAY_LOG(DEBUG) << "Getting actor info, name = " << name
-                 << " , namespace = " << ray_namespace;
-
-  // Try to look up the actor ID for the named actor.
-  ActorID actor_id = GetActorIDByName(name, ray_namespace);
-
-  Status status = Status::OK();
-  auto iter = registered_actors_.find(actor_id);
-  if (actor_id.IsNil() || iter == registered_actors_.end()) {
-    // The named actor was not found or the actor is already removed.
-    std::stringstream stream;
-    stream << "Actor with name '" << name << "' was not found.";
-    RAY_LOG(WARNING) << stream.str();
-    status = Status::NotFound(stream.str());
-  } else {
-    reply->unsafe_arena_set_allocated_actor_table_data(
-        iter->second->GetMutableActorTableData());
-    RAY_LOG(DEBUG) << "Finished getting actor info, job id = " << actor_id.JobId()
-                   << ", actor id = " << actor_id;
-  }
-  GCS_RPC_SEND_REPLY(send_reply_callback, reply, status);
-  ++counts_[CountType::GET_NAMED_ACTOR_INFO_REQUEST];
-}
-
-void GcsActorManager::HandleListNamedActors(const rpc::ListNamedActorsRequest &request,
-                                            rpc::ListNamedActorsReply *reply,
-                                            rpc::SendReplyCallback send_reply_callback) {
-  const std::string &ray_namespace = request.ray_namespace();
-  RAY_LOG(DEBUG) << "Getting named actor names, namespace = " << ray_namespace;
-
-  std::vector<std::pair<std::string, std::string>> actors =
-      ListNamedActors(request.all_namespaces(), ray_namespace);
-  for (const auto &actor : actors) {
-    auto named_actor_indo = reply->add_named_actors_list();
-    named_actor_indo->set_ray_namespace(actor.first);
-    named_actor_indo->set_name(actor.second);
-  }
-  GCS_RPC_SEND_REPLY(send_reply_callback, reply, Status::OK());
-  ++counts_[CountType::LIST_NAMED_ACTORS_REQUEST];
-}
-
-void GcsActorManager::HandleKillActorViaGcs(const rpc::KillActorViaGcsRequest &request,
-                                            rpc::KillActorViaGcsReply *reply,
-                                            rpc::SendReplyCallback send_reply_callback) {
-  const auto &actor_id = ActorID::FromBinary(request.actor_id());
-  bool force_kill = request.force_kill();
-  bool no_restart = request.no_restart();
-  if (no_restart) {
-    DestroyActor(actor_id, GenKilledByApplicationCause(GetActor(actor_id)));
-  } else {
-    KillActor(actor_id, force_kill, no_restart);
-  }
-
-  GCS_RPC_SEND_REPLY(send_reply_callback, reply, Status::OK());
-  RAY_LOG(DEBUG) << "Finished killing actor, job id = " << actor_id.JobId()
-                 << ", actor id = " << actor_id << ", force_kill = " << force_kill
-                 << ", no_restart = " << no_restart;
-  ++counts_[CountType::KILL_ACTOR_REQUEST];
-}
-
-Status GcsActorManager::RegisterActor(const ray::rpc::RegisterActorRequest &request,
-                                      RegisterActorCallback success_callback) {
-  // NOTE: After the abnormal recovery of the network between GCS client and GCS server or
-  // the GCS server is restarted, it is required to continue to register actor
-  // successfully.
-  RAY_CHECK(success_callback);
-  const auto &actor_creation_task_spec = request.task_spec().actor_creation_task_spec();
-  auto actor_id = ActorID::FromBinary(actor_creation_task_spec.actor_id());
-
-  auto iter = registered_actors_.find(actor_id);
-  if (iter != registered_actors_.end()) {
-    auto pending_register_iter = actor_to_register_callbacks_.find(actor_id);
-    if (pending_register_iter != actor_to_register_callbacks_.end()) {
-      // 1. The GCS client sends the `RegisterActor` request to the GCS server.
-      // 2. The GCS client receives some network errors.
-      // 3. The GCS client resends the `RegisterActor` request to the GCS server.
-      pending_register_iter->second.emplace_back(std::move(success_callback));
-    } else {
-      // 1. The GCS client sends the `RegisterActor` request to the GCS server.
-      // 2. The GCS server flushes the actor to the storage and restarts before replying
-      // to the GCS client.
-      // 3. The GCS client resends the `RegisterActor` request to the GCS server.
-      success_callback(iter->second);
-    }
-    return Status::OK();
-  }
-
-  const auto job_id = JobID::FromBinary(request.task_spec().job_id());
-
-  // Use the namespace in task options by default. Otherwise use the
-  // namespace from the job.
-  std::string ray_namespace = actor_creation_task_spec.ray_namespace();
-  if (ray_namespace.empty()) {
-    ray_namespace = get_job_config_(job_id)->ray_namespace();
-  }
-  auto actor = std::make_shared<GcsActor>(request.task_spec(), ray_namespace);
-  if (!actor->GetName().empty()) {
-    auto &actors_in_namespace = named_actors_[actor->GetRayNamespace()];
-    auto it = actors_in_namespace.find(actor->GetName());
-    if (it == actors_in_namespace.end()) {
-      if (is_uuid(actor->GetRayNamespace()) && actor->IsDetached()) {
-        std::ostringstream stream;
-        stream
-            << "It looks like you're creating a detached actor in an anonymous "
-               "namespace. In order to access this actor in the future, you will need to "
-               "explicitly connect to this namespace with ray.init(namespace=\""
-            << actor->GetRayNamespace() << "\", ...)";
-
-        auto error_data_ptr =
-            gcs::CreateErrorTableData("detached_actor_anonymous_namespace", stream.str(),
-                                      absl::GetCurrentTimeNanos(), job_id);
-
-        RAY_LOG(WARNING) << error_data_ptr->SerializeAsString();
-        RAY_CHECK_OK(
-            gcs_publisher_->PublishError(job_id.Hex(), *error_data_ptr, nullptr));
-      }
-      actors_in_namespace.emplace(actor->GetName(), actor->GetActorID());
-    } else {
-      std::stringstream stream;
-      stream << "Actor with name '" << actor->GetName()
-             << "' already exists in the namespace " << actor->GetRayNamespace();
-      return Status::NotFound(stream.str());
-    }
-  }
-
-  actor_to_register_callbacks_[actor_id].emplace_back(std::move(success_callback));
-  registered_actors_.emplace(actor->GetActorID(), actor);
-  function_manager_.AddJobReference(actor_id.JobId());
-
-  const auto &owner_address = actor->GetOwnerAddress();
-  auto node_id = NodeID::FromBinary(owner_address.raylet_id());
-  auto worker_id = WorkerID::FromBinary(owner_address.worker_id());
-  RAY_CHECK(unresolved_actors_[node_id][worker_id].emplace(actor->GetActorID()).second);
-
-  if (!actor->IsDetached()) {
-    // This actor is owned. Send a long polling request to the actor's
-    // owner to determine when the actor should be removed.
-    PollOwnerForActorOutOfScope(actor);
-  } else {
-    // If it's a detached actor, we need to register the runtime env it used to GC.
-    runtime_env_manager_.AddURIReference(actor->GetActorID().Hex(),
-                                         request.task_spec().runtime_env_info());
-  }
-
-  // The backend storage is supposed to be reliable, so the status must be ok.
-  RAY_CHECK_OK(gcs_table_storage_->ActorTable().Put(
-      actor->GetActorID(), *actor->GetMutableActorTableData(),
-      [this, actor](const Status &status) {
-        // The backend storage is supposed to be reliable, so the status must be ok.
-        RAY_CHECK_OK(status);
-        // If a creator dies before this callback is called, the actor could have been
-        // already destroyed. It is okay not to invoke a callback because we don't need
-        // to reply to the creator as it is already dead.
-        auto registered_actor_it = registered_actors_.find(actor->GetActorID());
-        if (registered_actor_it == registered_actors_.end()) {
-          // NOTE(sang): This logic assumes that the ordering of backend call is
-          // guaranteed. It is currently true because we use a single TCP socket to call
-          // the default Redis backend. If ordering is not guaranteed, we should overwrite
-          // the actor state to DEAD to avoid race condition.
-          return;
-        }
-        RAY_CHECK_OK(gcs_publisher_->PublishActor(actor->GetActorID(),
-                                                  actor->GetActorTableData(), nullptr));
-        // Invoke all callbacks for all registration requests of this actor (duplicated
-        // requests are included) and remove all of them from
-        // actor_to_register_callbacks_.
-        // Reply to the owner to indicate that the actor has been registered.
-        auto iter = actor_to_register_callbacks_.find(actor->GetActorID());
-        RAY_CHECK(iter != actor_to_register_callbacks_.end() && !iter->second.empty());
-        auto callbacks = std::move(iter->second);
-        actor_to_register_callbacks_.erase(iter);
-        for (auto &callback : callbacks) {
-          callback(actor);
-        }
-      }));
-  return Status::OK();
-}
-
-Status GcsActorManager::CreateActor(const ray::rpc::CreateActorRequest &request,
-                                    CreateActorCallback callback) {
-  // NOTE: After the abnormal recovery of the network between GCS client and GCS server or
-  // the GCS server is restarted, it is required to continue to create actor
-  // successfully.
-  RAY_CHECK(callback);
-  const auto &actor_creation_task_spec = request.task_spec().actor_creation_task_spec();
-  auto actor_id = ActorID::FromBinary(actor_creation_task_spec.actor_id());
-
-  auto iter = registered_actors_.find(actor_id);
-  if (iter == registered_actors_.end()) {
-    RAY_LOG(DEBUG) << "Actor " << actor_id
-                   << " may be already destroyed, job id = " << actor_id.JobId();
-    return Status::Invalid("Actor may be already destroyed.");
-  }
-
-  const auto &actor_name = iter->second->GetName();
-  // If the actor has the name, the name metadata should be stored already.
-  if (!actor_name.empty()) {
-    RAY_CHECK(!GetActorIDByName(actor_name, iter->second->GetRayNamespace()).IsNil());
-  }
-
-  if (iter->second->GetState() == rpc::ActorTableData::ALIVE) {
-    // In case of temporary network failures, workers will re-send multiple duplicate
-    // requests to GCS server.
-    // In this case, we can just reply.
-    // TODO(swang): Need to pass ref count info.
-    callback(iter->second, rpc::PushTaskReply());
-    return Status::OK();
-  }
-
-  auto actor_creation_iter = actor_to_create_callbacks_.find(actor_id);
-  if (actor_creation_iter != actor_to_create_callbacks_.end()) {
-    // It is a duplicate message, just mark the callback as pending and invoke it after
-    // the actor has been successfully created.
-    actor_creation_iter->second.emplace_back(std::move(callback));
-    return Status::OK();
-  }
-  // Mark the callback as pending and invoke it after the actor has been successfully
-  // created.
-  actor_to_create_callbacks_[actor_id].emplace_back(std::move(callback));
-
-  // If GCS restarts while processing `CreateActor` request, GCS client will resend the
-  // `CreateActor` request.
-  // After GCS restarts, the state of the actor may not be `DEPENDENCIES_UNREADY`.
-  if (iter->second->GetState() != rpc::ActorTableData::DEPENDENCIES_UNREADY) {
-    RAY_LOG(INFO) << "Actor " << actor_id
-                  << " is already in the process of creation. Skip it directly, job id = "
-                  << actor_id.JobId();
-    return Status::OK();
-  }
-
-  // Remove the actor from the unresolved actor map.
-  const auto job_id = JobID::FromBinary(request.task_spec().job_id());
-  const auto &actor_namespace = iter->second->GetRayNamespace();
-  auto actor = std::make_shared<GcsActor>(request.task_spec(),
-                                          actor_namespace.empty()
-                                              ? get_job_config_(job_id)->ray_namespace()
-                                              : actor_namespace);
-  actor->GetMutableActorTableData()->set_state(rpc::ActorTableData::PENDING_CREATION);
-  const auto &actor_table_data = actor->GetActorTableData();
-  // Pub this state for dashboard showing.
-  RAY_CHECK_OK(gcs_publisher_->PublishActor(actor_id, actor_table_data, nullptr));
-  RemoveUnresolvedActor(actor);
-
-  // Update the registered actor as its creation task specification may have changed due
-  // to resolved dependencies.
-  registered_actors_[actor_id] = actor;
-
-  // Schedule the actor.
-  gcs_actor_scheduler_->Schedule(actor);
-  return Status::OK();
-}
-
-ActorID GcsActorManager::GetActorIDByName(const std::string &name,
-                                          const std::string &ray_namespace) const {
-  ActorID actor_id = ActorID::Nil();
-  auto namespace_it = named_actors_.find(ray_namespace);
-  if (namespace_it != named_actors_.end()) {
-    auto it = namespace_it->second.find(name);
-    if (it != namespace_it->second.end()) {
-      actor_id = it->second;
-    }
-  }
-  return actor_id;
-}
-
-void GcsActorManager::RemoveActorNameFromRegistry(
-    const std::shared_ptr<GcsActor> &actor) {
-  // Remove actor from `named_actors_` if its name is not empty.
-  if (!actor->GetName().empty()) {
-    auto namespace_it = named_actors_.find(actor->GetRayNamespace());
-    if (namespace_it != named_actors_.end()) {
-      auto it = namespace_it->second.find(actor->GetName());
-      if (it != namespace_it->second.end()) {
-        RAY_LOG(INFO) << "Actor name " << actor->GetName() << " is cleand up.";
-        namespace_it->second.erase(it);
-      }
-      // If we just removed the last actor in the namespace, remove the map.
-      if (namespace_it->second.empty()) {
-        named_actors_.erase(namespace_it);
-      }
-    }
-  }
-}
-
-std::vector<std::pair<std::string, std::string>> GcsActorManager::ListNamedActors(
-    bool all_namespaces, const std::string &ray_namespace) const {
-  std::vector<std::pair<std::string, std::string>> actors;
-  if (all_namespaces) {
-    for (const auto &namespace_it : named_actors_) {
-      for (const auto &actor_it : namespace_it.second) {
-        actors.push_back(std::make_pair(namespace_it.first, actor_it.first));
-      }
-    }
-  } else {
-    auto namespace_it = named_actors_.find(ray_namespace);
-    if (namespace_it != named_actors_.end()) {
-      for (const auto &actor_it : namespace_it->second) {
-        actors.push_back(std::make_pair(namespace_it->first, actor_it.first));
-      }
-    }
-  }
-  return actors;
-}
-
-void GcsActorManager::PollOwnerForActorOutOfScope(
-    const std::shared_ptr<GcsActor> &actor) {
-  const auto &actor_id = actor->GetActorID();
-  const auto &owner_node_id = actor->GetOwnerNodeID();
-  const auto &owner_id = actor->GetOwnerID();
-  auto &workers = owners_[owner_node_id];
-  auto it = workers.find(owner_id);
-  if (it == workers.end()) {
-    RAY_LOG(DEBUG) << "Adding owner " << owner_id << " of actor " << actor_id
-                   << ", job id = " << actor_id.JobId();
-    std::shared_ptr<rpc::CoreWorkerClientInterface> client =
-        worker_client_factory_(actor->GetOwnerAddress());
-    it = workers.emplace(owner_id, Owner(std::move(client))).first;
-  }
-  it->second.children_actor_ids.insert(actor_id);
-
-  rpc::WaitForActorOutOfScopeRequest wait_request;
-  wait_request.set_intended_worker_id(owner_id.Binary());
-  wait_request.set_actor_id(actor_id.Binary());
-  it->second.client->WaitForActorOutOfScope(
-      wait_request, [this, owner_node_id, owner_id, actor_id](
-                        Status status, const rpc::WaitForActorOutOfScopeReply &reply) {
-        if (!status.ok()) {
-          RAY_LOG(INFO) << "Worker " << owner_id
-                        << " failed, destroying actor child, job id = "
-                        << actor_id.JobId();
-        } else {
-          RAY_LOG(INFO) << "Actor " << actor_id
-                        << " is out of scope, destroying actor child, job id = "
-                        << actor_id.JobId();
-        }
-
-        auto node_it = owners_.find(owner_node_id);
-        if (node_it != owners_.end() && node_it->second.count(owner_id)) {
-          // Only destroy the actor if its owner is still alive. The actor may
-          // have already been destroyed if the owner died.
-          // For multiple actors in one process, if one actor is out of scope,
-          // We shouldn't force kill the actor because other actors in the process
-          // are still alive.
-          auto force_kill =
-              get_job_config_(actor_id.JobId())->num_java_workers_per_process() <= 1;
-          DestroyActor(actor_id, GenActorOutOfScopeCause(GetActor(actor_id)), force_kill);
-        }
-      });
-}
-
-void GcsActorManager::DestroyActor(const ActorID &actor_id,
-                                   const rpc::ActorDeathCause &death_cause,
-                                   bool force_kill) {
-  RAY_LOG(INFO) << "Destroying actor, actor id = " << actor_id
-                << ", job id = " << actor_id.JobId();
-  actor_to_register_callbacks_.erase(actor_id);
-  actor_to_create_callbacks_.erase(actor_id);
-  auto it = registered_actors_.find(actor_id);
-  if (it == registered_actors_.end()) {
-    RAY_LOG(INFO) << "Tried to destroy actor that does not exist " << actor_id;
-    return;
-  }
-
-  if (RayConfig::instance().gcs_actor_scheduling_enabled()) {
-    gcs_actor_scheduler_->OnActorDestruction(it->second);
-  }
-
-  const auto &task_id = it->second->GetCreationTaskSpecification().TaskId();
-  it->second->GetMutableActorTableData()->mutable_task_spec()->Clear();
-  it->second->GetMutableActorTableData()->set_timestamp(current_sys_time_ms());
-  AddDestroyedActorToCache(it->second);
-  const auto actor = std::move(it->second);
-
-  registered_actors_.erase(it);
-  RAY_LOG(DEBUG) << "Try to kill actor " << actor->GetActorID() << ", with status "
-                 << actor->GetState() << ", name " << actor->GetName();
-  // Clean up the client to the actor's owner, if necessary.
-  if (!actor->IsDetached()) {
-    RemoveActorFromOwner(actor);
-  } else {
-    runtime_env_manager_.RemoveURIReference(actor_id.Hex());
-  }
-  function_manager_.RemoveJobReference(actor_id.JobId());
-  RemoveActorNameFromRegistry(actor);
-  // The actor is already dead, most likely due to process or node failure.
-  if (actor->GetState() == rpc::ActorTableData::DEAD) {
-    RAY_LOG(DEBUG) << "Actor " << actor->GetActorID() << "has been dead,"
-                   << "skip sending killing request.";
-    return;
-  }
-  if (actor->GetState() == rpc::ActorTableData::DEPENDENCIES_UNREADY) {
-    // The actor creation task still has unresolved dependencies. Remove from the
-    // unresolved actors map.
-    RemoveUnresolvedActor(actor);
-  } else {
-    // The actor is still alive or pending creation. Clean up all remaining
-    // state.
-    const auto &node_id = actor->GetNodeID();
-    const auto &worker_id = actor->GetWorkerID();
-    auto node_it = created_actors_.find(node_id);
-    if (node_it != created_actors_.end() && node_it->second.count(worker_id)) {
-      // The actor has already been created. Destroy the process by force-killing
-      // it.
-      NotifyCoreWorkerToKillActor(actor, force_kill);
-      RAY_CHECK(node_it->second.erase(actor->GetWorkerID()));
-      if (node_it->second.empty()) {
-        created_actors_.erase(node_it);
-      }
-    } else {
-      CancelActorInScheduling(actor, task_id);
-    }
-  }
-
-  // Update the actor to DEAD in case any callers are still alive. This can
-  // happen if the owner of the actor dies while there are still callers.
-  // TODO(swang): We can skip this step and delete the actor table entry
-  // entirely if the callers check directly whether the owner is still alive.
-  auto mutable_actor_table_data = actor->GetMutableActorTableData();
-  mutable_actor_table_data->set_state(rpc::ActorTableData::DEAD);
-  auto time = current_sys_time_ms();
-  mutable_actor_table_data->set_end_time(time);
-  mutable_actor_table_data->set_timestamp(time);
-  mutable_actor_table_data->mutable_death_cause()->CopyFrom(death_cause);
-
-  auto actor_table_data =
-      std::make_shared<rpc::ActorTableData>(*mutable_actor_table_data);
-  // The backend storage is reliable in the future, so the status must be ok.
-  RAY_CHECK_OK(gcs_table_storage_->ActorTable().Put(
-      actor->GetActorID(), *actor_table_data,
-      [this, actor_id, actor_table_data](Status status) {
-        RAY_CHECK_OK(gcs_publisher_->PublishActor(
-            actor_id, *GenActorDataOnlyWithStates(*actor_table_data), nullptr));
-        // Destroy placement group owned by this actor.
-        destroy_owned_placement_group_if_needed_(actor_id);
-      }));
-}
-
-absl::flat_hash_map<WorkerID, absl::flat_hash_set<ActorID>>
-GcsActorManager::GetUnresolvedActorsByOwnerNode(const NodeID &node_id) const {
-  absl::flat_hash_map<WorkerID, absl::flat_hash_set<ActorID>> actor_ids_map;
-  auto iter = unresolved_actors_.find(node_id);
-  if (iter != unresolved_actors_.end()) {
-    for (const auto &entry : iter->second) {
-      const auto &owner_id = entry.first;
-      auto &actor_ids = actor_ids_map[owner_id];
-      actor_ids.insert(entry.second.begin(), entry.second.end());
-    }
-  }
-  return actor_ids_map;
-}
-
-absl::flat_hash_set<ActorID> GcsActorManager::GetUnresolvedActorsByOwnerWorker(
-    const NodeID &node_id, const WorkerID &worker_id) const {
-  absl::flat_hash_set<ActorID> actor_ids;
-  auto iter = unresolved_actors_.find(node_id);
-  if (iter != unresolved_actors_.end()) {
-    auto it = iter->second.find(worker_id);
-    if (it != iter->second.end()) {
-      actor_ids.insert(it->second.begin(), it->second.end());
-    }
-  }
-  return actor_ids;
-}
-
-void GcsActorManager::OnWorkerDead(const ray::NodeID &node_id,
-                                   const ray::WorkerID &worker_id) {
-  OnWorkerDead(node_id, worker_id, "", rpc::WorkerExitType::SYSTEM_ERROR_EXIT);
-}
-
-void GcsActorManager::OnWorkerDead(const ray::NodeID &node_id,
-                                   const ray::WorkerID &worker_id,
-                                   const std::string &worker_ip,
-                                   const rpc::WorkerExitType disconnect_type,
-                                   const rpc::RayException *creation_task_exception) {
-  std::string message = absl::StrCat(
-      "Worker ", worker_id.Hex(), " on node ", node_id.Hex(),
-      " exits, type=", rpc::WorkerExitType_Name(disconnect_type),
-      ", has creation_task_exception = ", (creation_task_exception != nullptr));
-  if (disconnect_type == rpc::WorkerExitType::INTENDED_EXIT ||
-      disconnect_type == rpc::WorkerExitType::IDLE_EXIT) {
-    RAY_LOG(DEBUG) << message;
-  } else {
-    RAY_LOG(WARNING) << message;
-  }
-
-  bool need_reconstruct = disconnect_type != rpc::WorkerExitType::INTENDED_EXIT &&
-                          disconnect_type != rpc::WorkerExitType::CREATION_TASK_ERROR;
-  // Destroy all actors that are owned by this worker.
-  const auto it = owners_.find(node_id);
-  if (it != owners_.end() && it->second.count(worker_id)) {
-    auto owner = it->second.find(worker_id);
-    // Make a copy of the children actor IDs since we will delete from the
-    // list.
-    const auto children_ids = owner->second.children_actor_ids;
-    for (const auto &child_id : children_ids) {
-      DestroyActor(child_id, GenOwnerDiedCause(GetActor(child_id), worker_id,
-                                               disconnect_type, worker_ip));
-    }
-  }
-
-  // The creator worker of these actors died before resolving their dependencies. In this
-  // case, these actors will never be created successfully. So we need to destroy them,
-  // to prevent actor tasks hang forever.
-  auto unresolved_actors = GetUnresolvedActorsByOwnerWorker(node_id, worker_id);
-  for (auto &actor_id : unresolved_actors) {
-    if (registered_actors_.count(actor_id)) {
-      DestroyActor(actor_id, GenOwnerDiedCause(GetActor(actor_id), worker_id,
-                                               disconnect_type, worker_ip));
-    }
-  }
-
-  // Find if actor is already created or in the creation process (lease request is
-  // granted)
-  ActorID actor_id;
-  auto iter = created_actors_.find(node_id);
-  if (iter != created_actors_.end() && iter->second.count(worker_id)) {
-    actor_id = iter->second[worker_id];
-    iter->second.erase(worker_id);
-    if (iter->second.empty()) {
-      created_actors_.erase(iter);
-    }
-  } else {
-    actor_id = gcs_actor_scheduler_->CancelOnWorker(node_id, worker_id);
-    if (actor_id.IsNil()) {
-      return;
-    }
-  }
-
-  rpc::ActorDeathCause death_cause;
-  if (creation_task_exception != nullptr) {
-    absl::StrAppend(&message, ": ",
-                    creation_task_exception->formatted_exception_string());
-
-    death_cause.mutable_creation_task_failure_context()->CopyFrom(
-        *creation_task_exception);
-  } else {
-    death_cause = GenWorkerDiedCause(GetActor(actor_id), worker_ip, disconnect_type);
-  }
-  // Otherwise, try to reconstruct the actor that was already created or in the creation
-  // process.
-  ReconstructActor(actor_id, /*need_reschedule=*/need_reconstruct, death_cause);
-}
-
-void GcsActorManager::OnNodeDead(const NodeID &node_id,
-                                 const std::string node_ip_address) {
-  RAY_LOG(INFO) << "Node " << node_id << " failed, reconstructing actors.";
-  // Kill all children of owner actors on a dead node.
-  const auto it = owners_.find(node_id);
-  if (it != owners_.end()) {
-    absl::flat_hash_map<WorkerID, ActorID> children_ids;
-    // Make a copy of all the actor IDs owned by workers on the dead node.
-    for (const auto &owner : it->second) {
-      for (const auto &child_id : owner.second.children_actor_ids) {
-        children_ids.emplace(owner.first, child_id);
-      }
-    }
-    for (const auto &[owner_id, child_id] : children_ids) {
-      DestroyActor(child_id,
-                   GenOwnerDiedCause(GetActor(child_id), owner_id,
-                                     rpc::WorkerExitType::NODE_DIED, node_ip_address));
-    }
-  }
-
-  // Cancel scheduling actors that haven't been created on the node.
-  auto scheduling_actor_ids = gcs_actor_scheduler_->CancelOnNode(node_id);
-  for (auto &actor_id : scheduling_actor_ids) {
-    ReconstructActor(actor_id, /*need_reschedule=*/true,
-                     GenNodeDiedCause(GetActor(actor_id), node_ip_address, node_id));
-  }
-
-  // Try reconstructing all workers created on the node.
-  auto iter = created_actors_.find(node_id);
-  if (iter != created_actors_.end()) {
-    auto created_actors = std::move(iter->second);
-    // Remove all created actors from node_to_created_actors_.
-    created_actors_.erase(iter);
-    for (auto &entry : created_actors) {
-      // Reconstruct the removed actor.
-      ReconstructActor(
-          entry.second, /*need_reschedule=*/true,
-          GenNodeDiedCause(GetActor(entry.second), node_ip_address, node_id));
-    }
-  }
-
-  // The creator node of these actors died before resolving their dependencies. In this
-  // case, these actors will never be created successfully. So we need to destroy them,
-  // to prevent actor tasks hang forever.
-  auto unresolved_actors = GetUnresolvedActorsByOwnerNode(node_id);
-  for (const auto &[owner_id, actor_ids] : unresolved_actors) {
-    for (const auto &actor_id : actor_ids) {
-      if (registered_actors_.count(actor_id)) {
-        DestroyActor(actor_id,
-                     GenOwnerDiedCause(GetActor(actor_id), owner_id,
-                                       rpc::WorkerExitType::NODE_DIED, node_ip_address));
-      }
-    }
-  }
-}
-
-void GcsActorManager::ReconstructActor(const ActorID &actor_id, bool need_reschedule,
-                                       const rpc::ActorDeathCause &death_cause) {
-  // If the owner and this actor is dead at the same time, the actor
-  // could've been destroyed and dereigstered before reconstruction.
-  auto iter = registered_actors_.find(actor_id);
-  if (iter == registered_actors_.end()) {
-    RAY_LOG(DEBUG) << "Actor is destroyed before reconstruction, actor id = " << actor_id
-                   << ", job id = " << actor_id.JobId();
-    return;
-  }
-  auto &actor = iter->second;
-  auto node_id = actor->GetNodeID();
-  auto worker_id = actor->GetWorkerID();
-  auto mutable_actor_table_data = actor->GetMutableActorTableData();
-  // If the need_reschedule is set to false, then set the `remaining_restarts` to 0
-  // so that the actor will never be rescheduled.
-  int64_t max_restarts = mutable_actor_table_data->max_restarts();
-  uint64_t num_restarts = mutable_actor_table_data->num_restarts();
-  int64_t remaining_restarts;
-  // Destroy placement group owned by this actor.
-  destroy_owned_placement_group_if_needed_(actor_id);
-  if (!need_reschedule) {
-    remaining_restarts = 0;
-  } else if (max_restarts == -1) {
-    remaining_restarts = -1;
-  } else {
-    int64_t remaining = max_restarts - num_restarts;
-    remaining_restarts = std::max(remaining, static_cast<int64_t>(0));
-  }
-
-  RAY_LOG(INFO) << "Actor " << actor_id << " is failed on worker " << worker_id
-                << " at node " << node_id << ", need_reschedule = " << need_reschedule
-                << ", death context type = " << GetActorDeathCauseString(death_cause)
-                << ", remaining_restarts = " << remaining_restarts
-                << ", job id = " << actor_id.JobId();
-
-  if (remaining_restarts != 0) {
-    // num_restarts must be set before updating GCS, or num_restarts will be inconsistent
-    // between memory cache and storage.
-    mutable_actor_table_data->set_num_restarts(num_restarts + 1);
-    mutable_actor_table_data->set_state(rpc::ActorTableData::RESTARTING);
-    // Make sure to reset the address before flushing to GCS. Otherwise,
-    // GCS will mistakenly consider this lease request succeeds when restarting.
-    actor->UpdateAddress(rpc::Address());
-    mutable_actor_table_data->clear_resource_mapping();
-    // The backend storage is reliable in the future, so the status must be ok.
-    RAY_CHECK_OK(gcs_table_storage_->ActorTable().Put(
-        actor_id, *mutable_actor_table_data,
-        [this, actor_id, mutable_actor_table_data](Status status) {
-          RAY_CHECK_OK(gcs_publisher_->PublishActor(
-              actor_id, *GenActorDataOnlyWithStates(*mutable_actor_table_data), nullptr));
-        }));
-    gcs_actor_scheduler_->Schedule(actor);
-  } else {
-    RemoveActorNameFromRegistry(actor);
-    mutable_actor_table_data->set_state(rpc::ActorTableData::DEAD);
-    mutable_actor_table_data->mutable_death_cause()->CopyFrom(death_cause);
-    auto time = current_sys_time_ms();
-    mutable_actor_table_data->set_end_time(time);
-    mutable_actor_table_data->set_timestamp(time);
-
-    // The backend storage is reliable in the future, so the status must be ok.
-    RAY_CHECK_OK(gcs_table_storage_->ActorTable().Put(
-        actor_id, *mutable_actor_table_data,
-        [this, actor, actor_id, mutable_actor_table_data, death_cause](Status status) {
-          // If actor was an detached actor, make sure to destroy it.
-          // We need to do this because detached actors are not destroyed
-          // when its owners are dead because it doesn't have owners.
-          if (actor->IsDetached()) {
-            DestroyActor(actor_id, death_cause);
-          }
-          RAY_CHECK_OK(gcs_publisher_->PublishActor(
-              actor_id, *GenActorDataOnlyWithStates(*mutable_actor_table_data), nullptr));
-        }));
-    // The actor is dead, but we should not remove the entry from the
-    // registered actors yet. If the actor is owned, we will destroy the actor
-    // once the owner fails or notifies us that the actor's handle has gone out
-    // of scope.
-  }
-}
-
-void GcsActorManager::OnActorSchedulingFailed(
-    std::shared_ptr<GcsActor> actor,
-    rpc::RequestWorkerLeaseReply::SchedulingFailureType failure_type) {
-  if (failure_type == rpc::RequestWorkerLeaseReply::SCHEDULING_FAILED) {
-    // We will attempt to schedule this actor once an eligible node is
-    // registered.
-    pending_actors_.emplace_back(std::move(actor));
-    return;
-  }
-  if (failure_type == rpc::RequestWorkerLeaseReply::SCHEDULING_CANCELLED_INTENDED) {
-    // Return directly if the actor was canceled actively as we've already done the
-    // recreate and destroy operation when we killed the actor.
-    return;
-  }
-
-  std::string error_msg;
-  switch (failure_type) {
-  case rpc::RequestWorkerLeaseReply::SCHEDULING_CANCELLED_PLACEMENT_GROUP_REMOVED:
-    error_msg =
-        "Could not create the actor because its associated placement group was removed.";
-    break;
-  case rpc::RequestWorkerLeaseReply::SCHEDULING_CANCELLED_RUNTIME_ENV_SETUP_FAILED:
-    error_msg =
-        "Could not create the actor because its associated runtime env failed to be "
-        "created..";
-    break;
-  default:
-    RAY_LOG(FATAL) << "Unknown error, failure type "
-                   << rpc::RequestWorkerLeaseReply::SchedulingFailureType_Name(
-                          failure_type);
-    break;
-  }
-
-  DestroyActor(actor->GetActorID(), GenActorDeathCause(error_msg));
-}
-
-void GcsActorManager::OnActorCreationSuccess(const std::shared_ptr<GcsActor> &actor,
-                                             const rpc::PushTaskReply &reply) {
-  auto actor_id = actor->GetActorID();
-  RAY_LOG(INFO) << "Actor created successfully, actor id = " << actor_id
-                << ", job id = " << actor_id.JobId();
-  // NOTE: If an actor is deleted immediately after the user creates the actor, reference
-  // counter may return a reply to the request of WaitForActorOutOfScope to GCS server,
-  // and GCS server will destroy the actor. The actor creation is asynchronous, it may be
-  // destroyed before the actor creation is completed.
-  if (registered_actors_.count(actor_id) == 0) {
-    return;
-  }
-  auto mutable_actor_table_data = actor->GetMutableActorTableData();
-  auto time = current_sys_time_ms();
-  mutable_actor_table_data->set_timestamp(time);
-  if (actor->GetState() != rpc::ActorTableData::RESTARTING) {
-    mutable_actor_table_data->set_start_time(time);
-  }
-  actor->UpdateState(rpc::ActorTableData::ALIVE);
-
-  // We should register the entry to the in-memory index before flushing them to
-  // GCS because otherwise, there could be timing problems due to asynchronous Put.
-  auto worker_id = actor->GetWorkerID();
-  auto node_id = actor->GetNodeID();
-  RAY_CHECK(!worker_id.IsNil());
-  RAY_CHECK(!node_id.IsNil());
-  RAY_CHECK(created_actors_[node_id].emplace(worker_id, actor_id).second);
-
-  auto actor_table_data = *mutable_actor_table_data;
-  // The backend storage is reliable in the future, so the status must be ok.
-  RAY_CHECK_OK(gcs_table_storage_->ActorTable().Put(
-      actor_id, actor_table_data,
-      [this, actor_id, actor_table_data, actor, reply](Status status) {
-        RAY_CHECK_OK(gcs_publisher_->PublishActor(
-            actor_id, *GenActorDataOnlyWithStates(actor_table_data), nullptr));
-        // Invoke all callbacks for all registration requests of this actor (duplicated
-        // requests are included) and remove all of them from
-        // actor_to_create_callbacks_.
-        auto iter = actor_to_create_callbacks_.find(actor_id);
-        if (iter != actor_to_create_callbacks_.end()) {
-          for (auto &callback : iter->second) {
-            callback(actor, reply);
-          }
-          actor_to_create_callbacks_.erase(iter);
-        }
-      }));
-}
-
-void GcsActorManager::SchedulePendingActors() {
-  schedule_pending_actors_posted_ = false;
-  if (pending_actors_.empty()) {
-    return;
-  }
-
-  RAY_LOG(DEBUG) << "Scheduling actor creation tasks, size = " << pending_actors_.size();
-  auto actors = std::move(pending_actors_);
-  for (auto &actor : actors) {
-    gcs_actor_scheduler_->Schedule(std::move(actor));
-  }
-}
-
-bool GcsActorManager::GetSchedulePendingActorsPosted() const {
-  return schedule_pending_actors_posted_;
-}
-
-void GcsActorManager::SetSchedulePendingActorsPosted(bool posted) {
-  schedule_pending_actors_posted_ = posted;
-}
-
-void GcsActorManager::Initialize(const GcsInitData &gcs_init_data) {
-  const auto &jobs = gcs_init_data.Jobs();
-  std::unordered_map<NodeID, std::vector<WorkerID>> node_to_workers;
-  for (const auto &entry : gcs_init_data.Actors()) {
-    auto job_iter = jobs.find(entry.first.JobId());
-    auto is_job_dead = (job_iter == jobs.end() || job_iter->second.is_dead());
-    auto actor = std::make_shared<GcsActor>(entry.second);
-    if (entry.second.state() != ray::rpc::ActorTableData::DEAD && !is_job_dead) {
-      registered_actors_.emplace(entry.first, actor);
-      function_manager_.AddJobReference(actor->GetActorID().JobId());
-      if (!actor->GetName().empty()) {
-        auto &actors_in_namespace = named_actors_[actor->GetRayNamespace()];
-        actors_in_namespace.emplace(actor->GetName(), actor->GetActorID());
-      }
-
-      if (entry.second.state() == ray::rpc::ActorTableData::DEPENDENCIES_UNREADY) {
-        const auto &owner = actor->GetOwnerAddress();
-        const auto &owner_node = NodeID::FromBinary(owner.raylet_id());
-        const auto &owner_worker = WorkerID::FromBinary(owner.worker_id());
-        RAY_CHECK(unresolved_actors_[owner_node][owner_worker]
-                      .emplace(actor->GetActorID())
-                      .second);
-      } else if (entry.second.state() == ray::rpc::ActorTableData::ALIVE) {
-        created_actors_[actor->GetNodeID()].emplace(actor->GetWorkerID(),
-                                                    actor->GetActorID());
-      }
-
-      if (!actor->IsDetached()) {
-        // This actor is owned. Send a long polling request to the actor's
-        // owner to determine when the actor should be removed.
-        PollOwnerForActorOutOfScope(actor);
-      }
-
-      if (!actor->GetWorkerID().IsNil()) {
-        RAY_CHECK(!actor->GetNodeID().IsNil());
-        node_to_workers[actor->GetNodeID()].emplace_back(actor->GetWorkerID());
-      }
-    } else {
-      destroyed_actors_.emplace(entry.first, actor);
-      sorted_destroyed_actor_list_.emplace_back(entry.first,
-                                                (int64_t)entry.second.timestamp());
-    }
-  }
-  sorted_destroyed_actor_list_.sort([](const std::pair<ActorID, int64_t> &left,
-                                       const std::pair<ActorID, int64_t> &right) {
-    return left.second < right.second;
-  });
-
-  // Notify raylets to release unused workers.
-  gcs_actor_scheduler_->ReleaseUnusedWorkers(node_to_workers);
-
-  RAY_LOG(DEBUG) << "The number of registered actors is " << registered_actors_.size()
-                 << ", and the number of created actors is " << created_actors_.size();
-  for (auto &item : registered_actors_) {
-    auto &actor = item.second;
-    if (actor->GetState() == ray::rpc::ActorTableData::PENDING_CREATION ||
-        actor->GetState() == ray::rpc::ActorTableData::RESTARTING) {
-      // We should not reschedule actors in state of `ALIVE`.
-      // We could not reschedule actors in state of `DEPENDENCIES_UNREADY` because the
-      // dependencies of them may not have been resolved yet.
-      RAY_LOG(INFO) << "Rescheduling a non-alive actor, actor id = "
-                    << actor->GetActorID() << ", state = " << actor->GetState()
-                    << ", job id = " << actor->GetActorID().JobId();
-      gcs_actor_scheduler_->Reschedule(actor);
-    }
-  }
-}
-
-void GcsActorManager::OnJobFinished(const JobID &job_id) {
-  auto on_done = [this,
-                  job_id](const std::unordered_map<ActorID, ActorTableData> &result) {
-    if (!result.empty()) {
-      std::vector<ActorID> non_detached_actors;
-      for (auto &item : result) {
-        if (!item.second.is_detached()) {
-          non_detached_actors.push_back(item.first);
-        }
-      }
-
-      run_delayed_(
-          [this, non_detached_actors = std::move(non_detached_actors)]() {
-            RAY_CHECK_OK(gcs_table_storage_->ActorTable().BatchDelete(non_detached_actors,
-                                                                      nullptr));
-          },
-
-          actor_gc_delay_);
-
-      for (auto iter = destroyed_actors_.begin(); iter != destroyed_actors_.end();) {
-        if (iter->first.JobId() == job_id && !iter->second->IsDetached()) {
-          destroyed_actors_.erase(iter++);
-        } else {
-          iter++;
-        }
-      };
-    }
-  };
-
-  // Only non-detached actors should be deleted. We get all actors of this job and to the
-  // filtering.
-  RAY_CHECK_OK(gcs_table_storage_->ActorTable().GetByJobId(job_id, on_done));
-}
-
-const absl::flat_hash_map<NodeID, absl::flat_hash_map<WorkerID, ActorID>>
-    &GcsActorManager::GetCreatedActors() const {
-  return created_actors_;
-}
-
-const absl::flat_hash_map<ActorID, std::shared_ptr<GcsActor>>
-    &GcsActorManager::GetRegisteredActors() const {
-  return registered_actors_;
-}
-
-const absl::flat_hash_map<ActorID, std::vector<RegisterActorCallback>>
-    &GcsActorManager::GetActorRegisterCallbacks() const {
-  return actor_to_register_callbacks_;
-}
-
-void GcsActorManager::RemoveUnresolvedActor(const std::shared_ptr<GcsActor> &actor) {
-  const auto &owner_address = actor->GetOwnerAddress();
-  auto node_id = NodeID::FromBinary(owner_address.raylet_id());
-  auto worker_id = WorkerID::FromBinary(owner_address.worker_id());
-  auto iter = unresolved_actors_.find(node_id);
-  if (iter != unresolved_actors_.end()) {
-    auto it = iter->second.find(worker_id);
-    RAY_CHECK(it != iter->second.end());
-    RAY_CHECK(it->second.erase(actor->GetActorID()) != 0);
-    if (it->second.empty()) {
-      iter->second.erase(it);
-      if (iter->second.empty()) {
-        unresolved_actors_.erase(iter);
-      }
-    }
-  }
-}
-
-void GcsActorManager::RemoveActorFromOwner(const std::shared_ptr<GcsActor> &actor) {
-  const auto &actor_id = actor->GetActorID();
-  const auto &owner_id = actor->GetOwnerID();
-  RAY_LOG(DEBUG) << "Erasing actor " << actor_id << " owned by " << owner_id
-                 << ", job id = " << actor_id.JobId();
-
-  const auto &owner_node_id = actor->GetOwnerNodeID();
-  auto &node = owners_[owner_node_id];
-  auto worker_it = node.find(owner_id);
-  RAY_CHECK(worker_it != node.end());
-  auto &owner = worker_it->second;
-  RAY_CHECK(owner.children_actor_ids.erase(actor_id));
-  if (owner.children_actor_ids.empty()) {
-    node.erase(worker_it);
-    if (node.empty()) {
-      owners_.erase(owner_node_id);
-    }
-  }
-}
-
-void GcsActorManager::NotifyCoreWorkerToKillActor(const std::shared_ptr<GcsActor> &actor,
-                                                  bool force_kill, bool no_restart) {
-  rpc::KillActorRequest request;
-  request.set_intended_actor_id(actor->GetActorID().Binary());
-  request.set_force_kill(force_kill);
-  request.set_no_restart(no_restart);
-  auto actor_client = worker_client_factory_(actor->GetAddress());
-  RAY_LOG(DEBUG) << "Send request to kill actor " << actor->GetActorID() << " to worker "
-                 << actor->GetWorkerID() << " at node " << actor->GetNodeID();
-  actor_client->KillActor(request, [](auto &status, auto &) {
-    RAY_LOG(DEBUG) << "Killing status: " << status.ToString();
-  });
-}
-
-void GcsActorManager::KillActor(const ActorID &actor_id, bool force_kill,
-                                bool no_restart) {
-  RAY_LOG(DEBUG) << "Killing actor, job id = " << actor_id.JobId()
-                 << ", actor id = " << actor_id << ", force_kill = " << force_kill;
-  auto it = registered_actors_.find(actor_id);
-  if (it == registered_actors_.end()) {
-    RAY_LOG(INFO) << "Tried to kill actor that does not exist " << actor_id;
-    return;
-  }
-
-  const auto &actor = it->second;
-  if (actor->GetState() == rpc::ActorTableData::DEAD ||
-      actor->GetState() == rpc::ActorTableData::DEPENDENCIES_UNREADY) {
-    return;
-  }
-
-  // The actor is still alive or pending creation.
-  const auto &node_id = actor->GetNodeID();
-  const auto &worker_id = actor->GetWorkerID();
-  auto node_it = created_actors_.find(node_id);
-  if (node_it != created_actors_.end() && node_it->second.count(worker_id)) {
-    // The actor has already been created. Destroy the process by force-killing
-    // it.
-    NotifyCoreWorkerToKillActor(actor, force_kill, no_restart);
-  } else {
-    const auto &task_id = actor->GetCreationTaskSpecification().TaskId();
-    RAY_LOG(DEBUG) << "The actor " << actor->GetActorID()
-                   << " hasn't been created yet, cancel scheduling " << task_id;
-    CancelActorInScheduling(actor, task_id);
-    ReconstructActor(actor_id, /*need_reschedule=*/true,
-                     GenKilledByApplicationCause(GetActor(actor_id)));
-  }
-}
-
-void GcsActorManager::AddDestroyedActorToCache(const std::shared_ptr<GcsActor> &actor) {
-  if (destroyed_actors_.size() >=
-      RayConfig::instance().maximum_gcs_destroyed_actor_cached_count()) {
-    const auto &actor_id = sorted_destroyed_actor_list_.front().first;
-    RAY_CHECK_OK(gcs_table_storage_->ActorTable().Delete(actor_id, nullptr));
-    destroyed_actors_.erase(actor_id);
-    sorted_destroyed_actor_list_.pop_front();
-  }
-
-  if (destroyed_actors_.emplace(actor->GetActorID(), actor).second) {
-    sorted_destroyed_actor_list_.emplace_back(
-        actor->GetActorID(), (int64_t)actor->GetActorTableData().timestamp());
-  }
-}
-
-void GcsActorManager::CancelActorInScheduling(const std::shared_ptr<GcsActor> &actor,
-                                              const TaskID &task_id) {
-  RAY_LOG(DEBUG) << "Cancel actor in scheduling: actor_id " << actor->GetActorID()
-                 << ", task_id " << task_id;
-  const auto &actor_id = actor->GetActorID();
-  const auto &node_id = actor->GetNodeID();
-  // The actor has not been created yet. It is either being scheduled or is
-  // pending scheduling.
-  auto canceled_actor_id =
-      gcs_actor_scheduler_->CancelOnWorker(actor->GetNodeID(), actor->GetWorkerID());
-  if (!canceled_actor_id.IsNil()) {
-    // The actor was being scheduled and has now been canceled.
-    RAY_CHECK(canceled_actor_id == actor_id);
-  } else {
-    auto pending_it = std::find_if(pending_actors_.begin(), pending_actors_.end(),
-                                   [actor_id](const std::shared_ptr<GcsActor> &actor) {
-                                     return actor->GetActorID() == actor_id;
-                                   });
-
-    // The actor was pending scheduling. Remove it from the queue.
-    if (pending_it != pending_actors_.end()) {
-      pending_actors_.erase(pending_it);
-    } else {
-      // When actor creation request of this actor id is pending in raylet,
-      // it doesn't responds, and the actor should be still in leasing state.
-      // NOTE: We will cancel outstanding lease request by calling
-      // `raylet_client->CancelWorkerLease`.
-      gcs_actor_scheduler_->CancelOnLeasing(node_id, actor_id, task_id);
-    }
-  }
-}
-
-const GcsActor *GcsActorManager::GetActor(const ActorID &actor_id) const {
-  auto it = registered_actors_.find(actor_id);
-  if (it != registered_actors_.end()) {
-    return it->second.get();
-  }
-
-  it = destroyed_actors_.find(actor_id);
-  if (it != destroyed_actors_.end()) {
-    return it->second.get();
-  }
-
-  return nullptr;
-}
-
-std::string GcsActorManager::DebugString() const {
-  uint64_t num_named_actors = 0;
-  for (const auto &pair : named_actors_) {
-    num_named_actors += pair.second.size();
-  }
-
-  std::ostringstream stream;
-  stream << "GcsActorManager: "
-         << "\n- RegisterActor request count: "
-         << counts_[CountType::REGISTER_ACTOR_REQUEST]
-         << "\n- CreateActor request count: " << counts_[CountType::CREATE_ACTOR_REQUEST]
-         << "\n- GetActorInfo request count: "
-         << counts_[CountType::GET_ACTOR_INFO_REQUEST]
-         << "\n- GetNamedActorInfo request count: "
-         << counts_[CountType::GET_NAMED_ACTOR_INFO_REQUEST]
-         << "\n- GetAllActorInfo request count: "
-         << counts_[CountType::GET_ALL_ACTOR_INFO_REQUEST]
-         << "\n- KillActor request count: " << counts_[CountType::KILL_ACTOR_REQUEST]
-         << "\n- ListNamedActors request count: "
-         << counts_[CountType::LIST_NAMED_ACTORS_REQUEST]
-         << "\n- Registered actors count: " << registered_actors_.size()
-         << "\n- Destroyed actors count: " << destroyed_actors_.size()
-         << "\n- Named actors count: " << num_named_actors
-         << "\n- Unresolved actors count: " << unresolved_actors_.size()
-         << "\n- Pending actors count: " << pending_actors_.size()
-         << "\n- Created actors count: " << created_actors_.size()
-         << "\n- owners_: " << owners_.size()
-         << "\n- actor_to_register_callbacks_: " << actor_to_register_callbacks_.size()
-         << "\n- actor_to_create_callbacks_: " << actor_to_create_callbacks_.size()
-         << "\n- sorted_destroyed_actor_list_: " << sorted_destroyed_actor_list_.size();
-  return stream.str();
-}
-
-void GcsActorManager::RecordMetrics() const {
-  ray::stats::STATS_gcs_actors_count.Record(registered_actors_.size(), "Registered");
-  ray::stats::STATS_gcs_actors_count.Record(created_actors_.size(), "Created");
-  ray::stats::STATS_gcs_actors_count.Record(destroyed_actors_.size(), "Destroyed");
-  ray::stats::STATS_gcs_actors_count.Record(unresolved_actors_.size(), "Unresolved");
-  ray::stats::STATS_gcs_actors_count.Record(pending_actors_.size(), "Pending");
-}
-
-}  // namespace gcs
-}  // namespace ray
->>>>>>> 19672688
+// Copyright 2017 The Ray Authors.
+//
+// Licensed under the Apache License, Version 2.0 (the "License");
+// you may not use this file except in compliance with the License.
+// You may obtain a copy of the License at
+//
+//  http://www.apache.org/licenses/LICENSE-2.0
+//
+// Unless required by applicable law or agreed to in writing, software
+// distributed under the License is distributed on an "AS IS" BASIS,
+// WITHOUT WARRANTIES OR CONDITIONS OF ANY KIND, either express or implied.
+// See the License for the specific language governing permissions and
+// limitations under the License.
+
+#include "ray/gcs/gcs_server/gcs_actor_manager.h"
+
+#include <boost/regex.hpp>
+#include <utility>
+
+#include "ray/common/ray_config.h"
+#include "ray/gcs/pb_util.h"
+#include "ray/stats/metric_defs.h"
+
+namespace {
+/// The error message constructed from below methods is user-facing, so please avoid
+/// including too much implementation detail or internal information.
+void AddActorInfo(const ray::gcs::GcsActor *actor,
+                  ray::rpc::ActorDiedErrorContext *mutable_actor_died_error_ctx) {
+  if (actor == nullptr) {
+    return;
+  }
+  RAY_CHECK(mutable_actor_died_error_ctx != nullptr);
+  mutable_actor_died_error_ctx->set_owner_id(actor->GetOwnerID().Binary());
+  mutable_actor_died_error_ctx->set_owner_ip_address(
+      actor->GetOwnerAddress().ip_address());
+  mutable_actor_died_error_ctx->set_node_ip_address(actor->GetAddress().ip_address());
+  mutable_actor_died_error_ctx->set_pid(actor->GetActorTableData().pid());
+  mutable_actor_died_error_ctx->set_name(actor->GetName());
+  mutable_actor_died_error_ctx->set_ray_namespace(actor->GetRayNamespace());
+  mutable_actor_died_error_ctx->set_class_name(actor->GetActorTableData().class_name());
+  mutable_actor_died_error_ctx->set_actor_id(actor->GetActorID().Binary());
+}
+
+const ray::rpc::ActorDeathCause GenActorDeathCause(const std::string &error_msg) {
+  ray::rpc::ActorDeathCause death_cause;
+  death_cause.mutable_runtime_env_failed_context()->set_error_message(error_msg);
+  return death_cause;
+}
+
+const ray::rpc::ActorDeathCause GenNodeDiedCause(const ray::gcs::GcsActor *actor,
+                                                 const std::string ip_address,
+                                                 const NodeID &node_id) {
+  ray::rpc::ActorDeathCause death_cause;
+  auto actor_died_error_ctx = death_cause.mutable_actor_died_error_context();
+  AddActorInfo(actor, actor_died_error_ctx);
+  actor_died_error_ctx->set_error_message(absl::StrCat(
+      "The actor is dead because its node has died. Node Id: ", node_id.Hex()));
+  return death_cause;
+}
+
+const ray::rpc::ActorDeathCause GenWorkerDiedCause(
+    const ray::gcs::GcsActor *actor, const std::string &ip_address,
+    const ray::rpc::WorkerExitType &disconnect_type) {
+  ray::rpc::ActorDeathCause death_cause;
+  auto actor_died_error_ctx = death_cause.mutable_actor_died_error_context();
+  AddActorInfo(actor, actor_died_error_ctx);
+  actor_died_error_ctx->set_error_message(absl::StrCat(
+      "The actor is dead because its worker process has died. Worker exit type: ",
+      ray::rpc::WorkerExitType_Name(disconnect_type)));
+  return death_cause;
+}
+const ray::rpc::ActorDeathCause GenOwnerDiedCause(
+    const ray::gcs::GcsActor *actor, const WorkerID &owner_id,
+    const ray::rpc::WorkerExitType disconnect_type, const std::string owner_ip_address) {
+  ray::rpc::ActorDeathCause death_cause;
+  auto actor_died_error_ctx = death_cause.mutable_actor_died_error_context();
+  AddActorInfo(actor, actor_died_error_ctx);
+  actor_died_error_ctx->set_error_message(absl::StrCat(
+      "The actor is dead because its owner has died. Owner Id: ", owner_id.Hex(),
+      " Owner Ip address: ", owner_ip_address,
+      " Owner worker exit type: ", ray::rpc::WorkerExitType_Name(disconnect_type)));
+  return death_cause;
+}
+
+const ray::rpc::ActorDeathCause GenKilledByApplicationCause(
+    const ray::gcs::GcsActor *actor) {
+  ray::rpc::ActorDeathCause death_cause;
+  auto actor_died_error_ctx = death_cause.mutable_actor_died_error_context();
+  AddActorInfo(actor, actor_died_error_ctx);
+  actor_died_error_ctx->set_error_message(
+      "The actor is dead because it was killed by `ray.kill`.");
+  return death_cause;
+}
+
+const ray::rpc::ActorDeathCause GenActorOutOfScopeCause(const ray::gcs::GcsActor *actor) {
+  ray::rpc::ActorDeathCause death_cause;
+  auto actor_died_error_ctx = death_cause.mutable_actor_died_error_context();
+  AddActorInfo(actor, actor_died_error_ctx);
+  actor_died_error_ctx->set_error_message(
+      "The actor is dead because because all references to the actor were removed.");
+  return death_cause;
+}
+}  // namespace
+
+namespace ray {
+namespace gcs {
+
+bool is_uuid(const std::string &str) {
+  static const boost::regex e(
+      "[a-f0-9]{8}-[a-f0-9]{4}-4[a-f0-9]{3}-[89aAbB][a-f0-9]{3}-[a-f0-9]{12}");
+  return regex_match(str, e);  // note: case sensitive now
+}
+
+NodeID GcsActor::GetNodeID() const {
+  const auto &raylet_id_binary = actor_table_data_.address().raylet_id();
+  if (raylet_id_binary.empty()) {
+    return NodeID::Nil();
+  }
+  return NodeID::FromBinary(raylet_id_binary);
+}
+
+void GcsActor::UpdateAddress(const rpc::Address &address) {
+  actor_table_data_.mutable_address()->CopyFrom(address);
+}
+
+const rpc::Address &GcsActor::GetAddress() const { return actor_table_data_.address(); }
+
+WorkerID GcsActor::GetWorkerID() const {
+  const auto &address = actor_table_data_.address();
+  if (address.worker_id().empty()) {
+    return WorkerID::Nil();
+  }
+  return WorkerID::FromBinary(address.worker_id());
+}
+
+WorkerID GcsActor::GetOwnerID() const {
+  return WorkerID::FromBinary(GetOwnerAddress().worker_id());
+}
+
+NodeID GcsActor::GetOwnerNodeID() const {
+  return NodeID::FromBinary(GetOwnerAddress().raylet_id());
+}
+
+const rpc::Address &GcsActor::GetOwnerAddress() const {
+  return actor_table_data_.owner_address();
+}
+
+void GcsActor::UpdateState(rpc::ActorTableData::ActorState state) {
+  actor_table_data_.set_state(state);
+}
+
+rpc::ActorTableData::ActorState GcsActor::GetState() const {
+  return actor_table_data_.state();
+}
+
+ActorID GcsActor::GetActorID() const {
+  return ActorID::FromBinary(actor_table_data_.actor_id());
+}
+
+bool GcsActor::IsDetached() const { return actor_table_data_.is_detached(); }
+
+std::string GcsActor::GetName() const { return actor_table_data_.name(); }
+
+std::string GcsActor::GetRayNamespace() const {
+  return actor_table_data_.ray_namespace();
+}
+
+TaskSpecification GcsActor::GetCreationTaskSpecification() const {
+  const auto &task_spec = actor_table_data_.task_spec();
+  return TaskSpecification(task_spec);
+}
+
+const rpc::ActorTableData &GcsActor::GetActorTableData() const {
+  return actor_table_data_;
+}
+
+rpc::ActorTableData *GcsActor::GetMutableActorTableData() { return &actor_table_data_; }
+
+std::shared_ptr<const GcsActorWorkerAssignment> GcsActor::GetActorWorkerAssignment()
+    const {
+  return assignment_ptr_;
+}
+
+void GcsActor::SetActorWorkerAssignment(
+    std::shared_ptr<GcsActorWorkerAssignment> assignment_ptr) {
+  assignment_ptr_ = std::move(assignment_ptr);
+}
+
+/////////////////////////////////////////////////////////////////////////////////////////
+GcsActorManager::GcsActorManager(
+    boost::asio::io_context &io_context,
+    std::shared_ptr<GcsActorSchedulerInterface> scheduler,
+    std::shared_ptr<GcsTableStorage> gcs_table_storage,
+    std::shared_ptr<GcsPublisher> gcs_publisher, RuntimeEnvManager &runtime_env_manager,
+    GcsFunctionManager &function_manager,
+    std::function<void(const ActorID &)> destroy_owned_placement_group_if_needed,
+    std::function<std::shared_ptr<rpc::JobConfig>(const JobID &)> get_job_config,
+    std::function<void(std::function<void(void)>, boost::posix_time::milliseconds)>
+        run_delayed,
+    const rpc::ClientFactoryFn &worker_client_factory)
+    : io_context_(io_context),
+      gcs_actor_scheduler_(std::move(scheduler)),
+      gcs_table_storage_(std::move(gcs_table_storage)),
+      gcs_publisher_(std::move(gcs_publisher)),
+      worker_client_factory_(worker_client_factory),
+      destroy_owned_placement_group_if_needed_(destroy_owned_placement_group_if_needed),
+      get_job_config_(get_job_config),
+      runtime_env_manager_(runtime_env_manager),
+      function_manager_(function_manager),
+      run_delayed_(run_delayed),
+      actor_gc_delay_(RayConfig::instance().gcs_actor_table_min_duration_ms()) {
+  RAY_CHECK(worker_client_factory_);
+  RAY_CHECK(destroy_owned_placement_group_if_needed_);
+  if (RayConfig::instance().gcs_actor_scheduling_enabled()) {
+    auto gcs_actor_scheduler =
+        std::dynamic_pointer_cast<GcsBasedActorScheduler>(gcs_actor_scheduler_);
+    gcs_actor_scheduler->AddResourcesChangedListener([this] {
+      bool posted = GetSchedulePendingActorsPosted();
+      if (!posted) {
+        SetSchedulePendingActorsPosted(true);
+        io_context_.post([this] { SchedulePendingActors(); });
+      }
+    });
+  }
+}
+
+void GcsActorManager::HandleRegisterActor(const rpc::RegisterActorRequest &request,
+                                          rpc::RegisterActorReply *reply,
+                                          rpc::SendReplyCallback send_reply_callback) {
+  RAY_CHECK(request.task_spec().type() == TaskType::ACTOR_CREATION_TASK);
+  auto actor_id =
+      ActorID::FromBinary(request.task_spec().actor_creation_task_spec().actor_id());
+
+  RAY_LOG(INFO) << "Registering actor, job id = " << actor_id.JobId()
+                << ", actor id = " << actor_id;
+  Status status =
+      RegisterActor(request, [reply, send_reply_callback,
+                              actor_id](const std::shared_ptr<gcs::GcsActor> &actor) {
+        RAY_LOG(INFO) << "Registered actor, job id = " << actor_id.JobId()
+                      << ", actor id = " << actor_id;
+        GCS_RPC_SEND_REPLY(send_reply_callback, reply, Status::OK());
+      });
+  if (!status.ok()) {
+    RAY_LOG(WARNING) << "Failed to register actor: " << status.ToString()
+                     << ", job id = " << actor_id.JobId() << ", actor id = " << actor_id;
+    GCS_RPC_SEND_REPLY(send_reply_callback, reply, status);
+  }
+  ++counts_[CountType::REGISTER_ACTOR_REQUEST];
+}
+
+void GcsActorManager::HandleCreateActor(const rpc::CreateActorRequest &request,
+                                        rpc::CreateActorReply *reply,
+                                        rpc::SendReplyCallback send_reply_callback) {
+  RAY_CHECK(request.task_spec().type() == TaskType::ACTOR_CREATION_TASK);
+  auto actor_id =
+      ActorID::FromBinary(request.task_spec().actor_creation_task_spec().actor_id());
+
+  RAY_LOG(INFO) << "Creating actor, job id = " << actor_id.JobId()
+                << ", actor id = " << actor_id;
+  Status status = CreateActor(request, [reply, send_reply_callback, actor_id](
+                                           const std::shared_ptr<gcs::GcsActor> &actor,
+                                           const rpc::PushTaskReply &task_reply) {
+    RAY_LOG(INFO) << "Finished creating actor, job id = " << actor_id.JobId()
+                  << ", actor id = " << actor_id;
+    reply->mutable_actor_address()->CopyFrom(actor->GetAddress());
+    reply->mutable_borrowed_refs()->CopyFrom(task_reply.borrowed_refs());
+    GCS_RPC_SEND_REPLY(send_reply_callback, reply, Status::OK());
+  });
+  if (!status.ok()) {
+    RAY_LOG(WARNING) << "Failed to create actor, job id = " << actor_id.JobId()
+                     << ", actor id = " << actor_id << ", status: " << status.ToString();
+    GCS_RPC_SEND_REPLY(send_reply_callback, reply, status);
+  }
+  ++counts_[CountType::CREATE_ACTOR_REQUEST];
+}
+
+void GcsActorManager::HandleGetActorInfo(const rpc::GetActorInfoRequest &request,
+                                         rpc::GetActorInfoReply *reply,
+                                         rpc::SendReplyCallback send_reply_callback) {
+  ActorID actor_id = ActorID::FromBinary(request.actor_id());
+  RAY_LOG(DEBUG) << "Getting actor info"
+                 << ", job id = " << actor_id.JobId() << ", actor id = " << actor_id;
+
+  const auto &registered_actor_iter = registered_actors_.find(actor_id);
+  if (registered_actor_iter != registered_actors_.end()) {
+    reply->unsafe_arena_set_allocated_actor_table_data(
+        registered_actor_iter->second->GetMutableActorTableData());
+  } else {
+    const auto &destroyed_actor_iter = destroyed_actors_.find(actor_id);
+    if (destroyed_actor_iter != destroyed_actors_.end()) {
+      reply->unsafe_arena_set_allocated_actor_table_data(
+          destroyed_actor_iter->second->GetMutableActorTableData());
+    }
+  }
+
+  RAY_LOG(DEBUG) << "Finished getting actor info, job id = " << actor_id.JobId()
+                 << ", actor id = " << actor_id;
+  GCS_RPC_SEND_REPLY(send_reply_callback, reply, Status::OK());
+  ++counts_[CountType::GET_ACTOR_INFO_REQUEST];
+}
+
+void GcsActorManager::HandleGetAllActorInfo(const rpc::GetAllActorInfoRequest &request,
+                                            rpc::GetAllActorInfoReply *reply,
+                                            rpc::SendReplyCallback send_reply_callback) {
+  RAY_LOG(DEBUG) << "Getting all actor info.";
+  ++counts_[CountType::GET_ALL_ACTOR_INFO_REQUEST];
+  if (request.show_dead_jobs() == false) {
+    for (const auto &iter : registered_actors_) {
+      reply->mutable_actor_table_data()->UnsafeArenaAddAllocated(
+          const_cast<rpc::ActorTableData *>(iter.second->GetMutableActorTableData()));
+    }
+    for (const auto &iter : destroyed_actors_) {
+      reply->mutable_actor_table_data()->UnsafeArenaAddAllocated(
+          const_cast<rpc::ActorTableData *>(iter.second->GetMutableActorTableData()));
+    }
+    RAY_LOG(DEBUG) << "Finished getting all actor info.";
+    GCS_RPC_SEND_REPLY(send_reply_callback, reply, Status::OK());
+    return;
+  }
+
+  RAY_CHECK(request.show_dead_jobs());
+  // We don't maintain an in-memory cache of all actors which belong to dead
+  // jobs, so fetch it from redis.
+  Status status = gcs_table_storage_->ActorTable().GetAll(
+      [reply, send_reply_callback](
+          const std::unordered_map<ActorID, rpc::ActorTableData> &result) {
+        for (const auto &pair : result) {
+          // TODO yic: Fix const cast
+          reply->mutable_actor_table_data()->UnsafeArenaAddAllocated(
+              const_cast<rpc::ActorTableData *>(&pair.second));
+        }
+        GCS_RPC_SEND_REPLY(send_reply_callback, reply, Status::OK());
+        RAY_LOG(DEBUG) << "Finished getting all actor info.";
+      });
+  if (!status.ok()) {
+    // Send the response to unblock the sender and free the request.
+    GCS_RPC_SEND_REPLY(send_reply_callback, reply, status);
+  }
+}
+
+void GcsActorManager::HandleGetNamedActorInfo(
+    const rpc::GetNamedActorInfoRequest &request, rpc::GetNamedActorInfoReply *reply,
+    rpc::SendReplyCallback send_reply_callback) {
+  const std::string &name = request.name();
+  const std::string &ray_namespace = request.ray_namespace();
+  RAY_LOG(DEBUG) << "Getting actor info, name = " << name
+                 << " , namespace = " << ray_namespace;
+
+  // Try to look up the actor ID for the named actor.
+  ActorID actor_id = GetActorIDByName(name, ray_namespace);
+
+  Status status = Status::OK();
+  auto iter = registered_actors_.find(actor_id);
+  if (actor_id.IsNil() || iter == registered_actors_.end()) {
+    // The named actor was not found or the actor is already removed.
+    std::stringstream stream;
+    stream << "Actor with name '" << name << "' was not found.";
+    RAY_LOG(WARNING) << stream.str();
+    status = Status::NotFound(stream.str());
+  } else {
+    reply->unsafe_arena_set_allocated_actor_table_data(
+        iter->second->GetMutableActorTableData());
+    RAY_LOG(DEBUG) << "Finished getting actor info, job id = " << actor_id.JobId()
+                   << ", actor id = " << actor_id;
+  }
+  GCS_RPC_SEND_REPLY(send_reply_callback, reply, status);
+  ++counts_[CountType::GET_NAMED_ACTOR_INFO_REQUEST];
+}
+
+void GcsActorManager::HandleListNamedActors(const rpc::ListNamedActorsRequest &request,
+                                            rpc::ListNamedActorsReply *reply,
+                                            rpc::SendReplyCallback send_reply_callback) {
+  const std::string &ray_namespace = request.ray_namespace();
+  RAY_LOG(DEBUG) << "Getting named actor names, namespace = " << ray_namespace;
+
+  std::vector<std::pair<std::string, std::string>> actors =
+      ListNamedActors(request.all_namespaces(), ray_namespace);
+  for (const auto &actor : actors) {
+    auto named_actor_indo = reply->add_named_actors_list();
+    named_actor_indo->set_ray_namespace(actor.first);
+    named_actor_indo->set_name(actor.second);
+  }
+  GCS_RPC_SEND_REPLY(send_reply_callback, reply, Status::OK());
+  ++counts_[CountType::LIST_NAMED_ACTORS_REQUEST];
+}
+
+void GcsActorManager::HandleKillActorViaGcs(const rpc::KillActorViaGcsRequest &request,
+                                            rpc::KillActorViaGcsReply *reply,
+                                            rpc::SendReplyCallback send_reply_callback) {
+  const auto &actor_id = ActorID::FromBinary(request.actor_id());
+  bool force_kill = request.force_kill();
+  bool no_restart = request.no_restart();
+  if (no_restart) {
+    DestroyActor(actor_id, GenKilledByApplicationCause(GetActor(actor_id)));
+  } else {
+    KillActor(actor_id, force_kill, no_restart);
+  }
+
+  GCS_RPC_SEND_REPLY(send_reply_callback, reply, Status::OK());
+  RAY_LOG(DEBUG) << "Finished killing actor, job id = " << actor_id.JobId()
+                 << ", actor id = " << actor_id << ", force_kill = " << force_kill
+                 << ", no_restart = " << no_restart;
+  ++counts_[CountType::KILL_ACTOR_REQUEST];
+}
+
+Status GcsActorManager::RegisterActor(const ray::rpc::RegisterActorRequest &request,
+                                      RegisterActorCallback success_callback) {
+  // NOTE: After the abnormal recovery of the network between GCS client and GCS server or
+  // the GCS server is restarted, it is required to continue to register actor
+  // successfully.
+  RAY_CHECK(success_callback);
+  const auto &actor_creation_task_spec = request.task_spec().actor_creation_task_spec();
+  auto actor_id = ActorID::FromBinary(actor_creation_task_spec.actor_id());
+
+  auto iter = registered_actors_.find(actor_id);
+  if (iter != registered_actors_.end()) {
+    auto pending_register_iter = actor_to_register_callbacks_.find(actor_id);
+    if (pending_register_iter != actor_to_register_callbacks_.end()) {
+      // 1. The GCS client sends the `RegisterActor` request to the GCS server.
+      // 2. The GCS client receives some network errors.
+      // 3. The GCS client resends the `RegisterActor` request to the GCS server.
+      pending_register_iter->second.emplace_back(std::move(success_callback));
+    } else {
+      // 1. The GCS client sends the `RegisterActor` request to the GCS server.
+      // 2. The GCS server flushes the actor to the storage and restarts before replying
+      // to the GCS client.
+      // 3. The GCS client resends the `RegisterActor` request to the GCS server.
+      success_callback(iter->second);
+    }
+    return Status::OK();
+  }
+
+  const auto job_id = JobID::FromBinary(request.task_spec().job_id());
+
+  // Use the namespace in task options by default. Otherwise use the
+  // namespace from the job.
+  std::string ray_namespace = actor_creation_task_spec.ray_namespace();
+  if (ray_namespace.empty()) {
+    ray_namespace = get_job_config_(job_id)->ray_namespace();
+  }
+  auto actor = std::make_shared<GcsActor>(request.task_spec(), ray_namespace);
+  if (!actor->GetName().empty()) {
+    auto &actors_in_namespace = named_actors_[actor->GetRayNamespace()];
+    auto it = actors_in_namespace.find(actor->GetName());
+    if (it == actors_in_namespace.end()) {
+      if (is_uuid(actor->GetRayNamespace()) && actor->IsDetached()) {
+        std::ostringstream stream;
+        stream
+            << "It looks like you're creating a detached actor in an anonymous "
+               "namespace. In order to access this actor in the future, you will need to "
+               "explicitly connect to this namespace with ray.init(namespace=\""
+            << actor->GetRayNamespace() << "\", ...)";
+
+        auto error_data_ptr =
+            gcs::CreateErrorTableData("detached_actor_anonymous_namespace", stream.str(),
+                                      absl::GetCurrentTimeNanos(), job_id);
+
+        RAY_LOG(WARNING) << error_data_ptr->SerializeAsString();
+        RAY_CHECK_OK(
+            gcs_publisher_->PublishError(job_id.Hex(), *error_data_ptr, nullptr));
+      }
+      actors_in_namespace.emplace(actor->GetName(), actor->GetActorID());
+    } else {
+      std::stringstream stream;
+      stream << "Actor with name '" << actor->GetName()
+             << "' already exists in the namespace " << actor->GetRayNamespace();
+      return Status::NotFound(stream.str());
+    }
+  }
+
+  actor_to_register_callbacks_[actor_id].emplace_back(std::move(success_callback));
+  registered_actors_.emplace(actor->GetActorID(), actor);
+  function_manager_.AddJobReference(actor_id.JobId());
+
+  const auto &owner_address = actor->GetOwnerAddress();
+  auto node_id = NodeID::FromBinary(owner_address.raylet_id());
+  auto worker_id = WorkerID::FromBinary(owner_address.worker_id());
+  RAY_CHECK(unresolved_actors_[node_id][worker_id].emplace(actor->GetActorID()).second);
+
+  if (!actor->IsDetached()) {
+    // This actor is owned. Send a long polling request to the actor's
+    // owner to determine when the actor should be removed.
+    PollOwnerForActorOutOfScope(actor);
+  } else {
+    // If it's a detached actor, we need to register the runtime env it used to GC.
+    runtime_env_manager_.AddURIReference(actor->GetActorID().Hex(),
+                                         request.task_spec().runtime_env_info());
+  }
+
+  // The backend storage is supposed to be reliable, so the status must be ok.
+  RAY_CHECK_OK(gcs_table_storage_->ActorTable().Put(
+      actor->GetActorID(), *actor->GetMutableActorTableData(),
+      [this, actor](const Status &status) {
+        // The backend storage is supposed to be reliable, so the status must be ok.
+        RAY_CHECK_OK(status);
+        // If a creator dies before this callback is called, the actor could have been
+        // already destroyed. It is okay not to invoke a callback because we don't need
+        // to reply to the creator as it is already dead.
+        auto registered_actor_it = registered_actors_.find(actor->GetActorID());
+        if (registered_actor_it == registered_actors_.end()) {
+          // NOTE(sang): This logic assumes that the ordering of backend call is
+          // guaranteed. It is currently true because we use a single TCP socket to call
+          // the default Redis backend. If ordering is not guaranteed, we should overwrite
+          // the actor state to DEAD to avoid race condition.
+          return;
+        }
+        RAY_CHECK_OK(gcs_publisher_->PublishActor(actor->GetActorID(),
+                                                  actor->GetActorTableData(), nullptr));
+        // Invoke all callbacks for all registration requests of this actor (duplicated
+        // requests are included) and remove all of them from
+        // actor_to_register_callbacks_.
+        // Reply to the owner to indicate that the actor has been registered.
+        auto iter = actor_to_register_callbacks_.find(actor->GetActorID());
+        RAY_CHECK(iter != actor_to_register_callbacks_.end() && !iter->second.empty());
+        auto callbacks = std::move(iter->second);
+        actor_to_register_callbacks_.erase(iter);
+        for (auto &callback : callbacks) {
+          callback(actor);
+        }
+      }));
+  return Status::OK();
+}
+
+Status GcsActorManager::CreateActor(const ray::rpc::CreateActorRequest &request,
+                                    CreateActorCallback callback) {
+  // NOTE: After the abnormal recovery of the network between GCS client and GCS server or
+  // the GCS server is restarted, it is required to continue to create actor
+  // successfully.
+  RAY_CHECK(callback);
+  const auto &actor_creation_task_spec = request.task_spec().actor_creation_task_spec();
+  auto actor_id = ActorID::FromBinary(actor_creation_task_spec.actor_id());
+
+  auto iter = registered_actors_.find(actor_id);
+  if (iter == registered_actors_.end()) {
+    RAY_LOG(DEBUG) << "Actor " << actor_id
+                   << " may be already destroyed, job id = " << actor_id.JobId();
+    return Status::Invalid("Actor may be already destroyed.");
+  }
+
+  const auto &actor_name = iter->second->GetName();
+  // If the actor has the name, the name metadata should be stored already.
+  if (!actor_name.empty()) {
+    RAY_CHECK(!GetActorIDByName(actor_name, iter->second->GetRayNamespace()).IsNil());
+  }
+
+  if (iter->second->GetState() == rpc::ActorTableData::ALIVE) {
+    // In case of temporary network failures, workers will re-send multiple duplicate
+    // requests to GCS server.
+    // In this case, we can just reply.
+    // TODO(swang): Need to pass ref count info.
+    callback(iter->second, rpc::PushTaskReply());
+    return Status::OK();
+  }
+
+  auto actor_creation_iter = actor_to_create_callbacks_.find(actor_id);
+  if (actor_creation_iter != actor_to_create_callbacks_.end()) {
+    // It is a duplicate message, just mark the callback as pending and invoke it after
+    // the actor has been successfully created.
+    actor_creation_iter->second.emplace_back(std::move(callback));
+    return Status::OK();
+  }
+  // Mark the callback as pending and invoke it after the actor has been successfully
+  // created.
+  actor_to_create_callbacks_[actor_id].emplace_back(std::move(callback));
+
+  // If GCS restarts while processing `CreateActor` request, GCS client will resend the
+  // `CreateActor` request.
+  // After GCS restarts, the state of the actor may not be `DEPENDENCIES_UNREADY`.
+  if (iter->second->GetState() != rpc::ActorTableData::DEPENDENCIES_UNREADY) {
+    RAY_LOG(INFO) << "Actor " << actor_id
+                  << " is already in the process of creation. Skip it directly, job id = "
+                  << actor_id.JobId();
+    return Status::OK();
+  }
+
+  // Remove the actor from the unresolved actor map.
+  const auto job_id = JobID::FromBinary(request.task_spec().job_id());
+  const auto &actor_namespace = iter->second->GetRayNamespace();
+  auto actor = std::make_shared<GcsActor>(request.task_spec(),
+                                          actor_namespace.empty()
+                                              ? get_job_config_(job_id)->ray_namespace()
+                                              : actor_namespace);
+  actor->GetMutableActorTableData()->set_state(rpc::ActorTableData::PENDING_CREATION);
+  const auto &actor_table_data = actor->GetActorTableData();
+  // Pub this state for dashboard showing.
+  RAY_CHECK_OK(gcs_publisher_->PublishActor(actor_id, actor_table_data, nullptr));
+  RemoveUnresolvedActor(actor);
+
+  // Update the registered actor as its creation task specification may have changed due
+  // to resolved dependencies.
+  registered_actors_[actor_id] = actor;
+
+  // Schedule the actor.
+  gcs_actor_scheduler_->Schedule(actor);
+  return Status::OK();
+}
+
+ActorID GcsActorManager::GetActorIDByName(const std::string &name,
+                                          const std::string &ray_namespace) const {
+  ActorID actor_id = ActorID::Nil();
+  auto namespace_it = named_actors_.find(ray_namespace);
+  if (namespace_it != named_actors_.end()) {
+    auto it = namespace_it->second.find(name);
+    if (it != namespace_it->second.end()) {
+      actor_id = it->second;
+    }
+  }
+  return actor_id;
+}
+
+void GcsActorManager::RemoveActorNameFromRegistry(
+    const std::shared_ptr<GcsActor> &actor) {
+  // Remove actor from `named_actors_` if its name is not empty.
+  if (!actor->GetName().empty()) {
+    auto namespace_it = named_actors_.find(actor->GetRayNamespace());
+    if (namespace_it != named_actors_.end()) {
+      auto it = namespace_it->second.find(actor->GetName());
+      if (it != namespace_it->second.end()) {
+        RAY_LOG(INFO) << "Actor name " << actor->GetName() << " is cleand up.";
+        namespace_it->second.erase(it);
+      }
+      // If we just removed the last actor in the namespace, remove the map.
+      if (namespace_it->second.empty()) {
+        named_actors_.erase(namespace_it);
+      }
+    }
+  }
+}
+
+std::vector<std::pair<std::string, std::string>> GcsActorManager::ListNamedActors(
+    bool all_namespaces, const std::string &ray_namespace) const {
+  std::vector<std::pair<std::string, std::string>> actors;
+  if (all_namespaces) {
+    for (const auto &namespace_it : named_actors_) {
+      for (const auto &actor_it : namespace_it.second) {
+        actors.push_back(std::make_pair(namespace_it.first, actor_it.first));
+      }
+    }
+  } else {
+    auto namespace_it = named_actors_.find(ray_namespace);
+    if (namespace_it != named_actors_.end()) {
+      for (const auto &actor_it : namespace_it->second) {
+        actors.push_back(std::make_pair(namespace_it->first, actor_it.first));
+      }
+    }
+  }
+  return actors;
+}
+
+void GcsActorManager::PollOwnerForActorOutOfScope(
+    const std::shared_ptr<GcsActor> &actor) {
+  const auto &actor_id = actor->GetActorID();
+  const auto &owner_node_id = actor->GetOwnerNodeID();
+  const auto &owner_id = actor->GetOwnerID();
+  auto &workers = owners_[owner_node_id];
+  auto it = workers.find(owner_id);
+  if (it == workers.end()) {
+    RAY_LOG(DEBUG) << "Adding owner " << owner_id << " of actor " << actor_id
+                   << ", job id = " << actor_id.JobId();
+    std::shared_ptr<rpc::CoreWorkerClientInterface> client =
+        worker_client_factory_(actor->GetOwnerAddress());
+    it = workers.emplace(owner_id, Owner(std::move(client))).first;
+  }
+  it->second.children_actor_ids.insert(actor_id);
+
+  rpc::WaitForActorOutOfScopeRequest wait_request;
+  wait_request.set_intended_worker_id(owner_id.Binary());
+  wait_request.set_actor_id(actor_id.Binary());
+  it->second.client->WaitForActorOutOfScope(
+      wait_request, [this, owner_node_id, owner_id, actor_id](
+                        Status status, const rpc::WaitForActorOutOfScopeReply &reply) {
+        if (!status.ok()) {
+          RAY_LOG(INFO) << "Worker " << owner_id
+                        << " failed, destroying actor child, job id = "
+                        << actor_id.JobId();
+        } else {
+          RAY_LOG(INFO) << "Actor " << actor_id
+                        << " is out of scope, destroying actor child, job id = "
+                        << actor_id.JobId();
+        }
+
+        auto node_it = owners_.find(owner_node_id);
+        if (node_it != owners_.end() && node_it->second.count(owner_id)) {
+          // Only destroy the actor if its owner is still alive. The actor may
+          // have already been destroyed if the owner died.
+          // For multiple actors in one process, if one actor is out of scope,
+          // We shouldn't force kill the actor because other actors in the process
+          // are still alive.
+          auto force_kill =
+              get_job_config_(actor_id.JobId())->num_java_workers_per_process() <= 1;
+          DestroyActor(actor_id, GenActorOutOfScopeCause(GetActor(actor_id)), force_kill);
+        }
+      });
+}
+
+void GcsActorManager::DestroyActor(const ActorID &actor_id,
+                                   const rpc::ActorDeathCause &death_cause,
+                                   bool force_kill) {
+  RAY_LOG(INFO) << "Destroying actor, actor id = " << actor_id
+                << ", job id = " << actor_id.JobId();
+  actor_to_register_callbacks_.erase(actor_id);
+  actor_to_create_callbacks_.erase(actor_id);
+  auto it = registered_actors_.find(actor_id);
+  if (it == registered_actors_.end()) {
+    RAY_LOG(INFO) << "Tried to destroy actor that does not exist " << actor_id;
+    return;
+  }
+
+  if (RayConfig::instance().gcs_actor_scheduling_enabled()) {
+    gcs_actor_scheduler_->OnActorDestruction(it->second);
+  }
+
+  const auto &task_id = it->second->GetCreationTaskSpecification().TaskId();
+  it->second->GetMutableActorTableData()->mutable_task_spec()->Clear();
+  it->second->GetMutableActorTableData()->set_timestamp(current_sys_time_ms());
+  AddDestroyedActorToCache(it->second);
+  const auto actor = std::move(it->second);
+
+  registered_actors_.erase(it);
+  RAY_LOG(DEBUG) << "Try to kill actor " << actor->GetActorID() << ", with status "
+                 << actor->GetState() << ", name " << actor->GetName();
+  // Clean up the client to the actor's owner, if necessary.
+  if (!actor->IsDetached()) {
+    RemoveActorFromOwner(actor);
+  } else {
+    runtime_env_manager_.RemoveURIReference(actor_id.Hex());
+  }
+  function_manager_.RemoveJobReference(actor_id.JobId());
+  RemoveActorNameFromRegistry(actor);
+  // The actor is already dead, most likely due to process or node failure.
+  if (actor->GetState() == rpc::ActorTableData::DEAD) {
+    RAY_LOG(DEBUG) << "Actor " << actor->GetActorID() << "has been dead,"
+                   << "skip sending killing request.";
+    return;
+  }
+  if (actor->GetState() == rpc::ActorTableData::DEPENDENCIES_UNREADY) {
+    // The actor creation task still has unresolved dependencies. Remove from the
+    // unresolved actors map.
+    RemoveUnresolvedActor(actor);
+  } else {
+    // The actor is still alive or pending creation. Clean up all remaining
+    // state.
+    const auto &node_id = actor->GetNodeID();
+    const auto &worker_id = actor->GetWorkerID();
+    auto node_it = created_actors_.find(node_id);
+    if (node_it != created_actors_.end() && node_it->second.count(worker_id)) {
+      // The actor has already been created. Destroy the process by force-killing
+      // it.
+      NotifyCoreWorkerToKillActor(actor, force_kill);
+      RAY_CHECK(node_it->second.erase(actor->GetWorkerID()));
+      if (node_it->second.empty()) {
+        created_actors_.erase(node_it);
+      }
+    } else {
+      CancelActorInScheduling(actor, task_id);
+    }
+  }
+
+  // Update the actor to DEAD in case any callers are still alive. This can
+  // happen if the owner of the actor dies while there are still callers.
+  // TODO(swang): We can skip this step and delete the actor table entry
+  // entirely if the callers check directly whether the owner is still alive.
+  auto mutable_actor_table_data = actor->GetMutableActorTableData();
+  mutable_actor_table_data->set_state(rpc::ActorTableData::DEAD);
+  auto time = current_sys_time_ms();
+  mutable_actor_table_data->set_end_time(time);
+  mutable_actor_table_data->set_timestamp(time);
+  mutable_actor_table_data->mutable_death_cause()->CopyFrom(death_cause);
+
+  auto actor_table_data =
+      std::make_shared<rpc::ActorTableData>(*mutable_actor_table_data);
+  // The backend storage is reliable in the future, so the status must be ok.
+  RAY_CHECK_OK(gcs_table_storage_->ActorTable().Put(
+      actor->GetActorID(), *actor_table_data,
+      [this, actor_id, actor_table_data](Status status) {
+        RAY_CHECK_OK(gcs_publisher_->PublishActor(
+            actor_id, *GenActorDataOnlyWithStates(*actor_table_data), nullptr));
+        // Destroy placement group owned by this actor.
+        destroy_owned_placement_group_if_needed_(actor_id);
+      }));
+}
+
+absl::flat_hash_map<WorkerID, absl::flat_hash_set<ActorID>>
+GcsActorManager::GetUnresolvedActorsByOwnerNode(const NodeID &node_id) const {
+  absl::flat_hash_map<WorkerID, absl::flat_hash_set<ActorID>> actor_ids_map;
+  auto iter = unresolved_actors_.find(node_id);
+  if (iter != unresolved_actors_.end()) {
+    for (const auto &entry : iter->second) {
+      const auto &owner_id = entry.first;
+      auto &actor_ids = actor_ids_map[owner_id];
+      actor_ids.insert(entry.second.begin(), entry.second.end());
+    }
+  }
+  return actor_ids_map;
+}
+
+absl::flat_hash_set<ActorID> GcsActorManager::GetUnresolvedActorsByOwnerWorker(
+    const NodeID &node_id, const WorkerID &worker_id) const {
+  absl::flat_hash_set<ActorID> actor_ids;
+  auto iter = unresolved_actors_.find(node_id);
+  if (iter != unresolved_actors_.end()) {
+    auto it = iter->second.find(worker_id);
+    if (it != iter->second.end()) {
+      actor_ids.insert(it->second.begin(), it->second.end());
+    }
+  }
+  return actor_ids;
+}
+
+void GcsActorManager::OnWorkerDead(const ray::NodeID &node_id,
+                                   const ray::WorkerID &worker_id) {
+  OnWorkerDead(node_id, worker_id, "", rpc::WorkerExitType::SYSTEM_ERROR_EXIT);
+}
+
+void GcsActorManager::OnWorkerDead(const ray::NodeID &node_id,
+                                   const ray::WorkerID &worker_id,
+                                   const std::string &worker_ip,
+                                   const rpc::WorkerExitType disconnect_type,
+                                   const rpc::RayException *creation_task_exception) {
+  std::string message = absl::StrCat(
+      "Worker ", worker_id.Hex(), " on node ", node_id.Hex(),
+      " exits, type=", rpc::WorkerExitType_Name(disconnect_type),
+      ", has creation_task_exception = ", (creation_task_exception != nullptr));
+  if (disconnect_type == rpc::WorkerExitType::INTENDED_EXIT ||
+      disconnect_type == rpc::WorkerExitType::IDLE_EXIT) {
+    RAY_LOG(DEBUG) << message;
+  } else {
+    RAY_LOG(WARNING) << message;
+  }
+
+  bool need_reconstruct = disconnect_type != rpc::WorkerExitType::INTENDED_EXIT &&
+                          disconnect_type != rpc::WorkerExitType::CREATION_TASK_ERROR;
+  // Destroy all actors that are owned by this worker.
+  const auto it = owners_.find(node_id);
+  if (it != owners_.end() && it->second.count(worker_id)) {
+    auto owner = it->second.find(worker_id);
+    // Make a copy of the children actor IDs since we will delete from the
+    // list.
+    const auto children_ids = owner->second.children_actor_ids;
+    for (const auto &child_id : children_ids) {
+      DestroyActor(child_id, GenOwnerDiedCause(GetActor(child_id), worker_id,
+                                               disconnect_type, worker_ip));
+    }
+  }
+
+  // The creator worker of these actors died before resolving their dependencies. In this
+  // case, these actors will never be created successfully. So we need to destroy them,
+  // to prevent actor tasks hang forever.
+  auto unresolved_actors = GetUnresolvedActorsByOwnerWorker(node_id, worker_id);
+  for (auto &actor_id : unresolved_actors) {
+    if (registered_actors_.count(actor_id)) {
+      DestroyActor(actor_id, GenOwnerDiedCause(GetActor(actor_id), worker_id,
+                                               disconnect_type, worker_ip));
+    }
+  }
+
+  // Find if actor is already created or in the creation process (lease request is
+  // granted)
+  ActorID actor_id;
+  auto iter = created_actors_.find(node_id);
+  if (iter != created_actors_.end() && iter->second.count(worker_id)) {
+    actor_id = iter->second[worker_id];
+    iter->second.erase(worker_id);
+    if (iter->second.empty()) {
+      created_actors_.erase(iter);
+    }
+  } else {
+    actor_id = gcs_actor_scheduler_->CancelOnWorker(node_id, worker_id);
+    if (actor_id.IsNil()) {
+      return;
+    }
+  }
+
+  rpc::ActorDeathCause death_cause;
+  if (creation_task_exception != nullptr) {
+    absl::StrAppend(&message, ": ",
+                    creation_task_exception->formatted_exception_string());
+
+    death_cause.mutable_creation_task_failure_context()->CopyFrom(
+        *creation_task_exception);
+  } else {
+    death_cause = GenWorkerDiedCause(GetActor(actor_id), worker_ip, disconnect_type);
+  }
+  // Otherwise, try to reconstruct the actor that was already created or in the creation
+  // process.
+  ReconstructActor(actor_id, /*need_reschedule=*/need_reconstruct, death_cause);
+}
+
+void GcsActorManager::OnNodeDead(const NodeID &node_id,
+                                 const std::string node_ip_address) {
+  RAY_LOG(INFO) << "Node " << node_id << " failed, reconstructing actors.";
+  // Kill all children of owner actors on a dead node.
+  const auto it = owners_.find(node_id);
+  if (it != owners_.end()) {
+    absl::flat_hash_map<WorkerID, ActorID> children_ids;
+    // Make a copy of all the actor IDs owned by workers on the dead node.
+    for (const auto &owner : it->second) {
+      for (const auto &child_id : owner.second.children_actor_ids) {
+        children_ids.emplace(owner.first, child_id);
+      }
+    }
+    for (const auto &[owner_id, child_id] : children_ids) {
+      DestroyActor(child_id,
+                   GenOwnerDiedCause(GetActor(child_id), owner_id,
+                                     rpc::WorkerExitType::NODE_DIED, node_ip_address));
+    }
+  }
+
+  // Cancel scheduling actors that haven't been created on the node.
+  auto scheduling_actor_ids = gcs_actor_scheduler_->CancelOnNode(node_id);
+  for (auto &actor_id : scheduling_actor_ids) {
+    ReconstructActor(actor_id, /*need_reschedule=*/true,
+                     GenNodeDiedCause(GetActor(actor_id), node_ip_address, node_id));
+  }
+
+  // Try reconstructing all workers created on the node.
+  auto iter = created_actors_.find(node_id);
+  if (iter != created_actors_.end()) {
+    auto created_actors = std::move(iter->second);
+    // Remove all created actors from node_to_created_actors_.
+    created_actors_.erase(iter);
+    for (auto &entry : created_actors) {
+      // Reconstruct the removed actor.
+      ReconstructActor(
+          entry.second, /*need_reschedule=*/true,
+          GenNodeDiedCause(GetActor(entry.second), node_ip_address, node_id));
+    }
+  }
+
+  // The creator node of these actors died before resolving their dependencies. In this
+  // case, these actors will never be created successfully. So we need to destroy them,
+  // to prevent actor tasks hang forever.
+  auto unresolved_actors = GetUnresolvedActorsByOwnerNode(node_id);
+  for (const auto &[owner_id, actor_ids] : unresolved_actors) {
+    for (const auto &actor_id : actor_ids) {
+      if (registered_actors_.count(actor_id)) {
+        DestroyActor(actor_id,
+                     GenOwnerDiedCause(GetActor(actor_id), owner_id,
+                                       rpc::WorkerExitType::NODE_DIED, node_ip_address));
+      }
+    }
+  }
+}
+
+void GcsActorManager::ReconstructActor(const ActorID &actor_id, bool need_reschedule,
+                                       const rpc::ActorDeathCause &death_cause) {
+  // If the owner and this actor is dead at the same time, the actor
+  // could've been destroyed and dereigstered before reconstruction.
+  auto iter = registered_actors_.find(actor_id);
+  if (iter == registered_actors_.end()) {
+    RAY_LOG(DEBUG) << "Actor is destroyed before reconstruction, actor id = " << actor_id
+                   << ", job id = " << actor_id.JobId();
+    return;
+  }
+  auto &actor = iter->second;
+  auto node_id = actor->GetNodeID();
+  auto worker_id = actor->GetWorkerID();
+  auto mutable_actor_table_data = actor->GetMutableActorTableData();
+  // If the need_reschedule is set to false, then set the `remaining_restarts` to 0
+  // so that the actor will never be rescheduled.
+  int64_t max_restarts = mutable_actor_table_data->max_restarts();
+  uint64_t num_restarts = mutable_actor_table_data->num_restarts();
+  int64_t remaining_restarts;
+  // Destroy placement group owned by this actor.
+  destroy_owned_placement_group_if_needed_(actor_id);
+  if (!need_reschedule) {
+    remaining_restarts = 0;
+  } else if (max_restarts == -1) {
+    remaining_restarts = -1;
+  } else {
+    int64_t remaining = max_restarts - num_restarts;
+    remaining_restarts = std::max(remaining, static_cast<int64_t>(0));
+  }
+
+  RAY_LOG(INFO) << "Actor " << actor_id << " is failed on worker " << worker_id
+                << " at node " << node_id << ", need_reschedule = " << need_reschedule
+                << ", death context type = " << GetActorDeathCauseString(death_cause)
+                << ", remaining_restarts = " << remaining_restarts
+                << ", job id = " << actor_id.JobId();
+
+  if (remaining_restarts != 0) {
+    // num_restarts must be set before updating GCS, or num_restarts will be inconsistent
+    // between memory cache and storage.
+    mutable_actor_table_data->set_num_restarts(num_restarts + 1);
+    mutable_actor_table_data->set_state(rpc::ActorTableData::RESTARTING);
+    // Make sure to reset the address before flushing to GCS. Otherwise,
+    // GCS will mistakenly consider this lease request succeeds when restarting.
+    actor->UpdateAddress(rpc::Address());
+    mutable_actor_table_data->clear_resource_mapping();
+    // The backend storage is reliable in the future, so the status must be ok.
+    RAY_CHECK_OK(gcs_table_storage_->ActorTable().Put(
+        actor_id, *mutable_actor_table_data,
+        [this, actor_id, mutable_actor_table_data](Status status) {
+          RAY_CHECK_OK(gcs_publisher_->PublishActor(
+              actor_id, *GenActorDataOnlyWithStates(*mutable_actor_table_data), nullptr));
+        }));
+    gcs_actor_scheduler_->Schedule(actor);
+  } else {
+    RemoveActorNameFromRegistry(actor);
+    mutable_actor_table_data->set_state(rpc::ActorTableData::DEAD);
+    mutable_actor_table_data->mutable_death_cause()->CopyFrom(death_cause);
+    auto time = current_sys_time_ms();
+    mutable_actor_table_data->set_end_time(time);
+    mutable_actor_table_data->set_timestamp(time);
+
+    // The backend storage is reliable in the future, so the status must be ok.
+    RAY_CHECK_OK(gcs_table_storage_->ActorTable().Put(
+        actor_id, *mutable_actor_table_data,
+        [this, actor, actor_id, mutable_actor_table_data, death_cause](Status status) {
+          // If actor was an detached actor, make sure to destroy it.
+          // We need to do this because detached actors are not destroyed
+          // when its owners are dead because it doesn't have owners.
+          if (actor->IsDetached()) {
+            DestroyActor(actor_id, death_cause);
+          }
+          RAY_CHECK_OK(gcs_publisher_->PublishActor(
+              actor_id, *GenActorDataOnlyWithStates(*mutable_actor_table_data), nullptr));
+        }));
+    // The actor is dead, but we should not remove the entry from the
+    // registered actors yet. If the actor is owned, we will destroy the actor
+    // once the owner fails or notifies us that the actor's handle has gone out
+    // of scope.
+  }
+}
+
+void GcsActorManager::OnActorSchedulingFailed(
+    std::shared_ptr<GcsActor> actor,
+    rpc::RequestWorkerLeaseReply::SchedulingFailureType failure_type) {
+  if (failure_type == rpc::RequestWorkerLeaseReply::SCHEDULING_FAILED) {
+    // We will attempt to schedule this actor once an eligible node is
+    // registered.
+    pending_actors_.emplace_back(std::move(actor));
+    return;
+  }
+  if (failure_type == rpc::RequestWorkerLeaseReply::SCHEDULING_CANCELLED_INTENDED) {
+    // Return directly if the actor was canceled actively as we've already done the
+    // recreate and destroy operation when we killed the actor.
+    return;
+  }
+
+  std::string error_msg;
+  switch (failure_type) {
+  case rpc::RequestWorkerLeaseReply::SCHEDULING_CANCELLED_PLACEMENT_GROUP_REMOVED:
+    error_msg =
+        "Could not create the actor because its associated placement group was removed.";
+    break;
+  case rpc::RequestWorkerLeaseReply::SCHEDULING_CANCELLED_RUNTIME_ENV_SETUP_FAILED:
+    error_msg =
+        "Could not create the actor because its associated runtime env failed to be "
+        "created..";
+    break;
+  default:
+    RAY_LOG(FATAL) << "Unknown error, failure type "
+                   << rpc::RequestWorkerLeaseReply::SchedulingFailureType_Name(
+                          failure_type);
+    break;
+  }
+
+  DestroyActor(actor->GetActorID(), GenActorDeathCause(error_msg));
+}
+
+void GcsActorManager::OnActorCreationSuccess(const std::shared_ptr<GcsActor> &actor,
+                                             const rpc::PushTaskReply &reply) {
+  auto actor_id = actor->GetActorID();
+  RAY_LOG(INFO) << "Actor created successfully, actor id = " << actor_id
+                << ", job id = " << actor_id.JobId();
+  // NOTE: If an actor is deleted immediately after the user creates the actor, reference
+  // counter may return a reply to the request of WaitForActorOutOfScope to GCS server,
+  // and GCS server will destroy the actor. The actor creation is asynchronous, it may be
+  // destroyed before the actor creation is completed.
+  if (registered_actors_.count(actor_id) == 0) {
+    return;
+  }
+  auto mutable_actor_table_data = actor->GetMutableActorTableData();
+  auto time = current_sys_time_ms();
+  mutable_actor_table_data->set_timestamp(time);
+  if (actor->GetState() != rpc::ActorTableData::RESTARTING) {
+    mutable_actor_table_data->set_start_time(time);
+  }
+  actor->UpdateState(rpc::ActorTableData::ALIVE);
+
+  // We should register the entry to the in-memory index before flushing them to
+  // GCS because otherwise, there could be timing problems due to asynchronous Put.
+  auto worker_id = actor->GetWorkerID();
+  auto node_id = actor->GetNodeID();
+  RAY_CHECK(!worker_id.IsNil());
+  RAY_CHECK(!node_id.IsNil());
+  RAY_CHECK(created_actors_[node_id].emplace(worker_id, actor_id).second);
+
+  auto actor_table_data = *mutable_actor_table_data;
+  // The backend storage is reliable in the future, so the status must be ok.
+  RAY_CHECK_OK(gcs_table_storage_->ActorTable().Put(
+      actor_id, actor_table_data,
+      [this, actor_id, actor_table_data, actor, reply](Status status) {
+        RAY_CHECK_OK(gcs_publisher_->PublishActor(
+            actor_id, *GenActorDataOnlyWithStates(actor_table_data), nullptr));
+        // Invoke all callbacks for all registration requests of this actor (duplicated
+        // requests are included) and remove all of them from
+        // actor_to_create_callbacks_.
+        auto iter = actor_to_create_callbacks_.find(actor_id);
+        if (iter != actor_to_create_callbacks_.end()) {
+          for (auto &callback : iter->second) {
+            callback(actor, reply);
+          }
+          actor_to_create_callbacks_.erase(iter);
+        }
+      }));
+}
+
+void GcsActorManager::SchedulePendingActors() {
+  schedule_pending_actors_posted_ = false;
+  if (pending_actors_.empty()) {
+    return;
+  }
+
+  RAY_LOG(DEBUG) << "Scheduling actor creation tasks, size = " << pending_actors_.size();
+  auto actors = std::move(pending_actors_);
+  for (auto &actor : actors) {
+    gcs_actor_scheduler_->Schedule(std::move(actor));
+  }
+}
+
+bool GcsActorManager::GetSchedulePendingActorsPosted() const {
+  return schedule_pending_actors_posted_;
+}
+
+void GcsActorManager::SetSchedulePendingActorsPosted(bool posted) {
+  schedule_pending_actors_posted_ = posted;
+}
+
+void GcsActorManager::Initialize(const GcsInitData &gcs_init_data) {
+  const auto &jobs = gcs_init_data.Jobs();
+  std::unordered_map<NodeID, std::vector<WorkerID>> node_to_workers;
+  for (const auto &entry : gcs_init_data.Actors()) {
+    auto job_iter = jobs.find(entry.first.JobId());
+    auto is_job_dead = (job_iter == jobs.end() || job_iter->second.is_dead());
+    auto actor = std::make_shared<GcsActor>(entry.second);
+    if (entry.second.state() != ray::rpc::ActorTableData::DEAD && !is_job_dead) {
+      registered_actors_.emplace(entry.first, actor);
+      function_manager_.AddJobReference(actor->GetActorID().JobId());
+      if (!actor->GetName().empty()) {
+        auto &actors_in_namespace = named_actors_[actor->GetRayNamespace()];
+        actors_in_namespace.emplace(actor->GetName(), actor->GetActorID());
+      }
+
+      if (entry.second.state() == ray::rpc::ActorTableData::DEPENDENCIES_UNREADY) {
+        const auto &owner = actor->GetOwnerAddress();
+        const auto &owner_node = NodeID::FromBinary(owner.raylet_id());
+        const auto &owner_worker = WorkerID::FromBinary(owner.worker_id());
+        RAY_CHECK(unresolved_actors_[owner_node][owner_worker]
+                      .emplace(actor->GetActorID())
+                      .second);
+      } else if (entry.second.state() == ray::rpc::ActorTableData::ALIVE) {
+        created_actors_[actor->GetNodeID()].emplace(actor->GetWorkerID(),
+                                                    actor->GetActorID());
+      }
+
+      if (!actor->IsDetached()) {
+        // This actor is owned. Send a long polling request to the actor's
+        // owner to determine when the actor should be removed.
+        PollOwnerForActorOutOfScope(actor);
+      }
+
+      if (!actor->GetWorkerID().IsNil()) {
+        RAY_CHECK(!actor->GetNodeID().IsNil());
+        node_to_workers[actor->GetNodeID()].emplace_back(actor->GetWorkerID());
+      }
+    } else {
+      destroyed_actors_.emplace(entry.first, actor);
+      sorted_destroyed_actor_list_.emplace_back(entry.first,
+                                                (int64_t)entry.second.timestamp());
+    }
+  }
+  sorted_destroyed_actor_list_.sort([](const std::pair<ActorID, int64_t> &left,
+                                       const std::pair<ActorID, int64_t> &right) {
+    return left.second < right.second;
+  });
+
+  // Notify raylets to release unused workers.
+  gcs_actor_scheduler_->ReleaseUnusedWorkers(node_to_workers);
+
+  RAY_LOG(DEBUG) << "The number of registered actors is " << registered_actors_.size()
+                 << ", and the number of created actors is " << created_actors_.size();
+  for (auto &item : registered_actors_) {
+    auto &actor = item.second;
+    if (actor->GetState() == ray::rpc::ActorTableData::PENDING_CREATION ||
+        actor->GetState() == ray::rpc::ActorTableData::RESTARTING) {
+      // We should not reschedule actors in state of `ALIVE`.
+      // We could not reschedule actors in state of `DEPENDENCIES_UNREADY` because the
+      // dependencies of them may not have been resolved yet.
+      RAY_LOG(INFO) << "Rescheduling a non-alive actor, actor id = "
+                    << actor->GetActorID() << ", state = " << actor->GetState()
+                    << ", job id = " << actor->GetActorID().JobId();
+      gcs_actor_scheduler_->Reschedule(actor);
+    }
+  }
+}
+
+void GcsActorManager::OnJobFinished(const JobID &job_id) {
+  auto on_done = [this,
+                  job_id](const std::unordered_map<ActorID, ActorTableData> &result) {
+    if (!result.empty()) {
+      std::vector<ActorID> non_detached_actors;
+      for (auto &item : result) {
+        if (!item.second.is_detached()) {
+          non_detached_actors.push_back(item.first);
+        }
+      }
+
+      run_delayed_(
+          [this, non_detached_actors = std::move(non_detached_actors)]() {
+            RAY_CHECK_OK(gcs_table_storage_->ActorTable().BatchDelete(non_detached_actors,
+                                                                      nullptr));
+          },
+
+          actor_gc_delay_);
+
+      for (auto iter = destroyed_actors_.begin(); iter != destroyed_actors_.end();) {
+        if (iter->first.JobId() == job_id && !iter->second->IsDetached()) {
+          destroyed_actors_.erase(iter++);
+        } else {
+          iter++;
+        }
+      };
+    }
+  };
+
+  // Only non-detached actors should be deleted. We get all actors of this job and to the
+  // filtering.
+  RAY_CHECK_OK(gcs_table_storage_->ActorTable().GetByJobId(job_id, on_done));
+}
+
+const absl::flat_hash_map<NodeID, absl::flat_hash_map<WorkerID, ActorID>>
+    &GcsActorManager::GetCreatedActors() const {
+  return created_actors_;
+}
+
+const absl::flat_hash_map<ActorID, std::shared_ptr<GcsActor>>
+    &GcsActorManager::GetRegisteredActors() const {
+  return registered_actors_;
+}
+
+const absl::flat_hash_map<ActorID, std::vector<RegisterActorCallback>>
+    &GcsActorManager::GetActorRegisterCallbacks() const {
+  return actor_to_register_callbacks_;
+}
+
+void GcsActorManager::RemoveUnresolvedActor(const std::shared_ptr<GcsActor> &actor) {
+  const auto &owner_address = actor->GetOwnerAddress();
+  auto node_id = NodeID::FromBinary(owner_address.raylet_id());
+  auto worker_id = WorkerID::FromBinary(owner_address.worker_id());
+  auto iter = unresolved_actors_.find(node_id);
+  if (iter != unresolved_actors_.end()) {
+    auto it = iter->second.find(worker_id);
+    RAY_CHECK(it != iter->second.end());
+    RAY_CHECK(it->second.erase(actor->GetActorID()) != 0);
+    if (it->second.empty()) {
+      iter->second.erase(it);
+      if (iter->second.empty()) {
+        unresolved_actors_.erase(iter);
+      }
+    }
+  }
+}
+
+void GcsActorManager::RemoveActorFromOwner(const std::shared_ptr<GcsActor> &actor) {
+  const auto &actor_id = actor->GetActorID();
+  const auto &owner_id = actor->GetOwnerID();
+  RAY_LOG(DEBUG) << "Erasing actor " << actor_id << " owned by " << owner_id
+                 << ", job id = " << actor_id.JobId();
+
+  const auto &owner_node_id = actor->GetOwnerNodeID();
+  auto &node = owners_[owner_node_id];
+  auto worker_it = node.find(owner_id);
+  RAY_CHECK(worker_it != node.end());
+  auto &owner = worker_it->second;
+  RAY_CHECK(owner.children_actor_ids.erase(actor_id));
+  if (owner.children_actor_ids.empty()) {
+    node.erase(worker_it);
+    if (node.empty()) {
+      owners_.erase(owner_node_id);
+    }
+  }
+}
+
+void GcsActorManager::NotifyCoreWorkerToKillActor(const std::shared_ptr<GcsActor> &actor,
+                                                  bool force_kill, bool no_restart) {
+  rpc::KillActorRequest request;
+  request.set_intended_actor_id(actor->GetActorID().Binary());
+  request.set_force_kill(force_kill);
+  request.set_no_restart(no_restart);
+  auto actor_client = worker_client_factory_(actor->GetAddress());
+  RAY_LOG(DEBUG) << "Send request to kill actor " << actor->GetActorID() << " to worker "
+                 << actor->GetWorkerID() << " at node " << actor->GetNodeID();
+  actor_client->KillActor(request, [](auto &status, auto &) {
+    RAY_LOG(DEBUG) << "Killing status: " << status.ToString();
+  });
+}
+
+void GcsActorManager::KillActor(const ActorID &actor_id, bool force_kill,
+                                bool no_restart) {
+  RAY_LOG(DEBUG) << "Killing actor, job id = " << actor_id.JobId()
+                 << ", actor id = " << actor_id << ", force_kill = " << force_kill;
+  auto it = registered_actors_.find(actor_id);
+  if (it == registered_actors_.end()) {
+    RAY_LOG(INFO) << "Tried to kill actor that does not exist " << actor_id;
+    return;
+  }
+
+  const auto &actor = it->second;
+  if (actor->GetState() == rpc::ActorTableData::DEAD ||
+      actor->GetState() == rpc::ActorTableData::DEPENDENCIES_UNREADY) {
+    return;
+  }
+
+  // The actor is still alive or pending creation.
+  const auto &node_id = actor->GetNodeID();
+  const auto &worker_id = actor->GetWorkerID();
+  auto node_it = created_actors_.find(node_id);
+  if (node_it != created_actors_.end() && node_it->second.count(worker_id)) {
+    // The actor has already been created. Destroy the process by force-killing
+    // it.
+    NotifyCoreWorkerToKillActor(actor, force_kill, no_restart);
+  } else {
+    const auto &task_id = actor->GetCreationTaskSpecification().TaskId();
+    RAY_LOG(DEBUG) << "The actor " << actor->GetActorID()
+                   << " hasn't been created yet, cancel scheduling " << task_id;
+    CancelActorInScheduling(actor, task_id);
+    ReconstructActor(actor_id, /*need_reschedule=*/true,
+                     GenKilledByApplicationCause(GetActor(actor_id)));
+  }
+}
+
+void GcsActorManager::AddDestroyedActorToCache(const std::shared_ptr<GcsActor> &actor) {
+  if (destroyed_actors_.size() >=
+      RayConfig::instance().maximum_gcs_destroyed_actor_cached_count()) {
+    const auto &actor_id = sorted_destroyed_actor_list_.front().first;
+    RAY_CHECK_OK(gcs_table_storage_->ActorTable().Delete(actor_id, nullptr));
+    destroyed_actors_.erase(actor_id);
+    sorted_destroyed_actor_list_.pop_front();
+  }
+
+  if (destroyed_actors_.emplace(actor->GetActorID(), actor).second) {
+    sorted_destroyed_actor_list_.emplace_back(
+        actor->GetActorID(), (int64_t)actor->GetActorTableData().timestamp());
+  }
+}
+
+void GcsActorManager::CancelActorInScheduling(const std::shared_ptr<GcsActor> &actor,
+                                              const TaskID &task_id) {
+  RAY_LOG(DEBUG) << "Cancel actor in scheduling: actor_id " << actor->GetActorID()
+                 << ", task_id " << task_id;
+  const auto &actor_id = actor->GetActorID();
+  const auto &node_id = actor->GetNodeID();
+  // The actor has not been created yet. It is either being scheduled or is
+  // pending scheduling.
+  auto canceled_actor_id =
+      gcs_actor_scheduler_->CancelOnWorker(actor->GetNodeID(), actor->GetWorkerID());
+  if (!canceled_actor_id.IsNil()) {
+    // The actor was being scheduled and has now been canceled.
+    RAY_CHECK(canceled_actor_id == actor_id);
+  } else {
+    auto pending_it = std::find_if(pending_actors_.begin(), pending_actors_.end(),
+                                   [actor_id](const std::shared_ptr<GcsActor> &actor) {
+                                     return actor->GetActorID() == actor_id;
+                                   });
+
+    // The actor was pending scheduling. Remove it from the queue.
+    if (pending_it != pending_actors_.end()) {
+      pending_actors_.erase(pending_it);
+    } else {
+      // When actor creation request of this actor id is pending in raylet,
+      // it doesn't responds, and the actor should be still in leasing state.
+      // NOTE: We will cancel outstanding lease request by calling
+      // `raylet_client->CancelWorkerLease`.
+      gcs_actor_scheduler_->CancelOnLeasing(node_id, actor_id, task_id);
+    }
+  }
+}
+
+const GcsActor *GcsActorManager::GetActor(const ActorID &actor_id) const {
+  auto it = registered_actors_.find(actor_id);
+  if (it != registered_actors_.end()) {
+    return it->second.get();
+  }
+
+  it = destroyed_actors_.find(actor_id);
+  if (it != destroyed_actors_.end()) {
+    return it->second.get();
+  }
+
+  return nullptr;
+}
+
+std::string GcsActorManager::DebugString() const {
+  uint64_t num_named_actors = 0;
+  for (const auto &pair : named_actors_) {
+    num_named_actors += pair.second.size();
+  }
+
+  std::ostringstream stream;
+  stream << "GcsActorManager: "
+         << "\n- RegisterActor request count: "
+         << counts_[CountType::REGISTER_ACTOR_REQUEST]
+         << "\n- CreateActor request count: " << counts_[CountType::CREATE_ACTOR_REQUEST]
+         << "\n- GetActorInfo request count: "
+         << counts_[CountType::GET_ACTOR_INFO_REQUEST]
+         << "\n- GetNamedActorInfo request count: "
+         << counts_[CountType::GET_NAMED_ACTOR_INFO_REQUEST]
+         << "\n- GetAllActorInfo request count: "
+         << counts_[CountType::GET_ALL_ACTOR_INFO_REQUEST]
+         << "\n- KillActor request count: " << counts_[CountType::KILL_ACTOR_REQUEST]
+         << "\n- ListNamedActors request count: "
+         << counts_[CountType::LIST_NAMED_ACTORS_REQUEST]
+         << "\n- Registered actors count: " << registered_actors_.size()
+         << "\n- Destroyed actors count: " << destroyed_actors_.size()
+         << "\n- Named actors count: " << num_named_actors
+         << "\n- Unresolved actors count: " << unresolved_actors_.size()
+         << "\n- Pending actors count: " << pending_actors_.size()
+         << "\n- Created actors count: " << created_actors_.size()
+         << "\n- owners_: " << owners_.size()
+         << "\n- actor_to_register_callbacks_: " << actor_to_register_callbacks_.size()
+         << "\n- actor_to_create_callbacks_: " << actor_to_create_callbacks_.size()
+         << "\n- sorted_destroyed_actor_list_: " << sorted_destroyed_actor_list_.size();
+  return stream.str();
+}
+
+void GcsActorManager::RecordMetrics() const {
+  ray::stats::STATS_gcs_actors_count.Record(registered_actors_.size(), "Registered");
+  ray::stats::STATS_gcs_actors_count.Record(created_actors_.size(), "Created");
+  ray::stats::STATS_gcs_actors_count.Record(destroyed_actors_.size(), "Destroyed");
+  ray::stats::STATS_gcs_actors_count.Record(unresolved_actors_.size(), "Unresolved");
+  ray::stats::STATS_gcs_actors_count.Record(pending_actors_.size(), "Pending");
+}
+
+}  // namespace gcs
+}  // namespace ray