--- conflicted
+++ resolved
@@ -180,131 +180,6 @@
   return regex_match(str, e);  // note: case sensitive now
 }
 
-<<<<<<< HEAD
-NodeID GcsActor::GetNodeID() const {
-  const auto &node_id_binary = actor_table_data_.address().node_id();
-  if (node_id_binary.empty()) {
-    return NodeID::Nil();
-  }
-  return NodeID::FromBinary(node_id_binary);
-}
-
-void GcsActor::UpdateAddress(const rpc::Address &address) {
-  actor_table_data_.mutable_address()->CopyFrom(address);
-}
-
-const rpc::Address &GcsActor::GetAddress() const { return actor_table_data_.address(); }
-
-WorkerID GcsActor::GetWorkerID() const {
-  const auto &address = actor_table_data_.address();
-  if (address.worker_id().empty()) {
-    return WorkerID::Nil();
-  }
-  return WorkerID::FromBinary(address.worker_id());
-}
-
-WorkerID GcsActor::GetOwnerID() const {
-  return WorkerID::FromBinary(GetOwnerAddress().worker_id());
-}
-
-NodeID GcsActor::GetOwnerNodeID() const {
-  return NodeID::FromBinary(GetOwnerAddress().node_id());
-}
-
-const rpc::Address &GcsActor::GetOwnerAddress() const {
-  return actor_table_data_.owner_address();
-}
-
-void GcsActor::UpdateState(rpc::ActorTableData::ActorState state) {
-  actor_table_data_.set_state(state);
-  RefreshMetrics();
-}
-
-rpc::ActorTableData::ActorState GcsActor::GetState() const {
-  return actor_table_data_.state();
-}
-
-ActorID GcsActor::GetActorID() const {
-  return ActorID::FromBinary(actor_table_data_.actor_id());
-}
-
-bool GcsActor::IsDetached() const { return actor_table_data_.is_detached(); }
-
-std::string GcsActor::GetName() const { return actor_table_data_.name(); }
-
-std::string GcsActor::GetRayNamespace() const {
-  return actor_table_data_.ray_namespace();
-}
-
-TaskSpecification GcsActor::GetCreationTaskSpecification() const {
-  // The task spec is not available when the actor is dead.
-  RAY_CHECK(actor_table_data_.state() != rpc::ActorTableData::DEAD);
-  return TaskSpecification(*task_spec_);
-}
-
-const LeaseSpecification &GcsActor::GetLeaseSpecification() const { return *lease_spec_; }
-
-const rpc::ActorTableData &GcsActor::GetActorTableData() const {
-  return actor_table_data_;
-}
-
-rpc::ActorTableData *GcsActor::GetMutableActorTableData() { return &actor_table_data_; }
-
-void GcsActor::WriteActorExportEvent() const {
-  /// Verify actor export events should be written to file
-  /// and then write actor_table_data_ as an export event.
-  if (!export_event_write_enabled_) {
-    return;
-  }
-  std::shared_ptr<rpc::ExportActorData> export_actor_data_ptr =
-      std::make_shared<rpc::ExportActorData>();
-
-  export_actor_data_ptr->set_actor_id(actor_table_data_.actor_id());
-  export_actor_data_ptr->set_job_id(actor_table_data_.job_id());
-  export_actor_data_ptr->set_state(ConvertActorStateToExport(actor_table_data_.state()));
-  export_actor_data_ptr->set_is_detached(actor_table_data_.is_detached());
-  export_actor_data_ptr->set_name(actor_table_data_.name());
-  export_actor_data_ptr->set_pid(actor_table_data_.pid());
-  export_actor_data_ptr->set_ray_namespace(actor_table_data_.ray_namespace());
-  export_actor_data_ptr->set_serialized_runtime_env(
-      actor_table_data_.serialized_runtime_env());
-  export_actor_data_ptr->set_class_name(actor_table_data_.class_name());
-  export_actor_data_ptr->mutable_death_cause()->CopyFrom(actor_table_data_.death_cause());
-  export_actor_data_ptr->mutable_required_resources()->insert(
-      actor_table_data_.required_resources().begin(),
-      actor_table_data_.required_resources().end());
-  export_actor_data_ptr->set_node_id(actor_table_data_.node_id());
-  export_actor_data_ptr->set_placement_group_id(actor_table_data_.placement_group_id());
-  export_actor_data_ptr->set_repr_name(actor_table_data_.repr_name());
-  export_actor_data_ptr->mutable_labels()->insert(task_spec_.get()->labels().begin(),
-                                                  task_spec_.get()->labels().end());
-  export_actor_data_ptr->mutable_label_selector()->insert(
-      actor_table_data_.label_selector().begin(),
-      actor_table_data_.label_selector().end());
-
-  RayExportEvent(export_actor_data_ptr).SendEvent();
-}
-
-rpc::TaskSpec *GcsActor::GetMutableTaskSpec() { return task_spec_.get(); }
-
-rpc::LeaseSpec *GcsActor::GetMutableLeaseSpec() {
-  return &lease_spec_->GetMutableMessage();
-}
-
-const ResourceRequest &GcsActor::GetAcquiredResources() const {
-  return acquired_resources_;
-}
-void GcsActor::SetAcquiredResources(ResourceRequest &&resource_request) {
-  acquired_resources_ = std::move(resource_request);
-}
-
-bool GcsActor::GetGrantOrReject() const { return grant_or_reject_; }
-void GcsActor::SetGrantOrReject(bool grant_or_reject) {
-  grant_or_reject_ = grant_or_reject;
-}
-
-=======
->>>>>>> d115cdaa
 const ray::rpc::ActorDeathCause GcsActorManager::GenNodeDiedCause(
     const ray::gcs::GcsActor *actor, std::shared_ptr<rpc::GcsNodeInfo> node) {
   ray::rpc::ActorDeathCause death_cause;
