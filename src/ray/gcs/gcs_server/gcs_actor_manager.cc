--- conflicted
+++ resolved
@@ -629,26 +629,10 @@
     RemoveActorFromOwner(actor);
   }
 
-<<<<<<< HEAD
   runtime_env_manager_.RemoveURIReference(actor->GetActorID().Hex());
 
-  // Remove actor from `named_actors_` if its name is not empty.
-  if (!actor->GetName().empty()) {
-    auto namespace_it = named_actors_.find(actor->GetRayNamespace());
-    if (namespace_it != named_actors_.end()) {
-      auto it = namespace_it->second.find(actor->GetName());
-      if (it != namespace_it->second.end()) {
-        namespace_it->second.erase(it);
-      }
-      // If we just removed the last actor in the namespace, remove the map.
-      if (namespace_it->second.empty()) {
-        named_actors_.erase(namespace_it);
-      }
-    }
-  }
-=======
   RemoveActorNameFromRegistry(actor);
->>>>>>> 90fd38c6
+
   // The actor is already dead, most likely due to process or node failure.
   if (actor->GetState() == rpc::ActorTableData::DEAD) {
     RAY_LOG(DEBUG) << "Actor " << actor->GetActorID() << "has been dead,"
