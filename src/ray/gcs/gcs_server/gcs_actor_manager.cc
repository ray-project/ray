--- conflicted
+++ resolved
@@ -493,19 +493,12 @@
           // should overwrite the actor state to DEAD to avoid race condition.
           return;
         }
-<<<<<<< HEAD
-        auto _iter = actor_to_restart_callbacks_.find(actor->GetActorID());
-        RAY_CHECK(_iter != actor_to_restart_callbacks_.end() && !_iter->second.empty());
+        auto _iter = actor_to_restart_for_lineage_reconstruction_callbacks_.find(
+            actor->GetActorID());
+        RAY_CHECK(_iter != actor_to_restart_for_lineage_reconstruction_callbacks_.end() &&
+                  !_iter->second.empty());
         auto callbacks = std::move(_iter->second);
-        actor_to_restart_callbacks_.erase(_iter);
-=======
-        auto iter = actor_to_restart_for_lineage_reconstruction_callbacks_.find(
-            actor->GetActorID());
-        RAY_CHECK(iter != actor_to_restart_for_lineage_reconstruction_callbacks_.end() &&
-                  !iter->second.empty());
-        auto callbacks = std::move(iter->second);
-        actor_to_restart_for_lineage_reconstruction_callbacks_.erase(iter);
->>>>>>> 49306b2a
+        actor_to_restart_for_lineage_reconstruction_callbacks_.erase(_iter);
         for (auto &callback : callbacks) {
           callback(actor);
         }
