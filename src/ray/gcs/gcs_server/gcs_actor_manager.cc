// Copyright 2017 The Ray Authors.
//
// Licensed under the Apache License, Version 2.0 (the "License");
// you may not use this file except in compliance with the License.
// You may obtain a copy of the License at
//
//  http://www.apache.org/licenses/LICENSE-2.0
//
// Unless required by applicable law or agreed to in writing, software
// distributed under the License is distributed on an "AS IS" BASIS,
// WITHOUT WARRANTIES OR CONDITIONS OF ANY KIND, either express or implied.
// See the License for the specific language governing permissions and
// limitations under the License.

#include "gcs_actor_manager.h"

#include <ray/common/ray_config.h>

#include <utility>

namespace ray {
namespace gcs {

ClientID GcsActor::GetNodeID() const {
  const auto &raylet_id_binary = actor_table_data_.address().raylet_id();
  if (raylet_id_binary.empty()) {
    return ClientID::Nil();
  }
  return ClientID::FromBinary(raylet_id_binary);
}

void GcsActor::UpdateAddress(const rpc::Address &address) {
  actor_table_data_.mutable_address()->CopyFrom(address);
}

const rpc::Address &GcsActor::GetAddress() const { return actor_table_data_.address(); }

WorkerID GcsActor::GetWorkerID() const {
  const auto &address = actor_table_data_.address();
  if (address.worker_id().empty()) {
    return WorkerID::Nil();
  }
  return WorkerID::FromBinary(address.worker_id());
}

WorkerID GcsActor::GetOwnerID() const {
  return WorkerID::FromBinary(GetOwnerAddress().worker_id());
}

ClientID GcsActor::GetOwnerNodeID() const {
  return ClientID::FromBinary(GetOwnerAddress().raylet_id());
}

const rpc::Address &GcsActor::GetOwnerAddress() const {
  return actor_table_data_.owner_address();
}

void GcsActor::UpdateState(rpc::ActorTableData::ActorState state) {
  actor_table_data_.set_state(state);
}

rpc::ActorTableData::ActorState GcsActor::GetState() const {
  return actor_table_data_.state();
}

ActorID GcsActor::GetActorID() const {
  return ActorID::FromBinary(actor_table_data_.actor_id());
}

bool GcsActor::IsDetached() const { return actor_table_data_.is_detached(); }

std::string GcsActor::GetName() const {
  RAY_CHECK(actor_table_data_.is_detached())
      << "Actor names are only valid for detached actors.";
  return actor_table_data_.name();
}

TaskSpecification GcsActor::GetCreationTaskSpecification() const {
  const auto &task_spec = actor_table_data_.task_spec();
  return TaskSpecification(task_spec);
}

const rpc::ActorTableData &GcsActor::GetActorTableData() const {
  return actor_table_data_;
}

rpc::ActorTableData *GcsActor::GetMutableActorTableData() { return &actor_table_data_; }

/////////////////////////////////////////////////////////////////////////////////////////
GcsActorManager::GcsActorManager(std::shared_ptr<GcsActorSchedulerInterface> scheduler,
                                 std::shared_ptr<gcs::GcsTableStorage> gcs_table_storage,
                                 std::shared_ptr<gcs::GcsPubSub> gcs_pub_sub,
                                 const rpc::ClientFactoryFn &worker_client_factory)
    : gcs_actor_scheduler_(std::move(scheduler)),
      gcs_table_storage_(std::move(gcs_table_storage)),
      gcs_pub_sub_(std::move(gcs_pub_sub)),
      worker_client_factory_(worker_client_factory) {}

void GcsActorManager::HandleCreateActor(const rpc::CreateActorRequest &request,
                                        rpc::CreateActorReply *reply,
                                        rpc::SendReplyCallback send_reply_callback) {
  RAY_CHECK(request.task_spec().type() == TaskType::ACTOR_CREATION_TASK);
  auto actor_id =
      ActorID::FromBinary(request.task_spec().actor_creation_task_spec().actor_id());

  RAY_LOG(INFO) << "Registering actor, actor id = " << actor_id;
  Status status =
      RegisterActor(request, [reply, send_reply_callback,
                              actor_id](const std::shared_ptr<gcs::GcsActor> &actor) {
        RAY_LOG(INFO) << "Registered actor, actor id = " << actor_id;
        GCS_RPC_SEND_REPLY(send_reply_callback, reply, Status::OK());
      });
  if (!status.ok()) {
    RAY_LOG(ERROR) << "Failed to create actor: " << status.ToString();
    GCS_RPC_SEND_REPLY(send_reply_callback, reply, status);
  }
}

void GcsActorManager::HandleGetActorInfo(const rpc::GetActorInfoRequest &request,
                                         rpc::GetActorInfoReply *reply,
                                         rpc::SendReplyCallback send_reply_callback) {
  ActorID actor_id = ActorID::FromBinary(request.actor_id());
  RAY_LOG(DEBUG) << "Getting actor info"
                 << ", job id = " << actor_id.JobId() << ", actor id = " << actor_id;

  auto on_done = [actor_id, reply, send_reply_callback](
                     const Status &status,
                     const boost::optional<ActorTableData> &result) {
    if (result) {
      reply->mutable_actor_table_data()->CopyFrom(*result);
    }
    RAY_LOG(DEBUG) << "Finished getting actor info, job id = " << actor_id.JobId()
                   << ", actor id = " << actor_id << ", status = " << status;
    GCS_RPC_SEND_REPLY(send_reply_callback, reply, Status::OK());
  };

  // Look up the actor_id in the GCS.
  Status status = gcs_table_storage_->ActorTable().Get(actor_id, on_done);
  if (!status.ok()) {
    on_done(status, boost::none);
  }
}

void GcsActorManager::HandleGetAllActorInfo(const rpc::GetAllActorInfoRequest &request,
                                            rpc::GetAllActorInfoReply *reply,
                                            rpc::SendReplyCallback send_reply_callback) {
  RAY_LOG(DEBUG) << "Getting all actor info.";

  auto on_done = [reply, send_reply_callback](
                     const std::unordered_map<ActorID, ActorTableData> &result) {
    for (auto &it : result) {
      reply->add_actor_table_data()->CopyFrom(it.second);
    }
    RAY_LOG(DEBUG) << "Finished getting all actor info.";
    GCS_RPC_SEND_REPLY(send_reply_callback, reply, Status::OK());
  };

  Status status = gcs_table_storage_->ActorTable().GetAll(on_done);
  if (!status.ok()) {
    on_done(std::unordered_map<ActorID, ActorTableData>());
  }
}

void GcsActorManager::HandleGetNamedActorInfo(
    const rpc::GetNamedActorInfoRequest &request, rpc::GetNamedActorInfoReply *reply,
    rpc::SendReplyCallback send_reply_callback) {
  const std::string &name = request.name();
  RAY_LOG(DEBUG) << "Getting actor info"
                 << ", name = " << name;

  auto on_done = [name, reply, send_reply_callback](
                     const Status &status,
                     const boost::optional<ActorTableData> &result) {
    if (status.ok()) {
      if (result) {
        reply->mutable_actor_table_data()->CopyFrom(*result);
      }
    } else {
      RAY_LOG(ERROR) << "Failed to get actor info: " << status.ToString()
                     << ", name = " << name;
    }
    GCS_RPC_SEND_REPLY(send_reply_callback, reply, status);
  };

  // Try to look up the actor ID for the named actor.
  ActorID actor_id = GetActorIDByName(name);

  if (actor_id.IsNil()) {
    // The named actor was not found.
    std::stringstream stream;
    stream << "Actor with name '" << name << "' was not found.";
    on_done(Status::NotFound(stream.str()), boost::none);
  } else {
    // Look up the actor_id in the GCS.
    Status status = gcs_table_storage_->ActorTable().Get(actor_id, on_done);
    if (!status.ok()) {
      on_done(status, boost::none);
    }
    RAY_LOG(DEBUG) << "Finished getting actor info, job id = " << actor_id.JobId()
                   << ", actor id = " << actor_id;
  }
}
void GcsActorManager::HandleRegisterActorInfo(
    const rpc::RegisterActorInfoRequest &request, rpc::RegisterActorInfoReply *reply,
    rpc::SendReplyCallback send_reply_callback) {
  ActorID actor_id = ActorID::FromBinary(request.actor_table_data().actor_id());
  RAY_LOG(DEBUG) << "Registering actor info, job id = " << actor_id.JobId()
                 << ", actor id = " << actor_id;
  const auto &actor_table_data = request.actor_table_data();
  auto on_done = [this, actor_id, actor_table_data, reply,
                  send_reply_callback](const Status &status) {
    if (!status.ok()) {
      RAY_LOG(ERROR) << "Failed to register actor info: " << status.ToString()
                     << ", job id = " << actor_id.JobId() << ", actor id = " << actor_id;
    } else {
      RAY_CHECK_OK(gcs_pub_sub_->Publish(ACTOR_CHANNEL, actor_id.Hex(),
                                         actor_table_data.SerializeAsString(), nullptr));
      RAY_LOG(DEBUG) << "Finished registering actor info, job id = " << actor_id.JobId()
                     << ", actor id = " << actor_id;
    }
    GCS_RPC_SEND_REPLY(send_reply_callback, reply, status);
  };

  Status status =
      gcs_table_storage_->ActorTable().Put(actor_id, actor_table_data, on_done);
  if (!status.ok()) {
    on_done(status);
  }
}

void GcsActorManager::HandleUpdateActorInfo(const rpc::UpdateActorInfoRequest &request,
                                            rpc::UpdateActorInfoReply *reply,
                                            rpc::SendReplyCallback send_reply_callback) {
  ActorID actor_id = ActorID::FromBinary(request.actor_id());
  RAY_LOG(DEBUG) << "Updating actor info, job id = " << actor_id.JobId()
                 << ", actor id = " << actor_id;
  const auto &actor_table_data = request.actor_table_data();
  auto on_done = [this, actor_id, actor_table_data, reply,
                  send_reply_callback](const Status &status) {
    if (!status.ok()) {
      RAY_LOG(ERROR) << "Failed to update actor info: " << status.ToString()
                     << ", job id = " << actor_id.JobId() << ", actor id = " << actor_id;
    } else {
      RAY_CHECK_OK(gcs_pub_sub_->Publish(ACTOR_CHANNEL, actor_id.Hex(),
                                         actor_table_data.SerializeAsString(), nullptr));
      RAY_LOG(DEBUG) << "Finished updating actor info, job id = " << actor_id.JobId()
                     << ", actor id = " << actor_id;
    }
    GCS_RPC_SEND_REPLY(send_reply_callback, reply, status);
  };

  Status status =
      gcs_table_storage_->ActorTable().Put(actor_id, actor_table_data, on_done);
  if (!status.ok()) {
    on_done(status);
  }
}

void GcsActorManager::HandleAddActorCheckpoint(
    const rpc::AddActorCheckpointRequest &request, rpc::AddActorCheckpointReply *reply,
    rpc::SendReplyCallback send_reply_callback) {
  ActorID actor_id = ActorID::FromBinary(request.checkpoint_data().actor_id());
  ActorCheckpointID checkpoint_id =
      ActorCheckpointID::FromBinary(request.checkpoint_data().checkpoint_id());
  RAY_LOG(DEBUG) << "Adding actor checkpoint, job id = " << actor_id.JobId()
                 << ", actor id = " << actor_id << ", checkpoint id = " << checkpoint_id;
  auto on_done = [this, actor_id, checkpoint_id, reply,
                  send_reply_callback](const Status &status) {
    if (!status.ok()) {
      RAY_LOG(ERROR) << "Failed to add actor checkpoint: " << status.ToString()
                     << ", job id = " << actor_id.JobId() << ", actor id = " << actor_id
                     << ", checkpoint id = " << checkpoint_id;
    } else {
      auto on_get_done = [this, actor_id, checkpoint_id, reply, send_reply_callback](
                             const Status &status,
                             const boost::optional<ActorCheckpointIdData> &result) {
        ActorCheckpointIdData actor_checkpoint_id;
        if (result) {
          actor_checkpoint_id.CopyFrom(*result);
        } else {
          actor_checkpoint_id.set_actor_id(actor_id.Binary());
        }
        actor_checkpoint_id.add_checkpoint_ids(checkpoint_id.Binary());
        actor_checkpoint_id.add_timestamps(absl::GetCurrentTimeNanos() / 1000000);
        auto on_put_done = [actor_id, checkpoint_id, reply,
                            send_reply_callback](const Status &status) {
          RAY_LOG(DEBUG) << "Finished adding actor checkpoint, job id = "
                         << actor_id.JobId() << ", actor id = " << actor_id
                         << ", checkpoint id = " << checkpoint_id;
          GCS_RPC_SEND_REPLY(send_reply_callback, reply, status);
        };
        RAY_CHECK_OK(gcs_table_storage_->ActorCheckpointIdTable().Put(
            actor_id, actor_checkpoint_id, on_put_done));
      };
      RAY_CHECK_OK(
          gcs_table_storage_->ActorCheckpointIdTable().Get(actor_id, on_get_done));
    }
  };

  Status status = gcs_table_storage_->ActorCheckpointTable().Put(
      checkpoint_id, request.checkpoint_data(), on_done);
  if (!status.ok()) {
    on_done(status);
  }
}

void GcsActorManager::HandleGetActorCheckpoint(
    const rpc::GetActorCheckpointRequest &request, rpc::GetActorCheckpointReply *reply,
    rpc::SendReplyCallback send_reply_callback) {
  ActorID actor_id = ActorID::FromBinary(request.actor_id());
  ActorCheckpointID checkpoint_id =
      ActorCheckpointID::FromBinary(request.checkpoint_id());
  RAY_LOG(DEBUG) << "Getting actor checkpoint, job id = " << actor_id.JobId()
                 << ", checkpoint id = " << checkpoint_id;
  auto on_done = [actor_id, checkpoint_id, reply, send_reply_callback](
                     const Status &status,
                     const boost::optional<ActorCheckpointData> &result) {
    if (status.ok()) {
      if (result) {
        reply->mutable_checkpoint_data()->CopyFrom(*result);
      }
      RAY_LOG(DEBUG) << "Finished getting actor checkpoint, job id = " << actor_id.JobId()
                     << ", checkpoint id = " << checkpoint_id;
    } else {
      RAY_LOG(ERROR) << "Failed to get actor checkpoint: " << status.ToString()
                     << ", job id = " << actor_id.JobId()
                     << ", checkpoint id = " << checkpoint_id;
    }
    GCS_RPC_SEND_REPLY(send_reply_callback, reply, status);
  };

  Status status = gcs_table_storage_->ActorCheckpointTable().Get(checkpoint_id, on_done);
  if (!status.ok()) {
    on_done(status, boost::none);
  }
}

void GcsActorManager::HandleGetActorCheckpointID(
    const rpc::GetActorCheckpointIDRequest &request,
    rpc::GetActorCheckpointIDReply *reply, rpc::SendReplyCallback send_reply_callback) {
  ActorID actor_id = ActorID::FromBinary(request.actor_id());
  RAY_LOG(DEBUG) << "Getting actor checkpoint id, job id = " << actor_id.JobId()
                 << ", actor id = " << actor_id;
  auto on_done = [actor_id, reply, send_reply_callback](
                     const Status &status,
                     const boost::optional<ActorCheckpointIdData> &result) {
    if (status.ok()) {
      if (result) {
        reply->mutable_checkpoint_id_data()->CopyFrom(*result);
      }
      RAY_LOG(DEBUG) << "Finished getting actor checkpoint id, job id = "
                     << actor_id.JobId() << ", actor id = " << actor_id;
    } else {
      RAY_LOG(ERROR) << "Failed to get actor checkpoint id: " << status.ToString()
                     << ", job id = " << actor_id.JobId() << ", actor id = " << actor_id;
    }
    GCS_RPC_SEND_REPLY(send_reply_callback, reply, status);
  };

  Status status = gcs_table_storage_->ActorCheckpointIdTable().Get(actor_id, on_done);
  if (!status.ok()) {
    on_done(status, boost::none);
  }
}

Status GcsActorManager::RegisterActor(
    const ray::rpc::CreateActorRequest &request,
    std::function<void(std::shared_ptr<GcsActor>)> callback) {
  RAY_CHECK(callback);
  const auto &actor_creation_task_spec = request.task_spec().actor_creation_task_spec();
  auto actor_id = ActorID::FromBinary(actor_creation_task_spec.actor_id());

  auto iter = registered_actors_.find(actor_id);
  if (iter != registered_actors_.end() &&
      iter->second->GetState() == rpc::ActorTableData::ALIVE) {
    // When the network fails, Driver/Worker is not sure whether GcsServer has received
    // the request of actor creation task, so Driver/Worker will try again and again until
    // receiving the reply from GcsServer. If the actor has been created successfully then
    // just reply to the caller.
    callback(iter->second);
    return Status::OK();
  }

  auto pending_register_iter = actor_to_register_callbacks_.find(actor_id);
  if (pending_register_iter != actor_to_register_callbacks_.end()) {
    // It is a duplicate message, just mark the callback as pending and invoke it after
    // the actor has been successfully created.
    pending_register_iter->second.emplace_back(std::move(callback));
    return Status::OK();
  }

  auto actor = std::make_shared<GcsActor>(request);
  if (actor->IsDetached()) {
    auto it = named_actors_.find(actor->GetName());
    if (it == named_actors_.end()) {
      named_actors_.emplace(actor->GetName(), actor->GetActorID());
    } else {
      std::stringstream stream;
      stream << "Actor with name '" << actor->GetName() << "' already exists.";
      return Status::Invalid(stream.str());
    }
  }

  // Mark the callback as pending and invoke it after the actor has been successfully
  // created.
  actor_to_register_callbacks_[actor_id].emplace_back(std::move(callback));
  RAY_CHECK(registered_actors_.emplace(actor->GetActorID(), actor).second);

  if (!actor->IsDetached() && worker_client_factory_) {
    // This actor is owned. Send a long polling request to the actor's
    // owner to determine when the actor should be removed.
    PollOwnerForActorOutOfScope(actor);
  }

  gcs_actor_scheduler_->Schedule(actor);
  return Status::OK();
}

ActorID GcsActorManager::GetActorIDByName(const std::string &name) {
  ActorID actor_id = ActorID::Nil();
  auto it = named_actors_.find(name);
  if (it != named_actors_.end()) {
    actor_id = it->second;
  }
  return actor_id;
}

void GcsActorManager::PollOwnerForActorOutOfScope(
    const std::shared_ptr<GcsActor> &actor) {
  const auto &actor_id = actor->GetActorID();
  const auto &owner_node_id = actor->GetOwnerNodeID();
  const auto &owner_id = actor->GetOwnerID();
  auto &workers = owners_[owner_node_id];
  auto it = workers.find(owner_id);
  if (it == workers.end()) {
    RAY_LOG(DEBUG) << "Adding owner " << owner_id << " of actor " << actor_id;
    std::shared_ptr<rpc::CoreWorkerClientInterface> client =
        worker_client_factory_(actor->GetOwnerAddress());
    it = workers.emplace(owner_id, Owner(std::move(client))).first;
  }
  it->second.children_actor_ids.insert(actor_id);

  rpc::WaitForActorOutOfScopeRequest wait_request;
  wait_request.set_intended_worker_id(owner_id.Binary());
  wait_request.set_actor_id(actor_id.Binary());
  RAY_CHECK_OK(it->second.client->WaitForActorOutOfScope(
      wait_request, [this, owner_node_id, owner_id, actor_id](
                        Status status, const rpc::WaitForActorOutOfScopeReply &reply) {
        if (!status.ok()) {
          RAY_LOG(INFO) << "Worker " << owner_id << " failed, destroying actor child";
        }

        auto node_it = owners_.find(owner_node_id);
        if (node_it != owners_.end() && node_it->second.count(owner_id)) {
          // Only destroy the actor if its owner is still alive. The actor may
          // have already been destroyed if the owner died.
          DestroyActor(actor_id);
        }
      }));
}

void GcsActorManager::DestroyActor(const ActorID &actor_id) {
  RAY_LOG(DEBUG) << "Destroying actor " << actor_id;
  actor_to_register_callbacks_.erase(actor_id);
  auto it = registered_actors_.find(actor_id);
  RAY_CHECK(it != registered_actors_.end())
      << "Tried to destroy actor that does not exist " << actor_id;
  const auto actor = std::move(it->second);
  registered_actors_.erase(it);

  // Clean up the client to the actor's owner, if necessary.
  if (!actor->IsDetached()) {
    const auto &owner_node_id = actor->GetOwnerNodeID();
    const auto &owner_id = actor->GetOwnerID();
    RAY_LOG(DEBUG) << "Erasing actor " << actor_id << " owned by " << owner_id;

    auto &node = owners_[owner_node_id];
    auto worker_it = node.find(owner_id);
    RAY_CHECK(worker_it != node.end());
    auto &owner = worker_it->second;
    RAY_CHECK(owner.children_actor_ids.erase(actor_id));
    if (owner.children_actor_ids.empty()) {
      node.erase(worker_it);
      if (node.empty()) {
        owners_.erase(owner_node_id);
      }
    }
  }

  // The actor is already dead, most likely due to process or node failure.
  if (actor->GetState() == rpc::ActorTableData::DEAD) {
    return;
  }

  // The actor is still alive or pending creation. Clean up all remaining
  // state.
  const auto &node_id = actor->GetNodeID();
  const auto &worker_id = actor->GetWorkerID();
  auto node_it = created_actors_.find(node_id);
  if (node_it != created_actors_.end() && node_it->second.count(worker_id)) {
    // The actor has already been created. Destroy the process by force-killing
    // it.
    auto actor_client = worker_client_factory_(actor->GetAddress());
    rpc::KillActorRequest request;
    request.set_intended_actor_id(actor_id.Binary());
    request.set_force_kill(true);
    request.set_no_restart(true);
    RAY_UNUSED(actor_client->KillActor(request, nullptr));

    RAY_CHECK(node_it->second.erase(actor->GetWorkerID()));
    if (node_it->second.empty()) {
      created_actors_.erase(node_it);
    }
  } else {
    // The actor has not been created yet. It is either being scheduled or is
    // pending scheduling.
    auto canceled_actor_id =
        gcs_actor_scheduler_->CancelOnWorker(actor->GetNodeID(), actor->GetWorkerID());
    if (!canceled_actor_id.IsNil()) {
      // The actor was being scheduled and has now been canceled.
      RAY_CHECK(canceled_actor_id == actor_id);
    } else {
      auto pending_it = std::find_if(pending_actors_.begin(), pending_actors_.end(),
                                     [actor_id](const std::shared_ptr<GcsActor> &actor) {
                                       return actor->GetActorID() == actor_id;
                                     });
      // The actor was pending scheduling. Remove it from the queue.
      if (pending_it != pending_actors_.end()) {
        pending_actors_.erase(pending_it);
      } else {
        // When actor creation request of this actor id is pending in raylet, we should
        // cancel lease. NOTE(sang): It is possible the raylet replies to the lease
        // request after this function is called. It will be fine because at the end of
        // this function, we will publish the dead actor state, and it will make the
        // raylet return the worker that was leased.
        gcs_actor_scheduler_->CancelLeasingRequest(node_id, actor_id);
      }
    }
  }

  // Update the actor to DEAD in case any callers are still alive. This can
  // happen if the owner of the actor dies while there are still callers.
  // TODO(swang): We can skip this step and delete the actor table entry
  // entirely if the callers check directly whether the owner is still alive.
  actor->UpdateAddress(rpc::Address());
  auto mutable_actor_table_data = actor->GetMutableActorTableData();
  mutable_actor_table_data->set_state(rpc::ActorTableData::DEAD);
  auto actor_table_data =
      std::make_shared<rpc::ActorTableData>(*mutable_actor_table_data);
  // The backend storage is reliable in the future, so the status must be ok.
  RAY_CHECK_OK(gcs_table_storage_->ActorTable().Put(
      actor->GetActorID(), *actor_table_data,
      [this, actor_id, actor_table_data](Status status) {
        RAY_CHECK_OK(gcs_pub_sub_->Publish(ACTOR_CHANNEL, actor_id.Hex(),
                                           actor_table_data->SerializeAsString(),
                                           nullptr));
      }));
}

void GcsActorManager::OnWorkerDead(const ray::ClientID &node_id,
                                   const ray::WorkerID &worker_id,
                                   bool intentional_exit) {
  // Destroy all actors that are owned by this worker.
  const auto it = owners_.find(node_id);
  if (it != owners_.end() && it->second.count(worker_id)) {
    auto owner = it->second.find(worker_id);
    // Make a copy of the children actor IDs since we will delete from the
    // list.
    const auto children_ids = owner->second.children_actor_ids;
    for (const auto &child_id : children_ids) {
      DestroyActor(child_id);
    }
  }

  // Find if actor is already created or in the creation process (lease request is
  // granted)
  ActorID actor_id;
  auto iter = created_actors_.find(node_id);
  if (iter != created_actors_.end() && iter->second.count(worker_id)) {
    actor_id = iter->second[worker_id];
    iter->second.erase(worker_id);
    if (iter->second.empty()) {
      created_actors_.erase(iter);
    }
  } else {
    actor_id = gcs_actor_scheduler_->CancelOnWorker(node_id, worker_id);
  }

<<<<<<< HEAD
  // If actor is not created & not in the creation process, don't do anything.
  if (actor_id.IsNil()) {
    return;
=======
  if (!actor_id.IsNil()) {
    RAY_LOG(WARNING) << "Worker " << worker_id << " on node " << node_id
                     << " failed, restarting actor " << actor_id;
    // Reconstruct the actor.
    ReconstructActor(actor_id, /*need_reschedule=*/!intentional_exit);
>>>>>>> f1173d55
  }

  // Otherwise, try to reconstruct the actor that was already created or in the creation
  // process.
  RAY_LOG(INFO) << "Worker " << worker_id << " on node " << node_id
                << " failed, restarting actor " << actor_id
                << ", intentional exit: " << intentional_exit;
  ReconstructActor(actor_id, /*need_reschedule=*/!intentional_exit);
}

void GcsActorManager::OnNodeDead(const ClientID &node_id) {
  RAY_LOG(WARNING) << "Node " << node_id << " failed, reconstructing actors.";
  const auto it = owners_.find(node_id);
  if (it != owners_.end()) {
    std::vector<ActorID> children_ids;
    // Make a copy of all the actor IDs owned by workers on the dead node.
    for (const auto &owner : it->second) {
      for (const auto &child_id : owner.second.children_actor_ids) {
        children_ids.push_back(child_id);
      }
    }
    for (const auto &child_id : children_ids) {
      DestroyActor(child_id);
    }
  }

  // Cancel the scheduling of all related actors.
  auto scheduling_actor_ids = gcs_actor_scheduler_->CancelOnNode(node_id);
  for (auto &actor_id : scheduling_actor_ids) {
    // Reconstruct the canceled actor.
    ReconstructActor(actor_id);
  }

  // Find all actors that were created on this node.
  auto iter = created_actors_.find(node_id);
  if (iter != created_actors_.end()) {
    auto created_actors = std::move(iter->second);
    // Remove all created actors from node_to_created_actors_.
    created_actors_.erase(iter);
    for (auto &entry : created_actors) {
      // Reconstruct the removed actor.
      ReconstructActor(entry.second);
    }
  }
}

void GcsActorManager::ReconstructActor(const ActorID &actor_id, bool need_reschedule) {
  auto &actor = registered_actors_[actor_id];
  if (actor == nullptr) {
    // Actor can be deregistered if it is destroyed before reconstruction.
    // It happens only by the race condition. Look at
    // https://github.com/ray-project/ray/pull/9215 for more details.
    RAY_LOG(INFO) << "actor of actor id, " << actor_id
                  << " is not registered. Don't reconstruct an actor.";
    return;
  }
  auto node_id = actor->GetNodeID();
  auto worker_id = actor->GetWorkerID();
  actor->UpdateAddress(rpc::Address());
  auto mutable_actor_table_data = actor->GetMutableActorTableData();
  // If the need_reschedule is set to false, then set the `remaining_restarts` to 0
  // so that the actor will never be rescheduled.
  int64_t max_restarts = mutable_actor_table_data->max_restarts();
  uint64_t num_restarts = mutable_actor_table_data->num_restarts();
  int64_t remaining_restarts;
  if (!need_reschedule) {
    remaining_restarts = 0;
  } else if (max_restarts == -1) {
    remaining_restarts = -1;
  } else {
    int64_t remaining = max_restarts - num_restarts;
    remaining_restarts = std::max(remaining, static_cast<int64_t>(0));
  }
  RAY_LOG(WARNING) << "Actor is failed " << actor_id << " on worker " << worker_id
                   << " at node " << node_id << ", need_reschedule = " << need_reschedule
                   << ", remaining_restarts = " << remaining_restarts;
  if (remaining_restarts != 0) {
    mutable_actor_table_data->set_num_restarts(++num_restarts);
    mutable_actor_table_data->set_state(rpc::ActorTableData::RESTARTING);
    mutable_actor_table_data->clear_resource_mapping();
    // The backend storage is reliable in the future, so the status must be ok.
    RAY_CHECK_OK(gcs_table_storage_->ActorTable().Put(
        actor_id, *mutable_actor_table_data,
        [this, actor_id, mutable_actor_table_data](Status status) {
          RAY_CHECK_OK(gcs_pub_sub_->Publish(
              ACTOR_CHANNEL, actor_id.Hex(),
              mutable_actor_table_data->SerializeAsString(), nullptr));
        }));
    gcs_actor_scheduler_->Schedule(actor);
  } else {
    // For detached actors, make sure to remove its name.
    if (actor->IsDetached()) {
      auto it = named_actors_.find(actor->GetName());
      if (it != named_actors_.end()) {
        RAY_CHECK(it->second == actor->GetActorID());
        named_actors_.erase(it);
      }
    }
    mutable_actor_table_data->set_state(rpc::ActorTableData::DEAD);
    // The backend storage is reliable in the future, so the status must be ok.
    RAY_CHECK_OK(gcs_table_storage_->ActorTable().Put(
        actor_id, *mutable_actor_table_data,
        [this, actor, actor_id, mutable_actor_table_data](Status status) {
          // if actor was an detached actor, make sure to destroy it.
          // We need to do this because detached actors are not destroyed
          // when its owners are dead because it doesn't have owners.
          if (actor->IsDetached()) DestroyActor(actor_id);
          RAY_CHECK_OK(gcs_pub_sub_->Publish(
              ACTOR_CHANNEL, actor_id.Hex(),
              mutable_actor_table_data->SerializeAsString(), nullptr));
        }));
    // The actor is dead, but we should not remove the entry from the
    // registered actors yet. If the actor is owned, we will destroy the actor
    // once the owner fails or notifies us that the actor's handle has gone out
    // of scope.
  }
}

void GcsActorManager::OnActorCreationFailed(std::shared_ptr<GcsActor> actor) {
  // We will attempt to schedule this actor once an eligible node is
  // registered.
  pending_actors_.emplace_back(std::move(actor));
}

void GcsActorManager::OnActorCreationSuccess(const std::shared_ptr<GcsActor> &actor) {
  auto actor_id = actor->GetActorID();
  RAY_LOG(DEBUG) << "Actor created successfully, actor id = " << actor_id;
  RAY_CHECK(registered_actors_.count(actor_id) > 0);
  actor->UpdateState(rpc::ActorTableData::ALIVE);
  auto actor_table_data = actor->GetActorTableData();
  // The backend storage is reliable in the future, so the status must be ok.
  RAY_CHECK_OK(gcs_table_storage_->ActorTable().Put(
      actor_id, actor_table_data,
      [this, actor_id, actor_table_data, actor](Status status) {
        RAY_CHECK_OK(gcs_pub_sub_->Publish(ACTOR_CHANNEL, actor_id.Hex(),
                                           actor_table_data.SerializeAsString(),
                                           nullptr));

        // Invoke all callbacks for all registration requests of this actor (duplicated
        // requests are included) and remove all of them from
        // actor_to_register_callbacks_.
        auto iter = actor_to_register_callbacks_.find(actor_id);
        if (iter != actor_to_register_callbacks_.end()) {
          for (auto &callback : iter->second) {
            callback(actor);
          }
          actor_to_register_callbacks_.erase(iter);
        }

        auto worker_id = actor->GetWorkerID();
        auto node_id = actor->GetNodeID();
        RAY_CHECK(!worker_id.IsNil());
        RAY_CHECK(!node_id.IsNil());
        RAY_CHECK(created_actors_[node_id].emplace(worker_id, actor_id).second);
      }));
}

void GcsActorManager::SchedulePendingActors() {
  if (pending_actors_.empty()) {
    return;
  }

  RAY_LOG(DEBUG) << "Scheduling actor creation tasks, size = " << pending_actors_.size();
  auto actors = std::move(pending_actors_);
  for (auto &actor : actors) {
    gcs_actor_scheduler_->Schedule(std::move(actor));
  }
}

void GcsActorManager::LoadInitialData(const EmptyCallback &done) {
  RAY_LOG(INFO) << "Loading initial data.";
  auto callback = [this,
                   done](const std::unordered_map<ActorID, ActorTableData> &result) {
    for (auto &item : result) {
      if (item.second.state() != ray::rpc::ActorTableData::DEAD) {
        auto actor = std::make_shared<GcsActor>(item.second);
        registered_actors_.emplace(item.first, actor);

        if (actor->IsDetached()) {
          named_actors_.emplace(actor->GetName(), actor->GetActorID());
        }

        created_actors_[actor->GetNodeID()].emplace(actor->GetWorkerID(),
                                                    actor->GetActorID());

        auto &workers = owners_[actor->GetNodeID()];
        auto it = workers.find(actor->GetWorkerID());
        if (it == workers.end()) {
          std::shared_ptr<rpc::CoreWorkerClientInterface> client =
              worker_client_factory_(actor->GetOwnerAddress());
          workers.emplace(actor->GetOwnerID(), Owner(std::move(client)));
        }
      }
    }

    RAY_LOG(DEBUG) << "The number of registered actors is " << registered_actors_.size()
                   << ", and the number of created actors is " << created_actors_.size();
    for (auto &item : registered_actors_) {
      auto &actor = item.second;
      if (actor->GetState() != ray::rpc::ActorTableData::ALIVE) {
        RAY_LOG(DEBUG) << "Rescheduling a non-alive actor, actor id = "
                       << actor->GetActorID() << ", state = " << actor->GetState();
        gcs_actor_scheduler_->Reschedule(actor);
      }
    }

    RAY_LOG(INFO) << "Finished loading initial data.";
    done();
  };
  RAY_CHECK_OK(gcs_table_storage_->ActorTable().GetAll(callback));
}

void GcsActorManager::OnJobFinished(const JobID &job_id) {
  auto on_done = [this,
                  job_id](const std::unordered_map<ActorID, ActorTableData> &result) {
    if (!result.empty()) {
      std::vector<ActorID> non_detached_actors;
      std::unordered_set<ActorID> non_detached_actors_set;
      for (auto &item : result) {
        if (!item.second.is_detached()) {
          non_detached_actors.push_back(item.first);
          non_detached_actors_set.insert(item.first);
        }
      }
      RAY_CHECK_OK(
          gcs_table_storage_->ActorTable().BatchDelete(non_detached_actors, nullptr));

      // Get checkpoint id first from checkpoint id table and delete all checkpoints
      // related to this job
      RAY_CHECK_OK(gcs_table_storage_->ActorCheckpointIdTable().GetByJobId(
          job_id, [this, non_detached_actors_set](
                      const std::unordered_map<ActorID, ActorCheckpointIdData> &result) {
            if (!result.empty()) {
              std::vector<ActorID> checkpoints;
              std::vector<ActorCheckpointID> checkpoint_ids;
              for (auto &item : result) {
                if (non_detached_actors_set.find(item.first) !=
                    non_detached_actors_set.end()) {
                  checkpoints.push_back(item.first);
                  for (auto &id : item.second.checkpoint_ids()) {
                    checkpoint_ids.push_back(ActorCheckpointID::FromBinary(id));
                  }
                }
              }

              RAY_CHECK_OK(gcs_table_storage_->ActorCheckpointIdTable().BatchDelete(
                  checkpoints, nullptr));
              RAY_CHECK_OK(gcs_table_storage_->ActorCheckpointTable().BatchDelete(
                  checkpoint_ids, nullptr));
            }
          }));
    }
  };

  // Only non-detached actors should be deleted. We get all actors of this job and to the
  // filtering.
  RAY_CHECK_OK(gcs_table_storage_->ActorTable().GetByJobId(job_id, on_done));
}

const absl::flat_hash_map<ClientID, absl::flat_hash_map<WorkerID, ActorID>>
    &GcsActorManager::GetCreatedActors() const {
  return created_actors_;
}

}  // namespace gcs
}  // namespace ray<|MERGE_RESOLUTION|>--- conflicted
+++ resolved
@@ -586,17 +586,9 @@
     actor_id = gcs_actor_scheduler_->CancelOnWorker(node_id, worker_id);
   }
 
-<<<<<<< HEAD
   // If actor is not created & not in the creation process, don't do anything.
   if (actor_id.IsNil()) {
     return;
-=======
-  if (!actor_id.IsNil()) {
-    RAY_LOG(WARNING) << "Worker " << worker_id << " on node " << node_id
-                     << " failed, restarting actor " << actor_id;
-    // Reconstruct the actor.
-    ReconstructActor(actor_id, /*need_reschedule=*/!intentional_exit);
->>>>>>> f1173d55
   }
 
   // Otherwise, try to reconstruct the actor that was already created or in the creation
@@ -645,14 +637,7 @@
 
 void GcsActorManager::ReconstructActor(const ActorID &actor_id, bool need_reschedule) {
   auto &actor = registered_actors_[actor_id];
-  if (actor == nullptr) {
-    // Actor can be deregistered if it is destroyed before reconstruction.
-    // It happens only by the race condition. Look at
-    // https://github.com/ray-project/ray/pull/9215 for more details.
-    RAY_LOG(INFO) << "actor of actor id, " << actor_id
-                  << " is not registered. Don't reconstruct an actor.";
-    return;
-  }
+  RAY_CHECK(actor != nullptr);
   auto node_id = actor->GetNodeID();
   auto worker_id = actor->GetWorkerID();
   actor->UpdateAddress(rpc::Address());
