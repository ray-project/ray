// Copyright 2017 The Ray Authors.
//
// Licensed under the Apache License, Version 2.0 (the "License");
// you may not use this file except in compliance with the License.
// You may obtain a copy of the License at
//
//  http://www.apache.org/licenses/LICENSE-2.0
//
// Unless required by applicable law or agreed to in writing, software
// distributed under the License is distributed on an "AS IS" BASIS,
// WITHOUT WARRANTIES OR CONDITIONS OF ANY KIND, either express or implied.
// See the License for the specific language governing permissions and
// limitations under the License.

#include "gcs_actor_manager.h"

#include <ray/common/ray_config.h>

#include <utility>

namespace ray {
namespace gcs {

ClientID GcsActor::GetNodeID() const {
  const auto &raylet_id_binary = actor_table_data_.address().raylet_id();
  if (raylet_id_binary.empty()) {
    return ClientID::Nil();
  }
  return ClientID::FromBinary(raylet_id_binary);
}

void GcsActor::UpdateAddress(const rpc::Address &address) {
  actor_table_data_.mutable_address()->CopyFrom(address);
}

const rpc::Address &GcsActor::GetAddress() const { return actor_table_data_.address(); }

WorkerID GcsActor::GetWorkerID() const {
  const auto &address = actor_table_data_.address();
  if (address.worker_id().empty()) {
    return WorkerID::Nil();
  }
  return WorkerID::FromBinary(address.worker_id());
}

WorkerID GcsActor::GetOwnerID() const {
  return WorkerID::FromBinary(GetOwnerAddress().worker_id());
}

ClientID GcsActor::GetOwnerNodeID() const {
  return ClientID::FromBinary(GetOwnerAddress().raylet_id());
}

const rpc::Address &GcsActor::GetOwnerAddress() const {
  return actor_table_data_.owner_address();
}

void GcsActor::UpdateState(rpc::ActorTableData::ActorState state) {
  actor_table_data_.set_state(state);
}

rpc::ActorTableData::ActorState GcsActor::GetState() const {
  return actor_table_data_.state();
}

ActorID GcsActor::GetActorID() const {
  return ActorID::FromBinary(actor_table_data_.actor_id());
}

bool GcsActor::IsDetached() const { return actor_table_data_.is_detached(); }

std::string GcsActor::GetName() const {
  RAY_CHECK(actor_table_data_.is_detached())
      << "Actor names are only valid for detached actors.";
  return actor_table_data_.name();
}

TaskSpecification GcsActor::GetCreationTaskSpecification() const {
  const auto &task_spec = actor_table_data_.task_spec();
  return TaskSpecification(task_spec);
}

const rpc::ActorTableData &GcsActor::GetActorTableData() const {
  return actor_table_data_;
}

rpc::ActorTableData *GcsActor::GetMutableActorTableData() { return &actor_table_data_; }

/////////////////////////////////////////////////////////////////////////////////////////
GcsActorManager::GcsActorManager(std::shared_ptr<GcsActorSchedulerInterface> scheduler,
                                 gcs::ActorInfoAccessor &actor_info_accessor,
                                 std::shared_ptr<gcs::GcsPubSub> gcs_pub_sub,
                                 const rpc::ClientFactoryFn &worker_client_factory)
    : gcs_actor_scheduler_(std::move(scheduler)),
      actor_info_accessor_(actor_info_accessor),
      gcs_pub_sub_(std::move(gcs_pub_sub)),
      worker_client_factory_(worker_client_factory) {}

Status GcsActorManager::RegisterActor(
    const ray::rpc::CreateActorRequest &request,
    std::function<void(std::shared_ptr<GcsActor>)> callback) {
  RAY_CHECK(callback);
  const auto &actor_creation_task_spec = request.task_spec().actor_creation_task_spec();
  auto actor_id = ActorID::FromBinary(actor_creation_task_spec.actor_id());

  auto iter = registered_actors_.find(actor_id);
  if (iter != registered_actors_.end() &&
      iter->second->GetState() == rpc::ActorTableData::ALIVE) {
    // When the network fails, Driver/Worker is not sure whether GcsServer has received
    // the request of actor creation task, so Driver/Worker will try again and again until
    // receiving the reply from GcsServer. If the actor has been created successfully then
    // just reply to the caller.
    callback(iter->second);
    return Status::OK();
  }

  auto pending_register_iter = actor_to_register_callbacks_.find(actor_id);
  if (pending_register_iter != actor_to_register_callbacks_.end()) {
    // It is a duplicate message, just mark the callback as pending and invoke it after
    // the actor has been successfully created.
    pending_register_iter->second.emplace_back(std::move(callback));
    return Status::OK();
  }

  auto actor = std::make_shared<GcsActor>(request);
  if (actor->IsDetached()) {
    auto it = named_actors_.find(actor->GetName());
    if (it == named_actors_.end()) {
      named_actors_.emplace(actor->GetName(), actor->GetActorID());
    } else {
      std::stringstream stream;
      stream << "Actor with name '" << actor->GetName() << "' already exists.";
      return Status::Invalid(stream.str());
    }
  }

  // Mark the callback as pending and invoke it after the actor has been successfully
  // created.
  actor_to_register_callbacks_[actor_id].emplace_back(std::move(callback));
  RAY_CHECK(registered_actors_.emplace(actor->GetActorID(), actor).second);

  if (!actor->IsDetached() && worker_client_factory_) {
    // This actor is owned. Send a long polling request to the actor's
    // owner to determine when the actor should be removed.
    PollOwnerForActorOutOfScope(actor);
  }

  gcs_actor_scheduler_->Schedule(actor);
  return Status::OK();
}

ActorID GcsActorManager::GetActorIDByName(const std::string &name) {
  ActorID actor_id = ActorID::Nil();
  auto it = named_actors_.find(name);
  if (it != named_actors_.end()) {
    actor_id = it->second;
  }
  return actor_id;
}

void GcsActorManager::PollOwnerForActorOutOfScope(
    const std::shared_ptr<GcsActor> &actor) {
  const auto &actor_id = actor->GetActorID();
  const auto &owner_node_id = actor->GetOwnerNodeID();
  const auto &owner_id = actor->GetOwnerID();
  auto &workers = owners_[owner_node_id];
  auto it = workers.find(owner_id);
  if (it == workers.end()) {
    RAY_LOG(DEBUG) << "Adding owner " << owner_id << " of actor " << actor_id;
    std::shared_ptr<rpc::CoreWorkerClientInterface> client =
        worker_client_factory_(actor->GetOwnerAddress());
    it = workers.emplace(owner_id, Owner(std::move(client))).first;
  }
  it->second.children_actor_ids.insert(actor_id);

  rpc::WaitForActorOutOfScopeRequest wait_request;
  wait_request.set_intended_worker_id(owner_id.Binary());
  wait_request.set_actor_id(actor_id.Binary());
  RAY_CHECK_OK(it->second.client->WaitForActorOutOfScope(
      wait_request, [this, owner_node_id, owner_id, actor_id](
                        Status status, const rpc::WaitForActorOutOfScopeReply &reply) {
        if (!status.ok()) {
          RAY_LOG(INFO) << "Worker " << owner_id << " failed, destroying actor child";
        }

        auto node_it = owners_.find(owner_node_id);
        if (node_it != owners_.end() && node_it->second.count(owner_id)) {
          // Only destroy the actor if its owner is still alive. The actor may
          // have already been destroyed if the owner died.
          DestroyActor(actor_id);
        }
      }));
}

void GcsActorManager::DestroyActor(const ActorID &actor_id) {
  RAY_LOG(DEBUG) << "Destroying actor " << actor_id;
  actor_to_register_callbacks_.erase(actor_id);
  auto it = registered_actors_.find(actor_id);
  RAY_CHECK(it != registered_actors_.end())
      << "Tried to destroy actor that does not exist " << actor_id;
  const auto actor = std::move(it->second);
  registered_actors_.erase(it);

  // Clean up the client to the actor's owner, if necessary.
  if (!actor->IsDetached()) {
    const auto &owner_node_id = actor->GetOwnerNodeID();
    const auto &owner_id = actor->GetOwnerID();
    RAY_LOG(DEBUG) << "Erasing actor " << actor_id << " owned by " << owner_id;

    auto &node = owners_[owner_node_id];
    auto worker_it = node.find(owner_id);
    RAY_CHECK(worker_it != node.end());
    auto &owner = worker_it->second;
    RAY_CHECK(owner.children_actor_ids.erase(actor_id));
    if (owner.children_actor_ids.empty()) {
      node.erase(worker_it);
      if (node.empty()) {
        owners_.erase(owner_node_id);
      }
    }
  }

  // The actor is already dead, most likely due to process or node failure.
  if (actor->GetState() == rpc::ActorTableData::DEAD) {
    return;
  }

  // The actor is still alive or pending creation. Clean up all remaining
  // state.
  const auto &node_id = actor->GetNodeID();
  const auto &worker_id = actor->GetWorkerID();
  auto node_it = created_actors_.find(node_id);
  if (node_it != created_actors_.end() && node_it->second.count(worker_id)) {
    // The actor has already been created. Destroy the process by force-killing
    // it.
    auto actor_client = worker_client_factory_(actor->GetAddress());
    rpc::KillActorRequest request;
    request.set_intended_actor_id(actor_id.Binary());
    request.set_force_kill(true);
    request.set_no_restart(true);
    RAY_UNUSED(actor_client->KillActor(request, nullptr));

    RAY_CHECK(node_it->second.erase(actor->GetWorkerID()));
    if (node_it->second.empty()) {
      created_actors_.erase(node_it);
    }
  } else {
    // The actor has not been created yet. It is either being scheduled or is
    // pending scheduling.
    auto canceled_actor_id =
        gcs_actor_scheduler_->CancelOnWorker(actor->GetNodeID(), actor->GetWorkerID());
    if (!canceled_actor_id.IsNil()) {
      // The actor was being scheduled and has now been canceled.
      RAY_CHECK(canceled_actor_id == actor_id);
    } else {
      // The actor was pending scheduling. Remove it from the queue.
      auto pending_it = std::find_if(pending_actors_.begin(), pending_actors_.end(),
                                     [actor_id](const std::shared_ptr<GcsActor> &actor) {
                                       return actor->GetActorID() == actor_id;
                                     });
      RAY_CHECK(pending_it != pending_actors_.end());
      pending_actors_.erase(pending_it);
    }
  }

  // Update the actor to DEAD in case any callers are still alive. This can
  // happen if the owner of the actor dies while there are still callers.
  // TODO(swang): We can skip this step and delete the actor table entry
  // entirely if the callers check directly whether the owner is still alive.
  actor->UpdateAddress(rpc::Address());
  auto mutable_actor_table_data = actor->GetMutableActorTableData();
  mutable_actor_table_data->set_state(rpc::ActorTableData::DEAD);
  auto actor_table_data =
      std::make_shared<rpc::ActorTableData>(*mutable_actor_table_data);
  // The backend storage is reliable in the future, so the status must be ok.
  RAY_CHECK_OK(actor_info_accessor_.AsyncUpdate(
      actor->GetActorID(), actor_table_data,
      [this, actor_id, actor_table_data](Status status) {
        RAY_CHECK_OK(gcs_pub_sub_->Publish(ACTOR_CHANNEL, actor_id.Hex(),
                                           actor_table_data->SerializeAsString(),
                                           nullptr));
      }));
}

void GcsActorManager::OnWorkerDead(const ray::ClientID &node_id,
                                   const ray::WorkerID &worker_id,
                                   bool intentional_exit) {
  // Destroy all actors that are owned by this worker.
  const auto it = owners_.find(node_id);
  if (it != owners_.end() && it->second.count(worker_id)) {
    auto owner = it->second.find(worker_id);
    // Make a copy of the children actor IDs since we will delete from the
    // list.
    const auto children_ids = owner->second.children_actor_ids;
    for (const auto &child_id : children_ids) {
      DestroyActor(child_id);
    }
  }

  ActorID actor_id;
  // Find from worker_to_created_actor_.
  auto iter = created_actors_.find(node_id);
  if (iter != created_actors_.end() && iter->second.count(worker_id)) {
    actor_id = iter->second[worker_id];
    iter->second.erase(worker_id);
    if (iter->second.empty()) {
      created_actors_.erase(iter);
    }
  } else {
    actor_id = gcs_actor_scheduler_->CancelOnWorker(node_id, worker_id);
  }

  if (!actor_id.IsNil()) {
    RAY_LOG(INFO) << "Worker " << worker_id << " on node " << node_id
                  << " failed, restarting actor " << actor_id;
    // Reconstruct the actor.
    ReconstructActor(actor_id, /*need_reschedule=*/!intentional_exit);
  }
}

void GcsActorManager::OnNodeDead(const ClientID &node_id) {
  RAY_LOG(INFO) << "Node " << node_id << " failed, reconstructing actors";
  const auto it = owners_.find(node_id);
  if (it != owners_.end()) {
    std::vector<ActorID> children_ids;
    // Make a copy of all the actor IDs owned by workers on the dead node.
    for (const auto &owner : it->second) {
      for (const auto &child_id : owner.second.children_actor_ids) {
        children_ids.push_back(child_id);
      }
    }
    for (const auto &child_id : children_ids) {
      DestroyActor(child_id);
    }
  }

  // Cancel the scheduling of all related actors.
  auto scheduling_actor_ids = gcs_actor_scheduler_->CancelOnNode(node_id);
  for (auto &actor_id : scheduling_actor_ids) {
    // Reconstruct the canceled actor.
    ReconstructActor(actor_id);
  }

  // Find all actors that were created on this node.
  auto iter = created_actors_.find(node_id);
  if (iter != created_actors_.end()) {
    auto created_actors = std::move(iter->second);
    // Remove all created actors from node_to_created_actors_.
    created_actors_.erase(iter);
    for (auto &entry : created_actors) {
      // Reconstruct the removed actor.
      ReconstructActor(entry.second);
    }
  }
}

void GcsActorManager::ReconstructActor(const ActorID &actor_id, bool need_reschedule) {
  auto &actor = registered_actors_[actor_id];
  RAY_CHECK(actor != nullptr);
  auto node_id = actor->GetNodeID();
  auto worker_id = actor->GetWorkerID();
  actor->UpdateAddress(rpc::Address());
  auto mutable_actor_table_data = actor->GetMutableActorTableData();
  // If the need_reschedule is set to false, then set the `remaining_reconstructions` to 0
  // so that the actor will never be rescheduled.
<<<<<<< HEAD
  int64_t max_restarts = mutable_actor_table_data->max_restarts();
  uint64_t num_restarts = mutable_actor_table_data->num_restarts();
  int64_t remaining_restarts;
  if (!need_reschedule) {
    remaining_restarts = 0;
  } else if (max_restarts == -1) {
    remaining_restarts = -1;
  } else {
    int64_t remaining = max_restarts - num_restarts;
    remaining_restarts = std::max(remaining, static_cast<int64_t>(0));
  }
  RAY_LOG(WARNING) << "Actor is failed " << actor->GetActorID() << " on worker "
                   << worker_id << " at node " << node_id
                   << ", need_reschedule = " << need_reschedule
                   << ", remaining_restarts = " << remaining_restarts;
=======
  auto remaining_reconstructions =
      need_reschedule ? mutable_actor_table_data->remaining_reconstructions() : 0;
  RAY_LOG(WARNING) << "Actor is failed " << actor_id << " on worker " << worker_id
                   << " at node " << node_id << ", need_reschedule = " << need_reschedule
                   << ", remaining_reconstructions = " << remaining_reconstructions;
>>>>>>> 515afa68

  if (remaining_restarts != 0) {
    mutable_actor_table_data->set_num_restarts(++num_restarts);
    mutable_actor_table_data->set_state(rpc::ActorTableData::RESTARTING);
    auto actor_table_data =
        std::make_shared<rpc::ActorTableData>(*mutable_actor_table_data);
    // The backend storage is reliable in the future, so the status must be ok.
    RAY_CHECK_OK(actor_info_accessor_.AsyncUpdate(
        actor_id, actor_table_data, [this, actor_id, actor_table_data](Status status) {
          RAY_CHECK_OK(gcs_pub_sub_->Publish(ACTOR_CHANNEL, actor_id.Hex(),
                                             actor_table_data->SerializeAsString(),
                                             nullptr));
        }));
    gcs_actor_scheduler_->Schedule(actor);
  } else {
    mutable_actor_table_data->set_state(rpc::ActorTableData::DEAD);
    auto actor_table_data =
        std::make_shared<rpc::ActorTableData>(*mutable_actor_table_data);
    // The backend storage is reliable in the future, so the status must be ok.
    RAY_CHECK_OK(actor_info_accessor_.AsyncUpdate(
        actor_id, actor_table_data, [this, actor_id, actor_table_data](Status status) {
          RAY_CHECK_OK(gcs_pub_sub_->Publish(ACTOR_CHANNEL, actor_id.Hex(),
                                             actor_table_data->SerializeAsString(),
                                             nullptr));
        }));
    // The actor is dead, but we should not remove the entry from the
    // registered actors yet. If the actor is owned, we will destroy the actor
    // once the owner fails or notifies us that the actor's handle has gone out
    // of scope.
  }
}

void GcsActorManager::OnActorCreationFailed(std::shared_ptr<GcsActor> actor) {
  // We will attempt to schedule this actor once an eligible node is
  // registered.
  pending_actors_.emplace_back(std::move(actor));
}

void GcsActorManager::OnActorCreationSuccess(std::shared_ptr<GcsActor> actor) {
  auto actor_id = actor->GetActorID();
  RAY_CHECK(registered_actors_.count(actor_id) > 0);
  actor->UpdateState(rpc::ActorTableData::ALIVE);
  auto actor_table_data =
      std::make_shared<rpc::ActorTableData>(actor->GetActorTableData());
  // The backend storage is reliable in the future, so the status must be ok.
  RAY_CHECK_OK(actor_info_accessor_.AsyncUpdate(
      actor_id, actor_table_data, [this, actor_id, actor_table_data](Status status) {
        RAY_CHECK_OK(gcs_pub_sub_->Publish(ACTOR_CHANNEL, actor_id.Hex(),
                                           actor_table_data->SerializeAsString(),
                                           nullptr));
      }));

  // Invoke all callbacks for all registration requests of this actor (duplicated
  // requests are included) and remove all of them from actor_to_register_callbacks_.
  auto iter = actor_to_register_callbacks_.find(actor_id);
  if (iter != actor_to_register_callbacks_.end()) {
    for (auto &callback : iter->second) {
      callback(actor);
    }
    actor_to_register_callbacks_.erase(iter);
  }

  auto worker_id = actor->GetWorkerID();
  auto node_id = actor->GetNodeID();
  RAY_CHECK(!worker_id.IsNil());
  RAY_CHECK(!node_id.IsNil());
  RAY_CHECK(created_actors_[node_id].emplace(worker_id, actor_id).second);
}

void GcsActorManager::SchedulePendingActors() {
  if (pending_actors_.empty()) {
    return;
  }

  RAY_LOG(DEBUG) << "Scheduling actor creation tasks, size = " << pending_actors_.size();
  auto actors = std::move(pending_actors_);
  for (auto &actor : actors) {
    gcs_actor_scheduler_->Schedule(std::move(actor));
  }
}

}  // namespace gcs
}  // namespace ray<|MERGE_RESOLUTION|>--- conflicted
+++ resolved
@@ -363,7 +363,6 @@
   auto mutable_actor_table_data = actor->GetMutableActorTableData();
   // If the need_reschedule is set to false, then set the `remaining_reconstructions` to 0
   // so that the actor will never be rescheduled.
-<<<<<<< HEAD
   int64_t max_restarts = mutable_actor_table_data->max_restarts();
   uint64_t num_restarts = mutable_actor_table_data->num_restarts();
   int64_t remaining_restarts;
@@ -375,18 +374,9 @@
     int64_t remaining = max_restarts - num_restarts;
     remaining_restarts = std::max(remaining, static_cast<int64_t>(0));
   }
-  RAY_LOG(WARNING) << "Actor is failed " << actor->GetActorID() << " on worker "
-                   << worker_id << " at node " << node_id
-                   << ", need_reschedule = " << need_reschedule
-                   << ", remaining_restarts = " << remaining_restarts;
-=======
-  auto remaining_reconstructions =
-      need_reschedule ? mutable_actor_table_data->remaining_reconstructions() : 0;
   RAY_LOG(WARNING) << "Actor is failed " << actor_id << " on worker " << worker_id
                    << " at node " << node_id << ", need_reschedule = " << need_reschedule
                    << ", remaining_reconstructions = " << remaining_reconstructions;
->>>>>>> 515afa68
-
   if (remaining_restarts != 0) {
     mutable_actor_table_data->set_num_restarts(++num_restarts);
     mutable_actor_table_data->set_state(rpc::ActorTableData::RESTARTING);
