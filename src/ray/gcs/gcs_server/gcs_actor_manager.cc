// Copyright 2017 The Ray Authors.
//
// Licensed under the Apache License, Version 2.0 (the "License");
// you may not use this file except in compliance with the License.
// You may obtain a copy of the License at
//
//  http://www.apache.org/licenses/LICENSE-2.0
//
// Unless required by applicable law or agreed to in writing, software
// distributed under the License is distributed on an "AS IS" BASIS,
// WITHOUT WARRANTIES OR CONDITIONS OF ANY KIND, either express or implied.
// See the License for the specific language governing permissions and
// limitations under the License.

#include "ray/gcs/gcs_server/gcs_actor_manager.h"

#include <boost/regex.hpp>
#include <utility>

#include "ray/common/ray_config.h"
#include "ray/gcs/pb_util.h"
#include "ray/stats/metric_defs.h"

namespace {
/// The error message constructed from below methods is user-facing, so please avoid
/// including too much implementation detail or internal information.
void AddActorInfo(const ray::gcs::GcsActor *actor,
                  ray::rpc::ActorDiedErrorContext *mutable_actor_died_error_ctx) {
  if (actor == nullptr) {
    return;
  }
  RAY_CHECK(mutable_actor_died_error_ctx != nullptr);
  mutable_actor_died_error_ctx->set_owner_id(actor->GetOwnerID().Binary());
  mutable_actor_died_error_ctx->set_owner_ip_address(
      actor->GetOwnerAddress().ip_address());
  mutable_actor_died_error_ctx->set_node_ip_address(actor->GetAddress().ip_address());
  mutable_actor_died_error_ctx->set_pid(actor->GetActorTableData().pid());
  mutable_actor_died_error_ctx->set_name(actor->GetName());
  mutable_actor_died_error_ctx->set_ray_namespace(actor->GetRayNamespace());
  mutable_actor_died_error_ctx->set_class_name(actor->GetActorTableData().class_name());
  mutable_actor_died_error_ctx->set_actor_id(actor->GetActorID().Binary());
}

const ray::rpc::ActorDeathCause GenRuntimeEnvFailedCause(const std::string &error_msg) {
  ray::rpc::ActorDeathCause death_cause;
  death_cause.mutable_runtime_env_failed_context()->set_error_message(error_msg);
  return death_cause;
}

const ray::rpc::ActorDeathCause GenNodeDiedCause(const ray::gcs::GcsActor *actor,
                                                 const std::string ip_address,
                                                 const NodeID &node_id) {
  ray::rpc::ActorDeathCause death_cause;
  auto actor_died_error_ctx = death_cause.mutable_actor_died_error_context();
  AddActorInfo(actor, actor_died_error_ctx);
  actor_died_error_ctx->set_error_message(absl::StrCat(
      "(ip=", ip_address,
      ") The actor is dead because its node has died. Node Id: ", node_id.Hex()));
  return death_cause;
}

const ray::rpc::ActorDeathCause GenWorkerDiedCause(
    const ray::gcs::GcsActor *actor, const std::string &ip_address,
    const ray::rpc::WorkerExitType &disconnect_type) {
  ray::rpc::ActorDeathCause death_cause;
  auto actor_died_error_ctx = death_cause.mutable_actor_died_error_context();
  AddActorInfo(actor, actor_died_error_ctx);
  actor_died_error_ctx->set_error_message(absl::StrCat(
      "(ip=", ip_address,
      ") The actor is dead because its worker process has died. Worker exit type: ",
      ray::rpc::WorkerExitType_Name(disconnect_type)));
  return death_cause;
}
const ray::rpc::ActorDeathCause GenOwnerDiedCause(
    const ray::gcs::GcsActor *actor, const WorkerID &owner_id,
    const ray::rpc::WorkerExitType disconnect_type, const std::string owner_ip_address) {
  ray::rpc::ActorDeathCause death_cause;
  auto actor_died_error_ctx = death_cause.mutable_actor_died_error_context();
  AddActorInfo(actor, actor_died_error_ctx);
  actor_died_error_ctx->set_error_message(absl::StrCat(
      "The actor is dead because its owner has died. Owner Id: ", owner_id.Hex(),
      " Owner Ip address: ", owner_ip_address,
      " Owner worker exit type: ", ray::rpc::WorkerExitType_Name(disconnect_type)));
  return death_cause;
}

const ray::rpc::ActorDeathCause GenKilledByApplicationCause(
    const ray::gcs::GcsActor *actor) {
  ray::rpc::ActorDeathCause death_cause;
  auto actor_died_error_ctx = death_cause.mutable_actor_died_error_context();
  AddActorInfo(actor, actor_died_error_ctx);
  actor_died_error_ctx->set_error_message(
      "The actor is dead because it was killed by `ray.kill`.");
  return death_cause;
}

const ray::rpc::ActorDeathCause GenActorOutOfScopeCause(const ray::gcs::GcsActor *actor) {
  ray::rpc::ActorDeathCause death_cause;
  auto actor_died_error_ctx = death_cause.mutable_actor_died_error_context();
  AddActorInfo(actor, actor_died_error_ctx);
  actor_died_error_ctx->set_error_message(
      "The actor is dead because because all references to the actor were removed.");
  return death_cause;
}
}  // namespace

namespace ray {
namespace gcs {

bool is_uuid(const std::string &str) {
  static const boost::regex e(
      "[a-f0-9]{8}-[a-f0-9]{4}-4[a-f0-9]{3}-[89aAbB][a-f0-9]{3}-[a-f0-9]{12}");
  return regex_match(str, e);  // note: case sensitive now
}

NodeID GcsActor::GetNodeID() const {
  const auto &raylet_id_binary = actor_table_data_.address().raylet_id();
  if (raylet_id_binary.empty()) {
    return NodeID::Nil();
  }
  return NodeID::FromBinary(raylet_id_binary);
}

void GcsActor::UpdateAddress(const rpc::Address &address) {
  actor_table_data_.mutable_address()->CopyFrom(address);
}

const rpc::Address &GcsActor::GetAddress() const { return actor_table_data_.address(); }

WorkerID GcsActor::GetWorkerID() const {
  const auto &address = actor_table_data_.address();
  if (address.worker_id().empty()) {
    return WorkerID::Nil();
  }
  return WorkerID::FromBinary(address.worker_id());
}

WorkerID GcsActor::GetOwnerID() const {
  return WorkerID::FromBinary(GetOwnerAddress().worker_id());
}

NodeID GcsActor::GetOwnerNodeID() const {
  return NodeID::FromBinary(GetOwnerAddress().raylet_id());
}

const rpc::Address &GcsActor::GetOwnerAddress() const {
  return actor_table_data_.owner_address();
}

void GcsActor::UpdateState(rpc::ActorTableData::ActorState state) {
  actor_table_data_.set_state(state);
}

rpc::ActorTableData::ActorState GcsActor::GetState() const {
  return actor_table_data_.state();
}

ActorID GcsActor::GetActorID() const {
  return ActorID::FromBinary(actor_table_data_.actor_id());
}

bool GcsActor::IsDetached() const { return actor_table_data_.is_detached(); }

std::string GcsActor::GetName() const { return actor_table_data_.name(); }

std::string GcsActor::GetRayNamespace() const {
  return actor_table_data_.ray_namespace();
}

TaskSpecification GcsActor::GetCreationTaskSpecification() const {
  const auto &task_spec = actor_table_data_.task_spec();
  return TaskSpecification(task_spec);
}

const rpc::ActorTableData &GcsActor::GetActorTableData() const {
  return actor_table_data_;
}

rpc::ActorTableData *GcsActor::GetMutableActorTableData() { return &actor_table_data_; }

std::shared_ptr<const GcsActorWorkerAssignment> GcsActor::GetActorWorkerAssignment()
    const {
  return assignment_ptr_;
}

void GcsActor::SetActorWorkerAssignment(
    std::shared_ptr<GcsActorWorkerAssignment> assignment_ptr) {
  assignment_ptr_ = std::move(assignment_ptr);
}

/////////////////////////////////////////////////////////////////////////////////////////
GcsActorManager::GcsActorManager(
    boost::asio::io_context &io_context,
    std::shared_ptr<GcsActorSchedulerInterface> scheduler,
    std::shared_ptr<GcsTableStorage> gcs_table_storage,
    std::shared_ptr<GcsPublisher> gcs_publisher, RuntimeEnvManager &runtime_env_manager,
    std::function<void(const ActorID &)> destroy_owned_placement_group_if_needed,
    std::function<std::string(const JobID &)> get_ray_namespace,
    std::function<int32_t(const JobID &)> get_num_java_workers_per_process,
    std::function<void(std::function<void(void)>, boost::posix_time::milliseconds)>
        run_delayed,
    const rpc::ClientFactoryFn &worker_client_factory)
    : io_context_(io_context),
      gcs_actor_scheduler_(std::move(scheduler)),
      gcs_table_storage_(std::move(gcs_table_storage)),
      gcs_publisher_(std::move(gcs_publisher)),
      worker_client_factory_(worker_client_factory),
      destroy_owned_placement_group_if_needed_(destroy_owned_placement_group_if_needed),
      get_ray_namespace_(get_ray_namespace),
      get_num_java_workers_per_process_(std::move(get_num_java_workers_per_process)),
      runtime_env_manager_(runtime_env_manager),
      run_delayed_(run_delayed),
      actor_gc_delay_(RayConfig::instance().gcs_actor_table_min_duration_ms()) {
  RAY_CHECK(worker_client_factory_);
  RAY_CHECK(destroy_owned_placement_group_if_needed_);
  if (RayConfig::instance().gcs_actor_scheduling_enabled()) {
    auto gcs_actor_scheduler =
        std::dynamic_pointer_cast<GcsBasedActorScheduler>(gcs_actor_scheduler_);
    gcs_actor_scheduler->AddResourcesChangedListener([this] {
      bool posted = GetSchedulePendingActorsPosted();
      if (!posted) {
        SetSchedulePendingActorsPosted(true);
        io_context_.post([this] { SchedulePendingActors(); });
      }
    });
  }
}

void GcsActorManager::HandleRegisterActor(const rpc::RegisterActorRequest &request,
                                          rpc::RegisterActorReply *reply,
                                          rpc::SendReplyCallback send_reply_callback) {
  RAY_CHECK(request.task_spec().type() == TaskType::ACTOR_CREATION_TASK);
  auto actor_id =
      ActorID::FromBinary(request.task_spec().actor_creation_task_spec().actor_id());

  RAY_LOG(INFO) << "Registering actor, job id = " << actor_id.JobId()
                << ", actor id = " << actor_id;
  Status status =
      RegisterActor(request, [reply, send_reply_callback,
                              actor_id](const std::shared_ptr<gcs::GcsActor> &actor) {
        RAY_LOG(INFO) << "Registered actor, job id = " << actor_id.JobId()
                      << ", actor id = " << actor_id;
        GCS_RPC_SEND_REPLY(send_reply_callback, reply, Status::OK());
      });
  if (!status.ok()) {
    RAY_LOG(WARNING) << "Failed to register actor: " << status.ToString()
                     << ", job id = " << actor_id.JobId() << ", actor id = " << actor_id;
    GCS_RPC_SEND_REPLY(send_reply_callback, reply, status);
  }
  ++counts_[CountType::REGISTER_ACTOR_REQUEST];
}

void GcsActorManager::HandleCreateActor(const rpc::CreateActorRequest &request,
                                        rpc::CreateActorReply *reply,
                                        rpc::SendReplyCallback send_reply_callback) {
  RAY_CHECK(request.task_spec().type() == TaskType::ACTOR_CREATION_TASK);
  auto actor_id =
      ActorID::FromBinary(request.task_spec().actor_creation_task_spec().actor_id());

  RAY_LOG(INFO) << "Creating actor, job id = " << actor_id.JobId()
                << ", actor id = " << actor_id;
  Status status = CreateActor(request, [reply, send_reply_callback, actor_id](
                                           const std::shared_ptr<gcs::GcsActor> &actor,
                                           const rpc::PushTaskReply &task_reply) {
    RAY_LOG(INFO) << "Finished creating actor, job id = " << actor_id.JobId()
                  << ", actor id = " << actor_id;
    reply->mutable_actor_address()->CopyFrom(actor->GetAddress());
    reply->mutable_borrowed_refs()->CopyFrom(task_reply.borrowed_refs());
    GCS_RPC_SEND_REPLY(send_reply_callback, reply, Status::OK());
  });
  if (!status.ok()) {
    RAY_LOG(WARNING) << "Failed to create actor, job id = " << actor_id.JobId()
                     << ", actor id = " << actor_id << ", status: " << status.ToString();
    GCS_RPC_SEND_REPLY(send_reply_callback, reply, status);
  }
  ++counts_[CountType::CREATE_ACTOR_REQUEST];
}

void GcsActorManager::HandleGetActorInfo(const rpc::GetActorInfoRequest &request,
                                         rpc::GetActorInfoReply *reply,
                                         rpc::SendReplyCallback send_reply_callback) {
  ActorID actor_id = ActorID::FromBinary(request.actor_id());
  RAY_LOG(DEBUG) << "Getting actor info"
                 << ", job id = " << actor_id.JobId() << ", actor id = " << actor_id;

  const auto &registered_actor_iter = registered_actors_.find(actor_id);
  if (registered_actor_iter != registered_actors_.end()) {
    reply->unsafe_arena_set_allocated_actor_table_data(
        registered_actor_iter->second->GetMutableActorTableData());
  } else {
    const auto &destroyed_actor_iter = destroyed_actors_.find(actor_id);
    if (destroyed_actor_iter != destroyed_actors_.end()) {
      reply->unsafe_arena_set_allocated_actor_table_data(
          destroyed_actor_iter->second->GetMutableActorTableData());
    }
  }

  RAY_LOG(DEBUG) << "Finished getting actor info, job id = " << actor_id.JobId()
                 << ", actor id = " << actor_id;
  GCS_RPC_SEND_REPLY(send_reply_callback, reply, Status::OK());
  ++counts_[CountType::GET_ACTOR_INFO_REQUEST];
}

void GcsActorManager::HandleGetAllActorInfo(const rpc::GetAllActorInfoRequest &request,
                                            rpc::GetAllActorInfoReply *reply,
                                            rpc::SendReplyCallback send_reply_callback) {
  RAY_LOG(DEBUG) << "Getting all actor info.";
  ++counts_[CountType::GET_ALL_ACTOR_INFO_REQUEST];
  if (request.show_dead_jobs() == false) {
    for (const auto &iter : registered_actors_) {
      reply->mutable_actor_table_data()->UnsafeArenaAddAllocated(
          const_cast<rpc::ActorTableData *>(iter.second->GetMutableActorTableData()));
    }
    for (const auto &iter : destroyed_actors_) {
      reply->mutable_actor_table_data()->UnsafeArenaAddAllocated(
          const_cast<rpc::ActorTableData *>(iter.second->GetMutableActorTableData()));
    }
    RAY_LOG(DEBUG) << "Finished getting all actor info.";
    GCS_RPC_SEND_REPLY(send_reply_callback, reply, Status::OK());
    return;
  }

  RAY_CHECK(request.show_dead_jobs());
  // We don't maintain an in-memory cache of all actors which belong to dead
  // jobs, so fetch it from redis.
  Status status = gcs_table_storage_->ActorTable().GetAll(
      [reply, send_reply_callback](
          const std::unordered_map<ActorID, rpc::ActorTableData> &result) {
        for (const auto &pair : result) {
          // TODO yic: Fix const cast
          reply->mutable_actor_table_data()->UnsafeArenaAddAllocated(
              const_cast<rpc::ActorTableData *>(&pair.second));
        }
        GCS_RPC_SEND_REPLY(send_reply_callback, reply, Status::OK());
        RAY_LOG(DEBUG) << "Finished getting all actor info.";
      });
  if (!status.ok()) {
    // Send the response to unblock the sender and free the request.
    GCS_RPC_SEND_REPLY(send_reply_callback, reply, status);
  }
}

void GcsActorManager::HandleGetNamedActorInfo(
    const rpc::GetNamedActorInfoRequest &request, rpc::GetNamedActorInfoReply *reply,
    rpc::SendReplyCallback send_reply_callback) {
  const std::string &name = request.name();
  const std::string &ray_namespace = request.ray_namespace();
  RAY_LOG(DEBUG) << "Getting actor info, name = " << name
                 << " , namespace = " << ray_namespace;

  // Try to look up the actor ID for the named actor.
  ActorID actor_id = GetActorIDByName(name, ray_namespace);

  Status status = Status::OK();
  auto iter = registered_actors_.find(actor_id);
  if (actor_id.IsNil() || iter == registered_actors_.end()) {
    // The named actor was not found or the actor is already removed.
    std::stringstream stream;
    stream << "Actor with name '" << name << "' was not found.";
    RAY_LOG(WARNING) << stream.str();
    status = Status::NotFound(stream.str());
  } else {
    reply->unsafe_arena_set_allocated_actor_table_data(
        iter->second->GetMutableActorTableData());
    RAY_LOG(DEBUG) << "Finished getting actor info, job id = " << actor_id.JobId()
                   << ", actor id = " << actor_id;
  }
  GCS_RPC_SEND_REPLY(send_reply_callback, reply, status);
  ++counts_[CountType::GET_NAMED_ACTOR_INFO_REQUEST];
}

void GcsActorManager::HandleListNamedActors(const rpc::ListNamedActorsRequest &request,
                                            rpc::ListNamedActorsReply *reply,
                                            rpc::SendReplyCallback send_reply_callback) {
  const std::string &ray_namespace = request.ray_namespace();
  RAY_LOG(DEBUG) << "Getting named actor names, namespace = " << ray_namespace;

  std::vector<std::pair<std::string, std::string>> actors =
      ListNamedActors(request.all_namespaces(), ray_namespace);
  for (const auto &actor : actors) {
    auto named_actor_indo = reply->add_named_actors_list();
    named_actor_indo->set_ray_namespace(actor.first);
    named_actor_indo->set_name(actor.second);
  }
  GCS_RPC_SEND_REPLY(send_reply_callback, reply, Status::OK());
  ++counts_[CountType::LIST_NAMED_ACTORS_REQUEST];
}

void GcsActorManager::HandleKillActorViaGcs(const rpc::KillActorViaGcsRequest &request,
                                            rpc::KillActorViaGcsReply *reply,
                                            rpc::SendReplyCallback send_reply_callback) {
  const auto &actor_id = ActorID::FromBinary(request.actor_id());
  bool force_kill = request.force_kill();
  bool no_restart = request.no_restart();
  if (no_restart) {
    DestroyActor(actor_id, GenKilledByApplicationCause(GetActor(actor_id)));
  } else {
    KillActor(actor_id, force_kill, no_restart);
  }

  GCS_RPC_SEND_REPLY(send_reply_callback, reply, Status::OK());
  RAY_LOG(DEBUG) << "Finished killing actor, job id = " << actor_id.JobId()
                 << ", actor id = " << actor_id << ", force_kill = " << force_kill
                 << ", no_restart = " << no_restart;
  ++counts_[CountType::KILL_ACTOR_REQUEST];
}

Status GcsActorManager::RegisterActor(const ray::rpc::RegisterActorRequest &request,
                                      RegisterActorCallback success_callback) {
  // NOTE: After the abnormal recovery of the network between GCS client and GCS server or
  // the GCS server is restarted, it is required to continue to register actor
  // successfully.
  RAY_CHECK(success_callback);
  const auto &actor_creation_task_spec = request.task_spec().actor_creation_task_spec();
  auto actor_id = ActorID::FromBinary(actor_creation_task_spec.actor_id());

  auto iter = registered_actors_.find(actor_id);
  if (iter != registered_actors_.end()) {
    auto pending_register_iter = actor_to_register_callbacks_.find(actor_id);
    if (pending_register_iter != actor_to_register_callbacks_.end()) {
      // 1. The GCS client sends the `RegisterActor` request to the GCS server.
      // 2. The GCS client receives some network errors.
      // 3. The GCS client resends the `RegisterActor` request to the GCS server.
      pending_register_iter->second.emplace_back(std::move(success_callback));
    } else {
      // 1. The GCS client sends the `RegisterActor` request to the GCS server.
      // 2. The GCS server flushes the actor to the storage and restarts before replying
      // to the GCS client.
      // 3. The GCS client resends the `RegisterActor` request to the GCS server.
      success_callback(iter->second);
    }
    return Status::OK();
  }

  const auto job_id = JobID::FromBinary(request.task_spec().job_id());

  // Use the namespace in task options by default. Otherwise use the
  // namespace from the job.
  std::string ray_namespace = actor_creation_task_spec.ray_namespace();
  if (ray_namespace.empty()) {
    ray_namespace = get_ray_namespace_(job_id);
  }
  auto actor = std::make_shared<GcsActor>(request.task_spec(), ray_namespace);
  if (!actor->GetName().empty()) {
    auto &actors_in_namespace = named_actors_[actor->GetRayNamespace()];
    auto it = actors_in_namespace.find(actor->GetName());
    if (it == actors_in_namespace.end()) {
      if (is_uuid(actor->GetRayNamespace()) && actor->IsDetached()) {
        std::ostringstream stream;
        stream
            << "It looks like you're creating a detached actor in an anonymous "
               "namespace. In order to access this actor in the future, you will need to "
               "explicitly connect to this namespace with ray.init(namespace=\""
            << actor->GetRayNamespace() << "\", ...)";

        auto error_data_ptr =
            gcs::CreateErrorTableData("detached_actor_anonymous_namespace", stream.str(),
                                      absl::GetCurrentTimeNanos(), job_id);

        RAY_LOG(WARNING) << error_data_ptr->SerializeAsString();
        RAY_CHECK_OK(
            gcs_publisher_->PublishError(job_id.Hex(), *error_data_ptr, nullptr));
      }
      actors_in_namespace.emplace(actor->GetName(), actor->GetActorID());
    } else {
      std::stringstream stream;
      stream << "Actor with name '" << actor->GetName()
             << "' already exists in the namespace " << actor->GetRayNamespace();
      return Status::NotFound(stream.str());
    }
  }

  actor_to_register_callbacks_[actor_id].emplace_back(std::move(success_callback));
  registered_actors_.emplace(actor->GetActorID(), actor);

  const auto &owner_address = actor->GetOwnerAddress();
  auto node_id = NodeID::FromBinary(owner_address.raylet_id());
  auto worker_id = WorkerID::FromBinary(owner_address.worker_id());
  RAY_CHECK(unresolved_actors_[node_id][worker_id].emplace(actor->GetActorID()).second);

  if (!actor->IsDetached()) {
    // This actor is owned. Send a long polling request to the actor's
    // owner to determine when the actor should be removed.
    PollOwnerForActorOutOfScope(actor);
  } else {
    // If it's a detached actor, we need to register the runtime env it used to GC.
    runtime_env_manager_.AddURIReference(actor->GetActorID().Hex(),
                                         request.task_spec().runtime_env_info());
  }

  // The backend storage is supposed to be reliable, so the status must be ok.
  RAY_CHECK_OK(gcs_table_storage_->ActorTable().Put(
      actor->GetActorID(), *actor->GetMutableActorTableData(),
      [this, actor](const Status &status) {
        // The backend storage is supposed to be reliable, so the status must be ok.
        RAY_CHECK_OK(status);
        // If a creator dies before this callback is called, the actor could have been
        // already destroyed. It is okay not to invoke a callback because we don't need
        // to reply to the creator as it is already dead.
        auto registered_actor_it = registered_actors_.find(actor->GetActorID());
        if (registered_actor_it == registered_actors_.end()) {
          // NOTE(sang): This logic assumes that the ordering of backend call is
          // guaranteed. It is currently true because we use a single TCP socket to call
          // the default Redis backend. If ordering is not guaranteed, we should overwrite
          // the actor state to DEAD to avoid race condition.
          return;
        }
        RAY_CHECK_OK(gcs_publisher_->PublishActor(actor->GetActorID(),
                                                  actor->GetActorTableData(), nullptr));
        // Invoke all callbacks for all registration requests of this actor (duplicated
        // requests are included) and remove all of them from
        // actor_to_register_callbacks_.
        // Reply to the owner to indicate that the actor has been registered.
        auto iter = actor_to_register_callbacks_.find(actor->GetActorID());
        RAY_CHECK(iter != actor_to_register_callbacks_.end() && !iter->second.empty());
        auto callbacks = std::move(iter->second);
        actor_to_register_callbacks_.erase(iter);
        for (auto &callback : callbacks) {
          callback(actor);
        }
      }));
  return Status::OK();
}

Status GcsActorManager::CreateActor(const ray::rpc::CreateActorRequest &request,
                                    CreateActorCallback callback) {
  // NOTE: After the abnormal recovery of the network between GCS client and GCS server or
  // the GCS server is restarted, it is required to continue to create actor
  // successfully.
  RAY_CHECK(callback);
  const auto &actor_creation_task_spec = request.task_spec().actor_creation_task_spec();
  auto actor_id = ActorID::FromBinary(actor_creation_task_spec.actor_id());

  auto iter = registered_actors_.find(actor_id);
  if (iter == registered_actors_.end()) {
    RAY_LOG(DEBUG) << "Actor " << actor_id
                   << " may be already destroyed, job id = " << actor_id.JobId();
    return Status::Invalid("Actor may be already destroyed.");
  }

  const auto &actor_name = iter->second->GetName();
  // If the actor has the name, the name metadata should be stored already.
  if (!actor_name.empty()) {
    RAY_CHECK(!GetActorIDByName(actor_name, iter->second->GetRayNamespace()).IsNil());
  }

  if (iter->second->GetState() == rpc::ActorTableData::ALIVE) {
    // In case of temporary network failures, workers will re-send multiple duplicate
    // requests to GCS server.
    // In this case, we can just reply.
    // TODO(swang): Need to pass ref count info.
    callback(iter->second, rpc::PushTaskReply());
    return Status::OK();
  }

  auto actor_creation_iter = actor_to_create_callbacks_.find(actor_id);
  if (actor_creation_iter != actor_to_create_callbacks_.end()) {
    // It is a duplicate message, just mark the callback as pending and invoke it after
    // the actor has been successfully created.
    actor_creation_iter->second.emplace_back(std::move(callback));
    return Status::OK();
  }
  // Mark the callback as pending and invoke it after the actor has been successfully
  // created.
  actor_to_create_callbacks_[actor_id].emplace_back(std::move(callback));

  // If GCS restarts while processing `CreateActor` request, GCS client will resend the
  // `CreateActor` request.
  // After GCS restarts, the state of the actor may not be `DEPENDENCIES_UNREADY`.
  if (iter->second->GetState() != rpc::ActorTableData::DEPENDENCIES_UNREADY) {
    RAY_LOG(INFO) << "Actor " << actor_id
                  << " is already in the process of creation. Skip it directly, job id = "
                  << actor_id.JobId();
    return Status::OK();
  }

  // Remove the actor from the unresolved actor map.
  const auto job_id = JobID::FromBinary(request.task_spec().job_id());
  const auto &actor_namespace = iter->second->GetRayNamespace();
  auto actor = std::make_shared<GcsActor>(
      request.task_spec(),
      actor_namespace.empty() ? get_ray_namespace_(job_id) : actor_namespace);
  actor->GetMutableActorTableData()->set_state(rpc::ActorTableData::PENDING_CREATION);
  const auto &actor_table_data = actor->GetActorTableData();
  // Pub this state for dashboard showing.
  RAY_CHECK_OK(gcs_publisher_->PublishActor(actor_id, actor_table_data, nullptr));
  RemoveUnresolvedActor(actor);

  // Update the registered actor as its creation task specification may have changed due
  // to resolved dependencies.
  registered_actors_[actor_id] = actor;

  // Schedule the actor.
  gcs_actor_scheduler_->Schedule(actor);
  return Status::OK();
}

ActorID GcsActorManager::GetActorIDByName(const std::string &name,
                                          const std::string &ray_namespace) const {
  ActorID actor_id = ActorID::Nil();
  auto namespace_it = named_actors_.find(ray_namespace);
  if (namespace_it != named_actors_.end()) {
    auto it = namespace_it->second.find(name);
    if (it != namespace_it->second.end()) {
      actor_id = it->second;
    }
  }
  return actor_id;
}

void GcsActorManager::RemoveActorNameFromRegistry(
    const std::shared_ptr<GcsActor> &actor) {
  // Remove actor from `named_actors_` if its name is not empty.
  if (!actor->GetName().empty()) {
    auto namespace_it = named_actors_.find(actor->GetRayNamespace());
    if (namespace_it != named_actors_.end()) {
      auto it = namespace_it->second.find(actor->GetName());
      if (it != namespace_it->second.end()) {
        RAY_LOG(INFO) << "Actor name " << actor->GetName() << " is cleand up.";
        namespace_it->second.erase(it);
      }
      // If we just removed the last actor in the namespace, remove the map.
      if (namespace_it->second.empty()) {
        named_actors_.erase(namespace_it);
      }
    }
  }
}

std::vector<std::pair<std::string, std::string>> GcsActorManager::ListNamedActors(
    bool all_namespaces, const std::string &ray_namespace) const {
  std::vector<std::pair<std::string, std::string>> actors;
  if (all_namespaces) {
    for (const auto &namespace_it : named_actors_) {
      for (const auto &actor_it : namespace_it.second) {
        actors.push_back(std::make_pair(namespace_it.first, actor_it.first));
      }
    }
  } else {
    auto namespace_it = named_actors_.find(ray_namespace);
    if (namespace_it != named_actors_.end()) {
      for (const auto &actor_it : namespace_it->second) {
        actors.push_back(std::make_pair(namespace_it->first, actor_it.first));
      }
    }
  }
  return actors;
}

void GcsActorManager::PollOwnerForActorOutOfScope(
    const std::shared_ptr<GcsActor> &actor) {
  const auto &actor_id = actor->GetActorID();
  const auto &owner_node_id = actor->GetOwnerNodeID();
  const auto &owner_id = actor->GetOwnerID();
  auto &workers = owners_[owner_node_id];
  auto it = workers.find(owner_id);
  if (it == workers.end()) {
    RAY_LOG(DEBUG) << "Adding owner " << owner_id << " of actor " << actor_id
                   << ", job id = " << actor_id.JobId();
    std::shared_ptr<rpc::CoreWorkerClientInterface> client =
        worker_client_factory_(actor->GetOwnerAddress());
    it = workers.emplace(owner_id, Owner(std::move(client))).first;
  }
  it->second.children_actor_ids.insert(actor_id);

  rpc::WaitForActorOutOfScopeRequest wait_request;
  wait_request.set_intended_worker_id(owner_id.Binary());
  wait_request.set_actor_id(actor_id.Binary());
  it->second.client->WaitForActorOutOfScope(
      wait_request, [this, owner_node_id, owner_id, actor_id](
                        Status status, const rpc::WaitForActorOutOfScopeReply &reply) {
        if (!status.ok()) {
          RAY_LOG(INFO) << "Worker " << owner_id
                        << " failed, destroying actor child, job id = "
                        << actor_id.JobId();
        } else {
          RAY_LOG(INFO) << "Actor " << actor_id
                        << " is out of scope, destroying actor child, job id = "
                        << actor_id.JobId();
        }

        auto node_it = owners_.find(owner_node_id);
        if (node_it != owners_.end() && node_it->second.count(owner_id)) {
          // Only destroy the actor if its owner is still alive. The actor may
          // have already been destroyed if the owner died.
<<<<<<< HEAD
          DestroyActor(actor_id, GenActorOutOfScopeCause(GetActor(actor_id)));
=======

          // For multiple actors in one process, if one actor is out of scope,
          // We shouldn't force kill the actor because other actors in the process
          // are still alive.
          auto force_kill = get_num_java_workers_per_process_(actor_id.JobId()) <= 1;
          DestroyActor(actor_id, GenActorOutOfScopeCause(), force_kill);
>>>>>>> 6e77b394
        }
      });
}

void GcsActorManager::DestroyActor(const ActorID &actor_id,
                                   const rpc::ActorDeathCause &death_cause,
                                   bool force_kill) {
  RAY_LOG(INFO) << "Destroying actor, actor id = " << actor_id
                << ", job id = " << actor_id.JobId();
  actor_to_register_callbacks_.erase(actor_id);
  actor_to_create_callbacks_.erase(actor_id);
  auto it = registered_actors_.find(actor_id);
  if (it == registered_actors_.end()) {
    RAY_LOG(INFO) << "Tried to destroy actor that does not exist " << actor_id;
    return;
  }

  if (RayConfig::instance().gcs_actor_scheduling_enabled()) {
    gcs_actor_scheduler_->OnActorDestruction(it->second);
  }

  const auto &task_id = it->second->GetCreationTaskSpecification().TaskId();
  it->second->GetMutableActorTableData()->mutable_task_spec()->Clear();
  it->second->GetMutableActorTableData()->set_timestamp(current_sys_time_ms());
  AddDestroyedActorToCache(it->second);
  const auto actor = std::move(it->second);

  registered_actors_.erase(it);
  RAY_LOG(DEBUG) << "Try to kill actor " << actor->GetActorID() << ", with status "
                 << actor->GetState() << ", name " << actor->GetName();
  // Clean up the client to the actor's owner, if necessary.
  if (!actor->IsDetached()) {
    RemoveActorFromOwner(actor);
  } else {
    runtime_env_manager_.RemoveURIReference(actor->GetActorID().Hex());
  }
  RemoveActorNameFromRegistry(actor);
  // The actor is already dead, most likely due to process or node failure.
  if (actor->GetState() == rpc::ActorTableData::DEAD) {
    RAY_LOG(DEBUG) << "Actor " << actor->GetActorID() << "has been dead,"
                   << "skip sending killing request.";
    return;
  }
  if (actor->GetState() == rpc::ActorTableData::DEPENDENCIES_UNREADY) {
    // The actor creation task still has unresolved dependencies. Remove from the
    // unresolved actors map.
    RemoveUnresolvedActor(actor);
  } else {
    // The actor is still alive or pending creation. Clean up all remaining
    // state.
    const auto &node_id = actor->GetNodeID();
    const auto &worker_id = actor->GetWorkerID();
    auto node_it = created_actors_.find(node_id);
    if (node_it != created_actors_.end() && node_it->second.count(worker_id)) {
      // The actor has already been created. Destroy the process by force-killing
      // it.
      NotifyCoreWorkerToKillActor(actor, force_kill);
      RAY_CHECK(node_it->second.erase(actor->GetWorkerID()));
      if (node_it->second.empty()) {
        created_actors_.erase(node_it);
      }
    } else {
      CancelActorInScheduling(actor, task_id);
    }
  }

  // Update the actor to DEAD in case any callers are still alive. This can
  // happen if the owner of the actor dies while there are still callers.
  // TODO(swang): We can skip this step and delete the actor table entry
  // entirely if the callers check directly whether the owner is still alive.
  auto mutable_actor_table_data = actor->GetMutableActorTableData();
  mutable_actor_table_data->set_state(rpc::ActorTableData::DEAD);
  auto time = current_sys_time_ms();
  mutable_actor_table_data->set_end_time(time);
  mutable_actor_table_data->set_timestamp(time);
  mutable_actor_table_data->mutable_death_cause()->CopyFrom(death_cause);

  auto actor_table_data =
      std::make_shared<rpc::ActorTableData>(*mutable_actor_table_data);
  // The backend storage is reliable in the future, so the status must be ok.
  RAY_CHECK_OK(gcs_table_storage_->ActorTable().Put(
      actor->GetActorID(), *actor_table_data,
      [this, actor_id, actor_table_data](Status status) {
        RAY_CHECK_OK(gcs_publisher_->PublishActor(
            actor_id, *GenActorDataOnlyWithStates(*actor_table_data), nullptr));
        // Destroy placement group owned by this actor.
        destroy_owned_placement_group_if_needed_(actor_id);
      }));
}

absl::flat_hash_map<WorkerID, absl::flat_hash_set<ActorID>>
GcsActorManager::GetUnresolvedActorsByOwnerNode(const NodeID &node_id) const {
  absl::flat_hash_map<WorkerID, absl::flat_hash_set<ActorID>> actor_ids_map;
  auto iter = unresolved_actors_.find(node_id);
  if (iter != unresolved_actors_.end()) {
    for (const auto &entry : iter->second) {
      const auto &owner_id = entry.first;
      auto &actor_ids = actor_ids_map[owner_id];
      actor_ids.insert(entry.second.begin(), entry.second.end());
    }
  }
  return actor_ids_map;
}

absl::flat_hash_set<ActorID> GcsActorManager::GetUnresolvedActorsByOwnerWorker(
    const NodeID &node_id, const WorkerID &worker_id) const {
  absl::flat_hash_set<ActorID> actor_ids;
  auto iter = unresolved_actors_.find(node_id);
  if (iter != unresolved_actors_.end()) {
    auto it = iter->second.find(worker_id);
    if (it != iter->second.end()) {
      actor_ids.insert(it->second.begin(), it->second.end());
    }
  }
  return actor_ids;
}

void GcsActorManager::OnWorkerDead(const ray::NodeID &node_id,
                                   const ray::WorkerID &worker_id) {
  OnWorkerDead(node_id, worker_id, "", rpc::WorkerExitType::SYSTEM_ERROR_EXIT);
}

void GcsActorManager::OnWorkerDead(const ray::NodeID &node_id,
                                   const ray::WorkerID &worker_id,
                                   const std::string &worker_ip,
                                   const rpc::WorkerExitType disconnect_type,
                                   const rpc::RayException *creation_task_exception) {
  std::string message = absl::StrCat(
      "Worker ", worker_id.Hex(), " on node ", node_id.Hex(),
      " exits, type=", rpc::WorkerExitType_Name(disconnect_type),
      ", has creation_task_exception = ", (creation_task_exception != nullptr));
  if (disconnect_type == rpc::WorkerExitType::INTENDED_EXIT ||
      disconnect_type == rpc::WorkerExitType::IDLE_EXIT) {
    RAY_LOG(DEBUG) << message;
  } else {
    RAY_LOG(WARNING) << message;
  }

  bool need_reconstruct = disconnect_type != rpc::WorkerExitType::INTENDED_EXIT &&
                          disconnect_type != rpc::WorkerExitType::CREATION_TASK_ERROR;
  // Destroy all actors that are owned by this worker.
  const auto it = owners_.find(node_id);
  if (it != owners_.end() && it->second.count(worker_id)) {
    auto owner = it->second.find(worker_id);
    // Make a copy of the children actor IDs since we will delete from the
    // list.
    const auto children_ids = owner->second.children_actor_ids;
    for (const auto &child_id : children_ids) {
      DestroyActor(child_id, GenOwnerDiedCause(GetActor(child_id), worker_id,
                                               disconnect_type, worker_ip));
    }
  }

  // The creator worker of these actors died before resolving their dependencies. In this
  // case, these actors will never be created successfully. So we need to destroy them,
  // to prevent actor tasks hang forever.
  auto unresolved_actors = GetUnresolvedActorsByOwnerWorker(node_id, worker_id);
  for (auto &actor_id : unresolved_actors) {
    if (registered_actors_.count(actor_id)) {
      DestroyActor(actor_id, GenOwnerDiedCause(GetActor(actor_id), worker_id,
                                               disconnect_type, worker_ip));
    }
  }

  // Find if actor is already created or in the creation process (lease request is
  // granted)
  ActorID actor_id;
  auto iter = created_actors_.find(node_id);
  if (iter != created_actors_.end() && iter->second.count(worker_id)) {
    actor_id = iter->second[worker_id];
    iter->second.erase(worker_id);
    if (iter->second.empty()) {
      created_actors_.erase(iter);
    }
  } else {
    actor_id = gcs_actor_scheduler_->CancelOnWorker(node_id, worker_id);
    if (actor_id.IsNil()) {
      return;
    }
  }

  rpc::ActorDeathCause death_cause;
  if (creation_task_exception != nullptr) {
    absl::StrAppend(&message, ": ",
                    creation_task_exception->formatted_exception_string());

    death_cause.mutable_creation_task_failure_context()->CopyFrom(
        *creation_task_exception);
  } else {
    death_cause = GenWorkerDiedCause(GetActor(actor_id), worker_ip, disconnect_type);
  }
  // Otherwise, try to reconstruct the actor that was already created or in the creation
  // process.
  ReconstructActor(actor_id, /*need_reschedule=*/need_reconstruct, death_cause);
}

void GcsActorManager::OnNodeDead(const NodeID &node_id,
                                 const std::string node_ip_address) {
  RAY_LOG(INFO) << "Node " << node_id << " failed, reconstructing actors.";
  // Kill all children of owner actors on a dead node.
  const auto it = owners_.find(node_id);
  if (it != owners_.end()) {
    absl::flat_hash_map<WorkerID, ActorID> children_ids;
    // Make a copy of all the actor IDs owned by workers on the dead node.
    for (const auto &owner : it->second) {
      for (const auto &child_id : owner.second.children_actor_ids) {
        children_ids.emplace(owner.first, child_id);
      }
    }
    for (const auto &[owner_id, child_id] : children_ids) {
      DestroyActor(child_id,
                   GenOwnerDiedCause(GetActor(child_id), owner_id,
                                     rpc::WorkerExitType::NODE_DIED, node_ip_address));
    }
  }

  // Cancel scheduling actors that haven't been created on the node.
  auto scheduling_actor_ids = gcs_actor_scheduler_->CancelOnNode(node_id);
  for (auto &actor_id : scheduling_actor_ids) {
    ReconstructActor(actor_id, /*need_reschedule=*/true,
                     GenNodeDiedCause(GetActor(actor_id), node_ip_address, node_id));
  }

  // Try reconstructing all workers created on the node.
  auto iter = created_actors_.find(node_id);
  if (iter != created_actors_.end()) {
    auto created_actors = std::move(iter->second);
    // Remove all created actors from node_to_created_actors_.
    created_actors_.erase(iter);
    for (auto &entry : created_actors) {
      // Reconstruct the removed actor.
      ReconstructActor(
          entry.second, /*need_reschedule=*/true,
          GenNodeDiedCause(GetActor(entry.second), node_ip_address, node_id));
    }
  }

  // The creator node of these actors died before resolving their dependencies. In this
  // case, these actors will never be created successfully. So we need to destroy them,
  // to prevent actor tasks hang forever.
  auto unresolved_actors = GetUnresolvedActorsByOwnerNode(node_id);
  for (const auto &[owner_id, actor_ids] : unresolved_actors) {
    for (const auto &actor_id : actor_ids) {
      if (registered_actors_.count(actor_id)) {
        DestroyActor(actor_id,
                     GenOwnerDiedCause(GetActor(actor_id), owner_id,
                                       rpc::WorkerExitType::NODE_DIED, node_ip_address));
      }
    }
  }
}

void GcsActorManager::ReconstructActor(const ActorID &actor_id, bool need_reschedule,
                                       const rpc::ActorDeathCause &death_cause) {
  // If the owner and this actor is dead at the same time, the actor
  // could've been destroyed and dereigstered before reconstruction.
  auto iter = registered_actors_.find(actor_id);
  if (iter == registered_actors_.end()) {
    RAY_LOG(DEBUG) << "Actor is destroyed before reconstruction, actor id = " << actor_id
                   << ", job id = " << actor_id.JobId();
    return;
  }
  auto &actor = iter->second;
  auto node_id = actor->GetNodeID();
  auto worker_id = actor->GetWorkerID();
  auto mutable_actor_table_data = actor->GetMutableActorTableData();
  // If the need_reschedule is set to false, then set the `remaining_restarts` to 0
  // so that the actor will never be rescheduled.
  int64_t max_restarts = mutable_actor_table_data->max_restarts();
  uint64_t num_restarts = mutable_actor_table_data->num_restarts();
  int64_t remaining_restarts;
  // Destroy placement group owned by this actor.
  destroy_owned_placement_group_if_needed_(actor_id);
  if (!need_reschedule) {
    remaining_restarts = 0;
  } else if (max_restarts == -1) {
    remaining_restarts = -1;
  } else {
    int64_t remaining = max_restarts - num_restarts;
    remaining_restarts = std::max(remaining, static_cast<int64_t>(0));
  }

  RAY_LOG(INFO) << "Actor " << actor_id << " is failed on worker " << worker_id
                << " at node " << node_id << ", need_reschedule = " << need_reschedule
                << ", death context type = " << GetDeathCauseString(&death_cause)
                << ", remaining_restarts = " << remaining_restarts
                << ", job id = " << actor_id.JobId();

  if (remaining_restarts != 0) {
    // num_restarts must be set before updating GCS, or num_restarts will be inconsistent
    // between memory cache and storage.
    mutable_actor_table_data->set_num_restarts(num_restarts + 1);
    mutable_actor_table_data->set_state(rpc::ActorTableData::RESTARTING);
    // Make sure to reset the address before flushing to GCS. Otherwise,
    // GCS will mistakenly consider this lease request succeeds when restarting.
    actor->UpdateAddress(rpc::Address());
    mutable_actor_table_data->clear_resource_mapping();
    // The backend storage is reliable in the future, so the status must be ok.
    RAY_CHECK_OK(gcs_table_storage_->ActorTable().Put(
        actor_id, *mutable_actor_table_data,
        [this, actor_id, mutable_actor_table_data](Status status) {
          RAY_CHECK_OK(gcs_publisher_->PublishActor(
              actor_id, *GenActorDataOnlyWithStates(*mutable_actor_table_data), nullptr));
        }));
    gcs_actor_scheduler_->Schedule(actor);
  } else {
    RemoveActorNameFromRegistry(actor);
    mutable_actor_table_data->set_state(rpc::ActorTableData::DEAD);
    mutable_actor_table_data->mutable_death_cause()->CopyFrom(death_cause);
    auto time = current_sys_time_ms();
    mutable_actor_table_data->set_end_time(time);
    mutable_actor_table_data->set_timestamp(time);

    // The backend storage is reliable in the future, so the status must be ok.
    RAY_CHECK_OK(gcs_table_storage_->ActorTable().Put(
        actor_id, *mutable_actor_table_data,
        [this, actor, actor_id, mutable_actor_table_data, death_cause](Status status) {
          // If actor was an detached actor, make sure to destroy it.
          // We need to do this because detached actors are not destroyed
          // when its owners are dead because it doesn't have owners.
          if (actor->IsDetached()) {
            DestroyActor(actor_id, death_cause);
          }
          RAY_CHECK_OK(gcs_publisher_->PublishActor(
              actor_id, *GenActorDataOnlyWithStates(*mutable_actor_table_data), nullptr));
        }));
    // The actor is dead, but we should not remove the entry from the
    // registered actors yet. If the actor is owned, we will destroy the actor
    // once the owner fails or notifies us that the actor's handle has gone out
    // of scope.
  }
}

void GcsActorManager::OnActorSchedulingFailed(std::shared_ptr<GcsActor> actor,
                                              bool runtime_env_setup_failed) {
  if (!runtime_env_setup_failed) {
    // We will attempt to schedule this actor once an eligible node is
    // registered.
    pending_actors_.emplace_back(std::move(actor));
    return;
  }

  // If there is runtime env failure, mark this actor as dead immediately.
  DestroyActor(
      actor->GetActorID(),
      GenRuntimeEnvFailedCause("Could not create the actor because its associated "
                               "runtime env failed to be created."));
}

void GcsActorManager::OnActorCreationSuccess(const std::shared_ptr<GcsActor> &actor,
                                             const rpc::PushTaskReply &reply) {
  auto actor_id = actor->GetActorID();
  RAY_LOG(INFO) << "Actor created successfully, actor id = " << actor_id
                << ", job id = " << actor_id.JobId();
  // NOTE: If an actor is deleted immediately after the user creates the actor, reference
  // counter may return a reply to the request of WaitForActorOutOfScope to GCS server,
  // and GCS server will destroy the actor. The actor creation is asynchronous, it may be
  // destroyed before the actor creation is completed.
  if (registered_actors_.count(actor_id) == 0) {
    return;
  }
  auto mutable_actor_table_data = actor->GetMutableActorTableData();
  auto time = current_sys_time_ms();
  mutable_actor_table_data->set_timestamp(time);
  if (actor->GetState() != rpc::ActorTableData::RESTARTING) {
    mutable_actor_table_data->set_start_time(time);
  }
  actor->UpdateState(rpc::ActorTableData::ALIVE);

  // We should register the entry to the in-memory index before flushing them to
  // GCS because otherwise, there could be timing problems due to asynchronous Put.
  auto worker_id = actor->GetWorkerID();
  auto node_id = actor->GetNodeID();
  RAY_CHECK(!worker_id.IsNil());
  RAY_CHECK(!node_id.IsNil());
  RAY_CHECK(created_actors_[node_id].emplace(worker_id, actor_id).second);

  auto actor_table_data = *mutable_actor_table_data;
  // The backend storage is reliable in the future, so the status must be ok.
  RAY_CHECK_OK(gcs_table_storage_->ActorTable().Put(
      actor_id, actor_table_data,
      [this, actor_id, actor_table_data, actor, reply](Status status) {
        RAY_CHECK_OK(gcs_publisher_->PublishActor(
            actor_id, *GenActorDataOnlyWithStates(actor_table_data), nullptr));
        // Invoke all callbacks for all registration requests of this actor (duplicated
        // requests are included) and remove all of them from
        // actor_to_create_callbacks_.
        auto iter = actor_to_create_callbacks_.find(actor_id);
        if (iter != actor_to_create_callbacks_.end()) {
          for (auto &callback : iter->second) {
            callback(actor, reply);
          }
          actor_to_create_callbacks_.erase(iter);
        }
      }));
}

void GcsActorManager::SchedulePendingActors() {
  schedule_pending_actors_posted_ = false;
  if (pending_actors_.empty()) {
    return;
  }

  RAY_LOG(DEBUG) << "Scheduling actor creation tasks, size = " << pending_actors_.size();
  auto actors = std::move(pending_actors_);
  for (auto &actor : actors) {
    gcs_actor_scheduler_->Schedule(std::move(actor));
  }
}

bool GcsActorManager::GetSchedulePendingActorsPosted() const {
  return schedule_pending_actors_posted_;
}

void GcsActorManager::SetSchedulePendingActorsPosted(bool posted) {
  schedule_pending_actors_posted_ = posted;
}

void GcsActorManager::Initialize(const GcsInitData &gcs_init_data) {
  const auto &jobs = gcs_init_data.Jobs();
  std::unordered_map<NodeID, std::vector<WorkerID>> node_to_workers;
  for (const auto &entry : gcs_init_data.Actors()) {
    auto job_iter = jobs.find(entry.first.JobId());
    auto is_job_dead = (job_iter == jobs.end() || job_iter->second.is_dead());
    auto actor = std::make_shared<GcsActor>(entry.second);
    if (entry.second.state() != ray::rpc::ActorTableData::DEAD && !is_job_dead) {
      registered_actors_.emplace(entry.first, actor);

      if (!actor->GetName().empty()) {
        auto &actors_in_namespace = named_actors_[actor->GetRayNamespace()];
        actors_in_namespace.emplace(actor->GetName(), actor->GetActorID());
      }

      if (entry.second.state() == ray::rpc::ActorTableData::DEPENDENCIES_UNREADY) {
        const auto &owner = actor->GetOwnerAddress();
        const auto &owner_node = NodeID::FromBinary(owner.raylet_id());
        const auto &owner_worker = WorkerID::FromBinary(owner.worker_id());
        RAY_CHECK(unresolved_actors_[owner_node][owner_worker]
                      .emplace(actor->GetActorID())
                      .second);
      } else if (entry.second.state() == ray::rpc::ActorTableData::ALIVE) {
        created_actors_[actor->GetNodeID()].emplace(actor->GetWorkerID(),
                                                    actor->GetActorID());
      }

      if (!actor->IsDetached()) {
        // This actor is owned. Send a long polling request to the actor's
        // owner to determine when the actor should be removed.
        PollOwnerForActorOutOfScope(actor);
      }

      if (!actor->GetWorkerID().IsNil()) {
        RAY_CHECK(!actor->GetNodeID().IsNil());
        node_to_workers[actor->GetNodeID()].emplace_back(actor->GetWorkerID());
      }
    } else {
      destroyed_actors_.emplace(entry.first, actor);
      sorted_destroyed_actor_list_.emplace_back(entry.first,
                                                (int64_t)entry.second.timestamp());
    }
  }
  sorted_destroyed_actor_list_.sort([](const std::pair<ActorID, int64_t> &left,
                                       const std::pair<ActorID, int64_t> &right) {
    return left.second < right.second;
  });

  // Notify raylets to release unused workers.
  gcs_actor_scheduler_->ReleaseUnusedWorkers(node_to_workers);

  RAY_LOG(DEBUG) << "The number of registered actors is " << registered_actors_.size()
                 << ", and the number of created actors is " << created_actors_.size();
  for (auto &item : registered_actors_) {
    auto &actor = item.second;
    if (actor->GetState() == ray::rpc::ActorTableData::PENDING_CREATION ||
        actor->GetState() == ray::rpc::ActorTableData::RESTARTING) {
      // We should not reschedule actors in state of `ALIVE`.
      // We could not reschedule actors in state of `DEPENDENCIES_UNREADY` because the
      // dependencies of them may not have been resolved yet.
      RAY_LOG(INFO) << "Rescheduling a non-alive actor, actor id = "
                    << actor->GetActorID() << ", state = " << actor->GetState()
                    << ", job id = " << actor->GetActorID().JobId();
      gcs_actor_scheduler_->Reschedule(actor);
    }
  }
}

void GcsActorManager::OnJobFinished(const JobID &job_id) {
  auto on_done = [this,
                  job_id](const std::unordered_map<ActorID, ActorTableData> &result) {
    if (!result.empty()) {
      std::vector<ActorID> non_detached_actors;
      for (auto &item : result) {
        if (!item.second.is_detached()) {
          non_detached_actors.push_back(item.first);
        }
      }

      run_delayed_(
          [this, non_detached_actors = std::move(non_detached_actors)]() {
            RAY_CHECK_OK(gcs_table_storage_->ActorTable().BatchDelete(non_detached_actors,
                                                                      nullptr));
          },

          actor_gc_delay_);

      for (auto iter = destroyed_actors_.begin(); iter != destroyed_actors_.end();) {
        if (iter->first.JobId() == job_id && !iter->second->IsDetached()) {
          destroyed_actors_.erase(iter++);
        } else {
          iter++;
        }
      };
    }
  };

  // Only non-detached actors should be deleted. We get all actors of this job and to the
  // filtering.
  RAY_CHECK_OK(gcs_table_storage_->ActorTable().GetByJobId(job_id, on_done));
}

const absl::flat_hash_map<NodeID, absl::flat_hash_map<WorkerID, ActorID>>
    &GcsActorManager::GetCreatedActors() const {
  return created_actors_;
}

const absl::flat_hash_map<ActorID, std::shared_ptr<GcsActor>>
    &GcsActorManager::GetRegisteredActors() const {
  return registered_actors_;
}

const absl::flat_hash_map<ActorID, std::vector<RegisterActorCallback>>
    &GcsActorManager::GetActorRegisterCallbacks() const {
  return actor_to_register_callbacks_;
}

void GcsActorManager::RemoveUnresolvedActor(const std::shared_ptr<GcsActor> &actor) {
  const auto &owner_address = actor->GetOwnerAddress();
  auto node_id = NodeID::FromBinary(owner_address.raylet_id());
  auto worker_id = WorkerID::FromBinary(owner_address.worker_id());
  auto iter = unresolved_actors_.find(node_id);
  if (iter != unresolved_actors_.end()) {
    auto it = iter->second.find(worker_id);
    RAY_CHECK(it != iter->second.end());
    RAY_CHECK(it->second.erase(actor->GetActorID()) != 0);
    if (it->second.empty()) {
      iter->second.erase(it);
      if (iter->second.empty()) {
        unresolved_actors_.erase(iter);
      }
    }
  }
}

void GcsActorManager::RemoveActorFromOwner(const std::shared_ptr<GcsActor> &actor) {
  const auto &actor_id = actor->GetActorID();
  const auto &owner_id = actor->GetOwnerID();
  RAY_LOG(DEBUG) << "Erasing actor " << actor_id << " owned by " << owner_id
                 << ", job id = " << actor_id.JobId();

  const auto &owner_node_id = actor->GetOwnerNodeID();
  auto &node = owners_[owner_node_id];
  auto worker_it = node.find(owner_id);
  RAY_CHECK(worker_it != node.end());
  auto &owner = worker_it->second;
  RAY_CHECK(owner.children_actor_ids.erase(actor_id));
  if (owner.children_actor_ids.empty()) {
    node.erase(worker_it);
    if (node.empty()) {
      owners_.erase(owner_node_id);
    }
  }
}

void GcsActorManager::NotifyCoreWorkerToKillActor(const std::shared_ptr<GcsActor> &actor,
                                                  bool force_kill, bool no_restart) {
  rpc::KillActorRequest request;
  request.set_intended_actor_id(actor->GetActorID().Binary());
  request.set_force_kill(force_kill);
  request.set_no_restart(no_restart);
  auto actor_client = worker_client_factory_(actor->GetAddress());
  RAY_LOG(DEBUG) << "Send request to kill actor " << actor->GetActorID() << " to worker "
                 << actor->GetWorkerID() << " at node " << actor->GetNodeID();
  actor_client->KillActor(request, [](auto &status, auto &) {
    RAY_LOG(DEBUG) << "Killing status: " << status.ToString();
  });
}

void GcsActorManager::KillActor(const ActorID &actor_id, bool force_kill,
                                bool no_restart) {
  RAY_LOG(DEBUG) << "Killing actor, job id = " << actor_id.JobId()
                 << ", actor id = " << actor_id << ", force_kill = " << force_kill;
  auto it = registered_actors_.find(actor_id);
  if (it == registered_actors_.end()) {
    RAY_LOG(INFO) << "Tried to kill actor that does not exist " << actor_id;
    return;
  }

  const auto &actor = it->second;
  if (actor->GetState() == rpc::ActorTableData::DEAD ||
      actor->GetState() == rpc::ActorTableData::DEPENDENCIES_UNREADY) {
    return;
  }

  // The actor is still alive or pending creation.
  const auto &node_id = actor->GetNodeID();
  const auto &worker_id = actor->GetWorkerID();
  auto node_it = created_actors_.find(node_id);
  if (node_it != created_actors_.end() && node_it->second.count(worker_id)) {
    // The actor has already been created. Destroy the process by force-killing
    // it.
    NotifyCoreWorkerToKillActor(actor, force_kill, no_restart);
  } else {
    const auto &task_id = actor->GetCreationTaskSpecification().TaskId();
    RAY_LOG(DEBUG) << "The actor " << actor->GetActorID()
                   << " hasn't been created yet, cancel scheduling " << task_id;
    CancelActorInScheduling(actor, task_id);
    ReconstructActor(actor_id, /*need_reschedule=*/true,
                     GenKilledByApplicationCause(GetActor(actor_id)));
  }
}

void GcsActorManager::AddDestroyedActorToCache(const std::shared_ptr<GcsActor> &actor) {
  if (destroyed_actors_.size() >=
      RayConfig::instance().maximum_gcs_destroyed_actor_cached_count()) {
    const auto &actor_id = sorted_destroyed_actor_list_.front().first;
    RAY_CHECK_OK(gcs_table_storage_->ActorTable().Delete(actor_id, nullptr));
    destroyed_actors_.erase(actor_id);
    sorted_destroyed_actor_list_.pop_front();
  }

  if (destroyed_actors_.emplace(actor->GetActorID(), actor).second) {
    sorted_destroyed_actor_list_.emplace_back(
        actor->GetActorID(), (int64_t)actor->GetActorTableData().timestamp());
  }
}

void GcsActorManager::CancelActorInScheduling(const std::shared_ptr<GcsActor> &actor,
                                              const TaskID &task_id) {
  RAY_LOG(DEBUG) << "Cancel actor in scheduling: actor_id " << actor->GetActorID()
                 << ", task_id " << task_id;
  const auto &actor_id = actor->GetActorID();
  const auto &node_id = actor->GetNodeID();
  // The actor has not been created yet. It is either being scheduled or is
  // pending scheduling.
  auto canceled_actor_id =
      gcs_actor_scheduler_->CancelOnWorker(actor->GetNodeID(), actor->GetWorkerID());
  if (!canceled_actor_id.IsNil()) {
    // The actor was being scheduled and has now been canceled.
    RAY_CHECK(canceled_actor_id == actor_id);
  } else {
    auto pending_it = std::find_if(pending_actors_.begin(), pending_actors_.end(),
                                   [actor_id](const std::shared_ptr<GcsActor> &actor) {
                                     return actor->GetActorID() == actor_id;
                                   });

    // The actor was pending scheduling. Remove it from the queue.
    if (pending_it != pending_actors_.end()) {
      pending_actors_.erase(pending_it);
    } else {
      // When actor creation request of this actor id is pending in raylet,
      // it doesn't responds, and the actor should be still in leasing state.
      // NOTE: We will cancel outstanding lease request by calling
      // `raylet_client->CancelWorkerLease`.
      gcs_actor_scheduler_->CancelOnLeasing(node_id, actor_id, task_id);
    }
  }
}

const GcsActor *GcsActorManager::GetActor(const ActorID &actor_id) const {
  auto it = registered_actors_.find(actor_id);
  if (it != registered_actors_.end()) {
    return it->second.get();
  }

  it = destroyed_actors_.find(actor_id);
  if (it != destroyed_actors_.end()) {
    return it->second.get();
  }

  return nullptr;
}

std::string GcsActorManager::DebugString() const {
  uint64_t num_named_actors = 0;
  for (const auto &pair : named_actors_) {
    num_named_actors += pair.second.size();
  }

  std::ostringstream stream;
  stream << "GcsActorManager: "
         << "\n- RegisterActor request count: "
         << counts_[CountType::REGISTER_ACTOR_REQUEST]
         << "\n- CreateActor request count: " << counts_[CountType::CREATE_ACTOR_REQUEST]
         << "\n- GetActorInfo request count: "
         << counts_[CountType::GET_ACTOR_INFO_REQUEST]
         << "\n- GetNamedActorInfo request count: "
         << counts_[CountType::GET_NAMED_ACTOR_INFO_REQUEST]
         << "\n- GetAllActorInfo request count: "
         << counts_[CountType::GET_ALL_ACTOR_INFO_REQUEST]
         << "\n- KillActor request count: " << counts_[CountType::KILL_ACTOR_REQUEST]
         << "\n- ListNamedActors request count: "
         << counts_[CountType::LIST_NAMED_ACTORS_REQUEST]
         << "\n- Registered actors count: " << registered_actors_.size()
         << "\n- Destroyed actors count: " << destroyed_actors_.size()
         << "\n- Named actors count: " << num_named_actors
         << "\n- Unresolved actors count: " << unresolved_actors_.size()
         << "\n- Pending actors count: " << pending_actors_.size()
         << "\n- Created actors count: " << created_actors_.size()
         << "\n- owners_: " << owners_.size()
         << "\n- actor_to_register_callbacks_: " << actor_to_register_callbacks_.size()
         << "\n- actor_to_create_callbacks_: " << actor_to_create_callbacks_.size()
         << "\n- sorted_destroyed_actor_list_: " << sorted_destroyed_actor_list_.size();
  return stream.str();
}

void GcsActorManager::RecordMetrics() const {
  ray::stats::STATS_gcs_actors_count.Record(registered_actors_.size(), "Registered");
  ray::stats::STATS_gcs_actors_count.Record(created_actors_.size(), "Created");
  ray::stats::STATS_gcs_actors_count.Record(destroyed_actors_.size(), "Destroyed");
  ray::stats::STATS_gcs_actors_count.Record(unresolved_actors_.size(), "Unresolved");
  ray::stats::STATS_gcs_actors_count.Record(pending_actors_.size(), "Pending");
}

}  // namespace gcs
}  // namespace ray<|MERGE_RESOLUTION|>--- conflicted
+++ resolved
@@ -683,16 +683,11 @@
         if (node_it != owners_.end() && node_it->second.count(owner_id)) {
           // Only destroy the actor if its owner is still alive. The actor may
           // have already been destroyed if the owner died.
-<<<<<<< HEAD
-          DestroyActor(actor_id, GenActorOutOfScopeCause(GetActor(actor_id)));
-=======
-
           // For multiple actors in one process, if one actor is out of scope,
           // We shouldn't force kill the actor because other actors in the process
           // are still alive.
           auto force_kill = get_num_java_workers_per_process_(actor_id.JobId()) <= 1;
-          DestroyActor(actor_id, GenActorOutOfScopeCause(), force_kill);
->>>>>>> 6e77b394
+          DestroyActor(actor_id, GenActorOutOfScopeCause(GetActor(actor_id)), force_kill);
         }
       });
 }
