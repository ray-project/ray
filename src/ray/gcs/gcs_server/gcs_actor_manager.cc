// Copyright 2017 The Ray Authors.
//
// Licensed under the Apache License, Version 2.0 (the "License");
// you may not use this file except in compliance with the License.
// You may obtain a copy of the License at
//
//  http://www.apache.org/licenses/LICENSE-2.0
//
// Unless required by applicable law or agreed to in writing, software
// distributed under the License is distributed on an "AS IS" BASIS,
// WITHOUT WARRANTIES OR CONDITIONS OF ANY KIND, either express or implied.
// See the License for the specific language governing permissions and
// limitations under the License.

#include "ray/gcs/gcs_server/gcs_actor_manager.h"

#include <boost/regex.hpp>
#include <utility>

#include "ray/common/ray_config.h"
#include "ray/gcs/pb_util.h"
#include "ray/stats/metric_defs.h"

namespace {
/// The error message constructed from below methods is user-facing, so please avoid
/// including too much implementation detail or internal information.
void AddActorInfo(const ray::gcs::GcsActor *actor,
                  ray::rpc::ActorDiedErrorContext *mutable_actor_died_error_ctx) {
  if (actor == nullptr) {
    return;
  }
  RAY_CHECK(mutable_actor_died_error_ctx != nullptr);
  mutable_actor_died_error_ctx->set_owner_id(actor->GetOwnerID().Binary());
  mutable_actor_died_error_ctx->set_owner_ip_address(
      actor->GetOwnerAddress().ip_address());
  mutable_actor_died_error_ctx->set_node_ip_address(actor->GetAddress().ip_address());
  mutable_actor_died_error_ctx->set_pid(actor->GetActorTableData().pid());
  mutable_actor_died_error_ctx->set_name(actor->GetName());
  mutable_actor_died_error_ctx->set_ray_namespace(actor->GetRayNamespace());
  mutable_actor_died_error_ctx->set_class_name(actor->GetActorTableData().class_name());
  mutable_actor_died_error_ctx->set_actor_id(actor->GetActorID().Binary());
}

const ray::rpc::ActorDeathCause GenRuntimeEnvFailedCause(const std::string &error_msg) {
  ray::rpc::ActorDeathCause death_cause;
  death_cause.mutable_runtime_env_failed_context()->set_error_message(error_msg);
  return death_cause;
}

const ray::rpc::ActorDeathCause GenNodeDiedCause(const ray::gcs::GcsActor *actor,
                                                 const std::string ip_address,
                                                 const NodeID &node_id) {
  ray::rpc::ActorDeathCause death_cause;
  auto actor_died_error_ctx = death_cause.mutable_actor_died_error_context();
  AddActorInfo(actor, actor_died_error_ctx);
  actor_died_error_ctx->set_error_message(absl::StrCat(
      "(ip=", ip_address,
      ") The actor is dead because its node has died. Node Id: ", node_id.Hex()));
  return death_cause;
}

const ray::rpc::ActorDeathCause GenWorkerDiedCause(
    const ray::gcs::GcsActor *actor, const std::string &ip_address,
    const ray::rpc::WorkerExitType &disconnect_type) {
  ray::rpc::ActorDeathCause death_cause;
  auto actor_died_error_ctx = death_cause.mutable_actor_died_error_context();
  AddActorInfo(actor, actor_died_error_ctx);
  actor_died_error_ctx->set_error_message(absl::StrCat(
      "(ip=", ip_address,
      ") The actor is dead because its worker process has died. Worker exit type: ",
      ray::rpc::WorkerExitType_Name(disconnect_type)));
  return death_cause;
}
const ray::rpc::ActorDeathCause GenOwnerDiedCause(
    const ray::gcs::GcsActor *actor, const WorkerID &owner_id,
    const ray::rpc::WorkerExitType disconnect_type, const std::string owner_ip_address) {
  ray::rpc::ActorDeathCause death_cause;
  auto actor_died_error_ctx = death_cause.mutable_actor_died_error_context();
  AddActorInfo(actor, actor_died_error_ctx);
  actor_died_error_ctx->set_error_message(absl::StrCat(
      "The actor is dead because its owner has died. Owner Id: ", owner_id.Hex(),
      " Owner Ip address: ", owner_ip_address,
      " Owner worker exit type: ", ray::rpc::WorkerExitType_Name(disconnect_type)));
  return death_cause;
}

const ray::rpc::ActorDeathCause GenKilledByApplicationCause(
    const ray::gcs::GcsActor *actor) {
  ray::rpc::ActorDeathCause death_cause;
  auto actor_died_error_ctx = death_cause.mutable_actor_died_error_context();
  AddActorInfo(actor, actor_died_error_ctx);
  actor_died_error_ctx->set_error_message(
      "The actor is dead because it was killed by `ray.kill`.");
  return death_cause;
}

const ray::rpc::ActorDeathCause GenActorOutOfScopeCause(const ray::gcs::GcsActor *actor) {
  ray::rpc::ActorDeathCause death_cause;
  auto actor_died_error_ctx = death_cause.mutable_actor_died_error_context();
  AddActorInfo(actor, actor_died_error_ctx);
  actor_died_error_ctx->set_error_message(
      "The actor is dead because because all references to the actor were removed.");
  return death_cause;
}
}  // namespace

namespace ray {
namespace gcs {

bool is_uuid(const std::string &str) {
  static const boost::regex e(
      "[a-f0-9]{8}-[a-f0-9]{4}-4[a-f0-9]{3}-[89aAbB][a-f0-9]{3}-[a-f0-9]{12}");
  return regex_match(str, e);  // note: case sensitive now
}

NodeID GcsActor::GetNodeID() const {
  const auto &raylet_id_binary = actor_table_data_.address().raylet_id();
  if (raylet_id_binary.empty()) {
    return NodeID::Nil();
  }
  return NodeID::FromBinary(raylet_id_binary);
}

void GcsActor::UpdateAddress(const rpc::Address &address) {
  actor_table_data_.mutable_address()->CopyFrom(address);
}

const rpc::Address &GcsActor::GetAddress() const { return actor_table_data_.address(); }

WorkerID GcsActor::GetWorkerID() const {
  const auto &address = actor_table_data_.address();
  if (address.worker_id().empty()) {
    return WorkerID::Nil();
  }
  return WorkerID::FromBinary(address.worker_id());
}

WorkerID GcsActor::GetOwnerID() const {
  return WorkerID::FromBinary(GetOwnerAddress().worker_id());
}

NodeID GcsActor::GetOwnerNodeID() const {
  return NodeID::FromBinary(GetOwnerAddress().raylet_id());
}

const rpc::Address &GcsActor::GetOwnerAddress() const {
  return actor_table_data_.owner_address();
}

void GcsActor::UpdateState(rpc::ActorTableData::ActorState state) {
  actor_table_data_.set_state(state);
}

rpc::ActorTableData::ActorState GcsActor::GetState() const {
  return actor_table_data_.state();
}

ActorID GcsActor::GetActorID() const {
  return ActorID::FromBinary(actor_table_data_.actor_id());
}

bool GcsActor::IsDetached() const { return actor_table_data_.is_detached(); }

std::string GcsActor::GetName() const { return actor_table_data_.name(); }

std::string GcsActor::GetRayNamespace() const {
  return actor_table_data_.ray_namespace();
}

TaskSpecification GcsActor::GetCreationTaskSpecification() const {
  const auto &task_spec = actor_table_data_.task_spec();
  return TaskSpecification(task_spec);
}

const rpc::ActorTableData &GcsActor::GetActorTableData() const {
  return actor_table_data_;
}

rpc::ActorTableData *GcsActor::GetMutableActorTableData() { return &actor_table_data_; }

std::shared_ptr<const GcsActorWorkerAssignment> GcsActor::GetActorWorkerAssignment()
    const {
  return assignment_ptr_;
}

void GcsActor::SetActorWorkerAssignment(
    std::shared_ptr<GcsActorWorkerAssignment> assignment_ptr) {
  assignment_ptr_ = std::move(assignment_ptr);
}

/////////////////////////////////////////////////////////////////////////////////////////
GcsActorManager::GcsActorManager(
    boost::asio::io_context &io_context,
    std::shared_ptr<GcsActorSchedulerInterface> scheduler,
    std::shared_ptr<GcsTableStorage> gcs_table_storage,
    std::shared_ptr<GcsPublisher> gcs_publisher, RuntimeEnvManager &runtime_env_manager,
    std::function<void(const ActorID &)> destroy_owned_placement_group_if_needed,
    std::function<std::shared_ptr<rpc::JobConfig>(const JobID &)> get_job_config,
    std::function<void(std::function<void(void)>, boost::posix_time::milliseconds)>
        run_delayed,
    const rpc::ClientFactoryFn &worker_client_factory)
    : io_context_(io_context),
      gcs_actor_scheduler_(std::move(scheduler)),
      gcs_table_storage_(std::move(gcs_table_storage)),
      gcs_publisher_(std::move(gcs_publisher)),
      worker_client_factory_(worker_client_factory),
      destroy_owned_placement_group_if_needed_(destroy_owned_placement_group_if_needed),
      get_job_config_(get_job_config),
      runtime_env_manager_(runtime_env_manager),
      run_delayed_(run_delayed),
      actor_gc_delay_(RayConfig::instance().gcs_actor_table_min_duration_ms()) {
  RAY_CHECK(worker_client_factory_);
  RAY_CHECK(destroy_owned_placement_group_if_needed_);
  if (RayConfig::instance().gcs_actor_scheduling_enabled()) {
    auto gcs_actor_scheduler =
        std::dynamic_pointer_cast<GcsBasedActorScheduler>(gcs_actor_scheduler_);
    gcs_actor_scheduler->AddResourcesChangedListener([this] {
      bool posted = GetSchedulePendingActorsPosted();
      if (!posted) {
        SetSchedulePendingActorsPosted(true);
        io_context_.post([this] { SchedulePendingActors(); });
      }
    });
  }
}

void GcsActorManager::HandleRegisterActor(const rpc::RegisterActorRequest &request,
                                          rpc::RegisterActorReply *reply,
                                          rpc::SendReplyCallback send_reply_callback) {
  RAY_CHECK(request.task_spec().type() == TaskType::ACTOR_CREATION_TASK);
  auto actor_id =
      ActorID::FromBinary(request.task_spec().actor_creation_task_spec().actor_id());

  RAY_LOG(INFO) << "Registering actor, job id = " << actor_id.JobId()
                << ", actor id = " << actor_id;
  Status status =
      RegisterActor(request, [reply, send_reply_callback,
                              actor_id](const std::shared_ptr<gcs::GcsActor> &actor) {
        RAY_LOG(INFO) << "Registered actor, job id = " << actor_id.JobId()
                      << ", actor id = " << actor_id;
        GCS_RPC_SEND_REPLY(send_reply_callback, reply, Status::OK());
      });
  if (!status.ok()) {
    RAY_LOG(WARNING) << "Failed to register actor: " << status.ToString()
                     << ", job id = " << actor_id.JobId() << ", actor id = " << actor_id;
    GCS_RPC_SEND_REPLY(send_reply_callback, reply, status);
  }
  ++counts_[CountType::REGISTER_ACTOR_REQUEST];
}

void GcsActorManager::HandleCreateActor(const rpc::CreateActorRequest &request,
                                        rpc::CreateActorReply *reply,
                                        rpc::SendReplyCallback send_reply_callback) {
  RAY_CHECK(request.task_spec().type() == TaskType::ACTOR_CREATION_TASK);
  auto actor_id =
      ActorID::FromBinary(request.task_spec().actor_creation_task_spec().actor_id());

  RAY_LOG(INFO) << "Creating actor, job id = " << actor_id.JobId()
                << ", actor id = " << actor_id;
  Status status = CreateActor(request, [reply, send_reply_callback, actor_id](
                                           const std::shared_ptr<gcs::GcsActor> &actor,
                                           const rpc::PushTaskReply &task_reply) {
    RAY_LOG(INFO) << "Finished creating actor, job id = " << actor_id.JobId()
                  << ", actor id = " << actor_id;
    reply->mutable_actor_address()->CopyFrom(actor->GetAddress());
    reply->mutable_borrowed_refs()->CopyFrom(task_reply.borrowed_refs());
    GCS_RPC_SEND_REPLY(send_reply_callback, reply, Status::OK());
  });
  if (!status.ok()) {
    RAY_LOG(WARNING) << "Failed to create actor, job id = " << actor_id.JobId()
                     << ", actor id = " << actor_id << ", status: " << status.ToString();
    GCS_RPC_SEND_REPLY(send_reply_callback, reply, status);
  }
  ++counts_[CountType::CREATE_ACTOR_REQUEST];
}

void GcsActorManager::HandleGetActorInfo(const rpc::GetActorInfoRequest &request,
                                         rpc::GetActorInfoReply *reply,
                                         rpc::SendReplyCallback send_reply_callback) {
  ActorID actor_id = ActorID::FromBinary(request.actor_id());
  RAY_LOG(DEBUG) << "Getting actor info"
                 << ", job id = " << actor_id.JobId() << ", actor id = " << actor_id;

  const auto &registered_actor_iter = registered_actors_.find(actor_id);
  if (registered_actor_iter != registered_actors_.end()) {
    reply->unsafe_arena_set_allocated_actor_table_data(
        registered_actor_iter->second->GetMutableActorTableData());
  } else {
    const auto &destroyed_actor_iter = destroyed_actors_.find(actor_id);
    if (destroyed_actor_iter != destroyed_actors_.end()) {
      reply->unsafe_arena_set_allocated_actor_table_data(
          destroyed_actor_iter->second->GetMutableActorTableData());
    }
  }

  RAY_LOG(DEBUG) << "Finished getting actor info, job id = " << actor_id.JobId()
                 << ", actor id = " << actor_id;
  GCS_RPC_SEND_REPLY(send_reply_callback, reply, Status::OK());
  ++counts_[CountType::GET_ACTOR_INFO_REQUEST];
}

void GcsActorManager::HandleGetAllActorInfo(const rpc::GetAllActorInfoRequest &request,
                                            rpc::GetAllActorInfoReply *reply,
                                            rpc::SendReplyCallback send_reply_callback) {
  RAY_LOG(DEBUG) << "Getting all actor info.";
  ++counts_[CountType::GET_ALL_ACTOR_INFO_REQUEST];
  if (request.show_dead_jobs() == false) {
    for (const auto &iter : registered_actors_) {
      reply->mutable_actor_table_data()->UnsafeArenaAddAllocated(
          const_cast<rpc::ActorTableData *>(iter.second->GetMutableActorTableData()));
    }
    for (const auto &iter : destroyed_actors_) {
      reply->mutable_actor_table_data()->UnsafeArenaAddAllocated(
          const_cast<rpc::ActorTableData *>(iter.second->GetMutableActorTableData()));
    }
    RAY_LOG(DEBUG) << "Finished getting all actor info.";
    GCS_RPC_SEND_REPLY(send_reply_callback, reply, Status::OK());
    return;
  }

  RAY_CHECK(request.show_dead_jobs());
  // We don't maintain an in-memory cache of all actors which belong to dead
  // jobs, so fetch it from redis.
  Status status = gcs_table_storage_->ActorTable().GetAll(
      [reply, send_reply_callback](
          const std::unordered_map<ActorID, rpc::ActorTableData> &result) {
        for (const auto &pair : result) {
          // TODO yic: Fix const cast
          reply->mutable_actor_table_data()->UnsafeArenaAddAllocated(
              const_cast<rpc::ActorTableData *>(&pair.second));
        }
        GCS_RPC_SEND_REPLY(send_reply_callback, reply, Status::OK());
        RAY_LOG(DEBUG) << "Finished getting all actor info.";
      });
  if (!status.ok()) {
    // Send the response to unblock the sender and free the request.
    GCS_RPC_SEND_REPLY(send_reply_callback, reply, status);
  }
}

void GcsActorManager::HandleGetNamedActorInfo(
    const rpc::GetNamedActorInfoRequest &request, rpc::GetNamedActorInfoReply *reply,
    rpc::SendReplyCallback send_reply_callback) {
  const std::string &name = request.name();
  const std::string &ray_namespace = request.ray_namespace();
  RAY_LOG(DEBUG) << "Getting actor info, name = " << name
                 << " , namespace = " << ray_namespace;

  // Try to look up the actor ID for the named actor.
  ActorID actor_id = GetActorIDByName(name, ray_namespace);

  Status status = Status::OK();
  auto iter = registered_actors_.find(actor_id);
  if (actor_id.IsNil() || iter == registered_actors_.end()) {
    // The named actor was not found or the actor is already removed.
    std::stringstream stream;
    stream << "Actor with name '" << name << "' was not found.";
    RAY_LOG(WARNING) << stream.str();
    status = Status::NotFound(stream.str());
  } else {
    reply->unsafe_arena_set_allocated_actor_table_data(
        iter->second->GetMutableActorTableData());
    RAY_LOG(DEBUG) << "Finished getting actor info, job id = " << actor_id.JobId()
                   << ", actor id = " << actor_id;
  }
  GCS_RPC_SEND_REPLY(send_reply_callback, reply, status);
  ++counts_[CountType::GET_NAMED_ACTOR_INFO_REQUEST];
}

void GcsActorManager::HandleListNamedActors(const rpc::ListNamedActorsRequest &request,
                                            rpc::ListNamedActorsReply *reply,
                                            rpc::SendReplyCallback send_reply_callback) {
  const std::string &ray_namespace = request.ray_namespace();
  RAY_LOG(DEBUG) << "Getting named actor names, namespace = " << ray_namespace;

  std::vector<std::pair<std::string, std::string>> actors =
      ListNamedActors(request.all_namespaces(), ray_namespace);
  for (const auto &actor : actors) {
    auto named_actor_indo = reply->add_named_actors_list();
    named_actor_indo->set_ray_namespace(actor.first);
    named_actor_indo->set_name(actor.second);
  }
  GCS_RPC_SEND_REPLY(send_reply_callback, reply, Status::OK());
  ++counts_[CountType::LIST_NAMED_ACTORS_REQUEST];
}

void GcsActorManager::HandleKillActorViaGcs(const rpc::KillActorViaGcsRequest &request,
                                            rpc::KillActorViaGcsReply *reply,
                                            rpc::SendReplyCallback send_reply_callback) {
  const auto &actor_id = ActorID::FromBinary(request.actor_id());
  bool force_kill = request.force_kill();
  bool no_restart = request.no_restart();
  if (no_restart) {
    DestroyActor(actor_id, GenKilledByApplicationCause(GetActor(actor_id)));
  } else {
    KillActor(actor_id, force_kill, no_restart);
  }

  GCS_RPC_SEND_REPLY(send_reply_callback, reply, Status::OK());
  RAY_LOG(DEBUG) << "Finished killing actor, job id = " << actor_id.JobId()
                 << ", actor id = " << actor_id << ", force_kill = " << force_kill
                 << ", no_restart = " << no_restart;
  ++counts_[CountType::KILL_ACTOR_REQUEST];
}

Status GcsActorManager::RegisterActor(const ray::rpc::RegisterActorRequest &request,
                                      RegisterActorCallback success_callback) {
  // NOTE: After the abnormal recovery of the network between GCS client and GCS server or
  // the GCS server is restarted, it is required to continue to register actor
  // successfully.
  RAY_CHECK(success_callback);
  const auto &actor_creation_task_spec = request.task_spec().actor_creation_task_spec();
  auto actor_id = ActorID::FromBinary(actor_creation_task_spec.actor_id());

  auto iter = registered_actors_.find(actor_id);
  if (iter != registered_actors_.end()) {
    auto pending_register_iter = actor_to_register_callbacks_.find(actor_id);
    if (pending_register_iter != actor_to_register_callbacks_.end()) {
      // 1. The GCS client sends the `RegisterActor` request to the GCS server.
      // 2. The GCS client receives some network errors.
      // 3. The GCS client resends the `RegisterActor` request to the GCS server.
      pending_register_iter->second.emplace_back(std::move(success_callback));
    } else {
      // 1. The GCS client sends the `RegisterActor` request to the GCS server.
      // 2. The GCS server flushes the actor to the storage and restarts before replying
      // to the GCS client.
      // 3. The GCS client resends the `RegisterActor` request to the GCS server.
      success_callback(iter->second);
    }
    return Status::OK();
  }

  const auto job_id = JobID::FromBinary(request.task_spec().job_id());

  // Use the namespace in task options by default. Otherwise use the
  // namespace from the job.
  std::string ray_namespace = actor_creation_task_spec.ray_namespace();
  if (ray_namespace.empty()) {
    ray_namespace = get_job_config_(job_id)->ray_namespace();
  }
  auto actor = std::make_shared<GcsActor>(request.task_spec(), ray_namespace);
  if (!actor->GetName().empty()) {
    auto &actors_in_namespace = named_actors_[actor->GetRayNamespace()];
    auto it = actors_in_namespace.find(actor->GetName());
    if (it == actors_in_namespace.end()) {
      if (is_uuid(actor->GetRayNamespace()) && actor->IsDetached()) {
        std::ostringstream stream;
        stream
            << "It looks like you're creating a detached actor in an anonymous "
               "namespace. In order to access this actor in the future, you will need to "
               "explicitly connect to this namespace with ray.init(namespace=\""
            << actor->GetRayNamespace() << "\", ...)";

        auto error_data_ptr =
            gcs::CreateErrorTableData("detached_actor_anonymous_namespace", stream.str(),
                                      absl::GetCurrentTimeNanos(), job_id);

        RAY_LOG(WARNING) << error_data_ptr->SerializeAsString();
        RAY_CHECK_OK(
            gcs_publisher_->PublishError(job_id.Hex(), *error_data_ptr, nullptr));
      }
      actors_in_namespace.emplace(actor->GetName(), actor->GetActorID());
    } else {
      std::stringstream stream;
      stream << "Actor with name '" << actor->GetName()
             << "' already exists in the namespace " << actor->GetRayNamespace();
      return Status::NotFound(stream.str());
    }
  }

  actor_to_register_callbacks_[actor_id].emplace_back(std::move(success_callback));
  registered_actors_.emplace(actor->GetActorID(), actor);

  const auto &owner_address = actor->GetOwnerAddress();
  auto node_id = NodeID::FromBinary(owner_address.raylet_id());
  auto worker_id = WorkerID::FromBinary(owner_address.worker_id());
  RAY_CHECK(unresolved_actors_[node_id][worker_id].emplace(actor->GetActorID()).second);

  if (!actor->IsDetached()) {
    // This actor is owned. Send a long polling request to the actor's
    // owner to determine when the actor should be removed.
    PollOwnerForActorOutOfScope(actor);
  } else {
    // If it's a detached actor, we need to register the runtime env it used to GC.
    runtime_env_manager_.AddURIReference(actor->GetActorID().Hex(),
                                         request.task_spec().runtime_env_info());
  }

  // The backend storage is supposed to be reliable, so the status must be ok.
  RAY_CHECK_OK(gcs_table_storage_->ActorTable().Put(
      actor->GetActorID(), *actor->GetMutableActorTableData(),
      [this, actor](const Status &status) {
        // The backend storage is supposed to be reliable, so the status must be ok.
        RAY_CHECK_OK(status);
        // If a creator dies before this callback is called, the actor could have been
        // already destroyed. It is okay not to invoke a callback because we don't need
        // to reply to the creator as it is already dead.
        auto registered_actor_it = registered_actors_.find(actor->GetActorID());
        if (registered_actor_it == registered_actors_.end()) {
          // NOTE(sang): This logic assumes that the ordering of backend call is
          // guaranteed. It is currently true because we use a single TCP socket to call
          // the default Redis backend. If ordering is not guaranteed, we should overwrite
          // the actor state to DEAD to avoid race condition.
          return;
        }
        RAY_CHECK_OK(gcs_publisher_->PublishActor(actor->GetActorID(),
                                                  actor->GetActorTableData(), nullptr));
        // Invoke all callbacks for all registration requests of this actor (duplicated
        // requests are included) and remove all of them from
        // actor_to_register_callbacks_.
        // Reply to the owner to indicate that the actor has been registered.
        auto iter = actor_to_register_callbacks_.find(actor->GetActorID());
        RAY_CHECK(iter != actor_to_register_callbacks_.end() && !iter->second.empty());
        auto callbacks = std::move(iter->second);
        actor_to_register_callbacks_.erase(iter);
        for (auto &callback : callbacks) {
          callback(actor);
        }
      }));
  return Status::OK();
}

Status GcsActorManager::CreateActor(const ray::rpc::CreateActorRequest &request,
                                    CreateActorCallback callback) {
  // NOTE: After the abnormal recovery of the network between GCS client and GCS server or
  // the GCS server is restarted, it is required to continue to create actor
  // successfully.
  RAY_CHECK(callback);
  const auto &actor_creation_task_spec = request.task_spec().actor_creation_task_spec();
  auto actor_id = ActorID::FromBinary(actor_creation_task_spec.actor_id());

  auto iter = registered_actors_.find(actor_id);
  if (iter == registered_actors_.end()) {
    RAY_LOG(DEBUG) << "Actor " << actor_id
                   << " may be already destroyed, job id = " << actor_id.JobId();
    return Status::Invalid("Actor may be already destroyed.");
  }

  const auto &actor_name = iter->second->GetName();
  // If the actor has the name, the name metadata should be stored already.
  if (!actor_name.empty()) {
    RAY_CHECK(!GetActorIDByName(actor_name, iter->second->GetRayNamespace()).IsNil());
  }

  if (iter->second->GetState() == rpc::ActorTableData::ALIVE) {
    // In case of temporary network failures, workers will re-send multiple duplicate
    // requests to GCS server.
    // In this case, we can just reply.
    // TODO(swang): Need to pass ref count info.
    callback(iter->second, rpc::PushTaskReply());
    return Status::OK();
  }

  auto actor_creation_iter = actor_to_create_callbacks_.find(actor_id);
  if (actor_creation_iter != actor_to_create_callbacks_.end()) {
    // It is a duplicate message, just mark the callback as pending and invoke it after
    // the actor has been successfully created.
    actor_creation_iter->second.emplace_back(std::move(callback));
    return Status::OK();
  }
  // Mark the callback as pending and invoke it after the actor has been successfully
  // created.
  actor_to_create_callbacks_[actor_id].emplace_back(std::move(callback));

  // If GCS restarts while processing `CreateActor` request, GCS client will resend the
  // `CreateActor` request.
  // After GCS restarts, the state of the actor may not be `DEPENDENCIES_UNREADY`.
  if (iter->second->GetState() != rpc::ActorTableData::DEPENDENCIES_UNREADY) {
    RAY_LOG(INFO) << "Actor " << actor_id
                  << " is already in the process of creation. Skip it directly, job id = "
                  << actor_id.JobId();
    return Status::OK();
  }

  // Remove the actor from the unresolved actor map.
  const auto job_id = JobID::FromBinary(request.task_spec().job_id());
  const auto &actor_namespace = iter->second->GetRayNamespace();
  auto actor = std::make_shared<GcsActor>(request.task_spec(),
                                          actor_namespace.empty()
                                              ? get_job_config_(job_id)->ray_namespace()
                                              : actor_namespace);
  actor->GetMutableActorTableData()->set_state(rpc::ActorTableData::PENDING_CREATION);
  const auto &actor_table_data = actor->GetActorTableData();
  // Pub this state for dashboard showing.
  RAY_CHECK_OK(gcs_publisher_->PublishActor(actor_id, actor_table_data, nullptr));
  RemoveUnresolvedActor(actor);

  // Update the registered actor as its creation task specification may have changed due
  // to resolved dependencies.
  registered_actors_[actor_id] = actor;

  // Schedule the actor.
  gcs_actor_scheduler_->Schedule(actor);
  return Status::OK();
}

ActorID GcsActorManager::GetActorIDByName(const std::string &name,
                                          const std::string &ray_namespace) const {
  ActorID actor_id = ActorID::Nil();
  auto namespace_it = named_actors_.find(ray_namespace);
  if (namespace_it != named_actors_.end()) {
    auto it = namespace_it->second.find(name);
    if (it != namespace_it->second.end()) {
      actor_id = it->second;
    }
  }
  return actor_id;
}

void GcsActorManager::RemoveActorNameFromRegistry(
    const std::shared_ptr<GcsActor> &actor) {
  // Remove actor from `named_actors_` if its name is not empty.
  if (!actor->GetName().empty()) {
    auto namespace_it = named_actors_.find(actor->GetRayNamespace());
    if (namespace_it != named_actors_.end()) {
      auto it = namespace_it->second.find(actor->GetName());
      if (it != namespace_it->second.end()) {
        RAY_LOG(INFO) << "Actor name " << actor->GetName() << " is cleand up.";
        namespace_it->second.erase(it);
      }
      // If we just removed the last actor in the namespace, remove the map.
      if (namespace_it->second.empty()) {
        named_actors_.erase(namespace_it);
      }
    }
  }
}

std::vector<std::pair<std::string, std::string>> GcsActorManager::ListNamedActors(
    bool all_namespaces, const std::string &ray_namespace) const {
  std::vector<std::pair<std::string, std::string>> actors;
  if (all_namespaces) {
    for (const auto &namespace_it : named_actors_) {
      for (const auto &actor_it : namespace_it.second) {
        actors.push_back(std::make_pair(namespace_it.first, actor_it.first));
      }
    }
  } else {
    auto namespace_it = named_actors_.find(ray_namespace);
    if (namespace_it != named_actors_.end()) {
      for (const auto &actor_it : namespace_it->second) {
        actors.push_back(std::make_pair(namespace_it->first, actor_it.first));
      }
    }
  }
  return actors;
}

void GcsActorManager::PollOwnerForActorOutOfScope(
    const std::shared_ptr<GcsActor> &actor) {
  const auto &actor_id = actor->GetActorID();
  const auto &owner_node_id = actor->GetOwnerNodeID();
  const auto &owner_id = actor->GetOwnerID();
  auto &workers = owners_[owner_node_id];
  auto it = workers.find(owner_id);
  if (it == workers.end()) {
    RAY_LOG(DEBUG) << "Adding owner " << owner_id << " of actor " << actor_id
                   << ", job id = " << actor_id.JobId();
    std::shared_ptr<rpc::CoreWorkerClientInterface> client =
        worker_client_factory_(actor->GetOwnerAddress());
    it = workers.emplace(owner_id, Owner(std::move(client))).first;
  }
  it->second.children_actor_ids.insert(actor_id);

  rpc::WaitForActorOutOfScopeRequest wait_request;
  wait_request.set_intended_worker_id(owner_id.Binary());
  wait_request.set_actor_id(actor_id.Binary());
  it->second.client->WaitForActorOutOfScope(
      wait_request, [this, owner_node_id, owner_id, actor_id](
                        Status status, const rpc::WaitForActorOutOfScopeReply &reply) {
        if (!status.ok()) {
          RAY_LOG(INFO) << "Worker " << owner_id
                        << " failed, destroying actor child, job id = "
                        << actor_id.JobId();
        } else {
          RAY_LOG(INFO) << "Actor " << actor_id
                        << " is out of scope, destroying actor child, job id = "
                        << actor_id.JobId();
        }

        auto node_it = owners_.find(owner_node_id);
        if (node_it != owners_.end() && node_it->second.count(owner_id)) {
          // Only destroy the actor if its owner is still alive. The actor may
          // have already been destroyed if the owner died.
          // For multiple actors in one process, if one actor is out of scope,
          // We shouldn't force kill the actor because other actors in the process
          // are still alive.
<<<<<<< HEAD
          auto force_kill =
              get_job_config_(actor_id.JobId())->num_java_workers_per_process() <= 1;
          DestroyActor(actor_id, GenActorOutOfScopeCause(), force_kill);
=======
          auto force_kill = get_num_java_workers_per_process_(actor_id.JobId()) <= 1;
          DestroyActor(actor_id, GenActorOutOfScopeCause(GetActor(actor_id)), force_kill);
>>>>>>> 94af7ccc
        }
      });
}

void GcsActorManager::DestroyActor(const ActorID &actor_id,
                                   const rpc::ActorDeathCause &death_cause,
                                   bool force_kill) {
  RAY_LOG(INFO) << "Destroying actor, actor id = " << actor_id
                << ", job id = " << actor_id.JobId();
  actor_to_register_callbacks_.erase(actor_id);
  actor_to_create_callbacks_.erase(actor_id);
  auto it = registered_actors_.find(actor_id);
  if (it == registered_actors_.end()) {
    RAY_LOG(INFO) << "Tried to destroy actor that does not exist " << actor_id;
    return;
  }

  if (RayConfig::instance().gcs_actor_scheduling_enabled()) {
    gcs_actor_scheduler_->OnActorDestruction(it->second);
  }

  const auto &task_id = it->second->GetCreationTaskSpecification().TaskId();
  it->second->GetMutableActorTableData()->mutable_task_spec()->Clear();
  it->second->GetMutableActorTableData()->set_timestamp(current_sys_time_ms());
  AddDestroyedActorToCache(it->second);
  const auto actor = std::move(it->second);

  registered_actors_.erase(it);
  RAY_LOG(DEBUG) << "Try to kill actor " << actor->GetActorID() << ", with status "
                 << actor->GetState() << ", name " << actor->GetName();
  // Clean up the client to the actor's owner, if necessary.
  if (!actor->IsDetached()) {
    RemoveActorFromOwner(actor);
  } else {
    runtime_env_manager_.RemoveURIReference(actor->GetActorID().Hex());
  }
  RemoveActorNameFromRegistry(actor);
  // The actor is already dead, most likely due to process or node failure.
  if (actor->GetState() == rpc::ActorTableData::DEAD) {
    RAY_LOG(DEBUG) << "Actor " << actor->GetActorID() << "has been dead,"
                   << "skip sending killing request.";
    return;
  }
  if (actor->GetState() == rpc::ActorTableData::DEPENDENCIES_UNREADY) {
    // The actor creation task still has unresolved dependencies. Remove from the
    // unresolved actors map.
    RemoveUnresolvedActor(actor);
  } else {
    // The actor is still alive or pending creation. Clean up all remaining
    // state.
    const auto &node_id = actor->GetNodeID();
    const auto &worker_id = actor->GetWorkerID();
    auto node_it = created_actors_.find(node_id);
    if (node_it != created_actors_.end() && node_it->second.count(worker_id)) {
      // The actor has already been created. Destroy the process by force-killing
      // it.
      NotifyCoreWorkerToKillActor(actor, force_kill);
      RAY_CHECK(node_it->second.erase(actor->GetWorkerID()));
      if (node_it->second.empty()) {
        created_actors_.erase(node_it);
      }
    } else {
      CancelActorInScheduling(actor, task_id);
    }
  }

  // Update the actor to DEAD in case any callers are still alive. This can
  // happen if the owner of the actor dies while there are still callers.
  // TODO(swang): We can skip this step and delete the actor table entry
  // entirely if the callers check directly whether the owner is still alive.
  auto mutable_actor_table_data = actor->GetMutableActorTableData();
  mutable_actor_table_data->set_state(rpc::ActorTableData::DEAD);
  auto time = current_sys_time_ms();
  mutable_actor_table_data->set_end_time(time);
  mutable_actor_table_data->set_timestamp(time);
  mutable_actor_table_data->mutable_death_cause()->CopyFrom(death_cause);

  auto actor_table_data =
      std::make_shared<rpc::ActorTableData>(*mutable_actor_table_data);
  // The backend storage is reliable in the future, so the status must be ok.
  RAY_CHECK_OK(gcs_table_storage_->ActorTable().Put(
      actor->GetActorID(), *actor_table_data,
      [this, actor_id, actor_table_data](Status status) {
        RAY_CHECK_OK(gcs_publisher_->PublishActor(
            actor_id, *GenActorDataOnlyWithStates(*actor_table_data), nullptr));
        // Destroy placement group owned by this actor.
        destroy_owned_placement_group_if_needed_(actor_id);
      }));
}

absl::flat_hash_map<WorkerID, absl::flat_hash_set<ActorID>>
GcsActorManager::GetUnresolvedActorsByOwnerNode(const NodeID &node_id) const {
  absl::flat_hash_map<WorkerID, absl::flat_hash_set<ActorID>> actor_ids_map;
  auto iter = unresolved_actors_.find(node_id);
  if (iter != unresolved_actors_.end()) {
    for (const auto &entry : iter->second) {
      const auto &owner_id = entry.first;
      auto &actor_ids = actor_ids_map[owner_id];
      actor_ids.insert(entry.second.begin(), entry.second.end());
    }
  }
  return actor_ids_map;
}

absl::flat_hash_set<ActorID> GcsActorManager::GetUnresolvedActorsByOwnerWorker(
    const NodeID &node_id, const WorkerID &worker_id) const {
  absl::flat_hash_set<ActorID> actor_ids;
  auto iter = unresolved_actors_.find(node_id);
  if (iter != unresolved_actors_.end()) {
    auto it = iter->second.find(worker_id);
    if (it != iter->second.end()) {
      actor_ids.insert(it->second.begin(), it->second.end());
    }
  }
  return actor_ids;
}

void GcsActorManager::OnWorkerDead(const ray::NodeID &node_id,
                                   const ray::WorkerID &worker_id) {
  OnWorkerDead(node_id, worker_id, "", rpc::WorkerExitType::SYSTEM_ERROR_EXIT);
}

void GcsActorManager::OnWorkerDead(const ray::NodeID &node_id,
                                   const ray::WorkerID &worker_id,
                                   const std::string &worker_ip,
                                   const rpc::WorkerExitType disconnect_type,
                                   const rpc::RayException *creation_task_exception) {
  std::string message = absl::StrCat(
      "Worker ", worker_id.Hex(), " on node ", node_id.Hex(),
      " exits, type=", rpc::WorkerExitType_Name(disconnect_type),
      ", has creation_task_exception = ", (creation_task_exception != nullptr));
  if (disconnect_type == rpc::WorkerExitType::INTENDED_EXIT ||
      disconnect_type == rpc::WorkerExitType::IDLE_EXIT) {
    RAY_LOG(DEBUG) << message;
  } else {
    RAY_LOG(WARNING) << message;
  }

  bool need_reconstruct = disconnect_type != rpc::WorkerExitType::INTENDED_EXIT &&
                          disconnect_type != rpc::WorkerExitType::CREATION_TASK_ERROR;
  // Destroy all actors that are owned by this worker.
  const auto it = owners_.find(node_id);
  if (it != owners_.end() && it->second.count(worker_id)) {
    auto owner = it->second.find(worker_id);
    // Make a copy of the children actor IDs since we will delete from the
    // list.
    const auto children_ids = owner->second.children_actor_ids;
    for (const auto &child_id : children_ids) {
      DestroyActor(child_id, GenOwnerDiedCause(GetActor(child_id), worker_id,
                                               disconnect_type, worker_ip));
    }
  }

  // The creator worker of these actors died before resolving their dependencies. In this
  // case, these actors will never be created successfully. So we need to destroy them,
  // to prevent actor tasks hang forever.
  auto unresolved_actors = GetUnresolvedActorsByOwnerWorker(node_id, worker_id);
  for (auto &actor_id : unresolved_actors) {
    if (registered_actors_.count(actor_id)) {
      DestroyActor(actor_id, GenOwnerDiedCause(GetActor(actor_id), worker_id,
                                               disconnect_type, worker_ip));
    }
  }

  // Find if actor is already created or in the creation process (lease request is
  // granted)
  ActorID actor_id;
  auto iter = created_actors_.find(node_id);
  if (iter != created_actors_.end() && iter->second.count(worker_id)) {
    actor_id = iter->second[worker_id];
    iter->second.erase(worker_id);
    if (iter->second.empty()) {
      created_actors_.erase(iter);
    }
  } else {
    actor_id = gcs_actor_scheduler_->CancelOnWorker(node_id, worker_id);
    if (actor_id.IsNil()) {
      return;
    }
  }

  rpc::ActorDeathCause death_cause;
  if (creation_task_exception != nullptr) {
    absl::StrAppend(&message, ": ",
                    creation_task_exception->formatted_exception_string());

    death_cause.mutable_creation_task_failure_context()->CopyFrom(
        *creation_task_exception);
  } else {
    death_cause = GenWorkerDiedCause(GetActor(actor_id), worker_ip, disconnect_type);
  }
  // Otherwise, try to reconstruct the actor that was already created or in the creation
  // process.
  ReconstructActor(actor_id, /*need_reschedule=*/need_reconstruct, death_cause);
}

void GcsActorManager::OnNodeDead(const NodeID &node_id,
                                 const std::string node_ip_address) {
  RAY_LOG(INFO) << "Node " << node_id << " failed, reconstructing actors.";
  // Kill all children of owner actors on a dead node.
  const auto it = owners_.find(node_id);
  if (it != owners_.end()) {
    absl::flat_hash_map<WorkerID, ActorID> children_ids;
    // Make a copy of all the actor IDs owned by workers on the dead node.
    for (const auto &owner : it->second) {
      for (const auto &child_id : owner.second.children_actor_ids) {
        children_ids.emplace(owner.first, child_id);
      }
    }
    for (const auto &[owner_id, child_id] : children_ids) {
      DestroyActor(child_id,
                   GenOwnerDiedCause(GetActor(child_id), owner_id,
                                     rpc::WorkerExitType::NODE_DIED, node_ip_address));
    }
  }

  // Cancel scheduling actors that haven't been created on the node.
  auto scheduling_actor_ids = gcs_actor_scheduler_->CancelOnNode(node_id);
  for (auto &actor_id : scheduling_actor_ids) {
    ReconstructActor(actor_id, /*need_reschedule=*/true,
                     GenNodeDiedCause(GetActor(actor_id), node_ip_address, node_id));
  }

  // Try reconstructing all workers created on the node.
  auto iter = created_actors_.find(node_id);
  if (iter != created_actors_.end()) {
    auto created_actors = std::move(iter->second);
    // Remove all created actors from node_to_created_actors_.
    created_actors_.erase(iter);
    for (auto &entry : created_actors) {
      // Reconstruct the removed actor.
      ReconstructActor(
          entry.second, /*need_reschedule=*/true,
          GenNodeDiedCause(GetActor(entry.second), node_ip_address, node_id));
    }
  }

  // The creator node of these actors died before resolving their dependencies. In this
  // case, these actors will never be created successfully. So we need to destroy them,
  // to prevent actor tasks hang forever.
  auto unresolved_actors = GetUnresolvedActorsByOwnerNode(node_id);
  for (const auto &[owner_id, actor_ids] : unresolved_actors) {
    for (const auto &actor_id : actor_ids) {
      if (registered_actors_.count(actor_id)) {
        DestroyActor(actor_id,
                     GenOwnerDiedCause(GetActor(actor_id), owner_id,
                                       rpc::WorkerExitType::NODE_DIED, node_ip_address));
      }
    }
  }
}

void GcsActorManager::ReconstructActor(const ActorID &actor_id, bool need_reschedule,
                                       const rpc::ActorDeathCause &death_cause) {
  // If the owner and this actor is dead at the same time, the actor
  // could've been destroyed and dereigstered before reconstruction.
  auto iter = registered_actors_.find(actor_id);
  if (iter == registered_actors_.end()) {
    RAY_LOG(DEBUG) << "Actor is destroyed before reconstruction, actor id = " << actor_id
                   << ", job id = " << actor_id.JobId();
    return;
  }
  auto &actor = iter->second;
  auto node_id = actor->GetNodeID();
  auto worker_id = actor->GetWorkerID();
  auto mutable_actor_table_data = actor->GetMutableActorTableData();
  // If the need_reschedule is set to false, then set the `remaining_restarts` to 0
  // so that the actor will never be rescheduled.
  int64_t max_restarts = mutable_actor_table_data->max_restarts();
  uint64_t num_restarts = mutable_actor_table_data->num_restarts();
  int64_t remaining_restarts;
  // Destroy placement group owned by this actor.
  destroy_owned_placement_group_if_needed_(actor_id);
  if (!need_reschedule) {
    remaining_restarts = 0;
  } else if (max_restarts == -1) {
    remaining_restarts = -1;
  } else {
    int64_t remaining = max_restarts - num_restarts;
    remaining_restarts = std::max(remaining, static_cast<int64_t>(0));
  }

  RAY_LOG(INFO) << "Actor " << actor_id << " is failed on worker " << worker_id
                << " at node " << node_id << ", need_reschedule = " << need_reschedule
                << ", death context type = " << GetDeathCauseString(&death_cause)
                << ", remaining_restarts = " << remaining_restarts
                << ", job id = " << actor_id.JobId();

  if (remaining_restarts != 0) {
    // num_restarts must be set before updating GCS, or num_restarts will be inconsistent
    // between memory cache and storage.
    mutable_actor_table_data->set_num_restarts(num_restarts + 1);
    mutable_actor_table_data->set_state(rpc::ActorTableData::RESTARTING);
    // Make sure to reset the address before flushing to GCS. Otherwise,
    // GCS will mistakenly consider this lease request succeeds when restarting.
    actor->UpdateAddress(rpc::Address());
    mutable_actor_table_data->clear_resource_mapping();
    // The backend storage is reliable in the future, so the status must be ok.
    RAY_CHECK_OK(gcs_table_storage_->ActorTable().Put(
        actor_id, *mutable_actor_table_data,
        [this, actor_id, mutable_actor_table_data](Status status) {
          RAY_CHECK_OK(gcs_publisher_->PublishActor(
              actor_id, *GenActorDataOnlyWithStates(*mutable_actor_table_data), nullptr));
        }));
    gcs_actor_scheduler_->Schedule(actor);
  } else {
    RemoveActorNameFromRegistry(actor);
    mutable_actor_table_data->set_state(rpc::ActorTableData::DEAD);
    mutable_actor_table_data->mutable_death_cause()->CopyFrom(death_cause);
    auto time = current_sys_time_ms();
    mutable_actor_table_data->set_end_time(time);
    mutable_actor_table_data->set_timestamp(time);

    // The backend storage is reliable in the future, so the status must be ok.
    RAY_CHECK_OK(gcs_table_storage_->ActorTable().Put(
        actor_id, *mutable_actor_table_data,
        [this, actor, actor_id, mutable_actor_table_data, death_cause](Status status) {
          // If actor was an detached actor, make sure to destroy it.
          // We need to do this because detached actors are not destroyed
          // when its owners are dead because it doesn't have owners.
          if (actor->IsDetached()) {
            DestroyActor(actor_id, death_cause);
          }
          RAY_CHECK_OK(gcs_publisher_->PublishActor(
              actor_id, *GenActorDataOnlyWithStates(*mutable_actor_table_data), nullptr));
        }));
    // The actor is dead, but we should not remove the entry from the
    // registered actors yet. If the actor is owned, we will destroy the actor
    // once the owner fails or notifies us that the actor's handle has gone out
    // of scope.
  }
}

void GcsActorManager::OnActorSchedulingFailed(std::shared_ptr<GcsActor> actor,
                                              bool runtime_env_setup_failed) {
  if (!runtime_env_setup_failed) {
    // We will attempt to schedule this actor once an eligible node is
    // registered.
    pending_actors_.emplace_back(std::move(actor));
    return;
  }

  // If there is runtime env failure, mark this actor as dead immediately.
  DestroyActor(
      actor->GetActorID(),
      GenRuntimeEnvFailedCause("Could not create the actor because its associated "
                               "runtime env failed to be created."));
}

void GcsActorManager::OnActorCreationSuccess(const std::shared_ptr<GcsActor> &actor,
                                             const rpc::PushTaskReply &reply) {
  auto actor_id = actor->GetActorID();
  RAY_LOG(INFO) << "Actor created successfully, actor id = " << actor_id
                << ", job id = " << actor_id.JobId();
  // NOTE: If an actor is deleted immediately after the user creates the actor, reference
  // counter may return a reply to the request of WaitForActorOutOfScope to GCS server,
  // and GCS server will destroy the actor. The actor creation is asynchronous, it may be
  // destroyed before the actor creation is completed.
  if (registered_actors_.count(actor_id) == 0) {
    return;
  }
  auto mutable_actor_table_data = actor->GetMutableActorTableData();
  auto time = current_sys_time_ms();
  mutable_actor_table_data->set_timestamp(time);
  if (actor->GetState() != rpc::ActorTableData::RESTARTING) {
    mutable_actor_table_data->set_start_time(time);
  }
  actor->UpdateState(rpc::ActorTableData::ALIVE);

  // We should register the entry to the in-memory index before flushing them to
  // GCS because otherwise, there could be timing problems due to asynchronous Put.
  auto worker_id = actor->GetWorkerID();
  auto node_id = actor->GetNodeID();
  RAY_CHECK(!worker_id.IsNil());
  RAY_CHECK(!node_id.IsNil());
  RAY_CHECK(created_actors_[node_id].emplace(worker_id, actor_id).second);

  auto actor_table_data = *mutable_actor_table_data;
  // The backend storage is reliable in the future, so the status must be ok.
  RAY_CHECK_OK(gcs_table_storage_->ActorTable().Put(
      actor_id, actor_table_data,
      [this, actor_id, actor_table_data, actor, reply](Status status) {
        RAY_CHECK_OK(gcs_publisher_->PublishActor(
            actor_id, *GenActorDataOnlyWithStates(actor_table_data), nullptr));
        // Invoke all callbacks for all registration requests of this actor (duplicated
        // requests are included) and remove all of them from
        // actor_to_create_callbacks_.
        auto iter = actor_to_create_callbacks_.find(actor_id);
        if (iter != actor_to_create_callbacks_.end()) {
          for (auto &callback : iter->second) {
            callback(actor, reply);
          }
          actor_to_create_callbacks_.erase(iter);
        }
      }));
}

void GcsActorManager::SchedulePendingActors() {
  schedule_pending_actors_posted_ = false;
  if (pending_actors_.empty()) {
    return;
  }

  RAY_LOG(DEBUG) << "Scheduling actor creation tasks, size = " << pending_actors_.size();
  auto actors = std::move(pending_actors_);
  for (auto &actor : actors) {
    gcs_actor_scheduler_->Schedule(std::move(actor));
  }
}

bool GcsActorManager::GetSchedulePendingActorsPosted() const {
  return schedule_pending_actors_posted_;
}

void GcsActorManager::SetSchedulePendingActorsPosted(bool posted) {
  schedule_pending_actors_posted_ = posted;
}

void GcsActorManager::Initialize(const GcsInitData &gcs_init_data) {
  const auto &jobs = gcs_init_data.Jobs();
  std::unordered_map<NodeID, std::vector<WorkerID>> node_to_workers;
  for (const auto &entry : gcs_init_data.Actors()) {
    auto job_iter = jobs.find(entry.first.JobId());
    auto is_job_dead = (job_iter == jobs.end() || job_iter->second.is_dead());
    auto actor = std::make_shared<GcsActor>(entry.second);
    if (entry.second.state() != ray::rpc::ActorTableData::DEAD && !is_job_dead) {
      registered_actors_.emplace(entry.first, actor);

      if (!actor->GetName().empty()) {
        auto &actors_in_namespace = named_actors_[actor->GetRayNamespace()];
        actors_in_namespace.emplace(actor->GetName(), actor->GetActorID());
      }

      if (entry.second.state() == ray::rpc::ActorTableData::DEPENDENCIES_UNREADY) {
        const auto &owner = actor->GetOwnerAddress();
        const auto &owner_node = NodeID::FromBinary(owner.raylet_id());
        const auto &owner_worker = WorkerID::FromBinary(owner.worker_id());
        RAY_CHECK(unresolved_actors_[owner_node][owner_worker]
                      .emplace(actor->GetActorID())
                      .second);
      } else if (entry.second.state() == ray::rpc::ActorTableData::ALIVE) {
        created_actors_[actor->GetNodeID()].emplace(actor->GetWorkerID(),
                                                    actor->GetActorID());
      }

      if (!actor->IsDetached()) {
        // This actor is owned. Send a long polling request to the actor's
        // owner to determine when the actor should be removed.
        PollOwnerForActorOutOfScope(actor);
      }

      if (!actor->GetWorkerID().IsNil()) {
        RAY_CHECK(!actor->GetNodeID().IsNil());
        node_to_workers[actor->GetNodeID()].emplace_back(actor->GetWorkerID());
      }
    } else {
      destroyed_actors_.emplace(entry.first, actor);
      sorted_destroyed_actor_list_.emplace_back(entry.first,
                                                (int64_t)entry.second.timestamp());
    }
  }
  sorted_destroyed_actor_list_.sort([](const std::pair<ActorID, int64_t> &left,
                                       const std::pair<ActorID, int64_t> &right) {
    return left.second < right.second;
  });

  // Notify raylets to release unused workers.
  gcs_actor_scheduler_->ReleaseUnusedWorkers(node_to_workers);

  RAY_LOG(DEBUG) << "The number of registered actors is " << registered_actors_.size()
                 << ", and the number of created actors is " << created_actors_.size();
  for (auto &item : registered_actors_) {
    auto &actor = item.second;
    if (actor->GetState() == ray::rpc::ActorTableData::PENDING_CREATION ||
        actor->GetState() == ray::rpc::ActorTableData::RESTARTING) {
      // We should not reschedule actors in state of `ALIVE`.
      // We could not reschedule actors in state of `DEPENDENCIES_UNREADY` because the
      // dependencies of them may not have been resolved yet.
      RAY_LOG(INFO) << "Rescheduling a non-alive actor, actor id = "
                    << actor->GetActorID() << ", state = " << actor->GetState()
                    << ", job id = " << actor->GetActorID().JobId();
      gcs_actor_scheduler_->Reschedule(actor);
    }
  }
}

void GcsActorManager::OnJobFinished(const JobID &job_id) {
  auto on_done = [this,
                  job_id](const std::unordered_map<ActorID, ActorTableData> &result) {
    if (!result.empty()) {
      std::vector<ActorID> non_detached_actors;
      for (auto &item : result) {
        if (!item.second.is_detached()) {
          non_detached_actors.push_back(item.first);
        }
      }

      run_delayed_(
          [this, non_detached_actors = std::move(non_detached_actors)]() {
            RAY_CHECK_OK(gcs_table_storage_->ActorTable().BatchDelete(non_detached_actors,
                                                                      nullptr));
          },

          actor_gc_delay_);

      for (auto iter = destroyed_actors_.begin(); iter != destroyed_actors_.end();) {
        if (iter->first.JobId() == job_id && !iter->second->IsDetached()) {
          destroyed_actors_.erase(iter++);
        } else {
          iter++;
        }
      };
    }
  };

  // Only non-detached actors should be deleted. We get all actors of this job and to the
  // filtering.
  RAY_CHECK_OK(gcs_table_storage_->ActorTable().GetByJobId(job_id, on_done));
}

const absl::flat_hash_map<NodeID, absl::flat_hash_map<WorkerID, ActorID>>
    &GcsActorManager::GetCreatedActors() const {
  return created_actors_;
}

const absl::flat_hash_map<ActorID, std::shared_ptr<GcsActor>>
    &GcsActorManager::GetRegisteredActors() const {
  return registered_actors_;
}

const absl::flat_hash_map<ActorID, std::vector<RegisterActorCallback>>
    &GcsActorManager::GetActorRegisterCallbacks() const {
  return actor_to_register_callbacks_;
}

void GcsActorManager::RemoveUnresolvedActor(const std::shared_ptr<GcsActor> &actor) {
  const auto &owner_address = actor->GetOwnerAddress();
  auto node_id = NodeID::FromBinary(owner_address.raylet_id());
  auto worker_id = WorkerID::FromBinary(owner_address.worker_id());
  auto iter = unresolved_actors_.find(node_id);
  if (iter != unresolved_actors_.end()) {
    auto it = iter->second.find(worker_id);
    RAY_CHECK(it != iter->second.end());
    RAY_CHECK(it->second.erase(actor->GetActorID()) != 0);
    if (it->second.empty()) {
      iter->second.erase(it);
      if (iter->second.empty()) {
        unresolved_actors_.erase(iter);
      }
    }
  }
}

void GcsActorManager::RemoveActorFromOwner(const std::shared_ptr<GcsActor> &actor) {
  const auto &actor_id = actor->GetActorID();
  const auto &owner_id = actor->GetOwnerID();
  RAY_LOG(DEBUG) << "Erasing actor " << actor_id << " owned by " << owner_id
                 << ", job id = " << actor_id.JobId();

  const auto &owner_node_id = actor->GetOwnerNodeID();
  auto &node = owners_[owner_node_id];
  auto worker_it = node.find(owner_id);
  RAY_CHECK(worker_it != node.end());
  auto &owner = worker_it->second;
  RAY_CHECK(owner.children_actor_ids.erase(actor_id));
  if (owner.children_actor_ids.empty()) {
    node.erase(worker_it);
    if (node.empty()) {
      owners_.erase(owner_node_id);
    }
  }
}

void GcsActorManager::NotifyCoreWorkerToKillActor(const std::shared_ptr<GcsActor> &actor,
                                                  bool force_kill, bool no_restart) {
  rpc::KillActorRequest request;
  request.set_intended_actor_id(actor->GetActorID().Binary());
  request.set_force_kill(force_kill);
  request.set_no_restart(no_restart);
  auto actor_client = worker_client_factory_(actor->GetAddress());
  RAY_LOG(DEBUG) << "Send request to kill actor " << actor->GetActorID() << " to worker "
                 << actor->GetWorkerID() << " at node " << actor->GetNodeID();
  actor_client->KillActor(request, [](auto &status, auto &) {
    RAY_LOG(DEBUG) << "Killing status: " << status.ToString();
  });
}

void GcsActorManager::KillActor(const ActorID &actor_id, bool force_kill,
                                bool no_restart) {
  RAY_LOG(DEBUG) << "Killing actor, job id = " << actor_id.JobId()
                 << ", actor id = " << actor_id << ", force_kill = " << force_kill;
  auto it = registered_actors_.find(actor_id);
  if (it == registered_actors_.end()) {
    RAY_LOG(INFO) << "Tried to kill actor that does not exist " << actor_id;
    return;
  }

  const auto &actor = it->second;
  if (actor->GetState() == rpc::ActorTableData::DEAD ||
      actor->GetState() == rpc::ActorTableData::DEPENDENCIES_UNREADY) {
    return;
  }

  // The actor is still alive or pending creation.
  const auto &node_id = actor->GetNodeID();
  const auto &worker_id = actor->GetWorkerID();
  auto node_it = created_actors_.find(node_id);
  if (node_it != created_actors_.end() && node_it->second.count(worker_id)) {
    // The actor has already been created. Destroy the process by force-killing
    // it.
    NotifyCoreWorkerToKillActor(actor, force_kill, no_restart);
  } else {
    const auto &task_id = actor->GetCreationTaskSpecification().TaskId();
    RAY_LOG(DEBUG) << "The actor " << actor->GetActorID()
                   << " hasn't been created yet, cancel scheduling " << task_id;
    CancelActorInScheduling(actor, task_id);
    ReconstructActor(actor_id, /*need_reschedule=*/true,
                     GenKilledByApplicationCause(GetActor(actor_id)));
  }
}

void GcsActorManager::AddDestroyedActorToCache(const std::shared_ptr<GcsActor> &actor) {
  if (destroyed_actors_.size() >=
      RayConfig::instance().maximum_gcs_destroyed_actor_cached_count()) {
    const auto &actor_id = sorted_destroyed_actor_list_.front().first;
    RAY_CHECK_OK(gcs_table_storage_->ActorTable().Delete(actor_id, nullptr));
    destroyed_actors_.erase(actor_id);
    sorted_destroyed_actor_list_.pop_front();
  }

  if (destroyed_actors_.emplace(actor->GetActorID(), actor).second) {
    sorted_destroyed_actor_list_.emplace_back(
        actor->GetActorID(), (int64_t)actor->GetActorTableData().timestamp());
  }
}

void GcsActorManager::CancelActorInScheduling(const std::shared_ptr<GcsActor> &actor,
                                              const TaskID &task_id) {
  RAY_LOG(DEBUG) << "Cancel actor in scheduling: actor_id " << actor->GetActorID()
                 << ", task_id " << task_id;
  const auto &actor_id = actor->GetActorID();
  const auto &node_id = actor->GetNodeID();
  // The actor has not been created yet. It is either being scheduled or is
  // pending scheduling.
  auto canceled_actor_id =
      gcs_actor_scheduler_->CancelOnWorker(actor->GetNodeID(), actor->GetWorkerID());
  if (!canceled_actor_id.IsNil()) {
    // The actor was being scheduled and has now been canceled.
    RAY_CHECK(canceled_actor_id == actor_id);
  } else {
    auto pending_it = std::find_if(pending_actors_.begin(), pending_actors_.end(),
                                   [actor_id](const std::shared_ptr<GcsActor> &actor) {
                                     return actor->GetActorID() == actor_id;
                                   });

    // The actor was pending scheduling. Remove it from the queue.
    if (pending_it != pending_actors_.end()) {
      pending_actors_.erase(pending_it);
    } else {
      // When actor creation request of this actor id is pending in raylet,
      // it doesn't responds, and the actor should be still in leasing state.
      // NOTE: We will cancel outstanding lease request by calling
      // `raylet_client->CancelWorkerLease`.
      gcs_actor_scheduler_->CancelOnLeasing(node_id, actor_id, task_id);
    }
  }
}

const GcsActor *GcsActorManager::GetActor(const ActorID &actor_id) const {
  auto it = registered_actors_.find(actor_id);
  if (it != registered_actors_.end()) {
    return it->second.get();
  }

  it = destroyed_actors_.find(actor_id);
  if (it != destroyed_actors_.end()) {
    return it->second.get();
  }

  return nullptr;
}

std::string GcsActorManager::DebugString() const {
  uint64_t num_named_actors = 0;
  for (const auto &pair : named_actors_) {
    num_named_actors += pair.second.size();
  }

  std::ostringstream stream;
  stream << "GcsActorManager: "
         << "\n- RegisterActor request count: "
         << counts_[CountType::REGISTER_ACTOR_REQUEST]
         << "\n- CreateActor request count: " << counts_[CountType::CREATE_ACTOR_REQUEST]
         << "\n- GetActorInfo request count: "
         << counts_[CountType::GET_ACTOR_INFO_REQUEST]
         << "\n- GetNamedActorInfo request count: "
         << counts_[CountType::GET_NAMED_ACTOR_INFO_REQUEST]
         << "\n- GetAllActorInfo request count: "
         << counts_[CountType::GET_ALL_ACTOR_INFO_REQUEST]
         << "\n- KillActor request count: " << counts_[CountType::KILL_ACTOR_REQUEST]
         << "\n- ListNamedActors request count: "
         << counts_[CountType::LIST_NAMED_ACTORS_REQUEST]
         << "\n- Registered actors count: " << registered_actors_.size()
         << "\n- Destroyed actors count: " << destroyed_actors_.size()
         << "\n- Named actors count: " << num_named_actors
         << "\n- Unresolved actors count: " << unresolved_actors_.size()
         << "\n- Pending actors count: " << pending_actors_.size()
         << "\n- Created actors count: " << created_actors_.size()
         << "\n- owners_: " << owners_.size()
         << "\n- actor_to_register_callbacks_: " << actor_to_register_callbacks_.size()
         << "\n- actor_to_create_callbacks_: " << actor_to_create_callbacks_.size()
         << "\n- sorted_destroyed_actor_list_: " << sorted_destroyed_actor_list_.size();
  return stream.str();
}

void GcsActorManager::RecordMetrics() const {
  ray::stats::STATS_gcs_actors_count.Record(registered_actors_.size(), "Registered");
  ray::stats::STATS_gcs_actors_count.Record(created_actors_.size(), "Created");
  ray::stats::STATS_gcs_actors_count.Record(destroyed_actors_.size(), "Destroyed");
  ray::stats::STATS_gcs_actors_count.Record(unresolved_actors_.size(), "Unresolved");
  ray::stats::STATS_gcs_actors_count.Record(pending_actors_.size(), "Pending");
}

}  // namespace gcs
}  // namespace ray<|MERGE_RESOLUTION|>--- conflicted
+++ resolved
@@ -685,14 +685,9 @@
           // For multiple actors in one process, if one actor is out of scope,
           // We shouldn't force kill the actor because other actors in the process
           // are still alive.
-<<<<<<< HEAD
           auto force_kill =
               get_job_config_(actor_id.JobId())->num_java_workers_per_process() <= 1;
-          DestroyActor(actor_id, GenActorOutOfScopeCause(), force_kill);
-=======
-          auto force_kill = get_num_java_workers_per_process_(actor_id.JobId()) <= 1;
           DestroyActor(actor_id, GenActorOutOfScopeCause(GetActor(actor_id)), force_kill);
->>>>>>> 94af7ccc
         }
       });
 }
