// Copyright 2017 The Ray Authors.
//
// Licensed under the Apache License, Version 2.0 (the "License");
// you may not use this file except in compliance with the License.
// You may obtain a copy of the License at
//
//  http://www.apache.org/licenses/LICENSE-2.0
//
// Unless required by applicable law or agreed to in writing, software
// distributed under the License is distributed on an "AS IS" BASIS,
// WITHOUT WARRANTIES OR CONDITIONS OF ANY KIND, either express or implied.
// See the License for the specific language governing permissions and
// limitations under the License.

#include "ray/gcs/gcs_server/gcs_actor_manager.h"

#include <boost/regex.hpp>
#include <utility>

#include "ray/common/ray_config.h"
#include "ray/gcs/pb_util.h"
#include "ray/stats/metric_defs.h"

namespace {
const ray::rpc::ActorDeathCause GenRuntimeEnvFailedCause(const std::string &error_msg) {
  ray::rpc::ActorDeathCause death_cause;
  death_cause.mutable_runtime_env_failed_context()->set_error_message(error_msg);
  return death_cause;
}

const ray::rpc::ActorDeathCause GenNodeDiedCause() {
  ray::rpc::ActorDeathCause death_cause;
  death_cause.mutable_node_died_context()->set_error_message(
      "The actor is dead because its node has died.");
  return death_cause;
}

const ray::rpc::ActorDeathCause GenWorkerDiedCause() {
  ray::rpc::ActorDeathCause death_cause;
  death_cause.mutable_worker_died_context()->set_error_message(
      "The actor is dead because its worker process has died.");
  return death_cause;
}
const ray::rpc::ActorDeathCause GenOwnerDiedCause(
    const WorkerID &owner_id, const ray::rpc::WorkerExitType disconnect_type) {
  ray::rpc::ActorDeathCause death_cause;
  ray::rpc::ActorDeathOwnerDiedContext owner_died_context;
  owner_died_context.set_owner_id(owner_id.Binary());
  owner_died_context.set_error_message("The actor is dead because its owner has died.");
  owner_died_context.set_owner_worker_exit_type(disconnect_type);
  death_cause.mutable_owner_died_context()->Swap(&owner_died_context);
  return death_cause;
}

const ray::rpc::ActorDeathCause GenKilledByApplicationCause() {
  ray::rpc::ActorDeathCause death_cause;
  death_cause.mutable_killed_by_app_context()->set_error_message(
      "The actor is dead because it was killed by `ray.kill`.");
  return death_cause;
}

const ray::rpc::ActorDeathCause GenActorOutOfScopeCause() {
  ray::rpc::ActorDeathCause death_cause;
  death_cause.mutable_out_of_scope_context()->set_error_message(
      "The actor is dead because because all references to the actor were removed.");
  return death_cause;
}
}  // namespace

namespace ray {
namespace gcs {

bool is_uuid(const std::string &str) {
  static const boost::regex e(
      "[a-f0-9]{8}-[a-f0-9]{4}-4[a-f0-9]{3}-[89aAbB][a-f0-9]{3}-[a-f0-9]{12}");
  return regex_match(str, e);  // note: case sensitive now
}

NodeID GcsActor::GetNodeID() const {
  const auto &raylet_id_binary = actor_table_data_.address().raylet_id();
  if (raylet_id_binary.empty()) {
    return NodeID::Nil();
  }
  return NodeID::FromBinary(raylet_id_binary);
}

void GcsActor::UpdateAddress(const rpc::Address &address) {
  actor_table_data_.mutable_address()->CopyFrom(address);
}

const rpc::Address &GcsActor::GetAddress() const { return actor_table_data_.address(); }

WorkerID GcsActor::GetWorkerID() const {
  const auto &address = actor_table_data_.address();
  if (address.worker_id().empty()) {
    return WorkerID::Nil();
  }
  return WorkerID::FromBinary(address.worker_id());
}

WorkerID GcsActor::GetOwnerID() const {
  return WorkerID::FromBinary(GetOwnerAddress().worker_id());
}

NodeID GcsActor::GetOwnerNodeID() const {
  return NodeID::FromBinary(GetOwnerAddress().raylet_id());
}

const rpc::Address &GcsActor::GetOwnerAddress() const {
  return actor_table_data_.owner_address();
}

void GcsActor::UpdateState(rpc::ActorTableData::ActorState state) {
  actor_table_data_.set_state(state);
}

rpc::ActorTableData::ActorState GcsActor::GetState() const {
  return actor_table_data_.state();
}

ActorID GcsActor::GetActorID() const {
  return ActorID::FromBinary(actor_table_data_.actor_id());
}

bool GcsActor::IsDetached() const { return actor_table_data_.is_detached(); }

std::string GcsActor::GetName() const { return actor_table_data_.name(); }

std::string GcsActor::GetRayNamespace() const {
  return actor_table_data_.ray_namespace();
}

TaskSpecification GcsActor::GetCreationTaskSpecification() const {
  const auto &task_spec = actor_table_data_.task_spec();
  return TaskSpecification(task_spec);
}

const rpc::ActorTableData &GcsActor::GetActorTableData() const {
  return actor_table_data_;
}

rpc::ActorTableData *GcsActor::GetMutableActorTableData() { return &actor_table_data_; }

std::shared_ptr<const GcsActorWorkerAssignment> GcsActor::GetActorWorkerAssignment()
    const {
  return assignment_ptr_;
}

void GcsActor::SetActorWorkerAssignment(
    std::shared_ptr<GcsActorWorkerAssignment> assignment_ptr) {
  assignment_ptr_ = std::move(assignment_ptr);
}

/////////////////////////////////////////////////////////////////////////////////////////
GcsActorManager::GcsActorManager(
    boost::asio::io_context &io_context,
    std::shared_ptr<GcsActorSchedulerInterface> scheduler,
    std::shared_ptr<GcsTableStorage> gcs_table_storage,
    std::shared_ptr<GcsPublisher> gcs_publisher, RuntimeEnvManager &runtime_env_manager,
    std::function<void(const ActorID &)> destroy_owned_placement_group_if_needed,
    std::function<std::string(const JobID &)> get_ray_namespace,
    std::function<int32_t(const JobID &)> get_num_java_workers_per_process,
    std::function<void(std::function<void(void)>, boost::posix_time::milliseconds)>
        run_delayed,
    const rpc::ClientFactoryFn &worker_client_factory)
    : io_context_(io_context),
      gcs_actor_scheduler_(std::move(scheduler)),
      gcs_table_storage_(std::move(gcs_table_storage)),
      gcs_publisher_(std::move(gcs_publisher)),
      worker_client_factory_(worker_client_factory),
      destroy_owned_placement_group_if_needed_(destroy_owned_placement_group_if_needed),
      get_ray_namespace_(get_ray_namespace),
      get_num_java_workers_per_process_(std::move(get_num_java_workers_per_process)),
      runtime_env_manager_(runtime_env_manager),
      run_delayed_(run_delayed),
      actor_gc_delay_(RayConfig::instance().gcs_actor_table_min_duration_ms()) {
  RAY_CHECK(worker_client_factory_);
  RAY_CHECK(destroy_owned_placement_group_if_needed_);
  if (RayConfig::instance().gcs_actor_scheduling_enabled()) {
    auto gcs_actor_scheduler =
        std::dynamic_pointer_cast<GcsBasedActorScheduler>(gcs_actor_scheduler_);
    gcs_actor_scheduler->AddResourcesChangedListener([this] {
      bool posted = GetSchedulePendingActorsPosted();
      if (!posted) {
        SetSchedulePendingActorsPosted(true);
        io_context_.post([this] { SchedulePendingActors(); });
      }
    });
  }
}

void GcsActorManager::HandleRegisterActor(const rpc::RegisterActorRequest &request,
                                          rpc::RegisterActorReply *reply,
                                          rpc::SendReplyCallback send_reply_callback) {
  RAY_CHECK(request.task_spec().type() == TaskType::ACTOR_CREATION_TASK);
  auto actor_id =
      ActorID::FromBinary(request.task_spec().actor_creation_task_spec().actor_id());

  RAY_LOG(INFO) << "Registering actor, job id = " << actor_id.JobId()
                << ", actor id = " << actor_id;
  Status status =
      RegisterActor(request, [reply, send_reply_callback,
                              actor_id](const std::shared_ptr<gcs::GcsActor> &actor) {
        RAY_LOG(INFO) << "Registered actor, job id = " << actor_id.JobId()
                      << ", actor id = " << actor_id;
        GCS_RPC_SEND_REPLY(send_reply_callback, reply, Status::OK());
      });
  if (!status.ok()) {
    RAY_LOG(WARNING) << "Failed to register actor: " << status.ToString()
                     << ", job id = " << actor_id.JobId() << ", actor id = " << actor_id;
    GCS_RPC_SEND_REPLY(send_reply_callback, reply, status);
  }
  ++counts_[CountType::REGISTER_ACTOR_REQUEST];
}

void GcsActorManager::HandleCreateActor(const rpc::CreateActorRequest &request,
                                        rpc::CreateActorReply *reply,
                                        rpc::SendReplyCallback send_reply_callback) {
  RAY_CHECK(request.task_spec().type() == TaskType::ACTOR_CREATION_TASK);
  auto actor_id =
      ActorID::FromBinary(request.task_spec().actor_creation_task_spec().actor_id());

  RAY_LOG(INFO) << "Creating actor, job id = " << actor_id.JobId()
                << ", actor id = " << actor_id;
  Status status = CreateActor(request, [reply, send_reply_callback, actor_id](
                                           const std::shared_ptr<gcs::GcsActor> &actor,
                                           const rpc::PushTaskReply &task_reply) {
    RAY_LOG(INFO) << "Finished creating actor, job id = " << actor_id.JobId()
                  << ", actor id = " << actor_id;
    reply->mutable_actor_address()->CopyFrom(actor->GetAddress());
    reply->mutable_borrowed_refs()->CopyFrom(task_reply.borrowed_refs());
    GCS_RPC_SEND_REPLY(send_reply_callback, reply, Status::OK());
  });
  if (!status.ok()) {
    RAY_LOG(WARNING) << "Failed to create actor, job id = " << actor_id.JobId()
                     << ", actor id = " << actor_id << ", status: " << status.ToString();
    GCS_RPC_SEND_REPLY(send_reply_callback, reply, status);
  }
  ++counts_[CountType::CREATE_ACTOR_REQUEST];
}

void GcsActorManager::HandleGetActorInfo(const rpc::GetActorInfoRequest &request,
                                         rpc::GetActorInfoReply *reply,
                                         rpc::SendReplyCallback send_reply_callback) {
  ActorID actor_id = ActorID::FromBinary(request.actor_id());
  RAY_LOG(DEBUG) << "Getting actor info"
                 << ", job id = " << actor_id.JobId() << ", actor id = " << actor_id;

  const auto &registered_actor_iter = registered_actors_.find(actor_id);
  if (registered_actor_iter != registered_actors_.end()) {
    reply->unsafe_arena_set_allocated_actor_table_data(
        registered_actor_iter->second->GetMutableActorTableData());
  } else {
    const auto &destroyed_actor_iter = destroyed_actors_.find(actor_id);
    if (destroyed_actor_iter != destroyed_actors_.end()) {
      reply->unsafe_arena_set_allocated_actor_table_data(
          destroyed_actor_iter->second->GetMutableActorTableData());
    }
  }

  RAY_LOG(DEBUG) << "Finished getting actor info, job id = " << actor_id.JobId()
                 << ", actor id = " << actor_id;
  GCS_RPC_SEND_REPLY(send_reply_callback, reply, Status::OK());
  ++counts_[CountType::GET_ACTOR_INFO_REQUEST];
}

void GcsActorManager::HandleGetAllActorInfo(const rpc::GetAllActorInfoRequest &request,
                                            rpc::GetAllActorInfoReply *reply,
                                            rpc::SendReplyCallback send_reply_callback) {
  RAY_LOG(DEBUG) << "Getting all actor info.";
  ++counts_[CountType::GET_ALL_ACTOR_INFO_REQUEST];
  if (request.show_dead_jobs() == false) {
    for (const auto &iter : registered_actors_) {
      reply->mutable_actor_table_data()->UnsafeArenaAddAllocated(
          const_cast<rpc::ActorTableData *>(iter.second->GetMutableActorTableData()));
    }
    for (const auto &iter : destroyed_actors_) {
      reply->mutable_actor_table_data()->UnsafeArenaAddAllocated(
          const_cast<rpc::ActorTableData *>(iter.second->GetMutableActorTableData()));
    }
    RAY_LOG(DEBUG) << "Finished getting all actor info.";
    GCS_RPC_SEND_REPLY(send_reply_callback, reply, Status::OK());
    return;
  }

  RAY_CHECK(request.show_dead_jobs());
  // We don't maintain an in-memory cache of all actors which belong to dead
  // jobs, so fetch it from redis.
  Status status = gcs_table_storage_->ActorTable().GetAll(
      [reply, send_reply_callback](
          const std::unordered_map<ActorID, rpc::ActorTableData> &result) {
        for (const auto &pair : result) {
          // TODO yic: Fix const cast
          reply->mutable_actor_table_data()->UnsafeArenaAddAllocated(
              const_cast<rpc::ActorTableData *>(&pair.second));
        }
        GCS_RPC_SEND_REPLY(send_reply_callback, reply, Status::OK());
        RAY_LOG(DEBUG) << "Finished getting all actor info.";
      });
  if (!status.ok()) {
    // Send the response to unblock the sender and free the request.
    GCS_RPC_SEND_REPLY(send_reply_callback, reply, status);
  }
}

void GcsActorManager::HandleGetNamedActorInfo(
    const rpc::GetNamedActorInfoRequest &request, rpc::GetNamedActorInfoReply *reply,
    rpc::SendReplyCallback send_reply_callback) {
  const std::string &name = request.name();
  const std::string &ray_namespace = request.ray_namespace();
  RAY_LOG(DEBUG) << "Getting actor info, name = " << name
                 << " , namespace = " << ray_namespace;

  // Try to look up the actor ID for the named actor.
  ActorID actor_id = GetActorIDByName(name, ray_namespace);

  Status status = Status::OK();
  auto iter = registered_actors_.find(actor_id);
  if (actor_id.IsNil() || iter == registered_actors_.end()) {
    // The named actor was not found or the actor is already removed.
    std::stringstream stream;
    stream << "Actor with name '" << name << "' was not found.";
    RAY_LOG(WARNING) << stream.str();
    status = Status::NotFound(stream.str());
  } else {
    reply->unsafe_arena_set_allocated_actor_table_data(
        iter->second->GetMutableActorTableData());
    RAY_LOG(DEBUG) << "Finished getting actor info, job id = " << actor_id.JobId()
                   << ", actor id = " << actor_id;
  }
  GCS_RPC_SEND_REPLY(send_reply_callback, reply, status);
  ++counts_[CountType::GET_NAMED_ACTOR_INFO_REQUEST];
}

void GcsActorManager::HandleListNamedActors(const rpc::ListNamedActorsRequest &request,
                                            rpc::ListNamedActorsReply *reply,
                                            rpc::SendReplyCallback send_reply_callback) {
  const std::string &ray_namespace = request.ray_namespace();
  RAY_LOG(DEBUG) << "Getting named actor names, namespace = " << ray_namespace;

  std::vector<std::pair<std::string, std::string>> actors =
      ListNamedActors(request.all_namespaces(), ray_namespace);
  for (const auto &actor : actors) {
    auto named_actor_indo = reply->add_named_actors_list();
    named_actor_indo->set_ray_namespace(actor.first);
    named_actor_indo->set_name(actor.second);
  }
  GCS_RPC_SEND_REPLY(send_reply_callback, reply, Status::OK());
  ++counts_[CountType::LIST_NAMED_ACTORS_REQUEST];
}

void GcsActorManager::HandleKillActorViaGcs(const rpc::KillActorViaGcsRequest &request,
                                            rpc::KillActorViaGcsReply *reply,
                                            rpc::SendReplyCallback send_reply_callback) {
  const auto &actor_id = ActorID::FromBinary(request.actor_id());
  bool force_kill = request.force_kill();
  bool no_restart = request.no_restart();
  if (no_restart) {
    DestroyActor(actor_id, GenKilledByApplicationCause());
  } else {
    KillActor(actor_id, force_kill, no_restart);
  }

  GCS_RPC_SEND_REPLY(send_reply_callback, reply, Status::OK());
  RAY_LOG(DEBUG) << "Finished killing actor, job id = " << actor_id.JobId()
                 << ", actor id = " << actor_id << ", force_kill = " << force_kill
                 << ", no_restart = " << no_restart;
  ++counts_[CountType::KILL_ACTOR_REQUEST];
}

Status GcsActorManager::RegisterActor(const ray::rpc::RegisterActorRequest &request,
                                      RegisterActorCallback success_callback) {
  // NOTE: After the abnormal recovery of the network between GCS client and GCS server or
  // the GCS server is restarted, it is required to continue to register actor
  // successfully.
  RAY_CHECK(success_callback);
  const auto &actor_creation_task_spec = request.task_spec().actor_creation_task_spec();
  auto actor_id = ActorID::FromBinary(actor_creation_task_spec.actor_id());

  auto iter = registered_actors_.find(actor_id);
  if (iter != registered_actors_.end()) {
    auto pending_register_iter = actor_to_register_callbacks_.find(actor_id);
    if (pending_register_iter != actor_to_register_callbacks_.end()) {
      // 1. The GCS client sends the `RegisterActor` request to the GCS server.
      // 2. The GCS client receives some network errors.
      // 3. The GCS client resends the `RegisterActor` request to the GCS server.
      pending_register_iter->second.emplace_back(std::move(success_callback));
    } else {
      // 1. The GCS client sends the `RegisterActor` request to the GCS server.
      // 2. The GCS server flushes the actor to the storage and restarts before replying
      // to the GCS client.
      // 3. The GCS client resends the `RegisterActor` request to the GCS server.
      success_callback(iter->second);
    }
    return Status::OK();
  }

  const auto job_id = JobID::FromBinary(request.task_spec().job_id());

  // Use the namespace in task options by default. Otherwise use the
  // namespace from the job.
  std::string ray_namespace = actor_creation_task_spec.ray_namespace();
  if (ray_namespace.empty()) {
    ray_namespace = get_ray_namespace_(job_id);
  }
  auto actor = std::make_shared<GcsActor>(request.task_spec(), ray_namespace);
  if (!actor->GetName().empty()) {
    auto &actors_in_namespace = named_actors_[actor->GetRayNamespace()];
    auto it = actors_in_namespace.find(actor->GetName());
    if (it == actors_in_namespace.end()) {
      if (is_uuid(actor->GetRayNamespace()) && actor->IsDetached()) {
        std::ostringstream stream;
        stream
            << "It looks like you're creating a detached actor in an anonymous "
               "namespace. In order to access this actor in the future, you will need to "
               "explicitly connect to this namespace with ray.init(namespace=\""
            << actor->GetRayNamespace() << "\", ...)";

        auto error_data_ptr =
            gcs::CreateErrorTableData("detached_actor_anonymous_namespace", stream.str(),
                                      absl::GetCurrentTimeNanos(), job_id);

        RAY_LOG(WARNING) << error_data_ptr->SerializeAsString();
        RAY_CHECK_OK(
            gcs_publisher_->PublishError(job_id.Hex(), *error_data_ptr, nullptr));
      }
      actors_in_namespace.emplace(actor->GetName(), actor->GetActorID());
    } else {
      std::stringstream stream;
      stream << "Actor with name '" << actor->GetName()
             << "' already exists in the namespace " << actor->GetRayNamespace();
      return Status::NotFound(stream.str());
    }
  }

  actor_to_register_callbacks_[actor_id].emplace_back(std::move(success_callback));
  registered_actors_.emplace(actor->GetActorID(), actor);

  const auto &owner_address = actor->GetOwnerAddress();
  auto node_id = NodeID::FromBinary(owner_address.raylet_id());
  auto worker_id = WorkerID::FromBinary(owner_address.worker_id());
  RAY_CHECK(unresolved_actors_[node_id][worker_id].emplace(actor->GetActorID()).second);

  if (!actor->IsDetached()) {
    // This actor is owned. Send a long polling request to the actor's
    // owner to determine when the actor should be removed.
    PollOwnerForActorOutOfScope(actor);
<<<<<<< HEAD
=======
  } else {
    // If it's a detached actor, we need to register the runtime env it used to GC.
    runtime_env_manager_.AddURIReference(actor->GetActorID().Hex(),
                                         request.task_spec().runtime_env_info());
>>>>>>> 7efe1bef
  }

  runtime_env_manager_.AddURIReference(actor->GetActorID().Hex(),
                                       request.task_spec().runtime_env());

  // The backend storage is supposed to be reliable, so the status must be ok.
  RAY_CHECK_OK(gcs_table_storage_->ActorTable().Put(
      actor->GetActorID(), *actor->GetMutableActorTableData(),
      [this, actor](const Status &status) {
        // The backend storage is supposed to be reliable, so the status must be ok.
        RAY_CHECK_OK(status);
        // If a creator dies before this callback is called, the actor could have been
        // already destroyed. It is okay not to invoke a callback because we don't need
        // to reply to the creator as it is already dead.
        auto registered_actor_it = registered_actors_.find(actor->GetActorID());
        if (registered_actor_it == registered_actors_.end()) {
          // NOTE(sang): This logic assumes that the ordering of backend call is
          // guaranteed. It is currently true because we use a single TCP socket to call
          // the default Redis backend. If ordering is not guaranteed, we should overwrite
          // the actor state to DEAD to avoid race condition.
          return;
        }
        RAY_CHECK_OK(gcs_publisher_->PublishActor(actor->GetActorID(),
                                                  actor->GetActorTableData(), nullptr));
        // Invoke all callbacks for all registration requests of this actor (duplicated
        // requests are included) and remove all of them from
        // actor_to_register_callbacks_.
        // Reply to the owner to indicate that the actor has been registered.
        auto iter = actor_to_register_callbacks_.find(actor->GetActorID());
        RAY_CHECK(iter != actor_to_register_callbacks_.end() && !iter->second.empty());
        auto callbacks = std::move(iter->second);
        actor_to_register_callbacks_.erase(iter);
        for (auto &callback : callbacks) {
          callback(actor);
        }
      }));
  return Status::OK();
}

Status GcsActorManager::CreateActor(const ray::rpc::CreateActorRequest &request,
                                    CreateActorCallback callback) {
  // NOTE: After the abnormal recovery of the network between GCS client and GCS server or
  // the GCS server is restarted, it is required to continue to create actor
  // successfully.
  RAY_CHECK(callback);
  const auto &actor_creation_task_spec = request.task_spec().actor_creation_task_spec();
  auto actor_id = ActorID::FromBinary(actor_creation_task_spec.actor_id());

  auto iter = registered_actors_.find(actor_id);
  if (iter == registered_actors_.end()) {
    RAY_LOG(DEBUG) << "Actor " << actor_id
                   << " may be already destroyed, job id = " << actor_id.JobId();
    return Status::Invalid("Actor may be already destroyed.");
  }

  const auto &actor_name = iter->second->GetName();
  // If the actor has the name, the name metadata should be stored already.
  if (!actor_name.empty()) {
    RAY_CHECK(!GetActorIDByName(actor_name, iter->second->GetRayNamespace()).IsNil());
  }

  if (iter->second->GetState() == rpc::ActorTableData::ALIVE) {
    // In case of temporary network failures, workers will re-send multiple duplicate
    // requests to GCS server.
    // In this case, we can just reply.
    // TODO(swang): Need to pass ref count info.
    callback(iter->second, rpc::PushTaskReply());
    return Status::OK();
  }

  auto actor_creation_iter = actor_to_create_callbacks_.find(actor_id);
  if (actor_creation_iter != actor_to_create_callbacks_.end()) {
    // It is a duplicate message, just mark the callback as pending and invoke it after
    // the actor has been successfully created.
    actor_creation_iter->second.emplace_back(std::move(callback));
    return Status::OK();
  }
  // Mark the callback as pending and invoke it after the actor has been successfully
  // created.
  actor_to_create_callbacks_[actor_id].emplace_back(std::move(callback));

  // If GCS restarts while processing `CreateActor` request, GCS client will resend the
  // `CreateActor` request.
  // After GCS restarts, the state of the actor may not be `DEPENDENCIES_UNREADY`.
  if (iter->second->GetState() != rpc::ActorTableData::DEPENDENCIES_UNREADY) {
    RAY_LOG(INFO) << "Actor " << actor_id
                  << " is already in the process of creation. Skip it directly, job id = "
                  << actor_id.JobId();
    return Status::OK();
  }

  // Remove the actor from the unresolved actor map.
  const auto job_id = JobID::FromBinary(request.task_spec().job_id());
  const auto &actor_namespace = iter->second->GetRayNamespace();
  auto actor = std::make_shared<GcsActor>(
      request.task_spec(),
      actor_namespace.empty() ? get_ray_namespace_(job_id) : actor_namespace);
  actor->GetMutableActorTableData()->set_state(rpc::ActorTableData::PENDING_CREATION);
  const auto &actor_table_data = actor->GetActorTableData();
  // Pub this state for dashboard showing.
  RAY_CHECK_OK(gcs_publisher_->PublishActor(actor_id, actor_table_data, nullptr));
  RemoveUnresolvedActor(actor);

  // Update the registered actor as its creation task specification may have changed due
  // to resolved dependencies.
  registered_actors_[actor_id] = actor;

  // Schedule the actor.
  gcs_actor_scheduler_->Schedule(actor);
  return Status::OK();
}

ActorID GcsActorManager::GetActorIDByName(const std::string &name,
                                          const std::string &ray_namespace) const {
  ActorID actor_id = ActorID::Nil();
  auto namespace_it = named_actors_.find(ray_namespace);
  if (namespace_it != named_actors_.end()) {
    auto it = namespace_it->second.find(name);
    if (it != namespace_it->second.end()) {
      actor_id = it->second;
    }
  }
  return actor_id;
}

void GcsActorManager::RemoveActorNameFromRegistry(
    const std::shared_ptr<GcsActor> &actor) {
  // Remove actor from `named_actors_` if its name is not empty.
  if (!actor->GetName().empty()) {
    auto namespace_it = named_actors_.find(actor->GetRayNamespace());
    if (namespace_it != named_actors_.end()) {
      auto it = namespace_it->second.find(actor->GetName());
      if (it != namespace_it->second.end()) {
        RAY_LOG(INFO) << "Actor name " << actor->GetName() << " is cleand up.";
        namespace_it->second.erase(it);
      }
      // If we just removed the last actor in the namespace, remove the map.
      if (namespace_it->second.empty()) {
        named_actors_.erase(namespace_it);
      }
    }
  }
}

std::vector<std::pair<std::string, std::string>> GcsActorManager::ListNamedActors(
    bool all_namespaces, const std::string &ray_namespace) const {
  std::vector<std::pair<std::string, std::string>> actors;
  if (all_namespaces) {
    for (const auto &namespace_it : named_actors_) {
      for (const auto &actor_it : namespace_it.second) {
        actors.push_back(std::make_pair(namespace_it.first, actor_it.first));
      }
    }
  } else {
    auto namespace_it = named_actors_.find(ray_namespace);
    if (namespace_it != named_actors_.end()) {
      for (const auto &actor_it : namespace_it->second) {
        actors.push_back(std::make_pair(namespace_it->first, actor_it.first));
      }
    }
  }
  return actors;
}

void GcsActorManager::PollOwnerForActorOutOfScope(
    const std::shared_ptr<GcsActor> &actor) {
  const auto &actor_id = actor->GetActorID();
  const auto &owner_node_id = actor->GetOwnerNodeID();
  const auto &owner_id = actor->GetOwnerID();
  auto &workers = owners_[owner_node_id];
  auto it = workers.find(owner_id);
  if (it == workers.end()) {
    RAY_LOG(DEBUG) << "Adding owner " << owner_id << " of actor " << actor_id
                   << ", job id = " << actor_id.JobId();
    std::shared_ptr<rpc::CoreWorkerClientInterface> client =
        worker_client_factory_(actor->GetOwnerAddress());
    it = workers.emplace(owner_id, Owner(std::move(client))).first;
  }
  it->second.children_actor_ids.insert(actor_id);

  rpc::WaitForActorOutOfScopeRequest wait_request;
  wait_request.set_intended_worker_id(owner_id.Binary());
  wait_request.set_actor_id(actor_id.Binary());
  it->second.client->WaitForActorOutOfScope(
      wait_request, [this, owner_node_id, owner_id, actor_id](
                        Status status, const rpc::WaitForActorOutOfScopeReply &reply) {
        if (!status.ok()) {
          RAY_LOG(INFO) << "Worker " << owner_id
                        << " failed, destroying actor child, job id = "
                        << actor_id.JobId();
        } else {
          RAY_LOG(INFO) << "Actor " << actor_id
                        << " is out of scope, destroying actor child, job id = "
                        << actor_id.JobId();
        }

        auto node_it = owners_.find(owner_node_id);
        if (node_it != owners_.end() && node_it->second.count(owner_id)) {
          // Only destroy the actor if its owner is still alive. The actor may
          // have already been destroyed if the owner died.

          // For multiple actors in one process, if one actor is out of scope,
          // We shouldn't force kill the actor because other actors in the process
          // are still alive.
          auto force_kill = get_num_java_workers_per_process_(actor_id.JobId()) <= 1;
          DestroyActor(actor_id, GenActorOutOfScopeCause(), force_kill);
        }
      });
}

void GcsActorManager::DestroyActor(const ActorID &actor_id,
                                   const rpc::ActorDeathCause &death_cause,
                                   bool force_kill) {
  RAY_LOG(INFO) << "Destroying actor, actor id = " << actor_id
                << ", job id = " << actor_id.JobId();
  actor_to_register_callbacks_.erase(actor_id);
  actor_to_create_callbacks_.erase(actor_id);
  auto it = registered_actors_.find(actor_id);
  if (it == registered_actors_.end()) {
    RAY_LOG(INFO) << "Tried to destroy actor that does not exist " << actor_id;
    return;
  }

  if (RayConfig::instance().gcs_actor_scheduling_enabled()) {
    gcs_actor_scheduler_->OnActorDestruction(it->second);
  }

  const auto &task_id = it->second->GetCreationTaskSpecification().TaskId();
  it->second->GetMutableActorTableData()->mutable_task_spec()->Clear();
  it->second->GetMutableActorTableData()->set_timestamp(current_sys_time_ms());
  AddDestroyedActorToCache(it->second);
  const auto actor = std::move(it->second);

  registered_actors_.erase(it);
  RAY_LOG(DEBUG) << "Try to kill actor " << actor->GetActorID() << ", with status "
                 << actor->GetState() << ", name " << actor->GetName();
  // Clean up the client to the actor's owner, if necessary.
  if (!actor->IsDetached()) {
    RemoveActorFromOwner(actor);
  }

  runtime_env_manager_.RemoveURIReference(actor->GetActorID().Hex());

  RemoveActorNameFromRegistry(actor);
  // The actor is already dead, most likely due to process or node failure.
  if (actor->GetState() == rpc::ActorTableData::DEAD) {
    RAY_LOG(DEBUG) << "Actor " << actor->GetActorID() << "has been dead,"
                   << "skip sending killing request.";
    return;
  }
  if (actor->GetState() == rpc::ActorTableData::DEPENDENCIES_UNREADY) {
    // The actor creation task still has unresolved dependencies. Remove from the
    // unresolved actors map.
    RemoveUnresolvedActor(actor);
  } else {
    // The actor is still alive or pending creation. Clean up all remaining
    // state.
    const auto &node_id = actor->GetNodeID();
    const auto &worker_id = actor->GetWorkerID();
    auto node_it = created_actors_.find(node_id);
    if (node_it != created_actors_.end() && node_it->second.count(worker_id)) {
      // The actor has already been created. Destroy the process by force-killing
      // it.
      NotifyCoreWorkerToKillActor(actor, force_kill);
      RAY_CHECK(node_it->second.erase(actor->GetWorkerID()));
      if (node_it->second.empty()) {
        created_actors_.erase(node_it);
      }
    } else {
      CancelActorInScheduling(actor, task_id);
    }
  }

  // Update the actor to DEAD in case any callers are still alive. This can
  // happen if the owner of the actor dies while there are still callers.
  // TODO(swang): We can skip this step and delete the actor table entry
  // entirely if the callers check directly whether the owner is still alive.
  auto mutable_actor_table_data = actor->GetMutableActorTableData();
  mutable_actor_table_data->set_state(rpc::ActorTableData::DEAD);
  auto time = current_sys_time_ms();
  mutable_actor_table_data->set_end_time(time);
  mutable_actor_table_data->set_timestamp(time);
  mutable_actor_table_data->mutable_death_cause()->CopyFrom(death_cause);

  auto actor_table_data =
      std::make_shared<rpc::ActorTableData>(*mutable_actor_table_data);
  // The backend storage is reliable in the future, so the status must be ok.
  RAY_CHECK_OK(gcs_table_storage_->ActorTable().Put(
      actor->GetActorID(), *actor_table_data,
      [this, actor_id, actor_table_data](Status status) {
        RAY_CHECK_OK(gcs_publisher_->PublishActor(
            actor_id, *GenActorDataOnlyWithStates(*actor_table_data), nullptr));
        // Destroy placement group owned by this actor.
        destroy_owned_placement_group_if_needed_(actor_id);
      }));
}

absl::flat_hash_map<WorkerID, absl::flat_hash_set<ActorID>>
GcsActorManager::GetUnresolvedActorsByOwnerNode(const NodeID &node_id) const {
  absl::flat_hash_map<WorkerID, absl::flat_hash_set<ActorID>> actor_ids_map;
  auto iter = unresolved_actors_.find(node_id);
  if (iter != unresolved_actors_.end()) {
    for (const auto &entry : iter->second) {
      const auto &owner_id = entry.first;
      auto &actor_ids = actor_ids_map[owner_id];
      actor_ids.insert(entry.second.begin(), entry.second.end());
    }
  }
  return actor_ids_map;
}

absl::flat_hash_set<ActorID> GcsActorManager::GetUnresolvedActorsByOwnerWorker(
    const NodeID &node_id, const WorkerID &worker_id) const {
  absl::flat_hash_set<ActorID> actor_ids;
  auto iter = unresolved_actors_.find(node_id);
  if (iter != unresolved_actors_.end()) {
    auto it = iter->second.find(worker_id);
    if (it != iter->second.end()) {
      actor_ids.insert(it->second.begin(), it->second.end());
    }
  }
  return actor_ids;
}

void GcsActorManager::OnWorkerDead(const ray::NodeID &node_id,
                                   const ray::WorkerID &worker_id) {
  OnWorkerDead(node_id, worker_id, rpc::WorkerExitType::SYSTEM_ERROR_EXIT);
}

void GcsActorManager::OnWorkerDead(const ray::NodeID &node_id,
                                   const ray::WorkerID &worker_id,
                                   const rpc::WorkerExitType disconnect_type,
                                   const rpc::RayException *creation_task_exception) {
  std::string message = absl::StrCat(
      "Worker ", worker_id.Hex(), " on node ", node_id.Hex(),
      " exits, type=", rpc::WorkerExitType_Name(disconnect_type),
      ", has creation_task_exception = ", (creation_task_exception != nullptr));
  if (disconnect_type == rpc::WorkerExitType::INTENDED_EXIT ||
      disconnect_type == rpc::WorkerExitType::IDLE_EXIT) {
    RAY_LOG(DEBUG) << message;
  } else {
    RAY_LOG(WARNING) << message;
  }

  bool need_reconstruct = disconnect_type != rpc::WorkerExitType::INTENDED_EXIT &&
                          disconnect_type != rpc::WorkerExitType::CREATION_TASK_ERROR;
  // Destroy all actors that are owned by this worker.
  const auto it = owners_.find(node_id);
  if (it != owners_.end() && it->second.count(worker_id)) {
    auto owner = it->second.find(worker_id);
    // Make a copy of the children actor IDs since we will delete from the
    // list.
    const auto children_ids = owner->second.children_actor_ids;
    for (const auto &child_id : children_ids) {
      DestroyActor(child_id, GenOwnerDiedCause(worker_id, disconnect_type));
    }
  }

  // The creator worker of these actors died before resolving their dependencies. In this
  // case, these actors will never be created successfully. So we need to destroy them,
  // to prevent actor tasks hang forever.
  auto unresolved_actors = GetUnresolvedActorsByOwnerWorker(node_id, worker_id);
  for (auto &actor_id : unresolved_actors) {
    if (registered_actors_.count(actor_id)) {
      DestroyActor(actor_id, GenOwnerDiedCause(worker_id, disconnect_type));
    }
  }

  // Find if actor is already created or in the creation process (lease request is
  // granted)
  ActorID actor_id;
  auto iter = created_actors_.find(node_id);
  if (iter != created_actors_.end() && iter->second.count(worker_id)) {
    actor_id = iter->second[worker_id];
    iter->second.erase(worker_id);
    if (iter->second.empty()) {
      created_actors_.erase(iter);
    }
  } else {
    actor_id = gcs_actor_scheduler_->CancelOnWorker(node_id, worker_id);
    if (actor_id.IsNil()) {
      return;
    }
  }

  rpc::ActorDeathCause death_cause;
  if (creation_task_exception != nullptr) {
    absl::StrAppend(&message, ": ",
                    creation_task_exception->formatted_exception_string());

    death_cause.mutable_creation_task_failure_context()
        ->mutable_creation_task_exception()
        ->CopyFrom(*creation_task_exception);
  } else {
    death_cause = GenWorkerDiedCause();
  }
  // Otherwise, try to reconstruct the actor that was already created or in the creation
  // process.
  ReconstructActor(actor_id, /*need_reschedule=*/need_reconstruct, death_cause);
}

void GcsActorManager::OnNodeDead(const NodeID &node_id) {
  RAY_LOG(INFO) << "Node " << node_id << " failed, reconstructing actors.";
  // Kill all children of owner actors on a dead node.
  const auto it = owners_.find(node_id);
  if (it != owners_.end()) {
    absl::flat_hash_map<WorkerID, ActorID> children_ids;
    // Make a copy of all the actor IDs owned by workers on the dead node.
    for (const auto &owner : it->second) {
      for (const auto &child_id : owner.second.children_actor_ids) {
        children_ids.emplace(owner.first, child_id);
      }
    }
    for (const auto &[owner_id, child_id] : children_ids) {
      DestroyActor(child_id, GenOwnerDiedCause(owner_id, rpc::WorkerExitType::NODE_DIED));
    }
  }

  // Cancel scheduling actors that haven't been created on the node.
  auto scheduling_actor_ids = gcs_actor_scheduler_->CancelOnNode(node_id);
  for (auto &actor_id : scheduling_actor_ids) {
    ReconstructActor(actor_id, /*need_reschedule=*/true, GenNodeDiedCause());
  }

  // Try reconstructing all workers created on the node.
  auto iter = created_actors_.find(node_id);
  if (iter != created_actors_.end()) {
    auto created_actors = std::move(iter->second);
    // Remove all created actors from node_to_created_actors_.
    created_actors_.erase(iter);
    for (auto &entry : created_actors) {
      // Reconstruct the removed actor.
      ReconstructActor(entry.second, /*need_reschedule=*/true, GenNodeDiedCause());
    }
  }

  // The creator node of these actors died before resolving their dependencies. In this
  // case, these actors will never be created successfully. So we need to destroy them,
  // to prevent actor tasks hang forever.
  auto unresolved_actors = GetUnresolvedActorsByOwnerNode(node_id);
  for (const auto &[owner_id, actor_ids] : unresolved_actors) {
    for (const auto &actor_id : actor_ids) {
      if (registered_actors_.count(actor_id)) {
        DestroyActor(actor_id,
                     GenOwnerDiedCause(owner_id, rpc::WorkerExitType::NODE_DIED));
      }
    }
  }
}

void GcsActorManager::ReconstructActor(const ActorID &actor_id, bool need_reschedule,
                                       const rpc::ActorDeathCause &death_cause) {
  // If the owner and this actor is dead at the same time, the actor
  // could've been destroyed and dereigstered before reconstruction.
  auto iter = registered_actors_.find(actor_id);
  if (iter == registered_actors_.end()) {
    RAY_LOG(DEBUG) << "Actor is destroyed before reconstruction, actor id = " << actor_id
                   << ", job id = " << actor_id.JobId();
    return;
  }
  auto &actor = iter->second;
  auto node_id = actor->GetNodeID();
  auto worker_id = actor->GetWorkerID();
  auto mutable_actor_table_data = actor->GetMutableActorTableData();
  // If the need_reschedule is set to false, then set the `remaining_restarts` to 0
  // so that the actor will never be rescheduled.
  int64_t max_restarts = mutable_actor_table_data->max_restarts();
  uint64_t num_restarts = mutable_actor_table_data->num_restarts();
  int64_t remaining_restarts;
  // Destroy placement group owned by this actor.
  destroy_owned_placement_group_if_needed_(actor_id);
  if (!need_reschedule) {
    remaining_restarts = 0;
  } else if (max_restarts == -1) {
    remaining_restarts = -1;
  } else {
    int64_t remaining = max_restarts - num_restarts;
    remaining_restarts = std::max(remaining, static_cast<int64_t>(0));
  }

  RAY_LOG(INFO) << "Actor " << actor_id << " is failed on worker " << worker_id
                << " at node " << node_id << ", need_reschedule = " << need_reschedule
                << ", death context type = " << GetDeathCauseString(&death_cause)
                << ", remaining_restarts = " << remaining_restarts
                << ", job id = " << actor_id.JobId();

  if (remaining_restarts != 0) {
    // num_restarts must be set before updating GCS, or num_restarts will be inconsistent
    // between memory cache and storage.
    mutable_actor_table_data->set_num_restarts(num_restarts + 1);
    mutable_actor_table_data->set_state(rpc::ActorTableData::RESTARTING);
    // Make sure to reset the address before flushing to GCS. Otherwise,
    // GCS will mistakenly consider this lease request succeeds when restarting.
    actor->UpdateAddress(rpc::Address());
    mutable_actor_table_data->clear_resource_mapping();
    // The backend storage is reliable in the future, so the status must be ok.
    RAY_CHECK_OK(gcs_table_storage_->ActorTable().Put(
        actor_id, *mutable_actor_table_data,
        [this, actor_id, mutable_actor_table_data](Status status) {
          RAY_CHECK_OK(gcs_publisher_->PublishActor(
              actor_id, *GenActorDataOnlyWithStates(*mutable_actor_table_data), nullptr));
        }));
    gcs_actor_scheduler_->Schedule(actor);
  } else {
    RemoveActorNameFromRegistry(actor);
    mutable_actor_table_data->set_state(rpc::ActorTableData::DEAD);
    mutable_actor_table_data->mutable_death_cause()->CopyFrom(death_cause);
    auto time = current_sys_time_ms();
    mutable_actor_table_data->set_end_time(time);
    mutable_actor_table_data->set_timestamp(time);

    // The backend storage is reliable in the future, so the status must be ok.
    RAY_CHECK_OK(gcs_table_storage_->ActorTable().Put(
        actor_id, *mutable_actor_table_data,
        [this, actor, actor_id, mutable_actor_table_data, death_cause](Status status) {
          // If actor was an detached actor, make sure to destroy it.
          // We need to do this because detached actors are not destroyed
          // when its owners are dead because it doesn't have owners.
          if (actor->IsDetached()) {
            DestroyActor(actor_id, death_cause);
          }
          RAY_CHECK_OK(gcs_publisher_->PublishActor(
              actor_id, *GenActorDataOnlyWithStates(*mutable_actor_table_data), nullptr));
        }));
    // The actor is dead, but we should not remove the entry from the
    // registered actors yet. If the actor is owned, we will destroy the actor
    // once the owner fails or notifies us that the actor's handle has gone out
    // of scope.
  }
}

void GcsActorManager::OnActorSchedulingFailed(std::shared_ptr<GcsActor> actor,
                                              bool runtime_env_setup_failed) {
  if (!runtime_env_setup_failed) {
    // We will attempt to schedule this actor once an eligible node is
    // registered.
    pending_actors_.emplace_back(std::move(actor));
    return;
  }

  // If there is runtime env failure, mark this actor as dead immediately.
  DestroyActor(
      actor->GetActorID(),
      GenRuntimeEnvFailedCause("Could not create the actor because its associated "
                               "runtime env failed to be created."));
}

void GcsActorManager::OnActorCreationSuccess(const std::shared_ptr<GcsActor> &actor,
                                             const rpc::PushTaskReply &reply) {
  auto actor_id = actor->GetActorID();
  RAY_LOG(INFO) << "Actor created successfully, actor id = " << actor_id
                << ", job id = " << actor_id.JobId();
  // NOTE: If an actor is deleted immediately after the user creates the actor, reference
  // counter may return a reply to the request of WaitForActorOutOfScope to GCS server,
  // and GCS server will destroy the actor. The actor creation is asynchronous, it may be
  // destroyed before the actor creation is completed.
  if (registered_actors_.count(actor_id) == 0) {
    return;
  }
  auto mutable_actor_table_data = actor->GetMutableActorTableData();
  auto time = current_sys_time_ms();
  mutable_actor_table_data->set_timestamp(time);
  if (actor->GetState() != rpc::ActorTableData::RESTARTING) {
    mutable_actor_table_data->set_start_time(time);
  }
  actor->UpdateState(rpc::ActorTableData::ALIVE);

  // We should register the entry to the in-memory index before flushing them to
  // GCS because otherwise, there could be timing problems due to asynchronous Put.
  auto worker_id = actor->GetWorkerID();
  auto node_id = actor->GetNodeID();
  RAY_CHECK(!worker_id.IsNil());
  RAY_CHECK(!node_id.IsNil());
  RAY_CHECK(created_actors_[node_id].emplace(worker_id, actor_id).second);

  auto actor_table_data = *mutable_actor_table_data;
  // The backend storage is reliable in the future, so the status must be ok.
  RAY_CHECK_OK(gcs_table_storage_->ActorTable().Put(
      actor_id, actor_table_data,
      [this, actor_id, actor_table_data, actor, reply](Status status) {
        RAY_CHECK_OK(gcs_publisher_->PublishActor(
            actor_id, *GenActorDataOnlyWithStates(actor_table_data), nullptr));
        // Invoke all callbacks for all registration requests of this actor (duplicated
        // requests are included) and remove all of them from
        // actor_to_create_callbacks_.
        auto iter = actor_to_create_callbacks_.find(actor_id);
        if (iter != actor_to_create_callbacks_.end()) {
          for (auto &callback : iter->second) {
            callback(actor, reply);
          }
          actor_to_create_callbacks_.erase(iter);
        }
      }));
}

void GcsActorManager::SchedulePendingActors() {
  schedule_pending_actors_posted_ = false;
  if (pending_actors_.empty()) {
    return;
  }

  RAY_LOG(DEBUG) << "Scheduling actor creation tasks, size = " << pending_actors_.size();
  auto actors = std::move(pending_actors_);
  for (auto &actor : actors) {
    gcs_actor_scheduler_->Schedule(std::move(actor));
  }
}

bool GcsActorManager::GetSchedulePendingActorsPosted() const {
  return schedule_pending_actors_posted_;
}

void GcsActorManager::SetSchedulePendingActorsPosted(bool posted) {
  schedule_pending_actors_posted_ = posted;
}

void GcsActorManager::Initialize(const GcsInitData &gcs_init_data) {
  const auto &jobs = gcs_init_data.Jobs();
  std::unordered_map<NodeID, std::vector<WorkerID>> node_to_workers;
  for (const auto &entry : gcs_init_data.Actors()) {
    auto job_iter = jobs.find(entry.first.JobId());
    auto is_job_dead = (job_iter == jobs.end() || job_iter->second.is_dead());
    auto actor = std::make_shared<GcsActor>(entry.second);
    if (entry.second.state() != ray::rpc::ActorTableData::DEAD && !is_job_dead) {
      registered_actors_.emplace(entry.first, actor);

      if (!actor->GetName().empty()) {
        auto &actors_in_namespace = named_actors_[actor->GetRayNamespace()];
        actors_in_namespace.emplace(actor->GetName(), actor->GetActorID());
      }

      if (entry.second.state() == ray::rpc::ActorTableData::DEPENDENCIES_UNREADY) {
        const auto &owner = actor->GetOwnerAddress();
        const auto &owner_node = NodeID::FromBinary(owner.raylet_id());
        const auto &owner_worker = WorkerID::FromBinary(owner.worker_id());
        RAY_CHECK(unresolved_actors_[owner_node][owner_worker]
                      .emplace(actor->GetActorID())
                      .second);
      } else if (entry.second.state() == ray::rpc::ActorTableData::ALIVE) {
        created_actors_[actor->GetNodeID()].emplace(actor->GetWorkerID(),
                                                    actor->GetActorID());
      }

      if (!actor->IsDetached()) {
        // This actor is owned. Send a long polling request to the actor's
        // owner to determine when the actor should be removed.
        PollOwnerForActorOutOfScope(actor);
      }

      if (!actor->GetWorkerID().IsNil()) {
        RAY_CHECK(!actor->GetNodeID().IsNil());
        node_to_workers[actor->GetNodeID()].emplace_back(actor->GetWorkerID());
      }
    } else {
      destroyed_actors_.emplace(entry.first, actor);
      sorted_destroyed_actor_list_.emplace_back(entry.first,
                                                (int64_t)entry.second.timestamp());
    }
  }
  sorted_destroyed_actor_list_.sort([](const std::pair<ActorID, int64_t> &left,
                                       const std::pair<ActorID, int64_t> &right) {
    return left.second < right.second;
  });

  // Notify raylets to release unused workers.
  gcs_actor_scheduler_->ReleaseUnusedWorkers(node_to_workers);

  RAY_LOG(DEBUG) << "The number of registered actors is " << registered_actors_.size()
                 << ", and the number of created actors is " << created_actors_.size();
  for (auto &item : registered_actors_) {
    auto &actor = item.second;
    if (actor->GetState() == ray::rpc::ActorTableData::PENDING_CREATION ||
        actor->GetState() == ray::rpc::ActorTableData::RESTARTING) {
      // We should not reschedule actors in state of `ALIVE`.
      // We could not reschedule actors in state of `DEPENDENCIES_UNREADY` because the
      // dependencies of them may not have been resolved yet.
      RAY_LOG(INFO) << "Rescheduling a non-alive actor, actor id = "
                    << actor->GetActorID() << ", state = " << actor->GetState()
                    << ", job id = " << actor->GetActorID().JobId();
      gcs_actor_scheduler_->Reschedule(actor);
    }
  }
}

void GcsActorManager::OnJobFinished(const JobID &job_id) {
  auto on_done = [this,
                  job_id](const std::unordered_map<ActorID, ActorTableData> &result) {
    if (!result.empty()) {
      std::vector<ActorID> non_detached_actors;
      for (auto &item : result) {
        if (!item.second.is_detached()) {
          non_detached_actors.push_back(item.first);
        }
      }

      run_delayed_(
          [this, non_detached_actors = std::move(non_detached_actors)]() {
            RAY_CHECK_OK(gcs_table_storage_->ActorTable().BatchDelete(non_detached_actors,
                                                                      nullptr));
          },

          actor_gc_delay_);

      for (auto iter = destroyed_actors_.begin(); iter != destroyed_actors_.end();) {
        if (iter->first.JobId() == job_id && !iter->second->IsDetached()) {
          destroyed_actors_.erase(iter++);
        } else {
          iter++;
        }
      };
    }
  };

  // Only non-detached actors should be deleted. We get all actors of this job and to the
  // filtering.
  RAY_CHECK_OK(gcs_table_storage_->ActorTable().GetByJobId(job_id, on_done));
}

const absl::flat_hash_map<NodeID, absl::flat_hash_map<WorkerID, ActorID>>
    &GcsActorManager::GetCreatedActors() const {
  return created_actors_;
}

const absl::flat_hash_map<ActorID, std::shared_ptr<GcsActor>>
    &GcsActorManager::GetRegisteredActors() const {
  return registered_actors_;
}

const absl::flat_hash_map<ActorID, std::vector<RegisterActorCallback>>
    &GcsActorManager::GetActorRegisterCallbacks() const {
  return actor_to_register_callbacks_;
}

void GcsActorManager::RemoveUnresolvedActor(const std::shared_ptr<GcsActor> &actor) {
  const auto &owner_address = actor->GetOwnerAddress();
  auto node_id = NodeID::FromBinary(owner_address.raylet_id());
  auto worker_id = WorkerID::FromBinary(owner_address.worker_id());
  auto iter = unresolved_actors_.find(node_id);
  if (iter != unresolved_actors_.end()) {
    auto it = iter->second.find(worker_id);
    RAY_CHECK(it != iter->second.end());
    RAY_CHECK(it->second.erase(actor->GetActorID()) != 0);
    if (it->second.empty()) {
      iter->second.erase(it);
      if (iter->second.empty()) {
        unresolved_actors_.erase(iter);
      }
    }
  }
}

void GcsActorManager::RemoveActorFromOwner(const std::shared_ptr<GcsActor> &actor) {
  const auto &actor_id = actor->GetActorID();
  const auto &owner_id = actor->GetOwnerID();
  RAY_LOG(DEBUG) << "Erasing actor " << actor_id << " owned by " << owner_id
                 << ", job id = " << actor_id.JobId();

  const auto &owner_node_id = actor->GetOwnerNodeID();
  auto &node = owners_[owner_node_id];
  auto worker_it = node.find(owner_id);
  RAY_CHECK(worker_it != node.end());
  auto &owner = worker_it->second;
  RAY_CHECK(owner.children_actor_ids.erase(actor_id));
  if (owner.children_actor_ids.empty()) {
    node.erase(worker_it);
    if (node.empty()) {
      owners_.erase(owner_node_id);
    }
  }
}

void GcsActorManager::NotifyCoreWorkerToKillActor(const std::shared_ptr<GcsActor> &actor,
                                                  bool force_kill, bool no_restart) {
  rpc::KillActorRequest request;
  request.set_intended_actor_id(actor->GetActorID().Binary());
  request.set_force_kill(force_kill);
  request.set_no_restart(no_restart);
  auto actor_client = worker_client_factory_(actor->GetAddress());
  RAY_LOG(DEBUG) << "Send request to kill actor " << actor->GetActorID() << " to worker "
                 << actor->GetWorkerID() << " at node " << actor->GetNodeID();
  actor_client->KillActor(request, [](auto &status, auto &) {
    RAY_LOG(DEBUG) << "Killing status: " << status.ToString();
  });
}

void GcsActorManager::KillActor(const ActorID &actor_id, bool force_kill,
                                bool no_restart) {
  RAY_LOG(DEBUG) << "Killing actor, job id = " << actor_id.JobId()
                 << ", actor id = " << actor_id << ", force_kill = " << force_kill;
  auto it = registered_actors_.find(actor_id);
  if (it == registered_actors_.end()) {
    RAY_LOG(INFO) << "Tried to kill actor that does not exist " << actor_id;
    return;
  }

  const auto &actor = it->second;
  if (actor->GetState() == rpc::ActorTableData::DEAD ||
      actor->GetState() == rpc::ActorTableData::DEPENDENCIES_UNREADY) {
    return;
  }

  // The actor is still alive or pending creation.
  const auto &node_id = actor->GetNodeID();
  const auto &worker_id = actor->GetWorkerID();
  auto node_it = created_actors_.find(node_id);
  if (node_it != created_actors_.end() && node_it->second.count(worker_id)) {
    // The actor has already been created. Destroy the process by force-killing
    // it.
    NotifyCoreWorkerToKillActor(actor, force_kill, no_restart);
  } else {
    const auto &task_id = actor->GetCreationTaskSpecification().TaskId();
    RAY_LOG(DEBUG) << "The actor " << actor->GetActorID()
                   << " hasn't been created yet, cancel scheduling " << task_id;
    CancelActorInScheduling(actor, task_id);
    ReconstructActor(actor_id, /*need_reschedule=*/true, GenKilledByApplicationCause());
  }
}

void GcsActorManager::AddDestroyedActorToCache(const std::shared_ptr<GcsActor> &actor) {
  if (destroyed_actors_.size() >=
      RayConfig::instance().maximum_gcs_destroyed_actor_cached_count()) {
    const auto &actor_id = sorted_destroyed_actor_list_.front().first;
    RAY_CHECK_OK(gcs_table_storage_->ActorTable().Delete(actor_id, nullptr));
    destroyed_actors_.erase(actor_id);
    sorted_destroyed_actor_list_.pop_front();
  }

  if (destroyed_actors_.emplace(actor->GetActorID(), actor).second) {
    sorted_destroyed_actor_list_.emplace_back(
        actor->GetActorID(), (int64_t)actor->GetActorTableData().timestamp());
  }
}

void GcsActorManager::CancelActorInScheduling(const std::shared_ptr<GcsActor> &actor,
                                              const TaskID &task_id) {
  RAY_LOG(DEBUG) << "Cancel actor in scheduling: actor_id " << actor->GetActorID()
                 << ", task_id " << task_id;
  const auto &actor_id = actor->GetActorID();
  const auto &node_id = actor->GetNodeID();
  // The actor has not been created yet. It is either being scheduled or is
  // pending scheduling.
  auto canceled_actor_id =
      gcs_actor_scheduler_->CancelOnWorker(actor->GetNodeID(), actor->GetWorkerID());
  if (!canceled_actor_id.IsNil()) {
    // The actor was being scheduled and has now been canceled.
    RAY_CHECK(canceled_actor_id == actor_id);
  } else {
    auto pending_it = std::find_if(pending_actors_.begin(), pending_actors_.end(),
                                   [actor_id](const std::shared_ptr<GcsActor> &actor) {
                                     return actor->GetActorID() == actor_id;
                                   });

    // The actor was pending scheduling. Remove it from the queue.
    if (pending_it != pending_actors_.end()) {
      pending_actors_.erase(pending_it);
    } else {
      // When actor creation request of this actor id is pending in raylet,
      // it doesn't responds, and the actor should be still in leasing state.
      // NOTE: We will cancel outstanding lease request by calling
      // `raylet_client->CancelWorkerLease`.
      gcs_actor_scheduler_->CancelOnLeasing(node_id, actor_id, task_id);
    }
  }
}

std::string GcsActorManager::DebugString() const {
  uint64_t num_named_actors = 0;
  for (const auto &pair : named_actors_) {
    num_named_actors += pair.second.size();
  }

  std::ostringstream stream;
  stream << "GcsActorManager: "
         << "\n- RegisterActor request count: "
         << counts_[CountType::REGISTER_ACTOR_REQUEST]
         << "\n- CreateActor request count: " << counts_[CountType::CREATE_ACTOR_REQUEST]
         << "\n- GetActorInfo request count: "
         << counts_[CountType::GET_ACTOR_INFO_REQUEST]
         << "\n- GetNamedActorInfo request count: "
         << counts_[CountType::GET_NAMED_ACTOR_INFO_REQUEST]
         << "\n- GetAllActorInfo request count: "
         << counts_[CountType::GET_ALL_ACTOR_INFO_REQUEST]
         << "\n- KillActor request count: " << counts_[CountType::KILL_ACTOR_REQUEST]
         << "\n- ListNamedActors request count: "
         << counts_[CountType::LIST_NAMED_ACTORS_REQUEST]
         << "\n- Registered actors count: " << registered_actors_.size()
         << "\n- Destroyed actors count: " << destroyed_actors_.size()
         << "\n- Named actors count: " << num_named_actors
         << "\n- Unresolved actors count: " << unresolved_actors_.size()
         << "\n- Pending actors count: " << pending_actors_.size()
         << "\n- Created actors count: " << created_actors_.size()
         << "\n- owners_: " << owners_.size()
         << "\n- actor_to_register_callbacks_: " << actor_to_register_callbacks_.size()
         << "\n- actor_to_create_callbacks_: " << actor_to_create_callbacks_.size()
         << "\n- sorted_destroyed_actor_list_: " << sorted_destroyed_actor_list_.size();
  return stream.str();
}

void GcsActorManager::RecordMetrics() const {
  ray::stats::STATS_gcs_actors_count.Record(registered_actors_.size(), "Registered");
  ray::stats::STATS_gcs_actors_count.Record(created_actors_.size(), "Created");
  ray::stats::STATS_gcs_actors_count.Record(destroyed_actors_.size(), "Destroyed");
  ray::stats::STATS_gcs_actors_count.Record(unresolved_actors_.size(), "Unresolved");
  ray::stats::STATS_gcs_actors_count.Record(pending_actors_.size(), "Pending");
}

}  // namespace gcs
}  // namespace ray<|MERGE_RESOLUTION|>--- conflicted
+++ resolved
@@ -445,13 +445,10 @@
     // This actor is owned. Send a long polling request to the actor's
     // owner to determine when the actor should be removed.
     PollOwnerForActorOutOfScope(actor);
-<<<<<<< HEAD
-=======
   } else {
     // If it's a detached actor, we need to register the runtime env it used to GC.
     runtime_env_manager_.AddURIReference(actor->GetActorID().Hex(),
                                          request.task_spec().runtime_env_info());
->>>>>>> 7efe1bef
   }
 
   runtime_env_manager_.AddURIReference(actor->GetActorID().Hex(),
