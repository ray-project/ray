// Copyright 2017 The Ray Authors.
//
// Licensed under the Apache License, Version 2.0 (the "License");
// you may not use this file except in compliance with the License.
// You may obtain a copy of the License at
//
//  http://www.apache.org/licenses/LICENSE-2.0
//
// Unless required by applicable law or agreed to in writing, software
// distributed under the License is distributed on an "AS IS" BASIS,
// WITHOUT WARRANTIES OR CONDITIONS OF ANY KIND, either express or implied.
// See the License for the specific language governing permissions and
// limitations under the License.

#include "gcs_actor_manager.h"

#include <ray/common/ray_config.h>

#include <utility>

namespace ray {
namespace gcs {

ClientID GcsActor::GetNodeID() const {
  const auto &raylet_id_binary = actor_table_data_.address().raylet_id();
  if (raylet_id_binary.empty()) {
    return ClientID::Nil();
  }
  return ClientID::FromBinary(raylet_id_binary);
}

void GcsActor::UpdateAddress(const rpc::Address &address) {
  actor_table_data_.mutable_address()->CopyFrom(address);
}

const rpc::Address &GcsActor::GetAddress() const { return actor_table_data_.address(); }

WorkerID GcsActor::GetWorkerID() const {
  const auto &address = actor_table_data_.address();
  if (address.worker_id().empty()) {
    return WorkerID::Nil();
  }
  return WorkerID::FromBinary(address.worker_id());
}

WorkerID GcsActor::GetOwnerID() const {
  return WorkerID::FromBinary(GetOwnerAddress().worker_id());
}

ClientID GcsActor::GetOwnerNodeID() const {
  return ClientID::FromBinary(GetOwnerAddress().raylet_id());
}

const rpc::Address &GcsActor::GetOwnerAddress() const {
  return actor_table_data_.owner_address();
}

void GcsActor::UpdateState(rpc::ActorTableData::ActorState state) {
  actor_table_data_.set_state(state);
}

rpc::ActorTableData::ActorState GcsActor::GetState() const {
  return actor_table_data_.state();
}

ActorID GcsActor::GetActorID() const {
  return ActorID::FromBinary(actor_table_data_.actor_id());
}

bool GcsActor::IsDetached() const { return actor_table_data_.is_detached(); }

std::string GcsActor::GetName() const {
  RAY_CHECK(actor_table_data_.is_detached())
      << "Actor names are only valid for detached actors.";
  return actor_table_data_.name();
}

TaskSpecification GcsActor::GetCreationTaskSpecification() const {
  const auto &task_spec = actor_table_data_.task_spec();
  return TaskSpecification(task_spec);
}

const rpc::ActorTableData &GcsActor::GetActorTableData() const {
  return actor_table_data_;
}

rpc::ActorTableData *GcsActor::GetMutableActorTableData() { return &actor_table_data_; }

/////////////////////////////////////////////////////////////////////////////////////////
GcsActorManager::GcsActorManager(std::shared_ptr<GcsActorSchedulerInterface> scheduler,
                                 gcs::ActorInfoAccessor &actor_info_accessor,
                                 const rpc::ClientFactoryFn &worker_client_factory)
    : gcs_actor_scheduler_(std::move(scheduler)),
      actor_info_accessor_(actor_info_accessor),
      worker_client_factory_(worker_client_factory) {}

Status GcsActorManager::RegisterActor(
    const ray::rpc::CreateActorRequest &request,
    std::function<void(std::shared_ptr<GcsActor>)> callback) {
  RAY_CHECK(callback);
  const auto &actor_creation_task_spec = request.task_spec().actor_creation_task_spec();
  auto actor_id = ActorID::FromBinary(actor_creation_task_spec.actor_id());

  auto iter = registered_actors_.find(actor_id);
  if (iter != registered_actors_.end() &&
      iter->second->GetState() == rpc::ActorTableData::ALIVE) {
    // When the network fails, Driver/Worker is not sure whether GcsServer has received
    // the request of actor creation task, so Driver/Worker will try again and again until
    // receiving the reply from GcsServer. If the actor has been created successfully then
    // just reply to the caller.
    callback(iter->second);
    return Status::OK();
  }

  auto pending_register_iter = actor_to_register_callbacks_.find(actor_id);
  if (pending_register_iter != actor_to_register_callbacks_.end()) {
    // It is a duplicate message, just mark the callback as pending and invoke it after
    // the actor has been successfully created.
    pending_register_iter->second.emplace_back(std::move(callback));
    return Status::OK();
  }

  auto actor = std::make_shared<GcsActor>(request);
  if (actor->IsDetached()) {
    auto it = named_actors_.find(actor->GetName());
    if (it == named_actors_.end()) {
      named_actors_.emplace(actor->GetName(), actor->GetActorID());
    } else {
      std::stringstream stream;
      stream << "Actor with name '" << actor->GetName() << "' already exists.";
      return Status::Invalid(stream.str());
    }
  }

  // Mark the callback as pending and invoke it after the actor has been successfully
  // created.
  actor_to_register_callbacks_[actor_id].emplace_back(std::move(callback));
  RAY_CHECK(registered_actors_.emplace(actor->GetActorID(), actor).second);

  if (!actor->IsDetached() && worker_client_factory_) {
    // This actor is owned. Send a long polling request to the actor's
    // owner to determine when the actor should be removed.
    PollOwnerForActorOutOfScope(actor);
  }

  gcs_actor_scheduler_->Schedule(actor);
  return Status::OK();
}

ActorID GcsActorManager::GetActorIDByName(const std::string &name) {
  ActorID actor_id = ActorID::Nil();
  auto it = named_actors_.find(name);
  if (it != named_actors_.end()) {
    actor_id = it->second;
  }
  return actor_id;
}

void GcsActorManager::PollOwnerForActorOutOfScope(
    const std::shared_ptr<GcsActor> &actor) {
  const auto &actor_id = actor->GetActorID();
  const auto &owner_node_id = actor->GetOwnerNodeID();
  const auto &owner_id = actor->GetOwnerID();
  auto &workers = owners_[owner_node_id];
  auto it = workers.find(owner_id);
  if (it == workers.end()) {
    RAY_LOG(DEBUG) << "Adding owner " << owner_id << " of actor " << actor_id;
    std::shared_ptr<rpc::CoreWorkerClientInterface> client =
        worker_client_factory_(actor->GetOwnerAddress());
    it = workers.emplace(owner_id, Owner(std::move(client))).first;
  }
  it->second.children_actor_ids.insert(actor_id);

  rpc::WaitForActorOutOfScopeRequest wait_request;
  wait_request.set_intended_worker_id(owner_id.Binary());
  wait_request.set_actor_id(actor_id.Binary());
  RAY_CHECK_OK(it->second.client->WaitForActorOutOfScope(
      wait_request, [this, owner_node_id, owner_id, actor_id](
                        Status status, const rpc::WaitForActorOutOfScopeReply &reply) {
        if (!status.ok()) {
          RAY_LOG(INFO) << "Worker " << owner_id << " failed, destroying actor child";
        }

        auto node_it = owners_.find(owner_node_id);
        if (node_it != owners_.end() && node_it->second.count(owner_id)) {
          // Only destroy the actor if its owner is still alive. The actor may
          // have already been destroyed if the owner died.
          DestroyActor(actor_id);
        }
      }));
}

void GcsActorManager::DestroyActor(const ActorID &actor_id) {
  RAY_LOG(DEBUG) << "Destroying actor " << actor_id;
  actor_to_register_callbacks_.erase(actor_id);
  auto it = registered_actors_.find(actor_id);
  RAY_CHECK(it != registered_actors_.end())
      << "Tried to destroy actor that does not exist " << actor_id;
  const auto actor = std::move(it->second);
  registered_actors_.erase(it);

  // Clean up the client to the actor's owner, if necessary.
  if (!actor->IsDetached()) {
    const auto &owner_node_id = actor->GetOwnerNodeID();
    const auto &owner_id = actor->GetOwnerID();
    RAY_LOG(DEBUG) << "Erasing actor " << actor_id << " owned by " << owner_id;

    auto &node = owners_[owner_node_id];
    auto worker_it = node.find(owner_id);
    RAY_CHECK(worker_it != node.end());
    auto &owner = worker_it->second;
    RAY_CHECK(owner.children_actor_ids.erase(actor_id));
    if (owner.children_actor_ids.empty()) {
      node.erase(worker_it);
      if (node.empty()) {
        owners_.erase(owner_node_id);
      }
    }
  }

  // The actor is already dead, most likely due to process or node failure.
  if (actor->GetState() == rpc::ActorTableData::DEAD) {
    return;
  }

  // The actor is still alive or pending creation. Clean up all remaining
  // state.
  const auto &node_id = actor->GetNodeID();
  const auto &worker_id = actor->GetWorkerID();
  auto node_it = created_actors_.find(node_id);
  if (node_it != created_actors_.end() && node_it->second.count(worker_id)) {
    // The actor has already been created. Destroy the process by force-killing
    // it.
    auto actor_client = worker_client_factory_(actor->GetAddress());
    rpc::KillActorRequest request;
    request.set_intended_actor_id(actor_id.Binary());
    request.set_force_kill(true);
    request.set_no_reconstruction(true);
    RAY_UNUSED(actor_client->KillActor(request, nullptr));

    RAY_CHECK(node_it->second.erase(actor->GetWorkerID()));
    if (node_it->second.empty()) {
      created_actors_.erase(node_it);
    }
  } else {
    // The actor has not been created yet. It is either being scheduled or is
    // pending scheduling.
    auto canceled_actor_id =
        gcs_actor_scheduler_->CancelOnWorker(actor->GetNodeID(), actor->GetWorkerID());
    if (!canceled_actor_id.IsNil()) {
      // The actor was being scheduled and has now been canceled.
      RAY_CHECK(canceled_actor_id == actor_id);
    } else {
      // The actor was pending scheduling. Remove it from the queue.
      auto pending_it = std::find_if(pending_actors_.begin(), pending_actors_.end(),
                                     [actor_id](const std::shared_ptr<GcsActor> &actor) {
                                       return actor->GetActorID() == actor_id;
                                     });
      RAY_CHECK(pending_it != pending_actors_.end());
      pending_actors_.erase(pending_it);
    }
  }

  // Update the actor to DEAD in case any callers are still alive. This can
  // happen if the owner of the actor dies while there are still callers.
  // TODO(swang): We can skip this step and delete the actor table entry
  // entirely if the callers check directly whether the owner is still alive.
  actor->UpdateAddress(rpc::Address());
  auto mutable_actor_table_data = actor->GetMutableActorTableData();
  mutable_actor_table_data->set_state(rpc::ActorTableData::DEAD);
  auto actor_table_data =
      std::make_shared<rpc::ActorTableData>(*mutable_actor_table_data);
  // The backend storage is reliable in the future, so the status must be ok.
  RAY_CHECK_OK(
      actor_info_accessor_.AsyncUpdate(actor->GetActorID(), actor_table_data, nullptr));
}

void GcsActorManager::OnWorkerDead(const ray::ClientID &node_id,
                                   const ray::WorkerID &worker_id,
                                   bool intentional_exit) {
  // Destroy all actors that are owned by this worker.
  const auto it = owners_.find(node_id);
  if (it != owners_.end() && it->second.count(worker_id)) {
    auto owner = it->second.find(worker_id);
    // Make a copy of the children actor IDs since we will delete from the
    // list.
    const auto children_ids = owner->second.children_actor_ids;
    for (const auto &child_id : children_ids) {
      DestroyActor(child_id);
    }
  }

  ActorID actor_id;
  // Find from worker_to_created_actor_.
  auto iter = created_actors_.find(node_id);
  if (iter != created_actors_.end() && iter->second.count(worker_id)) {
    actor_id = iter->second[worker_id];
    iter->second.erase(worker_id);
    if (iter->second.empty()) {
      created_actors_.erase(iter);
    }
  } else {
    actor_id = gcs_actor_scheduler_->CancelOnWorker(node_id, worker_id);
  }

  if (!actor_id.IsNil()) {
    RAY_LOG(INFO) << "Worker " << worker_id << " on node " << node_id
                  << " failed, restarting actor " << actor_id;
    // Reconstruct the actor.
    ReconstructActor(actor_id, /*need_reschedule=*/!intentional_exit);
  }
}

<<<<<<< HEAD
void GcsActorManager::RestartActorsOnNode(const ClientID &node_id) {
=======
void GcsActorManager::OnNodeDead(const ClientID &node_id) {
  RAY_LOG(INFO) << "Node " << node_id << " failed, reconstructing actors";
  const auto it = owners_.find(node_id);
  if (it != owners_.end()) {
    std::vector<ActorID> children_ids;
    // Make a copy of all the actor IDs owned by workers on the dead node.
    for (const auto &owner : it->second) {
      for (const auto &child_id : owner.second.children_actor_ids) {
        children_ids.push_back(child_id);
      }
    }
    for (const auto &child_id : children_ids) {
      DestroyActor(child_id);
    }
  }

>>>>>>> 3a25f5f5
  // Cancel the scheduling of all related actors.
  auto scheduling_actor_ids = gcs_actor_scheduler_->CancelOnNode(node_id);
  for (auto &actor_id : scheduling_actor_ids) {
    // Reconstruct the canceled actor.
    ReconstructActor(actor_id);
  }

  // Find all actors that were created on this node.
  auto iter = created_actors_.find(node_id);
  if (iter != created_actors_.end()) {
    auto created_actors = std::move(iter->second);
    // Remove all created actors from node_to_created_actors_.
    created_actors_.erase(iter);
    for (auto &entry : created_actors) {
      // Reconstruct the removed actor.
      ReconstructActor(entry.second);
    }
  }
}

void GcsActorManager::ReconstructActor(const ActorID &actor_id, bool need_reschedule) {
  auto &actor = registered_actors_[actor_id];
  RAY_CHECK(actor != nullptr);
  auto node_id = actor->GetNodeID();
  auto worker_id = actor->GetWorkerID();
  actor->UpdateAddress(rpc::Address());
  auto mutable_actor_table_data = actor->GetMutableActorTableData();
  // If the need_reschedule is set to false, then set the `remaining_reconstructions` to 0
  // so that the actor will never be rescheduled.
  int64_t max_restarts = mutable_actor_table_data->max_restarts();
  uint64_t num_restarts = mutable_actor_table_data->num_restarts();
  int64_t remaining_restarts;
  if (!need_reschedule) {
    remaining_restarts = 0;
  } else if (max_restarts == -1) {
    remaining_restarts = -1;
  } else {
    int64_t remaining = max_restarts - num_restarts;
    remaining_restarts = std::max(remaining, static_cast<int64_t>(0));
  }
  RAY_LOG(WARNING) << "Actor is failed " << actor->GetActorID() << " on worker "
                   << worker_id << " at node " << node_id
                   << ", need_reschedule = " << need_reschedule
                   << ", remaining_restarts = " << remaining_restarts;

  if (remaining_restarts != 0) {
    mutable_actor_table_data->set_num_restarts(++num_restarts);
    mutable_actor_table_data->set_state(rpc::ActorTableData::RESTARTING);
    auto actor_table_data =
        std::make_shared<rpc::ActorTableData>(*mutable_actor_table_data);
    // The backend storage is reliable in the future, so the status must be ok.
    RAY_CHECK_OK(
        actor_info_accessor_.AsyncUpdate(actor->GetActorID(), actor_table_data, nullptr));
    gcs_actor_scheduler_->Schedule(actor);
  } else {
    mutable_actor_table_data->set_state(rpc::ActorTableData::DEAD);
    auto actor_table_data =
        std::make_shared<rpc::ActorTableData>(*mutable_actor_table_data);
    // The backend storage is reliable in the future, so the status must be ok.
    RAY_CHECK_OK(
        actor_info_accessor_.AsyncUpdate(actor->GetActorID(), actor_table_data, nullptr));
    // The actor is dead, but we should not remove the entry from the
    // registered actors yet. If the actor is owned, we will destroy the actor
    // once the owner fails or notifies us that the actor's handle has gone out
    // of scope.
  }
}

void GcsActorManager::OnActorCreationFailed(std::shared_ptr<GcsActor> actor) {
  // We will attempt to schedule this actor once an eligible node is
  // registered.
  pending_actors_.emplace_back(std::move(actor));
}

void GcsActorManager::OnActorCreationSuccess(std::shared_ptr<GcsActor> actor) {
  auto actor_id = actor->GetActorID();
  RAY_CHECK(registered_actors_.count(actor_id) > 0);
  actor->UpdateState(rpc::ActorTableData::ALIVE);
  auto actor_table_data =
      std::make_shared<rpc::ActorTableData>(actor->GetActorTableData());
  // The backend storage is reliable in the future, so the status must be ok.
  RAY_CHECK_OK(actor_info_accessor_.AsyncUpdate(actor_id, actor_table_data, nullptr));

  // Invoke all callbacks for all registration requests of this actor (duplicated
  // requests are included) and remove all of them from actor_to_register_callbacks_.
  auto iter = actor_to_register_callbacks_.find(actor_id);
  if (iter != actor_to_register_callbacks_.end()) {
    for (auto &callback : iter->second) {
      callback(actor);
    }
    actor_to_register_callbacks_.erase(iter);
  }

  auto worker_id = actor->GetWorkerID();
  auto node_id = actor->GetNodeID();
  RAY_CHECK(!worker_id.IsNil());
  RAY_CHECK(!node_id.IsNil());
  RAY_CHECK(created_actors_[node_id].emplace(worker_id, actor_id).second);
}

void GcsActorManager::SchedulePendingActors() {
  if (pending_actors_.empty()) {
    return;
  }

  RAY_LOG(DEBUG) << "Scheduling actor creation tasks, size = " << pending_actors_.size();
  auto actors = std::move(pending_actors_);
  for (auto &actor : actors) {
    gcs_actor_scheduler_->Schedule(std::move(actor));
  }
}

}  // namespace gcs
}  // namespace ray<|MERGE_RESOLUTION|>--- conflicted
+++ resolved
@@ -311,9 +311,6 @@
   }
 }
 
-<<<<<<< HEAD
-void GcsActorManager::RestartActorsOnNode(const ClientID &node_id) {
-=======
 void GcsActorManager::OnNodeDead(const ClientID &node_id) {
   RAY_LOG(INFO) << "Node " << node_id << " failed, reconstructing actors";
   const auto it = owners_.find(node_id);
@@ -330,7 +327,6 @@
     }
   }
 
->>>>>>> 3a25f5f5
   // Cancel the scheduling of all related actors.
   auto scheduling_actor_ids = gcs_actor_scheduler_->CancelOnNode(node_id);
   for (auto &actor_id : scheduling_actor_ids) {
