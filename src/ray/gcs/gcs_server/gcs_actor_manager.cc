--- conflicted
+++ resolved
@@ -1167,12 +1167,8 @@
 
 void GcsActorManager::Initialize(const GcsInitData &gcs_init_data) {
   const auto &jobs = gcs_init_data.Jobs();
-<<<<<<< HEAD
   auto &actor_task_specs = gcs_init_data.ActorTaskSpecs();
-  std::unordered_map<NodeID, std::vector<WorkerID>> node_to_workers;
-=======
   absl::flat_hash_map<NodeID, std::vector<WorkerID>> node_to_workers;
->>>>>>> 5a2ebc28
   for (const auto &entry : gcs_init_data.Actors()) {
     auto job_iter = jobs.find(entry.first.JobId());
     auto is_job_dead = (job_iter == jobs.end() || job_iter->second.is_dead());
