--- conflicted
+++ resolved
@@ -716,11 +716,8 @@
     }
 
     mutable_actor_table_data->set_state(rpc::ActorTableData::DEAD);
-<<<<<<< HEAD
     mutable_actor_table_data->set_dead_info(actor_dead_info);
-=======
     mutable_actor_table_data->set_timestamp(current_sys_time_ms());
->>>>>>> 94a819d0
     // The backend storage is reliable in the future, so the status must be ok.
     RAY_CHECK_OK(gcs_table_storage_->ActorTable().Put(
         actor_id, *mutable_actor_table_data,
