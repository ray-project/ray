// Copyright 2017 The Ray Authors.
//
// Licensed under the Apache License, Version 2.0 (the "License");
// you may not use this file except in compliance with the License.
// You may obtain a copy of the License at
//
//  http://www.apache.org/licenses/LICENSE-2.0
//
// Unless required by applicable law or agreed to in writing, software
// distributed under the License is distributed on an "AS IS" BASIS,
// WITHOUT WARRANTIES OR CONDITIONS OF ANY KIND, either express or implied.
// See the License for the specific language governing permissions and
// limitations under the License.

#include "ray/gcs/gcs_server/gcs_actor_manager.h"

#include <utility>

#include "ray/common/ray_config.h"
#include "ray/stats/stats.h"

namespace ray {
namespace gcs {

NodeID GcsActor::GetNodeID() const {
  const auto &raylet_id_binary = actor_table_data_.address().raylet_id();
  if (raylet_id_binary.empty()) {
    return NodeID::Nil();
  }
  return NodeID::FromBinary(raylet_id_binary);
}

void GcsActor::UpdateAddress(const rpc::Address &address) {
  actor_table_data_.mutable_address()->CopyFrom(address);
}

const rpc::Address &GcsActor::GetAddress() const { return actor_table_data_.address(); }

WorkerID GcsActor::GetWorkerID() const {
  const auto &address = actor_table_data_.address();
  if (address.worker_id().empty()) {
    return WorkerID::Nil();
  }
  return WorkerID::FromBinary(address.worker_id());
}

WorkerID GcsActor::GetOwnerID() const {
  return WorkerID::FromBinary(GetOwnerAddress().worker_id());
}

NodeID GcsActor::GetOwnerNodeID() const {
  return NodeID::FromBinary(GetOwnerAddress().raylet_id());
}

const rpc::Address &GcsActor::GetOwnerAddress() const {
  return actor_table_data_.owner_address();
}

void GcsActor::UpdateState(rpc::ActorTableData::ActorState state) {
  actor_table_data_.set_state(state);
}

rpc::ActorTableData::ActorState GcsActor::GetState() const {
  return actor_table_data_.state();
}

ActorID GcsActor::GetActorID() const {
  return ActorID::FromBinary(actor_table_data_.actor_id());
}

bool GcsActor::IsDetached() const { return actor_table_data_.is_detached(); }

std::string GcsActor::GetName() const { return actor_table_data_.name(); }

TaskSpecification GcsActor::GetCreationTaskSpecification() const {
  const auto &task_spec = actor_table_data_.task_spec();
  return TaskSpecification(task_spec);
}

const rpc::ActorTableData &GcsActor::GetActorTableData() const {
  return actor_table_data_;
}

rpc::ActorTableData *GcsActor::GetMutableActorTableData() { return &actor_table_data_; }

/////////////////////////////////////////////////////////////////////////////////////////
GcsActorManager::GcsActorManager(
    std::shared_ptr<GcsActorSchedulerInterface> scheduler,
    std::shared_ptr<gcs::GcsTableStorage> gcs_table_storage,
    std::shared_ptr<gcs::GcsPubSub> gcs_pub_sub,
    std::function<void(const ActorID &)> destroy_owned_placement_group_if_needed,
    const rpc::ClientFactoryFn &worker_client_factory)
    : gcs_actor_scheduler_(std::move(scheduler)),
      gcs_table_storage_(std::move(gcs_table_storage)),
      gcs_pub_sub_(std::move(gcs_pub_sub)),
      worker_client_factory_(worker_client_factory),
      destroy_owned_placement_group_if_needed_(destroy_owned_placement_group_if_needed) {
  RAY_CHECK(worker_client_factory_);
  RAY_CHECK(destroy_owned_placement_group_if_needed_);
}

void GcsActorManager::HandleRegisterActor(const rpc::RegisterActorRequest &request,
                                          rpc::RegisterActorReply *reply,
                                          rpc::SendReplyCallback send_reply_callback) {
  RAY_CHECK(request.task_spec().type() == TaskType::ACTOR_CREATION_TASK);
  auto actor_id =
      ActorID::FromBinary(request.task_spec().actor_creation_task_spec().actor_id());

  RAY_LOG(INFO) << "Registering actor, job id = " << actor_id.JobId()
                << ", actor id = " << actor_id;
  Status status =
      RegisterActor(request, [reply, send_reply_callback,
                              actor_id](const std::shared_ptr<gcs::GcsActor> &actor) {
        RAY_LOG(INFO) << "Registered actor, job id = " << actor_id.JobId()
                      << ", actor id = " << actor_id;
        GCS_RPC_SEND_REPLY(send_reply_callback, reply, Status::OK());
      });
  if (!status.ok()) {
    RAY_LOG(ERROR) << "Failed to register actor: " << status.ToString()
                   << ", job id = " << actor_id.JobId() << ", actor id = " << actor_id;
    GCS_RPC_SEND_REPLY(send_reply_callback, reply, status);
  }
  ++counts_[CountType::REGISTER_ACTOR_REQUEST];
}

void GcsActorManager::HandleCreateActor(const rpc::CreateActorRequest &request,
                                        rpc::CreateActorReply *reply,
                                        rpc::SendReplyCallback send_reply_callback) {
  RAY_CHECK(request.task_spec().type() == TaskType::ACTOR_CREATION_TASK);
  auto actor_id =
      ActorID::FromBinary(request.task_spec().actor_creation_task_spec().actor_id());

  RAY_LOG(INFO) << "Creating actor, job id = " << actor_id.JobId()
                << ", actor id = " << actor_id;
  Status status = CreateActor(request, [reply, send_reply_callback, actor_id](
                                           const std::shared_ptr<gcs::GcsActor> &actor) {
    RAY_LOG(INFO) << "Finished creating actor, job id = " << actor_id.JobId()
                  << ", actor id = " << actor_id;
    GCS_RPC_SEND_REPLY(send_reply_callback, reply, Status::OK());
  });
  if (!status.ok()) {
    RAY_LOG(ERROR) << "Failed to create actor, job id = " << actor_id.JobId()
                   << ", actor id = " << actor_id << ", status: " << status.ToString();
    GCS_RPC_SEND_REPLY(send_reply_callback, reply, status);
  }
  ++counts_[CountType::CREATE_ACTOR_REQUEST];
}

void GcsActorManager::HandleGetActorInfo(const rpc::GetActorInfoRequest &request,
                                         rpc::GetActorInfoReply *reply,
                                         rpc::SendReplyCallback send_reply_callback) {
  ActorID actor_id = ActorID::FromBinary(request.actor_id());
  RAY_LOG(DEBUG) << "Getting actor info"
                 << ", job id = " << actor_id.JobId() << ", actor id = " << actor_id;

  const auto &registered_actor_iter = registered_actors_.find(actor_id);
  if (registered_actor_iter != registered_actors_.end()) {
    reply->mutable_actor_table_data()->CopyFrom(
        registered_actor_iter->second->GetActorTableData());
  } else {
    const auto &destroyed_actor_iter = destroyed_actors_.find(actor_id);
    if (destroyed_actor_iter != destroyed_actors_.end()) {
      reply->mutable_actor_table_data()->CopyFrom(
          destroyed_actor_iter->second->GetActorTableData());
    }
  }

  RAY_LOG(DEBUG) << "Finished getting actor info, job id = " << actor_id.JobId()
                 << ", actor id = " << actor_id;
  GCS_RPC_SEND_REPLY(send_reply_callback, reply, Status::OK());
  ++counts_[CountType::GET_ACTOR_INFO_REQUEST];
}

void GcsActorManager::HandleGetAllActorInfo(const rpc::GetAllActorInfoRequest &request,
                                            rpc::GetAllActorInfoReply *reply,
                                            rpc::SendReplyCallback send_reply_callback) {
  RAY_LOG(DEBUG) << "Getting all actor info.";

  for (const auto &iter : registered_actors_) {
    reply->add_actor_table_data()->CopyFrom(iter.second->GetActorTableData());
  }
  for (const auto &iter : destroyed_actors_) {
    reply->add_actor_table_data()->CopyFrom(iter.second->GetActorTableData());
  }
  RAY_LOG(DEBUG) << "Finished getting all actor info.";
  GCS_RPC_SEND_REPLY(send_reply_callback, reply, Status::OK());
  ++counts_[CountType::GET_ALL_ACTOR_INFO_REQUEST];
}

void GcsActorManager::HandleGetNamedActorInfo(
    const rpc::GetNamedActorInfoRequest &request, rpc::GetNamedActorInfoReply *reply,
    rpc::SendReplyCallback send_reply_callback) {
  const std::string &name = request.name();
  RAY_LOG(DEBUG) << "Getting actor info, name = " << name;

  // Try to look up the actor ID for the named actor.
  ActorID actor_id = GetActorIDByName(name);

  Status status = Status::OK();
  if (actor_id.IsNil()) {
    // The named actor was not found.
    std::stringstream stream;
    stream << "Actor with name '" << name << "' was not found.";
    RAY_LOG(WARNING) << stream.str();
    status = Status::NotFound(stream.str());
  } else {
    const auto &iter = registered_actors_.find(actor_id);
    RAY_CHECK(iter != registered_actors_.end());
    reply->mutable_actor_table_data()->CopyFrom(iter->second->GetActorTableData());
    RAY_LOG(DEBUG) << "Finished getting actor info, job id = " << actor_id.JobId()
                   << ", actor id = " << actor_id;
  }
  GCS_RPC_SEND_REPLY(send_reply_callback, reply, status);
  ++counts_[CountType::GET_NAMED_ACTOR_INFO_REQUEST];
}

void GcsActorManager::HandleKillActorViaGcs(const rpc::KillActorViaGcsRequest &request,
                                            rpc::KillActorViaGcsReply *reply,
                                            rpc::SendReplyCallback send_reply_callback) {
  const auto &actor_id = ActorID::FromBinary(request.actor_id());
  bool force_kill = request.force_kill();
  bool no_restart = request.no_restart();
  if (no_restart) {
    DestroyActor(actor_id);
  } else {
    KillActor(actor_id, force_kill, no_restart);
  }

  GCS_RPC_SEND_REPLY(send_reply_callback, reply, Status::OK());
  RAY_LOG(DEBUG) << "Finished killing actor, job id = " << actor_id.JobId()
                 << ", actor id = " << actor_id << ", force_kill = " << force_kill
                 << ", no_restart = " << no_restart;
  ++counts_[CountType::KILL_ACTOR_REQUEST];
}

Status GcsActorManager::RegisterActor(const ray::rpc::RegisterActorRequest &request,
                                      RegisterActorCallback success_callback) {
  // NOTE: After the abnormal recovery of the network between GCS client and GCS server or
  // the GCS server is restarted, it is required to continue to register actor
  // successfully.
  RAY_CHECK(success_callback);
  const auto &actor_creation_task_spec = request.task_spec().actor_creation_task_spec();
  auto actor_id = ActorID::FromBinary(actor_creation_task_spec.actor_id());

  auto iter = registered_actors_.find(actor_id);
  if (iter != registered_actors_.end()) {
    auto pending_register_iter = actor_to_register_callbacks_.find(actor_id);
    if (pending_register_iter != actor_to_register_callbacks_.end()) {
      // 1. The GCS client sends the `RegisterActor` request to the GCS server.
      // 2. The GCS client receives some network errors.
      // 3. The GCS client resends the `RegisterActor` request to the GCS server.
      pending_register_iter->second.emplace_back(std::move(success_callback));
    } else {
      // 1. The GCS client sends the `RegisterActor` request to the GCS server.
      // 2. The GCS server flushes the actor to the storage and restarts before replying
      // to the GCS client.
      // 3. The GCS client resends the `RegisterActor` request to the GCS server.
      success_callback(iter->second);
    }
    return Status::OK();
  }

  auto actor = std::make_shared<GcsActor>(request.task_spec());
  if (!actor->GetName().empty()) {
    auto it = named_actors_.find(actor->GetName());
    if (it == named_actors_.end()) {
      named_actors_.emplace(actor->GetName(), actor->GetActorID());
    } else {
      std::stringstream stream;
      stream << "Actor with name '" << actor->GetName() << "' already exists.";
      return Status::Invalid(stream.str());
    }
  }

  actor_to_register_callbacks_[actor_id].emplace_back(std::move(success_callback));
  registered_actors_.emplace(actor->GetActorID(), actor);

  const auto &owner_address = actor->GetOwnerAddress();
  auto node_id = NodeID::FromBinary(owner_address.raylet_id());
  auto worker_id = WorkerID::FromBinary(owner_address.worker_id());
  RAY_CHECK(unresolved_actors_[node_id][worker_id].emplace(actor->GetActorID()).second);

  if (!actor->IsDetached()) {
    // This actor is owned. Send a long polling request to the actor's
    // owner to determine when the actor should be removed.
    PollOwnerForActorOutOfScope(actor);
  }

  // The backend storage is supposed to be reliable, so the status must be ok.
  RAY_CHECK_OK(gcs_table_storage_->ActorTable().Put(
      actor->GetActorID(), *actor->GetMutableActorTableData(),
      [this, actor](const Status &status) {
        // The backend storage is supposed to be reliable, so the status must be ok.
        RAY_CHECK_OK(status);
        // If a creator dies before this callback is called, the actor could have been
        // already destroyed. It is okay not to invoke a callback because we don't need
        // to reply to the creator as it is already dead.
        auto registered_actor_it = registered_actors_.find(actor->GetActorID());
        if (registered_actor_it == registered_actors_.end()) {
          // NOTE(sang): This logic assumes that the ordering of backend call is
          // guaranteed. It is currently true because we use a single TCP socket to call
          // the default Redis backend. If ordering is not guaranteed, we should overwrite
          // the actor state to DEAD to avoid race condition.
          return;
        }
        RAY_CHECK_OK(gcs_pub_sub_->Publish(ACTOR_CHANNEL, actor->GetActorID().Hex(),
                                           actor->GetActorTableData().SerializeAsString(),
                                           nullptr));
        // Invoke all callbacks for all registration requests of this actor (duplicated
        // requests are included) and remove all of them from
        // actor_to_register_callbacks_.
        // Reply to the owner to indicate that the actor has been registered.
        auto iter = actor_to_register_callbacks_.find(actor->GetActorID());
        RAY_CHECK(iter != actor_to_register_callbacks_.end() && !iter->second.empty());
        auto callbacks = std::move(iter->second);
        actor_to_register_callbacks_.erase(iter);
        for (auto &callback : callbacks) {
          callback(actor);
        }
      }));
  return Status::OK();
}

Status GcsActorManager::CreateActor(const ray::rpc::CreateActorRequest &request,
                                    CreateActorCallback callback) {
  // NOTE: After the abnormal recovery of the network between GCS client and GCS server or
  // the GCS server is restarted, it is required to continue to create actor
  // successfully.
  RAY_CHECK(callback);
  const auto &actor_creation_task_spec = request.task_spec().actor_creation_task_spec();
  auto actor_id = ActorID::FromBinary(actor_creation_task_spec.actor_id());

  auto iter = registered_actors_.find(actor_id);
  if (iter == registered_actors_.end()) {
    RAY_LOG(DEBUG) << "Actor " << actor_id
                   << " may be already destroyed, job id = " << actor_id.JobId();
    return Status::Invalid("Actor may be already destroyed.");
  }

  if (iter->second->GetState() == rpc::ActorTableData::ALIVE) {
    // In case of temporary network failures, workers will re-send multiple duplicate
    // requests to GCS server.
    // In this case, we can just reply.
    callback(iter->second);
    return Status::OK();
  }

  auto actor_creation_iter = actor_to_create_callbacks_.find(actor_id);
  if (actor_creation_iter != actor_to_create_callbacks_.end()) {
    // It is a duplicate message, just mark the callback as pending and invoke it after
    // the actor has been successfully created.
    actor_creation_iter->second.emplace_back(std::move(callback));
    return Status::OK();
  }
  // Mark the callback as pending and invoke it after the actor has been successfully
  // created.
  actor_to_create_callbacks_[actor_id].emplace_back(std::move(callback));

  // If GCS restarts while processing `CreateActor` request, GCS client will resend the
  // `CreateActor` request.
  // After GCS restarts, the state of the actor may not be `DEPENDENCIES_UNREADY`.
  if (iter->second->GetState() != rpc::ActorTableData::DEPENDENCIES_UNREADY) {
    RAY_LOG(INFO) << "Actor " << actor_id
                  << " is already in the process of creation. Skip it directly, job id = "
                  << actor_id.JobId();
    return Status::OK();
  }

  // Remove the actor from the unresolved actor map.
  auto actor = std::make_shared<GcsActor>(request.task_spec());
  actor->GetMutableActorTableData()->set_state(rpc::ActorTableData::PENDING_CREATION);
  RemoveUnresolvedActor(actor);

  // Update the registered actor as its creation task specification may have changed due
  // to resolved dependencies.
  registered_actors_[actor_id] = actor;

  // Schedule the actor.
  gcs_actor_scheduler_->Schedule(actor);
  return Status::OK();
}

ActorID GcsActorManager::GetActorIDByName(const std::string &name) {
  ActorID actor_id = ActorID::Nil();
  auto it = named_actors_.find(name);
  if (it != named_actors_.end()) {
    actor_id = it->second;
  }
  return actor_id;
}

void GcsActorManager::PollOwnerForActorOutOfScope(
    const std::shared_ptr<GcsActor> &actor) {
  const auto &actor_id = actor->GetActorID();
  const auto &owner_node_id = actor->GetOwnerNodeID();
  const auto &owner_id = actor->GetOwnerID();
  auto &workers = owners_[owner_node_id];
  auto it = workers.find(owner_id);
  if (it == workers.end()) {
    RAY_LOG(DEBUG) << "Adding owner " << owner_id << " of actor " << actor_id
                   << ", job id = " << actor_id.JobId();
    std::shared_ptr<rpc::CoreWorkerClientInterface> client =
        worker_client_factory_(actor->GetOwnerAddress());
    it = workers.emplace(owner_id, Owner(std::move(client))).first;
  }
  it->second.children_actor_ids.insert(actor_id);

  rpc::WaitForActorOutOfScopeRequest wait_request;
  wait_request.set_intended_worker_id(owner_id.Binary());
  wait_request.set_actor_id(actor_id.Binary());
  it->second.client->WaitForActorOutOfScope(
      wait_request, [this, owner_node_id, owner_id, actor_id](
                        Status status, const rpc::WaitForActorOutOfScopeReply &reply) {
        if (!status.ok()) {
          RAY_LOG(INFO) << "Worker " << owner_id
                        << " failed, destroying actor child, job id = "
                        << actor_id.JobId();
        } else {
          RAY_LOG(INFO) << "Actor " << actor_id
                        << " is out of scope, destroying actor child, job id = "
                        << actor_id.JobId();
        }

        auto node_it = owners_.find(owner_node_id);
        if (node_it != owners_.end() && node_it->second.count(owner_id)) {
          // Only destroy the actor if its owner is still alive. The actor may
          // have already been destroyed if the owner died.
          DestroyActor(actor_id);
        }
      });
}

void GcsActorManager::DestroyActor(const ActorID &actor_id) {
  RAY_LOG(INFO) << "Destroying actor, actor id = " << actor_id
                << ", job id = " << actor_id.JobId();
  actor_to_register_callbacks_.erase(actor_id);
  actor_to_create_callbacks_.erase(actor_id);
  auto it = registered_actors_.find(actor_id);
  if (it == registered_actors_.end()) {
    RAY_LOG(INFO) << "Tried to destroy actor that does not exist " << actor_id;
    return;
  }
  const auto &task_id = it->second->GetCreationTaskSpecification().TaskId();
  it->second->GetMutableActorTableData()->mutable_task_spec()->Clear();
  it->second->GetMutableActorTableData()->set_timestamp(current_sys_time_ms());
  AddDestroyedActorToCache(it->second);
  const auto actor = std::move(it->second);
  registered_actors_.erase(it);

  // Clean up the client to the actor's owner, if necessary.
  if (!actor->IsDetached()) {
    RemoveActorFromOwner(actor);
  }

  // Remove actor from `named_actors_` if its name is not empty.
  if (!actor->GetName().empty()) {
    auto it = named_actors_.find(actor->GetName());
    if (it != named_actors_.end() && it->second == actor->GetActorID()) {
      named_actors_.erase(it);
    }
  }

  // The actor is already dead, most likely due to process or node failure.
  if (actor->GetState() == rpc::ActorTableData::DEAD) {
    return;
  }

  if (actor->GetState() == rpc::ActorTableData::DEPENDENCIES_UNREADY) {
    // The actor creation task still has unresolved dependencies. Remove from the
    // unresolved actors map.
    RemoveUnresolvedActor(actor);
  } else {
    // The actor is still alive or pending creation. Clean up all remaining
    // state.
    const auto &node_id = actor->GetNodeID();
    const auto &worker_id = actor->GetWorkerID();
    auto node_it = created_actors_.find(node_id);
    if (node_it != created_actors_.end() && node_it->second.count(worker_id)) {
      // The actor has already been created. Destroy the process by force-killing
      // it.
      NotifyCoreWorkerToKillActor(actor);
      RAY_CHECK(node_it->second.erase(actor->GetWorkerID()));
      if (node_it->second.empty()) {
        created_actors_.erase(node_it);
      }
    } else {
      CancelActorInScheduling(actor, task_id);
    }
  }

  // Update the actor to DEAD in case any callers are still alive. This can
  // happen if the owner of the actor dies while there are still callers.
  // TODO(swang): We can skip this step and delete the actor table entry
  // entirely if the callers check directly whether the owner is still alive.
  auto mutable_actor_table_data = actor->GetMutableActorTableData();
  mutable_actor_table_data->set_state(rpc::ActorTableData::DEAD);
  auto actor_table_data =
      std::make_shared<rpc::ActorTableData>(*mutable_actor_table_data);
  // The backend storage is reliable in the future, so the status must be ok.
  RAY_CHECK_OK(gcs_table_storage_->ActorTable().Put(
      actor->GetActorID(), *actor_table_data,
      [this, actor_id, actor_table_data](Status status) {
        RAY_CHECK_OK(gcs_pub_sub_->Publish(
            ACTOR_CHANNEL, actor_id.Hex(),
            GenActorDataOnlyWithStates(*actor_table_data)->SerializeAsString(), nullptr));
        // Destroy placement group owned by this actor.
        destroy_owned_placement_group_if_needed_(actor_id);
      }));
}

absl::flat_hash_set<ActorID> GcsActorManager::GetUnresolvedActorsByOwnerNode(
    const NodeID &node_id) const {
  absl::flat_hash_set<ActorID> actor_ids;
  auto iter = unresolved_actors_.find(node_id);
  if (iter != unresolved_actors_.end()) {
    for (auto &entry : iter->second) {
      actor_ids.insert(entry.second.begin(), entry.second.end());
    }
  }
  return actor_ids;
}

absl::flat_hash_set<ActorID> GcsActorManager::GetUnresolvedActorsByOwnerWorker(
    const NodeID &node_id, const WorkerID &worker_id) const {
  absl::flat_hash_set<ActorID> actor_ids;
  auto iter = unresolved_actors_.find(node_id);
  if (iter != unresolved_actors_.end()) {
    auto it = iter->second.find(worker_id);
    if (it != iter->second.end()) {
      actor_ids.insert(it->second.begin(), it->second.end());
    }
  }
  return actor_ids;
}

void GcsActorManager::CollectStats() const {
  stats::PendingActors.Record(pending_actors_.size());
}

void GcsActorManager::OnWorkerDead(const ray::NodeID &node_id,
                                   const ray::WorkerID &worker_id) {
  OnWorkerDead(node_id, worker_id, rpc::WorkerExitType::SYSTEM_ERROR_EXIT);
}

void GcsActorManager::OnWorkerDead(
    const ray::NodeID &node_id, const ray::WorkerID &worker_id,
    const rpc::WorkerExitType disconnect_type,
    const std::shared_ptr<rpc::RayException> &creation_task_exception) {
  RAY_LOG(INFO) << "Worker " << worker_id << " on node " << node_id
                << " exited, type=" << rpc::WorkerExitType_Name(disconnect_type)
                << ", has creation_task_exception = "
                << (creation_task_exception != nullptr);
  if (creation_task_exception != nullptr) {
    RAY_LOG(INFO) << "Formatted creation task exception: "
                  << creation_task_exception->formatted_exception_string();
  }

  bool need_reconstruct = disconnect_type != rpc::WorkerExitType::INTENDED_EXIT &&
                          disconnect_type != rpc::WorkerExitType::CREATION_TASK_ERROR;
  // Destroy all actors that are owned by this worker.
  const auto it = owners_.find(node_id);
  if (it != owners_.end() && it->second.count(worker_id)) {
    auto owner = it->second.find(worker_id);
    // Make a copy of the children actor IDs since we will delete from the
    // list.
    const auto children_ids = owner->second.children_actor_ids;
    for (const auto &child_id : children_ids) {
      DestroyActor(child_id);
    }
  }

  // The creator worker of these actors died before resolving their dependencies. In this
  // case, these actors will never be created successfully. So we need to destroy them,
  // to prevent actor tasks hang forever.
  auto unresolved_actors = GetUnresolvedActorsByOwnerWorker(node_id, worker_id);
  for (auto &actor_id : unresolved_actors) {
    if (registered_actors_.count(actor_id)) {
      DestroyActor(actor_id);
    }
  }

  // Find if actor is already created or in the creation process (lease request is
  // granted)
  ActorID actor_id;
  auto iter = created_actors_.find(node_id);
  if (iter != created_actors_.end() && iter->second.count(worker_id)) {
    actor_id = iter->second[worker_id];
    iter->second.erase(worker_id);
    if (iter->second.empty()) {
      created_actors_.erase(iter);
    }
  } else {
    actor_id = gcs_actor_scheduler_->CancelOnWorker(node_id, worker_id);
    if (actor_id.IsNil()) {
      return;
    }
  }

  // Otherwise, try to reconstruct the actor that was already created or in the creation
  // process.
  ReconstructActor(actor_id, /*need_reschedule=*/need_reconstruct,
                   creation_task_exception);
}

void GcsActorManager::OnNodeDead(const NodeID &node_id) {
  RAY_LOG(INFO) << "Node " << node_id << " failed, reconstructing actors.";
  const auto it = owners_.find(node_id);
  if (it != owners_.end()) {
    std::vector<ActorID> children_ids;
    // Make a copy of all the actor IDs owned by workers on the dead node.
    for (const auto &owner : it->second) {
      for (const auto &child_id : owner.second.children_actor_ids) {
        children_ids.push_back(child_id);
      }
    }
    for (const auto &child_id : children_ids) {
      DestroyActor(child_id);
    }
  }

  // Cancel the scheduling of all related actors.
  auto scheduling_actor_ids = gcs_actor_scheduler_->CancelOnNode(node_id);
  for (auto &actor_id : scheduling_actor_ids) {
    // Reconstruct the canceled actor.
    ReconstructActor(actor_id);
  }

  // Find all actors that were created on this node.
  auto iter = created_actors_.find(node_id);
  if (iter != created_actors_.end()) {
    auto created_actors = std::move(iter->second);
    // Remove all created actors from node_to_created_actors_.
    created_actors_.erase(iter);
    for (auto &entry : created_actors) {
      // Reconstruct the removed actor.
      ReconstructActor(entry.second);
    }
  }

  // The creator node of these actors died before resolving their dependencies. In this
  // case, these actors will never be created successfully. So we need to destroy them,
  // to prevent actor tasks hang forever.
  auto unresolved_actors = GetUnresolvedActorsByOwnerNode(node_id);
  for (auto &actor_id : unresolved_actors) {
    if (registered_actors_.count(actor_id)) {
      DestroyActor(actor_id);
    }
  }
}

<<<<<<< HEAD
void GcsActorManager::ReconstructActor(const ActorID &actor_id) {
  ReconstructActor(actor_id, /*need_reschedule=*/true);
}

void GcsActorManager::ReconstructActor(
    const ActorID &actor_id, bool need_reschedule,
    const std::shared_ptr<rpc::RayException> &creation_task_exception) {
  auto &actor = registered_actors_[actor_id];
=======
void GcsActorManager::ReconstructActor(const ActorID &actor_id, bool need_reschedule) {
>>>>>>> 5a788474
  // If the owner and this actor is dead at the same time, the actor
  // could've been destroyed and dereigstered before reconstruction.
  auto iter = registered_actors_.find(actor_id);
  if (iter == registered_actors_.end()) {
    RAY_LOG(DEBUG) << "Actor is destroyed before reconstruction, actor id = " << actor_id
                   << ", job id = " << actor_id.JobId();
    return;
  }
  auto &actor = iter->second;
  auto node_id = actor->GetNodeID();
  auto worker_id = actor->GetWorkerID();
  auto mutable_actor_table_data = actor->GetMutableActorTableData();
  // If the need_reschedule is set to false, then set the `remaining_restarts` to 0
  // so that the actor will never be rescheduled.
  int64_t max_restarts = mutable_actor_table_data->max_restarts();
  uint64_t num_restarts = mutable_actor_table_data->num_restarts();
  int64_t remaining_restarts;
  // Destroy placement group owned by this actor.
  destroy_owned_placement_group_if_needed_(actor_id);
  if (!need_reschedule) {
    remaining_restarts = 0;
  } else if (max_restarts == -1) {
    remaining_restarts = -1;
  } else {
    int64_t remaining = max_restarts - num_restarts;
    remaining_restarts = std::max(remaining, static_cast<int64_t>(0));
  }
  RAY_LOG(INFO) << "Actor is failed " << actor_id << " on worker " << worker_id
                << " at node " << node_id << ", need_reschedule = " << need_reschedule
                << ", remaining_restarts = " << remaining_restarts
                << ", job id = " << actor_id.JobId();
  if (remaining_restarts != 0) {
    // num_restarts must be set before updating GCS, or num_restarts will be inconsistent
    // between memory cache and storage.
    mutable_actor_table_data->set_num_restarts(num_restarts + 1);
    mutable_actor_table_data->set_state(rpc::ActorTableData::RESTARTING);
    // Make sure to reset the address before flushing to GCS. Otherwise,
    // GCS will mistakenly consider this lease request succeeds when restarting.
    actor->UpdateAddress(rpc::Address());
    mutable_actor_table_data->clear_resource_mapping();
    // The backend storage is reliable in the future, so the status must be ok.
    RAY_CHECK_OK(gcs_table_storage_->ActorTable().Put(
        actor_id, *mutable_actor_table_data,
        [this, actor_id, mutable_actor_table_data](Status status) {
          RAY_CHECK_OK(gcs_pub_sub_->Publish(
              ACTOR_CHANNEL, actor_id.Hex(),
              GenActorDataOnlyWithStates(*mutable_actor_table_data)->SerializeAsString(),
              nullptr));
        }));
    gcs_actor_scheduler_->Schedule(actor);
  } else {
    // Remove actor from `named_actors_` if its name is not empty.
    if (!actor->GetName().empty()) {
      auto it = named_actors_.find(actor->GetName());
      if (it != named_actors_.end() && it->second == actor->GetActorID()) {
        named_actors_.erase(it);
      }
    }

    mutable_actor_table_data->set_state(rpc::ActorTableData::DEAD);
    if (creation_task_exception != nullptr) {
      mutable_actor_table_data->set_allocated_creation_task_exception(
          new rpc::RayException(*creation_task_exception));
    }
    mutable_actor_table_data->set_timestamp(current_sys_time_ms());
    // The backend storage is reliable in the future, so the status must be ok.
    RAY_CHECK_OK(gcs_table_storage_->ActorTable().Put(
        actor_id, *mutable_actor_table_data,
        [this, actor, actor_id, mutable_actor_table_data](Status status) {
          // If actor was an detached actor, make sure to destroy it.
          // We need to do this because detached actors are not destroyed
          // when its owners are dead because it doesn't have owners.
          if (actor->IsDetached()) {
            DestroyActor(actor_id);
          }
          RAY_CHECK_OK(gcs_pub_sub_->Publish(
              ACTOR_CHANNEL, actor_id.Hex(),
              GenActorDataOnlyWithStates(*mutable_actor_table_data)->SerializeAsString(),
              nullptr));
        }));
    // The actor is dead, but we should not remove the entry from the
    // registered actors yet. If the actor is owned, we will destroy the actor
    // once the owner fails or notifies us that the actor's handle has gone out
    // of scope.
  }
}

void GcsActorManager::OnActorCreationFailed(std::shared_ptr<GcsActor> actor) {
  // We will attempt to schedule this actor once an eligible node is
  // registered.
  pending_actors_.emplace_back(std::move(actor));
}

void GcsActorManager::OnActorCreationSuccess(const std::shared_ptr<GcsActor> &actor) {
  auto actor_id = actor->GetActorID();
  RAY_LOG(INFO) << "Actor created successfully, actor id = " << actor_id
                << ", job id = " << actor_id.JobId();
  // NOTE: If an actor is deleted immediately after the user creates the actor, reference
  // counter may return a reply to the request of WaitForActorOutOfScope to GCS server,
  // and GCS server will destroy the actor. The actor creation is asynchronous, it may be
  // destroyed before the actor creation is completed.
  if (registered_actors_.count(actor_id) == 0) {
    return;
  }
  actor->UpdateState(rpc::ActorTableData::ALIVE);
  auto actor_table_data = actor->GetActorTableData();
  actor_table_data.set_timestamp(current_sys_time_ms());

  // We should register the entry to the in-memory index before flushing them to
  // GCS because otherwise, there could be timing problems due to asynchronous Put.
  auto worker_id = actor->GetWorkerID();
  auto node_id = actor->GetNodeID();
  RAY_CHECK(!worker_id.IsNil());
  RAY_CHECK(!node_id.IsNil());
  RAY_CHECK(created_actors_[node_id].emplace(worker_id, actor_id).second);
  // The backend storage is reliable in the future, so the status must be ok.
  RAY_CHECK_OK(gcs_table_storage_->ActorTable().Put(
      actor_id, actor_table_data,
      [this, actor_id, actor_table_data, actor](Status status) {
        RAY_CHECK_OK(gcs_pub_sub_->Publish(
            ACTOR_CHANNEL, actor_id.Hex(),
            GenActorDataOnlyWithStates(actor_table_data)->SerializeAsString(), nullptr));
        // Invoke all callbacks for all registration requests of this actor (duplicated
        // requests are included) and remove all of them from
        // actor_to_create_callbacks_.
        auto iter = actor_to_create_callbacks_.find(actor_id);
        if (iter != actor_to_create_callbacks_.end()) {
          for (auto &callback : iter->second) {
            callback(actor);
          }
          actor_to_create_callbacks_.erase(iter);
        }
      }));
}

void GcsActorManager::SchedulePendingActors() {
  if (pending_actors_.empty()) {
    return;
  }

  RAY_LOG(DEBUG) << "Scheduling actor creation tasks, size = " << pending_actors_.size();
  auto actors = std::move(pending_actors_);
  for (auto &actor : actors) {
    gcs_actor_scheduler_->Schedule(std::move(actor));
  }
}

void GcsActorManager::Initialize(const GcsInitData &gcs_init_data) {
  const auto &jobs = gcs_init_data.Jobs();
  std::unordered_map<NodeID, std::vector<WorkerID>> node_to_workers;
  for (const auto &entry : gcs_init_data.Actors()) {
    auto job_iter = jobs.find(entry.first.JobId());
    auto is_job_dead = (job_iter == jobs.end() || job_iter->second.is_dead());
    auto actor = std::make_shared<GcsActor>(entry.second);
    if (entry.second.state() != ray::rpc::ActorTableData::DEAD && !is_job_dead) {
      registered_actors_.emplace(entry.first, actor);

      if (!actor->GetName().empty()) {
        named_actors_.emplace(actor->GetName(), actor->GetActorID());
      }

      if (entry.second.state() == ray::rpc::ActorTableData::DEPENDENCIES_UNREADY) {
        const auto &owner = actor->GetOwnerAddress();
        const auto &owner_node = NodeID::FromBinary(owner.raylet_id());
        const auto &owner_worker = WorkerID::FromBinary(owner.worker_id());
        RAY_CHECK(unresolved_actors_[owner_node][owner_worker]
                      .emplace(actor->GetActorID())
                      .second);
      } else if (entry.second.state() == ray::rpc::ActorTableData::ALIVE) {
        created_actors_[actor->GetNodeID()].emplace(actor->GetWorkerID(),
                                                    actor->GetActorID());
      }

      if (!actor->IsDetached()) {
        // This actor is owned. Send a long polling request to the actor's
        // owner to determine when the actor should be removed.
        PollOwnerForActorOutOfScope(actor);
      }

      if (!actor->GetWorkerID().IsNil()) {
        RAY_CHECK(!actor->GetNodeID().IsNil());
        node_to_workers[actor->GetNodeID()].emplace_back(actor->GetWorkerID());
      }
    } else {
      destroyed_actors_.emplace(entry.first, actor);
      sorted_destroyed_actor_list_.emplace_back(entry.first,
                                                (int64_t)entry.second.timestamp());
    }
  }
  sorted_destroyed_actor_list_.sort([](const std::pair<ActorID, int64_t> &left,
                                       const std::pair<ActorID, int64_t> &right) {
    return left.second < right.second;
  });

  // Notify raylets to release unused workers.
  gcs_actor_scheduler_->ReleaseUnusedWorkers(node_to_workers);

  RAY_LOG(DEBUG) << "The number of registered actors is " << registered_actors_.size()
                 << ", and the number of created actors is " << created_actors_.size();
  for (auto &item : registered_actors_) {
    auto &actor = item.second;
    if (actor->GetState() == ray::rpc::ActorTableData::PENDING_CREATION ||
        actor->GetState() == ray::rpc::ActorTableData::RESTARTING) {
      // We should not reschedule actors in state of `ALIVE`.
      // We could not reschedule actors in state of `DEPENDENCIES_UNREADY` because the
      // dependencies of them may not have been resolved yet.
      RAY_LOG(INFO) << "Rescheduling a non-alive actor, actor id = "
                    << actor->GetActorID() << ", state = " << actor->GetState()
                    << ", job id = " << actor->GetActorID().JobId();
      gcs_actor_scheduler_->Reschedule(actor);
    }
  }
}

void GcsActorManager::OnJobFinished(const JobID &job_id) {
  auto on_done = [this,
                  job_id](const std::unordered_map<ActorID, ActorTableData> &result) {
    if (!result.empty()) {
      std::vector<ActorID> non_detached_actors;
      std::unordered_set<ActorID> non_detached_actors_set;
      for (auto &item : result) {
        if (!item.second.is_detached()) {
          non_detached_actors.push_back(item.first);
          non_detached_actors_set.insert(item.first);
        }
      }
      RAY_CHECK_OK(
          gcs_table_storage_->ActorTable().BatchDelete(non_detached_actors, nullptr));

      for (auto iter = destroyed_actors_.begin(); iter != destroyed_actors_.end();) {
        if (iter->first.JobId() == job_id && !iter->second->IsDetached()) {
          destroyed_actors_.erase(iter++);
        } else {
          iter++;
        }
      };
    }
  };

  // Only non-detached actors should be deleted. We get all actors of this job and to the
  // filtering.
  RAY_CHECK_OK(gcs_table_storage_->ActorTable().GetByJobId(job_id, on_done));
}

const absl::flat_hash_map<NodeID, absl::flat_hash_map<WorkerID, ActorID>>
    &GcsActorManager::GetCreatedActors() const {
  return created_actors_;
}

const absl::flat_hash_map<ActorID, std::shared_ptr<GcsActor>>
    &GcsActorManager::GetRegisteredActors() const {
  return registered_actors_;
}

const absl::flat_hash_map<ActorID, std::vector<RegisterActorCallback>>
    &GcsActorManager::GetActorRegisterCallbacks() const {
  return actor_to_register_callbacks_;
}

void GcsActorManager::RemoveUnresolvedActor(const std::shared_ptr<GcsActor> &actor) {
  const auto &owner_address = actor->GetOwnerAddress();
  auto node_id = NodeID::FromBinary(owner_address.raylet_id());
  auto worker_id = WorkerID::FromBinary(owner_address.worker_id());
  auto iter = unresolved_actors_.find(node_id);
  if (iter != unresolved_actors_.end()) {
    auto it = iter->second.find(worker_id);
    RAY_CHECK(it != iter->second.end());
    RAY_CHECK(it->second.erase(actor->GetActorID()) != 0);
    if (it->second.empty()) {
      iter->second.erase(it);
      if (iter->second.empty()) {
        unresolved_actors_.erase(iter);
      }
    }
  }
}

void GcsActorManager::RemoveActorFromOwner(const std::shared_ptr<GcsActor> &actor) {
  const auto &actor_id = actor->GetActorID();
  const auto &owner_id = actor->GetOwnerID();
  RAY_LOG(DEBUG) << "Erasing actor " << actor_id << " owned by " << owner_id
                 << ", job id = " << actor_id.JobId();

  const auto &owner_node_id = actor->GetOwnerNodeID();
  auto &node = owners_[owner_node_id];
  auto worker_it = node.find(owner_id);
  RAY_CHECK(worker_it != node.end());
  auto &owner = worker_it->second;
  RAY_CHECK(owner.children_actor_ids.erase(actor_id));
  if (owner.children_actor_ids.empty()) {
    node.erase(worker_it);
    if (node.empty()) {
      owners_.erase(owner_node_id);
    }
  }
}

void GcsActorManager::NotifyCoreWorkerToKillActor(const std::shared_ptr<GcsActor> &actor,
                                                  bool force_kill, bool no_restart) {
  auto actor_client = worker_client_factory_(actor->GetAddress());
  rpc::KillActorRequest request;
  request.set_intended_actor_id(actor->GetActorID().Binary());
  request.set_force_kill(force_kill);
  request.set_no_restart(no_restart);
  RAY_UNUSED(actor_client->KillActor(request, nullptr));
}

void GcsActorManager::KillActor(const ActorID &actor_id, bool force_kill,
                                bool no_restart) {
  RAY_LOG(DEBUG) << "Killing actor, job id = " << actor_id.JobId()
                 << ", actor id = " << actor_id << ", force_kill = " << force_kill;
  const auto &it = registered_actors_.find(actor_id);
  if (it == registered_actors_.end()) {
    RAY_LOG(INFO) << "Tried to kill actor that does not exist " << actor_id;
    return;
  }

  const auto &actor = it->second;
  if (actor->GetState() == rpc::ActorTableData::DEAD ||
      actor->GetState() == rpc::ActorTableData::DEPENDENCIES_UNREADY) {
    return;
  }

  // The actor is still alive or pending creation.
  const auto &node_id = actor->GetNodeID();
  const auto &worker_id = actor->GetWorkerID();
  auto node_it = created_actors_.find(node_id);
  if (node_it != created_actors_.end() && node_it->second.count(worker_id)) {
    // The actor has already been created. Destroy the process by force-killing
    // it.
    NotifyCoreWorkerToKillActor(actor, force_kill, no_restart);
  } else {
    const auto &task_id = actor->GetCreationTaskSpecification().TaskId();
    CancelActorInScheduling(actor, task_id);
    ReconstructActor(actor_id, /*need_reschedule=*/true);
  }
}

void GcsActorManager::AddDestroyedActorToCache(const std::shared_ptr<GcsActor> &actor) {
  if (destroyed_actors_.size() >=
      RayConfig::instance().maximum_gcs_destroyed_actor_cached_count()) {
    const auto &actor_id = sorted_destroyed_actor_list_.begin()->first;
    RAY_CHECK_OK(gcs_table_storage_->ActorTable().Delete(actor_id, nullptr));
    destroyed_actors_.erase(actor_id);
    sorted_destroyed_actor_list_.erase(sorted_destroyed_actor_list_.begin());
  }
  destroyed_actors_.emplace(actor->GetActorID(), actor);
  sorted_destroyed_actor_list_.emplace_back(
      actor->GetActorID(), (int64_t)actor->GetActorTableData().timestamp());
}

void GcsActorManager::CancelActorInScheduling(const std::shared_ptr<GcsActor> &actor,
                                              const TaskID &task_id) {
  const auto &actor_id = actor->GetActorID();
  const auto &node_id = actor->GetNodeID();
  // The actor has not been created yet. It is either being scheduled or is
  // pending scheduling.
  auto canceled_actor_id =
      gcs_actor_scheduler_->CancelOnWorker(actor->GetNodeID(), actor->GetWorkerID());
  if (!canceled_actor_id.IsNil()) {
    // The actor was being scheduled and has now been canceled.
    RAY_CHECK(canceled_actor_id == actor_id);
  } else {
    auto pending_it = std::find_if(pending_actors_.begin(), pending_actors_.end(),
                                   [actor_id](const std::shared_ptr<GcsActor> &actor) {
                                     return actor->GetActorID() == actor_id;
                                   });

    // The actor was pending scheduling. Remove it from the queue.
    if (pending_it != pending_actors_.end()) {
      pending_actors_.erase(pending_it);
    } else {
      // When actor creation request of this actor id is pending in raylet,
      // it doesn't responds, and the actor should be still in leasing state.
      // NOTE: We will cancel outstanding lease request by calling
      // `raylet_client->CancelWorkerLease`.
      gcs_actor_scheduler_->CancelOnLeasing(node_id, actor_id, task_id);
    }
  }
}

std::string GcsActorManager::DebugString() const {
  std::ostringstream stream;
  stream << "GcsActorManager: {RegisterActor request count: "
         << counts_[CountType::REGISTER_ACTOR_REQUEST]
         << ", CreateActor request count: " << counts_[CountType::CREATE_ACTOR_REQUEST]
         << ", GetActorInfo request count: " << counts_[CountType::GET_ACTOR_INFO_REQUEST]
         << ", GetNamedActorInfo request count: "
         << counts_[CountType::GET_NAMED_ACTOR_INFO_REQUEST]
         << ", KillActor request count: " << counts_[CountType::KILL_ACTOR_REQUEST]
         << ", Registered actors count: " << registered_actors_.size()
         << ", Destroyed actors count: " << destroyed_actors_.size()
         << ", Named actors count: " << named_actors_.size()
         << ", Unresolved actors count: " << unresolved_actors_.size()
         << ", Pending actors count: " << pending_actors_.size()
         << ", Created actors count: " << created_actors_.size() << "}";
  return stream.str();
}

}  // namespace gcs
}  // namespace ray<|MERGE_RESOLUTION|>--- conflicted
+++ resolved
@@ -648,7 +648,6 @@
   }
 }
 
-<<<<<<< HEAD
 void GcsActorManager::ReconstructActor(const ActorID &actor_id) {
   ReconstructActor(actor_id, /*need_reschedule=*/true);
 }
@@ -656,10 +655,6 @@
 void GcsActorManager::ReconstructActor(
     const ActorID &actor_id, bool need_reschedule,
     const std::shared_ptr<rpc::RayException> &creation_task_exception) {
-  auto &actor = registered_actors_[actor_id];
-=======
-void GcsActorManager::ReconstructActor(const ActorID &actor_id, bool need_reschedule) {
->>>>>>> 5a788474
   // If the owner and this actor is dead at the same time, the actor
   // could've been destroyed and dereigstered before reconstruction.
   auto iter = registered_actors_.find(actor_id);
