// Copyright 2021 The Ray Authors.
//
// Licensed under the Apache License, Version 2.0 (the "License");
// you may not use this file except in compliance with the License.
// You may obtain a copy of the License at
//
//  http://www.apache.org/licenses/LICENSE-2.0
//
// Unless required by applicable law or agreed to in writing, software
// distributed under the License is distributed on an "AS IS" BASIS,
// WITHOUT WARRANTIES OR CONDITIONS OF ANY KIND, either express or implied.
// See the License for the specific language governing permissions and
// limitations under the License.

#pragma once
#include "absl/container/flat_hash_map.h"
#include "ray/common/constants.h"
#include "ray/gcs/gcs_server/gcs_kv_manager.h"

namespace ray {
namespace gcs {

/// GcsFunctionManager is a class to manage exported functions in runtime.
/// Right now it only hanldes resource cleanup when it's not needed any more.
/// But for the long term, we should put all function/actor management into
/// this class, includes:
///    - function/actor exporting
///    - function/actor importing
///    - function/actor code life cycle management.
class GcsFunctionManager {
 public:
  explicit GcsFunctionManager(InternalKVInterface &kv) : kv_(kv) {}

  void AddJobReference(const JobID &job_id) { job_counter_[job_id]++; }

  void RemoveJobReference(const JobID &job_id) {
    auto iter = job_counter_.find(job_id);
    RAY_CHECK(iter != job_counter_.end()) << "No such job: " << job_id;
    --iter->second;
    if (iter->second == 0) {
      job_counter_.erase(job_id);
      RemoveExportedFunctions(job_id);
    }
  }

 private:
  void RemoveExportedFunctions(const JobID &job_id) {
    auto job_id_hex = job_id.Hex();
    kv_.Del("fun", "IsolatedExports:" + job_id_hex + ":", true, nullptr);
    kv_.Del("fun", "RemoteFunction:" + job_id_hex + ":", true, nullptr);
    kv_.Del("fun", "ActorClass:" + job_id_hex + ":", true, nullptr);
<<<<<<< HEAD
=======
    kv_.Del("fun",
            std::string(kWorkerSetupHookKeyName) + ":" + job_id_hex + ":",
            true,
            nullptr);
>>>>>>> 478704ff
  }

  // Handler for internal KV
  InternalKVInterface &kv_;

  // Counter to check whether the job has finished or not.
  // A job is defined to be in finished status if
  //   1. the job has exited
  //   2. no detached actor from this job is alive
  // Ideally this counting logic should belong to gcs GC manager, but
  // right now, only function manager is using this, it should be ok
  // to just put it here.
  absl::flat_hash_map<JobID, size_t> job_counter_;
};

}  // namespace gcs
}  // namespace ray<|MERGE_RESOLUTION|>--- conflicted
+++ resolved
@@ -49,13 +49,6 @@
     kv_.Del("fun", "IsolatedExports:" + job_id_hex + ":", true, nullptr);
     kv_.Del("fun", "RemoteFunction:" + job_id_hex + ":", true, nullptr);
     kv_.Del("fun", "ActorClass:" + job_id_hex + ":", true, nullptr);
-<<<<<<< HEAD
-=======
-    kv_.Del("fun",
-            std::string(kWorkerSetupHookKeyName) + ":" + job_id_hex + ":",
-            true,
-            nullptr);
->>>>>>> 478704ff
   }
 
   // Handler for internal KV
