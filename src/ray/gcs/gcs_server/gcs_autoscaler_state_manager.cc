// Copyright 2023 The Ray Authors.
//
// Licensed under the Apache License, Version 2.0 (the "License");
// you may not use this file except in compliance with the License.
// You may obtain a copy of the License at
//
//  http://www.apache.org/licenses/LICENSE-2.0
//
// Unless required by applicable law or agreed to in writing, software
// distributed under the License is distributed on an "AS IS" BASIS,
// WITHOUT WARRANTIES OR CONDITIONS OF ANY KIND, either express or implied.
// See the License for the specific language governing permissions and
// limitations under the License.

#include "ray/gcs/gcs_server/gcs_autoscaler_state_manager.h"

#include "ray/gcs/gcs_server/gcs_node_manager.h"
#include "ray/gcs/gcs_server/gcs_placement_group_manager.h"
#include "ray/gcs/gcs_server/state_util.h"
#include "ray/gcs/pb_util.h"

namespace ray {
namespace gcs {

GcsAutoscalerStateManager::GcsAutoscalerStateManager(
    const std::string &session_name,
    const GcsNodeManager &gcs_node_manager,
    const GcsPlacementGroupManager &gcs_placement_group_manager,
    std::shared_ptr<rpc::NodeManagerClientPool> raylet_client_pool)
    : session_name_(session_name),
      gcs_node_manager_(gcs_node_manager),
      gcs_placement_group_manager_(gcs_placement_group_manager),
      raylet_client_pool_(std::move(raylet_client_pool)),
      last_cluster_resource_state_version_(0),
      last_seen_autoscaler_state_version_(0) {}

void GcsAutoscalerStateManager::HandleGetClusterResourceState(
    rpc::autoscaler::GetClusterResourceStateRequest request,
    rpc::autoscaler::GetClusterResourceStateReply *reply,
    rpc::SendReplyCallback send_reply_callback) {
  RAY_CHECK(request.last_seen_cluster_resource_state_version() <=
            last_cluster_resource_state_version_);

  auto state = reply->mutable_cluster_resource_state();
  MakeClusterResourceStateInternal(state);

  // We are not using GCS_RPC_SEND_REPLY like other GCS managers to avoid the client
  // having to parse the gcs status code embedded.
  send_reply_callback(ray::Status::OK(), nullptr, nullptr);
}

void GcsAutoscalerStateManager::HandleReportAutoscalingState(
    rpc::autoscaler::ReportAutoscalingStateRequest request,
    rpc::autoscaler::ReportAutoscalingStateReply *reply,
    rpc::SendReplyCallback send_reply_callback) {
  // TODO(rickyx): We should handle the infeasible requests in the future.
  // Right now, this info will only be used for observability, i.e. ray status.

  // Never seen any autoscaling state before - so just takes this.
  if (!autoscaling_state_.has_value()) {
    autoscaling_state_ = std::move(request.autoscaling_state());
    send_reply_callback(ray::Status::OK(), nullptr, nullptr);
    return;
  }

  // We have a state cached. We discard the incoming state if it's older than the
  // cached state.
  if (request.autoscaling_state().autoscaler_state_version() <
      autoscaling_state_->autoscaler_state_version()) {
    RAY_LOG(INFO) << "Received an outdated autoscaling state. "
                  << "Current version: " << autoscaling_state_->autoscaler_state_version()
                  << ", received version: "
                  << request.autoscaling_state().autoscaler_state_version()
                  << ". Discarding incoming request.";
    send_reply_callback(ray::Status::OK(), nullptr, nullptr);
    return;
  }

  // We should overwrite the cache version.
  autoscaling_state_ = std::move(request.autoscaling_state());
  send_reply_callback(ray::Status::OK(), nullptr, nullptr);
}

void GcsAutoscalerStateManager::HandleRequestClusterResourceConstraint(
    rpc::autoscaler::RequestClusterResourceConstraintRequest request,
    rpc::autoscaler::RequestClusterResourceConstraintReply *reply,
    rpc::SendReplyCallback send_reply_callback) {
  cluster_resource_constraint_ =
      std::move(*request.mutable_cluster_resource_constraint());

  // We are not using GCS_RPC_SEND_REPLY like other GCS managers to avoid the client
  // having to parse the gcs status code embedded.
  send_reply_callback(ray::Status::OK(), nullptr, nullptr);
}

void GcsAutoscalerStateManager::HandleGetClusterStatus(
    rpc::autoscaler::GetClusterStatusRequest request,
    rpc::autoscaler::GetClusterStatusReply *reply,
    rpc::SendReplyCallback send_reply_callback) {
  auto ray_resource_state = reply->mutable_cluster_resource_state();
  MakeClusterResourceStateInternal(ray_resource_state);

  if (autoscaling_state_) {
    reply->mutable_autoscaling_state()->CopyFrom(*autoscaling_state_);
  }
  send_reply_callback(ray::Status::OK(), nullptr, nullptr);
}

void GcsAutoscalerStateManager::MakeClusterResourceStateInternal(
    rpc::autoscaler::ClusterResourceState *state) {
  state->set_last_seen_autoscaler_state_version(last_seen_autoscaler_state_version_);
  state->set_cluster_resource_state_version(
      IncrementAndGetNextClusterResourceStateVersion());
  state->set_cluster_session_name(session_name_);

  GetNodeStates(state);
  GetPendingResourceRequests(state);
  GetPendingGangResourceRequests(state);
  GetClusterResourceConstraints(state);
}

std::shared_ptr<rpc::PlacementGroupLoad>
GcsAutoscalerStateManager::GetPlacementGroupLoad() const {
  return gcs_placement_group_manager_.GetPlacementGroupLoad();
}

void GcsAutoscalerStateManager::GetPendingGangResourceRequests(
    rpc::autoscaler::ClusterResourceState *state) {
  // Get the gang resource requests from the placement group load.
  auto placement_group_load = gcs_placement_group_manager_.GetPlacementGroupLoad();
  if (!placement_group_load || placement_group_load->placement_group_data_size() == 0) {
    return;
  }

  // Iterate through each placement group load.
  for (const auto &pg_data : placement_group_load->placement_group_data()) {
    auto gang_resource_req = state->add_pending_gang_resource_requests();
    auto pg_state = pg_data.state();
    auto pg_id = PlacementGroupID::FromBinary(pg_data.placement_group_id());
    // For each placement group, if it's not pending/rescheduling, skip it since.
    // it's not part of the load.
    if (pg_state != rpc::PlacementGroupTableData::PENDING &&
        pg_state != rpc::PlacementGroupTableData::RESCHEDULING) {
      continue;
    }

    const auto pg_constraint =
        GenPlacementConstraintForPlacementGroup(pg_id.Hex(), pg_data.strategy());

    // Add the strategy as detail info for the gang resource request.
    gang_resource_req->set_details(FormatPlacementGroupDetails(pg_data));

    // Copy the PG's bundles to the request.
    for (const auto &bundle : pg_data.bundles()) {
      if (!NodeID::FromBinary(bundle.node_id()).IsNil()) {
        // We will be skipping **placed** bundle (which has node id associated with it).
        // This is to avoid double counting the bundles that are already placed when
        // reporting PG related load.
        RAY_CHECK(pg_state == rpc::PlacementGroupTableData::RESCHEDULING);
        // NOTE: This bundle is placed in a PG, this must be a bundle that was lost due
        // to node crashed.
        continue;
      }
      // Add the resources.
      auto resource_req = gang_resource_req->add_requests();
      resource_req->mutable_resources_bundle()->insert(bundle.unit_resources().begin(),
                                                       bundle.unit_resources().end());

      // Add the placement constraint.
      if (pg_constraint.has_value()) {
        resource_req->add_placement_constraints()->CopyFrom(pg_constraint.value());
      }
    }
  }

  return;
}

void GcsAutoscalerStateManager::GetClusterResourceConstraints(
    rpc::autoscaler::ClusterResourceState *state) {
  if (cluster_resource_constraint_.has_value()) {
    state->add_cluster_resource_constraints()->CopyFrom(
        cluster_resource_constraint_.value());
  }
}

void GcsAutoscalerStateManager::OnNodeAdd(const rpc::GcsNodeInfo &node) {
  NodeID node_id = NodeID::FromBinary(node.node_id());
  auto node_info =
      node_resource_info_
          .emplace(node_id, std::make_pair(absl::Now(), rpc::ResourcesData()))
          .first;
  // Note: We populate total available resources but not load (which is only received from
  // autoscaler reports). Temporary underreporting when node is added is fine.
  (*node_info->second.second.mutable_resources_total()) = node.resources_total();
  (*node_info->second.second.mutable_resources_available()) = node.resources_total();
}

void GcsAutoscalerStateManager::UpdateResourceLoadAndUsage(
    const rpc::ResourcesData &data) {
  NodeID node_id = NodeID::FromBinary(data.node_id());
  auto iter = node_resource_info_.find(node_id);
  if (iter == node_resource_info_.end()) {
    RAY_LOG(WARNING) << "Ignoring resource usage for node that is not alive: "
                     << node_id.Hex() << ".";
    return;
  }

  auto &new_data = iter->second.second;

  (*new_data.mutable_resource_load()) = data.resource_load();
  (*new_data.mutable_resource_load_by_shape()) = data.resource_load_by_shape();

  if (data.resources_total_size() > 0) {
    (*new_data.mutable_resources_total()) = data.resources_total();
  }

<<<<<<< HEAD
  for (auto &it : data.resources_total()) {
    RAY_LOG(INFO) << "vct total " << it.first << " " << it.second;
  }

  (*new_data.mutable_resources_available()) = data.resources_available();

  for (auto &it : data.resources_available()) {
    RAY_LOG(INFO) << "vct available " << it.first << " " << it.second;
  }

  (*new_data.mutable_resources_normal_task()) = data.resources_normal_task();

=======
  (*new_data.mutable_resources_available()) = data.resources_available();

>>>>>>> 8a1a0309
  new_data.set_object_pulls_queued(data.object_pulls_queued());
  new_data.set_idle_duration_ms(data.idle_duration_ms());
  new_data.set_is_draining(data.is_draining());

  // Last update time
  iter->second.first = absl::Now();
}

std::unordered_map<google::protobuf::Map<std::string, double>, rpc::ResourceDemand>
GcsAutoscalerStateManager::GetAggregatedResourceLoad() const {
  std::unordered_map<google::protobuf::Map<std::string, double>, rpc::ResourceDemand>
      aggregate_load;
<<<<<<< HEAD
  if (node_resource_info_.empty()) {
    return aggregate_load;
  }
=======
>>>>>>> 8a1a0309
  for (const auto &info : node_resource_info_) {
    // Aggregate the load reported by each raylet.
    gcs::FillAggregateLoad(info.second.second, &aggregate_load);
  }
  return aggregate_load;
};

void GcsAutoscalerStateManager::GetPendingResourceRequests(
    rpc::autoscaler::ClusterResourceState *state) {
  auto aggregate_load = GetAggregatedResourceLoad();
  for (const auto &[shape, demand] : aggregate_load) {
    auto num_pending = demand.num_infeasible_requests_queued() + demand.backlog_size() +
                       demand.num_ready_requests_queued();
    if (num_pending > 0) {
      auto pending_req = state->add_pending_resource_requests();
      pending_req->set_count(num_pending);
      auto req = pending_req->mutable_request();
      req->mutable_resources_bundle()->insert(shape.begin(), shape.end());
    }
  }
}

void GcsAutoscalerStateManager::GetNodeStates(
    rpc::autoscaler::ClusterResourceState *state) {
  auto populate_node_state = [&](const rpc::GcsNodeInfo &gcs_node_info) {
    auto node_state_proto = state->add_node_states();
    node_state_proto->set_node_id(gcs_node_info.node_id());
    node_state_proto->set_instance_id(gcs_node_info.instance_id());
    node_state_proto->set_ray_node_type_name(gcs_node_info.node_type_name());
    node_state_proto->set_node_state_version(last_cluster_resource_state_version_);
    node_state_proto->set_node_ip_address(gcs_node_info.node_manager_address());
    node_state_proto->set_instance_type_name(gcs_node_info.instance_type_name());

    // The only node state we use from GcsNodeInfo is the dead state.
    // All others are populated with the locally kept ResourcesData,
    // which may be more stale than GcsNodeInfo but is more consistent between
    // usage and load. GcsNodeInfo state contains only usage and is updated with
    // Ray Syncer usage messages, which happen at a much higher cadence than
    // autoscaler status polls, and so could be out of sync with load data,
    // which is only sent in response to the poll.
    //
    // See (https://github.com/ray-project/ray/issues/36926) for examples.
    if (gcs_node_info.state() == rpc::GcsNodeInfo::DEAD) {
      node_state_proto->set_status(rpc::autoscaler::NodeStatus::DEAD);
      // We don't need populate other info for a dead node.
      return;
    }

    node_state_proto->mutable_node_activity()->CopyFrom(
        gcs_node_info.state_snapshot().node_activity());

    // The node is alive. We need to check if the node is idle.
    auto const node_resource_iter =
        node_resource_info_.find(NodeID::FromBinary(node_state_proto->node_id()));

<<<<<<< HEAD
    // The node has been added to GcsNodeInfo but we are missing reporting for it. Ignore.
    if (node_resource_iter == node_resource_info_.end()) {
      node_state_proto->set_status(rpc::autoscaler::NodeStatus::DEAD);
      return;
    }
=======
    RAY_CHECK(node_resource_iter != node_resource_info_.end());

>>>>>>> 8a1a0309
    auto const &node_resource_item = node_resource_iter->second;
    auto const &node_resource_data = node_resource_item.second;
    if (node_resource_data.is_draining()) {
      node_state_proto->set_status(rpc::autoscaler::NodeStatus::DRAINING);
    } else if (node_resource_data.idle_duration_ms() > 0) {
      // The node was reported idle.
      node_state_proto->set_status(rpc::autoscaler::NodeStatus::IDLE);

      // We approximate the idle duration by the time since the last idle report
      // plus the idle duration reported by the node:
      //  idle_dur = <idle-dur-reported-by-raylet> +
      //             <time-since-autoscaler-state-manager-gets-last-report>
      //
      // This is because with lightweight resource update, we don't keep reporting
      // the idle time duration when there's no resource change. We also don't want to
      // use raylet reported idle timestamp since there might be clock skew.
      node_state_proto->set_idle_duration_ms(
          node_resource_data.idle_duration_ms() +
          absl::ToInt64Milliseconds(absl::Now() - node_resource_item.first));
    } else {
      node_state_proto->set_status(rpc::autoscaler::NodeStatus::RUNNING);
    }

    // Copy resource available
    const auto &available = node_resource_data.resources_available();
    node_state_proto->mutable_available_resources()->insert(available.begin(),
                                                            available.end());

    // Copy total resources
    const auto &total = node_resource_data.resources_total();
    node_state_proto->mutable_total_resources()->insert(total.begin(), total.end());

    // Add dynamic PG labels.
    const auto &pgs_on_node = gcs_placement_group_manager_.GetBundlesOnNode(
        NodeID::FromBinary(gcs_node_info.node_id()));
    for (const auto &[pg_id, _bundle_indices] : pgs_on_node) {
      node_state_proto->mutable_dynamic_labels()->insert(
          {FormatPlacementGroupLabelName(pg_id.Hex()), ""});
    }
  };

  const auto &alive_nodes = gcs_node_manager_.GetAllAliveNodes();
  std::for_each(alive_nodes.begin(), alive_nodes.end(), [&](const auto &gcs_node_info) {
    populate_node_state(*gcs_node_info.second);
  });

  // This might be large if there are many nodes for a long-running cluster.
  // However, since we don't report resources for a dead node, the data size being
  // reported by dead node should be small.
  // TODO(rickyx): We will need to GC the head nodes in the future.
  // https://github.com/ray-project/ray/issues/35874
  const auto &dead_nodes = gcs_node_manager_.GetAllDeadNodes();
  std::for_each(dead_nodes.begin(), dead_nodes.end(), [&](const auto &gcs_node_info) {
    populate_node_state(*gcs_node_info.second);
  });
}

void GcsAutoscalerStateManager::HandleDrainNode(
    rpc::autoscaler::DrainNodeRequest request,
    rpc::autoscaler::DrainNodeReply *reply,
    rpc::SendReplyCallback send_reply_callback) {
  RAY_LOG(INFO) << "HandleDrainNode Request:" << request.DebugString();
  const NodeID node_id = NodeID::FromBinary(request.node_id());
  RAY_LOG(INFO) << "HandleDrainNode " << node_id.Hex()
                << ", reason: " << request.reason_message();

  auto node = gcs_node_manager_.GetAliveNode(node_id);
  if (!node.has_value()) {
    if (gcs_node_manager_.GetAllDeadNodes().contains(node_id)) {
      // The node is dead so treat it as drained.
      reply->set_is_accepted(true);
    } else {
      // Since gcs only stores limit number of dead nodes
      // so we don't know whether the node is dead or doesn't exist.
      // Since it's not running so still treat it as drained.
      RAY_LOG(WARNING) << "Request to drain an unknown node " << node_id;
      reply->set_is_accepted(true);
    }
    send_reply_callback(ray::Status::OK(), nullptr, nullptr);
    return;
  }

  rpc::Address raylet_address;
  raylet_address.set_raylet_id(node.value()->node_id());
  raylet_address.set_ip_address(node.value()->node_manager_address());
  raylet_address.set_port(node.value()->node_manager_port());

  const auto raylet_client = raylet_client_pool_->GetOrConnectByAddress(raylet_address);
  raylet_client->DrainRaylet(
      request.reason(),
      request.reason_message(),
      [reply, send_reply_callback](const Status &status,
                                   const rpc::DrainRayletReply &raylet_reply) {
        reply->set_is_accepted(raylet_reply.is_accepted());
        send_reply_callback(status, nullptr, nullptr);
      });
}

}  // namespace gcs
}  // namespace ray<|MERGE_RESOLUTION|>--- conflicted
+++ resolved
@@ -215,7 +215,6 @@
     (*new_data.mutable_resources_total()) = data.resources_total();
   }
 
-<<<<<<< HEAD
   for (auto &it : data.resources_total()) {
     RAY_LOG(INFO) << "vct total " << it.first << " " << it.second;
   }
@@ -228,10 +227,6 @@
 
   (*new_data.mutable_resources_normal_task()) = data.resources_normal_task();
 
-=======
-  (*new_data.mutable_resources_available()) = data.resources_available();
-
->>>>>>> 8a1a0309
   new_data.set_object_pulls_queued(data.object_pulls_queued());
   new_data.set_idle_duration_ms(data.idle_duration_ms());
   new_data.set_is_draining(data.is_draining());
@@ -244,12 +239,9 @@
 GcsAutoscalerStateManager::GetAggregatedResourceLoad() const {
   std::unordered_map<google::protobuf::Map<std::string, double>, rpc::ResourceDemand>
       aggregate_load;
-<<<<<<< HEAD
   if (node_resource_info_.empty()) {
     return aggregate_load;
   }
-=======
->>>>>>> 8a1a0309
   for (const auto &info : node_resource_info_) {
     // Aggregate the load reported by each raylet.
     gcs::FillAggregateLoad(info.second.second, &aggregate_load);
@@ -305,16 +297,7 @@
     auto const node_resource_iter =
         node_resource_info_.find(NodeID::FromBinary(node_state_proto->node_id()));
 
-<<<<<<< HEAD
-    // The node has been added to GcsNodeInfo but we are missing reporting for it. Ignore.
-    if (node_resource_iter == node_resource_info_.end()) {
-      node_state_proto->set_status(rpc::autoscaler::NodeStatus::DEAD);
-      return;
-    }
-=======
     RAY_CHECK(node_resource_iter != node_resource_info_.end());
-
->>>>>>> 8a1a0309
     auto const &node_resource_item = node_resource_iter->second;
     auto const &node_resource_data = node_resource_item.second;
     if (node_resource_data.is_draining()) {
