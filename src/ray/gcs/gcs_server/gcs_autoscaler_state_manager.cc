--- conflicted
+++ resolved
@@ -47,13 +47,8 @@
 
   GetNodeStates(reply);
   GetPendingResourceRequests(reply);
-<<<<<<< HEAD
   GetPendingGangResourceRequests(reply);
-  // GetClusterResourceConstraints(reply);
-=======
-  // GetPendingGangResourceRequests(reply);
   GetClusterResourceConstraints(reply);
->>>>>>> 48bdb99b
 
   // We are not using GCS_RPC_SEND_REPLY like other GCS managers to avoid the client
   // having to parse the gcs status code embedded.
