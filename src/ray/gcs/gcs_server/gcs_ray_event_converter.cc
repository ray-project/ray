--- conflicted
+++ resolved
@@ -37,18 +37,17 @@
       task_event = ConvertToTaskEvents(std::move(*event.mutable_task_definition_event()));
       break;
     }
-<<<<<<< HEAD
+    case rpc::events::RayEvent::TASK_EXECUTION_EVENT: {
+      task_event = ConvertToTaskEvents(std::move(*event.mutable_task_execution_event()));
+      break;
+    }
     case rpc::events::RayEvent::TASK_PROFILE_EVENT: {
       task_event = ConvertToTaskEvents(std::move(*event.mutable_task_profile_events()));
-=======
-    case rpc::events::RayEvent::TASK_EXECUTION_EVENT: {
-      task_event = ConvertToTaskEvents(std::move(*event.mutable_task_execution_event()));
       break;
     }
     case rpc::events::RayEvent::ACTOR_TASK_DEFINITION_EVENT: {
       task_event =
           ConvertToTaskEvents(std::move(*event.mutable_actor_task_definition_event()));
->>>>>>> 00a5aaeb
       break;
     }
     default:
@@ -191,7 +190,6 @@
   return task_event;
 }
 
-<<<<<<< HEAD
 rpc::TaskEvents GcsRayEventConverter::ConvertToTaskEvents(
     rpc::events::TaskProfileEvents &&event) {
   rpc::TaskEvents task_event;
@@ -201,7 +199,8 @@
 
   task_event.mutable_profile_events()->Swap(event.mutable_profile_events());
   return task_event;
-=======
+}
+
 void GcsRayEventConverter::PopulateTaskRuntimeAndFunctionInfo(
     rpc::RuntimeEnvInfo &&runtime_env_info,
     rpc::FunctionDescriptor &&function_descriptor,
@@ -234,7 +233,6 @@
     break;
   }
   task_info->mutable_required_resources()->swap(required_resources);
->>>>>>> 00a5aaeb
 }
 
 }  // namespace gcs
