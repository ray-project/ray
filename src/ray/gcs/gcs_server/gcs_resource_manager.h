// Copyright 2017 The Ray Authors.
//
// Licensed under the Apache License, Version 2.0 (the "License");
// you may not use this file except in compliance with the License.
// You may obtain a copy of the License at
//
//  http://www.apache.org/licenses/LICENSE-2.0
//
// Unless required by applicable law or agreed to in writing, software
// distributed under the License is distributed on an "AS IS" BASIS,
// WITHOUT WARRANTIES OR CONDITIONS OF ANY KIND, either express or implied.
// See the License for the specific language governing permissions and
// limitations under the License.
#pragma once

#include "absl/container/flat_hash_map.h"
#include "absl/container/flat_hash_set.h"
#include "ray/common/asio/instrumented_io_context.h"
#include "ray/common/asio/periodical_runner.h"
#include "ray/common/id.h"
#include "ray/common/task/scheduling_resources.h"
#include "ray/gcs/gcs_server/gcs_init_data.h"
#include "ray/gcs/gcs_server/gcs_resource_manager.h"
#include "ray/gcs/gcs_server/gcs_table_storage.h"
#include "ray/gcs/pubsub/gcs_pub_sub.h"
#include "ray/rpc/client_call.h"
#include "ray/rpc/gcs_server/gcs_rpc_server.h"
#include "src/ray/protobuf/gcs.pb.h"

namespace ray {
<<<<<<< HEAD
namespace sync {
class RaySync;
=======
namespace syncer {
class RaySyncer;
>>>>>>> c29ba35d
}
namespace gcs {
/// Gcs resource manager interface.
/// It is responsible for handing node resource related rpc requests and it is used for
/// actor and placement group scheduling. It obtains the available resources of nodes
/// through heartbeat reporting. Non-thread safe.
class GcsResourceManager : public rpc::NodeResourceInfoHandler {
 public:
  /// Create a GcsResourceManager.
  ///
  /// \param main_io_service The main event loop.
  /// \param gcs_publisher GCS message publisher.
  /// \param gcs_table_storage GCS table external storage accessor.
  explicit GcsResourceManager(instrumented_io_context &main_io_service,
                              std::shared_ptr<GcsPublisher> gcs_publisher,
                              std::shared_ptr<gcs::GcsTableStorage> gcs_table_storage,
                              // TODO(iycheng): Remove sync from GcsResourceManager
<<<<<<< HEAD
                              sync::RaySync *ray_sync = nullptr);
=======
                              syncer::RaySyncer *ray_syncer = nullptr);
>>>>>>> c29ba35d

  virtual ~GcsResourceManager() {}

  /// Handle get resource rpc request.
  void HandleGetResources(const rpc::GetResourcesRequest &request,
                          rpc::GetResourcesReply *reply,
                          rpc::SendReplyCallback send_reply_callback) override;

  /// Handle update resource rpc request.
  void HandleUpdateResources(const rpc::UpdateResourcesRequest &request,
                             rpc::UpdateResourcesReply *reply,
                             rpc::SendReplyCallback send_reply_callback) override;

  /// Handle delete resource rpc request.
  void HandleDeleteResources(const rpc::DeleteResourcesRequest &request,
                             rpc::DeleteResourcesReply *reply,
                             rpc::SendReplyCallback send_reply_callback) override;

  /// Handle get available resources of all nodes.
  void HandleGetAllAvailableResources(
      const rpc::GetAllAvailableResourcesRequest &request,
      rpc::GetAllAvailableResourcesReply *reply,
      rpc::SendReplyCallback send_reply_callback) override;

  /// Handle report resource usage rpc come from raylet.
  void HandleReportResourceUsage(const rpc::ReportResourceUsageRequest &request,
                                 rpc::ReportResourceUsageReply *reply,
                                 rpc::SendReplyCallback send_reply_callback) override;

  /// Handle get all resource usage rpc request.
  void HandleGetAllResourceUsage(const rpc::GetAllResourceUsageRequest &request,
                                 rpc::GetAllResourceUsageReply *reply,
                                 rpc::SendReplyCallback send_reply_callback) override;

  /// Get the resources of all nodes in the cluster.
  ///
  /// \return The resources of all nodes in the cluster.
  const absl::flat_hash_map<NodeID, std::shared_ptr<SchedulingResources>>
      &GetClusterResources() const;

  /// Handle a node registration.
  ///
  /// \param node The specified node to add.
  void OnNodeAdd(const rpc::GcsNodeInfo &node);

  /// Handle a node death.
  ///
  /// \param node_id The specified node id.
  void OnNodeDead(const NodeID &node_id);

  /// Set the available resources of the specified node.
  ///
  /// \param node_id Id of a node.
  /// \param resources Available resources of a node.
  void SetAvailableResources(const NodeID &node_id, const ResourceSet &resources);

  /// Acquire resources from the specified node. It will deduct directly from the node
  /// resources.
  ///
  /// \param node_id Id of a node.
  /// \param required_resources Resources to apply for.
  /// \return True if acquire resources successfully. False otherwise.
  bool AcquireResources(const NodeID &node_id, const ResourceSet &required_resources);

  /// Release the resources of the specified node. It will be added directly to the node
  /// resources.
  ///
  /// \param node_id Id of a node.
  /// \param acquired_resources Resources to release.
  /// \return True if release resources successfully. False otherwise.
  bool ReleaseResources(const NodeID &node_id, const ResourceSet &acquired_resources);

  /// Initialize with the gcs tables data synchronously.
  /// This should be called when GCS server restarts after a failure.
  ///
  /// \param gcs_init_data.
  void Initialize(const GcsInitData &gcs_init_data);

  std::string ToString() const;

  std::string DebugString() const;

  /// Add resources changed listener.
  void AddResourcesChangedListener(std::function<void()> listener);

  // Update node normal task resources.
  void UpdateNodeNormalTaskResources(const NodeID &node_id,
                                     const rpc::ResourcesData &heartbeat);

  /// Update resource usage of given node.
  ///
  /// \param node_id Node id.
  /// \param request Request containing resource usage.
  void UpdateNodeResourceUsage(const NodeID &node_id,
                               const rpc::ResourcesData &resources);

  /// Process a new resource report from a node, independent of the rpc handler it came
  /// from.
  void UpdateFromResourceReport(const rpc::ResourcesData &data);

  /// Update the placement group load information so that it will be reported through
  /// heartbeat.
  ///
  /// \param placement_group_load placement group load protobuf.
  void UpdatePlacementGroupLoad(
      const std::shared_ptr<rpc::PlacementGroupLoad> placement_group_load);

 private:
  /// Delete the scheduling resources of the specified node.
  ///
  /// \param node_id Id of a node.
  /// \param deleted_resources Deleted resources of a node.
  void DeleteResources(const NodeID &node_id,
                       const std::vector<std::string> &deleted_resources);

  /// The runner to run function periodically.
  PeriodicalRunner periodical_runner_;
  /// Newest resource usage of all nodes.
  absl::flat_hash_map<NodeID, rpc::ResourcesData> node_resource_usages_;

  /// A publisher for publishing gcs messages.
  std::shared_ptr<GcsPublisher> gcs_publisher_;
  /// Storage for GCS tables.
  std::shared_ptr<gcs::GcsTableStorage> gcs_table_storage_;
  /// Map from node id to the scheduling resources of the node.
  absl::flat_hash_map<NodeID, std::shared_ptr<SchedulingResources>>
      cluster_scheduling_resources_;
  /// Placement group load information that is used for autoscaler.
  absl::optional<std::shared_ptr<rpc::PlacementGroupLoad>> placement_group_load_;
  /// Normal task resources could be uploaded by 1) Raylets' periodical reporters; 2)
  /// Rejected RequestWorkerLeaseReply. So we need the timestamps to decide whether an
  /// upload is latest.
  absl::flat_hash_map<NodeID, int64_t> latest_resources_normal_task_timestamp_;
  /// The resources changed listeners.
  std::vector<std::function<void()>> resources_changed_listeners_;

  /// Debug info.
  enum CountType {
    GET_RESOURCES_REQUEST = 0,
    UPDATE_RESOURCES_REQUEST = 1,
    DELETE_RESOURCES_REQUEST = 2,
    GET_ALL_AVAILABLE_RESOURCES_REQUEST = 3,
    REPORT_RESOURCE_USAGE_REQUEST = 4,
    GET_ALL_RESOURCE_USAGE_REQUEST = 5,
    CountType_MAX = 6,
  };
  uint64_t counts_[CountType::CountType_MAX] = {0};

<<<<<<< HEAD
  // Resource syncer
  sync::RaySync *ray_sync_;
=======
  // For the updates from placement group, it needs to report to the syncer
  // so it can be broadcasted to other nodes.
  // TODO (iycheng): remove this one once we change how pg is reported.
  syncer::RaySyncer *ray_syncer_;
>>>>>>> c29ba35d
};

}  // namespace gcs
}  // namespace ray<|MERGE_RESOLUTION|>--- conflicted
+++ resolved
@@ -28,13 +28,8 @@
 #include "src/ray/protobuf/gcs.pb.h"
 
 namespace ray {
-<<<<<<< HEAD
-namespace sync {
-class RaySync;
-=======
 namespace syncer {
 class RaySyncer;
->>>>>>> c29ba35d
 }
 namespace gcs {
 /// Gcs resource manager interface.
@@ -52,11 +47,7 @@
                               std::shared_ptr<GcsPublisher> gcs_publisher,
                               std::shared_ptr<gcs::GcsTableStorage> gcs_table_storage,
                               // TODO(iycheng): Remove sync from GcsResourceManager
-<<<<<<< HEAD
-                              sync::RaySync *ray_sync = nullptr);
-=======
                               syncer::RaySyncer *ray_syncer = nullptr);
->>>>>>> c29ba35d
 
   virtual ~GcsResourceManager() {}
 
@@ -205,15 +196,10 @@
   };
   uint64_t counts_[CountType::CountType_MAX] = {0};
 
-<<<<<<< HEAD
-  // Resource syncer
-  sync::RaySync *ray_sync_;
-=======
   // For the updates from placement group, it needs to report to the syncer
   // so it can be broadcasted to other nodes.
   // TODO (iycheng): remove this one once we change how pg is reported.
   syncer::RaySyncer *ray_syncer_;
->>>>>>> c29ba35d
 };
 
 }  // namespace gcs
