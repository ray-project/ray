// Copyright 2017 The Ray Authors.
//
// Licensed under the Apache License, Version 2.0 (the "License");
// you may not use this file except in compliance with the License.
// You may obtain a copy of the License at
//
//  http://www.apache.org/licenses/LICENSE-2.0
//
// Unless required by applicable law or agreed to in writing, software
// distributed under the License is distributed on an "AS IS" BASIS,
// WITHOUT WARRANTIES OR CONDITIONS OF ANY KIND, either express or implied.
// See the License for the specific language governing permissions and
// limitations under the License.
#pragma once

#include "absl/container/flat_hash_map.h"
#include "absl/container/flat_hash_set.h"
#include "ray/common/id.h"
#include "ray/common/ray_syncer/ray_syncer.h"
#include "ray/gcs/gcs_server/gcs_init_data.h"
#include "ray/gcs/gcs_server/gcs_table_storage.h"
#include "ray/raylet/scheduling/cluster_resource_data.h"
#include "ray/raylet/scheduling/cluster_resource_manager.h"
#include "ray/rpc/client_call.h"
#include "ray/rpc/gcs_server/gcs_rpc_server.h"
#include "src/ray/protobuf/gcs.pb.h"

namespace ray {
namespace gcs {
/// Ideally, the logic related to resource calculation should be moved from
/// `gcs_resoruce_manager` to `cluster_resource_manager`, and all logic related to
/// resource modification should directly depend on `cluster_resource_manager`, while
/// `gcs_resoruce_manager` is still responsible for processing resource-related RPC
/// request. We will split several small PR to achieve this goal, so as to prevent one PR
/// from being too large to review.
///
/// 1). Remove `node_resource_usages_` related code as it could be calculated from
/// `cluseter_resource_mananger`
/// 2). Move all resource-write-related logic out from `gcs_resource_manager`
/// 3). Move `placement_group_load_` from `gcs_resource_manager` to
/// `placement_group_manager` and make `gcs_resource_manager` depend on
/// `placement_group_manager`

/// Gcs resource manager interface.
/// It is responsible for handing node resource related rpc requests and it is used for
/// actor and placement group scheduling. It obtains the available resources of nodes
/// through heartbeat reporting. Non-thread safe.
class GcsResourceManager : public rpc::NodeResourceInfoHandler,
                           public syncer::ReceiverInterface {
 public:
  /// Create a GcsResourceManager.
  ///
  /// \param gcs_table_storage GCS table external storage accessor.
<<<<<<< HEAD
  explicit GcsResourceManager(instrumented_io_context &io_context,
                              std::shared_ptr<gcs::GcsTableStorage> gcs_table_storage,
                              ClusterResourceManager &cluster_resource_manager);
=======
  explicit GcsResourceManager(
      std::shared_ptr<gcs::GcsTableStorage> gcs_table_storage,
      ClusterResourceManager &cluster_resource_manager,
      scheduling::NodeID local_node_id_ = scheduling::NodeID::Nil());
>>>>>>> 6e17c4a2

  virtual ~GcsResourceManager() {}

  /// Handle the resource update.
  void ConsumeSyncMessage(std::shared_ptr<const syncer::RaySyncMessage> message) override;

  /// Handle get resource rpc request.
  void HandleGetResources(const rpc::GetResourcesRequest &request,
                          rpc::GetResourcesReply *reply,
                          rpc::SendReplyCallback send_reply_callback) override;

  /// Handle get available resources of all nodes.
  void HandleGetAllAvailableResources(
      const rpc::GetAllAvailableResourcesRequest &request,
      rpc::GetAllAvailableResourcesReply *reply,
      rpc::SendReplyCallback send_reply_callback) override;

  /// Handle report resource usage rpc come from raylet.
  void HandleReportResourceUsage(const rpc::ReportResourceUsageRequest &request,
                                 rpc::ReportResourceUsageReply *reply,
                                 rpc::SendReplyCallback send_reply_callback) override;

  /// Handle get all resource usage rpc request.
  void HandleGetAllResourceUsage(const rpc::GetAllResourceUsageRequest &request,
                                 rpc::GetAllResourceUsageReply *reply,
                                 rpc::SendReplyCallback send_reply_callback) override;

  /// Update resources of a node
  /// \param node_id Id of a node.
  /// \param changed_resources The newly added resources for the node. Usually it's
  /// placement group resources.
  void UpdateResources(const NodeID &node_id,
                       absl::flat_hash_map<std::string, double> changed_resources);

  /// Delete resource of a node
  /// \param node_id Id of a node.
  /// \param resource_names The resources to be deleted from the node.
  void DeleteResources(const NodeID &node_id, std::vector<std::string> resource_names);

  /// Handle a node registration.
  ///
  /// \param node The specified node to add.
  void OnNodeAdd(const rpc::GcsNodeInfo &node);

  /// Handle a node death.
  ///
  /// \param node_id The specified node id.
  void OnNodeDead(const NodeID &node_id);

  /// Initialize with the gcs tables data synchronously.
  /// This should be called when GCS server restarts after a failure.
  ///
  /// \param gcs_init_data.
  void Initialize(const GcsInitData &gcs_init_data);

  std::string ToString() const;

  std::string DebugString() const;

  /// Add resources changed listener.
  void AddResourcesChangedListener(std::function<void()> listener);

  // Update node normal task resources.
  void UpdateNodeNormalTaskResources(const NodeID &node_id,
                                     const rpc::ResourcesData &heartbeat);

  /// Update resource usage of given node.
  ///
  /// \param node_id Node id.
  /// \param request Request containing resource usage.
  void UpdateNodeResourceUsage(const NodeID &node_id,
                               const rpc::ResourcesData &resources);

  /// Process a new resource report from a node, independent of the rpc handler it came
  /// from.
  void UpdateFromResourceReport(const rpc::ResourcesData &data);

  /// Update the placement group load information so that it will be reported through
  /// heartbeat.
  ///
  /// \param placement_group_load placement group load protobuf.
  void UpdatePlacementGroupLoad(
      const std::shared_ptr<rpc::PlacementGroupLoad> placement_group_load);

  /// Update the resource loads.
  ///
  /// \param data The resource loads reported by raylet.
  void UpdateResourceLoads(const rpc::ResourcesData &data);

 private:
  /// io context. This is to ensure thread safety. Ideally, all public
  /// funciton needs to post job to this io_context.
  instrumented_io_context &io_context_;

  /// Newest resource usage of all nodes.
  absl::flat_hash_map<NodeID, rpc::ResourcesData> node_resource_usages_;

  /// Storage for GCS tables.
  std::shared_ptr<gcs::GcsTableStorage> gcs_table_storage_;
  /// Placement group load information that is used for autoscaler.
  absl::optional<std::shared_ptr<rpc::PlacementGroupLoad>> placement_group_load_;
  /// The resources changed listeners.
  std::vector<std::function<void()>> resources_changed_listeners_;

  /// Debug info.
  enum CountType {
    GET_RESOURCES_REQUEST = 0,
    UPDATE_RESOURCES_REQUEST = 1,
    DELETE_RESOURCES_REQUEST = 2,
    GET_ALL_AVAILABLE_RESOURCES_REQUEST = 3,
    REPORT_RESOURCE_USAGE_REQUEST = 4,
    GET_ALL_RESOURCE_USAGE_REQUEST = 5,
    CountType_MAX = 6,
  };
  uint64_t counts_[CountType::CountType_MAX] = {0};

  ClusterResourceManager &cluster_resource_manager_;
  scheduling::NodeID local_node_id_;
};

}  // namespace gcs
}  // namespace ray

namespace std {
template <>
struct hash<google::protobuf::Map<std::string, double>> {
  size_t operator()(google::protobuf::Map<std::string, double> const &k) const {
    size_t seed = k.size();
    for (auto &elem : k) {
      seed ^= std::hash<std::string>()(elem.first);
      seed ^= std::hash<double>()(elem.second);
    }
    return seed;
  }
};

template <>
struct equal_to<google::protobuf::Map<std::string, double>> {
  bool operator()(const google::protobuf::Map<std::string, double> &left,
                  const google::protobuf::Map<std::string, double> &right) const {
    if (left.size() != right.size()) {
      return false;
    }
    for (const auto &entry : left) {
      auto iter = right.find(entry.first);
      if (iter == right.end() || iter->second != entry.second) {
        return false;
      }
    }
    return true;
  }
};
}  // namespace std<|MERGE_RESOLUTION|>--- conflicted
+++ resolved
@@ -51,16 +51,11 @@
   /// Create a GcsResourceManager.
   ///
   /// \param gcs_table_storage GCS table external storage accessor.
-<<<<<<< HEAD
   explicit GcsResourceManager(instrumented_io_context &io_context,
                               std::shared_ptr<gcs::GcsTableStorage> gcs_table_storage,
-                              ClusterResourceManager &cluster_resource_manager);
-=======
-  explicit GcsResourceManager(
-      std::shared_ptr<gcs::GcsTableStorage> gcs_table_storage,
-      ClusterResourceManager &cluster_resource_manager,
-      scheduling::NodeID local_node_id_ = scheduling::NodeID::Nil());
->>>>>>> 6e17c4a2
+                              ClusterResourceManager &cluster_resource_manager,
+                              scheduling::NodeID local_node_id_ = scheduling::NodeID::Nil());
+
 
   virtual ~GcsResourceManager() {}
 
