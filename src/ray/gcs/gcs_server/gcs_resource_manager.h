--- conflicted
+++ resolved
@@ -191,13 +191,9 @@
   };
   uint64_t counts_[CountType::CountType_MAX] = {0};
 
-<<<<<<< HEAD
-  // Resource syncer
-=======
   // For the updates from placement group, it needs to report to the syncer
   // so it can be broadcasted to other nodes.
   // TODO (iycheng): remove this one once we change how pg is reported.
->>>>>>> e937f1a3
   syncer::RaySyncer *ray_syncer_;
 };
 
