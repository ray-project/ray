--- conflicted
+++ resolved
@@ -308,18 +308,12 @@
   /// failed).
   ///
   /// \param actor The actor whose creation task is infeasible.
-<<<<<<< HEAD
   /// \param runtime_env_setup_failed Whether creation is failed due to runtime env setup
-  /// failure.
-  void OnActorSchedulingFailed(std::shared_ptr<GcsActor> actor,
-                               bool runtime_env_setup_failed);
-=======
-  /// \param destroy_actor Whether or not we should destroy an actor.
-  /// If false is given, the actor will be rescheduled. Otherwise, all
+  /// failure. If false is given, the actor will be rescheduled. Otherwise, all
   /// the interest party (driver that has actor handles) will notify
   /// that the actor is dead.
-  void OnActorCreationFailed(std::shared_ptr<GcsActor> actor, bool destroy_actor = false);
->>>>>>> 4586ced5
+  void OnActorSchedulingFailed(std::shared_ptr<GcsActor> actor,
+                               bool runtime_env_setup_failed = false);
 
   /// Handle actor creation task success. This should be called when the actor
   /// creation task has been scheduled successfully.
