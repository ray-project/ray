--- conflicted
+++ resolved
@@ -632,15 +632,12 @@
   RuntimeEnvManager &runtime_env_manager_;
   /// Function manager for GC purpose
   GcsFunctionManager &function_manager_;
-<<<<<<< HEAD
-=======
 
   UsageStatsClient *usage_stats_client_;
   /// Run a function on a delay. This is useful for guaranteeing data will be
   /// accessible for a minimum amount of time.
   std::function<void(std::function<void(void)>, boost::posix_time::milliseconds)>
       run_delayed_;
->>>>>>> 199da413
   const boost::posix_time::milliseconds actor_gc_delay_;
   /// Counter of actors broken down by (State, ClassName).
   std::shared_ptr<CounterMap<std::pair<rpc::ActorTableData::ActorState, std::string>>>
