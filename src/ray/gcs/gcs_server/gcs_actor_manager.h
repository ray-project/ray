// Copyright 2017 The Ray Authors.
//
// Licensed under the Apache License, Version 2.0 (the "License");
// you may not use this file except in compliance with the License.
// You may obtain a copy of the License at
//
//  http://www.apache.org/licenses/LICENSE-2.0
//
// Unless required by applicable law or agreed to in writing, software
// distributed under the License is distributed on an "AS IS" BASIS,
// WITHOUT WARRANTIES OR CONDITIONS OF ANY KIND, either express or implied.
// See the License for the specific language governing permissions and
// limitations under the License.

#pragma once

#include <utility>

#include "absl/container/flat_hash_map.h"
#include "ray/common/id.h"
#include "ray/common/runtime_env_manager.h"
#include "ray/common/task/task_spec.h"
#include "ray/gcs/gcs_server/gcs_actor_scheduler.h"
#include "ray/gcs/gcs_server/gcs_function_manager.h"
#include "ray/gcs/gcs_server/gcs_init_data.h"
#include "ray/gcs/gcs_server/gcs_table_storage.h"
#include "ray/gcs/pubsub/gcs_pub_sub.h"
#include "ray/rpc/gcs_server/gcs_rpc_server.h"
#include "ray/rpc/worker/core_worker_client.h"
#include "src/ray/protobuf/gcs_service.pb.h"

namespace ray {
namespace gcs {

/// GcsActor just wraps `ActorTableData` and provides some convenient interfaces to access
/// the fields inside `ActorTableData`.
/// This class is not thread-safe.
class GcsActor {
 public:
  /// Create a GcsActor by actor_table_data.
  ///
  /// \param actor_table_data Data of the actor (see gcs.proto).
  explicit GcsActor(rpc::ActorTableData actor_table_data)
      : actor_table_data_(std::move(actor_table_data)) {}

  /// Create a GcsActor by actor_table_data and task_spec.
  /// This is only for ALIVE actors.
  ///
  /// \param actor_table_data Data of the actor (see gcs.proto).
  /// \param task_spec Task spec of the actor.
  explicit GcsActor(rpc::ActorTableData actor_table_data, rpc::TaskSpec task_spec)
      : actor_table_data_(std::move(actor_table_data)),
        task_spec_(std::make_unique<rpc::TaskSpec>(task_spec)) {
    RAY_CHECK(actor_table_data_.state() != rpc::ActorTableData::DEAD);
  }

  /// Create a GcsActor by TaskSpec.
  ///
  /// \param task_spec Contains the actor creation task specification.
  explicit GcsActor(const ray::rpc::TaskSpec &task_spec, std::string ray_namespace)
      : task_spec_(std::make_unique<rpc::TaskSpec>(task_spec)) {
    RAY_CHECK(task_spec.type() == TaskType::ACTOR_CREATION_TASK);
    const auto &actor_creation_task_spec = task_spec.actor_creation_task_spec();
    actor_table_data_.set_actor_id(actor_creation_task_spec.actor_id());
    actor_table_data_.set_job_id(task_spec.job_id());
    actor_table_data_.set_max_restarts(actor_creation_task_spec.max_actor_restarts());
    actor_table_data_.set_num_restarts(0);

    auto dummy_object = TaskSpecification(task_spec).ActorDummyObject().Binary();
    actor_table_data_.set_actor_creation_dummy_object_id(dummy_object);

    actor_table_data_.mutable_function_descriptor()->CopyFrom(
        task_spec.function_descriptor());

    actor_table_data_.set_is_detached(actor_creation_task_spec.is_detached());
    actor_table_data_.set_name(actor_creation_task_spec.name());
    actor_table_data_.mutable_owner_address()->CopyFrom(task_spec.caller_address());

    actor_table_data_.set_state(rpc::ActorTableData::DEPENDENCIES_UNREADY);

    actor_table_data_.mutable_address()->set_raylet_id(NodeID::Nil().Binary());
    actor_table_data_.mutable_address()->set_worker_id(WorkerID::Nil().Binary());

    actor_table_data_.set_ray_namespace(ray_namespace);

    // Set required resources.
    auto resource_map =
        GetCreationTaskSpecification().GetRequiredResources().GetResourceMap();
    actor_table_data_.mutable_required_resources()->insert(resource_map.begin(),
                                                           resource_map.end());

    const auto &function_descriptor = task_spec.function_descriptor();
    switch (function_descriptor.function_descriptor_case()) {
    case rpc::FunctionDescriptor::FunctionDescriptorCase::kJavaFunctionDescriptor:
      actor_table_data_.set_class_name(
          function_descriptor.java_function_descriptor().class_name());
      break;
    case rpc::FunctionDescriptor::FunctionDescriptorCase::kPythonFunctionDescriptor:
      actor_table_data_.set_class_name(
          function_descriptor.python_function_descriptor().class_name());
      break;
    default:
      // TODO (Alex): Handle the C++ case, which we currently don't have an
      // easy equivalent to class_name for.
      break;
    }

    actor_table_data_.set_serialized_runtime_env(
        task_spec.runtime_env_info().serialized_runtime_env());
  }

  /// Get the node id on which this actor is created.
  NodeID GetNodeID() const;
  /// Get the id of the worker on which this actor is created.
  WorkerID GetWorkerID() const;
  /// Get the actor's owner ID.
  WorkerID GetOwnerID() const;
  /// Get the node ID of the actor's owner.
  NodeID GetOwnerNodeID() const;
  /// Get the address of the actor's owner.
  const rpc::Address &GetOwnerAddress() const;

  /// Update the `Address` of this actor (see gcs.proto).
  void UpdateAddress(const rpc::Address &address);
  /// Get the `Address` of this actor.
  const rpc::Address &GetAddress() const;

  /// Update the state of this actor.
  void UpdateState(rpc::ActorTableData::ActorState state);
  /// Get the state of this gcs actor.
  rpc::ActorTableData::ActorState GetState() const;

  /// Get the id of this actor.
  ActorID GetActorID() const;
  /// Returns whether or not this is a detached actor.
  bool IsDetached() const;
  /// Get the name of this actor.
  std::string GetName() const;
  /// Get the namespace of this actor.
  std::string GetRayNamespace() const;
  /// Get the task specification of this actor.
  TaskSpecification GetCreationTaskSpecification() const;

  /// Get the immutable ActorTableData of this actor.
  const rpc::ActorTableData &GetActorTableData() const;
  /// Get the mutable ActorTableData of this actor.
  rpc::ActorTableData *GetMutableActorTableData();
  rpc::TaskSpec *GetMutableTaskSpec();

  const ResourceRequest &GetAcquiredResources() const;
  ResourceRequest &GetMutableAcquiredResources();

 private:
  /// The actor meta data which contains the task specification as well as the state of
  /// the gcs actor and so on (see gcs.proto).
  rpc::ActorTableData actor_table_data_;
<<<<<<< HEAD
  /// Resources acquired by this actor.
  ResourceRequest acquired_resources_;
=======
  const std::unique_ptr<rpc::TaskSpec> task_spec_;
  // TODO(Chong-Li): Considering shared assignments, this pointer would be moved out.
  std::shared_ptr<GcsActorWorkerAssignment> assignment_ptr_ = nullptr;
>>>>>>> 983ef1f2
};

using RegisterActorCallback = std::function<void(std::shared_ptr<GcsActor>)>;
using CreateActorCallback =
    std::function<void(std::shared_ptr<GcsActor>, const rpc::PushTaskReply &reply)>;

/// GcsActorManager is responsible for managing the lifecycle of all actors.
/// This class is not thread-safe.
/// Actor State Transition Diagram:
///                                                        3
///  0                       1                   2        --->
/// --->DEPENDENCIES_UNREADY--->PENDING_CREATION--->ALIVE      RESTARTING
///             |                      |              |   <---      |
///           8 |                    7 |            6 |     4       | 5
///             |                      v              |             |
///              ------------------> DEAD <-------------------------
///
/// 0: When GCS receives a `RegisterActor` request from core worker, it will add an actor
/// to `registered_actors_` and `unresolved_actors_`.
/// 1: When GCS receives a `CreateActor` request from core worker, it will remove the
/// actor from `unresolved_actors_` and schedule the actor.
/// 2: GCS selects a node to lease worker. If the worker is successfully leased,
/// GCS will push actor creation task to the core worker, else GCS will select another
/// node to lease worker. If the actor is created successfully, GCS will add the actor to
/// `created_actors_`.
/// 3: When GCS detects that the worker/node of an actor is dead, it
/// will get actor from `registered_actors_` by actor id. If the actor's remaining
/// restarts number is greater than 0, it will reconstruct the actor.
/// 4: When the actor is successfully reconstructed, GCS will update its state to `ALIVE`.
/// 5: If the actor is restarting, GCS detects that its worker or node is dead and its
/// remaining restarts number is 0, it will update its state to `DEAD`. If the actor is
/// detached, GCS will remove it from `registered_actors_` and `created_actors_`. If the
/// actor is non-detached, when GCS detects that its owner is dead, GCS will remove it
/// from `registered_actors_`.
/// 6: When GCS detected that an actor is dead, GCS will
/// reconstruct it. If its remaining restarts number is 0, it will update its state to
/// `DEAD`. If the actor is detached, GCS will remove it from `registered_actors_` and
/// `created_actors_`. If the actor is non-detached, when GCS detects that its owner is
/// dead, it will destroy the actor and remove it from `registered_actors_` and
/// `created_actors_`.
/// 7: If the actor is non-detached, when GCS detects that its owner is
/// dead, it will destroy the actor and remove it from `registered_actors_` and
/// `created_actors_`.
/// 8: For both detached and non-detached actors, when GCS detects that
/// an actor's creator is dead, it will update its state to `DEAD` and remove it from
/// `registered_actors_` and `created_actors_`. Because in this case, the actor can never
/// be created. If the actor is non-detached, when GCS detects that its owner is dead, it
/// will update its state to `DEAD` and remove it from `registered_actors_` and
/// `created_actors_`.
class GcsActorManager : public rpc::ActorInfoHandler {
 public:
  /// Create a GcsActorManager
  ///
  /// \param scheduler Used to schedule actor creation tasks.
  /// \param gcs_table_storage Used to flush actor data to storage.
  /// \param gcs_publisher Used to publish gcs message.
  GcsActorManager(
      std::shared_ptr<GcsActorSchedulerInterface> scheduler,
      std::shared_ptr<GcsTableStorage> gcs_table_storage,
      std::shared_ptr<GcsPublisher> gcs_publisher,
      RuntimeEnvManager &runtime_env_manager,
      GcsFunctionManager &function_manager,
      std::function<void(const ActorID &)> destroy_ownded_placement_group_if_needed,
      std::function<std::shared_ptr<rpc::JobConfig>(const JobID &)> get_job_config,
      std::function<void(std::function<void(void)>, boost::posix_time::milliseconds)>
          run_delayed,
      const rpc::ClientFactoryFn &worker_client_factory = nullptr);

  ~GcsActorManager() = default;

  void HandleRegisterActor(const rpc::RegisterActorRequest &request,
                           rpc::RegisterActorReply *reply,
                           rpc::SendReplyCallback send_reply_callback) override;

  void HandleCreateActor(const rpc::CreateActorRequest &request,
                         rpc::CreateActorReply *reply,
                         rpc::SendReplyCallback send_reply_callback) override;

  void HandleGetActorInfo(const rpc::GetActorInfoRequest &request,
                          rpc::GetActorInfoReply *reply,
                          rpc::SendReplyCallback send_reply_callback) override;

  void HandleGetNamedActorInfo(const rpc::GetNamedActorInfoRequest &request,
                               rpc::GetNamedActorInfoReply *reply,
                               rpc::SendReplyCallback send_reply_callback) override;

  void HandleListNamedActors(const rpc::ListNamedActorsRequest &request,
                             rpc::ListNamedActorsReply *reply,
                             rpc::SendReplyCallback send_reply_callback) override;

  void HandleGetAllActorInfo(const rpc::GetAllActorInfoRequest &request,
                             rpc::GetAllActorInfoReply *reply,
                             rpc::SendReplyCallback send_reply_callback) override;

  void HandleKillActorViaGcs(const rpc::KillActorViaGcsRequest &request,
                             rpc::KillActorViaGcsReply *reply,
                             rpc::SendReplyCallback send_reply_callback) override;

  /// Register actor asynchronously.
  ///
  /// \param request Contains the meta info to create the actor.
  /// \param success_callback Will be invoked after the actor is created successfully or
  /// be invoked immediately if the actor is already registered to `registered_actors_`
  /// and its state is `ALIVE`.
  /// \return Status::Invalid if this is a named actor and an
  /// actor with the specified name already exists. The callback will not be called in
  /// this case.
  Status RegisterActor(const rpc::RegisterActorRequest &request,
                       RegisterActorCallback success_callback);

  /// Create actor asynchronously.
  ///
  /// \param request Contains the meta info to create the actor.
  /// \param callback Will be invoked after the actor is created successfully or be
  /// invoked immediately if the actor is already registered to `registered_actors_` and
  /// its state is `ALIVE`.
  /// \return Status::Invalid if this is a named actor and an actor with the specified
  /// name already exists. The callback will not be called in this case.
  Status CreateActor(const rpc::CreateActorRequest &request,
                     CreateActorCallback callback);

  /// Get the actor ID for the named actor. Returns nil if the actor was not found.
  /// \param name The name of the detached actor to look up.
  /// \returns ActorID The ID of the actor. Nil if the actor was not found.
  ActorID GetActorIDByName(const std::string &name,
                           const std::string &ray_namespace) const;

  /// Remove the actor name from the name registry if actor has the name.
  /// If the actor doesn't have the name, it is no-op.
  /// \param actor The actor to remove name from the entry.
  void RemoveActorNameFromRegistry(const std::shared_ptr<GcsActor> &actor);

  /// Get names of named actors.
  //
  /// \param[in] all_namespaces Whether to include actors from all Ray namespaces.
  /// \param[in] namespace The namespace to filter to if all_namespaces is false.
  /// \returns List of <namespace, name> pairs.
  std::vector<std::pair<std::string, std::string>> ListNamedActors(
      bool all_namespaces, const std::string &ray_namespace) const;

  /// Handle a node death. This will restart all actors associated with the
  /// specified node id, including actors which are scheduled or have been
  /// created on this node. Actors whose owners have died (possibly due to this
  /// node being removed) will not be restarted. If any workers on this node
  /// owned an actor, those actors will be destroyed.
  ///
  /// \param node_id The specified node id.
  /// \param node_ip_address The ip address of the dead node.
  void OnNodeDead(const NodeID &node_id, const std::string node_ip_address);

  /// Handle a worker failure. This will restart the associated actor, if any,
  /// which may be pending or already created. If the worker owned other
  /// actors, those actors will be destroyed.
  ///
  /// \param node_id ID of the node where the dead worker was located.
  /// \param worker_id ID of the dead worker.
  /// \param exit_type exit reason of the dead worker.
  /// \param creation_task_exception if this arg is set, this worker is died because of an
  /// exception thrown in actor's creation task.
  void OnWorkerDead(const NodeID &node_id,
                    const WorkerID &worker_id,
                    const std::string &worker_ip,
                    const rpc::WorkerExitType disconnect_type,
                    const rpc::RayException *creation_task_exception = nullptr);

  /// Testing only.
  void OnWorkerDead(const NodeID &node_id, const WorkerID &worker_id);

  /// Handle actor creation task failure. This should be called
  /// - when scheduling an actor creation task is infeasible.
  /// - when actor cannot be created to the cluster (e.g., runtime environment ops
  /// failed).
  ///
  /// \param actor The actor whose creation task is infeasible.
  /// \param failure_type Scheduling failure type.
  /// \param scheduling_failure_message The scheduling failure error message.
  void OnActorSchedulingFailed(
      std::shared_ptr<GcsActor> actor,
      const rpc::RequestWorkerLeaseReply::SchedulingFailureType failure_type,
      const std::string &scheduling_failure_message);

  /// Handle actor creation task success. This should be called when the actor
  /// creation task has been scheduled successfully.
  ///
  /// \param actor The actor that has been created.
  void OnActorCreationSuccess(const std::shared_ptr<GcsActor> &actor,
                              const rpc::PushTaskReply &reply);

  /// Initialize with the gcs tables data synchronously.
  /// This should be called when GCS server restarts after a failure.
  ///
  /// \param gcs_init_data.
  void Initialize(const GcsInitData &gcs_init_data);

  /// Delete non-detached actor information from durable storage once the associated job
  /// finishes.
  ///
  /// \param job_id The id of finished job.
  void OnJobFinished(const JobID &job_id);

  /// Get the created actors.
  ///
  /// \return The created actors.
  const absl::flat_hash_map<NodeID, absl::flat_hash_map<WorkerID, ActorID>>
      &GetCreatedActors() const;

  const absl::flat_hash_map<ActorID, std::shared_ptr<GcsActor>> &GetRegisteredActors()
      const;

  const absl::flat_hash_map<ActorID, std::vector<RegisterActorCallback>>
      &GetActorRegisterCallbacks() const;

  std::string DebugString() const;

  /// Collect stats from gcs actor manager in-memory data structures.
  void RecordMetrics() const;

 private:
  /// A data structure representing an actor's owner.
  struct Owner {
    Owner(std::shared_ptr<rpc::CoreWorkerClientInterface> client)
        : client(std::move(client)) {}
    /// A client that can be used to contact the owner.
    std::shared_ptr<rpc::CoreWorkerClientInterface> client;
    /// The IDs of actors owned by this worker.
    absl::flat_hash_set<ActorID> children_actor_ids;
  };

  /// Poll an actor's owner so that we will receive a notification when the
  /// actor has gone out of scope, or the owner has died. This should not be
  /// called for detached actors.
  void PollOwnerForActorOutOfScope(const std::shared_ptr<GcsActor> &actor);

  /// Destroy an actor that has gone out of scope. This cleans up all local
  /// state associated with the actor and marks the actor as dead. For owned
  /// actors, this should be called when all actor handles have gone out of
  /// scope or the owner has died.
  /// NOTE: This method can be called multiple times in out-of-order and should be
  /// idempotent.
  ///
  /// \param[in] actor_id The actor id to destroy.
  /// \param[in] death_cause The reason why actor is destroyed.
  /// \param[in] force_kill Whether destory the actor forcelly.
  void DestroyActor(const ActorID &actor_id,
                    const rpc::ActorDeathCause &death_cause,
                    bool force_kill = true);

  /// Get unresolved actors that were submitted from the specified node.
  absl::flat_hash_map<WorkerID, absl::flat_hash_set<ActorID>>
  GetUnresolvedActorsByOwnerNode(const NodeID &node_id) const;

  /// Get unresolved actors that were submitted from the specified worker.
  absl::flat_hash_set<ActorID> GetUnresolvedActorsByOwnerWorker(
      const NodeID &node_id, const WorkerID &worker_id) const;

  /// Reconstruct the specified actor.
  ///
  /// \param actor The target actor to be reconstructed.
  /// \param need_reschedule Whether to reschedule the actor creation task, sometimes
  /// users want to kill an actor intentionally and don't want it to be reconstructed
  /// again.
  /// \param death_cause Context about why this actor is dead. Should only be set when
  /// need_reschedule=false.
  void ReconstructActor(const ActorID &actor_id,
                        bool need_reschedule,
                        const rpc::ActorDeathCause &death_cause);

  /// Remove the specified actor from `unresolved_actors_`.
  ///
  /// \param actor The actor to be removed.
  void RemoveUnresolvedActor(const std::shared_ptr<GcsActor> &actor);

  /// Remove the specified actor from owner.
  ///
  /// \param actor The actor to be removed.
  void RemoveActorFromOwner(const std::shared_ptr<GcsActor> &actor);

  /// Kill the specified actor.
  ///
  /// \param actor_id ID of the actor to kill.
  /// \param force_kill Whether to force kill an actor by killing the worker.
  /// \param no_restart If set to true, the killed actor will not be restarted anymore.
  void KillActor(const ActorID &actor_id, bool force_kill, bool no_restart);

  /// Notify CoreWorker to kill the specified actor.
  ///
  /// \param actor The actor to be killed.
  /// \param force_kill Whether to force kill an actor by killing the worker.
  /// \param no_restart If set to true, the killed actor will not be restarted anymore.
  void NotifyCoreWorkerToKillActor(const std::shared_ptr<GcsActor> &actor,
                                   bool force_kill = true,
                                   bool no_restart = true);

  /// Add the destroyed actor to the cache. If the cache is full, one actor is randomly
  /// evicted.
  ///
  /// \param actor The actor to be killed.
  void AddDestroyedActorToCache(const std::shared_ptr<GcsActor> &actor);

  std::shared_ptr<rpc::ActorTableData> GenActorDataOnlyWithStates(
      const rpc::ActorTableData &actor) {
    auto actor_delta = std::make_shared<rpc::ActorTableData>();
    actor_delta->set_state(actor.state());
    actor_delta->mutable_death_cause()->CopyFrom(actor.death_cause());
    actor_delta->mutable_address()->CopyFrom(actor.address());
    actor_delta->set_num_restarts(actor.num_restarts());
    actor_delta->set_timestamp(actor.timestamp());
    actor_delta->set_pid(actor.pid());
    // Acotr's namespace and name are used for removing cached name when it's dead.
    if (!actor.ray_namespace().empty()) {
      actor_delta->set_ray_namespace(actor.ray_namespace());
    }
    if (!actor.name().empty()) {
      actor_delta->set_name(actor.name());
    }
    return actor_delta;
  }

  /// Cancel actor which is either being scheduled or is pending scheduling.
  ///
  /// \param actor The actor to be cancelled.
  /// \param task_id The id of actor creation task to be cancelled.
  void CancelActorInScheduling(const std::shared_ptr<GcsActor> &actor,
                               const TaskID &task_id);

  /// Get the alive or dead actor of the actor id.
  /// NOTE: The return value is not meant to be passed to other scope.
  /// This return value should be used only for a short-time usage.
  ///
  /// \param actor_id The id of the actor.
  /// \return Actor instance. The nullptr if the actor doesn't exist.
  ///
  const GcsActor *GetActor(const ActorID &actor_id) const;

  /// Callbacks of pending `RegisterActor` requests.
  /// Maps actor ID to actor registration callbacks, which is used to filter duplicated
  /// messages from a driver/worker caused by some network problems.
  absl::flat_hash_map<ActorID, std::vector<RegisterActorCallback>>
      actor_to_register_callbacks_;
  /// Callbacks of actor creation requests.
  /// Maps actor ID to actor creation callbacks, which is used to filter duplicated
  /// messages come from a Driver/Worker caused by some network problems.
  absl::flat_hash_map<ActorID, std::vector<CreateActorCallback>>
      actor_to_create_callbacks_;
  /// All registered actors (unresoved and pending actors are also included).
  /// TODO(swang): Use unique_ptr instead of shared_ptr.
  absl::flat_hash_map<ActorID, std::shared_ptr<GcsActor>> registered_actors_;
  /// All destroyed actors.
  absl::flat_hash_map<ActorID, std::shared_ptr<GcsActor>> destroyed_actors_;
  /// The actors are sorted according to the timestamp, and the oldest is at the head of
  /// the list.
  std::list<std::pair<ActorID, int64_t>> sorted_destroyed_actor_list_;
  /// Maps actor names to their actor ID for lookups by name, first keyed by their
  /// namespace.
  absl::flat_hash_map<std::string, absl::flat_hash_map<std::string, ActorID>>
      named_actors_;
  /// The actors which dependencies have not been resolved.
  /// Maps from worker ID to a client and the IDs of the actors owned by that worker.
  /// The actor whose dependencies are not resolved should be destroyed once it creator
  /// dies.
  absl::flat_hash_map<NodeID, absl::flat_hash_map<WorkerID, absl::flat_hash_set<ActorID>>>
      unresolved_actors_;
  /// Map contains the relationship of node and created actors. Each node ID
  /// maps to a map from worker ID to the actor created on that worker.
  absl::flat_hash_map<NodeID, absl::flat_hash_map<WorkerID, ActorID>> created_actors_;
  /// Map from worker ID to a client and the IDs of the actors owned by that
  /// worker. An owned actor should be destroyed once it has gone out of scope,
  /// according to its owner, or the owner dies.
  absl::flat_hash_map<NodeID, absl::flat_hash_map<WorkerID, Owner>> owners_;

  /// The scheduler to schedule all registered actors.
  std::shared_ptr<GcsActorSchedulerInterface> gcs_actor_scheduler_;
  /// Used to update actor information upon creation, deletion, etc.
  std::shared_ptr<GcsTableStorage> gcs_table_storage_;
  /// A publisher for publishing gcs messages.
  std::shared_ptr<GcsPublisher> gcs_publisher_;
  /// Factory to produce clients to workers. This is used to communicate with
  /// actors and their owners.
  rpc::ClientFactoryFn worker_client_factory_;
  /// A callback that is used to destroy placemenet group owned by the actor.
  /// This method MUST BE IDEMPOTENT because it can be called multiple times during
  /// actor destroy process.
  std::function<void(const ActorID &)> destroy_owned_placement_group_if_needed_;
  /// A callback to get the job config of an actor based on its job id. This is
  /// necessary for actor creation.
  std::function<std::shared_ptr<rpc::JobConfig>(const JobID &)> get_job_config_;
  /// Runtime environment manager for GC purpose
  RuntimeEnvManager &runtime_env_manager_;
  /// Function manager for GC purpose
  GcsFunctionManager &function_manager_;
  /// Run a function on a delay. This is useful for guaranteeing data will be
  /// accessible for a minimum amount of time.
  std::function<void(std::function<void(void)>, boost::posix_time::milliseconds)>
      run_delayed_;
  const boost::posix_time::milliseconds actor_gc_delay_;

  // Debug info.
  enum CountType {
    REGISTER_ACTOR_REQUEST = 0,
    CREATE_ACTOR_REQUEST = 1,
    GET_ACTOR_INFO_REQUEST = 2,
    GET_NAMED_ACTOR_INFO_REQUEST = 3,
    GET_ALL_ACTOR_INFO_REQUEST = 4,
    KILL_ACTOR_REQUEST = 5,
    LIST_NAMED_ACTORS_REQUEST = 6,
    CountType_MAX = 7,
  };
  uint64_t counts_[CountType::CountType_MAX] = {0};
};

}  // namespace gcs
}  // namespace ray<|MERGE_RESOLUTION|>--- conflicted
+++ resolved
@@ -154,14 +154,9 @@
   /// The actor meta data which contains the task specification as well as the state of
   /// the gcs actor and so on (see gcs.proto).
   rpc::ActorTableData actor_table_data_;
-<<<<<<< HEAD
+  const std::unique_ptr<rpc::TaskSpec> task_spec_;
   /// Resources acquired by this actor.
   ResourceRequest acquired_resources_;
-=======
-  const std::unique_ptr<rpc::TaskSpec> task_spec_;
-  // TODO(Chong-Li): Considering shared assignments, this pointer would be moved out.
-  std::shared_ptr<GcsActorWorkerAssignment> assignment_ptr_ = nullptr;
->>>>>>> 983ef1f2
 };
 
 using RegisterActorCallback = std::function<void(std::shared_ptr<GcsActor>)>;
