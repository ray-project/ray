// Copyright 2017 The Ray Authors.
//
// Licensed under the Apache License, Version 2.0 (the "License");
// you may not use this file except in compliance with the License.
// You may obtain a copy of the License at
//
//  http://www.apache.org/licenses/LICENSE-2.0
//
// Unless required by applicable law or agreed to in writing, software
// distributed under the License is distributed on an "AS IS" BASIS,
// WITHOUT WARRANTIES OR CONDITIONS OF ANY KIND, either express or implied.
// See the License for the specific language governing permissions and
// limitations under the License.

#pragma once
#include <gtest/gtest_prod.h>

#include <utility>

#include "absl/container/flat_hash_map.h"
#include "ray/common/id.h"
#include "ray/common/runtime_env_manager.h"
#include "ray/common/task/task_spec.h"
#include "ray/gcs/gcs_server/gcs_actor_scheduler.h"
#include "ray/gcs/gcs_server/gcs_function_manager.h"
#include "ray/gcs/gcs_server/gcs_init_data.h"
#include "ray/gcs/gcs_server/gcs_table_storage.h"
#include "ray/gcs/gcs_server/usage_stats_client.h"
#include "ray/gcs/pubsub/gcs_pub_sub.h"
#include "ray/rpc/gcs_server/gcs_rpc_server.h"
#include "ray/rpc/worker/core_worker_client.h"
#include "ray/util/counter_map.h"
#include "ray/util/event.h"
#include "src/ray/protobuf/gcs_service.pb.h"

namespace ray {
namespace gcs {

/// GcsActor just wraps `ActorTableData` and provides some convenient interfaces to access
/// the fields inside `ActorTableData`.
/// This class is not thread-safe.
class GcsActor {
 public:
  /// Create a GcsActor by actor_table_data.
  ///
  /// \param actor_table_data Data of the actor (see gcs.proto).
  /// \param counter The counter to report metrics to.
  explicit GcsActor(
      rpc::ActorTableData actor_table_data,
      std::shared_ptr<CounterMap<std::pair<rpc::ActorTableData::ActorState, std::string>>>
          counter)
      : actor_table_data_(std::move(actor_table_data)), counter_(counter) {
    RefreshMetrics();
  }

  /// Create a GcsActor by actor_table_data and task_spec.
  /// This is only for ALIVE actors.
  ///
  /// \param actor_table_data Data of the actor (see gcs.proto).
  /// \param task_spec Task spec of the actor.
  /// \param counter The counter to report metrics to.
  explicit GcsActor(
      rpc::ActorTableData actor_table_data,
      rpc::TaskSpec task_spec,
      std::shared_ptr<CounterMap<std::pair<rpc::ActorTableData::ActorState, std::string>>>
          counter)
      : actor_table_data_(std::move(actor_table_data)),
        task_spec_(std::make_unique<rpc::TaskSpec>(task_spec)),
        counter_(counter) {
    RAY_CHECK(actor_table_data_.state() != rpc::ActorTableData::DEAD);
    RefreshMetrics();
  }

  /// Create a GcsActor by TaskSpec.
  ///
  /// \param task_spec Contains the actor creation task specification.
  /// \param ray_namespace Namespace of the actor.
  /// \param counter The counter to report metrics to.
  explicit GcsActor(
      const ray::rpc::TaskSpec &task_spec,
      std::string ray_namespace,
      std::shared_ptr<CounterMap<std::pair<rpc::ActorTableData::ActorState, std::string>>>
          counter)
      : task_spec_(std::make_unique<rpc::TaskSpec>(task_spec)), counter_(counter) {
    RAY_CHECK(task_spec.type() == TaskType::ACTOR_CREATION_TASK);
    const auto &actor_creation_task_spec = task_spec.actor_creation_task_spec();
    actor_table_data_.set_actor_id(actor_creation_task_spec.actor_id());
    actor_table_data_.set_job_id(task_spec.job_id());
    actor_table_data_.set_max_restarts(actor_creation_task_spec.max_actor_restarts());
    actor_table_data_.set_num_restarts(0);
    actor_table_data_.set_num_restarts_due_to_lineage_reconstruction(0);

    actor_table_data_.mutable_function_descriptor()->CopyFrom(
        task_spec.function_descriptor());

    actor_table_data_.set_is_detached(actor_creation_task_spec.is_detached());
    actor_table_data_.set_name(actor_creation_task_spec.name());
    actor_table_data_.mutable_owner_address()->CopyFrom(task_spec.caller_address());

    actor_table_data_.set_state(rpc::ActorTableData::DEPENDENCIES_UNREADY);

    actor_table_data_.mutable_address()->set_raylet_id(NodeID::Nil().Binary());
    actor_table_data_.mutable_address()->set_worker_id(WorkerID::Nil().Binary());

    actor_table_data_.set_ray_namespace(ray_namespace);
    if (task_spec.scheduling_strategy().scheduling_strategy_case() ==
        rpc::SchedulingStrategy::SchedulingStrategyCase::
            kPlacementGroupSchedulingStrategy) {
      actor_table_data_.set_placement_group_id(task_spec.scheduling_strategy()
                                                   .placement_group_scheduling_strategy()
                                                   .placement_group_id());
    }

    // Set required resources.
    auto resource_map =
        GetCreationTaskSpecification().GetRequiredResources().GetResourceMap();
    actor_table_data_.mutable_required_resources()->insert(resource_map.begin(),
                                                           resource_map.end());

    const auto &function_descriptor = task_spec.function_descriptor();
    switch (function_descriptor.function_descriptor_case()) {
    case rpc::FunctionDescriptor::FunctionDescriptorCase::kJavaFunctionDescriptor:
      actor_table_data_.set_class_name(
          function_descriptor.java_function_descriptor().class_name());
      break;
    case rpc::FunctionDescriptor::FunctionDescriptorCase::kPythonFunctionDescriptor:
      actor_table_data_.set_class_name(
          function_descriptor.python_function_descriptor().class_name());
      break;
    default:
      // TODO (Alex): Handle the C++ case, which we currently don't have an
      // easy equivalent to class_name for.
      break;
    }

    actor_table_data_.set_serialized_runtime_env(
        task_spec.runtime_env_info().serialized_runtime_env());
    RefreshMetrics();
  }

  ~GcsActor() {
    // We don't decrement the value when it becomes DEAD because we don't want to
    // lose the # of dead actors count when this class is GC'ed.
    if (last_metric_state_ && last_metric_state_.value() != rpc::ActorTableData::DEAD) {
      RAY_LOG(DEBUG) << "Decrementing state at "
                     << rpc::ActorTableData::ActorState_Name(last_metric_state_.value())
                     << " " << GetActorTableData().class_name();
      counter_->Decrement(
          std::make_pair(last_metric_state_.value(), GetActorTableData().class_name()));
    }
  }

  /// Get the node id on which this actor is created.
  NodeID GetNodeID() const;
  /// Get the id of the worker on which this actor is created.
  WorkerID GetWorkerID() const;
  /// Get the actor's owner ID.
  WorkerID GetOwnerID() const;
  /// Get the node ID of the actor's owner.
  NodeID GetOwnerNodeID() const;
  /// Get the address of the actor's owner.
  const rpc::Address &GetOwnerAddress() const;

  /// Update the `Address` of this actor (see gcs.proto).
  void UpdateAddress(const rpc::Address &address);
  /// Get the `Address` of this actor.
  const rpc::Address &GetAddress() const;

  /// Update the state of this actor and refreshes metrics. Do not update the
  /// state of the underlying proto directly via set_state(), otherwise metrics
  /// will get out of sync.
  void UpdateState(rpc::ActorTableData::ActorState state);
  /// Get the state of this gcs actor.
  rpc::ActorTableData::ActorState GetState() const;

  /// Get the id of this actor.
  ActorID GetActorID() const;
  /// Returns whether or not this is a detached actor.
  bool IsDetached() const;
  /// Get the name of this actor.
  std::string GetName() const;
  /// Get the namespace of this actor.
  std::string GetRayNamespace() const;
  /// Get the task specification of this actor.
  TaskSpecification GetCreationTaskSpecification() const;

  /// Get the immutable ActorTableData of this actor.
  const rpc::ActorTableData &GetActorTableData() const;
  /// Get the mutable ActorTableData of this actor.
  rpc::ActorTableData *GetMutableActorTableData();
  rpc::TaskSpec *GetMutableTaskSpec();
  /// Write an event containing this actor's ActorTableData
  /// to file for the Export API.
  void WriteActorExportEvent() const;

  const ResourceRequest &GetAcquiredResources() const;
  void SetAcquiredResources(ResourceRequest &&resource_request);
  bool GetGrantOrReject() const;
  void SetGrantOrReject(bool grant_or_reject);

 private:
  void RefreshMetrics() {
    auto cur_state = GetState();
    if (last_metric_state_) {
      RAY_LOG(DEBUG) << "Swapping state from "
                     << rpc::ActorTableData::ActorState_Name(last_metric_state_.value())
                     << " to " << rpc::ActorTableData::ActorState_Name(cur_state)
                     << " for : " << GetActorID();
      counter_->Swap(
          std::make_pair(last_metric_state_.value(), GetActorTableData().class_name()),
          std::make_pair(cur_state, GetActorTableData().class_name()));
    } else {
      RAY_LOG(DEBUG) << "Incrementing state at "
                     << rpc::ActorTableData::ActorState_Name(cur_state) << " "
                     << GetActorTableData().class_name();
      counter_->Increment(std::make_pair(cur_state, GetActorTableData().class_name()));
    }
    last_metric_state_ = cur_state;
  }

  rpc::ExportActorData::ActorState ConvertActorStateToExport(
      rpc::ActorTableData::ActorState actor_state) const {
    switch (actor_state) {
    case rpc::ActorTableData::DEPENDENCIES_UNREADY:
      return rpc::ExportActorData::DEPENDENCIES_UNREADY;
    case rpc::ActorTableData::PENDING_CREATION:
      return rpc::ExportActorData::PENDING_CREATION;
    case rpc::ActorTableData::ALIVE:
      return rpc::ExportActorData::ALIVE;
    case rpc::ActorTableData::RESTARTING:
      return rpc::ExportActorData::RESTARTING;
    case rpc::ActorTableData::DEAD:
      return rpc::ExportActorData::DEAD;
    default:
      // Unknown rpc::ActorTableData::ActorState value
      RAY_LOG(FATAL) << "Invalid value for rpc::ActorTableData::ActorState"
                     << rpc::ActorTableData::ActorState_Name(actor_state);
      return rpc::ExportActorData::DEAD;
    }
  }

  /// The actor meta data which contains the task specification as well as the state of
  /// the gcs actor and so on (see gcs.proto).
  rpc::ActorTableData actor_table_data_;
  const std::unique_ptr<rpc::TaskSpec> task_spec_;
  /// Resources acquired by this actor.
  ResourceRequest acquired_resources_;
  /// Reference to the counter to use for actor state metrics tracking.
  std::shared_ptr<CounterMap<std::pair<rpc::ActorTableData::ActorState, std::string>>>
      counter_;
  /// Whether the actor's target node only grants or rejects the lease request.
  bool grant_or_reject_ = false;
  /// The last recorded metric state.
  std::optional<rpc::ActorTableData::ActorState> last_metric_state_;
};

using RegisterActorCallback =
    std::function<void(std::shared_ptr<GcsActor>, const Status &status)>;
using RestartActorCallback = std::function<void(std::shared_ptr<GcsActor>)>;
using CreateActorCallback = std::function<void(
    std::shared_ptr<GcsActor>, const rpc::PushTaskReply &reply, const Status &status)>;

/// GcsActorManager is responsible for managing the lifecycle of all actors.
/// This class is not thread-safe.
/// Actor State Transition Diagram:
///                                                        3
///  0                       1                   2        --->
/// --->DEPENDENCIES_UNREADY--->PENDING_CREATION--->ALIVE      RESTARTING
///             |                      |              |   <---      ^
///           8 |                    7 |            6 |     4       | 9
///             |                      v              |             |
///              ------------------> DEAD <-------------------------
///                                          5
///
/// 0: When GCS receives a `RegisterActor` request from core worker, it will add an actor
/// to `registered_actors_` and `unresolved_actors_`.
/// 1: When GCS receives a `CreateActor` request from core worker, it will remove the
/// actor from `unresolved_actors_` and schedule the actor.
/// 2: GCS selects a node to lease worker. If the worker is successfully leased,
/// GCS will push actor creation task to the core worker, else GCS will select another
/// node to lease worker. If the actor is created successfully, GCS will add the actor to
/// `created_actors_`.
/// 3: When GCS detects that the worker/node of an actor is dead, it
/// will get actor from `registered_actors_` by actor id. If the actor's remaining
/// restarts number is greater than 0, it will reconstruct the actor.
/// 4: When the actor is successfully reconstructed, GCS will update its state to `ALIVE`.
/// 5: If the actor is restarting, GCS detects that its worker or node is dead and its
/// remaining restarts number is 0, it will update its state to `DEAD`. If the actor is
/// detached, GCS will remove it from `registered_actors_` and `created_actors_`. If the
/// actor is non-detached, when GCS detects that its owner is dead, GCS will remove it
/// from `registered_actors_`.
/// 6: When GCS detected that an actor is dead, GCS will
/// reconstruct it. If its remaining restarts number is 0, it will update its state to
/// `DEAD`. If the actor is detached, GCS will remove it from `registered_actors_` and
/// `created_actors_`. If the actor is non-detached, when GCS detects that its owner is
/// dead, it will destroy the actor and remove it from `registered_actors_` and
/// `created_actors_`.
/// 7: If the actor is non-detached, when GCS detects that its owner is
/// dead, it will destroy the actor and remove it from `registered_actors_` and
/// `created_actors_`.
/// 8: For both detached and non-detached actors, when GCS detects that
/// an actor's creator is dead, it will update its state to `DEAD` and remove it from
/// `registered_actors_` and `created_actors_`. Because in this case, the actor can never
/// be created. If the actor is non-detached, when GCS detects that its owner is dead, it
/// will update its state to `DEAD` and remove it from `registered_actors_` and
/// `created_actors_`.
/// 9: A dead actor caused by out-of-scope is lineage reconstructed.
class GcsActorManager : public rpc::ActorInfoHandler {
 public:
  /// Create a GcsActorManager
  ///
  /// \param scheduler Used to schedule actor creation tasks.
  /// \param gcs_table_storage Used to flush actor data to storage.
  /// \param gcs_publisher Used to publish gcs message.
  GcsActorManager(
      std::shared_ptr<GcsActorSchedulerInterface> scheduler,
      std::shared_ptr<GcsTableStorage> gcs_table_storage,
      std::shared_ptr<GcsPublisher> gcs_publisher,
      RuntimeEnvManager &runtime_env_manager,
      GcsFunctionManager &function_manager,
      std::function<void(const ActorID &)> destroy_owned_placement_group_if_needed,
<<<<<<< HEAD
      instrumented_io_context &io_context,
      const rpc::ClientFactoryFn &worker_client_factory = nullptr);
=======
      const rpc::CoreWorkerClientFactoryFn &worker_client_factory = nullptr);
>>>>>>> bd4b3fa1

  ~GcsActorManager() override = default;

  void HandleRegisterActor(rpc::RegisterActorRequest request,
                           rpc::RegisterActorReply *reply,
                           rpc::SendReplyCallback send_reply_callback) override;

  void HandleRestartActor(rpc::RestartActorRequest request,
                          rpc::RestartActorReply *reply,
                          rpc::SendReplyCallback send_reply_callback) override;

  void HandleCreateActor(rpc::CreateActorRequest request,
                         rpc::CreateActorReply *reply,
                         rpc::SendReplyCallback send_reply_callback) override;

  void HandleGetActorInfo(rpc::GetActorInfoRequest request,
                          rpc::GetActorInfoReply *reply,
                          rpc::SendReplyCallback send_reply_callback) override;

  void HandleGetNamedActorInfo(rpc::GetNamedActorInfoRequest request,
                               rpc::GetNamedActorInfoReply *reply,
                               rpc::SendReplyCallback send_reply_callback) override;

  void HandleListNamedActors(rpc::ListNamedActorsRequest request,
                             rpc::ListNamedActorsReply *reply,
                             rpc::SendReplyCallback send_reply_callback) override;

  void HandleGetAllActorInfo(rpc::GetAllActorInfoRequest request,
                             rpc::GetAllActorInfoReply *reply,
                             rpc::SendReplyCallback send_reply_callback) override;

  void HandleKillActorViaGcs(rpc::KillActorViaGcsRequest request,
                             rpc::KillActorViaGcsReply *reply,
                             rpc::SendReplyCallback send_reply_callback) override;

  void HandleReportActorOutOfScope(rpc::ReportActorOutOfScopeRequest request,
                                   rpc::ReportActorOutOfScopeReply *reply,
                                   rpc::SendReplyCallback send_reply_callback) override;

  /// Register actor asynchronously.
  ///
  /// \param request Contains the meta info to create the actor.
  /// \param success_callback Will be invoked after the actor is created successfully or
  /// be invoked immediately if the actor is already registered to `registered_actors_`
  /// and its state is `ALIVE`.
  /// \return Status::Invalid if this is a named actor and an
  /// actor with the specified name already exists. The callback will not be called in
  /// this case.
  Status RegisterActor(const rpc::RegisterActorRequest &request,
                       RegisterActorCallback success_callback);

  /// Set actors on the node as preempted and publish the actor information.
  /// If the node is already dead, this method is a no-op.
  void SetPreemptedAndPublish(const NodeID &node_id);

  /// Create actor asynchronously.
  ///
  /// \param request Contains the meta info to create the actor.
  /// \param callback Will be invoked after the actor is created successfully or if the
  /// actor creation is cancelled (e.g. due to the actor going out-of-scope or being
  /// killed before actor creation has been completed), or will be invoked immediately if
  /// the actor is already registered to `registered_actors_` and its state is `ALIVE`.
  /// \return Status::Invalid if this is a named actor and an actor with the specified
  /// name already exists. The callback will not be called in this case.
  Status CreateActor(const rpc::CreateActorRequest &request,
                     CreateActorCallback callback);

  /// Get the actor ID for the named actor. Returns nil if the actor was not found.
  /// \param name The name of the detached actor to look up.
  /// \returns ActorID The ID of the actor. Nil if the actor was not found.
  ActorID GetActorIDByName(const std::string &name,
                           const std::string &ray_namespace) const;

  /// Remove the actor name from the name registry if actor has the name.
  /// If the actor doesn't have the name, it is no-op.
  /// \param actor The actor to remove name from the entry.
  void RemoveActorNameFromRegistry(const std::shared_ptr<GcsActor> &actor);

  /// Get names of named actors.
  //
  /// \param[in] all_namespaces Whether to include actors from all Ray namespaces.
  /// \param[in] namespace The namespace to filter to if all_namespaces is false.
  /// \returns List of <namespace, name> pairs.
  std::vector<std::pair<std::string, std::string>> ListNamedActors(
      bool all_namespaces, const std::string &ray_namespace) const;

  /// Schedule actors in the `pending_actors_` queue.
  /// This method should be called when new nodes are registered or resources
  /// change.
  void SchedulePendingActors();

  /// Handle a node death. This will restart all actors associated with the
  /// specified node id, including actors which are scheduled or have been
  /// created on this node. Actors whose owners have died (possibly due to this
  /// node being removed) will not be restarted. If any workers on this node
  /// owned an actor, those actors will be destroyed.
  ///
  /// \param node_id The specified node id.
  /// \param node_ip_address The ip address of the dead node.
  void OnNodeDead(std::shared_ptr<rpc::GcsNodeInfo> node,
                  const std::string node_ip_address);

  /// Handle a worker failure. This will restart the associated actor, if any,
  /// which may be pending or already created. If the worker owned other
  /// actors, those actors will be destroyed.
  ///
  /// \param node_id ID of the node where the dead worker was located.
  /// \param worker_id ID of the dead worker.
  /// \param exit_type exit reason of the dead worker.
  /// \param creation_task_exception if this arg is set, this worker is died because of an
  /// exception thrown in actor's creation task.
  void OnWorkerDead(const NodeID &node_id,
                    const WorkerID &worker_id,
                    const std::string &worker_ip,
                    const rpc::WorkerExitType disconnect_type,
                    const std::string &disconnect_detail,
                    const rpc::RayException *creation_task_exception = nullptr);

  /// Testing only.
  void OnWorkerDead(const NodeID &node_id, const WorkerID &worker_id);

  /// Handle actor creation task failure. This should be called
  /// - when scheduling an actor creation task is infeasible.
  /// - when actor cannot be created to the cluster (e.g., runtime environment ops
  /// failed).
  ///
  /// \param actor The actor whose creation task is infeasible.
  /// \param failure_type Scheduling failure type.
  /// \param scheduling_failure_message The scheduling failure error message.
  void OnActorSchedulingFailed(
      std::shared_ptr<GcsActor> actor,
      const rpc::RequestWorkerLeaseReply::SchedulingFailureType failure_type,
      const std::string &scheduling_failure_message);

  /// Handle actor creation task success. This should be called when the actor
  /// creation task has been scheduled successfully.
  ///
  /// \param actor The actor that has been created.
  /// \param reply The reply from the PushTask request from creation task executed on a
  /// remote worker.
  void OnActorCreationSuccess(const std::shared_ptr<GcsActor> &actor,
                              const rpc::PushTaskReply &reply);

  /// Initialize with the gcs tables data synchronously.
  /// This should be called when GCS server restarts after a failure.
  ///
  /// \param gcs_init_data.
  void Initialize(const GcsInitData &gcs_init_data);

  /// Get the created actors.
  ///
  /// \return The created actors.
  const absl::flat_hash_map<NodeID, absl::flat_hash_map<WorkerID, ActorID>>
      &GetCreatedActors() const;

  const absl::flat_hash_map<ActorID, std::shared_ptr<GcsActor>> &GetRegisteredActors()
      const;

  const absl::flat_hash_map<ActorID, std::vector<RegisterActorCallback>>
      &GetActorRegisterCallbacks() const;

  std::string DebugString() const;

  /// Collect stats from gcs actor manager in-memory data structures.
  void RecordMetrics() const;

  // Visible for testing.
  int64_t CountFor(rpc::ActorTableData::ActorState state, const std::string &name) const {
    return actor_state_counter_->Get(std::make_pair(state, name));
  }

  void SetUsageStatsClient(UsageStatsClient *usage_stats_client) {
    usage_stats_client_ = usage_stats_client;
  }

 private:
  const ray::rpc::ActorDeathCause GenNodeDiedCause(
      const ray::gcs::GcsActor *actor, std::shared_ptr<rpc::GcsNodeInfo> node);
  /// A data structure representing an actor's owner.
  struct Owner {
    Owner(std::shared_ptr<rpc::CoreWorkerClientInterface> client)
        : client(std::move(client)) {}
    /// A client that can be used to contact the owner.
    std::shared_ptr<rpc::CoreWorkerClientInterface> client;
    /// The IDs of actors owned by this worker.
    absl::flat_hash_set<ActorID> children_actor_ids;
  };

  /// Poll an actor's owner so that we will receive a notification when the
  /// actor has no references, or the owner has died. This should not be
  /// called for detached actors.
  void PollOwnerForActorRefDeleted(const std::shared_ptr<GcsActor> &actor);

  /// Destroy an actor that has gone out of scope. This cleans up all local
  /// state associated with the actor and marks the actor as dead. For owned
  /// actors, this should be called when all actor handles have gone out of
  /// scope or the owner has died.
  /// NOTE: This method can be called multiple times in out-of-order and should be
  /// idempotent.
  ///
  /// \param[in] actor_id The actor id to destroy.
  /// \param[in] death_cause The reason why actor is destroyed.
  /// \param[in] force_kill Whether destory the actor forcelly.
  /// \param[in] done_callback Called when destroy finishes.
  void DestroyActor(const ActorID &actor_id,
                    const rpc::ActorDeathCause &death_cause,
                    bool force_kill = true,
                    std::function<void()> done_callback = nullptr);

  /// Get unresolved actors that were submitted from the specified node.
  absl::flat_hash_map<WorkerID, absl::flat_hash_set<ActorID>>
  GetUnresolvedActorsByOwnerNode(const NodeID &node_id) const;

  /// Get unresolved actors that were submitted from the specified worker.
  absl::flat_hash_set<ActorID> GetUnresolvedActorsByOwnerWorker(
      const NodeID &node_id, const WorkerID &worker_id) const;

  /// Reconstruct the specified actor.
  ///
  /// \param actor The target actor to be reconstructed.
  /// \param need_reschedule Whether to reschedule the actor creation task, sometimes
  /// users want to kill an actor intentionally and don't want it to be reconstructed
  /// again.
  /// \param death_cause Context about why this actor is dead. Should only be set when
  /// need_reschedule=false.
  void RestartActor(const ActorID &actor_id,
                    bool need_reschedule,
                    const rpc::ActorDeathCause &death_cause,
                    std::function<void()> done_callback = nullptr);

  /// Remove the specified actor from `unresolved_actors_`.
  ///
  /// \param actor The actor to be removed.
  void RemoveUnresolvedActor(const std::shared_ptr<GcsActor> &actor);

  /// Remove the specified actor from owner.
  ///
  /// \param actor The actor to be removed.
  void RemoveActorFromOwner(const std::shared_ptr<GcsActor> &actor);

  /// Kill the specified actor.
  ///
  /// \param actor_id ID of the actor to kill.
  /// \param force_kill Whether to force kill an actor by killing the worker.
  void KillActor(const ActorID &actor_id, bool force_kill);

  /// Notify CoreWorker to kill the specified actor.
  ///
  /// \param actor The actor to be killed.
  /// \param death_cause Context about why this actor is dead.
  /// \param force_kill Whether to force kill an actor by killing the worker.
  void NotifyCoreWorkerToKillActor(const std::shared_ptr<GcsActor> &actor,
                                   const rpc::ActorDeathCause &death_cause,
                                   bool force_kill = true);

  /// Add the destroyed actor to the cache. If the cache is full, one actor is randomly
  /// evicted.
  ///
  /// \param actor The actor to be killed.
  void AddDestroyedActorToCache(const std::shared_ptr<GcsActor> &actor);

  rpc::ActorTableData GenActorDataOnlyWithStates(const rpc::ActorTableData &actor) {
    rpc::ActorTableData actor_delta;
    actor_delta.set_state(actor.state());
    actor_delta.mutable_death_cause()->CopyFrom(actor.death_cause());
    actor_delta.mutable_address()->CopyFrom(actor.address());
    actor_delta.set_num_restarts(actor.num_restarts());
    actor_delta.set_max_restarts(actor.max_restarts());
    actor_delta.set_timestamp(actor.timestamp());
    actor_delta.set_pid(actor.pid());
    actor_delta.set_start_time(actor.start_time());
    actor_delta.set_end_time(actor.end_time());
    actor_delta.set_repr_name(actor.repr_name());
    actor_delta.set_preempted(actor.preempted());
    // Acotr's namespace and name are used for removing cached name when it's dead.
    if (!actor.ray_namespace().empty()) {
      actor_delta.set_ray_namespace(actor.ray_namespace());
    }
    if (!actor.name().empty()) {
      actor_delta.set_name(actor.name());
    }
    return actor_delta;
  }

  /// Cancel actor which is either being scheduled or is pending scheduling.
  ///
  /// \param actor The actor to be cancelled.
  /// \param task_id The id of actor creation task to be cancelled.
  void CancelActorInScheduling(const std::shared_ptr<GcsActor> &actor,
                               const TaskID &task_id);

  /// Get the alive or dead actor of the actor id.
  /// NOTE: The return value is not meant to be passed to other scope.
  /// This return value should be used only for a short-time usage.
  ///
  /// \param actor_id The id of the actor.
  /// \return Actor instance. The nullptr if the actor doesn't exist.
  ///
  const GcsActor *GetActor(const ActorID &actor_id) const;

  /// Remove a pending actor.
  ///
  /// \param actor The actor to be removed.
  /// \return True if the actor was successfully found and removed. Otherwise, return
  /// false.
  bool RemovePendingActor(std::shared_ptr<GcsActor> actor);

  /// Get the total count of pending actors.
  /// \return The total count of pending actors in all pending queues.
  size_t GetPendingActorsCount() const;

  /// Invoke the actor creation callbacks on the actor, and remove the callbacks stored.
  ///
  /// \param actor Actor.
  /// \param creation_task_reply The reply from the worker that handles the push task
  /// request of the creation task.
  /// \param creation_task_status The status of the actor creation task.
  void RunAndClearActorCreationCallbacks(const std::shared_ptr<GcsActor> &actor,
                                         const rpc::PushTaskReply &creation_task_reply,
                                         const Status &creation_task_status);

  /// Callbacks of pending `RegisterActor` requests.
  /// Maps actor ID to actor registration callbacks, which is used to filter duplicated
  /// messages from a driver/worker caused by some network problems.
  absl::flat_hash_map<ActorID, std::vector<RegisterActorCallback>>
      actor_to_register_callbacks_;
  /// Callbacks of pending `RestartActor` requests.
  /// Maps actor ID to actor restart callbacks, which is used to filter duplicated
  /// messages from a driver/worker caused by some network problems.
  absl::flat_hash_map<ActorID, std::vector<RestartActorCallback>>
      actor_to_restart_callbacks_;
  /// Callbacks of actor creation requests.
  /// Maps actor ID to actor creation callbacks, which is used to filter duplicated
  /// messages come from a Driver/Worker caused by some network problems.
  absl::flat_hash_map<ActorID, std::vector<CreateActorCallback>>
      actor_to_create_callbacks_;
  /// All registered actors (unresoved and pending actors are also included).
  /// TODO(swang): Use unique_ptr instead of shared_ptr.
  absl::flat_hash_map<ActorID, std::shared_ptr<GcsActor>> registered_actors_;
  /// All destroyed actors.
  absl::flat_hash_map<ActorID, std::shared_ptr<GcsActor>> destroyed_actors_;
  /// The actors are sorted according to the timestamp, and the oldest is at the head of
  /// the list.
  std::list<std::pair<ActorID, int64_t>> sorted_destroyed_actor_list_;
  /// Maps actor names to their actor ID for lookups by name, first keyed by their
  /// namespace.
  absl::flat_hash_map<std::string, absl::flat_hash_map<std::string, ActorID>>
      named_actors_;
  /// The actors which dependencies have not been resolved.
  /// Maps from worker ID to a client and the IDs of the actors owned by that worker.
  /// The actor whose dependencies are not resolved should be destroyed once it creator
  /// dies.
  absl::flat_hash_map<NodeID, absl::flat_hash_map<WorkerID, absl::flat_hash_set<ActorID>>>
      unresolved_actors_;
  /// The pending actors which will not be scheduled until there's a resource change.
  std::vector<std::shared_ptr<GcsActor>> pending_actors_;
  /// Map contains the relationship of node and created actors. Each node ID
  /// maps to a map from worker ID to the actor created on that worker.
  absl::flat_hash_map<NodeID, absl::flat_hash_map<WorkerID, ActorID>> created_actors_;
  /// Map from worker ID to a client and the IDs of the actors owned by that
  /// worker. An owned actor should be destroyed once it has gone out of scope,
  /// according to its owner, or the owner dies.
  absl::flat_hash_map<NodeID, absl::flat_hash_map<WorkerID, Owner>> owners_;

  /// The scheduler to schedule all registered actors.
  std::shared_ptr<GcsActorSchedulerInterface> gcs_actor_scheduler_;
  /// Used to update actor information upon creation, deletion, etc.
  std::shared_ptr<GcsTableStorage> gcs_table_storage_;
  /// A publisher for publishing gcs messages.
  std::shared_ptr<GcsPublisher> gcs_publisher_;
  /// Factory to produce clients to workers. This is used to communicate with
  /// actors and their owners.
  rpc::CoreWorkerClientFactoryFn worker_client_factory_;
  /// A callback that is used to destroy placemenet group owned by the actor.
  /// This method MUST BE IDEMPOTENT because it can be called multiple times during
  /// actor destroy process.
  std::function<void(const ActorID &)> destroy_owned_placement_group_if_needed_;
  /// The io context for the InternalKV callbacks.
  instrumented_io_context &io_context_;
  /// Runtime environment manager for GC purpose
  RuntimeEnvManager &runtime_env_manager_;
  /// Function manager for GC purpose
  GcsFunctionManager &function_manager_;

  UsageStatsClient *usage_stats_client_;
  /// Run a function on a delay. This is useful for guaranteeing data will be
  /// accessible for a minimum amount of time.
  std::function<void(std::function<void(void)>, boost::posix_time::milliseconds)>
      run_delayed_;
  const boost::posix_time::milliseconds actor_gc_delay_;
  /// Counter of actors broken down by (State, ClassName).
  std::shared_ptr<CounterMap<std::pair<rpc::ActorTableData::ActorState, std::string>>>
      actor_state_counter_;

  /// Total number of successfully created actors in the cluster lifetime.
  int64_t liftime_num_created_actors_ = 0;

  // Debug info.
  enum CountType {
    REGISTER_ACTOR_REQUEST = 0,
    CREATE_ACTOR_REQUEST = 1,
    GET_ACTOR_INFO_REQUEST = 2,
    GET_NAMED_ACTOR_INFO_REQUEST = 3,
    GET_ALL_ACTOR_INFO_REQUEST = 4,
    KILL_ACTOR_REQUEST = 5,
    LIST_NAMED_ACTORS_REQUEST = 6,
    CountType_MAX = 7,
  };
  uint64_t counts_[CountType::CountType_MAX] = {0};

  FRIEND_TEST(GcsActorManagerTest, TestKillActorWhenActorIsCreating);
};

}  // namespace gcs
}  // namespace ray<|MERGE_RESOLUTION|>--- conflicted
+++ resolved
@@ -319,12 +319,8 @@
       RuntimeEnvManager &runtime_env_manager,
       GcsFunctionManager &function_manager,
       std::function<void(const ActorID &)> destroy_owned_placement_group_if_needed,
-<<<<<<< HEAD
       instrumented_io_context &io_context,
-      const rpc::ClientFactoryFn &worker_client_factory = nullptr);
-=======
       const rpc::CoreWorkerClientFactoryFn &worker_client_factory = nullptr);
->>>>>>> bd4b3fa1
 
   ~GcsActorManager() override = default;
 
