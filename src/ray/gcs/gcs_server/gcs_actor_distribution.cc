--- conflicted
+++ resolved
@@ -1,518 +1,259 @@
-<<<<<<< HEAD
-// Copyright 2017 The Ray Authors.
-//
-// Licensed under the Apache License, Version 2.0 (the "License");
-// you may not use this file except in compliance with the License.
-// You may obtain a copy of the License at
-//
-//  http://www.apache.org/licenses/LICENSE-2.0
-//
-// Unless required by applicable law or agreed to in writing, software
-// distributed under the License is distributed on an "AS IS" BASIS,
-// WITHOUT WARRANTIES OR CONDITIONS OF ANY KIND, either express or implied.
-// See the License for the specific language governing permissions and
-// limitations under the License.
-
-#include "ray/gcs/gcs_server/gcs_actor_distribution.h"
-
-#include "ray/util/event.h"
-
-namespace ray {
-
-namespace gcs {
-
-GcsActorWorkerAssignment::GcsActorWorkerAssignment(const NodeID &node_id,
-                                                   const ResourceSet &acquired_resources,
-                                                   bool is_shared)
-    : node_id_(node_id), acquired_resources_(acquired_resources), is_shared_(is_shared) {}
-
-const NodeID &GcsActorWorkerAssignment::GetNodeID() const { return node_id_; }
-
-const ResourceSet &GcsActorWorkerAssignment::GetResources() const {
-  return acquired_resources_;
-}
-
-bool GcsActorWorkerAssignment::IsShared() const { return is_shared_; }
-
-GcsBasedActorScheduler::GcsBasedActorScheduler(
-    instrumented_io_context &io_context, GcsActorTable &gcs_actor_table,
-    const GcsNodeManager &gcs_node_manager,
-    std::shared_ptr<GcsResourceManager> gcs_resource_manager,
-    std::shared_ptr<GcsResourceScheduler> gcs_resource_scheduler,
-    std::function<void(std::shared_ptr<GcsActor>, bool)> schedule_failure_handler,
-    std::function<void(std::shared_ptr<GcsActor>, const rpc::PushTaskReply &reply)>
-        schedule_success_handler,
-    std::shared_ptr<rpc::NodeManagerClientPool> raylet_client_pool,
-    rpc::ClientFactoryFn client_factory)
-    : GcsActorScheduler(io_context, gcs_actor_table, gcs_node_manager,
-                        schedule_failure_handler, schedule_success_handler,
-                        raylet_client_pool, client_factory),
-      gcs_resource_manager_(std::move(gcs_resource_manager)),
-      gcs_resource_scheduler_(std::move(gcs_resource_scheduler)) {}
-
-NodeID GcsBasedActorScheduler::SelectNode(std::shared_ptr<GcsActor> actor) {
-  if (actor->GetActorWorkerAssignment()) {
-    ResetActorWorkerAssignment(actor.get());
-  }
-  // TODO(Chong-Li): Java actors may not need a sole assignment (worker process).
-  bool need_sole_actor_worker_assignment = true;
-  if (auto selected_actor_worker_assignment = SelectOrAllocateActorWorkerAssignment(
-          actor, need_sole_actor_worker_assignment)) {
-    auto node_id = selected_actor_worker_assignment->GetNodeID();
-    actor->SetActorWorkerAssignment(std::move(selected_actor_worker_assignment));
-    return node_id;
-  }
-  return NodeID::Nil();
-}
-
-std::unique_ptr<GcsActorWorkerAssignment>
-GcsBasedActorScheduler::SelectOrAllocateActorWorkerAssignment(
-    std::shared_ptr<GcsActor> actor, bool need_sole_actor_worker_assignment) {
-  const auto &task_spec = actor->GetCreationTaskSpecification();
-  auto required_resources = task_spec.GetRequiredPlacementResources();
-
-  // If the task needs a sole actor worker assignment then allocate a new one.
-  return AllocateNewActorWorkerAssignment(required_resources, /*is_shared=*/false,
-                                          task_spec);
-
-  // TODO(Chong-Li): code path for actors that do not need a sole assignment.
-}
-
-std::unique_ptr<GcsActorWorkerAssignment>
-GcsBasedActorScheduler::AllocateNewActorWorkerAssignment(
-    const ResourceSet &required_resources, bool is_shared,
-    const TaskSpecification &task_spec) {
-  // Allocate resources from cluster.
-  auto selected_node_id = AllocateResources(required_resources);
-  if (selected_node_id.IsNil()) {
-    WarnResourceAllocationFailure(task_spec, required_resources);
-    return nullptr;
-  }
-
-  // Create a new gcs actor worker assignment.
-  auto gcs_actor_worker_assignment = std::make_unique<GcsActorWorkerAssignment>(
-      selected_node_id, required_resources, is_shared);
-
-  return gcs_actor_worker_assignment;
-}
-
-NodeID GcsBasedActorScheduler::AllocateResources(const ResourceSet &required_resources) {
-  auto selected_nodes =
-      gcs_resource_scheduler_->Schedule({required_resources}, SchedulingType::SPREAD)
-          .second;
-
-  if (selected_nodes.size() == 0) {
-    RAY_LOG(INFO)
-        << "Scheduling resources failed, schedule type = SchedulingType::SPREAD";
-    return NodeID::Nil();
-  }
-
-  RAY_CHECK(selected_nodes.size() == 1);
-
-  auto selected_node_id = selected_nodes[0];
-  if (!selected_node_id.IsNil()) {
-    // Acquire the resources from the selected node.
-    RAY_CHECK(
-        gcs_resource_manager_->AcquireResources(selected_node_id, required_resources));
-  }
-
-  return selected_node_id;
-}
-
-NodeID GcsBasedActorScheduler::GetHighestScoreNodeResource(
-    const ResourceSet &required_resources) const {
-  const auto &cluster_map = gcs_resource_manager_->GetClusterResources();
-
-  /// Get the highest score node
-  LeastResourceScorer scorer;
-
-  double highest_score = std::numeric_limits<double>::lowest();
-  auto highest_score_node = NodeID::Nil();
-  for (const auto &pair : cluster_map) {
-    double least_resource_val = scorer.Score(required_resources, pair.second);
-    if (least_resource_val > highest_score) {
-      highest_score = least_resource_val;
-      highest_score_node = pair.first;
-    }
-  }
-
-  return highest_score_node;
-}
-
-void GcsBasedActorScheduler::WarnResourceAllocationFailure(
-    const TaskSpecification &task_spec, const ResourceSet &required_resources) const {
-  auto scheduling_node_id = GetHighestScoreNodeResource(required_resources);
-  const SchedulingResources *scheduling_resource = nullptr;
-  auto iter = gcs_resource_manager_->GetClusterResources().find(scheduling_node_id);
-  if (iter != gcs_resource_manager_->GetClusterResources().end()) {
-    scheduling_resource = &iter->second;
-  }
-  std::string scheduling_resource_str =
-      scheduling_resource ? scheduling_resource->DebugString() : "None";
-  // Return nullptr if the cluster resources are not enough.
-  RAY_LOG(WARNING) << "No enough resources for creating actor "
-                   << task_spec.ActorCreationId()
-                   << "\nActor class: " << task_spec.FunctionDescriptor()->ToString()
-                   << "\nRequired resources: " << required_resources.ToString()
-                   << "\nThe node with the most resources is:"
-                   << "\n   Node id: " << scheduling_node_id
-                   << "\n   Node resources: " << scheduling_resource_str;
-
-  RAY_LOG(DEBUG) << "Cluster resources: " << gcs_resource_manager_->ToString();
-}
-
-void GcsBasedActorScheduler::HandleWorkerLeaseReply(
-    std::shared_ptr<GcsActor> actor, std::shared_ptr<rpc::GcsNodeInfo> node,
-    const Status &status, const rpc::RequestWorkerLeaseReply &reply) {
-  auto node_id = NodeID::FromBinary(node->node_id());
-  // If the actor is still in the leasing map and the status is ok, remove the actor
-  // from the leasing map and handle the reply. Otherwise, lease again, because it
-  // may be a network exception.
-  // If the actor is not in the leasing map, it means that the actor has been
-  // cancelled as the node is dead, just do nothing in this case because the
-  // gcs_actor_manager will reconstruct it again.
-  auto iter = node_to_actors_when_leasing_.find(node_id);
-  if (iter != node_to_actors_when_leasing_.end()) {
-    auto actor_iter = iter->second.find(actor->GetActorID());
-    if (actor_iter == iter->second.end()) {
-      // if actor is not in leasing state, it means it is cancelled.
-      RAY_LOG(INFO)
-          << "Raylet granted a lease request, but the outstanding lease "
-             "request for "
-          << actor->GetActorID()
-          << " has been already cancelled. The response will be ignored. Job id = "
-          << actor->GetActorID().JobId();
-      return;
-    }
-
-    if (status.ok()) {
-      // Remove the actor from the leasing map as the reply is returned from the
-      // remote node.
-      iter->second.erase(actor_iter);
-      if (iter->second.empty()) {
-        node_to_actors_when_leasing_.erase(iter);
-      }
-      if (reply.runtime_env_setup_failed()) {
-        OnRuntimeEnvSetupFailure(actor, node_id);
-      } else if (reply.rejected()) {
-        RAY_LOG(INFO) << "Failed to lease worker from node " << node_id << " for actor "
-                      << actor->GetActorID()
-                      << " as the resources are seized by normal tasks, job id = "
-                      << actor->GetActorID().JobId();
-        HandleWorkerLeaseRejectedReply(actor, reply);
-      } else {
-        RAY_LOG(INFO) << "Finished leasing worker from node " << node_id << " for actor "
-                      << actor->GetActorID()
-                      << ", job id = " << actor->GetActorID().JobId();
-        HandleWorkerLeaseGrantedReply(actor, reply);
-      }
-    } else {
-      RAY_LOG(WARNING) << "Failed to lease worker from node " << node_id << " for actor "
-                       << actor->GetActorID() << ", status = " << status
-                       << ", job id = " << actor->GetActorID().JobId();
-      RetryLeasingWorkerFromNode(actor, node);
-    }
-  }
-}
-
-void GcsBasedActorScheduler::HandleWorkerLeaseRejectedReply(
-    std::shared_ptr<GcsActor> actor, const rpc::RequestWorkerLeaseReply &reply) {
-  // The request was rejected because of insufficient resources.
-  auto node_id = actor->GetNodeID();
-  gcs_resource_manager_->UpdateNodeNormalTaskResources(node_id, reply.resources_data());
-  gcs_resource_manager_->ReleaseResources(
-      actor->GetActorWorkerAssignment()->GetNodeID(),
-      actor->GetActorWorkerAssignment()->GetResources());
-  actor->UpdateAddress(rpc::Address());
-  actor->SetActorWorkerAssignment(nullptr);
-  Reschedule(actor);
-}
-
-void GcsBasedActorScheduler::AddResourcesChangedListener(std::function<void()> listener) {
-  RAY_CHECK(listener != nullptr);
-  resource_changed_listeners_.emplace_back(std::move(listener));
-}
-
-void GcsBasedActorScheduler::NotifyClusterResourcesChanged() {
-  for (auto &listener : resource_changed_listeners_) {
-    listener();
-  }
-}
-
-void GcsBasedActorScheduler::ResetActorWorkerAssignment(GcsActor *actor) {
-  if (gcs_resource_manager_->ReleaseResources(
-          actor->GetActorWorkerAssignment()->GetNodeID(),
-          actor->GetActorWorkerAssignment()->GetResources())) {
-    NotifyClusterResourcesChanged();
-  };
-  actor->SetActorWorkerAssignment(nullptr);
-}
-
-void GcsBasedActorScheduler::OnActorDestruction(std::shared_ptr<GcsActor> actor) {
-  if (actor && actor->GetActorWorkerAssignment()) {
-    ResetActorWorkerAssignment(actor.get());
-  }
-}
-
-}  // namespace gcs
-=======
-// Copyright 2017 The Ray Authors.
-//
-// Licensed under the Apache License, Version 2.0 (the "License");
-// you may not use this file except in compliance with the License.
-// You may obtain a copy of the License at
-//
-//  http://www.apache.org/licenses/LICENSE-2.0
-//
-// Unless required by applicable law or agreed to in writing, software
-// distributed under the License is distributed on an "AS IS" BASIS,
-// WITHOUT WARRANTIES OR CONDITIONS OF ANY KIND, either express or implied.
-// See the License for the specific language governing permissions and
-// limitations under the License.
-
-#include "ray/gcs/gcs_server/gcs_actor_distribution.h"
-
-#include "ray/util/event.h"
-
-namespace ray {
-
-namespace gcs {
-
-GcsActorWorkerAssignment::GcsActorWorkerAssignment(const NodeID &node_id,
-                                                   const ResourceSet &acquired_resources,
-                                                   bool is_shared)
-    : node_id_(node_id), acquired_resources_(acquired_resources), is_shared_(is_shared) {}
-
-const NodeID &GcsActorWorkerAssignment::GetNodeID() const { return node_id_; }
-
-const ResourceSet &GcsActorWorkerAssignment::GetResources() const {
-  return acquired_resources_;
-}
-
-bool GcsActorWorkerAssignment::IsShared() const { return is_shared_; }
-
-GcsBasedActorScheduler::GcsBasedActorScheduler(
-    instrumented_io_context &io_context, GcsActorTable &gcs_actor_table,
-    const GcsNodeManager &gcs_node_manager,
-    std::shared_ptr<GcsResourceManager> gcs_resource_manager,
-    std::shared_ptr<GcsResourceScheduler> gcs_resource_scheduler,
-    std::function<void(std::shared_ptr<GcsActor>,
-                       rpc::RequestWorkerLeaseReply::SchedulingFailureType)>
-        schedule_failure_handler,
-    std::function<void(std::shared_ptr<GcsActor>, const rpc::PushTaskReply &reply)>
-        schedule_success_handler,
-    std::shared_ptr<rpc::NodeManagerClientPool> raylet_client_pool,
-    rpc::ClientFactoryFn client_factory)
-    : GcsActorScheduler(io_context, gcs_actor_table, gcs_node_manager,
-                        schedule_failure_handler, schedule_success_handler,
-                        raylet_client_pool, client_factory),
-      gcs_resource_manager_(std::move(gcs_resource_manager)),
-      gcs_resource_scheduler_(std::move(gcs_resource_scheduler)) {}
-
-NodeID GcsBasedActorScheduler::SelectNode(std::shared_ptr<GcsActor> actor) {
-  if (actor->GetActorWorkerAssignment()) {
-    ResetActorWorkerAssignment(actor.get());
-  }
-  // TODO(Chong-Li): Java actors may not need a sole assignment (worker process).
-  bool need_sole_actor_worker_assignment = true;
-  if (auto selected_actor_worker_assignment = SelectOrAllocateActorWorkerAssignment(
-          actor, need_sole_actor_worker_assignment)) {
-    auto node_id = selected_actor_worker_assignment->GetNodeID();
-    actor->SetActorWorkerAssignment(std::move(selected_actor_worker_assignment));
-    return node_id;
-  }
-  return NodeID::Nil();
-}
-
-std::unique_ptr<GcsActorWorkerAssignment>
-GcsBasedActorScheduler::SelectOrAllocateActorWorkerAssignment(
-    std::shared_ptr<GcsActor> actor, bool need_sole_actor_worker_assignment) {
-  const auto &task_spec = actor->GetCreationTaskSpecification();
-  auto required_resources = task_spec.GetRequiredPlacementResources();
-
-  // If the task needs a sole actor worker assignment then allocate a new one.
-  return AllocateNewActorWorkerAssignment(required_resources, /*is_shared=*/false,
-                                          task_spec);
-
-  // TODO(Chong-Li): code path for actors that do not need a sole assignment.
-}
-
-std::unique_ptr<GcsActorWorkerAssignment>
-GcsBasedActorScheduler::AllocateNewActorWorkerAssignment(
-    const ResourceSet &required_resources, bool is_shared,
-    const TaskSpecification &task_spec) {
-  // Allocate resources from cluster.
-  auto selected_node_id = AllocateResources(required_resources);
-  if (selected_node_id.IsNil()) {
-    WarnResourceAllocationFailure(task_spec, required_resources);
-    return nullptr;
-  }
-
-  // Create a new gcs actor worker assignment.
-  auto gcs_actor_worker_assignment = std::make_unique<GcsActorWorkerAssignment>(
-      selected_node_id, required_resources, is_shared);
-
-  return gcs_actor_worker_assignment;
-}
-
-NodeID GcsBasedActorScheduler::AllocateResources(const ResourceSet &required_resources) {
-  auto selected_nodes =
-      gcs_resource_scheduler_->Schedule({required_resources}, SchedulingType::SPREAD)
-          .second;
-
-  if (selected_nodes.size() == 0) {
-    RAY_LOG(INFO)
-        << "Scheduling resources failed, schedule type = SchedulingType::SPREAD";
-    return NodeID::Nil();
-  }
-
-  RAY_CHECK(selected_nodes.size() == 1);
-
-  auto selected_node_id = selected_nodes[0];
-  if (!selected_node_id.IsNil()) {
-    // Acquire the resources from the selected node.
-    RAY_CHECK(
-        gcs_resource_manager_->AcquireResources(selected_node_id, required_resources));
-  }
-
-  return selected_node_id;
-}
-
-NodeID GcsBasedActorScheduler::GetHighestScoreNodeResource(
-    const ResourceSet &required_resources) const {
-  const auto &cluster_map = gcs_resource_manager_->GetClusterResources();
-
-  /// Get the highest score node
-  LeastResourceScorer scorer;
-
-  double highest_score = std::numeric_limits<double>::lowest();
-  auto highest_score_node = NodeID::Nil();
-  for (const auto &pair : cluster_map) {
-    double least_resource_val = scorer.Score(required_resources, pair.second);
-    if (least_resource_val > highest_score) {
-      highest_score = least_resource_val;
-      highest_score_node = pair.first;
-    }
-  }
-
-  return highest_score_node;
-}
-
-void GcsBasedActorScheduler::WarnResourceAllocationFailure(
-    const TaskSpecification &task_spec, const ResourceSet &required_resources) const {
-  auto scheduling_node_id = GetHighestScoreNodeResource(required_resources);
-  const SchedulingResources *scheduling_resource = nullptr;
-  auto iter = gcs_resource_manager_->GetClusterResources().find(scheduling_node_id);
-  if (iter != gcs_resource_manager_->GetClusterResources().end()) {
-    scheduling_resource = &iter->second;
-  }
-  std::string scheduling_resource_str =
-      scheduling_resource ? scheduling_resource->DebugString() : "None";
-  // Return nullptr if the cluster resources are not enough.
-  RAY_LOG(WARNING) << "No enough resources for creating actor "
-                   << task_spec.ActorCreationId()
-                   << "\nActor class: " << task_spec.FunctionDescriptor()->ToString()
-                   << "\nRequired resources: " << required_resources.ToString()
-                   << "\nThe node with the most resources is:"
-                   << "\n   Node id: " << scheduling_node_id
-                   << "\n   Node resources: " << scheduling_resource_str;
-
-  RAY_LOG(DEBUG) << "Cluster resources: " << gcs_resource_manager_->ToString();
-}
-
-void GcsBasedActorScheduler::HandleWorkerLeaseReply(
-    std::shared_ptr<GcsActor> actor, std::shared_ptr<rpc::GcsNodeInfo> node,
-    const Status &status, const rpc::RequestWorkerLeaseReply &reply) {
-  auto node_id = NodeID::FromBinary(node->node_id());
-  // If the actor is still in the leasing map and the status is ok, remove the actor
-  // from the leasing map and handle the reply. Otherwise, lease again, because it
-  // may be a network exception.
-  // If the actor is not in the leasing map, it means that the actor has been
-  // cancelled as the node is dead, just do nothing in this case because the
-  // gcs_actor_manager will reconstruct it again.
-  auto iter = node_to_actors_when_leasing_.find(node_id);
-  if (iter != node_to_actors_when_leasing_.end()) {
-    auto actor_iter = iter->second.find(actor->GetActorID());
-    if (actor_iter == iter->second.end()) {
-      // if actor is not in leasing state, it means it is cancelled.
-      RAY_LOG(INFO)
-          << "Raylet granted a lease request, but the outstanding lease "
-             "request for "
-          << actor->GetActorID()
-          << " has been already cancelled. The response will be ignored. Job id = "
-          << actor->GetActorID().JobId();
-      return;
-    }
-
-    if (status.ok()) {
-      // Remove the actor from the leasing map as the reply is returned from the
-      // remote node.
-      iter->second.erase(actor_iter);
-      if (iter->second.empty()) {
-        node_to_actors_when_leasing_.erase(iter);
-      }
-      if (reply.canceled()) {
-        HandleRequestWorkerLeaseCanceled(actor, node_id, reply.failure_type());
-      } else if (reply.rejected()) {
-        RAY_LOG(INFO) << "Failed to lease worker from node " << node_id << " for actor "
-                      << actor->GetActorID()
-                      << " as the resources are seized by normal tasks, job id = "
-                      << actor->GetActorID().JobId();
-        HandleWorkerLeaseRejectedReply(actor, reply);
-      } else {
-        RAY_LOG(INFO) << "Finished leasing worker from node " << node_id << " for actor "
-                      << actor->GetActorID()
-                      << ", job id = " << actor->GetActorID().JobId();
-        HandleWorkerLeaseGrantedReply(actor, reply);
-      }
-    } else {
-      RAY_LOG(WARNING) << "Failed to lease worker from node " << node_id << " for actor "
-                       << actor->GetActorID() << ", status = " << status
-                       << ", job id = " << actor->GetActorID().JobId();
-      RetryLeasingWorkerFromNode(actor, node);
-    }
-  }
-}
-
-void GcsBasedActorScheduler::HandleWorkerLeaseRejectedReply(
-    std::shared_ptr<GcsActor> actor, const rpc::RequestWorkerLeaseReply &reply) {
-  // The request was rejected because of insufficient resources.
-  auto node_id = actor->GetNodeID();
-  gcs_resource_manager_->UpdateNodeNormalTaskResources(node_id, reply.resources_data());
-  gcs_resource_manager_->ReleaseResources(
-      actor->GetActorWorkerAssignment()->GetNodeID(),
-      actor->GetActorWorkerAssignment()->GetResources());
-  actor->UpdateAddress(rpc::Address());
-  actor->SetActorWorkerAssignment(nullptr);
-  Reschedule(actor);
-}
-
-void GcsBasedActorScheduler::AddResourcesChangedListener(std::function<void()> listener) {
-  RAY_CHECK(listener != nullptr);
-  resource_changed_listeners_.emplace_back(std::move(listener));
-}
-
-void GcsBasedActorScheduler::NotifyClusterResourcesChanged() {
-  for (auto &listener : resource_changed_listeners_) {
-    listener();
-  }
-}
-
-void GcsBasedActorScheduler::ResetActorWorkerAssignment(GcsActor *actor) {
-  if (gcs_resource_manager_->ReleaseResources(
-          actor->GetActorWorkerAssignment()->GetNodeID(),
-          actor->GetActorWorkerAssignment()->GetResources())) {
-    NotifyClusterResourcesChanged();
-  };
-  actor->SetActorWorkerAssignment(nullptr);
-}
-
-void GcsBasedActorScheduler::OnActorDestruction(std::shared_ptr<GcsActor> actor) {
-  if (actor && actor->GetActorWorkerAssignment()) {
-    ResetActorWorkerAssignment(actor.get());
-  }
-}
-
-}  // namespace gcs
->>>>>>> 19672688
+// Copyright 2017 The Ray Authors.
+//
+// Licensed under the Apache License, Version 2.0 (the "License");
+// you may not use this file except in compliance with the License.
+// You may obtain a copy of the License at
+//
+//  http://www.apache.org/licenses/LICENSE-2.0
+//
+// Unless required by applicable law or agreed to in writing, software
+// distributed under the License is distributed on an "AS IS" BASIS,
+// WITHOUT WARRANTIES OR CONDITIONS OF ANY KIND, either express or implied.
+// See the License for the specific language governing permissions and
+// limitations under the License.
+
+#include "ray/gcs/gcs_server/gcs_actor_distribution.h"
+
+#include "ray/util/event.h"
+
+namespace ray {
+
+namespace gcs {
+
+GcsActorWorkerAssignment::GcsActorWorkerAssignment(const NodeID &node_id,
+                                                   const ResourceSet &acquired_resources,
+                                                   bool is_shared)
+    : node_id_(node_id), acquired_resources_(acquired_resources), is_shared_(is_shared) {}
+
+const NodeID &GcsActorWorkerAssignment::GetNodeID() const { return node_id_; }
+
+const ResourceSet &GcsActorWorkerAssignment::GetResources() const {
+  return acquired_resources_;
+}
+
+bool GcsActorWorkerAssignment::IsShared() const { return is_shared_; }
+
+GcsBasedActorScheduler::GcsBasedActorScheduler(
+    instrumented_io_context &io_context, GcsActorTable &gcs_actor_table,
+    const GcsNodeManager &gcs_node_manager,
+    std::shared_ptr<GcsResourceManager> gcs_resource_manager,
+    std::shared_ptr<GcsResourceScheduler> gcs_resource_scheduler,
+    std::function<void(std::shared_ptr<GcsActor>,
+                       rpc::RequestWorkerLeaseReply::SchedulingFailureType)>
+        schedule_failure_handler,
+    std::function<void(std::shared_ptr<GcsActor>, const rpc::PushTaskReply &reply)>
+        schedule_success_handler,
+    std::shared_ptr<rpc::NodeManagerClientPool> raylet_client_pool,
+    rpc::ClientFactoryFn client_factory)
+    : GcsActorScheduler(io_context, gcs_actor_table, gcs_node_manager,
+                        schedule_failure_handler, schedule_success_handler,
+                        raylet_client_pool, client_factory),
+      gcs_resource_manager_(std::move(gcs_resource_manager)),
+      gcs_resource_scheduler_(std::move(gcs_resource_scheduler)) {}
+
+NodeID GcsBasedActorScheduler::SelectNode(std::shared_ptr<GcsActor> actor) {
+  if (actor->GetActorWorkerAssignment()) {
+    ResetActorWorkerAssignment(actor.get());
+  }
+  // TODO(Chong-Li): Java actors may not need a sole assignment (worker process).
+  bool need_sole_actor_worker_assignment = true;
+  if (auto selected_actor_worker_assignment = SelectOrAllocateActorWorkerAssignment(
+          actor, need_sole_actor_worker_assignment)) {
+    auto node_id = selected_actor_worker_assignment->GetNodeID();
+    actor->SetActorWorkerAssignment(std::move(selected_actor_worker_assignment));
+    return node_id;
+  }
+  return NodeID::Nil();
+}
+
+std::unique_ptr<GcsActorWorkerAssignment>
+GcsBasedActorScheduler::SelectOrAllocateActorWorkerAssignment(
+    std::shared_ptr<GcsActor> actor, bool need_sole_actor_worker_assignment) {
+  const auto &task_spec = actor->GetCreationTaskSpecification();
+  auto required_resources = task_spec.GetRequiredPlacementResources();
+
+  // If the task needs a sole actor worker assignment then allocate a new one.
+  return AllocateNewActorWorkerAssignment(required_resources, /*is_shared=*/false,
+                                          task_spec);
+
+  // TODO(Chong-Li): code path for actors that do not need a sole assignment.
+}
+
+std::unique_ptr<GcsActorWorkerAssignment>
+GcsBasedActorScheduler::AllocateNewActorWorkerAssignment(
+    const ResourceSet &required_resources, bool is_shared,
+    const TaskSpecification &task_spec) {
+  // Allocate resources from cluster.
+  auto selected_node_id = AllocateResources(required_resources);
+  if (selected_node_id.IsNil()) {
+    WarnResourceAllocationFailure(task_spec, required_resources);
+    return nullptr;
+  }
+
+  // Create a new gcs actor worker assignment.
+  auto gcs_actor_worker_assignment = std::make_unique<GcsActorWorkerAssignment>(
+      selected_node_id, required_resources, is_shared);
+
+  return gcs_actor_worker_assignment;
+}
+
+NodeID GcsBasedActorScheduler::AllocateResources(const ResourceSet &required_resources) {
+  auto selected_nodes =
+      gcs_resource_scheduler_->Schedule({required_resources}, SchedulingType::SPREAD)
+          .second;
+
+  if (selected_nodes.size() == 0) {
+    RAY_LOG(INFO)
+        << "Scheduling resources failed, schedule type = SchedulingType::SPREAD";
+    return NodeID::Nil();
+  }
+
+  RAY_CHECK(selected_nodes.size() == 1);
+
+  auto selected_node_id = selected_nodes[0];
+  if (!selected_node_id.IsNil()) {
+    // Acquire the resources from the selected node.
+    RAY_CHECK(
+        gcs_resource_manager_->AcquireResources(selected_node_id, required_resources));
+  }
+
+  return selected_node_id;
+}
+
+NodeID GcsBasedActorScheduler::GetHighestScoreNodeResource(
+    const ResourceSet &required_resources) const {
+  const auto &cluster_map = gcs_resource_manager_->GetClusterResources();
+
+  /// Get the highest score node
+  LeastResourceScorer scorer;
+
+  double highest_score = std::numeric_limits<double>::lowest();
+  auto highest_score_node = NodeID::Nil();
+  for (const auto &pair : cluster_map) {
+    double least_resource_val = scorer.Score(required_resources, pair.second);
+    if (least_resource_val > highest_score) {
+      highest_score = least_resource_val;
+      highest_score_node = pair.first;
+    }
+  }
+
+  return highest_score_node;
+}
+
+void GcsBasedActorScheduler::WarnResourceAllocationFailure(
+    const TaskSpecification &task_spec, const ResourceSet &required_resources) const {
+  auto scheduling_node_id = GetHighestScoreNodeResource(required_resources);
+  const SchedulingResources *scheduling_resource = nullptr;
+  auto iter = gcs_resource_manager_->GetClusterResources().find(scheduling_node_id);
+  if (iter != gcs_resource_manager_->GetClusterResources().end()) {
+    scheduling_resource = &iter->second;
+  }
+  std::string scheduling_resource_str =
+      scheduling_resource ? scheduling_resource->DebugString() : "None";
+  // Return nullptr if the cluster resources are not enough.
+  RAY_LOG(WARNING) << "No enough resources for creating actor "
+                   << task_spec.ActorCreationId()
+                   << "\nActor class: " << task_spec.FunctionDescriptor()->ToString()
+                   << "\nRequired resources: " << required_resources.ToString()
+                   << "\nThe node with the most resources is:"
+                   << "\n   Node id: " << scheduling_node_id
+                   << "\n   Node resources: " << scheduling_resource_str;
+
+  RAY_LOG(DEBUG) << "Cluster resources: " << gcs_resource_manager_->ToString();
+}
+
+void GcsBasedActorScheduler::HandleWorkerLeaseReply(
+    std::shared_ptr<GcsActor> actor, std::shared_ptr<rpc::GcsNodeInfo> node,
+    const Status &status, const rpc::RequestWorkerLeaseReply &reply) {
+  auto node_id = NodeID::FromBinary(node->node_id());
+  // If the actor is still in the leasing map and the status is ok, remove the actor
+  // from the leasing map and handle the reply. Otherwise, lease again, because it
+  // may be a network exception.
+  // If the actor is not in the leasing map, it means that the actor has been
+  // cancelled as the node is dead, just do nothing in this case because the
+  // gcs_actor_manager will reconstruct it again.
+  auto iter = node_to_actors_when_leasing_.find(node_id);
+  if (iter != node_to_actors_when_leasing_.end()) {
+    auto actor_iter = iter->second.find(actor->GetActorID());
+    if (actor_iter == iter->second.end()) {
+      // if actor is not in leasing state, it means it is cancelled.
+      RAY_LOG(INFO)
+          << "Raylet granted a lease request, but the outstanding lease "
+             "request for "
+          << actor->GetActorID()
+          << " has been already cancelled. The response will be ignored. Job id = "
+          << actor->GetActorID().JobId();
+      return;
+    }
+
+    if (status.ok()) {
+      // Remove the actor from the leasing map as the reply is returned from the
+      // remote node.
+      iter->second.erase(actor_iter);
+      if (iter->second.empty()) {
+        node_to_actors_when_leasing_.erase(iter);
+      }
+      if (reply.canceled()) {
+        HandleRequestWorkerLeaseCanceled(actor, node_id, reply.failure_type());
+      } else if (reply.rejected()) {
+        RAY_LOG(INFO) << "Failed to lease worker from node " << node_id << " for actor "
+                      << actor->GetActorID()
+                      << " as the resources are seized by normal tasks, job id = "
+                      << actor->GetActorID().JobId();
+        HandleWorkerLeaseRejectedReply(actor, reply);
+      } else {
+        RAY_LOG(INFO) << "Finished leasing worker from node " << node_id << " for actor "
+                      << actor->GetActorID()
+                      << ", job id = " << actor->GetActorID().JobId();
+        HandleWorkerLeaseGrantedReply(actor, reply);
+      }
+    } else {
+      RAY_LOG(WARNING) << "Failed to lease worker from node " << node_id << " for actor "
+                       << actor->GetActorID() << ", status = " << status
+                       << ", job id = " << actor->GetActorID().JobId();
+      RetryLeasingWorkerFromNode(actor, node);
+    }
+  }
+}
+
+void GcsBasedActorScheduler::HandleWorkerLeaseRejectedReply(
+    std::shared_ptr<GcsActor> actor, const rpc::RequestWorkerLeaseReply &reply) {
+  // The request was rejected because of insufficient resources.
+  auto node_id = actor->GetNodeID();
+  gcs_resource_manager_->UpdateNodeNormalTaskResources(node_id, reply.resources_data());
+  gcs_resource_manager_->ReleaseResources(
+      actor->GetActorWorkerAssignment()->GetNodeID(),
+      actor->GetActorWorkerAssignment()->GetResources());
+  actor->UpdateAddress(rpc::Address());
+  actor->SetActorWorkerAssignment(nullptr);
+  Reschedule(actor);
+}
+
+void GcsBasedActorScheduler::AddResourcesChangedListener(std::function<void()> listener) {
+  RAY_CHECK(listener != nullptr);
+  resource_changed_listeners_.emplace_back(std::move(listener));
+}
+
+void GcsBasedActorScheduler::NotifyClusterResourcesChanged() {
+  for (auto &listener : resource_changed_listeners_) {
+    listener();
+  }
+}
+
+void GcsBasedActorScheduler::ResetActorWorkerAssignment(GcsActor *actor) {
+  if (gcs_resource_manager_->ReleaseResources(
+          actor->GetActorWorkerAssignment()->GetNodeID(),
+          actor->GetActorWorkerAssignment()->GetResources())) {
+    NotifyClusterResourcesChanged();
+  };
+  actor->SetActorWorkerAssignment(nullptr);
+}
+
+void GcsBasedActorScheduler::OnActorDestruction(std::shared_ptr<GcsActor> actor) {
+  if (actor && actor->GetActorWorkerAssignment()) {
+    ResetActorWorkerAssignment(actor.get());
+  }
+}
+
+}  // namespace gcs
 }  // namespace ray