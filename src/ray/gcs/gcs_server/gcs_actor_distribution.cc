// Copyright 2017 The Ray Authors.
//
// Licensed under the Apache License, Version 2.0 (the "License");
// you may not use this file except in compliance with the License.
// You may obtain a copy of the License at
//
//  http://www.apache.org/licenses/LICENSE-2.0
//
// Unless required by applicable law or agreed to in writing, software
// distributed under the License is distributed on an "AS IS" BASIS,
// WITHOUT WARRANTIES OR CONDITIONS OF ANY KIND, either express or implied.
// See the License for the specific language governing permissions and
// limitations under the License.

#include "ray/gcs/gcs_server/gcs_actor_distribution.h"

#include "ray/util/event.h"

namespace ray {

namespace gcs {

GcsActorWorkerAssignment::GcsActorWorkerAssignment(
    const NodeID &node_id, const ResourceRequest &acquired_resources, bool is_shared)
    : node_id_(node_id), acquired_resources_(acquired_resources), is_shared_(is_shared) {}

const NodeID &GcsActorWorkerAssignment::GetNodeID() const { return node_id_; }

const ResourceRequest &GcsActorWorkerAssignment::GetResources() const {
  return acquired_resources_;
}

bool GcsActorWorkerAssignment::IsShared() const { return is_shared_; }

GcsBasedActorScheduler::GcsBasedActorScheduler(
    instrumented_io_context &io_context,
    GcsActorTable &gcs_actor_table,
    const GcsNodeManager &gcs_node_manager,
    std::shared_ptr<GcsResourceManager> gcs_resource_manager,
    std::shared_ptr<GcsResourceScheduler> gcs_resource_scheduler,
    GcsActorSchedulerFailureCallback schedule_failure_handler,
    GcsActorSchedulerSuccessCallback schedule_success_handler,
    std::shared_ptr<rpc::NodeManagerClientPool> raylet_client_pool,
    rpc::ClientFactoryFn client_factory)
    : GcsActorScheduler(io_context,
                        gcs_actor_table,
                        gcs_node_manager,
                        schedule_failure_handler,
                        schedule_success_handler,
                        raylet_client_pool,
                        client_factory),
      gcs_resource_manager_(std::move(gcs_resource_manager)),
      gcs_resource_scheduler_(std::move(gcs_resource_scheduler)) {}

NodeID GcsBasedActorScheduler::SelectNode(std::shared_ptr<GcsActor> actor) {
  if (actor->GetActorWorkerAssignment()) {
    ResetActorWorkerAssignment(actor.get());
  }
  // TODO(Chong-Li): Java actors may not need a sole assignment (worker process).
  bool need_sole_actor_worker_assignment = true;
  if (auto selected_actor_worker_assignment = SelectOrAllocateActorWorkerAssignment(
          actor, need_sole_actor_worker_assignment)) {
    auto node_id = selected_actor_worker_assignment->GetNodeID();
    actor->SetActorWorkerAssignment(std::move(selected_actor_worker_assignment));
    return node_id;
  }
  return NodeID::Nil();
}

std::unique_ptr<GcsActorWorkerAssignment>
GcsBasedActorScheduler::SelectOrAllocateActorWorkerAssignment(
    std::shared_ptr<GcsActor> actor, bool need_sole_actor_worker_assignment) {
  const auto &task_spec = actor->GetCreationTaskSpecification();
  auto required_resources = ResourceMapToResourceRequest(
      task_spec.GetRequiredPlacementResources().GetResourceMap(),
      /*requires_object_store_memory=*/false);

  // If the task needs a sole actor worker assignment then allocate a new one.
  return AllocateNewActorWorkerAssignment(
      required_resources, /*is_shared=*/false, task_spec);

  // TODO(Chong-Li): code path for actors that do not need a sole assignment.
}

std::unique_ptr<GcsActorWorkerAssignment>
GcsBasedActorScheduler::AllocateNewActorWorkerAssignment(
<<<<<<< HEAD
    const ResourceSet &required_resources,
    bool is_shared,
=======
    const ResourceRequest &required_resources, bool is_shared,
>>>>>>> bf49d371
    const TaskSpecification &task_spec) {
  // Allocate resources from cluster.
  auto selected_node_id = AllocateResources(required_resources);
  if (selected_node_id.IsNil()) {
    WarnResourceAllocationFailure(task_spec, required_resources);
    return nullptr;
  }

  // Create a new gcs actor worker assignment.
  auto gcs_actor_worker_assignment = std::make_unique<GcsActorWorkerAssignment>(
      selected_node_id, required_resources, is_shared);

  return gcs_actor_worker_assignment;
}

NodeID GcsBasedActorScheduler::AllocateResources(
    const ResourceRequest &required_resources) {
  auto selected_nodes =
      gcs_resource_scheduler_->Schedule({required_resources}, SchedulingType::SPREAD)
          .second;

  if (selected_nodes.size() == 0) {
    RAY_LOG(INFO)
        << "Scheduling resources failed, schedule type = SchedulingType::SPREAD";
    return NodeID::Nil();
  }

  RAY_CHECK(selected_nodes.size() == 1);

  auto selected_node_id = selected_nodes[0];
  if (!selected_node_id.IsNil()) {
    // Acquire the resources from the selected node.
    RAY_CHECK(
        gcs_resource_manager_->AcquireResources(selected_node_id, required_resources));
  }

  return selected_node_id;
}

NodeID GcsBasedActorScheduler::GetHighestScoreNodeResource(
    const ResourceRequest &required_resources) const {
  const auto &cluster_map = gcs_resource_manager_->GetClusterResources();

  /// Get the highest score node
  LeastResourceScorer scorer;

  double highest_score = std::numeric_limits<double>::lowest();
  auto highest_score_node = NodeID::Nil();
  for (const auto &pair : cluster_map) {
    double least_resource_val =
        scorer.Score(required_resources, pair.second->GetLocalView());
    if (least_resource_val > highest_score) {
      highest_score = least_resource_val;
      highest_score_node = pair.first;
    }
  }

  return highest_score_node;
}

void GcsBasedActorScheduler::WarnResourceAllocationFailure(
    const TaskSpecification &task_spec, const ResourceRequest &required_resources) const {
  auto scheduling_node_id = GetHighestScoreNodeResource(required_resources);
  const NodeResources *scheduling_resource = nullptr;
  auto iter = gcs_resource_manager_->GetClusterResources().find(scheduling_node_id);
  if (iter != gcs_resource_manager_->GetClusterResources().end()) {
    scheduling_resource = iter->second->GetMutableLocalView();
  }
  std::string scheduling_resource_str =
      scheduling_resource ? scheduling_resource->DebugString() : "None";
  // Return nullptr if the cluster resources are not enough.
  RAY_LOG(WARNING) << "No enough resources for creating actor "
                   << task_spec.ActorCreationId()
                   << "\nActor class: " << task_spec.FunctionDescriptor()->ToString()
                   << "\nRequired resources: " << required_resources.DebugString()
                   << "\nThe node with the most resources is:"
                   << "\n   Node id: " << scheduling_node_id
                   << "\n   Node resources: " << scheduling_resource_str;

  RAY_LOG(DEBUG) << "Cluster resources: " << gcs_resource_manager_->ToString();
}

void GcsBasedActorScheduler::HandleWorkerLeaseReply(
    std::shared_ptr<GcsActor> actor,
    std::shared_ptr<rpc::GcsNodeInfo> node,
    const Status &status,
    const rpc::RequestWorkerLeaseReply &reply) {
  auto node_id = NodeID::FromBinary(node->node_id());
  // If the actor is still in the leasing map and the status is ok, remove the actor
  // from the leasing map and handle the reply. Otherwise, lease again, because it
  // may be a network exception.
  // If the actor is not in the leasing map, it means that the actor has been
  // cancelled as the node is dead, just do nothing in this case because the
  // gcs_actor_manager will reconstruct it again.
  auto iter = node_to_actors_when_leasing_.find(node_id);
  if (iter != node_to_actors_when_leasing_.end()) {
    auto actor_iter = iter->second.find(actor->GetActorID());
    if (actor_iter == iter->second.end()) {
      // if actor is not in leasing state, it means it is cancelled.
      RAY_LOG(INFO)
          << "Raylet granted a lease request, but the outstanding lease "
             "request for "
          << actor->GetActorID()
          << " has been already cancelled. The response will be ignored. Job id = "
          << actor->GetActorID().JobId();
      return;
    }

    if (status.ok()) {
      // Remove the actor from the leasing map as the reply is returned from the
      // remote node.
      iter->second.erase(actor_iter);
      if (iter->second.empty()) {
        node_to_actors_when_leasing_.erase(iter);
      }
      if (reply.canceled()) {
        // TODO(sang): Should properly update the failure message.
        HandleRequestWorkerLeaseCanceled(actor,
                                         node_id,
                                         reply.failure_type(),
                                         /*scheduling_failure_message*/ "");
      } else if (reply.rejected()) {
        RAY_LOG(INFO) << "Failed to lease worker from node " << node_id << " for actor "
                      << actor->GetActorID()
                      << " as the resources are seized by normal tasks, job id = "
                      << actor->GetActorID().JobId();
        HandleWorkerLeaseRejectedReply(actor, reply);
      } else {
        RAY_LOG(INFO) << "Finished leasing worker from node " << node_id << " for actor "
                      << actor->GetActorID()
                      << ", job id = " << actor->GetActorID().JobId();
        HandleWorkerLeaseGrantedReply(actor, reply);
      }
    } else {
      RAY_LOG(WARNING) << "Failed to lease worker from node " << node_id << " for actor "
                       << actor->GetActorID() << ", status = " << status
                       << ", job id = " << actor->GetActorID().JobId();
      RetryLeasingWorkerFromNode(actor, node);
    }
  }
}

void GcsBasedActorScheduler::HandleWorkerLeaseRejectedReply(
    std::shared_ptr<GcsActor> actor, const rpc::RequestWorkerLeaseReply &reply) {
  // The request was rejected because of insufficient resources.
  auto node_id = actor->GetNodeID();
  gcs_resource_manager_->UpdateNodeNormalTaskResources(node_id, reply.resources_data());
  gcs_resource_manager_->ReleaseResources(
      actor->GetActorWorkerAssignment()->GetNodeID(),
      actor->GetActorWorkerAssignment()->GetResources());
  actor->UpdateAddress(rpc::Address());
  actor->SetActorWorkerAssignment(nullptr);
  Reschedule(actor);
}

void GcsBasedActorScheduler::AddResourcesChangedListener(std::function<void()> listener) {
  RAY_CHECK(listener != nullptr);
  resource_changed_listeners_.emplace_back(std::move(listener));
}

void GcsBasedActorScheduler::NotifyClusterResourcesChanged() {
  for (auto &listener : resource_changed_listeners_) {
    listener();
  }
}

void GcsBasedActorScheduler::ResetActorWorkerAssignment(GcsActor *actor) {
  if (gcs_resource_manager_->ReleaseResources(
          actor->GetActorWorkerAssignment()->GetNodeID(),
          actor->GetActorWorkerAssignment()->GetResources())) {
    NotifyClusterResourcesChanged();
  };
  actor->SetActorWorkerAssignment(nullptr);
}

void GcsBasedActorScheduler::OnActorDestruction(std::shared_ptr<GcsActor> actor) {
  if (actor && actor->GetActorWorkerAssignment()) {
    ResetActorWorkerAssignment(actor.get());
  }
}

}  // namespace gcs
}  // namespace ray<|MERGE_RESOLUTION|>--- conflicted
+++ resolved
@@ -84,12 +84,8 @@
 
 std::unique_ptr<GcsActorWorkerAssignment>
 GcsBasedActorScheduler::AllocateNewActorWorkerAssignment(
-<<<<<<< HEAD
-    const ResourceSet &required_resources,
+    const ResourceRequest &required_resources,
     bool is_shared,
-=======
-    const ResourceRequest &required_resources, bool is_shared,
->>>>>>> bf49d371
     const TaskSpecification &task_spec) {
   // Allocate resources from cluster.
   auto selected_node_id = AllocateResources(required_resources);
