// Copyright 2017 The Ray Authors.
//
// Licensed under the Apache License, Version 2.0 (the "License");
// you may not use this file except in compliance with the License.
// You may obtain a copy of the License at
//
//  http://www.apache.org/licenses/LICENSE-2.0
//
// Unless required by applicable law or agreed to in writing, software
// distributed under the License is distributed on an "AS IS" BASIS,
// WITHOUT WARRANTIES OR CONDITIONS OF ANY KIND, either express or implied.
// See the License for the specific language governing permissions and
// limitations under the License.

#pragma once

#include <boost/asio.hpp>
#include <memory>
#include <string>
#include <vector>

#include "ray/common/asio/instrumented_io_context.h"
#include "ray/common/status.h"
#include "ray/gcs/accessor.h"
#include "ray/util/logging.h"

namespace ray {

namespace gcs {

/// \class GcsClientOptions
/// GCS client's options (configuration items), such as service address, and service
/// password.
class GcsClientOptions {
 public:
  /// Constructor of GcsClientOptions.
  ///
  /// \param ip GCS service ip.
  /// \param port GCS service port.
  /// \param password GCS service password.
  /// \param is_test_client Whether this client is used for tests.
<<<<<<< HEAD
  GcsClientOptions(const std::string &ip, int port, const std::string &password,
                   bool is_test_client = false, bool enable_sync_conn = true,
                   bool enable_async_conn = true, bool enable_subscribe_conn = true)
      : server_ip_(ip),
        server_port_(port),
        password_(password),
        is_test_client_(is_test_client),
        enable_sync_conn_(enable_sync_conn),
        enable_async_conn_(enable_async_conn),
        enable_subscribe_conn_(enable_subscribe_conn) {}
=======
  GcsClientOptions(const std::string &ip, int port, const std::string &password)
      : server_ip_(ip), server_port_(port), password_(password) {}
>>>>>>> c572563e

  GcsClientOptions() {}

  // GCS server address
  std::string server_ip_;
  int server_port_;

  // Password of GCS server.
  std::string password_;
<<<<<<< HEAD

  // Whether this client is used for tests.
  bool is_test_client_{false};

  // Whether to enable connection for contexts.
  bool enable_sync_conn_{true};
  bool enable_async_conn_{true};
  bool enable_subscribe_conn_{true};
=======
>>>>>>> c572563e
};

/// \class GcsClient
/// Abstract interface of the GCS client.
///
/// To read and write from the GCS, `Connect()` must be called and return Status::OK.
/// Before exit, `Disconnect()` must be called.
class GcsClient : public std::enable_shared_from_this<GcsClient> {
 public:
  virtual ~GcsClient() {}

  /// Connect to GCS Service. Non-thread safe.
  /// This function must be called before calling other functions.
  ///
  /// \return Status
  virtual Status Connect(instrumented_io_context &io_service) = 0;

  /// Disconnect with GCS Service. Non-thread safe.
  virtual void Disconnect() = 0;

  /// Return client information for debug.
  virtual std::string DebugString() const { return ""; }

  /// Get the sub-interface for accessing actor information in GCS.
  /// This function is thread safe.
  ActorInfoAccessor &Actors() {
    RAY_CHECK(actor_accessor_ != nullptr);
    return *actor_accessor_;
  }

  /// Get the sub-interface for accessing job information in GCS.
  /// This function is thread safe.
  JobInfoAccessor &Jobs() {
    RAY_CHECK(job_accessor_ != nullptr);
    return *job_accessor_;
  }

  /// Get the sub-interface for accessing object information in GCS.
  /// This function is thread safe.
  ObjectInfoAccessor &Objects() {
    RAY_CHECK(object_accessor_ != nullptr);
    return *object_accessor_;
  }

  /// Get the sub-interface for accessing node information in GCS.
  /// This function is thread safe.
  NodeInfoAccessor &Nodes() {
    RAY_CHECK(node_accessor_ != nullptr);
    return *node_accessor_;
  }

  /// Get the sub-interface for accessing node resource information in GCS.
  /// This function is thread safe.
  NodeResourceInfoAccessor &NodeResources() {
    RAY_CHECK(node_resource_accessor_ != nullptr);
    return *node_resource_accessor_;
  }

  /// Get the sub-interface for accessing task information in GCS.
  /// This function is thread safe.
  TaskInfoAccessor &Tasks() {
    RAY_CHECK(task_accessor_ != nullptr);
    return *task_accessor_;
  }

  /// Get the sub-interface for accessing error information in GCS.
  /// This function is thread safe.
  ErrorInfoAccessor &Errors() {
    RAY_CHECK(error_accessor_ != nullptr);
    return *error_accessor_;
  }

  /// Get the sub-interface for accessing stats information in GCS.
  /// This function is thread safe.
  StatsInfoAccessor &Stats() {
    RAY_CHECK(stats_accessor_ != nullptr);
    return *stats_accessor_;
  }

  /// Get the sub-interface for accessing worker information in GCS.
  /// This function is thread safe.
  WorkerInfoAccessor &Workers() {
    RAY_CHECK(worker_accessor_ != nullptr);
    return *worker_accessor_;
  }

  /// Get the sub-interface for accessing worker information in GCS.
  /// This function is thread safe.
  PlacementGroupInfoAccessor &PlacementGroups() {
    RAY_CHECK(placement_group_accessor_ != nullptr);
    return *placement_group_accessor_;
  }

 protected:
  /// Constructor of GcsClient.
  ///
  /// \param options Options for client.
  GcsClient(const GcsClientOptions &options) : options_(options) {}

  GcsClientOptions options_;

  /// Whether this client is connected to GCS.
  bool is_connected_{false};

  std::unique_ptr<ActorInfoAccessor> actor_accessor_;
  std::unique_ptr<JobInfoAccessor> job_accessor_;
  std::unique_ptr<ObjectInfoAccessor> object_accessor_;
  std::unique_ptr<NodeInfoAccessor> node_accessor_;
  std::unique_ptr<NodeResourceInfoAccessor> node_resource_accessor_;
  std::unique_ptr<TaskInfoAccessor> task_accessor_;
  std::unique_ptr<ErrorInfoAccessor> error_accessor_;
  std::unique_ptr<StatsInfoAccessor> stats_accessor_;
  std::unique_ptr<WorkerInfoAccessor> worker_accessor_;
  std::unique_ptr<PlacementGroupInfoAccessor> placement_group_accessor_;
};

}  // namespace gcs

}  // namespace ray<|MERGE_RESOLUTION|>--- conflicted
+++ resolved
@@ -39,21 +39,15 @@
   /// \param port GCS service port.
   /// \param password GCS service password.
   /// \param is_test_client Whether this client is used for tests.
-<<<<<<< HEAD
   GcsClientOptions(const std::string &ip, int port, const std::string &password,
-                   bool is_test_client = false, bool enable_sync_conn = true,
-                   bool enable_async_conn = true, bool enable_subscribe_conn = true)
+                   bool enable_sync_conn = true, bool enable_async_conn = true,
+                   bool enable_subscribe_conn = true)
       : server_ip_(ip),
         server_port_(port),
         password_(password),
-        is_test_client_(is_test_client),
         enable_sync_conn_(enable_sync_conn),
         enable_async_conn_(enable_async_conn),
         enable_subscribe_conn_(enable_subscribe_conn) {}
-=======
-  GcsClientOptions(const std::string &ip, int port, const std::string &password)
-      : server_ip_(ip), server_port_(port), password_(password) {}
->>>>>>> c572563e
 
   GcsClientOptions() {}
 
@@ -63,17 +57,11 @@
 
   // Password of GCS server.
   std::string password_;
-<<<<<<< HEAD
-
-  // Whether this client is used for tests.
-  bool is_test_client_{false};
 
   // Whether to enable connection for contexts.
   bool enable_sync_conn_{true};
   bool enable_async_conn_{true};
   bool enable_subscribe_conn_{true};
-=======
->>>>>>> c572563e
 };
 
 /// \class GcsClient
