--- conflicted
+++ resolved
@@ -8,10 +8,7 @@
 #include "ray/common/status.h"
 #include "ray/gcs/actor_info_accessor.h"
 #include "ray/gcs/job_info_accessor.h"
-<<<<<<< HEAD
 #include "ray/gcs/task_info_accessor.h"
-=======
->>>>>>> 3c380525
 #include "ray/util/logging.h"
 
 namespace ray {
@@ -72,28 +69,20 @@
     return *actor_accessor_;
   }
 
-<<<<<<< HEAD
-  /// Get JobInfoAccessor for reading or writing or subscribing to
-  /// jobs. This function is thread safe.
-=======
   /// Get the sub-interface for accessing job information in GCS.
   /// This function is thread safe.
->>>>>>> 3c380525
   JobInfoAccessor &Jobs() {
     RAY_CHECK(job_accessor_ != nullptr);
     return *job_accessor_;
   }
 
-<<<<<<< HEAD
-  /// Get TaskInfoAccessor for reading or writing or subsribing to
-  /// tasks. This function is thread safe.
+  /// Get the sub-interface for accessing task information in GCS.
+  /// This function is thread safe.
   TaskInfoAccessor &Tasks() {
     RAY_CHECK(task_accessor_ != nullptr);
     return *task_accessor_;
   }
 
-=======
->>>>>>> 3c380525
  protected:
   /// Constructor of GcsClient.
   ///
@@ -107,10 +96,7 @@
 
   std::unique_ptr<ActorInfoAccessor> actor_accessor_;
   std::unique_ptr<JobInfoAccessor> job_accessor_;
-<<<<<<< HEAD
   std::unique_ptr<TaskInfoAccessor> task_accessor_;
-=======
->>>>>>> 3c380525
 };
 
 }  // namespace gcs
