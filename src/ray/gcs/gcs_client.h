#ifndef RAY_GCS_GCS_CLIENT_H
#define RAY_GCS_GCS_CLIENT_H

#include <boost/asio.hpp>
#include <memory>
#include <string>
#include <vector>
#include "ray/common/status.h"
#include "ray/gcs/actor_info_accessor.h"
<<<<<<< HEAD
#include "ray/gcs/node_state_accessor.h"
=======
#include "ray/gcs/job_info_accessor.h"
>>>>>>> 3adbe294
#include "ray/util/logging.h"

namespace ray {

namespace gcs {

/// \class GcsClientOptions
/// GCS client's options (configuration items), such as service address, and service
/// password.
class GcsClientOptions {
 public:
  /// Constructor of GcsClientOptions.
  ///
  /// \param ip GCS service ip.
  /// \param port GCS service port.
  /// \param password GCS service password.
  /// \param is_test_client Whether this client is used for tests.
  GcsClientOptions(const std::string &ip, int port, const std::string &password,
                   bool is_test_client = false)
      : server_ip_(ip),
        server_port_(port),
        password_(password),
        is_test_client_(is_test_client) {}

  // GCS server address
  std::string server_ip_;
  int server_port_;

  // Password of GCS server.
  std::string password_;

  // Whether this client is used for tests.
  bool is_test_client_{false};
};

/// \class GcsClient
/// Abstract interface of the GCS client.
///
/// To read and write from the GCS, `Connect()` must be called and return Status::OK.
/// Before exit, `Disconnect()` must be called.
class GcsClient : public std::enable_shared_from_this<GcsClient> {
 public:
  virtual ~GcsClient() {}

  /// Connect to GCS Service. Non-thread safe.
  /// This function must be called before calling other functions.
  ///
  /// \return Status
  virtual Status Connect(boost::asio::io_service &io_service) = 0;

  /// Disconnect with GCS Service. Non-thread safe.
  virtual void Disconnect() = 0;

  /// Get the sub-interface for accessing actor information in GCS.
  /// This function is thread safe.
  ActorInfoAccessor &Actors() {
    RAY_CHECK(actor_accessor_ != nullptr);
    return *actor_accessor_;
  }

<<<<<<< HEAD
  /// Get NodeStateAccessor for reading or writing or subscribing to
  /// nodes. This function is thread safe.
  NodeStateAccessor &Nodes() {
    RAY_CHECK(node_accessor_ != nullptr);
    return *node_accessor_;
=======
  /// Get the sub-interface for accessing job information in GCS.
  /// This function is thread safe.
  JobInfoAccessor &Jobs() {
    RAY_CHECK(job_accessor_ != nullptr);
    return *job_accessor_;
>>>>>>> 3adbe294
  }

 protected:
  /// Constructor of GcsClient.
  ///
  /// \param options Options for client.
  GcsClient(const GcsClientOptions &options) : options_(options) {}

  GcsClientOptions options_;

  /// Whether this client is connected to GCS.
  bool is_connected_{false};

  std::unique_ptr<ActorInfoAccessor> actor_accessor_;
<<<<<<< HEAD
  std::unique_ptr<NodeStateAccessor> node_accessor_;
=======
  std::unique_ptr<JobInfoAccessor> job_accessor_;
>>>>>>> 3adbe294
};

}  // namespace gcs

}  // namespace ray

#endif  // RAY_GCS_GCS_CLIENT_H<|MERGE_RESOLUTION|>--- conflicted
+++ resolved
@@ -7,11 +7,8 @@
 #include <vector>
 #include "ray/common/status.h"
 #include "ray/gcs/actor_info_accessor.h"
-<<<<<<< HEAD
+#include "ray/gcs/job_info_accessor.h"
 #include "ray/gcs/node_state_accessor.h"
-=======
-#include "ray/gcs/job_info_accessor.h"
->>>>>>> 3adbe294
 #include "ray/util/logging.h"
 
 namespace ray {
@@ -72,19 +69,18 @@
     return *actor_accessor_;
   }
 
-<<<<<<< HEAD
-  /// Get NodeStateAccessor for reading or writing or subscribing to
-  /// nodes. This function is thread safe.
-  NodeStateAccessor &Nodes() {
-    RAY_CHECK(node_accessor_ != nullptr);
-    return *node_accessor_;
-=======
   /// Get the sub-interface for accessing job information in GCS.
   /// This function is thread safe.
   JobInfoAccessor &Jobs() {
     RAY_CHECK(job_accessor_ != nullptr);
     return *job_accessor_;
->>>>>>> 3adbe294
+  }
+
+  /// Get the sub-interface for accessing node information in GCS.
+  /// This function is thread safe.
+  NodeStateAccessor &Nodes() {
+    RAY_CHECK(node_accessor_ != nullptr);
+    return *node_accessor_;
   }
 
  protected:
@@ -99,11 +95,8 @@
   bool is_connected_{false};
 
   std::unique_ptr<ActorInfoAccessor> actor_accessor_;
-<<<<<<< HEAD
+  std::unique_ptr<JobInfoAccessor> job_accessor_;
   std::unique_ptr<NodeStateAccessor> node_accessor_;
-=======
-  std::unique_ptr<JobInfoAccessor> job_accessor_;
->>>>>>> 3adbe294
 };
 
 }  // namespace gcs
