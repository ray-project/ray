--- conflicted
+++ resolved
@@ -95,19 +95,18 @@
     return *task_accessor_;
   }
 
-<<<<<<< HEAD
   /// Get the sub-interface for accessing error information in GCS.
   /// This function is thread safe.
   ErrorInfoAccessor &Errors() {
     RAY_CHECK(error_accessor_ != nullptr);
     return *error_accessor_;
-=======
+  }
+
   /// Get the sub-interface for accessing stats in GCS.
   /// This function is thread safe.
   StatsInfoAccessor &Stats() {
     RAY_CHECK(stats_accessor_ != nullptr);
     return *stats_accessor_;
->>>>>>> ce8170db
   }
 
  protected:
@@ -126,11 +125,8 @@
   std::unique_ptr<ObjectInfoAccessor> object_accessor_;
   std::unique_ptr<NodeInfoAccessor> node_accessor_;
   std::unique_ptr<TaskInfoAccessor> task_accessor_;
-<<<<<<< HEAD
   std::unique_ptr<ErrorInfoAccessor> error_accessor_;
-=======
   std::unique_ptr<StatsInfoAccessor> stats_accessor_;
->>>>>>> ce8170db
 };
 
 }  // namespace gcs
