--- conflicted
+++ resolved
@@ -352,13 +352,11 @@
   rpc::RayletClientPool *raylet_client_pool_;
   /// Cluster ID to be shared with clients when connecting.
   const ClusterID cluster_id_;
-<<<<<<< HEAD
   /// Class lock for node manager
   mutable absl::Mutex mutex_;
-=======
+
   observability::RayEventRecorderInterface &ray_event_recorder_;
   std::string session_name_;
->>>>>>> 2eb9f3ed
 
   // Debug info.
   enum CountType {
