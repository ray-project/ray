#include "ray/gcs/subscription_executor.h"

namespace ray {

namespace gcs {

template <typename ID, typename Data, typename Table>
Status SubscriptionExecutor<ID, Data, Table>::AsyncSubscribeAll(
    const ClientID &client_id, const SubscribeCallback<ID, Data> &subscribe,
    const StatusCallback &done) {
  // TODO(micafan) Optimize the lock when necessary.
  // Consider avoiding locking in single-threaded processes.
  std::unique_lock<std::mutex> lock(mutex_);

  if (subscribe_all_callback_ != nullptr) {
    RAY_LOG(DEBUG) << "Duplicate subscription! Already subscribed to all elements.";
    return Status::Invalid("Duplicate subscription!");
  }

  if (registration_status_ != RegistrationStatus::kNotRegistered) {
    if (subscribe != nullptr) {
      RAY_LOG(DEBUG) << "Duplicate subscription! Already subscribed to specific elements"
                        ", can't subscribe to all elements.";
      return Status::Invalid("Duplicate subscription!");
    }
  }

  if (registration_status_ == RegistrationStatus::kRegistered) {
    // Already registered to GCS, just invoke the `done` callback.
    lock.unlock();
    if (done != nullptr) {
      done(Status::OK());
    }
    return Status::OK();
  }

  // Registration to GCS is not finished yet, add the `done` callback to the pending list
  // to be invoked when registration is done.
  if (done != nullptr) {
    pending_subscriptions_.emplace_back(done);
  }

  // If there's another registration request that's already on-going, then wait for it
  // to finish.
  if (registration_status_ == RegistrationStatus::kRegistering) {
    return Status::OK();
  }

  auto on_subscribe = [this](RedisGcsClient *client, const ID &id,
                             const std::vector<Data> &result) {
    if (result.empty()) {
      return;
    }

    RAY_LOG(DEBUG) << "Subscribe received update of id " << id;

    SubscribeCallback<ID, Data> sub_one_callback = nullptr;
    SubscribeCallback<ID, Data> sub_all_callback = nullptr;
    {
      std::unique_lock<std::mutex> lock(mutex_);
      const auto it = id_to_callback_map_.find(id);
      if (it != id_to_callback_map_.end()) {
        sub_one_callback = it->second;
      }
      sub_all_callback = subscribe_all_callback_;
    }
    if (sub_one_callback != nullptr) {
      sub_one_callback(id, result.back());
    }
    if (sub_all_callback != nullptr) {
      RAY_CHECK(sub_one_callback == nullptr);
      sub_all_callback(id, result.back());
    }
  };

  auto on_done = [this](RedisGcsClient *client) {
    std::list<StatusCallback> pending_callbacks;
    {
      std::unique_lock<std::mutex> lock(mutex_);
      registration_status_ = RegistrationStatus::kRegistered;
      pending_callbacks.swap(pending_subscriptions_);
      RAY_CHECK(pending_subscriptions_.empty());
    }

    for (const auto &callback : pending_callbacks) {
      callback(Status::OK());
    }
  };

  Status status = table_.Subscribe(JobID::Nil(), client_id, on_subscribe, on_done);
  if (status.ok()) {
    registration_status_ = RegistrationStatus::kRegistering;
    subscribe_all_callback_ = subscribe;
  }

  return status;
}

template <typename ID, typename Data, typename Table>
Status SubscriptionExecutor<ID, Data, Table>::AsyncSubscribe(
    const ClientID &client_id, const ID &id, const SubscribeCallback<ID, Data> &subscribe,
    const StatusCallback &done) {
  RAY_CHECK(client_id != ClientID::Nil());

  // NOTE(zhijunfu): `Subscribe` and other operations use different redis contexts,
  // thus we need to call `RequestNotifications` in the Subscribe callback to ensure
  // it's processed after the `Subscribe` request. Otherwise if `RequestNotifications`
  // is processed first we will miss the initial notification.
  auto on_subscribe_done = [this, client_id, id, subscribe, done](Status status) {
    auto on_request_notification_done = [this, done, id](Status status) {
      if (!status.ok()) {
        std::unique_lock<std::mutex> lock(mutex_);
        id_to_callback_map_.erase(id);
      }
      if (done != nullptr) {
        done(status);
      }
    };

    {
      std::unique_lock<std::mutex> lock(mutex_);
      status = table_.RequestNotifications(JobID::Nil(), id, client_id,
                                           on_request_notification_done);
      if (!status.ok()) {
        id_to_callback_map_.erase(id);
      }
    }
  };

  {
    std::unique_lock<std::mutex> lock(mutex_);
    const auto it = id_to_callback_map_.find(id);
    if (it != id_to_callback_map_.end()) {
      RAY_LOG(DEBUG) << "Duplicate subscription to id " << id << " client_id "
                     << client_id;
      return Status::Invalid("Duplicate subscription to element!");
    }
    id_to_callback_map_[id] = subscribe;
  }

  auto status = AsyncSubscribeAll(client_id, nullptr, on_subscribe_done);
  if (!status.ok()) {
    std::unique_lock<std::mutex> lock(mutex_);
    id_to_callback_map_.erase(id);
  }
  return status;
}

template <typename ID, typename Data, typename Table>
Status SubscriptionExecutor<ID, Data, Table>::AsyncUnsubscribe(
    const ClientID &client_id, const ID &id, const StatusCallback &done) {
  SubscribeCallback<ID, Data> subscribe = nullptr;
  {
    std::unique_lock<std::mutex> lock(mutex_);
    const auto it = id_to_callback_map_.find(id);
    if (it == id_to_callback_map_.end()) {
      RAY_LOG(DEBUG) << "Invalid Unsubscribe! id " << id << " client_id " << client_id;
      return Status::Invalid("Invalid Unsubscribe, no existing subscription found.");
    }
    subscribe = std::move(it->second);
    id_to_callback_map_.erase(it);
  }

  RAY_CHECK(subscribe != nullptr);
  auto on_done = [this, id, subscribe, done](Status status) {
    if (!status.ok()) {
      std::unique_lock<std::mutex> lock(mutex_);
      const auto it = id_to_callback_map_.find(id);
      if (it != id_to_callback_map_.end()) {
        // The initial AsyncUnsubscribe deleted the callback, but the client
        // has subscribed again in the meantime. This new callback will be
        // called if we receive more notifications.
        RAY_LOG(WARNING)
            << "Client called AsyncSubscribe on " << id
            << " while AsyncUnsubscribe was pending, but the unsubscribe failed.";
      } else {
        // The Unsubscribe failed, so restore the initial callback.
        id_to_callback_map_[id] = subscribe;
      }
    }
    if (done != nullptr) {
      done(status);
    }
  };

  return table_.CancelNotifications(JobID::Nil(), id, client_id, on_done);
}

template class SubscriptionExecutor<ActorID, ActorTableData, ActorTable>;
template class SubscriptionExecutor<JobID, JobTableData, JobTable>;
<<<<<<< HEAD
template class SubscriptionExecutor<TaskID, TaskTableData, raylet::TaskTable>;
=======
>>>>>>> 3c380525

}  // namespace gcs

}  // namespace ray<|MERGE_RESOLUTION|>--- conflicted
+++ resolved
@@ -188,11 +188,7 @@
 
 template class SubscriptionExecutor<ActorID, ActorTableData, ActorTable>;
 template class SubscriptionExecutor<JobID, JobTableData, JobTable>;
-<<<<<<< HEAD
 template class SubscriptionExecutor<TaskID, TaskTableData, raylet::TaskTable>;
-=======
->>>>>>> 3c380525
-
 }  // namespace gcs
 
 }  // namespace ray