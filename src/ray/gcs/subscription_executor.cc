#include "ray/gcs/subscription_executor.h"

namespace ray {

namespace gcs {

template <typename ID, typename Data, typename Table>
Status SubscriptionExecutor<ID, Data, Table>::AsyncSubscribeAll(
    const ClientID &client_id, const SubscribeCallback<ID, Data> &subscribe,
    const StatusCallback &done) {
  // TODO(micafan) Optimize the lock when necessary.
  // Consider avoiding locking in single-threaded processes.
  std::unique_lock<std::mutex> lock(mutex_);

  if (subscribe_all_callback_ != nullptr) {
    RAY_LOG(DEBUG) << "Duplicate subscription! Already subscribed to all elements.";
    return Status::Invalid("Duplicate subscription!");
  }

  if (registration_status_ != RegistrationStatus::kNotRegistered) {
    if (subscribe != nullptr) {
      RAY_LOG(DEBUG) << "Duplicate subscription! Already subscribed to specific elements"
                        ", can't subscribe to all elements.";
      return Status::Invalid("Duplicate subscription!");
    }
  }

  if (registration_status_ == RegistrationStatus::kRegistered) {
    // Already registered to GCS, just invoke the `done` callback.
    lock.unlock();
    if (done != nullptr) {
      done(Status::OK());
    }
    return Status::OK();
  }

  // Registration to GCS is not finished yet, add the `done` callback to the pending list
  // to be invoked when registration is done.
  if (done != nullptr) {
    pending_subscriptions_.emplace_back(done);
  }

  // If there's another registration request that's already on-going, then wait for it
  // to finish.
  if (registration_status_ == RegistrationStatus::kRegistering) {
    return Status::OK();
  }

  auto on_subscribe = [this](RedisGcsClient *client, const ID &id,
                             const std::vector<Data> &result) {
    if (result.empty()) {
      return;
    }

    SubscribeCallback<ID, Data> sub_one_callback = nullptr;
    SubscribeCallback<ID, Data> sub_all_callback = nullptr;
    {
      std::unique_lock<std::mutex> lock(mutex_);
      const auto it = id_to_callback_map_.find(id);
      if (it != id_to_callback_map_.end()) {
        sub_one_callback = it->second;
      }
      sub_all_callback = subscribe_all_callback_;
    }
    if (sub_one_callback != nullptr) {
      sub_one_callback(id, result.back());
    }
    if (sub_all_callback != nullptr) {
      RAY_CHECK(sub_one_callback == nullptr);
      sub_all_callback(id, result.back());
    }
  };

  auto on_done = [this](RedisGcsClient *client) {
    std::list<StatusCallback> pending_callbacks;
    {
      std::unique_lock<std::mutex> lock(mutex_);
      registration_status_ = RegistrationStatus::kRegistered;
      pending_callbacks.swap(pending_subscriptions_);
      RAY_CHECK(pending_subscriptions_.empty());
    }

    for (const auto &callback : pending_callbacks) {
      callback(Status::OK());
    }
  };

  Status status = table_.Subscribe(JobID::Nil(), client_id, on_subscribe, on_done);
  if (status.ok()) {
    registration_status_ = RegistrationStatus::kRegistering;
    subscribe_all_callback_ = subscribe;
  }

  return status;
}

template <typename ID, typename Data, typename Table>
Status SubscriptionExecutor<ID, Data, Table>::AsyncSubscribe(
    const ClientID &client_id, const ID &id, const SubscribeCallback<ID, Data> &subscribe,
    const StatusCallback &done) {
  RAY_CHECK(client_id != ClientID::Nil());

  // NOTE(zhijunfu): `Subscribe` and other operations use different redis contexts,
  // thus we need to call `RequestNotifications` in the Subscribe callback to ensure
  // it's processed after the `Subscribe` request. Otherwise if `RequestNotifications`
  // is processed first we will miss the initial notification.
  auto on_subscribe_done = [this, client_id, id, subscribe, done](Status status) {
    auto on_request_notification_done = [this, done, id](Status status) {
      if (!status.ok()) {
        std::unique_lock<std::mutex> lock(mutex_);
        id_to_callback_map_.erase(id);
      }
      if (done != nullptr) {
        done(status);
      }
    };

    {
      std::unique_lock<std::mutex> lock(mutex_);
      status = table_.RequestNotifications(JobID::Nil(), id, client_id,
                                           on_request_notification_done);
      if (!status.ok()) {
        id_to_callback_map_.erase(id);
      }
    }
  };

  {
    std::unique_lock<std::mutex> lock(mutex_);
    const auto it = id_to_callback_map_.find(id);
    if (it != id_to_callback_map_.end()) {
      RAY_LOG(DEBUG) << "Duplicate subscription to id " << id << " client_id "
                     << client_id;
      return Status::Invalid("Duplicate subscription to element!");
    }
    id_to_callback_map_[id] = subscribe;
  }

  auto status = AsyncSubscribeAll(client_id, nullptr, on_subscribe_done);
  if (!status.ok()) {
    std::unique_lock<std::mutex> lock(mutex_);
    id_to_callback_map_.erase(id);
  }
  return status;
}

template <typename ID, typename Data, typename Table>
Status SubscriptionExecutor<ID, Data, Table>::AsyncUnsubscribe(
    const ClientID &client_id, const ID &id, const StatusCallback &done) {
  SubscribeCallback<ID, Data> subscribe = nullptr;
  {
    std::unique_lock<std::mutex> lock(mutex_);
    const auto it = id_to_callback_map_.find(id);
    if (it == id_to_callback_map_.end()) {
      RAY_LOG(DEBUG) << "Invalid Unsubscribe! id " << id << " client_id " << client_id;
      return Status::Invalid("Invalid Unsubscribe, no existing subscription found.");
    }
    subscribe = std::move(it->second);
    id_to_callback_map_.erase(it);
  }

  RAY_CHECK(subscribe != nullptr);
  auto on_done = [this, id, subscribe, done](Status status) {
    if (!status.ok()) {
      std::unique_lock<std::mutex> lock(mutex_);
      const auto it = id_to_callback_map_.find(id);
      if (it != id_to_callback_map_.end()) {
        // The initial AsyncUnsubscribe deleted the callback, but the client
        // has subscribed again in the meantime. This new callback will be
        // called if we receive more notifications.
        RAY_LOG(WARNING)
            << "Client called AsyncSubscribe on " << id
            << " while AsyncUnsubscribe was pending, but the unsubscribe failed.";
      } else {
        // The Unsubscribe failed, so restore the initial callback.
        id_to_callback_map_[id] = subscribe;
      }
    }
    if (done != nullptr) {
      done(status);
    }
  };

  return table_.CancelNotifications(JobID::Nil(), id, client_id, on_done);
}

template class SubscriptionExecutor<ActorID, ActorTableData, ActorTable>;
template class SubscriptionExecutor<ActorID, ActorTableData, DirectActorTable>;
template class SubscriptionExecutor<JobID, JobTableData, JobTable>;
template class SubscriptionExecutor<TaskID, TaskTableData, raylet::TaskTable>;
<<<<<<< HEAD
template class SubscriptionExecutor<ClientID, HeartbeatTableData, HeartbeatTable>;
template class SubscriptionExecutor<ClientID, HeartbeatBatchTableData,
                                    HeartbeatBatchTable>;
=======
template class SubscriptionExecutor<ObjectID, ObjectChangeNotification, ObjectTable>;
>>>>>>> a492333f

}  // namespace gcs

}  // namespace ray<|MERGE_RESOLUTION|>--- conflicted
+++ resolved
@@ -188,13 +188,10 @@
 template class SubscriptionExecutor<ActorID, ActorTableData, DirectActorTable>;
 template class SubscriptionExecutor<JobID, JobTableData, JobTable>;
 template class SubscriptionExecutor<TaskID, TaskTableData, raylet::TaskTable>;
-<<<<<<< HEAD
+template class SubscriptionExecutor<ObjectID, ObjectChangeNotification, ObjectTable>;
 template class SubscriptionExecutor<ClientID, HeartbeatTableData, HeartbeatTable>;
 template class SubscriptionExecutor<ClientID, HeartbeatBatchTableData,
                                     HeartbeatBatchTable>;
-=======
-template class SubscriptionExecutor<ObjectID, ObjectChangeNotification, ObjectTable>;
->>>>>>> a492333f
 
 }  // namespace gcs
 
