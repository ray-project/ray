#include "ray/gcs/subscription_executor.h"

namespace ray {

namespace gcs {

template <typename ID, typename Data, typename Table>
Status SubscriptionExecutor<ID, Data, Table>::AsyncSubscribeAll(
    const ClientID &client_id, const SubscribeCallback<ID, Data> &subscribe,
    const StatusCallback &done) {
  // TODO(micafan) Optimize the lock when necessary.
  // Consider avoiding locking in single-threaded processes.
  std::unique_lock<std::mutex> lock(mutex_);

  if (subscribe_all_callback_ != nullptr) {
    RAY_LOG(DEBUG) << "Duplicate subscription! Already subscribed to all elements.";
    return Status::Invalid("Duplicate subscription!");
  }

  if (registration_status_ != RegistrationStatus::kNotRegistered) {
    if (subscribe != nullptr) {
      RAY_LOG(DEBUG) << "Duplicate subscription! Already subscribed to specific elements"
                        ", can't subscribe to all elements.";
      return Status::Invalid("Duplicate subscription!");
    }
  }

  if (registration_status_ == RegistrationStatus::kRegistered) {
    // Already registered to GCS, just invoke the `done` callback.
    lock.unlock();
    if (done != nullptr) {
      done(Status::OK());
    }
    return Status::OK();
  }

  // Registration to GCS is not finished yet, add the `done` callback to the pending list
  // to be invoked when registration is done.
  if (done != nullptr) {
    pending_subscriptions_.emplace_back(done);
  }

  // If there's another registration request that's already on-going, then wait for it
  // to finish.
  if (registration_status_ == RegistrationStatus::kRegistering) {
    return Status::OK();
  }

  auto on_subscribe = [this](RedisGcsClient *client, const ID &id,
                             const std::vector<Data> &result) {
    if (result.empty()) {
      return;
    }

    SubscribeCallback<ID, Data> sub_one_callback = nullptr;
    SubscribeCallback<ID, Data> sub_all_callback = nullptr;
    {
      std::unique_lock<std::mutex> lock(mutex_);
      const auto it = id_to_callback_map_.find(id);
      if (it != id_to_callback_map_.end()) {
        sub_one_callback = it->second;
      }
      sub_all_callback = subscribe_all_callback_;
    }
    if (sub_one_callback != nullptr) {
      sub_one_callback(id, result.back());
    }
    if (sub_all_callback != nullptr) {
      RAY_CHECK(sub_one_callback == nullptr);
      sub_all_callback(id, result.back());
    }
  };

  auto on_done = [this](RedisGcsClient *client) {
    std::list<StatusCallback> pending_callbacks;
    {
      std::unique_lock<std::mutex> lock(mutex_);
      registration_status_ = RegistrationStatus::kRegistered;
      pending_callbacks.swap(pending_subscriptions_);
      RAY_CHECK(pending_subscriptions_.empty());
    }

    for (const auto &callback : pending_callbacks) {
      callback(Status::OK());
    }
  };

  Status status = table_.Subscribe(JobID::Nil(), client_id, on_subscribe, on_done);
  if (status.ok()) {
    registration_status_ = RegistrationStatus::kRegistering;
    subscribe_all_callback_ = subscribe;
  }

  return status;
}

template <typename ID, typename Data, typename Table>
Status SubscriptionExecutor<ID, Data, Table>::AsyncSubscribe(
    const ClientID &client_id, const ID &id, const SubscribeCallback<ID, Data> &subscribe,
    const StatusCallback &done) {
  RAY_CHECK(client_id != ClientID::Nil());

  // NOTE(zhijunfu): `Subscribe` and other operations use different redis contexts,
  // thus we need to call `RequestNotifications` in the Subscribe callback to ensure
  // it's processed after the `Subscribe` request. Otherwise if `RequestNotifications`
  // is processed first we will miss the initial notification.
  auto on_subscribe_done = [this, client_id, id, subscribe, done](Status status) {
    auto on_request_notification_done = [this, done, id](Status status) {
      if (!status.ok()) {
        std::unique_lock<std::mutex> lock(mutex_);
        id_to_callback_map_.erase(id);
      }
      if (done != nullptr) {
        done(status);
      }
    };

    {
      std::unique_lock<std::mutex> lock(mutex_);
      status = table_.RequestNotifications(JobID::Nil(), id, client_id,
                                           on_request_notification_done);
      if (!status.ok()) {
        id_to_callback_map_.erase(id);
      }
    }
  };

  {
    std::unique_lock<std::mutex> lock(mutex_);
    const auto it = id_to_callback_map_.find(id);
    if (it != id_to_callback_map_.end()) {
      RAY_LOG(DEBUG) << "Duplicate subscription to id " << id << " client_id "
                     << client_id;
      return Status::Invalid("Duplicate subscription to element!");
    }
    id_to_callback_map_[id] = subscribe;
  }

  auto status = AsyncSubscribeAll(client_id, nullptr, on_subscribe_done);
  if (!status.ok()) {
    std::unique_lock<std::mutex> lock(mutex_);
    id_to_callback_map_.erase(id);
  }
  return status;
}

template <typename ID, typename Data, typename Table>
Status SubscriptionExecutor<ID, Data, Table>::AsyncUnsubscribe(
    const ClientID &client_id, const ID &id, const StatusCallback &done) {
  SubscribeCallback<ID, Data> subscribe = nullptr;
  {
    std::unique_lock<std::mutex> lock(mutex_);
    const auto it = id_to_callback_map_.find(id);
    if (it == id_to_callback_map_.end()) {
      RAY_LOG(DEBUG) << "Invalid Unsubscribe! id " << id << " client_id " << client_id;
      return Status::Invalid("Invalid Unsubscribe, no existing subscription found.");
    }
    subscribe = std::move(it->second);
    id_to_callback_map_.erase(it);
  }

  RAY_CHECK(subscribe != nullptr);
  auto on_done = [this, id, subscribe, done](Status status) {
    if (!status.ok()) {
      std::unique_lock<std::mutex> lock(mutex_);
      const auto it = id_to_callback_map_.find(id);
      if (it != id_to_callback_map_.end()) {
        // The initial AsyncUnsubscribe deleted the callback, but the client
        // has subscribed again in the meantime. This new callback will be
        // called if we receive more notifications.
        RAY_LOG(WARNING)
            << "Client called AsyncSubscribe on " << id
            << " while AsyncUnsubscribe was pending, but the unsubscribe failed.";
      } else {
        // The Unsubscribe failed, so restore the initial callback.
        id_to_callback_map_[id] = subscribe;
      }
    }
    if (done != nullptr) {
      done(status);
    }
  };

  return table_.CancelNotifications(JobID::Nil(), id, client_id, on_done);
}

template class SubscriptionExecutor<ActorID, ActorTableData, ActorTable>;
template class SubscriptionExecutor<ActorID, ActorTableData, DirectActorTable>;
template class SubscriptionExecutor<JobID, JobTableData, JobTable>;
template class SubscriptionExecutor<TaskID, TaskTableData, raylet::TaskTable>;
template class SubscriptionExecutor<ObjectID, ObjectChangeNotification, ObjectTable>;
<<<<<<< HEAD
template class SubscriptionExecutor<ClientID, ResourceChangeNotification,
                                    DynamicResourceTable>;
=======
template class SubscriptionExecutor<ClientID, HeartbeatTableData, HeartbeatTable>;
template class SubscriptionExecutor<ClientID, HeartbeatBatchTableData,
                                    HeartbeatBatchTable>;
>>>>>>> a7e9d639

}  // namespace gcs

}  // namespace ray<|MERGE_RESOLUTION|>--- conflicted
+++ resolved
@@ -189,14 +189,11 @@
 template class SubscriptionExecutor<JobID, JobTableData, JobTable>;
 template class SubscriptionExecutor<TaskID, TaskTableData, raylet::TaskTable>;
 template class SubscriptionExecutor<ObjectID, ObjectChangeNotification, ObjectTable>;
-<<<<<<< HEAD
 template class SubscriptionExecutor<ClientID, ResourceChangeNotification,
                                     DynamicResourceTable>;
-=======
 template class SubscriptionExecutor<ClientID, HeartbeatTableData, HeartbeatTable>;
 template class SubscriptionExecutor<ClientID, HeartbeatBatchTableData,
                                     HeartbeatBatchTable>;
->>>>>>> a7e9d639
 
 }  // namespace gcs
 
