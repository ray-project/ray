--- conflicted
+++ resolved
@@ -134,17 +134,11 @@
       shard_contexts_.push_back(std::make_shared<RedisContext>(io_service));
       Status portReachable = shard_contexts_[i]->PingPort(addresses[i], ports[i]);
       if (!portReachable.ok()) {
-<<<<<<< HEAD
-        RAY_LOG(WARNING) << portReachable.message() << " Since we successfully connected"
+        RAY_LOG(WARNING) << "Received Redis shard address " << addresses[i] << ":" << ports[i] << "from Redis head " << options_.server_ip_ << ":" << options_.server_port_ << ". " << portReachable.message() << " Since we successfully connected"
                          << " to the address you provided " << options_.server_ip_ << ":"
                          << options_.server_port_ << ", we will look for the shard at "
                          << options_.server_ip_ << ":" << ports[i];
         addresses[i] = options_.server_ip_;
-=======
-        RAY_LOG(WARNING) << "Successfully connected to " << options_.server_ip_ << ":"
-                         << options_.server_port_ << ", but not to the shard address it "
-                         << "sent: " << portReachable.message();
->>>>>>> 4d5b0bed
       }
       RAY_CHECK_OK(shard_contexts_[i]->Connect(addresses[i], ports[i], /*sharding=*/true,
                                                /*password=*/options_.password_));
