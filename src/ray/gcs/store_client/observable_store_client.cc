// Copyright 2017 The Ray Authors.
//
// Licensed under the Apache License, Version 2.0 (the "License");
// you may not use this file except in compliance with the License.
// You may obtain a copy of the License at
//
//  http://www.apache.org/licenses/LICENSE-2.0
//
// Unless required by applicable law or agreed to in writing, software
// distributed under the License is distributed on an "AS IS" BASIS,
// WITHOUT WARRANTIES OR CONDITIONS OF ANY KIND, either express or implied.
// See the License for the specific language governing permissions and
// limitations under the License.

#include "ray/gcs/store_client/observable_store_client.h"

#include <string>
#include <utility>
#include <vector>

#include "absl/time/time.h"
#include "ray/stats/metric_defs.h"

namespace ray {
namespace gcs {

Status ObservableStoreClient::AsyncPut(const std::string &table_name,
                                       const std::string &key,
                                       std::string data,
                                       bool overwrite,
                                       Postable<void(bool)> callback) {
  auto start = absl::GetCurrentTimeNanos();
<<<<<<< HEAD
  STATS_gcs_storage_operation_count.Record(
      1, {{"Operation", "Put"}, {"TableName", table_name}});
=======
  ray::stats::STATS_gcs_storage_operation_count.Record(1, "Put");
>>>>>>> 8ea94573
  return delegate_->AsyncPut(
      table_name,
      key,
      data,
      overwrite,
      std::move(callback).OnInvocation([start, table_name]() {
        auto end = absl::GetCurrentTimeNanos();
<<<<<<< HEAD
        STATS_gcs_storage_operation_latency_ms.Record(
            absl::ToDoubleMilliseconds(absl::Nanoseconds(end - start)),
            {{"Operation", "Put"}, {"TableName", table_name}});
=======
        ray::stats::STATS_gcs_storage_operation_latency_ms.Record(
            absl::ToDoubleMilliseconds(absl::Nanoseconds(end - start)), "Put");
>>>>>>> 8ea94573
      }));
}

Status ObservableStoreClient::AsyncGet(
    const std::string &table_name,
    const std::string &key,
    ToPostable<OptionalItemCallback<std::string>> callback) {
  auto start = absl::GetCurrentTimeNanos();
<<<<<<< HEAD
  STATS_gcs_storage_operation_count.Record(
      1, {{"Operation", "Get"}, {"TableName", table_name}});
  return delegate_->AsyncGet(
      table_name, key, std::move(callback).OnInvocation([start, table_name]() {
        auto end = absl::GetCurrentTimeNanos();
        STATS_gcs_storage_operation_latency_ms.Record(
            absl::ToDoubleMilliseconds(absl::Nanoseconds(end - start)),
            {{"Operation", "Get"}, {"TableName", table_name}});
      }));
=======
  ray::stats::STATS_gcs_storage_operation_count.Record(1, "Get");
  return delegate_->AsyncGet(table_name, key, std::move(callback).OnInvocation([start]() {
    auto end = absl::GetCurrentTimeNanos();
    ray::stats::STATS_gcs_storage_operation_latency_ms.Record(
        absl::ToDoubleMilliseconds(absl::Nanoseconds(end - start)), "Get");
  }));
>>>>>>> 8ea94573
}

Status ObservableStoreClient::AsyncGetAll(
    const std::string &table_name,
    Postable<void(absl::flat_hash_map<std::string, std::string>)> callback) {
  auto start = absl::GetCurrentTimeNanos();
<<<<<<< HEAD
  STATS_gcs_storage_operation_count.Record(
      1, {{"Operation", "GetAll"}, {"TableName", table_name}});
  return delegate_->AsyncGetAll(
      table_name, std::move(callback).OnInvocation([start, table_name]() {
        auto end = absl::GetCurrentTimeNanos();
        STATS_gcs_storage_operation_latency_ms.Record(
            absl::ToDoubleMilliseconds(absl::Nanoseconds(end - start)),
            {{"Operation", "GetAll"}, {"TableName", table_name}});
      }));
=======
  ray::stats::STATS_gcs_storage_operation_count.Record(1, "GetAll");
  return delegate_->AsyncGetAll(table_name, std::move(callback).OnInvocation([start]() {
    auto end = absl::GetCurrentTimeNanos();
    ray::stats::STATS_gcs_storage_operation_latency_ms.Record(
        absl::ToDoubleMilliseconds(absl::Nanoseconds(end - start)), "GetAll");
  }));
>>>>>>> 8ea94573
}

Status ObservableStoreClient::AsyncMultiGet(
    const std::string &table_name,
    const std::vector<std::string> &keys,
    Postable<void(absl::flat_hash_map<std::string, std::string>)> callback) {
  auto start = absl::GetCurrentTimeNanos();
<<<<<<< HEAD
  STATS_gcs_storage_operation_count.Record(
      1, {{"Operation", "MultiGet"}, {"TableName", table_name}});
=======
  ray::stats::STATS_gcs_storage_operation_count.Record(1, "MultiGet");
>>>>>>> 8ea94573
  return delegate_->AsyncMultiGet(
      table_name, keys, std::move(callback).OnInvocation([start, table_name]() {
        auto end = absl::GetCurrentTimeNanos();
<<<<<<< HEAD
        STATS_gcs_storage_operation_latency_ms.Record(
            absl::ToDoubleMilliseconds(absl::Nanoseconds(end - start)),
            {{"Operation", "MultiGet"}, {"TableName", table_name}});
=======
        ray::stats::STATS_gcs_storage_operation_latency_ms.Record(
            absl::ToDoubleMilliseconds(absl::Nanoseconds(end - start)), "MultiGet");
>>>>>>> 8ea94573
      }));
}

Status ObservableStoreClient::AsyncDelete(const std::string &table_name,
                                          const std::string &key,
                                          Postable<void(bool)> callback) {
  auto start = absl::GetCurrentTimeNanos();
<<<<<<< HEAD
  STATS_gcs_storage_operation_count.Record(
      1, {{"Operation", "Delete"}, {"TableName", table_name}});
=======
  ray::stats::STATS_gcs_storage_operation_count.Record(1, "Delete");
>>>>>>> 8ea94573
  return delegate_->AsyncDelete(
      table_name, key, std::move(callback).OnInvocation([start, table_name]() {
        auto end = absl::GetCurrentTimeNanos();
<<<<<<< HEAD
        STATS_gcs_storage_operation_latency_ms.Record(
            absl::ToDoubleMilliseconds(absl::Nanoseconds(end - start)),
            {{"Operation", "Delete"}, {"TableName", table_name}});
=======
        ray::stats::STATS_gcs_storage_operation_latency_ms.Record(
            absl::ToDoubleMilliseconds(absl::Nanoseconds(end - start)), "Delete");
>>>>>>> 8ea94573
      }));
}

Status ObservableStoreClient::AsyncBatchDelete(const std::string &table_name,
                                               const std::vector<std::string> &keys,
                                               Postable<void(int64_t)> callback) {
  auto start = absl::GetCurrentTimeNanos();
<<<<<<< HEAD
  STATS_gcs_storage_operation_count.Record(
      1, {{"Operation", "BatchDelete"}, {"TableName", table_name}});
=======
  ray::stats::STATS_gcs_storage_operation_count.Record(1, "BatchDelete");
>>>>>>> 8ea94573
  return delegate_->AsyncBatchDelete(
      table_name, keys, std::move(callback).OnInvocation([start, table_name]() {
        auto end = absl::GetCurrentTimeNanos();
<<<<<<< HEAD
        STATS_gcs_storage_operation_latency_ms.Record(
            absl::ToDoubleMilliseconds(absl::Nanoseconds(end - start)),
            {{"Operation", "BatchDelete"}, {"TableName", table_name}});
=======
        ray::stats::STATS_gcs_storage_operation_latency_ms.Record(
            absl::ToDoubleMilliseconds(absl::Nanoseconds(end - start)), "BatchDelete");
>>>>>>> 8ea94573
      }));
}

Status ObservableStoreClient::AsyncGetNextJobID(Postable<void(int)> callback) {
  return delegate_->AsyncGetNextJobID(std::move(callback));
}

Status ObservableStoreClient::AsyncGetKeys(
    const std::string &table_name,
    const std::string &prefix,
    Postable<void(std::vector<std::string>)> callback) {
  auto start = absl::GetCurrentTimeNanos();
<<<<<<< HEAD
  STATS_gcs_storage_operation_count.Record(
      1, {{"Operation", "GetKeys"}, {"TableName", table_name}});
=======
  ray::stats::STATS_gcs_storage_operation_count.Record(1, "GetKeys");
>>>>>>> 8ea94573
  return delegate_->AsyncGetKeys(
      table_name, prefix, std::move(callback).OnInvocation([start, table_name]() {
        auto end = absl::GetCurrentTimeNanos();
<<<<<<< HEAD
        STATS_gcs_storage_operation_latency_ms.Record(
            absl::ToDoubleMilliseconds(absl::Nanoseconds(end - start)),
            {{"Operation", "GetKeys"}, {"TableName", table_name}});
=======
        ray::stats::STATS_gcs_storage_operation_latency_ms.Record(
            absl::ToDoubleMilliseconds(absl::Nanoseconds(end - start)), "GetKeys");
>>>>>>> 8ea94573
      }));
}

Status ObservableStoreClient::AsyncExists(const std::string &table_name,
                                          const std::string &key,
                                          Postable<void(bool)> callback) {
  auto start = absl::GetCurrentTimeNanos();
<<<<<<< HEAD
  STATS_gcs_storage_operation_count.Record(
      1, {{"Operation", "Exists"}, {"TableName", table_name}});
=======
  ray::stats::STATS_gcs_storage_operation_count.Record(1, "Exists");
>>>>>>> 8ea94573
  return delegate_->AsyncExists(
      table_name, key, std::move(callback).OnInvocation([start, table_name]() {
        auto end = absl::GetCurrentTimeNanos();
<<<<<<< HEAD
        STATS_gcs_storage_operation_latency_ms.Record(
            absl::ToDoubleMilliseconds(absl::Nanoseconds(end - start)),
            {{"Operation", "Exists"}, {"TableName", table_name}});
=======
        ray::stats::STATS_gcs_storage_operation_latency_ms.Record(
            absl::ToDoubleMilliseconds(absl::Nanoseconds(end - start)), "Exists");
>>>>>>> 8ea94573
      }));
}

}  // namespace gcs

}  // namespace ray<|MERGE_RESOLUTION|>--- conflicted
+++ resolved
@@ -30,12 +30,8 @@
                                        bool overwrite,
                                        Postable<void(bool)> callback) {
   auto start = absl::GetCurrentTimeNanos();
-<<<<<<< HEAD
-  STATS_gcs_storage_operation_count.Record(
+  ray::stats::STATS_gcs_storage_operation_count.Record(
       1, {{"Operation", "Put"}, {"TableName", table_name}});
-=======
-  ray::stats::STATS_gcs_storage_operation_count.Record(1, "Put");
->>>>>>> 8ea94573
   return delegate_->AsyncPut(
       table_name,
       key,
@@ -43,14 +39,9 @@
       overwrite,
       std::move(callback).OnInvocation([start, table_name]() {
         auto end = absl::GetCurrentTimeNanos();
-<<<<<<< HEAD
-        STATS_gcs_storage_operation_latency_ms.Record(
+        ray::stats::STATS_gcs_storage_operation_latency_ms.Record(
             absl::ToDoubleMilliseconds(absl::Nanoseconds(end - start)),
             {{"Operation", "Put"}, {"TableName", table_name}});
-=======
-        ray::stats::STATS_gcs_storage_operation_latency_ms.Record(
-            absl::ToDoubleMilliseconds(absl::Nanoseconds(end - start)), "Put");
->>>>>>> 8ea94573
       }));
 }
 
@@ -59,48 +50,30 @@
     const std::string &key,
     ToPostable<OptionalItemCallback<std::string>> callback) {
   auto start = absl::GetCurrentTimeNanos();
-<<<<<<< HEAD
-  STATS_gcs_storage_operation_count.Record(
+  ray::stats::STATS_gcs_storage_operation_count.Record(
       1, {{"Operation", "Get"}, {"TableName", table_name}});
   return delegate_->AsyncGet(
       table_name, key, std::move(callback).OnInvocation([start, table_name]() {
         auto end = absl::GetCurrentTimeNanos();
-        STATS_gcs_storage_operation_latency_ms.Record(
+        ray::stats::STATS_gcs_storage_operation_latency_ms.Record(
             absl::ToDoubleMilliseconds(absl::Nanoseconds(end - start)),
             {{"Operation", "Get"}, {"TableName", table_name}});
       }));
-=======
-  ray::stats::STATS_gcs_storage_operation_count.Record(1, "Get");
-  return delegate_->AsyncGet(table_name, key, std::move(callback).OnInvocation([start]() {
-    auto end = absl::GetCurrentTimeNanos();
-    ray::stats::STATS_gcs_storage_operation_latency_ms.Record(
-        absl::ToDoubleMilliseconds(absl::Nanoseconds(end - start)), "Get");
-  }));
->>>>>>> 8ea94573
 }
 
 Status ObservableStoreClient::AsyncGetAll(
     const std::string &table_name,
     Postable<void(absl::flat_hash_map<std::string, std::string>)> callback) {
   auto start = absl::GetCurrentTimeNanos();
-<<<<<<< HEAD
-  STATS_gcs_storage_operation_count.Record(
+  ray::stats::STATS_gcs_storage_operation_count.Record(
       1, {{"Operation", "GetAll"}, {"TableName", table_name}});
   return delegate_->AsyncGetAll(
       table_name, std::move(callback).OnInvocation([start, table_name]() {
         auto end = absl::GetCurrentTimeNanos();
-        STATS_gcs_storage_operation_latency_ms.Record(
+        ray::stats::STATS_gcs_storage_operation_latency_ms.Record(
             absl::ToDoubleMilliseconds(absl::Nanoseconds(end - start)),
             {{"Operation", "GetAll"}, {"TableName", table_name}});
       }));
-=======
-  ray::stats::STATS_gcs_storage_operation_count.Record(1, "GetAll");
-  return delegate_->AsyncGetAll(table_name, std::move(callback).OnInvocation([start]() {
-    auto end = absl::GetCurrentTimeNanos();
-    ray::stats::STATS_gcs_storage_operation_latency_ms.Record(
-        absl::ToDoubleMilliseconds(absl::Nanoseconds(end - start)), "GetAll");
-  }));
->>>>>>> 8ea94573
 }
 
 Status ObservableStoreClient::AsyncMultiGet(
@@ -108,23 +81,14 @@
     const std::vector<std::string> &keys,
     Postable<void(absl::flat_hash_map<std::string, std::string>)> callback) {
   auto start = absl::GetCurrentTimeNanos();
-<<<<<<< HEAD
-  STATS_gcs_storage_operation_count.Record(
+  ray::stats::STATS_gcs_storage_operation_count.Record(
       1, {{"Operation", "MultiGet"}, {"TableName", table_name}});
-=======
-  ray::stats::STATS_gcs_storage_operation_count.Record(1, "MultiGet");
->>>>>>> 8ea94573
   return delegate_->AsyncMultiGet(
       table_name, keys, std::move(callback).OnInvocation([start, table_name]() {
         auto end = absl::GetCurrentTimeNanos();
-<<<<<<< HEAD
-        STATS_gcs_storage_operation_latency_ms.Record(
+        ray::stats::STATS_gcs_storage_operation_latency_ms.Record(
             absl::ToDoubleMilliseconds(absl::Nanoseconds(end - start)),
             {{"Operation", "MultiGet"}, {"TableName", table_name}});
-=======
-        ray::stats::STATS_gcs_storage_operation_latency_ms.Record(
-            absl::ToDoubleMilliseconds(absl::Nanoseconds(end - start)), "MultiGet");
->>>>>>> 8ea94573
       }));
 }
 
@@ -132,23 +96,14 @@
                                           const std::string &key,
                                           Postable<void(bool)> callback) {
   auto start = absl::GetCurrentTimeNanos();
-<<<<<<< HEAD
-  STATS_gcs_storage_operation_count.Record(
+  ray::stats::STATS_gcs_storage_operation_count.Record(
       1, {{"Operation", "Delete"}, {"TableName", table_name}});
-=======
-  ray::stats::STATS_gcs_storage_operation_count.Record(1, "Delete");
->>>>>>> 8ea94573
   return delegate_->AsyncDelete(
       table_name, key, std::move(callback).OnInvocation([start, table_name]() {
         auto end = absl::GetCurrentTimeNanos();
-<<<<<<< HEAD
-        STATS_gcs_storage_operation_latency_ms.Record(
+        ray::stats::STATS_gcs_storage_operation_latency_ms.Record(
             absl::ToDoubleMilliseconds(absl::Nanoseconds(end - start)),
             {{"Operation", "Delete"}, {"TableName", table_name}});
-=======
-        ray::stats::STATS_gcs_storage_operation_latency_ms.Record(
-            absl::ToDoubleMilliseconds(absl::Nanoseconds(end - start)), "Delete");
->>>>>>> 8ea94573
       }));
 }
 
@@ -156,23 +111,14 @@
                                                const std::vector<std::string> &keys,
                                                Postable<void(int64_t)> callback) {
   auto start = absl::GetCurrentTimeNanos();
-<<<<<<< HEAD
-  STATS_gcs_storage_operation_count.Record(
+  ray::stats::STATS_gcs_storage_operation_count.Record(
       1, {{"Operation", "BatchDelete"}, {"TableName", table_name}});
-=======
-  ray::stats::STATS_gcs_storage_operation_count.Record(1, "BatchDelete");
->>>>>>> 8ea94573
   return delegate_->AsyncBatchDelete(
       table_name, keys, std::move(callback).OnInvocation([start, table_name]() {
         auto end = absl::GetCurrentTimeNanos();
-<<<<<<< HEAD
-        STATS_gcs_storage_operation_latency_ms.Record(
+        ray::stats::STATS_gcs_storage_operation_latency_ms.Record(
             absl::ToDoubleMilliseconds(absl::Nanoseconds(end - start)),
             {{"Operation", "BatchDelete"}, {"TableName", table_name}});
-=======
-        ray::stats::STATS_gcs_storage_operation_latency_ms.Record(
-            absl::ToDoubleMilliseconds(absl::Nanoseconds(end - start)), "BatchDelete");
->>>>>>> 8ea94573
       }));
 }
 
@@ -185,23 +131,14 @@
     const std::string &prefix,
     Postable<void(std::vector<std::string>)> callback) {
   auto start = absl::GetCurrentTimeNanos();
-<<<<<<< HEAD
-  STATS_gcs_storage_operation_count.Record(
+  ray::stats::STATS_gcs_storage_operation_count.Record(
       1, {{"Operation", "GetKeys"}, {"TableName", table_name}});
-=======
-  ray::stats::STATS_gcs_storage_operation_count.Record(1, "GetKeys");
->>>>>>> 8ea94573
   return delegate_->AsyncGetKeys(
       table_name, prefix, std::move(callback).OnInvocation([start, table_name]() {
         auto end = absl::GetCurrentTimeNanos();
-<<<<<<< HEAD
-        STATS_gcs_storage_operation_latency_ms.Record(
+        ray::stats::STATS_gcs_storage_operation_latency_ms.Record(
             absl::ToDoubleMilliseconds(absl::Nanoseconds(end - start)),
             {{"Operation", "GetKeys"}, {"TableName", table_name}});
-=======
-        ray::stats::STATS_gcs_storage_operation_latency_ms.Record(
-            absl::ToDoubleMilliseconds(absl::Nanoseconds(end - start)), "GetKeys");
->>>>>>> 8ea94573
       }));
 }
 
@@ -209,23 +146,14 @@
                                           const std::string &key,
                                           Postable<void(bool)> callback) {
   auto start = absl::GetCurrentTimeNanos();
-<<<<<<< HEAD
-  STATS_gcs_storage_operation_count.Record(
+  ray::stats::STATS_gcs_storage_operation_count.Record(
       1, {{"Operation", "Exists"}, {"TableName", table_name}});
-=======
-  ray::stats::STATS_gcs_storage_operation_count.Record(1, "Exists");
->>>>>>> 8ea94573
   return delegate_->AsyncExists(
       table_name, key, std::move(callback).OnInvocation([start, table_name]() {
         auto end = absl::GetCurrentTimeNanos();
-<<<<<<< HEAD
-        STATS_gcs_storage_operation_latency_ms.Record(
+        ray::stats::STATS_gcs_storage_operation_latency_ms.Record(
             absl::ToDoubleMilliseconds(absl::Nanoseconds(end - start)),
             {{"Operation", "Exists"}, {"TableName", table_name}});
-=======
-        ray::stats::STATS_gcs_storage_operation_latency_ms.Record(
-            absl::ToDoubleMilliseconds(absl::Nanoseconds(end - start)), "Exists");
->>>>>>> 8ea94573
       }));
 }
 
