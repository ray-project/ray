// Copyright 2017 The Ray Authors.
//
// Licensed under the Apache License, Version 2.0 (the "License");
// you may not use this file except in compliance with the License.
// You may obtain a copy of the License at
//
//  http://www.apache.org/licenses/LICENSE-2.0
//
// Unless required by applicable law or agreed to in writing, software
// distributed under the License is distributed on an "AS IS" BASIS,
// WITHOUT WARRANTIES OR CONDITIONS OF ANY KIND, either express or implied.
// See the License for the specific language governing permissions and
// limitations under the License.

#ifndef RAY_GCS_STORE_CLIENT_REDIS_STORE_CLIENT_H
#define RAY_GCS_STORE_CLIENT_REDIS_STORE_CLIENT_H

#include <memory>
#include <unordered_set>
#include "ray/gcs/redis_client.h"
#include "ray/gcs/redis_context.h"
#include "ray/gcs/store_client/store_client.h"
#include "ray/protobuf/gcs.pb.h"

namespace ray {

namespace gcs {

<<<<<<< HEAD
template <typename Data>
class RedisStoreClient : public StoreClient<Data> {
=======
class RedisStoreClient : public StoreClient {
>>>>>>> ab278071
 public:
  RedisStoreClient(std::shared_ptr<RedisClient> redis_client)
      : redis_client_(std::move(redis_client)) {}

  Status AsyncPut(const std::string &table_name, const std::string &key,
                  const std::string &data, const StatusCallback &callback) override;

<<<<<<< HEAD
  Status AsyncPut(const std::string &table_name, const std::string &key, const Data &data,
                  const StatusCallback &callback) override;

  Status AsyncPutWithIndex(const std::string &table_name, const std::string &key,
                           const std::string &index_key, const Data &data,
                           const StatusCallback &callback) override;

  Status AsyncGet(const std::string &table_name, const std::string &key,
                  const OptionalItemCallback<Data> &callback) override;

  Status AsyncGetAll(
      const std::string &table_name,
      const SegmentedCallback<std::pair<std::string, Data>> &callback) override;
=======
  Status AsyncPutWithIndex(const std::string &table_name, const std::string &key,
                           const std::string &index_key, const std::string &data,
                           const StatusCallback &callback) override;

  Status AsyncGet(const std::string &table_name, const std::string &key,
                  const OptionalItemCallback<std::string> &callback) override;

  Status AsyncGetAll(
      const std::string &table_name,
      const SegmentedCallback<std::pair<std::string, std::string>> &callback) override;
>>>>>>> ab278071

  Status AsyncDelete(const std::string &table_name, const std::string &key,
                     const StatusCallback &callback) override;

  Status AsyncDeleteByIndex(const std::string &table_name, const std::string &index_key,
                            const StatusCallback &callback) override;

 private:
  Status DoPut(const std::string &key, const std::string &data,
               const StatusCallback &callback);

  std::shared_ptr<RedisClient> redis_client_;
};

}  // namespace gcs

}  // namespace ray

#endif  // RAY_GCS_STORE_CLIENT_REDIS_STORE_CLIENT_H<|MERGE_RESOLUTION|>--- conflicted
+++ resolved
@@ -26,12 +26,7 @@
 
 namespace gcs {
 
-<<<<<<< HEAD
-template <typename Data>
-class RedisStoreClient : public StoreClient<Data> {
-=======
 class RedisStoreClient : public StoreClient {
->>>>>>> ab278071
  public:
   RedisStoreClient(std::shared_ptr<RedisClient> redis_client)
       : redis_client_(std::move(redis_client)) {}
@@ -39,21 +34,6 @@
   Status AsyncPut(const std::string &table_name, const std::string &key,
                   const std::string &data, const StatusCallback &callback) override;
 
-<<<<<<< HEAD
-  Status AsyncPut(const std::string &table_name, const std::string &key, const Data &data,
-                  const StatusCallback &callback) override;
-
-  Status AsyncPutWithIndex(const std::string &table_name, const std::string &key,
-                           const std::string &index_key, const Data &data,
-                           const StatusCallback &callback) override;
-
-  Status AsyncGet(const std::string &table_name, const std::string &key,
-                  const OptionalItemCallback<Data> &callback) override;
-
-  Status AsyncGetAll(
-      const std::string &table_name,
-      const SegmentedCallback<std::pair<std::string, Data>> &callback) override;
-=======
   Status AsyncPutWithIndex(const std::string &table_name, const std::string &key,
                            const std::string &index_key, const std::string &data,
                            const StatusCallback &callback) override;
@@ -64,7 +44,6 @@
   Status AsyncGetAll(
       const std::string &table_name,
       const SegmentedCallback<std::pair<std::string, std::string>> &callback) override;
->>>>>>> ab278071
 
   Status AsyncDelete(const std::string &table_name, const std::string &key,
                      const StatusCallback &callback) override;
