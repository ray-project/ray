// Copyright 2017 The Ray Authors.
//
// Licensed under the Apache License, Version 2.0 (the "License");
// you may not use this file except in compliance with the License.
// You may obtain a copy of the License at
//
//  http://www.apache.org/licenses/LICENSE-2.0
//
// Unless required by applicable law or agreed to in writing, software
// distributed under the License is distributed on an "AS IS" BASIS,
// WITHOUT WARRANTIES OR CONDITIONS OF ANY KIND, either express or implied.
// See the License for the specific language governing permissions and
// limitations under the License.

#include "ray/gcs/store_client/redis_store_client.h"

#include <functional>
#include <regex>

#include "absl/strings/match.h"
#include "absl/strings/str_cat.h"
#include "ray/gcs/redis_context.h"
#include "ray/util/logging.h"

namespace ray {

namespace gcs {

namespace {

const std::string_view kTableSeparator = ":";
const std::string_view kClusterSeparator = "@";

// "[, ], -, ?, *, ^, \" are special chars in Redis pattern matching.
// escape them with / according to the doc:
// https://redis.io/commands/keys/
std::string EscapeMatchPattern(const std::string &s) {
  static std::regex kSpecialChars("\\[|\\]|-|\\?|\\*|\\^|\\\\");
  return std::regex_replace(s, kSpecialChars, "\\$&");
}

std::string GenRedisKey(const std::string &external_storage_namespace,
                        const std::string &table_name,
                        const std::string &key) {
  return absl::StrCat(
      external_storage_namespace, kClusterSeparator, table_name, kTableSeparator, key);
}

std::string GenKeyRedisMatchPattern(const std::string &external_storage_namespace,
                                    const std::string &table_name) {
  return absl::StrCat(EscapeMatchPattern(external_storage_namespace),
                      kClusterSeparator,
                      EscapeMatchPattern(table_name),
                      kTableSeparator,
                      "*");
}

std::string GenKeyRedisMatchPattern(const std::string &external_storage_namespace,
                                    const std::string &table_name,
                                    const std::string &key) {
  return absl::StrCat(EscapeMatchPattern(external_storage_namespace),
                      kClusterSeparator,
                      EscapeMatchPattern(table_name),
                      kTableSeparator,
                      EscapeMatchPattern(key),
                      "*");
}

std::vector<std::vector<std::string>> GenCommandsBatched(
    const std::string &command,
    const std::string &hash_field,
    const std::vector<std::string> &keys) {
  std::vector<std::vector<std::string>> batched_requests;
  for (auto &key : keys) {
    // If it's empty or the last batch is full, add a new batch.
    if (batched_requests.empty() ||
        batched_requests.back().size() - 1 ==
            RayConfig::instance().maximum_gcs_storage_operation_batch_size()) {
      batched_requests.emplace_back(std::vector<std::string>());
      batched_requests.back().push_back(command);
      batched_requests.back().push_back(hash_field);
    }
    batched_requests.back().push_back(key);
  }
  return batched_requests;
}

std::string GetKeyFromRedisKey(const std::string &external_storage_namespace,
                               const std::string &redis_key,
                               const std::string &table_name) {
  auto pos = external_storage_namespace.size() + kClusterSeparator.size() +
             table_name.size() + kTableSeparator.size();
  return redis_key.substr(pos, redis_key.size() - pos);
}

}  // namespace

void RedisStoreClient::MGetValues(const std::string &table_name,
                                  const std::vector<std::string> &keys,
                                  const MapCallback<std::string, std::string> &callback) {
  // The `MGET` command for each shard.
  auto batched_commands = GenCommandsBatched("HMGET", external_storage_namespace_, keys);
  auto total_count = batched_commands.size();
  auto finished_count = std::make_shared<size_t>(0);
  auto key_value_map = std::make_shared<absl::flat_hash_map<std::string, std::string>>();

  for (auto &command : batched_commands) {
    auto mget_keys = std::move(command);
    std::vector<std::string> partition_keys(mget_keys.begin() + 2, mget_keys.end());
    auto mget_callback = [this,
                          table_name,
                          finished_count,
                          total_count,
                          mget_keys,
                          callback,
                          key_value_map](const std::shared_ptr<CallbackReply> &reply) {
      if (!reply->IsNil()) {
        auto value = reply->ReadAsStringArray();
        // The 0 th element of mget_keys is "MGET", so we start from the 1 th
        // element.
        for (size_t index = 0; index < value.size(); ++index) {
          if (value[index].has_value()) {
            (*key_value_map)[GetKeyFromRedisKey(
                external_storage_namespace_, mget_keys[index + 2], table_name)] =
                *(value[index]);
          }
        }
      }

      ++(*finished_count);
      if (*finished_count == total_count) {
        callback(std::move(*key_value_map));
      }
    };
    SendRedisCmd(
        std::move(partition_keys), std::move(mget_keys), std::move(mget_callback));
  }
}

RedisStoreClient::RedisStoreClient(std::shared_ptr<RedisClient> redis_client)
    : external_storage_namespace_(::RayConfig::instance().external_storage_namespace()),
      redis_client_(std::move(redis_client)) {
  RAY_CHECK(!absl::StrContains(external_storage_namespace_, kClusterSeparator))
      << "Storage namespace (" << external_storage_namespace_ << ") shouldn't contain "
      << kClusterSeparator << ".";
}

Status RedisStoreClient::AsyncPut(const std::string &table_name,
                                  const std::string &key,
                                  const std::string &data,
                                  bool overwrite,
                                  std::function<void(bool)> callback) {
  return DoPut(GenRedisKey(external_storage_namespace_, table_name, key),
               data,
               overwrite,
               callback);
}

Status RedisStoreClient::AsyncGet(const std::string &table_name,
                                  const std::string &key,
                                  const OptionalItemCallback<std::string> &callback) {
  RAY_CHECK(callback != nullptr);

  auto redis_callback = [callback](const std::shared_ptr<CallbackReply> &reply) {
    boost::optional<std::string> result;
    if (!reply->IsNil()) {
      result = reply->ReadAsString();
    }
    callback(Status::OK(), std::move(result));
  };

  std::string redis_key = GenRedisKey(external_storage_namespace_, table_name, key);
  std::vector<std::string> args = {"HGET", external_storage_namespace_, redis_key};
  SendRedisCmd({redis_key}, std::move(args), std::move(redis_callback));
  return Status::OK();
}

Status RedisStoreClient::AsyncGetAll(
    const std::string &table_name,
    const MapCallback<std::string, std::string> &callback) {
  RAY_CHECK(callback);
  std::string match_pattern =
      GenKeyRedisMatchPattern(external_storage_namespace_, table_name);
  auto scanner = std::make_shared<RedisScanner>(
      redis_client_, external_storage_namespace_, table_name);
  auto on_done = [callback,
                  scanner](absl::flat_hash_map<std::string, std::string> &&result) {
    callback(std::move(result));
  };
  return scanner->ScanKeysAndValues(match_pattern, on_done);
}

Status RedisStoreClient::AsyncDelete(const std::string &table_name,
                                     const std::string &key,
                                     std::function<void(bool)> callback) {
  return AsyncBatchDelete(table_name, {key}, [callback](int64_t cnt) {
    if (callback != nullptr) {
      callback(cnt > 0);
    }
  });
}

Status RedisStoreClient::AsyncBatchDelete(const std::string &table_name,
                                          const std::vector<std::string> &keys,
                                          std::function<void(int64_t)> callback) {
  if (keys.empty()) {
    if (callback) {
      callback(0);
    }
    return Status::OK();
  }
  std::vector<std::string> redis_keys;
  redis_keys.reserve(keys.size());
  for (auto &key : keys) {
    redis_keys.push_back(GenRedisKey(external_storage_namespace_, table_name, key));
  }
  return DeleteByKeys(redis_keys, callback);
}

Status RedisStoreClient::AsyncMultiGet(
    const std::string &table_name,
    const std::vector<std::string> &keys,
    const MapCallback<std::string, std::string> &callback) {
  RAY_CHECK(callback);
  if (keys.empty()) {
    callback({});
    return Status::OK();
  }
  std::vector<std::string> true_keys;
  for (auto &key : keys) {
    true_keys.push_back(GenRedisKey(external_storage_namespace_, table_name, key));
  }
  MGetValues(table_name, true_keys, callback);
  return Status::OK();
}

size_t RedisStoreClient::PushToSendingQueue(const std::vector<std::string> &keys,
                                            std::function<void()> send_request) {
  size_t queue_added = 0;
  for (const auto &key : keys) {
    auto [op_iter, added] =
        pending_redis_request_by_key_.emplace(key, std::queue<std::function<void()>>());
    if (added) {
      queue_added++;
    }
    if (added) {
      // As an optimization, if there is no in-flight request in this queue, we
      // don't need to store the actual send_request in the queue but just need
      // a placeholder (to indicate there are pending requests). This is because either
      // the send_request will be fired immediately (if all the depending queues are
      // empty). otherwise the send_request in the last queue with pending in-flight
      // requests will be called. In either case, the send_request will not be called in
      // this queue.
      op_iter->second.push(nullptr);
    } else {
      op_iter->second.push(send_request);
    }
  }
  return queue_added;
}

std::vector<std::function<void()>> RedisStoreClient::TakeRequestsFromSendingQueue(
    const std::vector<std::string> &keys) {
  std::vector<std::function<void()>> send_requests;
  for (const auto &key : keys) {
    auto [op_iter, added] =
        pending_redis_request_by_key_.emplace(key, std::queue<std::function<void()>>());
    RAY_CHECK(added == false) << "Pop from a queue doesn't exist: " << key;
    RAY_CHECK(op_iter->second.front() == nullptr);
    op_iter->second.pop();
    if (op_iter->second.empty()) {
      pending_redis_request_by_key_.erase(op_iter);
    } else {
      send_requests.emplace_back(std::move(op_iter->second.front()));
    }
  }
  return send_requests;
}

void RedisStoreClient::SendRedisCmd(std::vector<std::string> keys,
                                    std::vector<std::string> args,
                                    RedisCallback redis_callback) {
  RAY_CHECK(!keys.empty());
  // The number of keys that's ready for this request.
  // For a query reading or writing multiple keys, we need a counter
  // to check whether all existing requests for this keys have been
  // processed.
  auto num_ready_keys = std::make_shared<size_t>(0);
  std::function<void()> send_redis = [this,
                                      num_ready_keys = num_ready_keys,
                                      keys,
                                      args = std::move(args),
                                      redis_callback =
                                          std::move(redis_callback)]() mutable {
    {
      absl::MutexLock lock(&mu_);
      *num_ready_keys += 1;
      RAY_CHECK(*num_ready_keys <= keys.size());
      // There are still pending requets for these keys.
      if (*num_ready_keys != keys.size()) {
        return;
      }
    }
    // Send the actual request
    auto cxt = redis_client_->GetShardContext("");
<<<<<<< HEAD
    cxt->RunArgvAsync(std::move(args),
                      [this,
                       keys = std::move(keys),
                       redis_callback = std::move(redis_callback)](auto reply) {
                        std::vector<std::function<void()>> requests;
                        {
                          absl::MutexLock lock(&mu_);
                          requests = PopFromSendingQueue(keys);
                        }
                        for (auto &request : requests) {
                          request();
                        }
                        if (redis_callback) {
                          redis_callback(reply);
                        }
                      });
=======
    RAY_CHECK_OK(cxt->RunArgvAsync(
        std::move(args),
        [this, keys = std::move(keys), redis_callback = std::move(redis_callback)](
            auto reply) {
          std::vector<std::function<void()>> requests;
          {
            absl::MutexLock lock(&mu_);
            requests = TakeRequestsFromSendingQueue(keys);
          }
          for (auto &request : requests) {
            request();
          }
          if (redis_callback) {
            redis_callback(reply);
          }
        }));
>>>>>>> 2463494c
  };

  {
    absl::MutexLock lock(&mu_);
    auto keys_ready = PushToSendingQueue(keys, send_redis);
    *num_ready_keys += keys_ready;
    // If all queues are empty for each key this request depends on
    // we are safe to fire the request immediately.
    if (*num_ready_keys == keys.size()) {
      *num_ready_keys = keys.size() - 1;
    } else {
      send_redis = nullptr;
    }
  }
  if (send_redis) {
    send_redis();
  }
}

Status RedisStoreClient::DoPut(const std::string &key,
                               const std::string &data,
                               bool overwrite,
                               std::function<void(bool)> callback) {
  std::vector<std::string> args = {
      overwrite ? "HSET" : "HSETNX", external_storage_namespace_, key, data};
  RedisCallback write_callback = nullptr;
  if (callback) {
    write_callback =
        [callback = std::move(callback)](const std::shared_ptr<CallbackReply> &reply) {
          auto added_num = reply->ReadAsInteger();
          callback(added_num != 0);
        };
  }
  SendRedisCmd({key}, std::move(args), std::move(write_callback));
  return Status::OK();
}

Status RedisStoreClient::DeleteByKeys(const std::vector<std::string> &keys,
                                      std::function<void(int64_t)> callback) {
  auto del_cmds = GenCommandsBatched("HDEL", external_storage_namespace_, keys);
  auto total_count = del_cmds.size();
  auto finished_count = std::make_shared<size_t>(0);
  auto num_deleted = std::make_shared<int64_t>(0);
  auto context = redis_client_->GetShardContext("");
  for (auto &command : del_cmds) {
    std::vector<std::string> partition_keys(command.begin() + 2, command.end());
    auto delete_callback = [num_deleted, finished_count, total_count, callback](
                               const std::shared_ptr<CallbackReply> &reply) {
      (*num_deleted) += reply->ReadAsInteger();
      ++(*finished_count);
      if (*finished_count == total_count) {
        if (callback) {
          callback(*num_deleted);
        }
      }
    };
    SendRedisCmd(
        std::move(partition_keys), std::move(command), std::move(delete_callback));
  }
  return Status::OK();
}

RedisStoreClient::RedisScanner::RedisScanner(
    std::shared_ptr<RedisClient> redis_client,
    const std::string &external_storage_namespace,
    const std::string &table_name)
    : table_name_(table_name),
      external_storage_namespace_(external_storage_namespace),
      redis_client_(std::move(redis_client)) {
  for (size_t index = 0; index < redis_client_->GetShardContexts().size(); ++index) {
    shard_to_cursor_[index] = 0;
  }
}

Status RedisStoreClient::RedisScanner::ScanKeysAndValues(
    const std::string &match_pattern,
    const MapCallback<std::string, std::string> &callback) {
  auto on_done = [this, callback](const Status &status) {
    callback(std::move(results_));
  };
  Scan(match_pattern, on_done);
  return Status::OK();
}

void RedisStoreClient::RedisScanner::Scan(const std::string &match_pattern,
                                          const StatusCallback &callback) {
  // This lock guards the iterator over shard_to_cursor_ because the callbacks
  // can remove items from the shard_to_cursor_ map. If performance is a concern,
  // we should consider using a reader-writer lock.
  absl::MutexLock lock(&mutex_);
  if (shard_to_cursor_.empty()) {
    callback(Status::OK());
    return;
  }

  size_t batch_count = RayConfig::instance().maximum_gcs_storage_operation_batch_size();
  for (const auto &item : shard_to_cursor_) {
    ++pending_request_count_;

    size_t shard_index = item.first;
    size_t cursor = item.second;

    auto scan_callback = [this, match_pattern, shard_index, callback](
                             const std::shared_ptr<CallbackReply> &reply) {
      OnScanCallback(match_pattern, shard_index, reply, callback);
    };
    // Scan by prefix from Redis.
    std::vector<std::string> args = {"HSCAN",
                                     external_storage_namespace_,
                                     std::to_string(cursor),
                                     "MATCH",
                                     match_pattern,
                                     "COUNT",
                                     std::to_string(batch_count)};
    auto shard_context = redis_client_->GetShardContexts()[shard_index];
    shard_context->RunArgvAsync(args, scan_callback);
  }
}

void RedisStoreClient::RedisScanner::OnScanCallback(
    const std::string &match_pattern,
    size_t shard_index,
    const std::shared_ptr<CallbackReply> &reply,
    const StatusCallback &callback) {
  RAY_CHECK(reply);
  std::vector<std::string> scan_result;
  size_t cursor = reply->ReadAsScanArray(&scan_result);
  // Update shard cursors and results_.
  {
    absl::MutexLock lock(&mutex_);
    auto shard_it = shard_to_cursor_.find(shard_index);
    RAY_CHECK(shard_it != shard_to_cursor_.end());
    // If cursor is equal to 0, it means that the scan of this shard is finished, so we
    // erase it from shard_to_cursor_.
    if (cursor == 0) {
      shard_to_cursor_.erase(shard_it);
    } else {
      shard_it->second = cursor;
    }
    RAY_CHECK(scan_result.size() % 2 == 0);
    for (size_t i = 0; i < scan_result.size(); i += 2) {
      auto key = GetKeyFromRedisKey(
          external_storage_namespace_, std::move(scan_result[i]), table_name_);
      results_.emplace(std::move(key), std::move(scan_result[i + 1]));
    }
  }

  // If pending_request_count_ is equal to 0, it means that the scan of this batch is
  // completed and the next batch is started if any.
  if (--pending_request_count_ == 0) {
    Scan(match_pattern, callback);
  }
}

int RedisStoreClient::GetNextJobID() { return redis_client_->GetNextJobID(); }

Status RedisStoreClient::AsyncGetKeys(
    const std::string &table_name,
    const std::string &prefix,
    std::function<void(std::vector<std::string>)> callback) {
  std::string match_pattern =
      GenKeyRedisMatchPattern(external_storage_namespace_, table_name, prefix);
  auto scanner = std::make_shared<RedisScanner>(
      redis_client_, external_storage_namespace_, table_name);

  auto on_done = [table_name, callback, scanner](auto redis_result) {
    std::vector<std::string> result;
    result.reserve(redis_result.size());
    for (const auto &[key, _] : redis_result) {
      result.push_back(key);
    }
    callback(std::move(result));
  };
  return scanner->ScanKeysAndValues(match_pattern, on_done);
}

Status RedisStoreClient::AsyncExists(const std::string &table_name,
                                     const std::string &key,
                                     std::function<void(bool)> callback) {
  std::string redis_key = GenRedisKey(external_storage_namespace_, table_name, key);
  std::vector<std::string> args = {"HEXISTS", external_storage_namespace_, redis_key};
  SendRedisCmd(
      {redis_key},
      std::move(args),
      [callback = std::move(callback)](const std::shared_ptr<CallbackReply> &reply) {
        bool exists = reply->ReadAsInteger() > 0;
        callback(exists);
      });
  return Status::OK();
}

}  // namespace gcs

}  // namespace ray<|MERGE_RESOLUTION|>--- conflicted
+++ resolved
@@ -303,25 +303,7 @@
     }
     // Send the actual request
     auto cxt = redis_client_->GetShardContext("");
-<<<<<<< HEAD
-    cxt->RunArgvAsync(std::move(args),
-                      [this,
-                       keys = std::move(keys),
-                       redis_callback = std::move(redis_callback)](auto reply) {
-                        std::vector<std::function<void()>> requests;
-                        {
-                          absl::MutexLock lock(&mu_);
-                          requests = PopFromSendingQueue(keys);
-                        }
-                        for (auto &request : requests) {
-                          request();
-                        }
-                        if (redis_callback) {
-                          redis_callback(reply);
-                        }
-                      });
-=======
-    RAY_CHECK_OK(cxt->RunArgvAsync(
+    cxt->RunArgvAsync(
         std::move(args),
         [this, keys = std::move(keys), redis_callback = std::move(redis_callback)](
             auto reply) {
@@ -336,8 +318,7 @@
           if (redis_callback) {
             redis_callback(reply);
           }
-        }));
->>>>>>> 2463494c
+        });
   };
 
   {
