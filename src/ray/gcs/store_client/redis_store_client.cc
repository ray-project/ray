// Copyright 2017 The Ray Authors.
//
// Licensed under the Apache License, Version 2.0 (the "License");
// you may not use this file except in compliance with the License.
// You may obtain a copy of the License at
//
//  http://www.apache.org/licenses/LICENSE-2.0
//
// Unless required by applicable law or agreed to in writing, software
// distributed under the License is distributed on an "AS IS" BASIS,
// WITHOUT WARRANTIES OR CONDITIONS OF ANY KIND, either express or implied.
// See the License for the specific language governing permissions and
// limitations under the License.

#include "ray/gcs/store_client/redis_store_client.h"

#include <functional>
#include <memory>
#include <queue>
#include <regex>
#include <string>
#include <thread>
#include <utility>
#include <vector>

#include "absl/cleanup/cleanup.h"
#include "absl/strings/match.h"
#include "absl/strings/str_cat.h"
#include "ray/common/ray_config.h"
#include "ray/util/container_util.h"
#include "ray/util/logging.h"

namespace ray {
namespace gcs {

namespace {

constexpr std::string_view kClusterSeparator = "@";

// "[, ], -, ?, *, ^, \" are special chars in Redis pattern matching.
// escape them with / according to the doc:
// https://redis.io/commands/keys/
std::string EscapeMatchPattern(const std::string &s) {
  static std::regex kSpecialChars(R"(\[|\]|-|\?|\*|\^|\\)");
  return std::regex_replace(s, kSpecialChars, "\\$&");
}

// Assume `command` can take arbitary number of keys. Chunk the args into multiple
// commands with the same command name and the same redis_key. Each chunk has at most
// `maximum_gcs_storage_operation_batch_size` keys.
std::vector<RedisCommand> GenCommandsBatched(const std::string &command,
                                             const RedisKey &redis_key,
                                             const std::vector<std::string> &args) {
  std::vector<RedisCommand> batched_requests;
  for (auto &arg : args) {
    // If it's empty or the last batch is full, add a new batch.
    if (batched_requests.empty() ||
        batched_requests.back().args.size() >=
            RayConfig::instance().maximum_gcs_storage_operation_batch_size()) {
      batched_requests.emplace_back(RedisCommand{command, redis_key, {}});
    }
    batched_requests.back().args.push_back(arg);
  }
  return batched_requests;
}

}  // namespace

std::string RedisKey::ToString() const {
  // Something like RAY864b004c-6305-42e3-ac46-adfa8eb6f752@NODE
  return absl::StrCat("RAY", external_storage_namespace, kClusterSeparator, table_name);
}

RedisMatchPattern RedisMatchPattern::Prefix(const std::string &prefix) {
  return RedisMatchPattern(absl::StrCat(EscapeMatchPattern(prefix), "*"));
}

void RedisStoreClient::MGetValues(
    const std::string &table_name,
    const std::vector<std::string> &keys,
    Postable<void(absl::flat_hash_map<std::string, std::string>)> callback) {
  // The `HMGET` command for each shard.
  auto batched_commands = GenCommandsBatched(
      "HMGET", RedisKey{external_storage_namespace_, table_name}, keys);
  auto total_count = batched_commands.size();
  auto finished_count = std::make_shared<size_t>(0);
  auto key_value_map = std::make_shared<absl::flat_hash_map<std::string, std::string>>();
  // `Postable` can only be invoked once, but here we have several Redis callbacks, the
  // last of which will trigger the `callback`. So we need to use a shared `Postable`.
  auto shared_callback =
      std::make_shared<Postable<void(absl::flat_hash_map<std::string, std::string>)>>(
          std::move(callback));

  for (auto &command : batched_commands) {
    auto mget_callback = [finished_count,
                          total_count,
                          // Copies!
                          args = command.args,
                          // Copies!
                          shared_callback,
                          key_value_map](const std::shared_ptr<CallbackReply> &reply) {
      if (!reply->IsNil()) {
        auto value = reply->ReadAsStringArray();
        for (size_t index = 0; index < value.size(); ++index) {
          if (value[index].has_value()) {
            (*key_value_map)[args[index]] = *(value[index]);
          }
        }
      }

      ++(*finished_count);
      if (*finished_count == total_count) {
        std::move(*shared_callback)
            .Dispatch("RedisStoreClient.AsyncMultiGet", std::move(*key_value_map));
      }
    };
    SendRedisCmdArgsAsKeys(std::move(command), std::move(mget_callback));
  }
}

std::shared_ptr<RedisContext> ConnectRedisContext(instrumented_io_context &io_service,
                                                  const RedisClientOptions &options) {
  RAY_CHECK(!options.ip.empty()) << "Redis IP address cannot be empty.";
  auto context = std::make_shared<RedisContext>(io_service);
  RAY_CHECK_OK(context->Connect(options.ip,
                                options.port,
                                /*username=*/options.username,
                                /*password=*/options.password,
                                /*enable_ssl=*/options.enable_ssl))
      << "Failed to connect to Redis.";
  return context;
}

RedisStoreClient::RedisStoreClient(instrumented_io_context &io_service,
                                   const RedisClientOptions &options)
    : io_service_(io_service),
      options_(options),
      external_storage_namespace_(::RayConfig::instance().external_storage_namespace()),
      primary_context_(ConnectRedisContext(io_service, options)) {
  RAY_CHECK(!absl::StrContains(external_storage_namespace_, kClusterSeparator))
      << "Storage namespace (" << external_storage_namespace_ << ") shouldn't contain "
      << kClusterSeparator << ".";
}

<<<<<<< HEAD
RedisStoreClient::~RedisStoreClient() { periodic_health_check_runner_.reset(); }

void RedisStoreClient::AsyncPut(const std::string &table_name,
                                const std::string &key,
                                std::string data,
                                bool overwrite,
                                Postable<void(bool)> callback) {
=======
Status RedisStoreClient::AsyncPut(const std::string &table_name,
                                  const std::string &key,
                                  std::string data,
                                  bool overwrite,
                                  Postable<void(bool)> callback) {
>>>>>>> 9af216b6
  RedisCommand command{/*command=*/overwrite ? "HSET" : "HSETNX",
                       RedisKey{external_storage_namespace_, table_name},
                       /*args=*/{key, std::move(data)}};
  RedisCallback write_callback =
      [callback =
           std::move(callback)](const std::shared_ptr<CallbackReply> &reply) mutable {
        auto added_num = reply->ReadAsInteger();
        std::move(callback).Dispatch("RedisStoreClient.AsyncPut", added_num != 0);
      };
  SendRedisCmdWithKeys({key}, std::move(command), std::move(write_callback));
}

void RedisStoreClient::AsyncGet(const std::string &table_name,
                                const std::string &key,
                                ToPostable<OptionalItemCallback<std::string>> callback) {
  auto redis_callback = [callback = std::move(callback)](
                            const std::shared_ptr<CallbackReply> &reply) mutable {
    std::optional<std::string> result;
    if (!reply->IsNil()) {
      result = reply->ReadAsString();
    }
    Status status = Status::OK();
    if (reply->IsError()) {
      status = reply->ReadAsStatus();
    }
    std::move(callback).Dispatch("RedisStoreClient.AsyncGet", status, std::move(result));
  };

  RedisCommand command{/*command=*/"HGET",
                       RedisKey{external_storage_namespace_, table_name},
                       /*args=*/{key}};
  SendRedisCmdArgsAsKeys(std::move(command), std::move(redis_callback));
}

void RedisStoreClient::AsyncGetAll(
    const std::string &table_name,
    Postable<void(absl::flat_hash_map<std::string, std::string>)> callback) {
  RedisScanner::ScanKeysAndValues(primary_context_,
                                  RedisKey{external_storage_namespace_, table_name},
                                  RedisMatchPattern::Any(),
                                  std::move(callback));
}

void RedisStoreClient::AsyncDelete(const std::string &table_name,
                                   const std::string &key,
                                   Postable<void(bool)> callback) {
  AsyncBatchDelete(table_name, {key}, std::move(callback).TransformArg([](int64_t cnt) {
    return cnt > 0;
  }));
}

void RedisStoreClient::AsyncBatchDelete(const std::string &table_name,
                                        const std::vector<std::string> &keys,
                                        Postable<void(int64_t)> callback) {
  if (keys.empty()) {
    std::move(callback).Dispatch("RedisStoreClient.AsyncBatchDelete", 0);
    return;
  }
  DeleteByKeys(table_name, keys, std::move(callback));
}

void RedisStoreClient::AsyncMultiGet(
    const std::string &table_name,
    const std::vector<std::string> &keys,
    Postable<void(absl::flat_hash_map<std::string, std::string>)> callback) {
  if (keys.empty()) {
    std::move(callback).Dispatch("RedisStoreClient.AsyncMultiGet",
                                 absl::flat_hash_map<std::string, std::string>{});
    return;
  }
  MGetValues(table_name, keys, std::move(callback));
}

size_t RedisStoreClient::PushToSendingQueue(const std::vector<RedisConcurrencyKey> &keys,
                                            const std::function<void()> &send_request) {
  size_t queue_added = 0;
  for (const auto &key : keys) {
    auto [op_iter, added] =
        pending_redis_request_by_key_.emplace(key, std::queue<std::function<void()>>());
    if (added) {
      queue_added++;
    }
    if (added) {
      // As an optimization, if there is no in-flight request in this queue, we
      // don't need to store the actual send_request in the queue but just need
      // a placeholder (to indicate there are pending requests). This is because either
      // the send_request will be fired immediately (if all the depending queues are
      // empty). otherwise the send_request in the last queue with pending in-flight
      // requests will be called. In either case, the send_request will not be called in
      // this queue.
      op_iter->second.push(nullptr);
    } else {
      op_iter->second.push(send_request);
    }
  }
  return queue_added;
}

std::vector<std::function<void()>> RedisStoreClient::TakeRequestsFromSendingQueue(
    const std::vector<RedisConcurrencyKey> &keys) {
  std::vector<std::function<void()>> send_requests;
  for (const auto &key : keys) {
    auto [op_iter, added] =
        pending_redis_request_by_key_.emplace(key, std::queue<std::function<void()>>());
    RAY_CHECK(added == false) << "Pop from a queue doesn't exist: " << key;
    RAY_CHECK(op_iter->second.front() == nullptr);
    op_iter->second.pop();
    if (op_iter->second.empty()) {
      pending_redis_request_by_key_.erase(op_iter);
    } else {
      send_requests.emplace_back(std::move(op_iter->second.front()));
    }
  }
  return send_requests;
}

void RedisStoreClient::SendRedisCmdArgsAsKeys(RedisCommand command,
                                              RedisCallback redis_callback) {
  auto copied = command.args;
  SendRedisCmdWithKeys(std::move(copied), std::move(command), std::move(redis_callback));
}

void RedisStoreClient::SendRedisCmdWithKeys(std::vector<std::string> keys,
                                            RedisCommand command,
                                            RedisCallback redis_callback) {
  RAY_CHECK(!keys.empty());
  auto concurrency_keys =
      ray::move_mapped(std::move(keys), [&command](std::string &&key) {
        return RedisConcurrencyKey{command.redis_key.table_name, std::move(key)};
      });

  // The number of keys that's ready for this request.
  // For a query reading or writing multiple keys, we need a counter
  // to check whether all existing requests for this keys have been
  // processed.
  auto num_ready_keys = std::make_shared<size_t>(0);
  std::function<void()> send_redis = [this,
                                      num_ready_keys = num_ready_keys,
                                      concurrency_keys,
                                      command = std::move(command),
                                      redis_callback =
                                          std::move(redis_callback)]() mutable {
    {
      absl::MutexLock lock(&mu_);
      *num_ready_keys += 1;
      RAY_CHECK(*num_ready_keys <= concurrency_keys.size());
      // There are still pending requests for these keys.
      if (*num_ready_keys != concurrency_keys.size()) {
        return;
      }
    }
    // Send the actual request
    primary_context_->RunArgvAsync(
        command.ToRedisArgs(),
        [this,
         concurrency_keys,  // Copied!
         redis_callback = std::move(redis_callback)](auto reply) {
          std::vector<std::function<void()>> requests;
          {
            absl::MutexLock lock(&mu_);
            requests = TakeRequestsFromSendingQueue(concurrency_keys);
          }
          for (auto &request : requests) {
            request();
          }
          if (redis_callback) {
            redis_callback(reply);
          }
        });
  };

  {
    absl::MutexLock lock(&mu_);
    auto keys_ready = PushToSendingQueue(concurrency_keys, send_redis);
    *num_ready_keys += keys_ready;
    // If all queues are empty for each key this request depends on
    // we are safe to fire the request immediately.
    if (*num_ready_keys == keys.size()) {
      *num_ready_keys = keys.size() - 1;
    } else {
      send_redis = nullptr;
    }
  }
  if (send_redis) {
    send_redis();
  }
}

void RedisStoreClient::DeleteByKeys(const std::string &table,
                                    const std::vector<std::string> &keys,
                                    Postable<void(int64_t)> callback) {
  auto del_cmds =
      GenCommandsBatched("HDEL", RedisKey{external_storage_namespace_, table}, keys);
  auto total_count = del_cmds.size();
  auto finished_count = std::make_shared<size_t>(0);
  auto num_deleted = std::make_shared<int64_t>(0);
  auto shared_callback = std::make_shared<Postable<void(int64_t)>>(std::move(callback));

  for (auto &command : del_cmds) {
    // `callback` is copied to each `delete_callback` lambda. Don't move.
    auto delete_callback = [num_deleted, finished_count, total_count, shared_callback](
                               const std::shared_ptr<CallbackReply> &reply) {
      (*num_deleted) += reply->ReadAsInteger();
      ++(*finished_count);
      if (*finished_count == total_count) {
        std::move(*shared_callback)
            .Dispatch("RedisStoreClient.AsyncBatchDelete", *num_deleted);
      }
    };
    SendRedisCmdArgsAsKeys(std::move(command), std::move(delete_callback));
  }
}

RedisStoreClient::RedisScanner::RedisScanner(
    PrivateCtorTag ctor_tag,
    std::shared_ptr<RedisContext> primary_context,
    RedisKey redis_key,
    RedisMatchPattern match_pattern,
    Postable<void(absl::flat_hash_map<std::string, std::string>)> callback)
    : redis_key_(std::move(redis_key)),
      match_pattern_(std::move(match_pattern)),
      primary_context_(std::move(primary_context)),
      callback_(std::move(callback)) {
  cursor_ = 0;
  pending_request_count_ = 0;
}

void RedisStoreClient::RedisScanner::ScanKeysAndValues(
    std::shared_ptr<RedisContext> primary_context,
    RedisKey redis_key,
    RedisMatchPattern match_pattern,
    Postable<void(absl::flat_hash_map<std::string, std::string>)> callback) {
  auto scanner = std::make_shared<RedisScanner>(PrivateCtorTag(),
                                                std::move(primary_context),
                                                std::move(redis_key),
                                                std::move(match_pattern),
                                                std::move(callback));
  scanner->self_ref_ = scanner;
  scanner->Scan();
}

void RedisStoreClient::RedisScanner::Scan() {
  // This lock guards cursor_ because the callbacks
  // can modify cursor_. If performance is a concern,
  // we should consider using a reader-writer lock.
  absl::MutexLock lock(&mutex_);
  if (!cursor_.has_value()) {
    std::move(callback_).Dispatch("RedisStoreClient.RedisScanner.Scan",
                                  std::move(results_));
    self_ref_.reset();
    return;
  }

  size_t batch_count = RayConfig::instance().maximum_gcs_storage_operation_batch_size();
  ++pending_request_count_;

  // Scan by prefix from Redis.
  RedisCommand command = {"HSCAN", redis_key_, {std::to_string(cursor_.value())}};
  if (match_pattern_.escaped_ != "*") {
    command.args.push_back("MATCH");
    command.args.push_back(match_pattern_.escaped_);
  }
  command.args.push_back("COUNT");
  command.args.push_back(std::to_string(batch_count));
  primary_context_->RunArgvAsync(
      command.ToRedisArgs(),
      // self_ref to keep the scanner alive until the callback is called, even if it
      // releases its self_ref in Scan().
      [this, self_ref = self_ref_](const std::shared_ptr<CallbackReply> &reply) {
        OnScanCallback(reply);
      });
}

void RedisStoreClient::RedisScanner::OnScanCallback(
    const std::shared_ptr<CallbackReply> &reply) {
  RAY_CHECK(reply);
  std::vector<std::string> scan_result;
  size_t cursor = reply->ReadAsScanArray(&scan_result);
  // Update cursor and results_.
  {
    absl::MutexLock lock(&mutex_);
    // If cursor is equal to 0, it means that the scan is finished, so we
    // reset cursor_.
    if (cursor == 0) {
      cursor_.reset();
    } else {
      cursor_ = cursor;
    }
    // Result is an array of key-value pairs.
    // scan_result[i] = key, scan_result[i+1] = value
    // Example req: HSCAN hash_with_cluster_id_for_Jobs
    // scan_result = job1 job1_value job2 job2_value
    RAY_CHECK(scan_result.size() % 2 == 0);
    for (size_t i = 0; i < scan_result.size(); i += 2) {
      results_.emplace(std::move(scan_result[i]), std::move(scan_result[i + 1]));
    }
  }

  // If pending_request_count_ is equal to 0, it means that the scan of this batch is
  // completed and the next batch is started if any.
  if (--pending_request_count_ == 0) {
    Scan();
  }
}

void RedisStoreClient::AsyncGetNextJobID(Postable<void(int)> callback) {
  // Note: This is not a HASH! It's a simple key-value pair.
  // Key: "RAYexternal_storage_namespace@JobCounter"
  // Value: The next job ID.
  RedisCommand command = {
      "INCRBY", RedisKey{external_storage_namespace_, "JobCounter"}, {"1"}};

  primary_context_->RunArgvAsync(
      command.ToRedisArgs(),
      [callback =
           std::move(callback)](const std::shared_ptr<CallbackReply> &reply) mutable {
        auto job_id = static_cast<int>(reply->ReadAsInteger());
        std::move(callback).Post("GcsStore.GetNextJobID", job_id);
      });
}

void RedisStoreClient::AsyncGetKeys(const std::string &table_name,
                                    const std::string &prefix,
                                    Postable<void(std::vector<std::string>)> callback) {
  RedisScanner::ScanKeysAndValues(
      primary_context_,
      RedisKey{external_storage_namespace_, table_name},
      RedisMatchPattern::Prefix(prefix),
      std::move(callback).TransformArg(
          [](absl::flat_hash_map<std::string, std::string> result) {
            std::vector<std::string> keys;
            keys.reserve(result.size());
            for (const auto &[k, v] : result) {
              keys.push_back(k);
            }
            return keys;
          }));
}

void RedisStoreClient::AsyncExists(const std::string &table_name,
                                   const std::string &key,
                                   Postable<void(bool)> callback) {
  RedisCommand command = {
      "HEXISTS", RedisKey{external_storage_namespace_, table_name}, {key}};
  SendRedisCmdArgsAsKeys(
      std::move(command),
      [callback =
           std::move(callback)](const std::shared_ptr<CallbackReply> &reply) mutable {
        bool exists = reply->ReadAsInteger() > 0;
        std::move(callback).Dispatch("RedisStoreClient.AsyncExists", exists);
      });
}

void RedisStoreClient::AsyncCheckHealth(Postable<void(Status)> callback) {
  auto redis_callback = [callback = std::move(callback)](
                            const std::shared_ptr<CallbackReply> &reply) mutable {
    Status status = Status::OK();
    if (reply->IsNil()) {
      status = Status::IOError("Unexpected connection error.");
    } else if (reply->IsError()) {
      status = reply->ReadAsStatus();
    }
    std::move(callback).Dispatch("RedisStoreClient.AsyncCheckHealth", status);
  };

  primary_context_->RunArgvAsync({"PING"}, redis_callback);
}

// Returns True if at least 1 key is deleted, False otherwise.
bool RedisDelKeyPrefixSync(const std::string &host,
                           int32_t port,
                           const std::string &username,
                           const std::string &password,
                           bool use_ssl,
                           const std::string &external_storage_namespace) {
  instrumented_io_context io_service{/*enable_lag_probe=*/false,
                                     /*running_on_single_thread=*/true};
  RedisClientOptions options{host, port, username, password, use_ssl};
  std::shared_ptr<RedisContext> context = ConnectRedisContext(io_service, options);

  auto thread = std::make_unique<std::thread>([&]() {
    boost::asio::executor_work_guard<boost::asio::io_context::executor_type> work(
        io_service.get_executor());
    io_service.run();
  });

  auto cleanup_guard = absl::MakeCleanup([&]() {
    io_service.stop();
    thread->join();
  });

  // Delete all such keys by using empty table name.
  RedisKey redis_key{external_storage_namespace, /*table_name=*/""};
  std::vector<std::string> cmd{"KEYS",
                               RedisMatchPattern::Prefix(redis_key.ToString()).escaped_};
  std::promise<std::shared_ptr<CallbackReply>> promise;
  context->RunArgvAsync(cmd, [&promise](const std::shared_ptr<CallbackReply> &reply) {
    promise.set_value(reply);
  });
  auto reply = promise.get_future().get();
  const auto &keys = reply->ReadAsStringArray();
  if (keys.empty()) {
    RAY_LOG(INFO) << "No keys found for external storage namespace "
                  << external_storage_namespace;
    return true;
  }
  auto delete_one_sync = [&context](const std::string &key) {
    auto del_cmd = std::vector<std::string>{"DEL", key};
    std::promise<std::shared_ptr<CallbackReply>> prom;
    context->RunArgvAsync(del_cmd,
                          [&prom](const std::shared_ptr<CallbackReply> &callback_reply) {
                            prom.set_value(callback_reply);
                          });
    auto del_reply = prom.get_future().get();
    return del_reply->ReadAsInteger() > 0;
  };
  size_t num_deleted = 0;
  size_t num_failed = 0;
  for (const auto &key : keys) {
    if ((!key.has_value()) || key->empty()) {
      continue;
    }
    if (delete_one_sync(*key)) {
      num_deleted++;
    } else {
      num_failed++;
    }
  }
  RAY_LOG(INFO) << "Finished deleting keys with external storage namespace "
                << external_storage_namespace << ". Deleted table count: " << num_deleted
                << ", Failed table count: " << num_failed;
  return num_failed == 0;
}

}  // namespace gcs

}  // namespace ray<|MERGE_RESOLUTION|>--- conflicted
+++ resolved
@@ -142,7 +142,6 @@
       << kClusterSeparator << ".";
 }
 
-<<<<<<< HEAD
 RedisStoreClient::~RedisStoreClient() { periodic_health_check_runner_.reset(); }
 
 void RedisStoreClient::AsyncPut(const std::string &table_name,
@@ -150,13 +149,6 @@
                                 std::string data,
                                 bool overwrite,
                                 Postable<void(bool)> callback) {
-=======
-Status RedisStoreClient::AsyncPut(const std::string &table_name,
-                                  const std::string &key,
-                                  std::string data,
-                                  bool overwrite,
-                                  Postable<void(bool)> callback) {
->>>>>>> 9af216b6
   RedisCommand command{/*command=*/overwrite ? "HSET" : "HSETNX",
                        RedisKey{external_storage_namespace_, table_name},
                        /*args=*/{key, std::move(data)}};
