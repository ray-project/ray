--- conflicted
+++ resolved
@@ -301,25 +301,7 @@
     }
     // Send the actual request
     auto cxt = redis_client_->GetShardContext("");
-<<<<<<< HEAD
-    cxt->RunArgvAsync(std::move(args),
-                      [this,
-                       keys = std::move(keys),
-                       redis_callback = std::move(redis_callback)](auto reply) {
-                        std::vector<std::function<void()>> requests;
-                        {
-                          absl::MutexLock lock(&mu_);
-                          requests = TakeRequestsFromSendingQueue(keys);
-                        }
-                        for (auto &request : requests) {
-                          request();
-                        }
-                        if (redis_callback) {
-                          redis_callback(reply);
-                        }
-                      });
-=======
-    RAY_CHECK_OK(cxt->RunArgvAsync(
+    cxt->RunArgvAsync(
         std::move(args),
         [this, keys = std::move(keys), redis_callback = std::move(redis_callback)](
             auto reply) {
@@ -335,7 +317,6 @@
             redis_callback(reply);
           }
         }));
->>>>>>> 8b264df1
   };
 
   {
