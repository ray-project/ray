--- conflicted
+++ resolved
@@ -447,12 +447,6 @@
   RedisCommand command = {
       "INCRBY", RedisKey{external_storage_namespace_, "JobCounter"}, {"1"}};
 
-<<<<<<< HEAD
-  auto cxt = redis_client_->GetPrimaryContext();
-  auto reply = cxt->RunArgvSync(command.ToRedisArgs());
-  RAY_CHECK(reply && !reply->IsNil()) << "Failed to get next job";
-  return static_cast<int>(reply->ReadAsInteger());
-=======
   auto *cxt = redis_client_->GetPrimaryContext();
 
   cxt->RunArgvAsync(command.ToRedisArgs(),
@@ -463,7 +457,6 @@
                     });
 
   return Status::OK();
->>>>>>> 7c8e1c80
 }
 
 Status RedisStoreClient::AsyncGetKeys(const std::string &table_name,
@@ -530,16 +523,11 @@
   RedisKey redis_key{external_storage_namespace, /*table_name=*/""};
   std::vector<std::string> cmd{"KEYS",
                                RedisMatchPattern::Prefix(redis_key.ToString()).escaped};
-<<<<<<< HEAD
-  auto reply = context->RunArgvSync(cmd);
-  RAY_CHECK(reply && !reply->IsNil()) << "Failed to delete keys";
-=======
   std::promise<std::shared_ptr<CallbackReply>> promise;
   context->RunArgvAsync(cmd, [&promise](const std::shared_ptr<CallbackReply> &reply) {
     promise.set_value(reply);
   });
   auto reply = promise.get_future().get();
->>>>>>> 7c8e1c80
   const auto &keys = reply->ReadAsStringArray();
   if (keys.empty()) {
     RAY_LOG(INFO) << "No keys found for external storage namespace "
@@ -548,17 +536,12 @@
   }
   auto delete_one_sync = [context](const std::string &key) {
     auto del_cmd = std::vector<std::string>{"DEL", key};
-<<<<<<< HEAD
-    auto del_reply = context->RunArgvSync(del_cmd);
-    RAY_CHECK(del_reply && !del_reply->IsNil()) << "Failed to delete key";
-=======
     std::promise<std::shared_ptr<CallbackReply>> promise;
     context->RunArgvAsync(del_cmd,
                           [&promise](const std::shared_ptr<CallbackReply> &reply) {
                             promise.set_value(reply);
                           });
     auto del_reply = promise.get_future().get();
->>>>>>> 7c8e1c80
     return del_reply->ReadAsInteger() > 0;
   };
   size_t num_deleted = 0;
