--- conflicted
+++ resolved
@@ -155,13 +155,6 @@
       "RedisStoreClient.redis_health_check");
 }
 
-<<<<<<< HEAD
-void RedisStoreClient::AsyncPut(const std::string &table_name,
-                                const std::string &key,
-                                std::string data,
-                                bool overwrite,
-                                Postable<void(bool)> callback) {
-=======
 RedisStoreClient::~RedisStoreClient() { periodic_health_check_runner_.reset(); }
 
 Status RedisStoreClient::AsyncPut(const std::string &table_name,
@@ -169,7 +162,6 @@
                                   std::string data,
                                   bool overwrite,
                                   Postable<void(bool)> callback) {
->>>>>>> decdb4bf
   RedisCommand command{/*command=*/overwrite ? "HSET" : "HSETNX",
                        RedisKey{external_storage_namespace_, table_name},
                        /*args=*/{key, std::move(data)}};
@@ -482,16 +474,6 @@
   RedisCommand command = {
       "INCRBY", RedisKey{external_storage_namespace_, "JobCounter"}, {"1"}};
 
-<<<<<<< HEAD
-  auto *cxt = redis_client_->GetPrimaryContext();
-
-  cxt->RunArgvAsync(command.ToRedisArgs(),
-                    [callback = std::move(callback)](
-                        const std::shared_ptr<CallbackReply> &reply) mutable {
-                      auto job_id = static_cast<int>(reply->ReadAsInteger());
-                      std::move(callback).Post("GcsStore.GetNextJobID", job_id);
-                    });
-=======
   primary_context_->RunArgvAsync(
       command.ToRedisArgs(),
       [callback =
@@ -501,7 +483,6 @@
       });
 
   return Status::OK();
->>>>>>> decdb4bf
 }
 
 void RedisStoreClient::AsyncGetKeys(const std::string &table_name,
