--- conflicted
+++ resolved
@@ -103,16 +103,9 @@
         result[kv_iter->first] = kv_iter->second;
       }
     }
-<<<<<<< HEAD
-    main_io_service_.post([result, callback]() { callback(result); });
-  } else {
-    main_io_service_.post([result, callback]() { callback(result); });
-  }
-=======
   }
   main_io_service_.post([result, callback]() { callback(result); });
 
->>>>>>> 9410e588
   return Status::OK();
 }
 
