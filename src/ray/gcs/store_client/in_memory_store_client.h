// Copyright 2017 The Ray Authors.
//
// Licensed under the Apache License, Version 2.0 (the "License");
// you may not use this file except in compliance with the License.
// You may obtain a copy of the License at
//
//  http://www.apache.org/licenses/LICENSE-2.0
//
// Unless required by applicable law or agreed to in writing, software
// distributed under the License is distributed on an "AS IS" BASIS,
// WITHOUT WARRANTIES OR CONDITIONS OF ANY KIND, either express or implied.
// See the License for the specific language governing permissions and
// limitations under the License.

#pragma once

#include <functional>
#include <string>
#include <vector>

#include "absl/container/flat_hash_map.h"
#include "absl/synchronization/mutex.h"
#include "ray/common/asio/instrumented_io_context.h"
#include "ray/gcs/store_client/store_client.h"
#include "src/ray/protobuf/gcs.pb.h"

namespace ray::gcs {

/// \class InMemoryStoreClient
/// Please refer to StoreClient for API semantics.
///
/// This class is thread safe.
class InMemoryStoreClient : public StoreClient {
 public:
  explicit InMemoryStoreClient() = default;

  Status AsyncPut(const std::string &table_name,
                  const std::string &key,
                  const std::string &data,
                  bool overwrite,
                  Postable<void(bool)> callback) override;

  Status AsyncGet(const std::string &table_name,
                  const std::string &key,
                  ToPostable<OptionalItemCallback<std::string>> callback) override;

  Status AsyncGetAll(
      const std::string &table_name,
      Postable<void(absl::flat_hash_map<std::string, std::string>)> callback) override;

  Status AsyncMultiGet(
      const std::string &table_name,
      const std::vector<std::string> &keys,
      Postable<void(absl::flat_hash_map<std::string, std::string>)> callback) override;

  Status AsyncDelete(const std::string &table_name,
                     const std::string &key,
                     Postable<void(bool)> callback) override;

  Status AsyncBatchDelete(const std::string &table_name,
                          const std::vector<std::string> &keys,
                          Postable<void(int64_t)> callback) override;

  int GetNextJobID() override;

  Status AsyncGetKeys(const std::string &table_name,
                      const std::string &prefix,
                      Postable<void(std::vector<std::string>)> callback) override;

  Status AsyncExists(const std::string &table_name,
                     const std::string &key,
                     Postable<void(bool)> callback) override;

 private:
  struct InMemoryTable {
    /// Mutex to protect the records_ field and the index_keys_ field.
    absl::Mutex mutex_;
    // Mapping from key to data.
    absl::flat_hash_map<std::string, std::string> records_ ABSL_GUARDED_BY(mutex_);
  };

  std::shared_ptr<InMemoryStoreClient::InMemoryTable> GetOrCreateTable(
      const std::string &table_name) ABSL_LOCKS_EXCLUDED(mutex_);

  /// Mutex to protect the tables_ field.
  absl::Mutex mutex_;
  absl::flat_hash_map<std::string, std::shared_ptr<InMemoryTable>> tables_
      ABSL_GUARDED_BY(mutex_);

<<<<<<< HEAD
  int job_id_ = 0;
=======
  /// Async API Callback needs to post to main_io_service_ to ensure the orderly execution
  /// of the callback.
  instrumented_io_context &main_io_service_;

  /// Current job id, auto-increment when request next-id.
  int job_id_ ABSL_GUARDED_BY(mutex_) = 0;
>>>>>>> bd4b3fa1
};

}  // namespace ray::gcs<|MERGE_RESOLUTION|>--- conflicted
+++ resolved
@@ -87,16 +87,8 @@
   absl::flat_hash_map<std::string, std::shared_ptr<InMemoryTable>> tables_
       ABSL_GUARDED_BY(mutex_);
 
-<<<<<<< HEAD
-  int job_id_ = 0;
-=======
-  /// Async API Callback needs to post to main_io_service_ to ensure the orderly execution
-  /// of the callback.
-  instrumented_io_context &main_io_service_;
-
   /// Current job id, auto-increment when request next-id.
   int job_id_ ABSL_GUARDED_BY(mutex_) = 0;
->>>>>>> bd4b3fa1
 };
 
 }  // namespace ray::gcs