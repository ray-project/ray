// Copyright 2017 The Ray Authors.
//
// Licensed under the Apache License, Version 2.0 (the "License");
// you may not use this file except in compliance with the License.
// You may obtain a copy of the License at
//
//  http://www.apache.org/licenses/LICENSE-2.0
//
// Unless required by applicable law or agreed to in writing, software
// distributed under the License is distributed on an "AS IS" BASIS,
// WITHOUT WARRANTIES OR CONDITIONS OF ANY KIND, either express or implied.
// See the License for the specific language governing permissions and
// limitations under the License.

#ifndef RAY_GCS_STORE_CLIENT_STORE_CLIENT_H
#define RAY_GCS_STORE_CLIENT_STORE_CLIENT_H

#include <memory>
#include <string>
#include "ray/common/id.h"
#include "ray/common/status.h"
#include "ray/gcs/callback.h"
#include "ray/protobuf/gcs.pb.h"
#include "ray/util/io_service_pool.h"
#include "ray/util/logging.h"

namespace ray {

namespace gcs {

/// \class StoreClient
/// Abstract interface of the storage client.
<<<<<<< HEAD
template <typename Data>
=======
>>>>>>> ab278071
class StoreClient {
 public:
  virtual ~StoreClient() = default;

  /// Write data to the given table asynchronously.
  ///
  /// \param table_name The name of the table to be written.
  /// \param key The key that will be written to the table.
  /// \param data The value of the key that will be written to the table.
  /// \param callback Callback that will be called after write finishes.
  /// \return Status
  virtual Status AsyncPut(const std::string &table_name, const std::string &key,
<<<<<<< HEAD
                          const Data &data, const StatusCallback &callback) = 0;
=======
                          const std::string &data, const StatusCallback &callback) = 0;
>>>>>>> ab278071

  /// Write data to the given table asynchronously.
  ///
  /// \param table_name The name of the table to be written.
  /// \param key The key that will be written to the table.
  /// \param index_key A secondary key that will be used for indexing the data.
  /// \param data The value of the key that will be written to the table.
  /// \param callback Callback that will be called after write finishes.
  /// \return Status
  virtual Status AsyncPutWithIndex(const std::string &table_name, const std::string &key,
<<<<<<< HEAD
                                   const std::string &index_key, const Data &data,
=======
                                   const std::string &index_key, const std::string &data,
>>>>>>> ab278071
                                   const StatusCallback &callback) = 0;

  /// Get data from the given table asynchronously.
  ///
  /// \param table_name The name of the table to be read.
  /// \param key The key to lookup from the table.
  /// \param callback Callback that will be called after read finishes.
  /// \return Status
  virtual Status AsyncGet(const std::string &table_name, const std::string &key,
<<<<<<< HEAD
                          const OptionalItemCallback<Data> &callback) = 0;
=======
                          const OptionalItemCallback<std::string> &callback) = 0;
>>>>>>> ab278071

  /// Get all data from the given table asynchronously.
  ///
  /// \param table_name The name of the table to be read.
  /// \param callback Callback that will be called after data has been received.
  /// If the callback return `has_more == true` mean there's more data to be received.
  /// \return Status
  virtual Status AsyncGetAll(
      const std::string &table_name,
<<<<<<< HEAD
      const SegmentedCallback<std::pair<std::string, Data>> &callback) = 0;
=======
      const SegmentedCallback<std::pair<std::string, std::string>> &callback) = 0;
>>>>>>> ab278071

  /// Delete data from the given table asynchronously.
  ///
  /// \param table_name The name of the table from which data is to be deleted.
  /// \param key The key that will be deleted from the table.
  /// \param callback Callback that will be called after delete finishes.
  /// \return Status
  virtual Status AsyncDelete(const std::string &table_name, const std::string &key,
                             const StatusCallback &callback) = 0;

  /// Delete by index from the given table asynchronously.
  ///
  /// \param table_name The name of the table from which data is to be deleted.
  /// \param index_key The secondary key that will be used to delete the indexed data.
  /// from the table.
  /// \param callback Callback that will be called after delete finishes.
  /// \return Status
  virtual Status AsyncDeleteByIndex(const std::string &table_name,
                                    const std::string &index_key,
                                    const StatusCallback &callback) = 0;

 protected:
  StoreClient() = default;
};

}  // namespace gcs

}  // namespace ray

#endif  // RAY_GCS_STORE_CLIENT_STORE_CLIENT_H<|MERGE_RESOLUTION|>--- conflicted
+++ resolved
@@ -30,10 +30,6 @@
 
 /// \class StoreClient
 /// Abstract interface of the storage client.
-<<<<<<< HEAD
-template <typename Data>
-=======
->>>>>>> ab278071
 class StoreClient {
  public:
   virtual ~StoreClient() = default;
@@ -46,11 +42,7 @@
   /// \param callback Callback that will be called after write finishes.
   /// \return Status
   virtual Status AsyncPut(const std::string &table_name, const std::string &key,
-<<<<<<< HEAD
-                          const Data &data, const StatusCallback &callback) = 0;
-=======
                           const std::string &data, const StatusCallback &callback) = 0;
->>>>>>> ab278071
 
   /// Write data to the given table asynchronously.
   ///
@@ -61,11 +53,7 @@
   /// \param callback Callback that will be called after write finishes.
   /// \return Status
   virtual Status AsyncPutWithIndex(const std::string &table_name, const std::string &key,
-<<<<<<< HEAD
-                                   const std::string &index_key, const Data &data,
-=======
                                    const std::string &index_key, const std::string &data,
->>>>>>> ab278071
                                    const StatusCallback &callback) = 0;
 
   /// Get data from the given table asynchronously.
@@ -75,11 +63,7 @@
   /// \param callback Callback that will be called after read finishes.
   /// \return Status
   virtual Status AsyncGet(const std::string &table_name, const std::string &key,
-<<<<<<< HEAD
-                          const OptionalItemCallback<Data> &callback) = 0;
-=======
                           const OptionalItemCallback<std::string> &callback) = 0;
->>>>>>> ab278071
 
   /// Get all data from the given table asynchronously.
   ///
@@ -89,11 +73,7 @@
   /// \return Status
   virtual Status AsyncGetAll(
       const std::string &table_name,
-<<<<<<< HEAD
-      const SegmentedCallback<std::pair<std::string, Data>> &callback) = 0;
-=======
       const SegmentedCallback<std::pair<std::string, std::string>> &callback) = 0;
->>>>>>> ab278071
 
   /// Delete data from the given table asynchronously.
   ///
