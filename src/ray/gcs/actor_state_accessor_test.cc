--- conflicted
+++ resolved
@@ -14,15 +14,8 @@
 
 class ActorStateAccessorTest : public AccessorTestBase<ActorID, ActorTableData> {
  protected:
-<<<<<<< HEAD
   virtual void GenTestData() {
-    for (size_t i = 0; i < 2; ++i) {
-=======
-  void GenTestData() { GenActorData(); }
-
-  void GenActorData() {
     for (size_t i = 0; i < 100; ++i) {
->>>>>>> 0440c000
       std::shared_ptr<ActorTableData> actor = std::make_shared<ActorTableData>();
       actor->set_max_reconstructions(1);
       actor->set_remaining_reconstructions(1);
