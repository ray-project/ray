#include <atomic>
#include <chrono>
#include <string>
#include <thread>
#include <vector>
#include "gtest/gtest.h"
#include "ray/gcs/redis_gcs_client.h"
#include "ray/util/test_util.h"

namespace ray {

namespace gcs {

class ActorStateAccessorTest : public ::testing::Test {
 public:
  ActorStateAccessorTest() : options_("127.0.0.1", 6379, "", true) {}

  virtual void SetUp() {
    GenTestData();

    gcs_client_.reset(new RedisGcsClient(options_));
    RAY_CHECK_OK(gcs_client_->Connect(io_service_));

    work_thread.reset(new std::thread([this] {
      std::unique_ptr<boost::asio::io_service::work> work(
          new boost::asio::io_service::work(io_service_));
      io_service_.run();
    }));
  }

  virtual void TearDown() {
    gcs_client_->Disconnect();

    io_service_.stop();
    work_thread->join();
    work_thread.reset();

    gcs_client_.reset();

    ClearTestData();
  }

 protected:
  void GenTestData() { GenActorData(); }

  void GenActorData() {
    for (size_t i = 0; i < 2; ++i) {
      std::shared_ptr<ActorTableData> actor = std::make_shared<ActorTableData>();
      actor->set_max_reconstructions(1);
      actor->set_remaining_reconstructions(1);
      JobID job_id = JobID::FromInt(i);
      actor->set_job_id(job_id.Binary());
      actor->set_state(ActorTableData::ALIVE);
      ActorID actor_id = ActorID::Of(job_id, RandomTaskId(), /*parent_task_counter=*/i);
      actor->set_actor_id(actor_id.Binary());
      actor_datas_[actor_id] = actor;
    }
  }

  void ClearTestData() { actor_datas_.clear(); }

  void WaitPendingDone(std::chrono::milliseconds timeout) {
    WaitPendingDone(pending_count_, timeout);
  }

  void WaitPendingDone(std::atomic<int> &pending_count,
                       std::chrono::milliseconds timeout) {
    while (pending_count != 0 && timeout.count() > 0) {
      std::chrono::milliseconds interval(10);
      std::this_thread::sleep_for(interval);
      timeout -= interval;
    }
    EXPECT_EQ(pending_count, 0);
  }

 protected:
  GcsClientOptions options_;
  std::unique_ptr<RedisGcsClient> gcs_client_;

  boost::asio::io_service io_service_;
  std::unique_ptr<std::thread> work_thread;

  std::unordered_map<ActorID, std::shared_ptr<ActorTableData>> actor_datas_;

  std::atomic<int> pending_count_{0};
};

TEST_F(ActorStateAccessorTest, RegisterAndGet) {
  ActorStateAccessor &actor_accessor = gcs_client_->Actors();
  // register
  for (const auto &elem : actor_datas_) {
    const auto &actor = elem.second;
    ++pending_count_;
    RAY_CHECK_OK(actor_accessor.AsyncRegister(actor, [this](Status status) {
      RAY_CHECK_OK(status);
      --pending_count_;
    }));
  }

  std::chrono::milliseconds timeout(10000);
  WaitPendingDone(timeout);

  // get
  for (const auto &elem : actor_datas_) {
    ++pending_count_;
    RAY_CHECK_OK(actor_accessor.AsyncGet(
<<<<<<< HEAD
        elem.first, [this](Status status, const boost::optional<ActorTableData> &data) {
          ASSERT_TRUE(data);
          ActorID actor_id = ActorID::FromBinary(data->actor_id());
=======
        elem.first, [this](Status status, std::vector<ActorTableData> datas) {
          ASSERT_EQ(datas.size(), 1U);
          ActorID actor_id = ActorID::FromBinary(datas[0].actor_id());
>>>>>>> 61b23a9a
          auto it = actor_datas_.find(actor_id);
          ASSERT_TRUE(it != actor_datas_.end());
          --pending_count_;
        }));
  }

  WaitPendingDone(timeout);
}

TEST_F(ActorStateAccessorTest, Subscribe) {
  ActorStateAccessor &actor_accessor = gcs_client_->Actors();
  std::chrono::milliseconds timeout(10000);
  // subscribe
  std::atomic<int> sub_pending_count(0);
  std::atomic<int> do_sub_pending_count(0);
  auto subscribe = [this, &sub_pending_count](const ActorID &actor_id,
                                              const ActorTableData &data) {
    const auto it = actor_datas_.find(actor_id);
    ASSERT_TRUE(it != actor_datas_.end());
    --sub_pending_count;
  };
  auto done = [&do_sub_pending_count](Status status) {
    RAY_CHECK_OK(status);
    --do_sub_pending_count;
  };

  ++do_sub_pending_count;
  RAY_CHECK_OK(actor_accessor.AsyncSubscribe(subscribe, done));
  // Wait until subscribe finishes.
  WaitPendingDone(do_sub_pending_count, timeout);

  // register
  std::atomic<int> register_pending_count(0);
  for (const auto &elem : actor_datas_) {
    const auto &actor = elem.second;
    ++sub_pending_count;
    ++register_pending_count;
    RAY_CHECK_OK(
        actor_accessor.AsyncRegister(actor, [&register_pending_count](Status status) {
          RAY_CHECK_OK(status);
          --register_pending_count;
        }));
  }
  // Wait until register finishes.
  WaitPendingDone(register_pending_count, timeout);

  // Wait for all subscribe notifications.
  WaitPendingDone(sub_pending_count, timeout);
}

}  // namespace gcs

}  // namespace ray<|MERGE_RESOLUTION|>--- conflicted
+++ resolved
@@ -104,15 +104,9 @@
   for (const auto &elem : actor_datas_) {
     ++pending_count_;
     RAY_CHECK_OK(actor_accessor.AsyncGet(
-<<<<<<< HEAD
         elem.first, [this](Status status, const boost::optional<ActorTableData> &data) {
           ASSERT_TRUE(data);
           ActorID actor_id = ActorID::FromBinary(data->actor_id());
-=======
-        elem.first, [this](Status status, std::vector<ActorTableData> datas) {
-          ASSERT_EQ(datas.size(), 1U);
-          ActorID actor_id = ActorID::FromBinary(datas[0].actor_id());
->>>>>>> 61b23a9a
           auto it = actor_datas_.find(actor_id);
           ASSERT_TRUE(it != actor_datas_.end());
           --pending_count_;
