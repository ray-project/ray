// Copyright 2017 The Ray Authors.
//
// Licensed under the Apache License, Version 2.0 (the "License");
// you may not use this file except in compliance with the License.
// You may obtain a copy of the License at
//
//  http://www.apache.org/licenses/LICENSE-2.0
//
// Unless required by applicable law or agreed to in writing, software
// distributed under the License is distributed on an "AS IS" BASIS,
// WITHOUT WARRANTIES OR CONDITIONS OF ANY KIND, either express or implied.
// See the License for the specific language governing permissions and
// limitations under the License.

#include "ray/gcs/gcs_node_manager.h"

#include <limits>
#include <memory>
#include <optional>
#include <string>
#include <utility>
#include <vector>

#include "absl/container/flat_hash_set.h"
#include "ray/common/protobuf_utils.h"
#include "ray/observability/ray_node_definition_event.h"
#include "ray/observability/ray_node_lifecycle_event.h"
#include "ray/util/logging.h"
#include "ray/util/time.h"
#include "src/ray/protobuf/gcs.pb.h"

namespace ray {
namespace gcs {

GcsNodeManager::GcsNodeManager(
    pubsub::GcsPublisher *gcs_publisher,
    gcs::GcsTableStorage *gcs_table_storage,
    instrumented_io_context &io_context,
    rpc::RayletClientPool *raylet_client_pool,
    const ClusterID &cluster_id,
    observability::RayEventRecorderInterface &ray_event_recorder,
    const std::string &session_name)
    : gcs_publisher_(gcs_publisher),
      gcs_table_storage_(gcs_table_storage),
      io_context_(io_context),
      raylet_client_pool_(raylet_client_pool),
      cluster_id_(cluster_id),
      ray_event_recorder_(ray_event_recorder),
      session_name_(session_name),
      export_event_write_enabled_(IsExportAPIEnabledNode()) {}

void GcsNodeManager::WriteNodeExportEvent(const rpc::GcsNodeInfo &node_info,
                                          bool is_register_event) const {
  if (RayConfig::instance().enable_ray_event()) {
    std::vector<std::unique_ptr<observability::RayEventInterface>> events;
    if (is_register_event) {
      events.push_back(std::make_unique<observability::RayNodeDefinitionEvent>(
          node_info, session_name_));
    }
    events.push_back(
        std::make_unique<observability::RayNodeLifecycleEvent>(node_info, session_name_));
    ray_event_recorder_.AddEvents(std::move(events));
    return;
  }
  if (!export_event_write_enabled_) {
    return;
  }
  std::shared_ptr<rpc::ExportNodeData> export_node_data_ptr =
      std::make_shared<rpc::ExportNodeData>();
  export_node_data_ptr->set_node_id(node_info.node_id());
  export_node_data_ptr->set_node_manager_address(node_info.node_manager_address());
  export_node_data_ptr->mutable_resources_total()->insert(
      node_info.resources_total().begin(), node_info.resources_total().end());
  export_node_data_ptr->set_node_name(node_info.node_name());
  export_node_data_ptr->set_start_time_ms(node_info.start_time_ms());
  export_node_data_ptr->set_end_time_ms(node_info.end_time_ms());
  export_node_data_ptr->set_is_head_node(node_info.is_head_node());
  export_node_data_ptr->mutable_labels()->insert(node_info.labels().begin(),
                                                 node_info.labels().end());
  export_node_data_ptr->set_state(ConvertGCSNodeStateToExport(node_info.state()));
  if (!node_info.death_info().reason_message().empty() ||
      node_info.death_info().reason() !=
          rpc::NodeDeathInfo_Reason::NodeDeathInfo_Reason_UNSPECIFIED) {
    export_node_data_ptr->mutable_death_info()->set_reason_message(
        node_info.death_info().reason_message());
    export_node_data_ptr->mutable_death_info()->set_reason(
        ConvertNodeDeathReasonToExport(node_info.death_info().reason()));
  }
  RayExportEvent(export_node_data_ptr).SendEvent();
}

void GcsNodeManager::HandleGetClusterId(rpc::GetClusterIdRequest request,
                                        rpc::GetClusterIdReply *reply,
                                        rpc::SendReplyCallback send_reply_callback) {
  reply->set_cluster_id(cluster_id_.Binary());
  GCS_RPC_SEND_REPLY(send_reply_callback, reply, Status::OK());
}

void GcsNodeManager::HandleRegisterNode(rpc::RegisterNodeRequest request,
                                        rpc::RegisterNodeReply *reply,
                                        rpc::SendReplyCallback send_reply_callback) {
  // This function invokes a read lock
  // TODO(#56391): node creation time should be assigned here instead of in the raylet.
  const rpc::GcsNodeInfo &node_info = request.node_info();
  NodeID node_id = NodeID::FromBinary(node_info.node_id());
  RAY_LOG(INFO)
          .WithField(node_id)
          .WithField("node_name", node_info.node_name())
          .WithField("node_address", node_info.node_manager_address())
      << "Registering new node.";

  auto on_done = [this, node_id, node_info_copy = node_info, reply, send_reply_callback](
                     const Status &status) mutable {
    RAY_CHECK_OK(status) << "Failed to register node '" << node_id << "'.";
    absl::MutexLock lock_(&mutex_);
    RAY_LOG(DEBUG).WithField(node_id) << "Finished registering node.";
    AddNodeToCache(std::make_shared<rpc::GcsNodeInfo>(node_info_copy));
    WriteNodeExportEvent(node_info_copy, /*is_register_event*/ true);
    PublishNodeInfoToPubsub(node_id, node_info_copy);
    GCS_RPC_SEND_REPLY(send_reply_callback, reply, status);
  };
  if (node_info.is_head_node()) {
    // mark all old head nodes as dead if exists:
    // 1. should never happen when HA is not used
    // 2. happens when a new head node is started
    std::vector<NodeID> head_nodes;
    {
      absl::ReaderMutexLock lock(&mutex_);
      for (auto &node : alive_nodes_) {
        if (node.second->is_head_node()) {
          head_nodes.push_back(node.first);
        }
      }
    }

    RAY_CHECK_LE(head_nodes.size(), 1UL);
    if (head_nodes.size() == 1) {
      OnNodeFailure(head_nodes[0],
                    [this, node_id, node_info, on_done = std::move(on_done)]() {
                      gcs_table_storage_->NodeTable().Put(
                          node_id, node_info, {on_done, io_context_});
                    });
    } else {
      gcs_table_storage_->NodeTable().Put(
          node_id, node_info, {std::move(on_done), io_context_});
    }
  } else {
    gcs_table_storage_->NodeTable().Put(
        node_id, node_info, {std::move(on_done), io_context_});
  }
  ++counts_[CountType::REGISTER_NODE_REQUEST];
}

void GcsNodeManager::HandleCheckAlive(rpc::CheckAliveRequest request,
                                      rpc::CheckAliveReply *reply,
                                      rpc::SendReplyCallback send_reply_callback) {
  absl::ReaderMutexLock lock(&mutex_);
  reply->set_ray_version(kRayVersion);
  for (const auto &id : request.node_ids()) {
    const auto node_id = NodeID::FromBinary(id);
    const bool is_alive = alive_nodes_.contains(node_id);
    reply->mutable_raylet_alive()->Add(is_alive);
  }

  GCS_RPC_SEND_REPLY(send_reply_callback, reply, Status::OK());
}

void GcsNodeManager::HandleUnregisterNode(rpc::UnregisterNodeRequest request,
                                          rpc::UnregisterNodeReply *reply,
                                          rpc::SendReplyCallback send_reply_callback) {
  absl::MutexLock lock(&mutex_);
  NodeID node_id = NodeID::FromBinary(request.node_id());
  RAY_LOG(DEBUG).WithField(node_id) << "HandleUnregisterNode() for node";
  auto node = RemoveNodeFromCache(
      node_id, request.node_death_info(), rpc::GcsNodeInfo::DEAD, current_sys_time_ms());
  if (!node) {
    RAY_LOG(INFO).WithField(node_id) << "Node is already removed";
    return;
  }

  AddDeadNodeToCache(node);
  auto node_info_delta = std::make_shared<rpc::GcsNodeInfo>();
  node_info_delta->set_node_id(node->node_id());
  node_info_delta->mutable_death_info()->CopyFrom(request.node_death_info());
  node_info_delta->set_state(node->state());
  node_info_delta->set_end_time_ms(node->end_time_ms());

<<<<<<< HEAD
  auto on_put_done = [this, node_id, node_info_delta, node, send_reply_callback, reply](
                         const Status &status) {
    PublishNodeInfoToPubsub(node_id, *node_info_delta);
=======
  auto on_put_done = [this, node_id, node_info_delta, node](const Status &status) {
    gcs_publisher_->PublishNodeInfo(node_id, *node_info_delta);
>>>>>>> 42bfce03
    WriteNodeExportEvent(*node, /*is_register_event*/ false);
  };
  gcs_table_storage_->NodeTable().Put(node_id, *node, {on_put_done, io_context_});
  GCS_RPC_SEND_REPLY(send_reply_callback, reply, Status::OK());
}

void GcsNodeManager::HandleDrainNode(rpc::DrainNodeRequest request,
                                     rpc::DrainNodeReply *reply,
                                     rpc::SendReplyCallback send_reply_callback) {
  auto num_drain_request = request.drain_node_data_size();
  for (auto i = 0; i < num_drain_request; i++) {
    const auto &node_drain_request = request.drain_node_data(i);
    const auto node_id = NodeID::FromBinary(node_drain_request.node_id());

    DrainNode(node_id);
    auto drain_node_status = reply->add_drain_node_status();
    drain_node_status->set_node_id(node_id.Binary());
  };
  GCS_RPC_SEND_REPLY(send_reply_callback, reply, Status::OK());
  ++counts_[CountType::DRAIN_NODE_REQUEST];
}

void GcsNodeManager::DrainNode(const NodeID &node_id) {
  RAY_LOG(INFO).WithField(node_id) << "DrainNode() for node";
  auto maybe_node = GetAliveNode(node_id);
  if (!maybe_node.has_value()) {
    RAY_LOG(WARNING).WithField(node_id) << "Skip draining node which is already removed";
    return;
  }
  auto &node = maybe_node.value();

  // Set the address.
  auto remote_address = rpc::RayletClientPool::GenerateRayletAddress(
      node_id, node->node_manager_address(), node->node_manager_port());
  auto raylet_client = raylet_client_pool_->GetOrConnectByAddress(remote_address);
  RAY_CHECK(raylet_client);
  // NOTE(sang): Drain API is not supposed to kill the raylet, but we are doing
  // this until the proper "drain" behavior is implemented.
  raylet_client->ShutdownRaylet(
      node_id,
      /*graceful*/ true,
      [node_id](const Status &status, const rpc::ShutdownRayletReply &reply) {
        RAY_LOG(INFO).WithField(node_id) << "Raylet is drained. Status " << status;
      });
}

void GcsNodeManager::HandleGetAllNodeInfo(rpc::GetAllNodeInfoRequest request,
                                          rpc::GetAllNodeInfoReply *reply,
                                          rpc::SendReplyCallback send_reply_callback) {
  absl::ReaderMutexLock lock(&mutex_);
  int64_t limit =
      (request.limit() > 0) ? request.limit() : std::numeric_limits<int64_t>::max();
  absl::flat_hash_set<NodeID> node_ids;
  absl::flat_hash_set<std::string> node_names;
  absl::flat_hash_set<std::string> node_ip_addresses;
  bool only_node_id_filters = true;
  for (auto &selector : *request.mutable_node_selectors()) {
    switch (selector.node_selector_case()) {
    case rpc::GetAllNodeInfoRequest_NodeSelector::kNodeId:
      node_ids.insert(NodeID::FromBinary(selector.node_id()));
      break;
    case rpc::GetAllNodeInfoRequest_NodeSelector::kNodeName:
      node_names.insert(std::move(*selector.mutable_node_name()));
      only_node_id_filters = false;
      break;
    case rpc::GetAllNodeInfoRequest_NodeSelector::kNodeIpAddress:
      node_ip_addresses.insert(std::move(*selector.mutable_node_ip_address()));
      only_node_id_filters = false;
      break;
    case rpc::GetAllNodeInfoRequest_NodeSelector::NODE_SELECTOR_NOT_SET:
      continue;
    }
  }
  const size_t total_num_nodes = alive_nodes_.size() + dead_nodes_.size();
  int64_t num_added = 0;

  if (request.node_selectors_size() > 0 && only_node_id_filters) {
    // optimized path if request only wants specific node ids
    for (const auto &node_id : node_ids) {
      if (!request.has_state_filter() ||
          request.state_filter() == rpc::GcsNodeInfo::ALIVE) {
        auto iter = alive_nodes_.find(node_id);
        if (iter != alive_nodes_.end()) {
          *reply->add_node_info_list() = *iter->second;
          ++num_added;
        }
      }
      if (!request.has_state_filter() ||
          request.state_filter() == rpc::GcsNodeInfo::DEAD) {
        auto iter = dead_nodes_.find(node_id);
        if (iter != dead_nodes_.end()) {
          *reply->add_node_info_list() = *iter->second;
          ++num_added;
        }
      }
    }
    reply->set_total(total_num_nodes);
    reply->set_num_filtered(total_num_nodes - num_added);
    GCS_RPC_SEND_REPLY(send_reply_callback, reply, Status::OK());
    ++counts_[CountType::GET_ALL_NODE_INFO_REQUEST];
    return;
  }

  const bool has_node_selectors = request.node_selectors_size() > 0;
  auto add_to_response =
      [&](const absl::flat_hash_map<NodeID, std::shared_ptr<const rpc::GcsNodeInfo>>
              &nodes) {
        for (const auto &[node_id, node_info_ptr] : nodes) {
          if (num_added >= limit) {
            break;
          }
          if (!has_node_selectors || node_ids.contains(node_id) ||
              node_names.contains(node_info_ptr->node_name()) ||
              node_ip_addresses.contains(node_info_ptr->node_manager_address())) {
            *reply->add_node_info_list() = *node_info_ptr;
            num_added += 1;
          }
        }
      };

  if (request.has_state_filter()) {
    switch (request.state_filter()) {
    case rpc::GcsNodeInfo::ALIVE:
      if (!has_node_selectors) {
        reply->mutable_node_info_list()->Reserve(alive_nodes_.size());
      }
      add_to_response(alive_nodes_);
      break;
    case rpc::GcsNodeInfo::DEAD:
      if (!has_node_selectors) {
        reply->mutable_node_info_list()->Reserve(dead_nodes_.size());
      }
      add_to_response(dead_nodes_);
      break;
    default:
      RAY_LOG(ERROR) << "Unexpected state filter: " << request.state_filter();
      break;
    }
  } else {
    if (!has_node_selectors) {
      reply->mutable_node_info_list()->Reserve(alive_nodes_.size() + dead_nodes_.size());
    }
    add_to_response(alive_nodes_);
    add_to_response(dead_nodes_);
  }

  reply->set_total(total_num_nodes);
  reply->set_num_filtered(total_num_nodes - reply->node_info_list_size());
  GCS_RPC_SEND_REPLY(send_reply_callback, reply, Status::OK());
  ++counts_[CountType::GET_ALL_NODE_INFO_REQUEST];
}

// Utility function to convert GcsNodeInfo to GcsNodeAddressAndLiveness
rpc::GcsNodeAddressAndLiveness ConvertToGcsNodeAddressAndLiveness(
    const rpc::GcsNodeInfo &source) {
  rpc::GcsNodeAddressAndLiveness destination;
  destination.set_node_id(source.node_id());
  destination.set_node_manager_address(source.node_manager_address());
  destination.set_node_manager_port(source.node_manager_port());
  destination.set_object_manager_port(source.object_manager_port());
  destination.set_state(source.state());
  destination.mutable_death_info()->CopyFrom(source.death_info());
  return destination;
}

void GcsNodeManager::HandleGetAllNodeAddressAndLiveness(
    rpc::GetAllNodeAddressAndLivenessRequest request,
    rpc::GetAllNodeAddressAndLivenessReply *reply,
    rpc::SendReplyCallback send_reply_callback) {
  absl::ReaderMutexLock lock(&mutex_);
  int64_t limit =
      (request.limit() > 0) ? request.limit() : std::numeric_limits<int64_t>::max();
  absl::flat_hash_set<NodeID> node_ids;
  absl::flat_hash_set<std::string> node_names;
  absl::flat_hash_set<std::string> node_ip_addresses;
  bool only_node_id_filters = true;
  for (auto &selector : *request.mutable_node_selectors()) {
    switch (selector.node_selector_case()) {
    case rpc::GetAllNodeAddressAndLivenessRequest_NodeSelector::kNodeId:
      node_ids.insert(NodeID::FromBinary(selector.node_id()));
      break;
    case rpc::GetAllNodeAddressAndLivenessRequest_NodeSelector::kNodeName:
      node_names.insert(std::move(*selector.mutable_node_name()));
      only_node_id_filters = false;
      break;
    case rpc::GetAllNodeAddressAndLivenessRequest_NodeSelector::kNodeIpAddress:
      node_ip_addresses.insert(std::move(*selector.mutable_node_ip_address()));
      only_node_id_filters = false;
      break;
    case rpc::GetAllNodeAddressAndLivenessRequest_NodeSelector::NODE_SELECTOR_NOT_SET:
      continue;
    }
  }
  const size_t total_num_nodes = alive_nodes_.size() + dead_nodes_.size();
  int64_t num_added = 0;

  if (request.node_selectors_size() > 0 && only_node_id_filters) {
    // optimized path if request only wants specific node ids
    for (const auto &node_id : node_ids) {
      if (!request.has_state_filter() ||
          request.state_filter() == rpc::GcsNodeInfo::ALIVE) {
        auto iter = alive_nodes_.find(node_id);
        if (iter != alive_nodes_.end()) {
          *reply->add_node_info_list() =
              ConvertToGcsNodeAddressAndLiveness(*iter->second);
          ++num_added;
        }
      }
      if (!request.has_state_filter() ||
          request.state_filter() == rpc::GcsNodeInfo::DEAD) {
        auto iter = dead_nodes_.find(node_id);
        if (iter != dead_nodes_.end()) {
          *reply->add_node_info_list() =
              ConvertToGcsNodeAddressAndLiveness(*iter->second);
          ++num_added;
        }
      }
    }
    reply->set_total(total_num_nodes);
    reply->set_num_filtered(total_num_nodes - num_added);
    GCS_RPC_SEND_REPLY(send_reply_callback, reply, Status::OK());
    ++counts_[CountType::GET_ALL_NODE_INFO_REQUEST];
    return;
  }

  const bool has_node_selectors = request.node_selectors_size() > 0;
  auto add_to_response =
      [&](const absl::flat_hash_map<NodeID, std::shared_ptr<const rpc::GcsNodeInfo>>
              &nodes) {
        for (const auto &[node_id, node_info_ptr] : nodes) {
          if (num_added >= limit) {
            break;
          }
          if (!has_node_selectors || node_ids.contains(node_id) ||
              node_names.contains(node_info_ptr->node_name()) ||
              node_ip_addresses.contains(node_info_ptr->node_manager_address())) {
            *reply->add_node_info_list() =
                ConvertToGcsNodeAddressAndLiveness(*node_info_ptr);
            num_added += 1;
          }
        }
      };

  if (request.has_state_filter()) {
    switch (request.state_filter()) {
    case rpc::GcsNodeInfo::ALIVE:
      if (!has_node_selectors) {
        reply->mutable_node_info_list()->Reserve(alive_nodes_.size());
      }
      add_to_response(alive_nodes_);
      break;
    case rpc::GcsNodeInfo::DEAD:
      if (!has_node_selectors) {
        reply->mutable_node_info_list()->Reserve(dead_nodes_.size());
      }
      add_to_response(dead_nodes_);
      break;
    default:
      RAY_LOG(ERROR) << "Unexpected state filter: " << request.state_filter();
      break;
    }
  } else {
    if (!has_node_selectors) {
      reply->mutable_node_info_list()->Reserve(alive_nodes_.size() + dead_nodes_.size());
    }
    add_to_response(alive_nodes_);
    add_to_response(dead_nodes_);
  }

  reply->set_total(total_num_nodes);
  reply->set_num_filtered(total_num_nodes - reply->node_info_list_size());
  GCS_RPC_SEND_REPLY(send_reply_callback, reply, Status::OK());
  ++counts_[CountType::GET_ALL_NODE_INFO_REQUEST];
}

std::shared_ptr<const rpc::GcsNodeInfo> GcsNodeManager::SelectRandomAliveNode() const {
  absl::ReaderMutexLock lock(&mutex_);
  if (alive_nodes_.empty()) {
    return nullptr;
  }

  static std::mt19937_64 gen_(
      std::chrono::high_resolution_clock::now().time_since_epoch().count());
  std::uniform_int_distribution<int> distribution(0, alive_nodes_.size() - 1);
  int key_index = distribution(gen_);
  int index = 0;
  auto iter = alive_nodes_.begin();
  for (; index != key_index && iter != alive_nodes_.end(); ++index, ++iter) {
  }
  return iter->second;
}

std::optional<std::shared_ptr<const rpc::GcsNodeInfo>>
GcsNodeManager::GetAliveNodeFromCache(const ray::NodeID &node_id) const {
  auto iter = alive_nodes_.find(node_id);
  if (iter == alive_nodes_.end()) {
    return {};
  }

  return iter->second;
}

std::optional<std::shared_ptr<rpc::GcsNodeAddressAndLiveness>>
GcsNodeManager::GetAliveNodeAddress(const ray::NodeID &node_id) const {
  absl::ReaderMutexLock lock(&mutex_);
  auto iter = alive_nodes_.find(node_id);
  if (iter == alive_nodes_.end()) {
    return {};
  }

  return std::make_shared<rpc::GcsNodeAddressAndLiveness>(
      ConvertToGcsNodeAddressAndLiveness(*iter->second.get()));
}

std::optional<std::shared_ptr<const rpc::GcsNodeInfo>> GcsNodeManager::GetAliveNode(
    const ray::NodeID &node_id) const {
  absl::ReaderMutexLock lock(&mutex_);
  return GetAliveNodeFromCache(node_id);
}

bool GcsNodeManager::IsNodeDead(const ray::NodeID &node_id) const {
  absl::ReaderMutexLock lock(&mutex_);
  return dead_nodes_.contains(node_id);
}

bool GcsNodeManager::IsNodeAlive(const ray::NodeID &node_id) const {
  absl::ReaderMutexLock lock(&mutex_);
  return alive_nodes_.contains(node_id);
}

rpc::NodeDeathInfo GcsNodeManager::InferDeathInfo(const NodeID &node_id) {
  auto iter = draining_nodes_.find(node_id);
  rpc::NodeDeathInfo death_info;
  bool expect_force_termination;
  if (iter == draining_nodes_.end()) {
    expect_force_termination = false;
  } else if (iter->second->deadline_timestamp_ms() == 0) {
    // If there is no draining deadline, there should be no force termination
    expect_force_termination = false;
  } else {
    expect_force_termination =
        (current_sys_time_ms() > iter->second->deadline_timestamp_ms()) &&
        (iter->second->reason() ==
         rpc::autoscaler::DrainNodeReason::DRAIN_NODE_REASON_PREEMPTION);
  }

  if (expect_force_termination) {
    death_info.set_reason(rpc::NodeDeathInfo::AUTOSCALER_DRAIN_PREEMPTED);
    death_info.set_reason_message(iter->second->reason_message());
    RAY_LOG(INFO).WithField(node_id) << "Node was forcibly preempted";
  } else {
    death_info.set_reason(rpc::NodeDeathInfo::UNEXPECTED_TERMINATION);
    death_info.set_reason_message(
        "health check failed due to missing too many heartbeats");
  }
  return death_info;
}

void GcsNodeManager::AddNode(std::shared_ptr<const rpc::GcsNodeInfo> node) {
  absl::MutexLock lock(&mutex_);
  AddNodeToCache(node);
}

void GcsNodeManager::AddNodeToCache(std::shared_ptr<const rpc::GcsNodeInfo> node) {
  auto node_id = NodeID::FromBinary(node->node_id());
  auto iter = alive_nodes_.find(node_id);
  if (iter == alive_nodes_.end()) {
    alive_nodes_.emplace(node_id, node);
    // Notify all listeners by posting back on their io_context
    for (auto &listener : node_added_listeners_) {
      listener.Post("NodeManager.AddNodeCallback", node);
    }
  }
}

void GcsNodeManager::SetNodeDraining(
    const NodeID &node_id,
    std::shared_ptr<rpc::autoscaler::DrainNodeRequest> drain_request) {
  absl::MutexLock lock(&mutex_);
  auto maybe_node = GetAliveNodeFromCache(node_id);
  if (!maybe_node.has_value()) {
    RAY_LOG(INFO).WithField(node_id)
        << "Skip setting node to be draining, which is already removed";
    return;
  }

  auto iter = draining_nodes_.find(node_id);
  if (iter == draining_nodes_.end()) {
    draining_nodes_.emplace(node_id, drain_request);
    RAY_LOG(INFO).WithField(node_id)
        << "Set node to be draining, request = " << drain_request->DebugString();
  } else {
    RAY_LOG(INFO).WithField(node_id)
        << "Drain request for node already exists. Overwriting the existing request "
        << iter->second->DebugString() << " with the new request "
        << drain_request->DebugString();
    iter->second = drain_request;
  }
}

std::shared_ptr<const rpc::GcsNodeInfo> GcsNodeManager::RemoveNode(
    const NodeID &node_id,
    const rpc::NodeDeathInfo &node_death_info,
    const rpc::GcsNodeInfo::GcsNodeState node_state,
    const int64_t update_time) {
  absl::MutexLock lock(&mutex_);
  return RemoveNodeFromCache(node_id, node_death_info, node_state, update_time);
}

std::shared_ptr<const rpc::GcsNodeInfo> GcsNodeManager::RemoveNodeFromCache(
    const NodeID &node_id,
    const rpc::NodeDeathInfo &node_death_info,
    const rpc::GcsNodeInfo::GcsNodeState node_state,
    const int64_t update_time) {
  std::shared_ptr<const rpc::GcsNodeInfo> removed_node;
  auto iter = alive_nodes_.find(node_id);
  if (iter != alive_nodes_.end()) {
    // Set node death info. For thread safety, we don't update the node info in place (as
    // it's a const) so instead we create a node to return based on the information on
    // hand before removing it from the cache.
    const auto updated = std::make_shared<rpc::GcsNodeInfo>(*iter->second);
    *updated->mutable_death_info() = node_death_info;
    updated->set_state(node_state);
    updated->set_end_time_ms(update_time);
    removed_node = std::shared_ptr<const rpc::GcsNodeInfo>(updated);

    RAY_LOG(INFO).WithField(node_id).WithField("node_name", removed_node->node_name())
        << ", death reason = " << rpc::NodeDeathInfo_Reason_Name(node_death_info.reason())
        << ", death message = " << node_death_info.reason_message();
    // Record stats that there's a new removed node.
    ray_metric_node_failures_total_.Record(1);
    // Remove from alive nodes.
    alive_nodes_.erase(iter);
    // Remove from draining nodes if present.
    draining_nodes_.erase(node_id);
    if (node_death_info.reason() == rpc::NodeDeathInfo::UNEXPECTED_TERMINATION) {
      // Broadcast a warning to all of the drivers indicating that the node
      // has been marked as dead.
      // TODO(rkn): Define this constant somewhere else.
      std::string type = "node_removed";
      std::ostringstream error_message;
      error_message << "The node with node id: " << node_id
                    << " and address: " << removed_node->node_manager_address()
                    << " and node name: " << removed_node->node_name()
                    << " has been marked dead because the detector"
                    << " has missed too many heartbeats from it. This can happen when a "
                       "\t(1) raylet crashes unexpectedly (OOM, etc.) \n"
                    << "\t(2) raylet has lagging heartbeats due to slow network or busy "
                       "workload.";
      RAY_EVENT(ERROR, "RAY_NODE_REMOVED")
              .WithField("node_id", node_id.Hex())
              .WithField("ip", removed_node->node_manager_address())
          << error_message.str();
      RAY_LOG(WARNING) << error_message.str();
      auto error_data = CreateErrorTableData(
          type, error_message.str(), absl::FromUnixMillis(current_time_ms()));
      gcs_publisher_->PublishError(node_id.Hex(), std::move(error_data));
    }

    // Notify all listeners.
    for (auto &listener : node_removed_listeners_) {
      listener.Post("NodeManager.RemoveNodeCallback", removed_node);
    }
  }
  return removed_node;
}

void GcsNodeManager::OnNodeFailure(
    const NodeID &node_id, const std::function<void()> &node_table_updated_callback) {
  absl::MutexLock lock(&mutex_);
  InternalOnNodeFailure(node_id, node_table_updated_callback);
}

void GcsNodeManager::InternalOnNodeFailure(
    const NodeID &node_id, const std::function<void()> &node_table_updated_callback) {
  auto maybe_node = GetAliveNodeFromCache(node_id);
  if (maybe_node.has_value()) {
    rpc::NodeDeathInfo death_info = InferDeathInfo(node_id);
    auto node = RemoveNodeFromCache(
        node_id, death_info, rpc::GcsNodeInfo::DEAD, current_sys_time_ms());

    AddDeadNodeToCache(node);
    rpc::GcsNodeInfo node_info_delta;
    node_info_delta.set_node_id(node->node_id());
    node_info_delta.set_state(node->state());
    node_info_delta.set_end_time_ms(node->end_time_ms());
    node_info_delta.mutable_death_info()->CopyFrom(node->death_info());

    auto on_done = [this,
                    node_id,
                    node_table_updated_callback,
                    node_info_delta = std::move(node_info_delta),
                    node](const Status &status) mutable {
      WriteNodeExportEvent(*node, /*is_register_event*/ false);
      if (node_table_updated_callback != nullptr) {
        node_table_updated_callback();
      }
      PublishNodeInfoToPubsub(node_id, node_info_delta);
    };
    gcs_table_storage_->NodeTable().Put(
        node_id, *node, {std::move(on_done), io_context_});
  } else if (node_table_updated_callback != nullptr) {
    node_table_updated_callback();
  }
}

void GcsNodeManager::Initialize(const GcsInitData &gcs_init_data) {
  absl::MutexLock lock(&mutex_);
  for (const auto &[node_id, node_info] : gcs_init_data.Nodes()) {
    if (node_info.state() == rpc::GcsNodeInfo::ALIVE) {
      AddNodeToCache(std::make_shared<rpc::GcsNodeInfo>(node_info));

      // Ask the raylet to do initialization in case of GCS restart.
      // The protocol is correct because when a new node joined, Raylet will do:
      //    - RegisterNode (write node to the node table)
      //    - Setup subscription
      // With this, it means we only need to ask the node registered to do resubscription.
      // And for the node failed to register, they will crash on the client side due to
      // registration failure.
      auto remote_address = rpc::RayletClientPool::GenerateRayletAddress(
          node_id, node_info.node_manager_address(), node_info.node_manager_port());
      auto raylet_client = raylet_client_pool_->GetOrConnectByAddress(remote_address);
      raylet_client->NotifyGCSRestart(nullptr);
    } else if (node_info.state() == rpc::GcsNodeInfo::DEAD) {
      dead_nodes_.emplace(node_id, std::make_shared<rpc::GcsNodeInfo>(node_info));
      sorted_dead_node_list_.emplace_back(node_id, node_info.end_time_ms());
    }
  }
  std::sort(
      sorted_dead_node_list_.begin(),
      sorted_dead_node_list_.end(),
      [](const auto &left, const auto &right) { return left.second < right.second; });
}

void GcsNodeManager::AddDeadNodeToCache(std::shared_ptr<const rpc::GcsNodeInfo> node) {
  if (dead_nodes_.size() >= RayConfig::instance().maximum_gcs_dead_node_cached_count()) {
    const auto &node_id = sorted_dead_node_list_.front().first;
    gcs_table_storage_->NodeTable().Delete(node_id, {[](const auto &) {}, io_context_});
    dead_nodes_.erase(sorted_dead_node_list_.front().first);
    sorted_dead_node_list_.pop_front();
  }
  auto node_id = NodeID::FromBinary(node->node_id());
  dead_nodes_.emplace(node_id, node);
  sorted_dead_node_list_.emplace_back(node_id, node->end_time_ms());
}

void GcsNodeManager::PublishNodeInfoToPubsub(const NodeID &node_id,
                                             const rpc::GcsNodeInfo &node_info) const {
  gcs_publisher_->PublishNodeInfo(node_id, node_info);
  gcs_publisher_->PublishNodeAddressAndLiveness(
      node_id, ConvertToGcsNodeAddressAndLiveness(node_info));
}

std::string GcsNodeManager::DebugString() const {
  std::ostringstream stream;
  stream << "GcsNodeManager: "
         << "\n- RegisterNode request count: "
         << counts_[CountType::REGISTER_NODE_REQUEST]
         << "\n- DrainNode request count: " << counts_[CountType::DRAIN_NODE_REQUEST]
         << "\n- GetAllNodeInfo request count: "
         << counts_[CountType::GET_ALL_NODE_INFO_REQUEST];
  return stream.str();
}

void GcsNodeManager::UpdateAliveNode(
    const NodeID &node_id,
    const rpc::syncer::ResourceViewSyncMessage &resource_view_sync_message) {
  absl::MutexLock lock(&mutex_);
  auto maybe_node_info = GetAliveNodeFromCache(node_id);
  if (maybe_node_info == absl::nullopt) {
    return;
  }

  auto new_node_info = *maybe_node_info.value();
  auto *snapshot = new_node_info.mutable_state_snapshot();

  if (resource_view_sync_message.idle_duration_ms() > 0) {
    snapshot->set_state(rpc::NodeSnapshot::IDLE);
    snapshot->set_idle_duration_ms(resource_view_sync_message.idle_duration_ms());
  } else {
    snapshot->set_state(rpc::NodeSnapshot::ACTIVE);
    snapshot->mutable_node_activity()->CopyFrom(
        resource_view_sync_message.node_activity());
  }
  if (resource_view_sync_message.is_draining()) {
    snapshot->set_state(rpc::NodeSnapshot::DRAINING);
  }

  // N.B. For thread safety, all updates to alive_nodes_ need to follow a
  // read/modify/write sort of pattern.  This is because the underlying map contains const
  // variables
  alive_nodes_[node_id] =
      std::make_shared<const rpc::GcsNodeInfo>(std::move(new_node_info));
}

}  // namespace gcs
}  // namespace ray<|MERGE_RESOLUTION|>--- conflicted
+++ resolved
@@ -185,14 +185,8 @@
   node_info_delta->set_state(node->state());
   node_info_delta->set_end_time_ms(node->end_time_ms());
 
-<<<<<<< HEAD
-  auto on_put_done = [this, node_id, node_info_delta, node, send_reply_callback, reply](
-                         const Status &status) {
+  auto on_put_done = [this, node_id, node_info_delta, node](const Status &status) {
     PublishNodeInfoToPubsub(node_id, *node_info_delta);
-=======
-  auto on_put_done = [this, node_id, node_info_delta, node](const Status &status) {
-    gcs_publisher_->PublishNodeInfo(node_id, *node_info_delta);
->>>>>>> 42bfce03
     WriteNodeExportEvent(*node, /*is_register_event*/ false);
   };
   gcs_table_storage_->NodeTable().Put(node_id, *node, {on_put_done, io_context_});
