--- conflicted
+++ resolved
@@ -113,13 +113,8 @@
     RAY_CHECK_OK(status) << "Failed to register node '" << node_id << "'.";
     RAY_LOG(DEBUG).WithField(node_id) << "Finished registering node.";
     AddNode(std::make_shared<rpc::GcsNodeInfo>(node_info_copy));
-<<<<<<< HEAD
-    WriteNodeExportEvent(node_info_copy);
+    WriteNodeExportEvent(node_info_copy, /*is_register_event*/ true);
     PublishNodeInfoToPubsub(node_id, node_info_copy);
-=======
-    WriteNodeExportEvent(node_info_copy, /*is_register_event*/ true);
-    gcs_publisher_->PublishNodeInfo(node_id, std::move(node_info_copy));
->>>>>>> 61b6ee2a
     GCS_RPC_SEND_REPLY(send_reply_callback, reply, status);
   };
   if (node_info.is_head_node()) {
@@ -188,13 +183,8 @@
   node_info_delta->set_end_time_ms(node->end_time_ms());
 
   auto on_put_done = [this, node_id, node_info_delta, node](const Status &status) {
-<<<<<<< HEAD
     PublishNodeInfoToPubsub(node_id, *node_info_delta);
-    WriteNodeExportEvent(*node);
-=======
-    gcs_publisher_->PublishNodeInfo(node_id, *node_info_delta);
     WriteNodeExportEvent(*node, /*is_register_event*/ false);
->>>>>>> 61b6ee2a
   };
   gcs_table_storage_->NodeTable().Put(node_id, *node, {on_put_done, io_context_});
   GCS_RPC_SEND_REPLY(send_reply_callback, reply, Status::OK());
