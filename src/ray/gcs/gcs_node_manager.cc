--- conflicted
+++ resolved
@@ -182,14 +182,9 @@
   node_info_delta->set_state(node->state());
   node_info_delta->set_end_time_ms(node->end_time_ms());
 
-<<<<<<< HEAD
-  auto on_put_done = [this, node_id, node_info_delta, node](const Status &status) {
-    PublishNodeInfoToPubsub(node_id, *node_info_delta);
-=======
   auto on_put_done = [this, node_id, node_info_delta, node, send_reply_callback, reply](
                          const Status &status) {
-    gcs_publisher_->PublishNodeInfo(node_id, *node_info_delta);
->>>>>>> 2eb9f3ed
+    PublishNodeInfoToPubsub(node_id, *node_info_delta);
     WriteNodeExportEvent(*node, /*is_register_event*/ false);
     GCS_RPC_SEND_REPLY(send_reply_callback, reply, Status::OK());
   };
