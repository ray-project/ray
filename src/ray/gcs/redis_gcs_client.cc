--- conflicted
+++ resolved
@@ -46,12 +46,8 @@
   std::vector<std::shared_ptr<RedisContext>> shard_contexts =
       redis_client_->GetShardContexts();
 
-<<<<<<< HEAD
+  log_based_actor_table_.reset(new LogBasedActorTable({primary_context}, this));
   actor_table_.reset(new ActorTable({primary_context}, this));
-=======
-  log_based_actor_table_.reset(new LogBasedActorTable({primary_context_}, this));
-  actor_table_.reset(new ActorTable({primary_context_}, this));
->>>>>>> 23b6fdcd
 
   // TODO(micafan) Modify ClientTable' Constructor(remove ClientID) in future.
   // We will use NodeID instead of ClientID.
