--- conflicted
+++ resolved
@@ -88,7 +88,6 @@
 )
 
 ray_cc_library(
-<<<<<<< HEAD
     name = "ray_actor_definition_event",
     srcs = [
         "ray_actor_definition_event.cc",
@@ -99,7 +98,24 @@
     deps = [
         ":ray_event",
         "//src/ray/protobuf/public:events_actor_definition_event_cc_proto",
-=======
+    ],
+)
+
+ray_cc_library(
+    name = "ray_actor_lifecycle_event",
+    srcs = [
+        "ray_actor_lifecycle_event.cc",
+    ],
+    hdrs = [
+        "ray_actor_lifecycle_event.h",
+    ],
+    deps = [
+        ":ray_event",
+        "//src/ray/protobuf/public:events_actor_lifecycle_event_cc_proto",
+    ],
+)
+
+ray_cc_library(
     name = "ray_node_definition_event",
     srcs = [
         "ray_node_definition_event.cc",
@@ -110,23 +126,10 @@
     deps = [
         ":ray_event",
         "//src/ray/protobuf/public:events_node_definition_event_cc_proto",
->>>>>>> 5bb44cac
     ],
 )
 
 ray_cc_library(
-<<<<<<< HEAD
-    name = "ray_actor_lifecycle_event",
-    srcs = [
-        "ray_actor_lifecycle_event.cc",
-    ],
-    hdrs = [
-        "ray_actor_lifecycle_event.h",
-    ],
-    deps = [
-        ":ray_event",
-        "//src/ray/protobuf/public:events_actor_lifecycle_event_cc_proto",
-=======
     name = "ray_node_lifecycle_event",
     srcs = [
         "ray_node_lifecycle_event.cc",
@@ -137,7 +140,6 @@
     deps = [
         ":ray_event",
         "//src/ray/protobuf/public:events_node_lifecycle_event_cc_proto",
->>>>>>> 5bb44cac
     ],
 )
 
