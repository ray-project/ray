// Copyright 2017 The Ray Authors.
//
// Licensed under the Apache License, Version 2.0 (the "License");
// you may not use this file except in compliance with the License.
// You may obtain a copy of the License at
//
//  http://www.apache.org/licenses/LICENSE-2.0
//
// Unless required by applicable law or agreed to in writing, software
// distributed under the License is distributed on an "AS IS" BASIS,
// WITHOUT WARRANTIES OR CONDITIONS OF ANY KIND, either express or implied.
// See the License for the specific language governing permissions and
// limitations under the License.

// raylet protocol specification

// TODO(swang): We put the flatbuffer types in a separate namespace for now to
// avoid conflicts with legacy Ray types.
namespace ray.protocol;

enum MessageType:int {
  // Notify the raylet that a task has finished. This is sent from a
  // worker to a raylet.
  ActorCreationTaskDone,
  // Send an initial connection message to the raylet. This is sent
  // from a worker or driver to a raylet.
  RegisterClientRequest,
  // Send a reply confirming the successful registration of a worker or driver.
  // This is sent from the raylet to a worker or driver.
  RegisterClientReply,
  // Send the worker's gRPC port to the raylet.
  AnnounceWorkerPort,
  // Ack that the raylet has finished handling AnnounceWorkerPort.
  AnnounceWorkerPortReply,
  // Notify the raylet that this client is disconnecting.
  // This is sent from a worker to a raylet.
  DisconnectClientRequest,
  // Notify the client that the raylet has deregistered this client.
  // The client should block until it receives this message before closing the socket.
  DisconnectClientReply,
  // Request the Raylet to pull a set of objects to the local node.
  AsyncGetObjectsRequest,
  // Cleanup a given get request on the raylet.
  CancelGetRequest,
  // Notify the current worker is blocked for objects to become available. The raylet
  // will release the worker's resources.
  NotifyWorkerBlocked,
  // Notify the current worker is unblocked.
  NotifyWorkerUnblocked,
  // Wait for objects to be ready either from local or remote Plasma stores.
  WaitRequest,
  // The response message to WaitRequest; replies with the objects found and objects
  // remaining.
  WaitReply,
  // Wait for objects asynchronously. The reply will be sent back via gRPC push.
  WaitForActorCallArgsRequest,
  // Push an error to the relevant driver. This is sent from a worker to the
  // node manager.
  PushErrorRequest,
  // Free the objects in objects store.
  FreeObjectsInObjectStoreRequest,
  // Subscribe to Plasma updates.
  SubscribePlasmaReady,
}

// This message is sent from a worker to the node manager.
table DisconnectClientRequest {
  // Populated with a WorkerExitType enum.
  disconnect_type: int;
  disconnect_detail: string;
  // Creation task exception serialized by protobuf.
  // Contains a RayException defined in common.pb
  creation_task_exception_pb: [ubyte];
}

table DisconnectClientReply {}

// This struct is used to register a new worker with the raylet.
// It is shipped as part of raylet_connect.
table RegisterClientRequest {
  // Type of the worker.
  // TODO(suquark): Use `WorkerType` in `common.proto`.
  worker_type: int;
  worker_id: string;
  worker_pid: long;
  // The startup token of the process assigned to
  // it during startup as a command line argument.
  startup_token: long;
  // The job ID if the client is a driver, otherwise it should be NIL.
  job_id: string;
  // The hash of the runtime env for this worker.
  runtime_env_hash: int;
  // Language of this worker.
  // TODO(hchen): Use `Language` in `common.proto`.
  language: int;
  ip_address: string;
  port: int;
  // The config bytes of this job serialized with protobuf.
  serialized_job_config: string;
}

table RegisterClientReply {
  success: bool;
  failure_reason: string;
  node_id: string;
  port: int;
}

table AnnounceWorkerPort {
  port: int;
  // The entrypoint of the job. Only populated if the worker is a driver.
  entrypoint: string;
}

table AnnounceWorkerPortReply {
  // Whether the announcement and job registration succeeded.
  success: bool;
  // The reason of registration failure.
  failure_reason: string;
}

// Mimics the Address protobuf.
table Address {
  node_id: string;
  ip_address: string;
  port: int;
  // Optional unique id for the worker.
  worker_id: string;
}

table AsyncGetObjectsRequest {
  // Object IDs that we want the Raylet to pull locally.
  object_ids: [string];
  owner_addresses: [Address];
  get_request_id: long;
<<<<<<< HEAD
}

table AsyncGetObjectsReply {
  request_id: long;
=======
>>>>>>> e713b3de
}

table CancelGetRequest {
  request_id: long;
}

table NotifyWorkerBlocked {
}

table NotifyWorkerUnblocked {
}

table WaitRequest {
  object_ids: [string];
  owner_addresses: [Address];
  // Minimum number of objects to wait for before returning.
  // At most this many objects will be returned even if more are ready.
  num_required_objects: int;
  timeout: long;
}

table WaitReply {
  // List of object ids found.
  found: [string];
  // List of object ids not found.
  remaining: [string];
}

table WaitForActorCallArgsRequest {
  object_ids: [string];
  owner_addresses: [Address];
  // Id used to uniquely identify this request. This is sent back to the core
  // worker to notify the wait has completed.
  tag: int;
}

// This struct is the same as ErrorTableData.
table PushErrorRequest {
  // The ID of the job that the error is for.
  job_id: string;
  // The type of the error.
  type: string;
  // The error message.
  error_message: string;
  // The timestamp of the error message.
  timestamp: double;
}

table FreeObjectsRequest {
  // Whether keep this request with local object store
  // or send it to all the object stores.
  local_only: bool;
  // List of object ids we'll delete from object store.
  object_ids: [string];
}

table SubscribePlasmaReady {
  // ObjectID to wait for
  object_id: string;
  owner_address: Address;
}<|MERGE_RESOLUTION|>--- conflicted
+++ resolved
@@ -133,13 +133,6 @@
   object_ids: [string];
   owner_addresses: [Address];
   get_request_id: long;
-<<<<<<< HEAD
-}
-
-table AsyncGetObjectsReply {
-  request_id: long;
-=======
->>>>>>> e713b3de
 }
 
 table CancelGetRequest {
