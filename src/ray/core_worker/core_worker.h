// Copyright 2017 The Ray Authors.
//
// Licensed under the Apache License, Version 2.0 (the "License");
// you may not use this file except in compliance with the License.
// You may obtain a copy of the License at
//
//  http://www.apache.org/licenses/LICENSE-2.0
//
// Unless required by applicable law or agreed to in writing, software
// distributed under the License is distributed on an "AS IS" BASIS,
// WITHOUT WARRANTIES OR CONDITIONS OF ANY KIND, either express or implied.
// See the License for the specific language governing permissions and
// limitations under the License.

#pragma once

#include <memory>
#include <mutex>

#include "absl/base/optimization.h"
#include "absl/container/flat_hash_map.h"
#include "absl/synchronization/mutex.h"
#include "ray/common/asio/periodical_runner.h"
#include "ray/common/buffer.h"
#include "ray/common/placement_group.h"
#include "ray/core_worker/actor_handle.h"
#include "ray/core_worker/actor_manager.h"
#include "ray/core_worker/common.h"
#include "ray/core_worker/context.h"
#include "ray/core_worker/core_worker_options.h"
#include "ray/core_worker/core_worker_process.h"
#include "ray/core_worker/experimental_mutable_object_manager.h"
#include "ray/core_worker/experimental_mutable_object_provider.h"
#include "ray/core_worker/future_resolver.h"
#include "ray/core_worker/generator_waiter.h"
#include "ray/core_worker/lease_policy.h"
#include "ray/core_worker/object_recovery_manager.h"
#include "ray/core_worker/profile_event.h"
#include "ray/core_worker/reference_count.h"
#include "ray/core_worker/store_provider/memory_store/memory_store.h"
#include "ray/core_worker/store_provider/plasma_store_provider.h"
#include "ray/core_worker/task_event_buffer.h"
#include "ray/core_worker/transport/normal_task_submitter.h"
#include "ray/core_worker/transport/task_receiver.h"
#include "ray/gcs/gcs_client/gcs_client.h"
#include "ray/pubsub/publisher.h"
#include "ray/pubsub/subscriber.h"
#include "ray/raylet_client/raylet_client.h"
#include "ray/rpc/node_manager/node_manager_client.h"
#include "ray/rpc/worker/core_worker_server.h"
#include "ray/util/process.h"
#include "ray/util/shared_lru.h"
#include "src/ray/protobuf/pubsub.pb.h"

/// The set of gRPC handlers and their associated level of concurrency. If you want to
/// add a new call to the worker gRPC server, do the following:
/// 1) Add the rpc to the CoreWorkerService in core_worker.proto, e.g., "ExampleCall"
/// 2) Add a new macro to RAY_CORE_WORKER_DECLARE_RPC_HANDLERS
///    in core_worker_server.h,
//     e.g. "DECLARE_VOID_RPC_SERVICE_HANDLER_METHOD(ExampleCall)"
/// 3) Add a new macro to RAY_CORE_WORKER_RPC_HANDLERS in core_worker_server.h, e.g.
///    "RPC_SERVICE_HANDLER(CoreWorkerService, ExampleCall, 1)"
/// 4) Add a method to the CoreWorker class below: "CoreWorker::HandleExampleCall"

namespace ray::core {

JobID GetProcessJobID(const CoreWorkerOptions &options);

/// Tracks stats for inbound tasks (tasks this worker is executing).
/// The counters are keyed by the function name in task spec.
class TaskCounter {
  /// A task can only be one of the following state. Received state in particular
  /// covers from the point of RPC call to beginning execution.
  enum class TaskStatusType { kPending, kRunning, kFinished };

 public:
  TaskCounter();

  void BecomeActor(const std::string &actor_name) {
    absl::MutexLock l(&mu_);
    actor_name_ = actor_name;
  }

  void SetJobId(const JobID &job_id) {
    absl::MutexLock l(&mu_);
    job_id_ = job_id.Hex();
  }

  bool IsActor() ABSL_EXCLUSIVE_LOCKS_REQUIRED(&mu_) { return !actor_name_.empty(); }

  void RecordMetrics();

  void IncPending(const std::string &func_name, bool is_retry) {
    absl::MutexLock l(&mu_);
    counter_.Increment({func_name, TaskStatusType::kPending, is_retry});
  }

  void MovePendingToRunning(const std::string &func_name, bool is_retry) {
    absl::MutexLock l(&mu_);
    counter_.Swap({func_name, TaskStatusType::kPending, is_retry},
                  {func_name, TaskStatusType::kRunning, is_retry});
    num_tasks_running_++;
  }

  void MoveRunningToFinished(const std::string &func_name, bool is_retry) {
    absl::MutexLock l(&mu_);
    counter_.Swap({func_name, TaskStatusType::kRunning, is_retry},
                  {func_name, TaskStatusType::kFinished, is_retry});
    num_tasks_running_--;
    RAY_CHECK_GE(num_tasks_running_, 0);
  }

  void SetMetricStatus(const std::string &func_name,
                       rpc::TaskStatus status,
                       bool is_retry);

  void UnsetMetricStatus(const std::string &func_name,
                         rpc::TaskStatus status,
                         bool is_retry);

 private:
  mutable absl::Mutex mu_;
  // Tracks all tasks submitted to this worker by state, is_retry.
  CounterMap<std::tuple<std::string, TaskStatusType, bool>> counter_
      ABSL_GUARDED_BY(&mu_);

  // Additionally tracks the sub-states of RUNNING_IN_RAY_GET/WAIT. The counters here
  // overlap with those of counter_.
  CounterMap<std::pair<std::string, bool>> running_in_get_counter_ ABSL_GUARDED_BY(&mu_);
  CounterMap<std::pair<std::string, bool>> running_in_wait_counter_ ABSL_GUARDED_BY(&mu_);

  std::string job_id_ ABSL_GUARDED_BY(&mu_);
  // Used for actor state tracking.
  std::string actor_name_ ABSL_GUARDED_BY(&mu_);
  int64_t num_tasks_running_ ABSL_GUARDED_BY(&mu_) = 0;
};

struct TaskToRetry {
  /// Time when the task should be retried.
  int64_t execution_time_ms{};

  /// The details of the task.
  TaskSpecification task_spec;

  /// Updates the actor seqno if true.
  bool update_seqno{};
};

/// Sorts TaskToRetry in descending order of the execution time.
/// Priority queue naturally sorts elements in descending order,
/// in order to have the tasks ordered by execution time in
/// ascending order we use a comparator that sorts elements in
/// descending order. Per docs "Priority queues are a type of container
/// adaptors, specifically designed such that its first element is always
/// the greatest of the elements it contains".
class TaskToRetryDescComparator {
 public:
  bool operator()(const TaskToRetry &left, const TaskToRetry &right) {
    return left.execution_time_ms > right.execution_time_ms;
  }
};

/// The root class that contains all the core and language-independent functionalities
/// of the worker. This class is supposed to be used to implement app-language (Java,
/// Python, etc) workers.
class CoreWorker : public rpc::CoreWorkerServiceHandler {
 public:
  /// Construct a CoreWorker instance.
  ///
  /// \param[in] options The various initialization options.
  /// \param[in] worker_id ID of this worker.
  CoreWorker(CoreWorkerOptions options, const WorkerID &worker_id);

  CoreWorker(CoreWorker const &) = delete;

  /// Core worker's deallocation lifecycle
  ///
  /// Shutdown API must be called before deallocating a core worker.
  /// Otherwise, it can have various destruction order related memory corruption.
  ///
  /// If the core worker is initiated at a driver, the driver is responsible for calling
  /// the shutdown API before terminating. If the core worker is initated at a worker,
  /// shutdown must be called before terminating the task execution loop.
  ~CoreWorker() override;

  void operator=(CoreWorker const &other) = delete;

  ///
  /// Public methods used by `CoreWorkerProcess` and `CoreWorker` itself.
  ///

  /// Gracefully disconnect the worker from Raylet.
  /// Once the method is returned, it is guaranteed that raylet is
  /// notified that this worker is disconnected from a raylet.
  ///
  /// \param exit_type The reason why this worker process is disconnected.
  /// \param exit_detail The detailed reason for a given exit.
  /// \param creation_task_exception_pb_bytes It is given when the worker is
  /// disconnected because the actor is failed due to its exception in its init method.
  /// \return Void.
  void Disconnect(const rpc::WorkerExitType &exit_type,
                  const std::string &exit_detail,
                  const std::shared_ptr<LocalMemoryBuffer>
                      &creation_task_exception_pb_bytes = nullptr);

  /// Shut down the worker completely.
  ///
  /// This must be called before deallocating a worker / driver's core worker for memory
  /// safety.
  ///
  /// \return void.
  void Shutdown();

  /// Start receiving and executing tasks.
  /// \return void.
  void RunTaskExecutionLoop();

  const WorkerID &GetWorkerID() const;

  WorkerType GetWorkerType() const { return options_.worker_type; }

  Language GetLanguage() const { return options_.language; }

  WorkerContext &GetWorkerContext() { return worker_context_; }

  const TaskID &GetCurrentTaskId() const { return worker_context_.GetCurrentTaskID(); }

  const std::string GetCurrentTaskName() const {
    return worker_context_.GetCurrentTask() != nullptr
               ? worker_context_.GetCurrentTask()->GetName()
               : "";
  }

  const std::string GetCurrentTaskFunctionName() const {
    return (worker_context_.GetCurrentTask() != nullptr &&
            worker_context_.GetCurrentTask()->FunctionDescriptor() != nullptr)
               ? worker_context_.GetCurrentTask()->FunctionDescriptor()->CallSiteString()
               : "";
  }

  /// Controls the is debugger paused flag.
  ///
  /// \param task_id The task id of the task to update.
  /// \param is_debugger_paused The new value of the flag.
  void UpdateTaskIsDebuggerPaused(const TaskID &task_id, const bool is_debugger_paused);

  int64_t GetCurrentTaskAttemptNumber() const {
    return worker_context_.GetCurrentTask() != nullptr
               ? worker_context_.GetCurrentTask()->AttemptNumber()
               : 0;
  }

  JobID GetCurrentJobId() const { return worker_context_.GetCurrentJobID(); }

  int64_t GetTaskDepth() const { return worker_context_.GetTaskDepth(); }

  NodeID GetCurrentNodeId() const { return NodeID::FromBinary(rpc_address_.raylet_id()); }

  /// Read the next index of a ObjectRefStream of generator_id.
  /// This API always return immediately.
  ///
  /// \param[in] generator_id The object ref id of the streaming
  /// generator task.
  /// \param[out] object_ref_out The ObjectReference
  /// that the caller can convert to its own ObjectRef.
  /// The current process is always the owner of the
  /// generated ObjectReference. It will be Nil() if there's
  /// no next item.
  /// \return Status ObjectRefEndOfStream if the stream reaches to EoF.
  /// OK otherwise.
  Status TryReadObjectRefStream(const ObjectID &generator_id,
                                rpc::ObjectReference *object_ref_out);

  /// Return True if there's no more object to read. False otherwise.
  bool StreamingGeneratorIsFinished(const ObjectID &generator_id) const;

  /// Read the next index of a ObjectRefStream of generator_id without
  /// consuming an index.
  /// \param[in] generator_id The object ref id of the streaming
  /// generator task.
  /// \return A object reference of the next index and if the object is already ready
  /// (meaning if the object's value if retrievable).
  /// It should not be nil.
  std::pair<rpc::ObjectReference, bool> PeekObjectRefStream(const ObjectID &generator_id);

  /// Asynchronously delete the ObjectRefStream that was created upon the
  /// initial task submission. This method triggers a timer. On each interval,
  /// we check whether the generator ref and all dynamic return refs have been
  /// removed in the ref counter. If so, we remove the stream and task
  /// metadata, because we know that the streaming task can never be
  /// re-executed.
  ///
  /// \param[in] generator_id The object ref id of the streaming
  /// generator task.
  void AsyncDelObjectRefStream(const ObjectID &generator_id);

  void TryDeleteObjectRefStreams();

  const PlacementGroupID &GetCurrentPlacementGroupId() const {
    return worker_context_.GetCurrentPlacementGroupId();
  }

  bool ShouldCaptureChildTasksInPlacementGroup() const {
    return worker_context_.ShouldCaptureChildTasksInPlacementGroup();
  }

  bool GetCurrentTaskRetryExceptions() const {
    if (options_.is_local_mode) {
      return false;
    }
    return worker_context_.GetCurrentTask()->ShouldRetryExceptions();
  }

  void SetWebuiDisplay(const std::string &key, const std::string &message);

  void SetActorTitle(const std::string &title);

  /// Sets the actor's repr name.
  ///
  /// This is set explicitly rather than included as part of actor creation task spec
  /// because it's only available after running the creation task as it might depend on
  /// fields to be be initialized during actor creation task. The repr name will be
  /// included as part of actor creation task reply (PushTaskReply) to GCS.
  ///
  /// \param repr_name Actor repr name.
  void SetActorReprName(const std::string &repr_name);

  void SetCallerCreationTimestamp();

  /// Increase the reference count for this object ID.
  /// Increase the local reference count for this object ID. Should be called
  /// by the language frontend when a new reference is created.
  ///
  /// \param[in] object_id The object ID to increase the reference count for.
  void AddLocalReference(const ObjectID &object_id) {
    AddLocalReference(object_id, CurrentCallSite());
  }

  /// Decrease the reference count for this object ID. Should be called
  /// by the language frontend when a reference is destroyed.
  ///
  /// \param[in] object_id The object ID to decrease the reference count for.
  void RemoveLocalReference(const ObjectID &object_id) {
    std::vector<ObjectID> deleted;
    reference_counter_->RemoveLocalReference(object_id, &deleted);
    // TOOD(ilr): better way of keeping an object from being deleted
    // TODO(sang): This seems bad... We should delete the memory store
    // properly from reference counter.
    if (!options_.is_local_mode) {
      memory_store_->Delete(deleted);
    }
  }

  int GetMemoryStoreSize() { return memory_store_->Size(); }

  /// Returns a map of all ObjectIDs currently in scope with a pair of their
  /// (local, submitted_task) reference counts. For debugging purposes.
  std::unordered_map<ObjectID, std::pair<size_t, size_t>> GetAllReferenceCounts() const;

  /// Return all pending children task ids for a given parent task id.
  /// The parent task id should exist in the current worker.
  /// For debugging and testing only.
  std::vector<TaskID> GetPendingChildrenTasks(const TaskID &task_id) const;

  /// Get the RPC address of this worker.
  ///
  /// \param[out] The RPC address of this worker.
  const rpc::Address &GetRpcAddress() const;

  /// Get the RPC address of the worker that owns the given object.
  ///
  /// \param[in] object_id The object ID. The object must either be owned by
  /// us, or the caller previously added the ownership information (via
  /// RegisterOwnershipInfoAndResolveFuture).
  /// \param[out] The RPC address of the worker that owns this object.
  Status GetOwnerAddress(const ObjectID &object_id, rpc::Address *owner_address) const;

  /// Get the RPC address of the worker that owns the given object. If the
  /// object has no owner, then we terminate the process.
  ///
  /// \param[in] object_id The object ID. The object must either be owned by
  /// us, or the caller previously added the ownership information (via
  /// RegisterOwnershipInfoAndResolveFuture).
  /// \param[out] The RPC address of the worker that owns this object.
  rpc::Address GetOwnerAddressOrDie(const ObjectID &object_id) const;

  /// Get the RPC address of the worker that owns the given object.
  ///
  /// \param[in] object_id The object ID. The object must either be owned by
  /// us, or the caller previously added the ownership information (via
  /// RegisterOwnershipInfoAndResolveFuture).
  /// \param[out] The RPC address of the worker that owns this object.
  std::vector<rpc::ObjectReference> GetObjectRefs(
      const std::vector<ObjectID> &object_ids) const;

  /// Get the owner information of an object. This should be
  /// called when serializing an object ID, and the returned information should
  /// be stored with the serialized object ID.
  ///
  /// This can only be called on object IDs that we created via task
  /// submission, ray.put, or object IDs that we deserialized. It cannot be
  /// called on object IDs that were created randomly, e.g.,
  /// ObjectID::FromRandom.
  ///
  /// Postcondition: Get(object_id) is valid.
  ///
  /// \param[in] object_id The object ID to serialize.
  /// appended to the serialized object ID.
  /// \param[out] owner_address The address of the object's owner. This should
  /// be appended to the serialized object ID.
  /// \param[out] serialized_object_status The serialized object status protobuf.
  Status GetOwnershipInfo(const ObjectID &object_id,
                          rpc::Address *owner_address,
                          std::string *serialized_object_status);

  /// Get the owner information of an object. This should be
  /// called when serializing an object ID, and the returned information should
  /// be stored with the serialized object ID. If the ownership of the object
  /// cannot be established, then we terminate the process.
  ///
  /// This can only be called on object IDs that we created via task
  /// submission, ray.put, or object IDs that we deserialized. It cannot be
  /// called on object IDs that were created randomly, e.g.,
  /// ObjectID::FromRandom.
  ///
  /// Postcondition: Get(object_id) is valid.
  ///
  /// \param[in] object_id The object ID to serialize.
  /// appended to the serialized object ID.
  /// \param[out] owner_address The address of the object's owner. This should
  /// be appended to the serialized object ID.
  /// \param[out] serialized_object_status The serialized object status protobuf.
  void GetOwnershipInfoOrDie(const ObjectID &object_id,
                             rpc::Address *owner_address,
                             std::string *serialized_object_status);

  /// Add a reference to an ObjectID that was deserialized by the language
  /// frontend. This will also start the process to resolve the future.
  /// Specifically, we will periodically contact the owner, until we learn that
  /// the object has been created or the owner is no longer reachable. This
  /// will then unblock any Gets or submissions of tasks dependent on the
  /// object.
  ///
  /// \param[in] object_id The object ID to deserialize.
  /// \param[in] outer_object_id The object ID that contained object_id, if
  /// any. This may be nil if the object ID was inlined directly in a task spec
  /// or if it was passed out-of-band by the application (deserialized from a
  /// byte string).
  /// \param[in] owner_address The address of the object's owner.
  /// \param[in] serialized_object_status The serialized object status protobuf.
  void RegisterOwnershipInfoAndResolveFuture(const ObjectID &object_id,
                                             const ObjectID &outer_object_id,
                                             const rpc::Address &owner_address,
                                             const std::string &serialized_object_status);

  ///
  /// Public methods related to storing and retrieving objects.
  ///

  /// Put an object into object store.
  ///
  /// \param[in] object The ray object.
  /// \param[in] contained_object_ids The IDs serialized in this object.
  /// \param[out] object_id Generated ID of the object.
  /// \return Status.
  Status Put(const RayObject &object,
             const std::vector<ObjectID> &contained_object_ids,
             ObjectID *object_id);

  /// Put an object with specified ID into object store.
  ///
  /// \param[in] object The ray object.
  /// \param[in] contained_object_ids The IDs serialized in this object.
  /// \param[in] object_id Object ID specified by the user.
  /// \param[in] pin_object Whether or not to tell the raylet to pin this object.
  /// \return Status.
  Status Put(const RayObject &object,
             const std::vector<ObjectID> &contained_object_ids,
             const ObjectID &object_id,
             bool pin_object = false);

  /// Create and return a buffer in the object store that can be directly written
  /// into. After writing to the buffer, the caller must call `SealOwned()` to
  /// finalize the object. The `CreateOwnedAndIncrementLocalRef()` and
  /// `SealOwned()` combination is an alternative interface to `Put()` that
  /// allows frontends to avoid an extra copy when possible.
  ///
  /// Note that this call also initializes the local reference count for the
  /// object to 1 so that the ref is considered in scope. The caller must
  /// ensure that they decrement the ref count once the returned ObjectRef has
  /// gone out of scope.
  ///
  /// \param[in] is_experimental_mutable_object Whether this object is an
  /// experimental mutable object. If true, then the returned object buffer
  /// will not be available to read until the caller Seals and then writes
  /// again.
  /// \param[in] metadata Metadata of the object to be written.
  /// \param[in] data_size Size of the object to be written.
  /// \param[in] contained_object_ids The IDs serialized in this object.
  /// \param[out] object_id Object ID generated for the put.
  /// \param[out] data Buffer for the user to write the object into.
  /// \param[in] created_by_worker create by worker or not.
  /// \param[in] owner_address The address of object's owner. If not provided,
  /// defaults to this worker.
  /// \param[in] inline_small_object Whether to inline create this object if it's
  /// small.
  /// \return Status.
  Status CreateOwnedAndIncrementLocalRef(
      bool is_experimental_mutable_object,
      const std::shared_ptr<Buffer> &metadata,
      const size_t data_size,
      const std::vector<ObjectID> &contained_object_ids,
      ObjectID *object_id,
      std::shared_ptr<Buffer> *data,
      bool created_by_worker,
      const std::unique_ptr<rpc::Address> &owner_address = nullptr,
      bool inline_small_object = true);

  /// Create and return a buffer in the object store that can be directly written
  /// into, for an object ID that already exists. After writing to the buffer, the
  /// caller must call `SealExisting()` to finalize the object. The `CreateExisting()`
  /// and `SealExisting()` combination is an alternative interface to `Put()` that
  /// allows frontends to avoid an extra copy when possible.
  ///
  /// \param[in] metadata Metadata of the object to be written.
  /// \param[in] data_size Size of the object to be written.
  /// \param[in] object_id Object ID specified by the user.
  /// \param[in] owner_address The address of the object's owner.
  /// \param[out] data Buffer for the user to write the object into.
  /// \return Status.
  Status CreateExisting(const std::shared_ptr<Buffer> &metadata,
                        const size_t data_size,
                        const ObjectID &object_id,
                        const rpc::Address &owner_address,
                        std::shared_ptr<Buffer> *data,
                        bool created_by_worker);

  /// Finalize placing an object into the object store. This should be called after
  /// a corresponding `CreateOwned()` call and then writing into the returned buffer.
  ///
  /// If the object seal fails, then the initial local reference that was added
  /// in CreateOwnedAndIncrementLocalRef will be deleted and the object will be
  /// released by the ref counter.
  ///
  /// \param[in] object_id Object ID corresponding to the object.
  /// \param[in] pin_object Whether or not to pin the object at the local raylet.
  /// \param[in] The address of object's owner. If not provided,
  /// defaults to this worker.
  /// \return Status.
  Status SealOwned(const ObjectID &object_id,
                   bool pin_object,
                   const std::unique_ptr<rpc::Address> &owner_address = nullptr);

  /// Finalize placing an object into the object store. This should be called after
  /// a corresponding `CreateExisting()` call and then writing into the returned buffer.
  ///
  /// \param[in] object_id Object ID corresponding to the object.
  /// \param[in] pin_object Whether or not to pin the object at the local raylet.
  /// \param[in] generator_id For dynamically created objects, this is the ID
  /// of the object that wraps the dynamically created ObjectRefs in a
  /// generator. We use this to notify the owner of the dynamically created
  /// objects.
  /// \param[in] owner_address Address of the owner of the object who will be contacted by
  /// the raylet if the object is pinned. If not provided, defaults to this worker.
  /// \return Status.
  Status SealExisting(const ObjectID &object_id,
                      bool pin_object,
                      const ObjectID &generator_id = ObjectID::Nil(),
                      const std::unique_ptr<rpc::Address> &owner_address = nullptr);

  /// Experimental method for mutable objects. Acquires a write lock on the
  /// object that prevents readers from reading until we are done writing. Does
  /// not protect against concurrent writers.
  ///
  /// \param[in] object_id The ID of the object.
  /// \param[in] metadata The metadata of the object. This overwrites the
  /// current metadata.
  /// \param[in] data_size The size of the object to write. This overwrites the
  /// current data size.
  /// \param[in] num_readers The number of readers that must read and release
  /// the object before the caller can write again.
  /// \param[in] timeout_ms The timeout in milliseconds to acquire the write lock.
  /// If this is 0, the method will try to acquire the write lock once immediately,
  /// and return either OK or TimedOut without blocking. If this is -1, the method
  /// will block indefinitely until the write lock is acquired.
  /// \param[out] data The mutable object buffer in plasma that can be written to.
  Status ExperimentalChannelWriteAcquire(const ObjectID &object_id,
                                         const std::shared_ptr<Buffer> &metadata,
                                         uint64_t data_size,
                                         int64_t num_readers,
                                         int64_t timeout_ms,
                                         std::shared_ptr<Buffer> *data);

  /// Experimental method for mutable objects. Releases a write lock on the
  /// object, allowing readers to read. This is the equivalent of "Seal" for
  /// normal objects.
  ///
  /// \param[in] object_id The ID of the object.
  Status ExperimentalChannelWriteRelease(const ObjectID &object_id);

  /// Experimental method for mutable objects. Sets the error bit, causing all
  /// future readers and writers to raise an error on acquire.
  ///
  /// \param[in] object_id The ID of the object.
  Status ExperimentalChannelSetError(const ObjectID &object_id);

  /// Experimental method for mutable objects. Releases the objects, allowing them
  /// to be written again. If the caller did not previously Get the objects,
  /// then this first blocks until the latest value is available to read, then
  /// releases the value.
  ///
  /// \param[in] object_ids The IDs of the objects.
  Status ExperimentalChannelReadRelease(const std::vector<ObjectID> &object_ids);

  /// Experimental method for mutable objects. Registers a writer channel.
  ///
  /// The API is not idempotent.
  ///
  /// \param[in] writer_object_id The ID of the object.
  /// \param[in] remote_reader_node_ids The list of remote reader's node ids.
  Status ExperimentalRegisterMutableObjectWriter(
      const ObjectID &writer_object_id,
      const std::vector<NodeID> &remote_reader_node_ids);

  /// Experimental method for mutable objects. Registers a reader channel.
  ///
  /// The API is not idempotent.
  ///
  /// \param[in] object_id The ID of the object.
  Status ExperimentalRegisterMutableObjectReader(const ObjectID &object_id);

  /// Experimental method for mutable objects. Registers a mapping from a mutable object
  /// that is written to on this node to the corresponding mutable object that is read on
  /// the node that `remote_reader_actors` is on.
  ///
  /// \param[in] writer_object_id The ID of the object that is written on this node.
  /// \param[in] remote_reader_ref_info The remote reader reference info. There's
  /// 1 reader reference per node.
  Status ExperimentalRegisterMutableObjectReaderRemote(
      const ObjectID &writer_object_id,
      const std::vector<ray::experimental::ReaderRefInfo> &remote_reader_ref_info);

  /// Get a list of objects from the object store. Objects that failed to be retrieved
  /// will be returned as nullptrs.
  ///
  /// \param[in] ids IDs of the objects to get.
  /// \param[in] timeout_ms Timeout in milliseconds, wait infinitely if it's negative.
  /// \param[out] results Result list of objects data.
  /// \return Status.
  Status Get(const std::vector<ObjectID> &ids,
             const int64_t timeout_ms,
             std::vector<std::shared_ptr<RayObject>> &results);

  /// Get objects directly from the local plasma store, without waiting for the
  /// objects to be fetched from another node. This should only be used
  /// internally, never by user code.
  /// NOTE: Caller of this method should guarantee that the object already exists in the
  /// plasma store, thus it doesn't need to fetch from other nodes.
  ///
  /// \param[in] ids The IDs of the objects to get.
  /// \param[out] results The results will be stored here. A nullptr will be
  /// added for objects that were not in the local store.
  /// \return Status OK if all objects were found. Returns ObjectNotFound error
  /// if at least one object was not in the local store.
  Status GetIfLocal(const std::vector<ObjectID> &ids,
                    std::vector<std::shared_ptr<RayObject>> *results);

  /// Return whether or not the object store contains the given object.
  ///
  /// \param[in] object_id ID of the objects to check for.
  /// \param[out] has_object Whether or not the object is present.
  /// \param[out] is_in_plasma Whether or not the object is in Plasma.
  /// \return Status.
  Status Contains(const ObjectID &object_id,
                  bool *has_object,
                  bool *is_in_plasma = nullptr);

  /// Wait for a list of objects to appear in the object store.
  /// Duplicate object ids are supported, and `num_objects` includes duplicate ids in this
  /// case.
  /// TODO(zhijunfu): it is probably more clear in semantics to just fail when there
  /// are duplicates, and require it to be handled at application level.
  ///
  /// \param[in] IDs of the objects to wait for.
  /// \param[in] num_objects Number of objects that should appear.
  /// \param[in] timeout_ms Timeout in milliseconds, wait infinitely if it's negative.
  /// \param[out] results A bitset that indicates each object has appeared or not.
  /// \return Status.
  Status Wait(const std::vector<ObjectID> &object_ids,
              const int num_objects,
              const int64_t timeout_ms,
              std::vector<bool> *results,
              bool fetch_local);

  /// Delete a list of objects from the plasma object store.
  ///
  /// This calls DeleteImpl() locally for objects we own, and DeleteImpl() remotely
  /// for objects we do not own.
  ///
  /// If IOError is returned from DeleteImpl() when deleting objects locally, we will
  /// return an UnexpectedSystemExit status instead. This is to make sure the tasks
  /// that calls this function in application code can properly retry when hitting the
  /// IOError.
  ///
  /// \param[in] object_ids IDs of the objects to delete.
  /// \param[in] local_only Whether only delete the objects in local node, or all nodes in
  /// the cluster.
  /// \return Status.
  Status Delete(const std::vector<ObjectID> &object_ids, bool local_only);

  /// Delete a list of objects from the plasma object store; called by Delete().
  ///
  /// \param[in] object_ids IDs of the objects to delete.
  /// \param[in] local_only Whether only delete the objects in local node, or all nodes in
  /// the cluster.
  /// \return Status.
  Status DeleteImpl(const std::vector<ObjectID> &object_ids, bool local_only);

  /// Get the locations of a list objects from the local core worker. Locations that
  /// failed to be retrieved will be returned as nullopt. No RPCs are made in this
  /// method.
  ///
  /// \param[in] object_ids IDs of the objects to get.
  /// \param[out] results Result list of object locations.
  /// \return Status.
  Status GetLocalObjectLocations(const std::vector<ObjectID> &object_ids,
                                 std::vector<std::optional<ObjectLocation>> *results);

  /// Return the locally submitted ongoing retry tasks triggered by lineage
  /// reconstruction. Key is the lineage reconstruction task info.
  /// Value is the number of ongoing lineage reconstruction tasks of this type.
  std::unordered_map<rpc::LineageReconstructionTask, uint64_t>
  GetLocalOngoingLineageReconstructionTasks() const;

  /// Get the locations of a list objects. Locations that failed to be retrieved
  /// will be returned as nullptrs.
  ///
  /// Note: this returns shared_ptr while `GetLocalObjectLocations` returns optional.
  /// This is just an optimization in the implementation because this method needs to
  /// track RPCs out-of-order. They don't have any semantic differences.
  ///
  /// \param[in] object_ids IDs of the objects to get.
  /// \param[in] timeout_ms Timeout in milliseconds, wait infinitely if it's negative.
  /// \param[out] results Result list of object locations.
  /// \return Status.
  Status GetLocationFromOwner(const std::vector<ObjectID> &object_ids,
                              int64_t timeout_ms,
                              std::vector<std::shared_ptr<ObjectLocation>> *results);

  /// Trigger garbage collection on each worker in the cluster.
  void TriggerGlobalGC();

  /// Report the task caller at caller_address that the intermediate
  /// task return. It means if this API is used, the caller will be notified
  /// the task return before the current task is terminated. The caller must
  /// implement HandleReportGeneratorItemReturns API endpoint
  /// to handle the intermediate result report.
  /// This API makes sense only for a generator task
  /// (task that can return multiple intermediate
  /// result before the task terminates).
  ///
  /// NOTE: The API doesn't guarantee the ordering of the report. The
  /// caller is supposed to reorder the report based on the item_index.
  ///
  /// \param[in] dynamic_return_object A intermediate ray object to report
  /// to the caller before the task terminates. This object must have been
  /// created dynamically from this worker via AllocateReturnObject.
  /// If the Object ID is nil, it means it is the end of the task return.
  /// In this case, the caller is responsible for setting finished = true,
  /// otherwise it will panic.
  /// \param[in] generator_id The return object ref ID from a current generator
  /// task.
  /// \param[in] caller_address The address of the caller of the current task
  /// that created a generator_id.
  /// \param[in] item_index The index of the task return. It is used to reorder the
  /// report from the caller side.
  /// \param[in] attempt_number The number of time the current task is retried.
  /// 0 means it is the first attempt.
  /// \param[in] waiter The class to pause the thread if generator backpressure limit
  /// is reached.
  Status ReportGeneratorItemReturns(
      const std::pair<ObjectID, std::shared_ptr<RayObject>> &dynamic_return_object,
      const ObjectID &generator_id,
      const rpc::Address &caller_address,
      int64_t item_index,
      uint64_t attempt_number,
      const std::shared_ptr<GeneratorBackpressureWaiter> &waiter);

  /// Implements gRPC server handler.
  /// If an executor can generator task return before the task is finished,
  /// it invokes this endpoint via ReportGeneratorItemReturns RPC.
  void HandleReportGeneratorItemReturns(
      rpc::ReportGeneratorItemReturnsRequest request,
      rpc::ReportGeneratorItemReturnsReply *reply,
      rpc::SendReplyCallback send_reply_callback) override;

  /// Get a string describing object store memory usage for debugging purposes.
  ///
  /// \return std::string The string describing memory usage.
  std::string MemoryUsageString();

  ///
  /// Public methods related to task submission.
  ///

  /// Get the caller ID used to submit tasks from this worker to an actor.
  ///
  /// \return The caller ID. For non-actor tasks, this is the current task ID.
  /// For actors, this is the current actor ID. To make sure that all caller
  /// IDs have the same type, we embed the actor ID in a TaskID with the rest
  /// of the bytes zeroed out.
  TaskID GetCallerId() const ABSL_LOCKS_EXCLUDED(mutex_);

  /// Push an error to the relevant driver.
  ///
  /// \param[in] The ID of the job_id that the error is for.
  /// \param[in] The type of the error.
  /// \param[in] The error message.
  /// \param[in] The timestamp of the error.
  /// \return Status.
  Status PushError(const JobID &job_id,
                   const std::string &type,
                   const std::string &error_message,
                   double timestamp);

  // Prestart workers. The workers:
  // - uses current language.
  // - uses current JobID.
  // - does NOT support root_detached_actor_id.
  // - uses provided runtime_env_info applied to the job runtime env, as if it's a task
  // request.
  //
  // This API is async. It provides no guarantee that the workers are actually started.
  void PrestartWorkers(const std::string &serialized_runtime_env_info,
                       uint64_t keep_alive_duration_secs,
                       size_t num_workers);

  /// Submit a normal task.
  ///
  /// \param[in] function The remote function to execute.
  /// \param[in] args Arguments of this task.
  /// \param[in] task_options Options for this task.
  /// \param[in] max_retries max number of retry when the task fails.
  /// \param[in] retry_exceptions whether a user exception/error is eligible to retry.
  /// \param[in] scheduling_strategy Strategy about how to schedule the task.
  /// \param[in] debugger_breakpoint breakpoint to drop into for the debugger after this
  /// task starts executing, or "" if we do not want to drop into the debugger.
  /// should capture parent's placement group implicilty.
  /// \param[in] serialized_retry_exception_allowlist A serialized exception list
  /// that serves as an allowlist of frontend-language exceptions/errors that should be
  /// retried. Default is an empty string, which will be treated as an allow-all in the
  /// language worker.
  /// \param[in] current_task_id The current task_id that submits the task.
  /// If Nil() is given, it will be automatically propagated from worker_context.
  /// This is used when worker_context cannot reliably obtain the curernt task_id
  /// i.e., Python async actors.
  /// \return ObjectRefs returned by this task.
  std::vector<rpc::ObjectReference> SubmitTask(
      const RayFunction &function,
      const std::vector<std::unique_ptr<TaskArg>> &args,
      const TaskOptions &task_options,
      int max_retries,
      bool retry_exceptions,
      const rpc::SchedulingStrategy &scheduling_strategy,
      const std::string &debugger_breakpoint,
      const std::string &serialized_retry_exception_allowlist = "",
      const TaskID current_task_id = TaskID::Nil());

  /// Create an actor.
  ///
  /// \param[in] caller_id ID of the task submitter.
  /// \param[in] function The remote function that generates the actor object.
  /// \param[in] args Arguments of this task.
  /// \param[in] actor_creation_options Options for this actor creation task.
  /// \param[in] extension_data Extension data of the actor handle,
  /// see `ActorHandle` in `core_worker.proto`.
  /// \param[out] actor_id ID of the created actor. This can be used to submit
  /// tasks on the actor.
  /// \return Status error if actor creation fails, likely due to raylet failure.
  Status CreateActor(const RayFunction &function,
                     const std::vector<std::unique_ptr<TaskArg>> &args,
                     const ActorCreationOptions &actor_creation_options,
                     const std::string &extension_data,
                     ActorID *actor_id);

  /// Create a placement group.
  ///
  /// \param[in] function The remote function that generates the placement group object.
  /// \param[in] placement_group_creation_options Options for this placement group
  /// creation task.
  /// \param[out] placement_group_id ID of the created placement group.
  /// This can be used to shedule actor in node
  /// \return Status error if placement group
  /// creation fails, likely due to raylet failure.
  Status CreatePlacementGroup(
      const PlacementGroupCreationOptions &placement_group_creation_options,
      PlacementGroupID *placement_group_id);

  /// Remove a placement group. Note that this operation is synchronous.
  ///
  /// \param[in] placement_group_id The id of a placement group to remove.
  /// \return Status OK if succeed. TimedOut if request to GCS server times out.
  /// NotFound if placement group is already removed or doesn't exist.
  Status RemovePlacementGroup(const PlacementGroupID &placement_group_id);

  /// Wait for a placement group until ready asynchronously.
  /// Returns once the placement group is created or the timeout expires.
  ///
  /// \param placement_group The id of a placement group to wait for.
  /// \param timeout_seconds Timeout in seconds.
  /// \return Status OK if the placement group is created. TimedOut if request to GCS
  /// server times out. NotFound if placement group is already removed or doesn't exist.
  Status WaitPlacementGroupReady(const PlacementGroupID &placement_group_id,
                                 int64_t timeout_seconds);

  /// Submit an actor task.
  ///
  /// \param[in] caller_id ID of the task submitter.
  /// \param[in] actor_handle Handle to the actor.
  /// \param[in] function The remote function to execute.
  /// \param[in] args Arguments of this task.
  /// \param[in] task_options Options for this task.
  /// \param[in] max_retries max number of retry when the task fails.
  /// \param[in] serialized_retry_exception_allowlist A serialized exception list
  /// that serves as an allowlist of frontend-language exceptions/errors that should be
  /// retried. Empty string means an allow-all in the language worker.
  /// \param[out] task_returns The object returned by this task
  /// param[in] current_task_id The current task_id that submits the task.
  /// If Nil() is given, it will be automatically propagated from worker_context.
  /// This is used when worker_context cannot reliably obtain the curernt task_id
  /// i.e., Python async actors.
  ///
  /// \return Status of this submission
  Status SubmitActorTask(const ActorID &actor_id,
                         const RayFunction &function,
                         const std::vector<std::unique_ptr<TaskArg>> &args,
                         const TaskOptions &task_options,
                         int max_retries,
                         bool retry_exceptions,
                         const std::string &serialized_retry_exception_allowlist,
                         std::vector<rpc::ObjectReference> &task_returns,
                         const TaskID current_task_id = TaskID::Nil());

  /// Tell an actor to exit immediately, without completing outstanding work.
  ///
  /// \param[in] actor_id ID of the actor to kill.
  /// \param[in] force_kill Whether to force kill an actor by killing the worker.
  /// \param[in] no_restart If set to true, the killed actor will not be
  /// restarted anymore.
  /// \param[out] Status
  Status KillActor(const ActorID &actor_id, bool force_kill, bool no_restart);

  /// Stops the task associated with the given Object ID.
  ///
  /// \param[in] object_id of the task to kill (must be a Non-Actor task)
  /// \param[in] force_kill Whether to force kill a task by killing the worker.
  /// \param[in] recursive Whether to cancel tasks submitted by the task to cancel.
  /// \param[out] Status
  Status CancelTask(const ObjectID &object_id, bool force_kill, bool recursive);

  /// Decrease the reference count for this actor. Should be called by the
  /// language frontend when a reference to the ActorHandle destroyed.
  ///
  /// \param[in] actor_id The actor ID to decrease the reference count for.
  void RemoveActorHandleReference(const ActorID &actor_id);

  /// Get the local actor state. nullopt if the state is unknown.
  std::optional<rpc::ActorTableData::ActorState> GetLocalActorState(
      const ActorID &actor_id) const;

  /// Add an actor handle from a serialized string.
  ///
  /// This should be called when an actor handle is given to us by another task
  /// or actor. This may be called even if we already have a handle to the same
  /// actor.
  ///
  /// \param[in] serialized The serialized actor handle.
  /// \param[in] outer_object_id The object ID that contained the serialized
  /// actor handle, if any.
  /// \param[in] add_local_ref Whether to add a local reference for this actor
  /// handle. Handles that were created out-of-band (i.e. via getting actor by
  /// name or getting a handle to self) should not add a local reference
  /// because the distributed reference counting protocol does not ensure that
  /// the owner will learn of this reference.
  /// \return The ActorID of the deserialized handle.
  ActorID DeserializeAndRegisterActorHandle(const std::string &serialized,
                                            const ObjectID &outer_object_id,
                                            bool add_local_ref);

  /// Serialize an actor handle.
  ///
  /// This should be called when passing an actor handle to another task or
  /// actor.
  ///
  /// \param[in] actor_id The ID of the actor handle to serialize.
  /// \param[out] The serialized handle.
  /// \param[out] The ID used to track references to the actor handle. If the
  /// serialized actor handle in the language frontend is stored inside an
  /// object, then this must be recorded in the worker's ReferenceCounter.
  /// \return Status::Invalid if we don't have the specified handle.
  Status SerializeActorHandle(const ActorID &actor_id,
                              std::string *output,
                              ObjectID *actor_handle_id) const;

  ///
  /// Public methods related to task execution. Should not be used by driver processes.
  ///

  const ActorID &GetActorId() const { return actor_id_; }

  std::string GetActorName() const;

  // Get the resource IDs available to this worker (as assigned by the raylet).
  ResourceMappingType GetResourceIDs() const;

  /// Create a profile event and push it the TaskEventBuffer when the event is destructed.
  std::unique_ptr<worker::ProfileEvent> CreateProfileEvent(const std::string &event_name);

  int64_t GetNumTasksSubmitted() const {
    return normal_task_submitter_->GetNumTasksSubmitted();
  }

  int64_t GetNumLeasesRequested() const {
    return normal_task_submitter_->GetNumLeasesRequested();
  }

 public:
  /// Allocate the return object for an executing task. The caller should write into the
  /// data buffer of the allocated buffer, then call SealReturnObject() to seal it.
  /// To avoid deadlock, the caller should allocate and seal a single object at a time.
  ///
  /// \param[in] object_id Object ID of the return value.
  /// \param[in] data_size Size of the return value.
  /// \param[in] metadata Metadata buffer of the return value.
  /// \param[in] caller_address The address of the caller of the method.
  /// \param[in] contained_object_id ID serialized within each return object.
  /// \param[in][out] task_output_inlined_bytes Store the total size of all inlined
  /// objects of a task. It is used to decide if the current object should be inlined. If
  /// the current object is inlined, the task_output_inlined_bytes will be updated.
  /// \param[out] return_object RayObject containing buffers to write results into.
  /// \return Status.
  Status AllocateReturnObject(const ObjectID &object_id,
                              const size_t &data_size,
                              const std::shared_ptr<Buffer> &metadata,
                              const std::vector<ObjectID> &contained_object_id,
                              const rpc::Address &caller_address,
                              int64_t *task_output_inlined_bytes,
                              std::shared_ptr<RayObject> *return_object);

  /// Seal a return object for an executing task. The caller should already have
  /// written into the data buffer.
  ///
  /// \param[in] return_id Object ID of the return value.
  /// \param[in] return_object RayObject containing the buffer written info.
  /// \return Status.
  /// \param[in] generator_id For dynamically created objects, this is the ID
  /// of the object that wraps the dynamically created ObjectRefs in a
  /// generator. We use this to notify the owner of the dynamically created
  /// objects.
  Status SealReturnObject(const ObjectID &return_id,
                          const std::shared_ptr<RayObject> &return_object,
                          const ObjectID &generator_id,
                          const rpc::Address &caller_address);

  /// Pin the local copy of the return object, if one exists.
  ///
  /// \param[in] return_id ObjectID of the return value.
  /// \param[out] return_object The object that was pinned.
  /// \return success if the object still existed and was pinned. Note that
  /// pinning is done asynchronously.
  /// \param[in] generator_id For dynamically created objects, this is the ID
  /// of the object that wraps the dynamically created ObjectRefs in a
  /// generator. We use this to notify the owner of the dynamically created
  /// objects.
  /// \param[in] caller_address The address of the caller who is also the owner
  bool PinExistingReturnObject(const ObjectID &return_id,
                               std::shared_ptr<RayObject> *return_object,
                               const ObjectID &generator_id,
                               const rpc::Address &caller_address);

  /// Dynamically allocate an object.
  ///
  /// This should be used during task execution, if the task wants to return an
  /// object to the task caller and have the resulting ObjectRef be owned by
  /// the caller. This is in contrast to static allocation, where the caller
  /// decides at task invocation time how many returns the task should have.
  ///
  /// NOTE: Normally task_id and put_index it not necessary to be specified
  /// because we can obtain them from the global worker context. However,
  /// when the async actor uses this API, it cannot find the correct
  /// worker context due to the implementation limitation.
  /// In this case, the caller is responsible for providing the correct
  /// task ID and index.
  /// See https://github.com/ray-project/ray/issues/10324 for the further details.
  ///
  /// \param[in] owner_address The address of the owner who will own this
  /// dynamically generated object.
  /// \param[in] task_id The task id of the dynamically generated return ID.
  /// If Nil() is specified, it will deduce the Task ID from the current
  /// worker context.
  /// \param[in] put_index The equivalent of the return value of
  /// WorkerContext::GetNextPutIndex.
  /// If std::nullopt is specified, it will deduce the put index from the
  /// current worker context.
  ObjectID AllocateDynamicReturnId(const rpc::Address &owner_address,
                                   const TaskID &task_id = TaskID::Nil(),
                                   std::optional<ObjectIDIndexType> put_index = -1);

  /// Get a handle to an actor.
  ///
  /// NOTE: This function should be called ONLY WHEN we know actor handle exists.
  /// NOTE: The actor_handle obtained by this function should not be stored anywhere
  /// because this method returns the raw pointer to what a unique pointer points to.
  ///
  /// \param[in] actor_id The actor handle to get.
  /// \return Status::Invalid if we don't have this actor handle.
  std::shared_ptr<const ActorHandle> GetActorHandle(const ActorID &actor_id) const;

  /// Get a handle to a named actor.
  ///
  /// NOTE: The actor_handle obtained by this function should not be stored anywhere.
  ///
  /// \param[in] name The name of the actor whose handle to get.
  /// \param[in] ray_namespace The namespace of the requested actor.
  /// \param[out] actor_handle A handle to the requested actor.
  /// \return The shared_ptr to the actor handle if found, nullptr otherwise.
  /// The second pair contains the status of getting a named actor handle.
  std::pair<std::shared_ptr<const ActorHandle>, Status> GetNamedActorHandle(
      const std::string &name, const std::string &ray_namespace);

  /// Returns a list of the named actors currently in the system.
  ///
  /// Each actor is returned as a pair of <namespace, name>.
  /// This includes actors that are pending placement or being restarted.
  ///
  /// \param all_namespaces Whether or not to include actors from all namespaces.
  /// \return The list of <namespace, name> pairs and a status.
  std::pair<std::vector<std::pair<std::string, std::string>>, Status> ListNamedActors(
      bool all_namespaces);

  /// Get the expected return ids of the next task.
  std::vector<ObjectID> GetCurrentReturnIds(int num_returns,
                                            const ActorID &callee_actor_id);

  int64_t GetLocalMemoryStoreBytesUsed() const;

  /// The following methods are handlers for the core worker's gRPC server, which follow
  /// a macro-generated call convention. These are executed on the io_service_ and
  /// post work to the appropriate event loop.
  ///

  /// Implements gRPC server handler.
  void HandlePushTask(rpc::PushTaskRequest request,
                      rpc::PushTaskReply *reply,
                      rpc::SendReplyCallback send_reply_callback) override;

  /// Implements gRPC server handler.
  void HandleDirectActorCallArgWaitComplete(
      rpc::DirectActorCallArgWaitCompleteRequest request,
      rpc::DirectActorCallArgWaitCompleteReply *reply,
      rpc::SendReplyCallback send_reply_callback) override;

  /// Implements gRPC server handler.
  void HandleRayletNotifyGCSRestart(rpc::RayletNotifyGCSRestartRequest request,
                                    rpc::RayletNotifyGCSRestartReply *reply,
                                    rpc::SendReplyCallback send_reply_callback) override;

  /// Implements gRPC server handler.
  void HandleGetObjectStatus(rpc::GetObjectStatusRequest request,
                             rpc::GetObjectStatusReply *reply,
                             rpc::SendReplyCallback send_reply_callback) override;

  /// Implements gRPC server handler.
  void HandleWaitForActorRefDeleted(rpc::WaitForActorRefDeletedRequest request,
                                    rpc::WaitForActorRefDeletedReply *reply,
                                    rpc::SendReplyCallback send_reply_callback) override;

  // Implements gRPC server handler.
  void HandlePubsubLongPolling(rpc::PubsubLongPollingRequest request,
                               rpc::PubsubLongPollingReply *reply,
                               rpc::SendReplyCallback send_reply_callback) override;

  // Implements gRPC server handler.
  void HandlePubsubCommandBatch(rpc::PubsubCommandBatchRequest request,
                                rpc::PubsubCommandBatchReply *reply,
                                rpc::SendReplyCallback send_reply_callback) override;

  // Implements gRPC server handler.
  void HandleUpdateObjectLocationBatch(
      rpc::UpdateObjectLocationBatchRequest request,
      rpc::UpdateObjectLocationBatchReply *reply,
      rpc::SendReplyCallback send_reply_callback) override;

  /// Implements gRPC server handler.
  void HandleGetObjectLocationsOwner(rpc::GetObjectLocationsOwnerRequest request,
                                     rpc::GetObjectLocationsOwnerReply *reply,
                                     rpc::SendReplyCallback send_reply_callback) override;

  /// Implements gRPC server handler.
  void HandleKillActor(rpc::KillActorRequest request,
                       rpc::KillActorReply *reply,
                       rpc::SendReplyCallback send_reply_callback) override;

  /// Implements gRPC server handler.
  void HandleCancelTask(rpc::CancelTaskRequest request,
                        rpc::CancelTaskReply *reply,
                        rpc::SendReplyCallback send_reply_callback) override;

  /// Implements gRPC server handler.
  void HandleRemoteCancelTask(rpc::RemoteCancelTaskRequest request,
                              rpc::RemoteCancelTaskReply *reply,
                              rpc::SendReplyCallback send_reply_callback) override;

  /// Implements gRPC server handler.
  void HandlePlasmaObjectReady(rpc::PlasmaObjectReadyRequest request,
                               rpc::PlasmaObjectReadyReply *reply,
                               rpc::SendReplyCallback send_reply_callback) override;

  /// Creates a new mutable object.
  void HandleRegisterMutableObjectReader(
      rpc::RegisterMutableObjectReaderRequest request,
      rpc::RegisterMutableObjectReaderReply *reply,
      rpc::SendReplyCallback send_reply_callback) override;

  /// Get statistics from core worker.
  void HandleGetCoreWorkerStats(rpc::GetCoreWorkerStatsRequest request,
                                rpc::GetCoreWorkerStatsReply *reply,
                                rpc::SendReplyCallback send_reply_callback) override;

  /// Trigger local GC on this worker.
  void HandleLocalGC(rpc::LocalGCRequest request,
                     rpc::LocalGCReply *reply,
                     rpc::SendReplyCallback send_reply_callback) override;

  /// Delete objects explicitly.
  void HandleDeleteObjects(rpc::DeleteObjectsRequest request,
                           rpc::DeleteObjectsReply *reply,
                           rpc::SendReplyCallback send_reply_callback) override;

  // Spill objects to external storage.
  void HandleSpillObjects(rpc::SpillObjectsRequest request,
                          rpc::SpillObjectsReply *reply,
                          rpc::SendReplyCallback send_reply_callback) override;

  // Restore objects from external storage.
  void HandleRestoreSpilledObjects(rpc::RestoreSpilledObjectsRequest request,
                                   rpc::RestoreSpilledObjectsReply *reply,
                                   rpc::SendReplyCallback send_reply_callback) override;

  // Delete objects from external storage.
  void HandleDeleteSpilledObjects(rpc::DeleteSpilledObjectsRequest request,
                                  rpc::DeleteSpilledObjectsReply *reply,
                                  rpc::SendReplyCallback send_reply_callback) override;

  // Make the this worker exit.
  // This request fails if the core worker owns any object.
  void HandleExit(rpc::ExitRequest request,
                  rpc::ExitReply *reply,
                  rpc::SendReplyCallback send_reply_callback) override;

  // Set local worker as the owner of object.
  // Request by borrower's worker, execute by owner's worker.
  void HandleAssignObjectOwner(rpc::AssignObjectOwnerRequest request,
                               rpc::AssignObjectOwnerReply *reply,
                               rpc::SendReplyCallback send_reply_callback) override;

  // Get the number of pending tasks.
  void HandleNumPendingTasks(rpc::NumPendingTasksRequest request,
                             rpc::NumPendingTasksReply *reply,
                             rpc::SendReplyCallback send_reply_callback) override;
  ///
  /// Public methods related to async actor call. This should only be used when
  /// the actor is (1) direct actor and (2) using asyncio mode.
  ///

  /// Block current fiber until event is triggered.
  void YieldCurrentFiber(FiberEvent &event);

  /// The callback expected to be implemented by the client.
  using SetResultCallback =
      std::function<void(std::shared_ptr<RayObject>, ObjectID object_id, void *)>;

  using OnCanceledCallback = std::function<void(bool, bool)>;

  /// Perform async get from the object store.
  ///
  /// \param[in] object_id The id to call get on.
  /// \param[in] success_callback The callback to use the result object.
  /// \param[in] python_user_callback The user-provided Python callback object that
  /// will be called inside of `success_callback`.
  /// \return void
  void GetAsync(const ObjectID &object_id,
                SetResultCallback success_callback,
                void *python_user_callback);

  // Get serialized job configuration.
  rpc::JobConfig GetJobConfig() const;

  /// Return true if the core worker is in the exit process.
  bool IsExiting() const;

  /// Mark this worker is exiting.
  void SetIsExiting();

  /// Add task log info for a task when it starts executing.
  ///
  /// It's an no-op in local mode.
  ///
  /// \param stdout_path Path to stdout log file.
  /// \param stderr_path Path to stderr log file.
  /// \param stdout_start_offset Start offset of the stdout for this task.
  /// \param stderr_start_offset Start offset of the stderr for this task.
  void RecordTaskLogStart(const TaskID &task_id,
                          int32_t attempt_number,
                          const std::string &stdout_path,
                          const std::string &stderr_path,
                          int64_t stdout_start_offset,
                          int64_t stderr_start_offset) const;

  /// Add task log info for a task when it finishes executing.
  ///
  /// It's an no-op in local mode.
  ///
  /// \param stdout_end_offset End offset of the stdout for this task.
  /// \param stderr_end_offset End offset of the stderr for this task.
  void RecordTaskLogEnd(const TaskID &task_id,
                        int32_t attempt_number,
                        int64_t stdout_end_offset,
                        int64_t stderr_end_offset) const;

  /// (WORKER mode only) Gracefully exit the worker. `Graceful` means the worker will
  /// exit when it drains all tasks and cleans all owned objects.
  /// After this method is called, all the tasks in the queue will not be
  /// executed.
  ///
  /// \param exit_type The reason why this worker process is disconnected.
  /// \param exit_detail The detailed reason for a given exit.
  /// \param creation_task_exception_pb_bytes It is given when the worker is
  /// disconnected because the actor is failed due to its exception in its init method.
  void Exit(const rpc::WorkerExitType exit_type,
            const std::string &detail,
            const std::shared_ptr<LocalMemoryBuffer> &creation_task_exception_pb_bytes =
                nullptr);

 private:
<<<<<<< HEAD
  static nlohmann::json OverrideRuntimeEnv(nlohmann::json &child,
                                           const std::shared_ptr<nlohmann::json> &parent);
=======
  static nlohmann::json OverrideRuntimeEnv(const nlohmann::json &child,
                                           std::shared_ptr<nlohmann::json> parent);
>>>>>>> 9375c1f5

  /// The following tests will use `OverrideRuntimeEnv` function.
  FRIEND_TEST(TestOverrideRuntimeEnv, TestOverrideEnvVars);
  FRIEND_TEST(TestOverrideRuntimeEnv, TestPyModulesInherit);
  FRIEND_TEST(TestOverrideRuntimeEnv, TestOverridePyModules);
  FRIEND_TEST(TestOverrideRuntimeEnv, TestWorkingDirInherit);
  FRIEND_TEST(TestOverrideRuntimeEnv, TestWorkingDirOverride);
  FRIEND_TEST(TestOverrideRuntimeEnv, TestCondaInherit);
  FRIEND_TEST(TestOverrideRuntimeEnv, TestCondaOverride);

  std::shared_ptr<rpc::RuntimeEnvInfo> OverrideTaskOrActorRuntimeEnvInfo(
      const std::string &serialized_runtime_env_info) const;

  void BuildCommonTaskSpec(
      TaskSpecBuilder &builder,
      const JobID &job_id,
      const TaskID &task_id,
      const std::string &name,
      const TaskID &current_task_id,
      uint64_t task_index,
      const TaskID &caller_id,
      const rpc::Address &address,
      const RayFunction &function,
      const std::vector<std::unique_ptr<TaskArg>> &args,
      int64_t num_returns,
      const std::unordered_map<std::string, double> &required_resources,
      const std::unordered_map<std::string, double> &required_placement_resources,
      const std::string &debugger_breakpoint,
      int64_t depth,
      const std::string &serialized_runtime_env_info,
      const TaskID &main_thread_current_task_id,
      const std::string &concurrency_group_name = "",
      bool include_job_config = false,
      int64_t generator_backpressure_num_objects = -1,
      bool enable_task_events = true,
      const std::unordered_map<std::string, std::string> &labels = {});
  void SetCurrentTaskId(const TaskID &task_id,
                        uint64_t attempt_number,
                        const std::string &task_name);

  void SetActorId(const ActorID &actor_id);

  /// Run the io_service_ event loop. This should be called in a background thread.
  void RunIOService();

  /// Forcefully exit the worker. `Force` means it will exit actor without draining
  /// or cleaning any resources.
  /// \param exit_type The reason why this worker process is disconnected.
  /// \param exit_detail The detailed reason for a given exit.
  void ForceExit(const rpc::WorkerExitType exit_type, const std::string &detail);

  /// Forcefully kill child processes. User code running in actors or tasks
  /// can spawn processes that don't get terminated. If those processes
  /// own resources (such as GPU memory), then those resources will become
  /// unavailable until the process is killed.
  /// This is called during shutdown of the process.
  void KillChildProcs();

  /// Register this worker or driver to GCS.
  void RegisterToGcs(int64_t worker_launch_time_ms, int64_t worker_launched_time_ms);

  /// (WORKER mode only) Check if the raylet has failed. If so, shutdown.
  void ExitIfParentRayletDies();

  /// Heartbeat for internal bookkeeping.
  void InternalHeartbeat();

  /// Record metric for executed and owned tasks. Will be run periodically.
  void RecordMetrics();

  /// Check if there is an owner of the object from the ReferenceCounter.
  bool HasOwner(const ObjectID &object_id) const;

  /// Helper method to fill in object status reply given an object.
  void PopulateObjectStatus(const ObjectID &object_id,
                            const std::shared_ptr<RayObject> &obj,
                            rpc::GetObjectStatusReply *reply);

  ///
  /// Private methods related to task submission.
  ///

  /// Increase the local reference count for this object ID. Should be called
  /// by the language frontend when a new reference is created.
  ///
  /// \param[in] object_id The object ID to increase the reference count for.
  /// \param[in] call_site The call site from the language frontend.
  void AddLocalReference(const ObjectID &object_id, const std::string &call_site) {
    reference_counter_->AddLocalReference(object_id, call_site);
  }

  /// Stops the children tasks from the given TaskID
  ///
  /// \param[in] task_id of the parent task
  /// \param[in] force_kill Whether to force kill a task by killing the worker.
  Status CancelChildren(const TaskID &task_id, bool force_kill);

  ///
  /// Private methods related to task execution. Should not be used by driver processes.
  ///

  /// Execute a task.
  ///
  /// \param spec[in] task_spec Task specification.
  /// \param spec[in] resource_ids Resource IDs of resources assigned to this
  ///                 worker. If nullopt, reuse the previously assigned
  ///                 resources.
  /// \param results[out] return_objects Result objects that should be returned
  /// to the caller.
  /// \param results[out] dynamic_return_objects Result objects whose
  /// ObjectRefs were dynamically allocated during task execution by using a
  /// generator. The language-level ObjectRefs should be returned inside the
  /// statically allocated return_objects.
  /// \param results[out] borrowed_refs Refs that this task (or a nested task)
  ///                     was or is still borrowing. This includes all
  ///                     objects whose IDs we passed to the task in its
  ///                     arguments and recursively, any object IDs that were
  ///                     contained in those objects.
  /// \param results[out] is_retryable_error Whether the task failed with a retryable
  ///                     error.
  /// \param results[out] application_error The error message if the
  ///                     task failed during execution or cancelled.
  /// \return Status.
  Status ExecuteTask(
      const TaskSpecification &task_spec,
      std::optional<ResourceMappingType> resource_ids,
      std::vector<std::pair<ObjectID, std::shared_ptr<RayObject>>> *return_objects,
      std::vector<std::pair<ObjectID, std::shared_ptr<RayObject>>>
          *dynamic_return_objects,
      std::vector<std::pair<ObjectID, bool>> *streaming_generator_returns,
      ReferenceCounter::ReferenceTableProto *borrowed_refs,
      bool *is_retryable_error,
      std::string *application_error);

  /// Put an object in the local plasma store.
  Status PutInLocalPlasmaStore(const RayObject &object,
                               const ObjectID &object_id,
                               bool pin_object);

  /// Execute a local mode task (runs normal ExecuteTask)
  ///
  /// \param spec[in] task_spec Task specification.
  std::vector<rpc::ObjectReference> ExecuteTaskLocalMode(
      const TaskSpecification &task_spec, const ActorID &actor_id = ActorID::Nil());

  /// KillActor API for a local mode.
  Status KillActorLocalMode(const ActorID &actor_id);

  /// Get a handle to a named actor for local mode.
  std::pair<std::shared_ptr<const ActorHandle>, Status> GetNamedActorHandleLocalMode(
      const std::string &name);

  /// Get all named actors in local mode.
  std::pair<std::vector<std::pair<std::string, std::string>>, Status>
  ListNamedActorsLocalMode();

  /// Get the values of the task arguments for the executor. Values are
  /// retrieved from the local plasma store or, if the value is inlined, from
  /// the task spec.
  ///
  /// This also pins all plasma arguments and ObjectIDs that were contained in
  /// an inlined argument by adding a local reference in the reference counter.
  /// This is to ensure that we have the address of the object's owner, which
  /// is needed to retrieve the value. It also ensures that when the task
  /// completes, we can retrieve any metadata about objects that are still
  /// being borrowed by this process. The IDs should be unpinned once the task
  /// completes.
  ///
  /// \param spec[in] task Task specification.
  /// \param args[out] args Argument data as RayObjects.
  /// \param args[out] arg_reference_ids ObjectIDs corresponding to each by
  ///                  reference argument. The length of this vector will be
  ///                  the same as args, and by value arguments will have
  ///                  ObjectID::Nil().
  ///                  // TODO(edoakes): this is a bit of a hack that's necessary because
  ///                  we have separate serialization paths for by-value and by-reference
  ///                  arguments in Python. This should ideally be handled better there.
  /// \param args[out] pinned_ids ObjectIDs that should be unpinned once the
  ///                  task completes execution.  This vector will be populated
  ///                  with all argument IDs that were passed by reference and
  ///                  any ObjectIDs that were included in the task spec's
  ///                  inlined arguments.
  /// \return Error if the values could not be retrieved.
  Status GetAndPinArgsForExecutor(const TaskSpecification &task,
                                  std::vector<std::shared_ptr<RayObject>> *args,
                                  std::vector<rpc::ObjectReference> *arg_refs,
                                  std::vector<ObjectID> *pinned_ids);

  /// Process a subscribe message for wait for object eviction.
  /// The object eviction message will be published once the object
  /// needs to be evicted.
  void ProcessSubscribeForObjectEviction(
      const rpc::WorkerObjectEvictionSubMessage &message);

  /// Process a subscribe message for wait for ref removed.
  /// It is used for the ref counting protocol. When the borrower
  /// stops using the reference, the message will be published to the owner.
  void ProcessSubscribeForRefRemoved(const rpc::WorkerRefRemovedSubMessage &message);

  /// Process a subscribe message for object locations.
  /// Since core worker owns the object directory, there are various raylets
  /// that subscribe this object directory.
  void ProcessSubscribeObjectLocations(
      const rpc::WorkerObjectLocationsSubMessage &message);

  using Commands = ::google::protobuf::RepeatedPtrField<rpc::Command>;

  /// Process the subscribe message received from the subscriber.
  void ProcessSubscribeMessage(const rpc::SubMessage &sub_message,
                               rpc::ChannelType channel_type,
                               const std::string &key_id,
                               const NodeID &subscriber_id);

  /// A single endpoint to process different types of pubsub commands.
  /// Pubsub commands are coming as a batch and contain various subscribe / unbsubscribe
  /// messages.
  void ProcessPubsubCommands(const Commands &commands, const NodeID &subscriber_id);

  void AddSpilledObjectLocationOwner(const ObjectID &object_id,
                                     const std::string &spilled_url,
                                     const NodeID &spilled_node_id,
                                     const std::optional<ObjectID> &generator_id);

  void AddObjectLocationOwner(const ObjectID &object_id, const NodeID &node_id);

  void RemoveObjectLocationOwner(const ObjectID &object_id, const NodeID &node_id);

  /// Returns whether the message was sent to the wrong worker. The right error reply
  /// is sent automatically. Messages end up on the wrong worker when a worker dies
  /// and a new one takes its place with the same place. In this situation, we want
  /// the new worker to reject messages meant for the old one.
  bool HandleWrongRecipient(const WorkerID &intended_worker_id,
                            const rpc::SendReplyCallback &send_reply_callback) {
    if (intended_worker_id != worker_context_.GetWorkerID()) {
      std::ostringstream stream;
      stream << "Mismatched WorkerID: ignoring RPC for previous worker "
             << intended_worker_id
             << ", current worker ID: " << worker_context_.GetWorkerID();
      auto msg = stream.str();
      RAY_LOG(ERROR) << msg;
      send_reply_callback(Status::Invalid(msg), nullptr, nullptr);
      return true;
    } else {
      return false;
    }
  }

  /// Wait until the worker is initialized.
  void WaitUntilInitialized() override {
    absl::MutexLock lock(&initialize_mutex_);
    while (!initialized_) {
      intialize_cv_.WaitWithTimeout(&initialize_mutex_, absl::Seconds(1));
    }
  }

  const CoreWorkerOptions options_;

  /// Callback to get the current language (e.g., Python) call site.
  std::function<void(std::string *)> get_call_site_;

  // Convenience method to get the current language call site.
  std::string CurrentCallSite() {
    std::string call_site;
    if (get_call_site_ != nullptr) {
      get_call_site_(&call_site);
    }
    return call_site;
  }

  Status WaitForActorRegistered(const std::vector<ObjectID> &ids);

  /// Cancel a normal task (non-actor-task) queued or running in the current worker.
  ///
  /// \param intended_task_id The ID of a task to cancel.
  /// \param force_kill If true, kill the worker.
  /// \param recursive If true, cancel all children tasks of the intended_task_id.
  /// \param on_canceled Callback called after a task is canceled.
  /// It has two inputs, which corresponds to requested_task_running (if task is still
  /// running after a cancelation attempt is done) and attempt_succeeded (if task
  /// is canceled, and a caller doesn't have to retry).
  void CancelTaskOnExecutor(TaskID intended_task_id,
                            bool force_kill,
                            bool recursive,
                            const OnCanceledCallback &on_canceled);

  /// Cancel an actor task queued or running in the current worker.
  ///
  /// See params in CancelTaskOnExecutor.
  /// For the actor task cancel protocol, see the docstring of
  /// actor_task_submitter.h::CancelTask.
  void CancelActorTaskOnExecutor(WorkerID caller_worker_id,
                                 TaskID intended_task_id,
                                 bool force_kill,
                                 bool recursive,
                                 OnCanceledCallback on_canceled);

  /// Helper for Get.
  ///
  /// \param[in] ids IDs of the objects to get.
  /// \param[in] timeout_ms Timeout in milliseconds, wait infinitely if it's negative.
  /// \param[out] results Result list of objects data.
  /// \return Status.
  Status GetObjects(const std::vector<ObjectID> &ids,
                    const int64_t timeout_ms,
                    std::vector<std::shared_ptr<RayObject>> &results);

  /// Helper for Get, used only to read experimental mutable objects.
  ///
  /// \param[in] ids IDs of the objects to get.
  /// \param[in] timeout_ms Time out in milliseconds to get the objects.
  /// \param[out] results Result list of objects data.
  /// \return Status.
  Status GetExperimentalMutableObjects(const std::vector<ObjectID> &ids,
                                       int64_t timeout_ms,
                                       std::vector<std::shared_ptr<RayObject>> &results);

  /// Sends AnnounceWorkerPort to the GCS. Called in ctor and also in ConnectToRaylet.
  void ConnectToRayletInternal();

  // Fallback for when GetAsync cannot directly get the requested object.
  void PlasmaCallback(SetResultCallback success,
                      std::shared_ptr<RayObject> ray_object,
                      ObjectID object_id,
                      void *py_future);

  /// Shared state of the worker. Includes process-level and thread-level state.
  /// TODO(edoakes): we should move process-level state into this class and make
  /// this a ThreadContext.
  WorkerContext worker_context_;

  /// The ID of the current task being executed by the main thread. If there
  /// are multiple threads, they will have a thread-local task ID stored in the
  /// worker context.
  TaskID main_thread_task_id_ ABSL_GUARDED_BY(mutex_);

  std::string main_thread_task_name_ ABSL_GUARDED_BY(mutex_);

  /// States that used for initialization.
  absl::Mutex initialize_mutex_;
  absl::CondVar intialize_cv_;
  bool initialized_ ABSL_GUARDED_BY(initialize_mutex_) = false;

  /// Event loop where the IO events are handled. e.g. async GCS operations.
  instrumented_io_context io_service_;

  /// Keeps the io_service_ alive.
  boost::asio::io_service::work io_work_;

  /// Shared client call manager.
  std::unique_ptr<rpc::ClientCallManager> client_call_manager_;

  /// Shared core worker client pool.
  std::shared_ptr<rpc::CoreWorkerClientPool> core_worker_client_pool_;

  /// The runner to run function periodically.
  std::shared_ptr<PeriodicalRunner> periodical_runner_;

  /// RPC server used to receive tasks to execute.
  std::unique_ptr<rpc::GrpcServer> core_worker_server_;

  /// Address of our RPC server.
  rpc::Address rpc_address_;

  /// Whether or not this worker is connected to the raylet and GCS.
  bool connected_ = false;

  // Client to the GCS shared by core worker interfaces.
  std::shared_ptr<gcs::GcsClient> gcs_client_;

  // Client to the raylet shared by core worker interfaces. This needs to be a
  // shared_ptr for direct calls because we can lease multiple workers through
  // one client, and we need to keep the connection alive until we return all
  // of the workers.
  std::shared_ptr<raylet::RayletClient> local_raylet_client_;

  // Thread that runs a boost::asio service to process IO events.
  boost::thread io_thread_;

  // Keeps track of object ID reference counts.
  std::shared_ptr<ReferenceCounter> reference_counter_;

  ///
  /// Fields related to storing and retrieving objects.
  ///

  /// In-memory store for return objects.
  std::shared_ptr<CoreWorkerMemoryStore> memory_store_;

  /// Plasma store interface.
  std::shared_ptr<CoreWorkerPlasmaStoreProvider> plasma_store_provider_;

  /// Manages mutable objects that must be transferred across nodes.
  std::shared_ptr<experimental::MutableObjectProvider>
      experimental_mutable_object_provider_;

  std::unique_ptr<FutureResolver> future_resolver_;

  ///
  /// Fields related to task submission.
  ///

  // Tracks the currently pending tasks.
  std::shared_ptr<TaskManager> task_manager_;

  // A class for actor creation.
  std::shared_ptr<ActorCreatorInterface> actor_creator_;

  // Interface to submit tasks directly to other actors.
  std::unique_ptr<ActorTaskSubmitter> actor_task_submitter_;

  // A class to publish object status from other raylets/workers.
  std::unique_ptr<pubsub::Publisher> object_info_publisher_;

  // A class to subscribe object status from other raylets/workers.
  std::unique_ptr<pubsub::Subscriber> object_info_subscriber_;

  // Rate limit the concurrent pending lease requests for submitting
  // tasks.
  std::shared_ptr<LeaseRequestRateLimiter> lease_request_rate_limiter_;

  // Interface to submit non-actor tasks directly to leased workers.
  std::unique_ptr<NormalTaskSubmitter> normal_task_submitter_;

  /// Manages recovery of objects stored in remote plasma nodes.
  std::unique_ptr<ObjectRecoveryManager> object_recovery_manager_;

  ///
  /// Fields related to actor handles.
  ///

  /// Interface to manage actor handles.
  std::unique_ptr<ActorManager> actor_manager_;

  ///
  /// Fields related to task execution.
  ///

  /// Protects around accesses to fields below. This should only ever be held
  /// for short-running periods of time.
  mutable absl::Mutex mutex_;

  /// Our actor ID. If this is nil, then we execute only stateless tasks.
  ActorID actor_id_ ABSL_GUARDED_BY(mutex_);

  /// The currently executing task spec. We have to track this separately since
  /// we cannot access the thread-local worker contexts from GetCoreWorkerStats()
  absl::flat_hash_map<TaskID, TaskSpecification> current_tasks_ ABSL_GUARDED_BY(mutex_);

  /// Key value pairs to be displayed on Web UI.
  std::unordered_map<std::string, std::string> webui_display_ ABSL_GUARDED_BY(mutex_);

  /// Actor title that consists of class name, args, kwargs for actor construction.
  std::string actor_title_ ABSL_GUARDED_BY(mutex_);

  /// Actor repr name if overrides by the user, empty string if not.
  std::string actor_repr_name_ ABSL_GUARDED_BY(mutex_);

  /// Number of tasks that have been pushed to the actor but not executed.
  std::atomic<int64_t> task_queue_length_;

  /// Number of executed tasks.
  std::atomic<int64_t> num_executed_tasks_;

  /// A map from resource name to the resource IDs that are currently reserved
  /// for this worker. Each pair consists of the resource ID and the fraction
  /// of that resource allocated for this worker. This is set on task assignment.
  ResourceMappingType resource_ids_ ABSL_GUARDED_BY(mutex_);

  /// Common rpc service for all worker modules.
  rpc::CoreWorkerGrpcService grpc_service_;

  /// Used to notify the task receiver when the arguments of a queued
  /// actor task are ready.
  std::unique_ptr<DependencyWaiterImpl> task_argument_waiter_;

  // Interface that receives tasks from direct actor calls.
  std::unique_ptr<TaskReceiver> task_receiver_;

  /// Event loop where tasks are processed.
  /// task_execution_service_ should be destructed first to avoid
  /// issues like https://github.com/ray-project/ray/issues/18857
  instrumented_io_context task_execution_service_;

  /// The asio work to keep task_execution_service_ alive.
  boost::asio::io_service::work task_execution_service_work_;

  // Queue of tasks to resubmit when the specified time passes.
  std::priority_queue<TaskToRetry, std::deque<TaskToRetry>, TaskToRetryDescComparator>
      to_resubmit_ ABSL_GUARDED_BY(mutex_);

  /// Map of named actor registry. It doesn't need to hold a lock because
  /// local mode is single-threaded.
  absl::flat_hash_map<std::string, ActorID> local_mode_named_actor_registry_;

  // Guard for `async_plasma_callbacks_` map.
  mutable absl::Mutex plasma_mutex_;

  // Callbacks for when when a plasma object becomes ready.
  absl::flat_hash_map<ObjectID, std::vector<std::function<void(void)>>>
      async_plasma_callbacks_ ABSL_GUARDED_BY(plasma_mutex_);

<<<<<<< HEAD
  // Fallback for when GetAsync cannot directly get the requested object.
  void PlasmaCallback(const SetResultCallback &success,
                      const std::shared_ptr<RayObject> &ray_object,
                      ObjectID object_id,
                      void *py_future);

=======
>>>>>>> 9375c1f5
  /// The detail reason why the core worker has exited.
  /// If this value is set, it means the exit process has begun.
  std::optional<std::string> exiting_detail_ ABSL_GUARDED_BY(mutex_);

  std::atomic<bool> is_shutdown_ = false;

  int64_t max_direct_call_object_size_;

  friend class CoreWorkerTest;

  TaskCounter task_counter_;

  /// Used to guarantee that submitting actor task is thread safe.
  /// NOTE(MissiontoMars,scv119): In particular, without this mutex,
  /// the checking and increasing of backpressure pending calls counter
  /// is not atomic, which may lead to under counting or over counting.
  absl::Mutex actor_task_mutex_;

  /// A shared pointer between various components that emitting task state events.
  /// e.g. CoreWorker, TaskManager.
  std::unique_ptr<worker::TaskEventBuffer> task_event_buffer_ = nullptr;

  /// Worker's PID
  uint32_t pid_;

  absl::flat_hash_set<ObjectID> deleted_generator_ids_;

  /// TODO(hjiang):
  /// 1. Cached job runtime env info, it's not implemented at first place since
  /// `OverrideRuntimeEnv` mutates parent job runtime env info.
  /// 2. Cleanup cache on job change.
  ///
  /// Maps serialized runtime env info to **immutable** deserialized protobuf.
  mutable utils::container::ThreadSafeSharedLruCache<std::string, rpc::RuntimeEnvInfo>
      runtime_env_json_serialization_cache_;
};

// Lease request rate-limiter based on cluster node size.
// It returns max(num_nodes_in_cluster, min_concurrent_lease_limit)
class ClusterSizeBasedLeaseRequestRateLimiter : public LeaseRequestRateLimiter {
 public:
  explicit ClusterSizeBasedLeaseRequestRateLimiter(size_t min_concurrent_lease_limit);
  size_t GetMaxPendingLeaseRequestsPerSchedulingCategory() override;
  void OnNodeChanges(const rpc::GcsNodeInfo &data);

 private:
  const size_t min_concurrent_lease_cap_;
  std::atomic<size_t> num_alive_nodes_;
};
}  // namespace ray::core<|MERGE_RESOLUTION|>--- conflicted
+++ resolved
@@ -1343,13 +1343,8 @@
                 nullptr);
 
  private:
-<<<<<<< HEAD
-  static nlohmann::json OverrideRuntimeEnv(nlohmann::json &child,
+  static nlohmann::json OverrideRuntimeEnv(const nlohmann::json &child,
                                            const std::shared_ptr<nlohmann::json> &parent);
-=======
-  static nlohmann::json OverrideRuntimeEnv(const nlohmann::json &child,
-                                           std::shared_ptr<nlohmann::json> parent);
->>>>>>> 9375c1f5
 
   /// The following tests will use `OverrideRuntimeEnv` function.
   FRIEND_TEST(TestOverrideRuntimeEnv, TestOverrideEnvVars);
@@ -1670,8 +1665,8 @@
   void ConnectToRayletInternal();
 
   // Fallback for when GetAsync cannot directly get the requested object.
-  void PlasmaCallback(SetResultCallback success,
-                      std::shared_ptr<RayObject> ray_object,
+  void PlasmaCallback(const SetResultCallback &success,
+                      const std::shared_ptr<RayObject> &ray_object,
                       ObjectID object_id,
                       void *py_future);
 
@@ -1851,15 +1846,6 @@
   absl::flat_hash_map<ObjectID, std::vector<std::function<void(void)>>>
       async_plasma_callbacks_ ABSL_GUARDED_BY(plasma_mutex_);
 
-<<<<<<< HEAD
-  // Fallback for when GetAsync cannot directly get the requested object.
-  void PlasmaCallback(const SetResultCallback &success,
-                      const std::shared_ptr<RayObject> &ray_object,
-                      ObjectID object_id,
-                      void *py_future);
-
-=======
->>>>>>> 9375c1f5
   /// The detail reason why the core worker has exited.
   /// If this value is set, it means the exit process has begun.
   std::optional<std::string> exiting_detail_ ABSL_GUARDED_BY(mutex_);
