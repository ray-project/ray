--- conflicted
+++ resolved
@@ -520,7 +520,6 @@
   /// Connect to plasma store for async futures
   using PlasmaSubscriptionCallback = std::function<void(ray::ObjectID, int64_t, int64_t)>;
 
-<<<<<<< HEAD
   /// Set callback when an item is added to the plasma store.
   ///
   /// \param[in] subscribe_callback The callback when an item is added to plasma.
@@ -532,13 +531,6 @@
   /// \param[in] object_id The object to wait for.
   /// \return void
   void SubscribeToPlasmaAdd(const ObjectID &object_id);
-=======
-  /// Subscribe to plasma store
-  ///
-  /// \param[in] subscribe_callback The callback when an item is added to plasma.
-  /// \return void
-  void SubscribeToAsyncPlasma(PlasmaSubscriptionCallback subscribe_callback);
->>>>>>> 6c80071a
 
  private:
   /// Run the io_service_ event loop. This should be called in a background thread.
@@ -799,13 +791,8 @@
   // Queue of tasks to resubmit when the specified time passes.
   std::deque<std::pair<int64_t, TaskSpecification>> to_resubmit_ GUARDED_BY(mutex_);
 
-<<<<<<< HEAD
   // Plasma Callback
   PlasmaSubscriptionCallback plasma_done_callback_;
-=======
-  // Plasma notification manager
-  std::unique_ptr<ObjectStoreNotificationManager> plasma_notifier_;
->>>>>>> 6c80071a
 
   friend class CoreWorkerTest;
 };
