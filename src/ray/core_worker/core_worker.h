--- conflicted
+++ resolved
@@ -486,24 +486,16 @@
   }
 
   /// Returns whether the message was sent to the wrong worker. The right error reply
-<<<<<<< HEAD
-  /// is sent automatically.
-=======
   /// is sent automatically. Messages end up on the wrong worker when a worker dies
   /// and a new one takes its place with the same place. In this situation, we want
   /// the new worker to reject messages meant for the old one.
->>>>>>> 4ff6ca89
   bool HandleWrongRecipient(const WorkerID &intended_worker_id,
                             rpc::SendReplyCallback send_reply_callback) {
     if (intended_worker_id != worker_context_.GetWorkerID()) {
       std::ostringstream stream;
       stream << "Mismatched WorkerID: ignoring RPC for previous worker "
-<<<<<<< HEAD
-             << intended_worker_id << " vs " << worker_context_.GetWorkerID();
-=======
              << intended_worker_id
              << ", current worker ID: " << worker_context_.GetWorkerID();
->>>>>>> 4ff6ca89
       auto msg = stream.str();
       RAY_LOG(ERROR) << msg;
       send_reply_callback(Status::Invalid(msg), nullptr, nullptr);
