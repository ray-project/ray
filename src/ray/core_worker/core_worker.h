--- conflicted
+++ resolved
@@ -1300,17 +1300,11 @@
       UpdateStats();
     }
 
-<<<<<<< HEAD
-    void UpdateStats() {
-      ray::stats::STATS_tasks.Record(running_total_,
-                                     rpc::TaskStatus_Name(rpc::TaskStatus::RUNNING));
-=======
     void UpdateStats() EXCLUSIVE_LOCKS_REQUIRED(&tasks_counter_mutex_) {
       ray::stats::STATS_tasks.Record(running_total_,
                                      rpc::TaskStatus_Name(rpc::TaskStatus::RUNNING));
       // TODO(ekl) this conflicts with WAITING_FOR_EXECUTION recorded by task manager
       // extract counter into a concrete structure
->>>>>>> 371866db
       ray::stats::STATS_tasks.Record(
           -running_total_, rpc::TaskStatus_Name(rpc::TaskStatus::WAITING_FOR_EXECUTION));
     }
