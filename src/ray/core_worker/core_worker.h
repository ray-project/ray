// Copyright 2017 The Ray Authors.
//
// Licensed under the Apache License, Version 2.0 (the "License");
// you may not use this file except in compliance with the License.
// You may obtain a copy of the License at
//
//  http://www.apache.org/licenses/LICENSE-2.0
//
// Unless required by applicable law or agreed to in writing, software
// distributed under the License is distributed on an "AS IS" BASIS,
// WITHOUT WARRANTIES OR CONDITIONS OF ANY KIND, either express or implied.
// See the License for the specific language governing permissions and
// limitations under the License.

#pragma once

#include "absl/base/optimization.h"
#include "absl/container/flat_hash_map.h"
#include "ray/common/buffer.h"
#include "ray/common/placement_group.h"
#include "ray/core_worker/actor_handle.h"
#include "ray/core_worker/actor_manager.h"
#include "ray/core_worker/common.h"
#include "ray/core_worker/context.h"
#include "ray/core_worker/future_resolver.h"
#include "ray/core_worker/object_recovery_manager.h"
#include "ray/core_worker/profiling.h"
#include "ray/core_worker/reference_count.h"
#include "ray/core_worker/store_provider/memory_store/memory_store.h"
#include "ray/core_worker/store_provider/plasma_store_provider.h"
#include "ray/core_worker/transport/direct_actor_transport.h"
#include "ray/core_worker/transport/direct_task_transport.h"
#include "ray/gcs/redis_gcs_client.h"
#include "ray/gcs/subscription_executor.h"
#include "ray/raylet_client/raylet_client.h"
#include "ray/rpc/node_manager/node_manager_client.h"
#include "ray/rpc/worker/core_worker_client.h"
#include "ray/rpc/worker/core_worker_server.h"

/// The set of gRPC handlers and their associated level of concurrency. If you want to
/// add a new call to the worker gRPC server, do the following:
/// 1) Add the rpc to the CoreWorkerService in core_worker.proto, e.g., "ExampleCall"
/// 2) Add a new macro to RAY_CORE_WORKER_DECLARE_RPC_HANDLERS
///    in core_worker_server.h,
//     e.g. "DECLARE_VOID_RPC_SERVICE_HANDLER_METHOD(ExampleCall)"
/// 3) Add a new macro to RAY_CORE_WORKER_RPC_HANDLERS in core_worker_server.h, e.g.
///    "RPC_SERVICE_HANDLER(CoreWorkerService, ExampleCall, 1)"
/// 4) Add a method to the CoreWorker class below: "CoreWorker::HandleExampleCall"

namespace ray {

class CoreWorker;

// If you change this options's definition, you must change the options used in
// other files. Please take a global search and modify them !!!
struct CoreWorkerOptions {
  // Callback that must be implemented and provided by the language-specific worker
  // frontend to execute tasks and return their results.
  using TaskExecutionCallback = std::function<Status(
      TaskType task_type, const std::string task_name, const RayFunction &ray_function,
      const std::unordered_map<std::string, double> &required_resources,
      const std::vector<std::shared_ptr<RayObject>> &args,
      const std::vector<ObjectID> &arg_reference_ids,
      const std::vector<ObjectID> &return_ids,
      std::vector<std::shared_ptr<RayObject>> *results)>;

  CoreWorkerOptions()
      : store_socket(""),
        raylet_socket(""),
        enable_logging(false),
        log_dir(""),
        install_failure_signal_handler(false),
        node_ip_address(""),
        node_manager_port(0),
        raylet_ip_address(""),
        driver_name(""),
        stdout_file(""),
        stderr_file(""),
        task_execution_callback(nullptr),
        check_signals(nullptr),
        gc_collect(nullptr),
        spill_objects(nullptr),
        restore_spilled_objects(nullptr),
        get_lang_stack(nullptr),
        kill_main(nullptr),
        ref_counting_enabled(false),
        is_local_mode(false),
        num_workers(0),
        terminate_asyncio_thread(nullptr),
        serialized_job_config(""),
        metrics_agent_port(-1) {}

  /// Type of this worker (i.e., DRIVER or WORKER).
  WorkerType worker_type;
  /// Application language of this worker (i.e., PYTHON or JAVA).
  Language language;
  /// Object store socket to connect to.
  std::string store_socket;
  /// Raylet socket to connect to.
  std::string raylet_socket;
  /// Job ID of this worker.
  JobID job_id;
  /// Options for the GCS client.
  gcs::GcsClientOptions gcs_options;
  /// Initialize logging if true. Otherwise, it must be initialized and cleaned up by the
  /// caller.
  bool enable_logging;
  /// Directory to write logs to. If this is empty, logs won't be written to a file.
  std::string log_dir;
  /// If false, will not call `RayLog::InstallFailureSignalHandler()`.
  bool install_failure_signal_handler;
  /// IP address of the node.
  std::string node_ip_address;
  /// Port of the local raylet.
  int node_manager_port;
  /// IP address of the raylet.
  std::string raylet_ip_address;
  /// The name of the driver.
  std::string driver_name;
  /// The stdout file of this process.
  std::string stdout_file;
  /// The stderr file of this process.
  std::string stderr_file;
  /// Language worker callback to execute tasks.
  TaskExecutionCallback task_execution_callback;
  /// The callback to be called when shutting down a `CoreWorker` instance.
  std::function<void(const WorkerID &)> on_worker_shutdown;
  /// Application-language callback to check for signals that have been received
  /// since calling into C++. This will be called periodically (at least every
  /// 1s) during long-running operations. If the function returns anything but StatusOK,
  /// any long-running operations in the core worker will short circuit and return that
  /// status.
  std::function<Status()> check_signals;
  /// Application-language callback to trigger garbage collection in the language
  /// runtime. This is required to free distributed references that may otherwise
  /// be held up in garbage objects.
  std::function<void()> gc_collect;
  /// Application-language callback to spill objects to external storage.
  std::function<std::vector<std::string>(const std::vector<ObjectID> &)> spill_objects;
  /// Application-language callback to restore objects from external storage.
  std::function<void(const std::vector<ObjectID> &, const std::vector<std::string> &)>
      restore_spilled_objects;
  /// Language worker callback to get the current call stack.
  std::function<void(std::string *)> get_lang_stack;
  // Function that tries to interrupt the currently running Python thread.
  std::function<bool()> kill_main;
  /// Whether to enable object ref counting.
  bool ref_counting_enabled;
  /// Is local mode being used.
  bool is_local_mode;
  /// The number of workers to be started in the current process.
  int num_workers;
  /// The function to destroy asyncio event and loops.
  std::function<void()> terminate_asyncio_thread;
  /// Serialized representation of JobConfig.
  std::string serialized_job_config;
  /// The port number of a metrics agent that imports metrics from core workers.
  /// -1 means there's no such agent.
  int metrics_agent_port;
};

/// Lifecycle management of one or more `CoreWorker` instances in a process.
///
/// To start a driver in the current process:
///     CoreWorkerOptions options = {
///         WorkerType::DRIVER,             // worker_type
///         ...,                            // other arguments
///         1,                              // num_workers
///     };
///     CoreWorkerProcess::Initialize(options);
///
/// To shutdown a driver in the current process:
///     CoreWorkerProcess::Shutdown();
///
/// To start one or more workers in the current process:
///     CoreWorkerOptions options = {
///         WorkerType::WORKER,             // worker_type
///         ...,                            // other arguments
///         num_workers,                    // num_workers
///     };
///     CoreWorkerProcess::Initialize(options);
///     ...                                 // Do other stuff
///     CoreWorkerProcess::RunTaskExecutionLoop();
///
/// To shutdown a worker in the current process, return a system exit status (with status
/// code `IntentionalSystemExit` or `UnexpectedSystemExit`) in the task execution
/// callback.
///
/// If more than 1 worker is started, only the threads which invoke the
/// `task_execution_callback` will be automatically associated with the corresponding
/// worker. If you started your own threads and you want to use core worker APIs in these
/// threads, remember to call `CoreWorkerProcess::SetCurrentThreadWorkerId(worker_id)`
/// once in the new thread before calling core worker APIs, to associate the current
/// thread with a worker. You can obtain the worker ID via
/// `CoreWorkerProcess::GetCoreWorker()->GetWorkerID()`. Currently a Java worker process
/// starts multiple workers by default, but can be configured to start only 1 worker by
/// overwriting the internal config `num_workers_per_process_java`.
///
/// If only 1 worker is started (either because the worker type is driver, or the
/// `num_workers` in `CoreWorkerOptions` is set to 1), all threads will be automatically
/// associated to the only worker. Then no need to call `SetCurrentThreadWorkerId` in
/// your own threads. Currently a Python worker process starts only 1 worker.
class CoreWorkerProcess {
 public:
  ///
  /// Public methods used in both DRIVER and WORKER mode.
  ///

  /// Initialize core workers at the process level.
  ///
  /// \param[in] options The various initialization options.
  static void Initialize(const CoreWorkerOptions &options);

  /// Get the core worker associated with the current thread.
  /// NOTE (kfstorm): Here we return a reference instead of a `shared_ptr` to make sure
  /// `CoreWorkerProcess` has full control of the destruction timing of `CoreWorker`.
  static CoreWorker &GetCoreWorker();

  /// Try to get the `CoreWorker` instance by worker ID.
  /// If the current thread is not associated with a core worker, returns a null pointer.
  ///
  /// \param[in] workerId The worker ID.
  /// \return The `CoreWorker` instance.
  static std::shared_ptr<CoreWorker> TryGetWorker(const WorkerID &worker_id);

  /// Set the core worker associated with the current thread by worker ID.
  /// Currently used by Java worker only.
  ///
  /// \param worker_id The worker ID of the core worker instance.
  static void SetCurrentThreadWorkerId(const WorkerID &worker_id);

  /// Whether the current process has been initialized for core worker.
  static bool IsInitialized();

  ///
  /// Public methods used in DRIVER mode only.
  ///

  /// Shutdown the driver completely at the process level.
  static void Shutdown();

  ///
  /// Public methods used in WORKER mode only.
  ///

  /// Start receiving and executing tasks.
  static void RunTaskExecutionLoop();

  // The destructor is not to be used as a public API, but it's required by smart
  // pointers.
  ~CoreWorkerProcess();

 private:
  /// Create an `CoreWorkerProcess` with proper options.
  ///
  /// \param[in] options The various initialization options.
  CoreWorkerProcess(const CoreWorkerOptions &options);

  /// Check that the core worker environment is initialized for this process.
  ///
  /// \return Void.
  static void EnsureInitialized();

  /// Get the `CoreWorker` instance by worker ID.
  ///
  /// \param[in] workerId The worker ID.
  /// \return The `CoreWorker` instance.
  std::shared_ptr<CoreWorker> GetWorker(const WorkerID &worker_id) const
      LOCKS_EXCLUDED(worker_map_mutex_);

  /// Create a new `CoreWorker` instance.
  ///
  /// \return The newly created `CoreWorker` instance.
  std::shared_ptr<CoreWorker> CreateWorker() LOCKS_EXCLUDED(worker_map_mutex_);

  /// Remove an existing `CoreWorker` instance.
  ///
  /// \param[in] The existing `CoreWorker` instance.
  /// \return Void.
  void RemoveWorker(std::shared_ptr<CoreWorker> worker) LOCKS_EXCLUDED(worker_map_mutex_);

  /// The global instance of `CoreWorkerProcess`.
  static std::unique_ptr<CoreWorkerProcess> instance_;

  /// The various options.
  const CoreWorkerOptions options_;

  /// The core worker instance associated with the current thread.
  /// Use weak_ptr here to avoid memory leak due to multi-threading.
  static thread_local std::weak_ptr<CoreWorker> current_core_worker_;

  /// The only core worker instance, if the number of workers is 1.
  std::shared_ptr<CoreWorker> global_worker_;

  /// The worker ID of the global worker, if the number of workers is 1.
  const WorkerID global_worker_id_;

  /// Map from worker ID to worker.
  std::unordered_map<WorkerID, std::shared_ptr<CoreWorker>> workers_
      GUARDED_BY(worker_map_mutex_);

  /// To protect accessing the `workers_` map.
  mutable absl::Mutex worker_map_mutex_;
};

/// The root class that contains all the core and language-independent functionalities
/// of the worker. This class is supposed to be used to implement app-language (Java,
/// Python, etc) workers.
class CoreWorker : public rpc::CoreWorkerServiceHandler {
 public:
  /// Construct a CoreWorker instance.
  ///
  /// \param[in] options The various initialization options.
  /// \param[in] worker_id ID of this worker.
  CoreWorker(const CoreWorkerOptions &options, const WorkerID &worker_id);

  CoreWorker(CoreWorker const &) = delete;

  void operator=(CoreWorker const &other) = delete;

  ///
  /// Public methods used by `CoreWorkerProcess` and `CoreWorker` itself.
  ///

  /// Gracefully disconnect the worker from Raylet.
  /// If this function is called during shutdown, Raylet will treat it as an intentional
  /// disconnect.
  ///
  /// \return Void.
  void Disconnect();

  /// Shut down the worker completely.
  ///
  /// \return void.
  void Shutdown();

  /// Block the current thread until the worker is shut down.
  void WaitForShutdown();

  /// Start receiving and executing tasks.
  /// \return void.
  void RunTaskExecutionLoop();

  const WorkerID &GetWorkerID() const;

  WorkerType GetWorkerType() const { return options_.worker_type; }

  Language GetLanguage() const { return options_.language; }

  WorkerContext &GetWorkerContext() { return worker_context_; }

  const TaskID &GetCurrentTaskId() const { return worker_context_.GetCurrentTaskID(); }

  const JobID &GetCurrentJobId() const { return worker_context_.GetCurrentJobID(); }

  NodeID GetCurrentNodeId() const { return NodeID::FromBinary(rpc_address_.raylet_id()); }

  const PlacementGroupID &GetCurrentPlacementGroupId() const {
    return worker_context_.GetCurrentPlacementGroupId();
  }

  bool ShouldCaptureChildTasksInPlacementGroup() const {
    return worker_context_.ShouldCaptureChildTasksInPlacementGroup();
  }

  void SetWebuiDisplay(const std::string &key, const std::string &message);

  void SetActorTitle(const std::string &title);

  void SetCallerCreationTimestamp();

  /// Increase the reference count for this object ID.
  /// Increase the local reference count for this object ID. Should be called
  /// by the language frontend when a new reference is created.
  ///
  /// \param[in] object_id The object ID to increase the reference count for.
  void AddLocalReference(const ObjectID &object_id) {
    AddLocalReference(object_id, CurrentCallSite());
  }

  /// Decrease the reference count for this object ID. Should be called
  /// by the language frontend when a reference is destroyed.
  ///
  /// \param[in] object_id The object ID to decrease the reference count for.
  void RemoveLocalReference(const ObjectID &object_id) {
    std::vector<ObjectID> deleted;
    reference_counter_->RemoveLocalReference(object_id, &deleted);
    // TOOD(ilr): better way of keeping an object from being deleted
    if (options_.ref_counting_enabled && !options_.is_local_mode) {
      memory_store_->Delete(deleted);
    }
  }

  /// Returns a map of all ObjectIDs currently in scope with a pair of their
  /// (local, submitted_task) reference counts. For debugging purposes.
  std::unordered_map<ObjectID, std::pair<size_t, size_t>> GetAllReferenceCounts() const;

  /// Put an object into plasma. It's a version of Put that directly put the
  /// object into plasma and also pin the object.
  ///
  /// \param[in] The ray object.
  /// \param[in] object_id The object ID to serialize.
  /// appended to the serialized object ID.
  void PutObjectIntoPlasma(const RayObject &object, const ObjectID &object_id);

  /// Promote an object to plasma. If the
  /// object already exists locally, it will be put into the plasma store. If
  /// it doesn't yet exist, it will be spilled to plasma once available.
  ///
  /// \param[in] object_id The object ID to serialize.
  /// appended to the serialized object ID.
  void PromoteObjectToPlasma(const ObjectID &object_id);

  /// Get the RPC address of this worker.
  ///
  /// \param[out] The RPC address of this worker.
  const rpc::Address &GetRpcAddress() const;

  /// Get the RPC address of the worker that owns the given object.
  ///
  /// \param[in] object_id The object ID. The object must either be owned by
  /// us, or the caller previously added the ownership information (via
  /// RegisterOwnershipInfoAndResolveFuture).
  /// \param[out] The RPC address of the worker that owns this object.
  rpc::Address GetOwnerAddress(const ObjectID &object_id) const;

  /// Get the owner information of an object. This should be
  /// called when serializing an object ID, and the returned information should
  /// be stored with the serialized object ID.
  ///
  /// This can only be called on object IDs that we created via task
  /// submission, ray.put, or object IDs that we deserialized. It cannot be
  /// called on object IDs that were created randomly, e.g.,
  /// ObjectID::FromRandom.
  ///
  /// Postcondition: Get(object_id) is valid.
  ///
  /// \param[in] object_id The object ID to serialize.
  /// appended to the serialized object ID.
  /// \param[out] owner_address The address of the object's owner. This should
  /// be appended to the serialized object ID.
  void GetOwnershipInfo(const ObjectID &object_id, rpc::Address *owner_address);

  /// Add a reference to an ObjectID that was deserialized by the language
  /// frontend. This will also start the process to resolve the future.
  /// Specifically, we will periodically contact the owner, until we learn that
  /// the object has been created or the owner is no longer reachable. This
  /// will then unblock any Gets or submissions of tasks dependent on the
  /// object.
  ///
  /// \param[in] object_id The object ID to deserialize.
  /// \param[in] outer_object_id The object ID that contained object_id, if
  /// any. This may be nil if the object ID was inlined directly in a task spec
  /// or if it was passed out-of-band by the application (deserialized from a
  /// byte string).
  /// \param[out] owner_address The address of the object's owner.
  void RegisterOwnershipInfoAndResolveFuture(const ObjectID &object_id,
                                             const ObjectID &outer_object_id,
                                             const rpc::Address &owner_address);

  ///
  /// Public methods related to storing and retrieving objects.
  ///

  /// Set options for this client's interactions with the object store.
  ///
  /// \param[in] name Unique name for this object store client.
  /// \param[in] limit The maximum amount of memory in bytes that this client
  /// can use in the object store.
  Status SetClientOptions(std::string name, int64_t limit_bytes);

  /// Put an object into object store.
  ///
  /// \param[in] object The ray object.
  /// \param[in] contained_object_ids The IDs serialized in this object.
  /// \param[out] object_id Generated ID of the object.
  /// \return Status.
  Status Put(const RayObject &object, const std::vector<ObjectID> &contained_object_ids,
             ObjectID *object_id);

  /// Put an object with specified ID into object store.
  ///
  /// \param[in] object The ray object.
  /// \param[in] contained_object_ids The IDs serialized in this object.
  /// \param[in] object_id Object ID specified by the user.
  /// \param[in] pin_object Whether or not to tell the raylet to pin this object.
  /// \return Status.
  Status Put(const RayObject &object, const std::vector<ObjectID> &contained_object_ids,
             const ObjectID &object_id, bool pin_object = false);

  /// Create and return a buffer in the object store that can be directly written
  /// into. After writing to the buffer, the caller must call `Seal()` to finalize
  /// the object. The `Create()` and `Seal()` combination is an alternative interface
  /// to `Put()` that allows frontends to avoid an extra copy when possible.
  ///
  /// \param[in] metadata Metadata of the object to be written.
  /// \param[in] data_size Size of the object to be written.
  /// \param[in] contained_object_ids The IDs serialized in this object.
  /// \param[out] object_id Object ID generated for the put.
  /// \param[out] data Buffer for the user to write the object into.
  /// \return Status.
  Status Create(const std::shared_ptr<Buffer> &metadata, const size_t data_size,
                const std::vector<ObjectID> &contained_object_ids, ObjectID *object_id,
                std::shared_ptr<Buffer> *data);

  /// Create and return a buffer in the object store that can be directly written
  /// into. After writing to the buffer, the caller must call `Seal()` to finalize
  /// the object. The `Create()` and `Seal()` combination is an alternative interface
  /// to `Put()` that allows frontends to avoid an extra copy when possible.
  ///
  /// \param[in] metadata Metadata of the object to be written.
  /// \param[in] data_size Size of the object to be written.
  /// \param[in] object_id Object ID specified by the user.
  /// \param[in] owner_address The address of the object's owner.
  /// \param[out] data Buffer for the user to write the object into.
  /// \return Status.
  Status Create(const std::shared_ptr<Buffer> &metadata, const size_t data_size,
                const ObjectID &object_id, const rpc::Address &owner_address,
                std::shared_ptr<Buffer> *data);

  /// Finalize placing an object into the object store. This should be called after
  /// a corresponding `Create()` call and then writing into the returned buffer.
  ///
  /// \param[in] object_id Object ID corresponding to the object.
  /// \param[in] pin_object Whether or not to pin the object at the local raylet.
  /// \param[in] owner_address Address of the owner of the object who will be contacted by
  /// the raylet if the object is pinned. If not provided, defaults to this worker.
  /// \return Status.
  Status Seal(const ObjectID &object_id, bool pin_object,
              const absl::optional<rpc::Address> &owner_address = absl::nullopt);

  /// Get a list of objects from the object store. Objects that failed to be retrieved
  /// will be returned as nullptrs.
  ///
  /// \param[in] ids IDs of the objects to get.
  /// \param[in] timeout_ms Timeout in milliseconds, wait infinitely if it's negative.
  /// \param[out] results Result list of objects data.
  /// \param[in] plasma_objects_only Only get objects from Plasma Store.
  /// \return Status.
  Status Get(const std::vector<ObjectID> &ids, const int64_t timeout_ms,
             std::vector<std::shared_ptr<RayObject>> *results,
             bool plasma_objects_only = false);

  /// Return whether or not the object store contains the given object.
  ///
  /// \param[in] object_id ID of the objects to check for.
  /// \param[out] has_object Whether or not the object is present.
  /// \return Status.
  Status Contains(const ObjectID &object_id, bool *has_object);

  /// Wait for a list of objects to appear in the object store.
  /// Duplicate object ids are supported, and `num_objects` includes duplicate ids in this
  /// case.
  /// TODO(zhijunfu): it is probably more clear in semantics to just fail when there
  /// are duplicates, and require it to be handled at application level.
  ///
  /// \param[in] IDs of the objects to wait for.
  /// \param[in] num_objects Number of objects that should appear.
  /// \param[in] timeout_ms Timeout in milliseconds, wait infinitely if it's negative.
  /// \param[out] results A bitset that indicates each object has appeared or not.
  /// \return Status.
  Status Wait(const std::vector<ObjectID> &object_ids, const int num_objects,
              const int64_t timeout_ms, std::vector<bool> *results);

  /// Delete a list of objects from the plasma object store.
  ///
  /// \param[in] object_ids IDs of the objects to delete.
  /// \param[in] local_only Whether only delete the objects in local node, or all nodes in
  /// the cluster.
  /// \param[in] delete_creating_tasks Whether also delete the tasks that
  /// created these objects.
  /// \return Status.
  Status Delete(const std::vector<ObjectID> &object_ids, bool local_only,
                bool delete_creating_tasks);

  /// Trigger garbage collection on each worker in the cluster.
  void TriggerGlobalGC();

  /// Get a string describing object store memory usage for debugging purposes.
  ///
  /// \return std::string The string describing memory usage.
  std::string MemoryUsageString();

  ///
  /// Public methods related to task submission.
  ///

  /// Get the caller ID used to submit tasks from this worker to an actor.
  ///
  /// \return The caller ID. For non-actor tasks, this is the current task ID.
  /// For actors, this is the current actor ID. To make sure that all caller
  /// IDs have the same type, we embed the actor ID in a TaskID with the rest
  /// of the bytes zeroed out.
  TaskID GetCallerId() const LOCKS_EXCLUDED(mutex_);

  /// Push an error to the relevant driver.
  ///
  /// \param[in] The ID of the job_id that the error is for.
  /// \param[in] The type of the error.
  /// \param[in] The error message.
  /// \param[in] The timestamp of the error.
  /// \return Status.
  Status PushError(const JobID &job_id, const std::string &type,
                   const std::string &error_message, double timestamp);

<<<<<<< HEAD
  /// Sets a resource with the specified capacity and client id
=======
  /// Request raylet backend to prepare a checkpoint for an actor.
  ///
  /// \param[in] actor_id ID of the actor.
  /// \param[out] checkpoint_id ID of the new checkpoint (output parameter).
  /// \return Status.
  Status PrepareActorCheckpoint(const ActorID &actor_id,
                                ActorCheckpointID *checkpoint_id);

  /// Notify raylet backend that an actor was resumed from a checkpoint.
  ///
  /// \param[in] actor_id ID of the actor.
  /// \param[in] checkpoint_id ID of the checkpoint from which the actor was resumed.
  /// \return Status.
  Status NotifyActorResumedFromCheckpoint(const ActorID &actor_id,
                                          const ActorCheckpointID &checkpoint_id);

  /// Sets a resource with the specified capacity and node id
>>>>>>> fd8ae069
  /// \param[in] resource_name Name of the resource to be set.
  /// \param[in] capacity Capacity of the resource.
  /// \param[in] node_id NodeID where the resource is to be set.
  /// \return Status
  Status SetResource(const std::string &resource_name, const double capacity,
                     const NodeID &node_id);

  /// Request an object to be spilled to external storage.
  /// \param[in] object_ids The objects to be spilled.
  /// \return Status. Returns Status::Invalid if any of the objects are not
  /// eligible for spilling (they have gone out of scope or we do not own the
  /// object). Otherwise, the return status is ok and we will use best effort
  /// to spill the object.
  Status SpillObjects(const std::vector<ObjectID> &object_ids);

  /// Submit a normal task.
  ///
  /// \param[in] function The remote function to execute.
  /// \param[in] args Arguments of this task.
  /// \param[in] task_options Options for this task.
  /// \param[out] return_ids Ids of the return objects.
  /// \param[in] max_retires max number of retry when the task fails.
  /// \param[in] placement_options placement group options.
  /// \param[in] placement_group_capture_child_tasks whether or not the submitted task
  /// should capture parent's placement group implicilty.
  void SubmitTask(const RayFunction &function,
                  const std::vector<std::unique_ptr<TaskArg>> &args,
                  const TaskOptions &task_options, std::vector<ObjectID> *return_ids,
                  int max_retries, BundleID placement_options,
                  bool placement_group_capture_child_tasks);

  /// Create an actor.
  ///
  /// \param[in] caller_id ID of the task submitter.
  /// \param[in] function The remote function that generates the actor object.
  /// \param[in] args Arguments of this task.
  /// \param[in] actor_creation_options Options for this actor creation task.
  /// \param[in] extension_data Extension data of the actor handle,
  /// see `ActorHandle` in `core_worker.proto`.
  /// \param[out] actor_id ID of the created actor. This can be used to submit
  /// tasks on the actor.
  /// \return Status error if actor creation fails, likely due to raylet failure.
  Status CreateActor(const RayFunction &function,
                     const std::vector<std::unique_ptr<TaskArg>> &args,
                     const ActorCreationOptions &actor_creation_options,
                     const std::string &extension_data, ActorID *actor_id);

  /// Create a placement group.
  ///
  /// \param[in] function The remote function that generates the placement group object.
  /// \param[in] placement_group_creation_options Options for this placement group
  /// creation task.
  /// \param[out] placement_group_id ID of the created placement group.
  /// This can be used to shedule actor in node
  /// \return Status error if placement group
  /// creation fails, likely due to raylet failure.
  Status CreatePlacementGroup(
      const PlacementGroupCreationOptions &placement_group_creation_options,
      PlacementGroupID *placement_group_id);

  /// Remove a placement group. Note that this operation is synchronous.
  ///
  /// \param[in] placement_group_id The id of a placement group to remove.
  /// \return Status OK if succeed. TimedOut if request to GCS server times out.
  /// NotFound if placement group is already removed or doesn't exist.
  Status RemovePlacementGroup(const PlacementGroupID &placement_group_id);

  /// Submit an actor task.
  ///
  /// \param[in] caller_id ID of the task submitter.
  /// \param[in] actor_handle Handle to the actor.
  /// \param[in] function The remote function to execute.
  /// \param[in] args Arguments of this task.
  /// \param[in] task_options Options for this task.
  /// \param[out] return_ids Ids of the return objects.
  /// \return Status error if the task is invalid or if the task submission
  /// failed. Tasks can be invalid for direct actor calls because not all tasks
  /// are currently supported.
  void SubmitActorTask(const ActorID &actor_id, const RayFunction &function,
                       const std::vector<std::unique_ptr<TaskArg>> &args,
                       const TaskOptions &task_options,
                       std::vector<ObjectID> *return_ids);

  /// Tell an actor to exit immediately, without completing outstanding work.
  ///
  /// \param[in] actor_id ID of the actor to kill.
  /// \param[in] no_restart If set to true, the killed actor will not be
  /// restarted anymore.
  /// \param[out] Status
  Status KillActor(const ActorID &actor_id, bool force_kill, bool no_restart);

  /// Stops the task associated with the given Object ID.
  ///
  /// \param[in] object_id of the task to kill (must be a Non-Actor task)
  /// \param[in] force_kill Whether to force kill a task by killing the worker.
  /// \param[in] recursive Whether to cancel tasks submitted by the task to cancel.
  /// \param[out] Status
  Status CancelTask(const ObjectID &object_id, bool force_kill, bool recursive);

  /// Decrease the reference count for this actor. Should be called by the
  /// language frontend when a reference to the ActorHandle destroyed.
  ///
  /// \param[in] actor_id The actor ID to decrease the reference count for.
  void RemoveActorHandleReference(const ActorID &actor_id);

  /// Add an actor handle from a serialized string.
  ///
  /// This should be called when an actor handle is given to us by another task
  /// or actor. This may be called even if we already have a handle to the same
  /// actor.
  ///
  /// \param[in] serialized The serialized actor handle.
  /// \param[in] outer_object_id The object ID that contained the serialized
  /// actor handle, if any.
  /// \return The ActorID of the deserialized handle.
  ActorID DeserializeAndRegisterActorHandle(const std::string &serialized,
                                            const ObjectID &outer_object_id);

  /// Serialize an actor handle.
  ///
  /// This should be called when passing an actor handle to another task or
  /// actor.
  ///
  /// \param[in] actor_id The ID of the actor handle to serialize.
  /// \param[out] The serialized handle.
  /// \param[out] The ID used to track references to the actor handle. If the
  /// serialized actor handle in the language frontend is stored inside an
  /// object, then this must be recorded in the worker's ReferenceCounter.
  /// \return Status::Invalid if we don't have the specified handle.
  Status SerializeActorHandle(const ActorID &actor_id, std::string *output,
                              ObjectID *actor_handle_id) const;

  ///
  /// Public methods related to task execution. Should not be used by driver processes.
  ///

  const ActorID &GetActorId() const { return actor_id_; }

  // Get the resource IDs available to this worker (as assigned by the raylet).
  const ResourceMappingType GetResourceIDs() const;

  /// Create a profile event with a reference to the core worker's profiler.
  std::unique_ptr<worker::ProfileEvent> CreateProfileEvent(const std::string &event_type);

 public:
  /// Allocate the return objects for an executing task. The caller should write into the
  /// data buffers of the allocated buffers.
  ///
  /// \param[in] object_ids Object IDs of the return values.
  /// \param[in] data_sizes Sizes of the return values.
  /// \param[in] metadatas Metadata buffers of the return values.
  /// \param[in] contained_object_ids IDs serialized within each return object.
  /// \param[out] return_objects RayObjects containing buffers to write results into.
  /// \return Status.
  Status AllocateReturnObjects(
      const std::vector<ObjectID> &object_ids, const std::vector<size_t> &data_sizes,
      const std::vector<std::shared_ptr<Buffer>> &metadatas,
      const std::vector<std::vector<ObjectID>> &contained_object_ids,
      std::vector<std::shared_ptr<RayObject>> *return_objects);

  /// Get a handle to an actor.
  ///
  /// NOTE: This function should be called ONLY WHEN we know actor handle exists.
  /// NOTE: The actor_handle obtained by this function should not be stored anywhere
  /// because this method returns the raw pointer to what a unique pointer points to.
  ///
  /// \param[in] actor_id The actor handle to get.
  /// \return Status::Invalid if we don't have this actor handle.
  const ActorHandle *GetActorHandle(const ActorID &actor_id) const;

  /// Get a handle to a named actor.
  ///
  /// NOTE: The actor_handle obtained by this function should not be stored anywhere.
  ///
  /// \param[in] name The name of the actor whose handle to get.
  /// \param[out] actor_handle A handle to the requested actor.
  /// \return The raw pointer to the actor handle if found, nullptr otherwise.
  /// The second pair contains the status of getting a named actor handle.
  std::pair<const ActorHandle *, Status> GetNamedActorHandle(const std::string &name);

  ///
  /// The following methods are handlers for the core worker's gRPC server, which follow
  /// a macro-generated call convention. These are executed on the io_service_ and
  /// post work to the appropriate event loop.
  ///

  /// Implements gRPC server handler.
  void HandlePushTask(const rpc::PushTaskRequest &request, rpc::PushTaskReply *reply,
                      rpc::SendReplyCallback send_reply_callback) override;

  /// Implements gRPC server handler.
  void HandleDirectActorCallArgWaitComplete(
      const rpc::DirectActorCallArgWaitCompleteRequest &request,
      rpc::DirectActorCallArgWaitCompleteReply *reply,
      rpc::SendReplyCallback send_reply_callback) override;

  /// Implements gRPC server handler.
  void HandleGetObjectStatus(const rpc::GetObjectStatusRequest &request,
                             rpc::GetObjectStatusReply *reply,
                             rpc::SendReplyCallback send_reply_callback) override;

  /// Implements gRPC server handler.
  void HandleWaitForActorOutOfScope(const rpc::WaitForActorOutOfScopeRequest &request,
                                    rpc::WaitForActorOutOfScopeReply *reply,
                                    rpc::SendReplyCallback send_reply_callback) override;

  /// Implements gRPC server handler.
  void HandleWaitForObjectEviction(const rpc::WaitForObjectEvictionRequest &request,
                                   rpc::WaitForObjectEvictionReply *reply,
                                   rpc::SendReplyCallback send_reply_callback) override;

  /// Implements gRPC server handler.
  void HandleWaitForRefRemoved(const rpc::WaitForRefRemovedRequest &request,
                               rpc::WaitForRefRemovedReply *reply,
                               rpc::SendReplyCallback send_reply_callback) override;

  /// Implements gRPC server handler.
  void HandleAddObjectLocationOwner(const rpc::AddObjectLocationOwnerRequest &request,
                                    rpc::AddObjectLocationOwnerReply *reply,
                                    rpc::SendReplyCallback send_reply_callback) override;

  /// Implements gRPC server handler.
  void HandleRemoveObjectLocationOwner(
      const rpc::RemoveObjectLocationOwnerRequest &request,
      rpc::RemoveObjectLocationOwnerReply *reply,
      rpc::SendReplyCallback send_reply_callback) override;

  /// Implements gRPC server handler.
  void HandleGetObjectLocationsOwner(const rpc::GetObjectLocationsOwnerRequest &request,
                                     rpc::GetObjectLocationsOwnerReply *reply,
                                     rpc::SendReplyCallback send_reply_callback) override;

  /// Implements gRPC server handler.
  void HandleKillActor(const rpc::KillActorRequest &request, rpc::KillActorReply *reply,
                       rpc::SendReplyCallback send_reply_callback) override;

  /// Implements gRPC server handler.
  void HandleCancelTask(const rpc::CancelTaskRequest &request,
                        rpc::CancelTaskReply *reply,
                        rpc::SendReplyCallback send_reply_callback) override;

  /// Implements gRPC server handler.
  void HandleRemoteCancelTask(const rpc::RemoteCancelTaskRequest &request,
                              rpc::RemoteCancelTaskReply *reply,
                              rpc::SendReplyCallback send_reply_callback) override;

  /// Implements gRPC server handler.
  void HandlePlasmaObjectReady(const rpc::PlasmaObjectReadyRequest &request,
                               rpc::PlasmaObjectReadyReply *reply,
                               rpc::SendReplyCallback send_reply_callback) override;

  /// Get statistics from core worker.
  void HandleGetCoreWorkerStats(const rpc::GetCoreWorkerStatsRequest &request,
                                rpc::GetCoreWorkerStatsReply *reply,
                                rpc::SendReplyCallback send_reply_callback) override;

  /// Trigger local GC on this worker.
  void HandleLocalGC(const rpc::LocalGCRequest &request, rpc::LocalGCReply *reply,
                     rpc::SendReplyCallback send_reply_callback) override;

  // Spill objects to external storage.
  void HandleSpillObjects(const rpc::SpillObjectsRequest &request,
                          rpc::SpillObjectsReply *reply,
                          rpc::SendReplyCallback send_reply_callback) override;

  // Restore objects from external storage.
  void HandleRestoreSpilledObjects(const rpc::RestoreSpilledObjectsRequest &request,
                                   rpc::RestoreSpilledObjectsReply *reply,
                                   rpc::SendReplyCallback send_reply_callback) override;

  // Make the this worker exit.
  void HandleExit(const rpc::ExitRequest &request, rpc::ExitReply *reply,
                  rpc::SendReplyCallback send_reply_callback) override;

  ///
  /// Public methods related to async actor call. This should only be used when
  /// the actor is (1) direct actor and (2) using asyncio mode.
  ///

  /// Block current fiber until event is triggered.
  void YieldCurrentFiber(FiberEvent &event);

  /// The callback expected to be implemented by the client.
  using SetResultCallback =
      std::function<void(std::shared_ptr<RayObject>, ObjectID object_id, void *)>;

  /// Perform async get from the object store.
  ///
  /// \param[in] object_id The id to call get on.
  /// \param[in] success_callback The callback to use the result object.
  /// \param[in] python_future the void* object to be passed to SetResultCallback
  /// \return void
  void GetAsync(const ObjectID &object_id, SetResultCallback success_callback,
                void *python_future);

 private:
  void SetCurrentTaskId(const TaskID &task_id);

  void SetActorId(const ActorID &actor_id);

  /// Run the io_service_ event loop. This should be called in a background thread.
  void RunIOService();

  /// (WORKER mode only) Exit the worker. This is the entrypoint used to shutdown a
  /// worker.
  void Exit(bool intentional);

  /// Register this worker or driver to GCS.
  void RegisterToGcs();

  /// Check if the raylet has failed. If so, shutdown.
  void CheckForRayletFailure(const boost::system::error_code &error);

  /// Heartbeat for internal bookkeeping.
  void InternalHeartbeat(const boost::system::error_code &error);

  ///
  /// Private methods related to task submission.
  ///

  /// Increase the local reference count for this object ID. Should be called
  /// by the language frontend when a new reference is created.
  ///
  /// \param[in] object_id The object ID to increase the reference count for.
  /// \param[in] call_site The call site from the language frontend.
  void AddLocalReference(const ObjectID &object_id, std::string call_site) {
    reference_counter_->AddLocalReference(object_id, call_site);
  }

  /// Stops the children tasks from the given TaskID
  ///
  /// \param[in] task_id of the parent task
  /// \param[in] force_kill Whether to force kill a task by killing the worker.
  Status CancelChildren(const TaskID &task_id, bool force_kill);

  ///
  /// Private methods related to task execution. Should not be used by driver processes.
  ///

  /// Execute a task.
  ///
  /// \param spec[in] task_spec Task specification.
  /// \param spec[in] resource_ids Resource IDs of resources assigned to this
  ///                 worker. If nullptr, reuse the previously assigned
  ///                 resources.
  /// \param results[out] return_objects Result objects that should be returned
  ///                     by value (not via plasma).
  /// \param results[out] borrowed_refs Refs that this task (or a nested task)
  ///                     was or is still borrowing. This includes all
  ///                     objects whose IDs we passed to the task in its
  ///                     arguments and recursively, any object IDs that were
  ///                     contained in those objects.
  /// \return Status.
  Status ExecuteTask(const TaskSpecification &task_spec,
                     const std::shared_ptr<ResourceMappingType> &resource_ids,
                     std::vector<std::shared_ptr<RayObject>> *return_objects,
                     ReferenceCounter::ReferenceTableProto *borrowed_refs);

  /// Execute a local mode task (runs normal ExecuteTask)
  ///
  /// \param spec[in] task_spec Task specification.
  void ExecuteTaskLocalMode(const TaskSpecification &task_spec,
                            const ActorID &actor_id = ActorID::Nil());

  /// KillActor API for a local mode.
  Status KillActorLocalMode(const ActorID &actor_id);

  /// Get a handle to a named actor for local mode.
  std::pair<const ActorHandle *, Status> GetNamedActorHandleLocalMode(
      const std::string &name);

  /// Get the values of the task arguments for the executor. Values are
  /// retrieved from the local plasma store or, if the value is inlined, from
  /// the task spec.
  ///
  /// This also pins all plasma arguments and ObjectIDs that were contained in
  /// an inlined argument by adding a local reference in the reference counter.
  /// This is to ensure that we have the address of the object's owner, which
  /// is needed to retrieve the value. It also ensures that when the task
  /// completes, we can retrieve any metadata about objects that are still
  /// being borrowed by this process. The IDs should be unpinned once the task
  /// completes.
  ///
  /// \param spec[in] task Task specification.
  /// \param args[out] args Argument data as RayObjects.
  /// \param args[out] arg_reference_ids ObjectIDs corresponding to each by
  ///                  reference argument. The length of this vector will be
  ///                  the same as args, and by value arguments will have
  ///                  ObjectID::Nil().
  ///                  // TODO(edoakes): this is a bit of a hack that's necessary because
  ///                  we have separate serialization paths for by-value and by-reference
  ///                  arguments in Python. This should ideally be handled better there.
  /// \param args[out] pinned_ids ObjectIDs that should be unpinned once the
  ///                  task completes execution.  This vector will be populated
  ///                  with all argument IDs that were passed by reference and
  ///                  any ObjectIDs that were included in the task spec's
  ///                  inlined arguments.
  /// \return Error if the values could not be retrieved.
  Status GetAndPinArgsForExecutor(const TaskSpecification &task,
                                  std::vector<std::shared_ptr<RayObject>> *args,
                                  std::vector<ObjectID> *arg_reference_ids,
                                  std::vector<ObjectID> *pinned_ids);

  /// Returns whether the message was sent to the wrong worker. The right error reply
  /// is sent automatically. Messages end up on the wrong worker when a worker dies
  /// and a new one takes its place with the same place. In this situation, we want
  /// the new worker to reject messages meant for the old one.
  bool HandleWrongRecipient(const WorkerID &intended_worker_id,
                            rpc::SendReplyCallback send_reply_callback) {
    if (intended_worker_id != worker_context_.GetWorkerID()) {
      std::ostringstream stream;
      stream << "Mismatched WorkerID: ignoring RPC for previous worker "
             << intended_worker_id
             << ", current worker ID: " << worker_context_.GetWorkerID();
      auto msg = stream.str();
      RAY_LOG(ERROR) << msg;
      send_reply_callback(Status::Invalid(msg), nullptr, nullptr);
      return true;
    } else {
      return false;
    }
  }

  /// Handler if a raylet node is removed from the cluster.
  void OnNodeRemoved(const rpc::GcsNodeInfo &node_info);

  /// Request the spillage of an object that we own from the primary that hosts
  /// the primary copy to spill.
  void SpillOwnedObject(const ObjectID &object_id, const std::shared_ptr<RayObject> &obj,
                        std::function<void()> callback);

  const CoreWorkerOptions options_;

  /// Callback to get the current language (e.g., Python) call site.
  std::function<void(std::string *)> get_call_site_;

  // Convenience method to get the current language call site.
  std::string CurrentCallSite() {
    std::string call_site;
    if (get_call_site_ != nullptr) {
      get_call_site_(&call_site);
    }
    return call_site;
  }

  /// Shared state of the worker. Includes process-level and thread-level state.
  /// TODO(edoakes): we should move process-level state into this class and make
  /// this a ThreadContext.
  WorkerContext worker_context_;

  /// The ID of the current task being executed by the main thread. If there
  /// are multiple threads, they will have a thread-local task ID stored in the
  /// worker context.
  TaskID main_thread_task_id_ GUARDED_BY(mutex_);

  // Flag indicating whether this worker has been shut down.
  bool shutdown_ = false;

  /// Event loop where the IO events are handled. e.g. async GCS operations.
  boost::asio::io_service io_service_;

  /// Keeps the io_service_ alive.
  boost::asio::io_service::work io_work_;

  /// Shared client call manager.
  std::unique_ptr<rpc::ClientCallManager> client_call_manager_;

  /// Shared core worker client pool.
  std::shared_ptr<rpc::CoreWorkerClientPool> core_worker_client_pool_;

  /// Timer used to periodically check if the raylet has died.
  boost::asio::steady_timer death_check_timer_;

  /// Timer for internal book-keeping.
  boost::asio::steady_timer internal_timer_;

  /// RPC server used to receive tasks to execute.
  std::unique_ptr<rpc::GrpcServer> core_worker_server_;

  /// Address of our RPC server.
  rpc::Address rpc_address_;

  /// Whether or not this worker is connected to the raylet and GCS.
  bool connected_ = false;

  // Client to the GCS shared by core worker interfaces.
  std::shared_ptr<gcs::GcsClient> gcs_client_;

  // Client to the raylet shared by core worker interfaces. This needs to be a
  // shared_ptr for direct calls because we can lease multiple workers through
  // one client, and we need to keep the connection alive until we return all
  // of the workers.
  std::shared_ptr<raylet::RayletClient> local_raylet_client_;

  // Thread that runs a boost::asio service to process IO events.
  std::thread io_thread_;

  // Keeps track of object ID reference counts.
  std::shared_ptr<ReferenceCounter> reference_counter_;

  ///
  /// Fields related to storing and retrieving objects.
  ///

  /// In-memory store for return objects.
  std::shared_ptr<CoreWorkerMemoryStore> memory_store_;

  /// Plasma store interface.
  std::shared_ptr<CoreWorkerPlasmaStoreProvider> plasma_store_provider_;

  std::unique_ptr<FutureResolver> future_resolver_;

  ///
  /// Fields related to task submission.
  ///

  // Tracks the currently pending tasks.
  std::shared_ptr<TaskManager> task_manager_;

  // Interface to submit tasks directly to other actors.
  std::shared_ptr<CoreWorkerDirectActorTaskSubmitter> direct_actor_submitter_;

  // Interface to submit non-actor tasks directly to leased workers.
  std::unique_ptr<CoreWorkerDirectTaskSubmitter> direct_task_submitter_;

  /// Manages recovery of objects stored in remote plasma nodes.
  std::unique_ptr<ObjectRecoveryManager> object_recovery_manager_;

  ///
  /// Fields related to actor handles.
  ///

  /// Interface to manage actor handles.
  std::unique_ptr<ActorManager> actor_manager_;

  ///
  /// Fields related to task execution.
  ///

  /// Protects around accesses to fields below. This should only ever be held
  /// for short-running periods of time.
  mutable absl::Mutex mutex_;

  /// Our actor ID. If this is nil, then we execute only stateless tasks.
  ActorID actor_id_ GUARDED_BY(mutex_);

  /// The currently executing task spec. We have to track this separately since
  /// we cannot access the thread-local worker contexts from GetCoreWorkerStats()
  TaskSpecification current_task_ GUARDED_BY(mutex_);

  /// Key value pairs to be displayed on Web UI.
  std::unordered_map<std::string, std::string> webui_display_ GUARDED_BY(mutex_);

  /// Actor title that consists of class name, args, kwargs for actor construction.
  std::string actor_title_ GUARDED_BY(mutex_);

  /// Number of tasks that have been pushed to the actor but not executed.
  std::atomic<int64_t> task_queue_length_;

  /// Number of executed tasks.
  std::atomic<int64_t> num_executed_tasks_;

  /// Event loop where tasks are processed.
  boost::asio::io_service task_execution_service_;

  /// The asio work to keep task_execution_service_ alive.
  boost::asio::io_service::work task_execution_service_work_;

  /// Profiler including a background thread that pushes profiling events to the GCS.
  std::shared_ptr<worker::Profiler> profiler_;

  /// A map from resource name to the resource IDs that are currently reserved
  /// for this worker. Each pair consists of the resource ID and the fraction
  /// of that resource allocated for this worker. This is set on task assignment.
  std::shared_ptr<ResourceMappingType> resource_ids_ GUARDED_BY(mutex_);

  /// Common rpc service for all worker modules.
  rpc::CoreWorkerGrpcService grpc_service_;

  /// Used to notify the task receiver when the arguments of a queued
  /// actor task are ready.
  std::shared_ptr<DependencyWaiterImpl> task_argument_waiter_;

  // Interface that receives tasks from direct actor calls.
  std::unique_ptr<CoreWorkerDirectTaskReceiver> direct_task_receiver_;

  // Queue of tasks to resubmit when the specified time passes.
  std::deque<std::pair<int64_t, TaskSpecification>> to_resubmit_ GUARDED_BY(mutex_);

  /// Map of named actor registry. It doesn't need to hold a lock because
  /// local mode is single-threaded.
  absl::flat_hash_map<std::string, ActorID> local_mode_named_actor_registry_;

  // Guard for `async_plasma_callbacks_` map.
  mutable absl::Mutex plasma_mutex_;

  // Callbacks for when when a plasma object becomes ready.
  absl::flat_hash_map<ObjectID, std::vector<std::function<void(void)>>>
      async_plasma_callbacks_ GUARDED_BY(plasma_mutex_);

  // Fallback for when GetAsync cannot directly get the requested object.
  void PlasmaCallback(SetResultCallback success, std::shared_ptr<RayObject> ray_object,
                      ObjectID object_id, void *py_future);

  /// Whether we are shutting down and not running further tasks.
  bool exiting_ = false;

  friend class CoreWorkerTest;
};

}  // namespace ray<|MERGE_RESOLUTION|>--- conflicted
+++ resolved
@@ -603,27 +603,7 @@
   Status PushError(const JobID &job_id, const std::string &type,
                    const std::string &error_message, double timestamp);
 
-<<<<<<< HEAD
   /// Sets a resource with the specified capacity and client id
-=======
-  /// Request raylet backend to prepare a checkpoint for an actor.
-  ///
-  /// \param[in] actor_id ID of the actor.
-  /// \param[out] checkpoint_id ID of the new checkpoint (output parameter).
-  /// \return Status.
-  Status PrepareActorCheckpoint(const ActorID &actor_id,
-                                ActorCheckpointID *checkpoint_id);
-
-  /// Notify raylet backend that an actor was resumed from a checkpoint.
-  ///
-  /// \param[in] actor_id ID of the actor.
-  /// \param[in] checkpoint_id ID of the checkpoint from which the actor was resumed.
-  /// \return Status.
-  Status NotifyActorResumedFromCheckpoint(const ActorID &actor_id,
-                                          const ActorCheckpointID &checkpoint_id);
-
-  /// Sets a resource with the specified capacity and node id
->>>>>>> fd8ae069
   /// \param[in] resource_name Name of the resource to be set.
   /// \param[in] capacity Capacity of the resource.
   /// \param[in] node_id NodeID where the resource is to be set.
