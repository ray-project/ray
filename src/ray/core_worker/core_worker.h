--- conflicted
+++ resolved
@@ -1411,11 +1411,8 @@
       int64_t generator_backpressure_num_objects = -1,
       bool enable_task_events = true,
       const std::unordered_map<std::string, std::string> &labels = {},
-<<<<<<< HEAD
+      const std::unordered_map<std::string, std::string> &label_selector = {},
       const std::string &tensor_transport = "");
-=======
-      const std::unordered_map<std::string, std::string> &label_selector = {});
->>>>>>> fe7c0c51
   void SetCurrentTaskId(const TaskID &task_id,
                         uint64_t attempt_number,
                         const std::string &task_name);
