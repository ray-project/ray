--- conflicted
+++ resolved
@@ -868,34 +868,10 @@
     }
   }
 
-<<<<<<< HEAD
-  /// Private methods related to loss of plasma objects.
+  /// Handler if a raylet node is removed from the cluster.
   void OnNodeRemoved(const rpc::GcsNodeInfo &node_info);
 
-  /// Type of this worker (i.e., DRIVER or WORKER).
-  const WorkerType worker_type_;
-
-  /// Application language of this worker (i.e., PYTHON or JAVA).
-  const Language language_;
-
-  /// Directory where log files are written.
-  const std::string log_dir_;
-
-  /// Whether local reference counting is enabled.
-  const bool ref_counting_enabled_;
-
-  /// Application-language callback to check for signals that have been received
-  /// since calling into C++. This will be called periodically (at least every
-  /// 1s) during long-running operations.
-  std::function<Status()> check_signals_;
-
-  /// Application-language callback to trigger garbage collection in the language
-  /// runtime. This is required to free distributed references that may otherwise
-  /// be held up in garbage objects.
-  std::function<void()> gc_collect_;
-=======
   const CoreWorkerOptions options_;
->>>>>>> d3c310f4
 
   /// Callback to get the current language (e.g., Python) call site.
   std::function<void(std::string *)> get_call_site_;
