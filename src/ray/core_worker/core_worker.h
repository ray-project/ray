// Copyright 2017 The Ray Authors.
//
// Licensed under the Apache License, Version 2.0 (the "License");
// you may not use this file except in compliance with the License.
// You may obtain a copy of the License at
//
//  http://www.apache.org/licenses/LICENSE-2.0
//
// Unless required by applicable law or agreed to in writing, software
// distributed under the License is distributed on an "AS IS" BASIS,
// WITHOUT WARRANTIES OR CONDITIONS OF ANY KIND, either express or implied.
// See the License for the specific language governing permissions and
// limitations under the License.

#pragma once

#include <gtest/gtest_prod.h>

#include <deque>
#include <memory>
#include <queue>
#include <string>
#include <tuple>
#include <unordered_map>
#include <utility>
#include <vector>

#include "absl/container/flat_hash_map.h"
#include "absl/synchronization/mutex.h"
#include "ray/common/asio/periodical_runner.h"
#include "ray/common/buffer.h"
#include "ray/core_worker/actor_handle.h"
#include "ray/core_worker/actor_manager.h"
#include "ray/core_worker/common.h"
#include "ray/core_worker/context.h"
#include "ray/core_worker/core_worker_options.h"
#include "ray/core_worker/core_worker_process.h"
#include "ray/core_worker/experimental_mutable_object_manager.h"
#include "ray/core_worker/experimental_mutable_object_provider.h"
#include "ray/core_worker/future_resolver.h"
#include "ray/core_worker/generator_waiter.h"
#include "ray/core_worker/object_recovery_manager.h"
#include "ray/core_worker/profile_event.h"
#include "ray/core_worker/reference_count.h"
#include "ray/core_worker/store_provider/memory_store/memory_store.h"
#include "ray/core_worker/store_provider/plasma_store_provider.h"
#include "ray/core_worker/task_event_buffer.h"
#include "ray/core_worker/transport/normal_task_submitter.h"
#include "ray/core_worker/transport/task_receiver.h"
#include "ray/gcs/gcs_client/gcs_client.h"
#include "ray/pubsub/publisher.h"
#include "ray/pubsub/subscriber.h"
#include "ray/raylet_client/raylet_client.h"
#include "ray/rpc/worker/core_worker_server.h"
#include "ray/util/process.h"
#include "ray/util/shared_lru.h"
#include "src/ray/protobuf/pubsub.pb.h"

/// The set of gRPC handlers and their associated level of concurrency. If you want to
/// add a new call to the worker gRPC server, do the following:
/// 1) Add the rpc to the CoreWorkerService in core_worker.proto, e.g., "ExampleCall"
/// 2) Add a new macro to RAY_CORE_WORKER_DECLARE_RPC_HANDLERS
///    in core_worker_server.h,
//     e.g. "DECLARE_VOID_RPC_SERVICE_HANDLER_METHOD(ExampleCall)"
/// 3) Add a new macro to RAY_CORE_WORKER_RPC_HANDLERS in core_worker_server.h, e.g.
///    "RPC_SERVICE_HANDLER(CoreWorkerService, ExampleCall, 1)"
/// 4) Add a method to the CoreWorker class below: "CoreWorker::HandleExampleCall"

namespace ray::core {

JobID GetProcessJobID(const CoreWorkerOptions &options);

/// Tracks stats for inbound tasks (tasks this worker is executing).
/// The counters are keyed by the function name in task spec.
class TaskCounter {
  /// A task can only be one of the following state. Received state in particular
  /// covers from the point of RPC call to beginning execution.
  enum class TaskStatusType { kPending, kRunning, kFinished };

 public:
  TaskCounter();

  void BecomeActor(const std::string &actor_name) {
    absl::MutexLock l(&mu_);
    actor_name_ = actor_name;
  }

  void SetJobId(const JobID &job_id) {
    absl::MutexLock l(&mu_);
    job_id_ = job_id.Hex();
  }

  bool IsActor() ABSL_EXCLUSIVE_LOCKS_REQUIRED(&mu_) { return !actor_name_.empty(); }

  void RecordMetrics();

  void IncPending(const std::string &func_name, bool is_retry) {
    absl::MutexLock l(&mu_);
    counter_.Increment({func_name, TaskStatusType::kPending, is_retry});
  }

  void MovePendingToRunning(const std::string &func_name, bool is_retry) {
    absl::MutexLock l(&mu_);
    counter_.Swap({func_name, TaskStatusType::kPending, is_retry},
                  {func_name, TaskStatusType::kRunning, is_retry});
    num_tasks_running_++;
  }

  void MoveRunningToFinished(const std::string &func_name, bool is_retry) {
    absl::MutexLock l(&mu_);
    counter_.Swap({func_name, TaskStatusType::kRunning, is_retry},
                  {func_name, TaskStatusType::kFinished, is_retry});
    num_tasks_running_--;
    RAY_CHECK_GE(num_tasks_running_, 0);
  }

  void SetMetricStatus(const std::string &func_name,
                       rpc::TaskStatus status,
                       bool is_retry);

  void UnsetMetricStatus(const std::string &func_name,
                         rpc::TaskStatus status,
                         bool is_retry);

 private:
  mutable absl::Mutex mu_;
  // Tracks all tasks submitted to this worker by state, is_retry.
  CounterMap<std::tuple<std::string, TaskStatusType, bool>> counter_ ABSL_GUARDED_BY(mu_);

  // Additionally tracks the sub-states of RUNNING_IN_RAY_GET/WAIT. The counters here
  // overlap with those of counter_.
  CounterMap<std::pair<std::string, bool>> running_in_get_counter_ ABSL_GUARDED_BY(mu_);
  CounterMap<std::pair<std::string, bool>> running_in_wait_counter_ ABSL_GUARDED_BY(mu_);

  std::string job_id_ ABSL_GUARDED_BY(mu_);
  // Used for actor state tracking.
  std::string actor_name_ ABSL_GUARDED_BY(mu_);
  int64_t num_tasks_running_ ABSL_GUARDED_BY(mu_) = 0;
};

struct TaskToRetry {
  /// Time when the task should be retried.
  int64_t execution_time_ms{};

  /// The details of the task.
  TaskSpecification task_spec;
};

/// Sorts TaskToRetry in descending order of the execution time.
/// Priority queue naturally sorts elements in descending order,
/// in order to have the tasks ordered by execution time in
/// ascending order we use a comparator that sorts elements in
/// descending order. Per docs "Priority queues are a type of container
/// adaptors, specifically designed such that its first element is always
/// the greatest of the elements it contains".
class TaskToRetryDescComparator {
 public:
  bool operator()(const TaskToRetry &left, const TaskToRetry &right) {
    return left.execution_time_ms > right.execution_time_ms;
  }
};

/// The root class that contains all the core and language-independent functionalities
/// of the worker. This class is supposed to be used to implement app-language (Java,
/// Python, etc) workers.
class CoreWorker : public rpc::CoreWorkerServiceHandler {
 public:
  /// Construct a CoreWorker instance.
  ///
  /// All member variables are injected either from CoreWorkerProcess or test code

  CoreWorker(CoreWorkerOptions options,
             std::unique_ptr<WorkerContext> worker_context,
             instrumented_io_context &io_service,
             std::unique_ptr<rpc::ClientCallManager> client_call_manager,
             std::shared_ptr<rpc::CoreWorkerClientPool> core_worker_client_pool,
             std::shared_ptr<PeriodicalRunner> periodical_runner,
             std::unique_ptr<rpc::GrpcServer> core_worker_server,
             rpc::Address rpc_address,
             bool connected,
             std::shared_ptr<gcs::GcsClient> gcs_client,
             std::shared_ptr<raylet::RayletClient> local_raylet_client,
             boost::thread &io_thread,
             std::shared_ptr<ReferenceCounter> reference_counter,
             std::shared_ptr<CoreWorkerMemoryStore> memory_store,
             std::shared_ptr<CoreWorkerPlasmaStoreProvider> plasma_store_provider,
             std::shared_ptr<experimental::MutableObjectProvider>
                 experimental_mutable_object_provider,
             std::unique_ptr<FutureResolver> future_resolver,
             std::shared_ptr<TaskManager> task_manager,
             std::shared_ptr<ActorCreatorInterface> actor_creator,
             std::unique_ptr<ActorTaskSubmitter> actor_task_submitter,
             std::unique_ptr<pubsub::Publisher> object_info_publisher,
             std::unique_ptr<pubsub::Subscriber> object_info_subscriber,
             std::shared_ptr<LeaseRequestRateLimiter> lease_request_rate_limiter,
             std::unique_ptr<NormalTaskSubmitter> normal_task_submitter,
             std::unique_ptr<ObjectRecoveryManager> object_recovery_manager,
             std::unique_ptr<ActorManager> actor_manager,
             instrumented_io_context &task_execution_service,
             std::unique_ptr<worker::TaskEventBuffer> task_event_buffer,
             uint32_t pid);

  CoreWorker(CoreWorker const &) = delete;

  /// Core worker's deallocation lifecycle
  ///
  /// Shutdown API must be called before deallocating a core worker.
  /// Otherwise, it can have various destruction order related memory corruption.
  ///
  /// If the core worker is initiated at a driver, the driver is responsible for calling
  /// the shutdown API before terminating. If the core worker is initiated at a worker,
  /// shutdown must be called before terminating the task execution loop.
  ~CoreWorker() override;

  void operator=(CoreWorker const &other) = delete;

  ///
  /// Public methods used by `CoreWorkerProcess` and `CoreWorker` itself.
  ///

  /// Get the Plasma Store Usage.
  ///
  /// \param output[out] memory usage from the plasma store
  /// \return error status if unable to get response from the plasma store
  Status GetPlasmaUsage(std::string &output);

  /// Gracefully disconnect the worker from Raylet.
  /// Once the method is returned, it is guaranteed that raylet is
  /// notified that this worker is disconnected from a raylet.
  ///
  /// \param exit_type The reason why this worker process is disconnected.
  /// \param exit_detail The detailed reason for a given exit.
  /// \param creation_task_exception_pb_bytes It is given when the worker is
  /// disconnected because the actor is failed due to its exception in its init method.
  /// \return Void.
  void Disconnect(const rpc::WorkerExitType &exit_type,
                  const std::string &exit_detail,
                  const std::shared_ptr<LocalMemoryBuffer>
                      &creation_task_exception_pb_bytes = nullptr);

  /// Shut down the worker completely.
  ///
  /// This must be called before deallocating a worker / driver's core worker for memory
  /// safety.
  ///
  /// \return void.
  void Shutdown();

  /// Start receiving and executing tasks.
  /// \return void.
  void RunTaskExecutionLoop();

  const WorkerID &GetWorkerID() const;

  WorkerType GetWorkerType() const { return options_.worker_type; }

  Language GetLanguage() const { return options_.language; }

  WorkerContext &GetWorkerContext() { return *worker_context_; }

  const TaskID &GetCurrentTaskId() const { return worker_context_->GetCurrentTaskID(); }

  const std::string GetCurrentTaskName() const {
    return worker_context_->GetCurrentTask() != nullptr
               ? worker_context_->GetCurrentTask()->GetName()
               : "";
  }

  const std::string GetCurrentTaskFunctionName() const {
    return (worker_context_->GetCurrentTask() != nullptr &&
            worker_context_->GetCurrentTask()->FunctionDescriptor() != nullptr)
               ? worker_context_->GetCurrentTask()->FunctionDescriptor()->CallSiteString()
               : "";
  }

  /// Controls the is debugger paused flag.
  ///
  /// \param task_id The task id of the task to update.
  /// \param is_debugger_paused The new value of the flag.
  void UpdateTaskIsDebuggerPaused(const TaskID &task_id, const bool is_debugger_paused);

  int64_t GetCurrentTaskAttemptNumber() const {
    return worker_context_->GetCurrentTask() != nullptr
               ? worker_context_->GetCurrentTask()->AttemptNumber()
               : 0;
  }

  JobID GetCurrentJobId() const { return worker_context_->GetCurrentJobID(); }

  int64_t GetTaskDepth() const { return worker_context_->GetTaskDepth(); }

  NodeID GetCurrentNodeId() const { return NodeID::FromBinary(rpc_address_.raylet_id()); }

  /// Read the next index of a ObjectRefStream of generator_id.
  /// This API always return immediately.
  ///
  /// \param[in] generator_id The object ref id of the streaming
  /// generator task.
  /// \param[out] object_ref_out The ObjectReference
  /// that the caller can convert to its own ObjectRef.
  /// The current process is always the owner of the
  /// generated ObjectReference. It will be Nil() if there's
  /// no next item.
  /// \return Status ObjectRefEndOfStream if the stream reaches to EoF.
  /// OK otherwise.
  Status TryReadObjectRefStream(const ObjectID &generator_id,
                                rpc::ObjectReference *object_ref_out);

  /// Return True if there's no more object to read. False otherwise.
  bool StreamingGeneratorIsFinished(const ObjectID &generator_id) const;

  /// Read the next index of a ObjectRefStream of generator_id without
  /// consuming an index.
  /// \param[in] generator_id The object ref id of the streaming
  /// generator task.
  /// \return A object reference of the next index and if the object is already ready
  /// (meaning if the object's value if retrievable).
  /// It should not be nil.
  std::pair<rpc::ObjectReference, bool> PeekObjectRefStream(const ObjectID &generator_id);

  /// Asynchronously delete the ObjectRefStream that was created upon the
  /// initial task submission. This method triggers a timer. On each interval,
  /// we check whether the generator ref and all dynamic return refs have been
  /// removed in the ref counter. If so, we remove the stream and task
  /// metadata, because we know that the streaming task can never be
  /// re-executed.
  ///
  /// \param[in] generator_id The object ref id of the streaming
  /// generator task.
  void AsyncDelObjectRefStream(const ObjectID &generator_id);

  // Attempt to delete ObjectRefStreams that were unable to be deleted when
  // AsyncDelObjectRefStream was called (stored in generator_ids_pending_deletion_).
  // This function is called periodically on the io_service_.
  void TryDelPendingObjectRefStreams();

  PlacementGroupID GetCurrentPlacementGroupId() const {
    return worker_context_->GetCurrentPlacementGroupId();
  }

  bool ShouldCaptureChildTasksInPlacementGroup() const {
    return worker_context_->ShouldCaptureChildTasksInPlacementGroup();
  }

  bool GetCurrentTaskRetryExceptions() const {
    if (options_.is_local_mode) {
      return false;
    }
    return worker_context_->GetCurrentTask()->ShouldRetryExceptions();
  }

  void SetWebuiDisplay(const std::string &key, const std::string &message);

  void SetActorTitle(const std::string &title);

  /// Sets the actor's repr name.
  ///
  /// This is set explicitly rather than included as part of actor creation task spec
  /// because it's only available after running the creation task as it might depend on
  /// fields to be be initialized during actor creation task. The repr name will be
  /// included as part of actor creation task reply (PushTaskReply) to GCS.
  ///
  /// \param repr_name Actor repr name.
  void SetActorReprName(const std::string &repr_name);

  void SetCallerCreationTimestamp();

  /// Increase the reference count for this object ID.
  /// Increase the local reference count for this object ID. Should be called
  /// by the language frontend when a new reference is created.
  ///
  /// \param[in] object_id The object ID to increase the reference count for.
  void AddLocalReference(const ObjectID &object_id) {
    AddLocalReference(object_id, CurrentCallSite());
  }

  /// Decrease the reference count for this object ID. Should be called
  /// by the language frontend when a reference is destroyed.
  ///
  /// \param[in] object_id The object ID to decrease the reference count for.
  void RemoveLocalReference(const ObjectID &object_id) {
    std::vector<ObjectID> deleted;
    reference_counter_->RemoveLocalReference(object_id, &deleted);
    // TODO(ilr): better way of keeping an object from being deleted
    // TODO(sang): This seems bad... We should delete the memory store
    // properly from reference counter.
    if (!options_.is_local_mode) {
      memory_store_->Delete(deleted);
    }
  }

  int GetMemoryStoreSize() { return memory_store_->Size(); }

  /// Returns a map of all ObjectIDs currently in scope with a pair of their
  /// (local, submitted_task) reference counts. For debugging purposes.
  std::unordered_map<ObjectID, std::pair<size_t, size_t>> GetAllReferenceCounts() const;

  /// Return all pending children task ids for a given parent task id.
  /// The parent task id should exist in the current worker.
  /// For debugging and testing only.
  std::vector<TaskID> GetPendingChildrenTasks(const TaskID &task_id) const;

  /// Get the RPC address of this worker.
  ///
  /// \param[out] The RPC address of this worker.
  const rpc::Address &GetRpcAddress() const;

  /// Get the RPC address of the worker that owns the given object.
  ///
  /// \param[in] object_id The object ID. The object must either be owned by
  /// us, or the caller previously added the ownership information (via
  /// RegisterOwnershipInfoAndResolveFuture).
  /// \param[out] The RPC address of the worker that owns this object.
  Status GetOwnerAddress(const ObjectID &object_id, rpc::Address *owner_address) const;

  /// Get the RPC address of the worker that owns the given object. If the
  /// object has no owner, then we terminate the process.
  ///
  /// \param[in] object_id The object ID. The object must either be owned by
  /// us, or the caller previously added the ownership information (via
  /// RegisterOwnershipInfoAndResolveFuture).
  /// \param[out] The RPC address of the worker that owns this object.
  rpc::Address GetOwnerAddressOrDie(const ObjectID &object_id) const;

  /// Get the RPC address of the worker that owns the given object.
  ///
  /// \param[in] object_id The object ID. The object must either be owned by
  /// us, or the caller previously added the ownership information (via
  /// RegisterOwnershipInfoAndResolveFuture).
  /// \param[out] The RPC address of the worker that owns this object.
  std::vector<rpc::ObjectReference> GetObjectRefs(
      const std::vector<ObjectID> &object_ids) const;

  /// Get the owner information of an object. This should be
  /// called when serializing an object ID, and the returned information should
  /// be stored with the serialized object ID.
  ///
  /// This can only be called on object IDs that we created via task
  /// submission, ray.put, or object IDs that we deserialized. It cannot be
  /// called on object IDs that were created randomly, e.g.,
  /// ObjectID::FromRandom.
  ///
  /// Postcondition: Get(object_id) is valid.
  ///
  /// \param[in] object_id The object ID to serialize.
  /// appended to the serialized object ID.
  /// \param[out] owner_address The address of the object's owner. This should
  /// be appended to the serialized object ID.
  /// \param[out] serialized_object_status The serialized object status protobuf.
  Status GetOwnershipInfo(const ObjectID &object_id,
                          rpc::Address *owner_address,
                          std::string *serialized_object_status);

  /// Add a reference to an ObjectID that was deserialized by the language
  /// frontend. This will also start the process to resolve the future.
  /// Specifically, we will periodically contact the owner, until we learn that
  /// the object has been created or the owner is no longer reachable. This
  /// will then unblock any Gets or submissions of tasks dependent on the
  /// object.
  ///
  /// \param[in] object_id The object ID to deserialize.
  /// \param[in] outer_object_id The object ID that contained object_id, if
  /// any. This may be nil if the object ID was inlined directly in a task spec
  /// or if it was passed out-of-band by the application (deserialized from a
  /// byte string).
  /// \param[in] owner_address The address of the object's owner.
  /// \param[in] serialized_object_status The serialized object status protobuf.
  void RegisterOwnershipInfoAndResolveFuture(const ObjectID &object_id,
                                             const ObjectID &outer_object_id,
                                             const rpc::Address &owner_address,
                                             const std::string &serialized_object_status);

  ///
  /// Public methods related to storing and retrieving objects.
  ///

  /// Put an object into object store.
  ///
  /// \param[in] object The ray object.
  /// \param[in] contained_object_ids The IDs serialized in this object.
  /// \param[out] object_id Generated ID of the object.
  /// \return Status.
  Status Put(const RayObject &object,
             const std::vector<ObjectID> &contained_object_ids,
             ObjectID *object_id);

  /// Put an object with specified ID into object store.
  ///
  /// \param[in] object The ray object.
  /// \param[in] contained_object_ids The IDs serialized in this object.
  /// \param[in] object_id Object ID specified by the user.
  /// \param[in] pin_object Whether or not to tell the raylet to pin this object.
  /// \return Status.
  Status Put(const RayObject &object,
             const std::vector<ObjectID> &contained_object_ids,
             const ObjectID &object_id,
             bool pin_object = false);

  /// Create and return a buffer in the object store that can be directly written
  /// into. After writing to the buffer, the caller must call `SealOwned()` to
  /// finalize the object. The `CreateOwnedAndIncrementLocalRef()` and
  /// `SealOwned()` combination is an alternative interface to `Put()` that
  /// allows frontends to avoid an extra copy when possible.
  ///
  /// Note that this call also initializes the local reference count for the
  /// object to 1 so that the ref is considered in scope. The caller must
  /// ensure that they decrement the ref count once the returned ObjectRef has
  /// gone out of scope.
  ///
  /// \param[in] is_experimental_mutable_object Whether this object is an
  /// experimental mutable object. If true, then the returned object buffer
  /// will not be available to read until the caller Seals and then writes
  /// again.
  /// \param[in] metadata Metadata of the object to be written.
  /// \param[in] data_size Size of the object to be written.
  /// \param[in] contained_object_ids The IDs serialized in this object.
  /// \param[out] object_id Object ID generated for the put.
  /// \param[out] data Buffer for the user to write the object into.
  /// \param[in] owner_address The address of object's owner. If not provided,
  /// defaults to this worker.
  /// \param[in] inline_small_object Whether to inline create this object if it's
  /// small.
  /// \return Status.
  Status CreateOwnedAndIncrementLocalRef(
      bool is_experimental_mutable_object,
      const std::shared_ptr<Buffer> &metadata,
      const size_t data_size,
      const std::vector<ObjectID> &contained_object_ids,
      ObjectID *object_id,
      std::shared_ptr<Buffer> *data,
      const std::unique_ptr<rpc::Address> &owner_address = nullptr,
      bool inline_small_object = true);

  /// Create and return a buffer in the object store that can be directly written
  /// into, for an object ID that already exists. After writing to the buffer, the
  /// caller must call `SealExisting()` to finalize the object. The `CreateExisting()`
  /// and `SealExisting()` combination is an alternative interface to `Put()` that
  /// allows frontends to avoid an extra copy when possible.
  ///
  /// \param[in] metadata Metadata of the object to be written.
  /// \param[in] data_size Size of the object to be written.
  /// \param[in] object_id Object ID specified by the user.
  /// \param[in] owner_address The address of the object's owner.
  /// \param[out] data Buffer for the user to write the object into.
  /// \return Status.
  Status CreateExisting(const std::shared_ptr<Buffer> &metadata,
                        const size_t data_size,
                        const ObjectID &object_id,
                        const rpc::Address &owner_address,
                        std::shared_ptr<Buffer> *data,
                        bool created_by_worker);

  /// Finalize placing an object into the object store. This should be called after
  /// a corresponding `CreateOwned()` call and then writing into the returned buffer.
  ///
  /// If the object seal fails, then the initial local reference that was added
  /// in CreateOwnedAndIncrementLocalRef will be deleted and the object will be
  /// released by the ref counter.
  ///
  /// \param[in] object_id Object ID corresponding to the object.
  /// \param[in] pin_object Whether or not to pin the object at the local raylet.
  /// \param[in] The address of object's owner. If not provided,
  /// defaults to this worker.
  /// \return Status.
  Status SealOwned(const ObjectID &object_id,
                   bool pin_object,
                   const std::unique_ptr<rpc::Address> &owner_address = nullptr);

  /// Finalize placing an object into the object store. This should be called after
  /// a corresponding `CreateExisting()` call and then writing into the returned buffer.
  ///
  /// \param[in] object_id Object ID corresponding to the object.
  /// \param[in] pin_object Whether or not to pin the object at the local raylet.
  /// \param[in] generator_id For dynamically created objects, this is the ID
  /// of the object that wraps the dynamically created ObjectRefs in a
  /// generator. We use this to notify the owner of the dynamically created
  /// objects.
  /// \param[in] owner_address Address of the owner of the object who will be contacted by
  /// the raylet if the object is pinned. If not provided, defaults to this worker.
  /// \return Status.
  Status SealExisting(const ObjectID &object_id,
                      bool pin_object,
                      const ObjectID &generator_id = ObjectID::Nil(),
                      const std::unique_ptr<rpc::Address> &owner_address = nullptr);

  /// Experimental method for mutable objects. Acquires a write lock on the
  /// object that prevents readers from reading until we are done writing. Does
  /// not protect against concurrent writers.
  ///
  /// \param[in] object_id The ID of the object.
  /// \param[in] metadata The metadata of the object. This overwrites the
  /// current metadata.
  /// \param[in] data_size The size of the object to write. This overwrites the
  /// current data size.
  /// \param[in] num_readers The number of readers that must read and release
  /// the object before the caller can write again.
  /// \param[in] timeout_ms The timeout in milliseconds to acquire the write lock.
  /// If this is 0, the method will try to acquire the write lock once immediately,
  /// and return either OK or TimedOut without blocking. If this is -1, the method
  /// will block indefinitely until the write lock is acquired.
  /// \param[out] data The mutable object buffer in plasma that can be written to.
  Status ExperimentalChannelWriteAcquire(const ObjectID &object_id,
                                         const std::shared_ptr<Buffer> &metadata,
                                         uint64_t data_size,
                                         int64_t num_readers,
                                         int64_t timeout_ms,
                                         std::shared_ptr<Buffer> *data);

  /// Experimental method for mutable objects. Releases a write lock on the
  /// object, allowing readers to read. This is the equivalent of "Seal" for
  /// normal objects.
  ///
  /// \param[in] object_id The ID of the object.
  Status ExperimentalChannelWriteRelease(const ObjectID &object_id);

  /// Experimental method for mutable objects. Sets the error bit, causing all
  /// future readers and writers to raise an error on acquire.
  ///
  /// \param[in] object_id The ID of the object.
  Status ExperimentalChannelSetError(const ObjectID &object_id);

  /// Experimental method for mutable objects. Registers a writer channel.
  ///
  /// The API is not idempotent.
  ///
  /// \param[in] writer_object_id The ID of the object.
  /// \param[in] remote_reader_node_ids The list of remote reader's node ids.
  Status ExperimentalRegisterMutableObjectWriter(
      const ObjectID &writer_object_id,
      const std::vector<NodeID> &remote_reader_node_ids);

  /// Experimental method for mutable objects. Registers a reader channel.
  ///
  /// The API is not idempotent.
  ///
  /// \param[in] object_id The ID of the object.
  Status ExperimentalRegisterMutableObjectReader(const ObjectID &object_id);

  /// Experimental method for mutable objects. Registers a mapping from a mutable object
  /// that is written to on this node to the corresponding mutable object that is read on
  /// the node that `remote_reader_actors` is on.
  ///
  /// \param[in] writer_object_id The ID of the object that is written on this node.
  /// \param[in] remote_reader_ref_info The remote reader reference info. There's
  /// 1 reader reference per node.
  Status ExperimentalRegisterMutableObjectReaderRemote(
      const ObjectID &writer_object_id,
      const std::vector<ray::experimental::ReaderRefInfo> &remote_reader_ref_info);

  /// Get a list of objects from the object store. Objects that failed to be retrieved
  /// will be returned as nullptrs.
  ///
  /// \param[in] ids IDs of the objects to get.
  /// \param[in] timeout_ms Timeout in milliseconds, wait infinitely if it's negative.
  /// \param[out] results Result list of objects data.
  /// \return Status.
  Status Get(const std::vector<ObjectID> &ids,
             const int64_t timeout_ms,
             std::vector<std::shared_ptr<RayObject>> &results);

  /// Get objects directly from the local plasma store, without waiting for the
  /// objects to be fetched from another node. This should only be used
  /// internally, never by user code.
  /// NOTE: Caller of this method should guarantee that the object already exists in the
  /// plasma store, thus it doesn't need to fetch from other nodes.
  ///
  /// \param[in] ids The IDs of the objects to get.
  /// \param[out] results The results will be stored here. A nullptr will be
  /// added for objects that were not in the local store.
  /// \return Status OK if all objects were found. Returns ObjectNotFound error
  /// if at least one object was not in the local store.
  Status GetIfLocal(const std::vector<ObjectID> &ids,
                    std::vector<std::shared_ptr<RayObject>> *results);

  /// Return whether or not the object store contains the given object.
  ///
  /// \param[in] object_id ID of the objects to check for.
  /// \param[out] has_object Whether or not the object is present.
  /// \param[out] is_in_plasma Whether or not the object is in Plasma.
  /// \return Status.
  Status Contains(const ObjectID &object_id,
                  bool *has_object,
                  bool *is_in_plasma = nullptr);

  /// Wait for a list of objects to appear in the object store.
  /// Duplicate object ids are supported, and `num_objects` includes duplicate ids in this
  /// case.
  /// TODO(zhijunfu): it is probably more clear in semantics to just fail when there
  /// are duplicates, and require it to be handled at application level.
  ///
  /// \param[in] IDs of the objects to wait for.
  /// \param[in] num_objects Number of objects that should appear.
  /// \param[in] timeout_ms Timeout in milliseconds, wait infinitely if it's negative.
  /// \param[out] results A vector of booleans that indicates each object has appeared or
  /// not.
  /// \return Status.
  Status Wait(const std::vector<ObjectID> &object_ids,
              const int num_objects,
              const int64_t timeout_ms,
              std::vector<bool> *results,
              bool fetch_local);

  /// Delete a list of objects from the plasma object store.
  ///
  /// This calls DeleteImpl() locally for objects we own, and DeleteImpl() remotely
  /// for objects we do not own.
  ///
  /// If IOError is returned from DeleteImpl() when deleting objects locally, we will
  /// return an UnexpectedSystemExit status instead. This is to make sure the tasks
  /// that calls this function in application code can properly retry when hitting the
  /// IOError.
  ///
  /// \param[in] object_ids IDs of the objects to delete.
  /// \param[in] local_only Whether only delete the objects in local node, or all nodes in
  /// the cluster.
  /// \return Status.
  Status Delete(const std::vector<ObjectID> &object_ids, bool local_only);

  /// Delete a list of objects from the plasma object store; called by Delete().
  ///
  /// \param[in] object_ids IDs of the objects to delete.
  /// \param[in] local_only Whether only delete the objects in local node, or all nodes in
  /// the cluster.
  /// \return Status.
  Status DeleteImpl(const std::vector<ObjectID> &object_ids, bool local_only);

  /// Get the locations of a list objects from the local core worker. Locations that
  /// failed to be retrieved will be returned as nullopt. No RPCs are made in this
  /// method.
  ///
  /// \param[in] object_ids IDs of the objects to get.
  /// \param[out] results Result list of object locations.
  /// \return Status.
  Status GetLocalObjectLocations(const std::vector<ObjectID> &object_ids,
                                 std::vector<std::optional<ObjectLocation>> *results);

  /// Return the locally submitted ongoing retry tasks triggered by lineage
  /// reconstruction. Key is the lineage reconstruction task info.
  /// Value is the number of ongoing lineage reconstruction tasks of this type.
  std::unordered_map<rpc::LineageReconstructionTask, uint64_t>
  GetLocalOngoingLineageReconstructionTasks() const;

  /// Get the locations of a list objects. Locations that failed to be retrieved
  /// will be returned as nullptrs.
  ///
  /// Note: this returns shared_ptr while `GetLocalObjectLocations` returns optional.
  /// This is just an optimization in the implementation because this method needs to
  /// track RPCs out-of-order. They don't have any semantic differences.
  ///
  /// \param[in] object_ids IDs of the objects to get.
  /// \param[in] timeout_ms Timeout in milliseconds, wait infinitely if it's negative.
  /// \param[out] results Result list of object locations.
  /// \return Status.
  Status GetLocationFromOwner(const std::vector<ObjectID> &object_ids,
                              int64_t timeout_ms,
                              std::vector<std::shared_ptr<ObjectLocation>> *results);

  /// Trigger garbage collection on each worker in the cluster.
  void TriggerGlobalGC();

  /// Report the task caller at caller_address that the intermediate
  /// task return. It means if this API is used, the caller will be notified
  /// the task return before the current task is terminated. The caller must
  /// implement HandleReportGeneratorItemReturns API endpoint
  /// to handle the intermediate result report.
  /// This API makes sense only for a generator task
  /// (task that can return multiple intermediate
  /// result before the task terminates).
  ///
  /// NOTE: The API doesn't guarantee the ordering of the report. The
  /// caller is supposed to reorder the report based on the item_index.
  ///
  /// \param[in] dynamic_return_object A intermediate ray object to report
  /// to the caller before the task terminates. This object must have been
  /// created dynamically from this worker via AllocateReturnObject.
  /// If the Object ID is nil, it means it is the end of the task return.
  /// In this case, the caller is responsible for setting finished = true,
  /// otherwise it will panic.
  /// \param[in] generator_id The return object ref ID from a current generator
  /// task.
  /// \param[in] caller_address The address of the caller of the current task
  /// that created a generator_id.
  /// \param[in] item_index The index of the task return. It is used to reorder the
  /// report from the caller side.
  /// \param[in] attempt_number The number of time the current task is retried.
  /// 0 means it is the first attempt.
  /// \param[in] waiter The class to pause the thread if generator backpressure limit
  /// is reached.
  Status ReportGeneratorItemReturns(
      const std::pair<ObjectID, std::shared_ptr<RayObject>> &dynamic_return_object,
      const ObjectID &generator_id,
      const rpc::Address &caller_address,
      int64_t item_index,
      uint64_t attempt_number,
      const std::shared_ptr<GeneratorBackpressureWaiter> &waiter);

  /// Implements gRPC server handler.
  /// If an executor can generator task return before the task is finished,
  /// it invokes this endpoint via ReportGeneratorItemReturns RPC.
  void HandleReportGeneratorItemReturns(
      rpc::ReportGeneratorItemReturnsRequest request,
      rpc::ReportGeneratorItemReturnsReply *reply,
      rpc::SendReplyCallback send_reply_callback) override;

  ///
  /// Public methods related to task submission.
  ///

  /// Push an error to the relevant driver.
  ///
  /// \param[in] The ID of the job_id that the error is for.
  /// \param[in] The type of the error.
  /// \param[in] The error message.
  /// \param[in] The timestamp of the error.
  /// \return Status.
  Status PushError(const JobID &job_id,
                   const std::string &type,
                   const std::string &error_message,
                   double timestamp);

  // Prestart workers. The workers:
  // - uses current language.
  // - uses current JobID.
  // - does NOT support root_detached_actor_id.
  // - uses provided runtime_env_info applied to the job runtime env, as if it's a task
  // request.
  //
  // This API is async. It provides no guarantee that the workers are actually started.
  void PrestartWorkers(const std::string &serialized_runtime_env_info,
                       uint64_t keep_alive_duration_secs,
                       size_t num_workers);

  /// Submit a normal task.
  ///
  /// \param[in] function The remote function to execute.
  /// \param[in] args Arguments of this task.
  /// \param[in] task_options Options for this task.
  /// \param[in] max_retries max number of retry when the task fails.
  /// \param[in] retry_exceptions whether a user exception/error is eligible to retry.
  /// \param[in] scheduling_strategy Strategy about how to schedule the task.
  /// \param[in] debugger_breakpoint breakpoint to drop into for the debugger after this
  /// task starts executing, or "" if we do not want to drop into the debugger.
  /// should capture parent's placement group implicitly.
  /// \param[in] serialized_retry_exception_allowlist A serialized exception list
  /// that serves as an allowlist of frontend-language exceptions/errors that should be
  /// retried. Default is an empty string, which will be treated as an allow-all in the
  /// language worker.
  /// \param[in] current_task_id The current task_id that submits the task.
  /// If Nil() is given, it will be automatically propagated from worker_context.
  /// This is used when worker_context cannot reliably obtain the current task_id
  /// i.e., Python async actors.
  /// \param[in] call_site The stacktrace of the task invocation, or actor
  /// creation. This is only used for observability.
  /// \return ObjectRefs returned by this task.
  std::vector<rpc::ObjectReference> SubmitTask(
      const RayFunction &function,
      const std::vector<std::unique_ptr<TaskArg>> &args,
      const TaskOptions &task_options,
      int max_retries,
      bool retry_exceptions,
      const rpc::SchedulingStrategy &scheduling_strategy,
      const std::string &debugger_breakpoint,
      const std::string &serialized_retry_exception_allowlist = "",
      const std::string &call_site = "",
      const TaskID current_task_id = TaskID::Nil());

  /// Create an actor.
  ///
  /// \param[in] caller_id ID of the task submitter.
  /// \param[in] function The remote function that generates the actor object.
  /// \param[in] args Arguments of this task.
  /// \param[in] actor_creation_options Options for this actor creation task.
  /// \param[in] extension_data Extension data of the actor handle,
  /// see `ActorHandle` in `core_worker.proto`.
  /// \param[in] call_site The stacktrace of the actor creation. This is
  /// only used for observability.
  /// \param[out] actor_id ID of the created actor. This can be used to submit
  /// tasks on the actor.
  /// \return Status error if actor creation fails, likely due to raylet failure.
  Status CreateActor(const RayFunction &function,
                     const std::vector<std::unique_ptr<TaskArg>> &args,
                     const ActorCreationOptions &actor_creation_options,
                     const std::string &extension_data,
                     const std::string &call_site,
                     ActorID *actor_id);

  /// Create a placement group.
  ///
  /// \param[in] function The remote function that generates the placement group object.
  /// \param[in] placement_group_creation_options Options for this placement group
  /// creation task.
  /// \param[out] placement_group_id ID of the created placement group.
  /// This can be used to schedule actor in node
  /// \return Status error if placement group
  /// creation fails, likely due to raylet failure.
  Status CreatePlacementGroup(
      const PlacementGroupCreationOptions &placement_group_creation_options,
      PlacementGroupID *placement_group_id);

  /// Remove a placement group. Note that this operation is synchronous.
  ///
  /// \param[in] placement_group_id The id of a placement group to remove.
  /// \return Status OK if succeed. TimedOut if request to GCS server times out.
  /// NotFound if placement group is already removed or doesn't exist.
  Status RemovePlacementGroup(const PlacementGroupID &placement_group_id);

  /// Wait for a placement group until ready asynchronously.
  /// Returns once the placement group is created or the timeout expires.
  ///
  /// \param placement_group The id of a placement group to wait for.
  /// \param timeout_seconds Timeout in seconds.
  /// \return Status OK if the placement group is created. TimedOut if request to GCS
  /// server times out. NotFound if placement group is already removed or doesn't exist.
  Status WaitPlacementGroupReady(const PlacementGroupID &placement_group_id,
                                 int64_t timeout_seconds);

  /// Submit an actor task.
  ///
  /// \param[in] caller_id ID of the task submitter.
  /// \param[in] actor_handle Handle to the actor.
  /// \param[in] function The remote function to execute.
  /// \param[in] args Arguments of this task.
  /// \param[in] task_options Options for this task.
  /// \param[in] max_retries max number of retry when the task fails.
  /// \param[in] serialized_retry_exception_allowlist A serialized exception list
  /// that serves as an allowlist of frontend-language exceptions/errors that should be
  /// retried. Empty string means an allow-all in the language worker.
  /// \param[in] call_site The stacktrace of the task invocation. This is
  /// only used for observability.
  /// \param[out] task_returns The object returned by this task
  /// param[in] current_task_id The current task_id that submits the task.
  /// If Nil() is given, it will be automatically propagated from worker_context.
  /// This is used when worker_context cannot reliably obtain the curernt task_id
  /// i.e., Python async actors.
  ///
  /// \return Status of this submission
  Status SubmitActorTask(const ActorID &actor_id,
                         const RayFunction &function,
                         const std::vector<std::unique_ptr<TaskArg>> &args,
                         const TaskOptions &task_options,
                         int max_retries,
                         bool retry_exceptions,
                         const std::string &serialized_retry_exception_allowlist,
                         const std::string &call_site,
                         std::vector<rpc::ObjectReference> &task_returns,
                         const TaskID current_task_id = TaskID::Nil());

  /// Tell an actor to exit immediately, without completing outstanding work.
  ///
  /// \param[in] actor_id ID of the actor to kill.
  /// \param[in] force_kill Whether to force kill an actor by killing the worker.
  /// \param[in] no_restart If set to true, the killed actor will not be
  /// restarted anymore.
  /// \param[out] Status
  Status KillActor(const ActorID &actor_id, bool force_kill, bool no_restart);

  /// Stops the task associated with the given Object ID.
  ///
  /// \param[in] object_id of the task to kill (must be a Non-Actor task)
  /// \param[in] force_kill Whether to force kill a task by killing the worker.
  /// \param[in] recursive Whether to cancel tasks submitted by the task to cancel.
  /// \param[out] Status
  Status CancelTask(const ObjectID &object_id, bool force_kill, bool recursive);

  /// Decrease the reference count for this actor. Should be called by the
  /// language frontend when a reference to the ActorHandle destroyed.
  ///
  /// \param[in] actor_id The actor ID to decrease the reference count for.
  void RemoveActorHandleReference(const ActorID &actor_id);

  /// Get the local actor state. nullopt if the state is unknown.
  std::optional<rpc::ActorTableData::ActorState> GetLocalActorState(
      const ActorID &actor_id) const;

  /// Add an actor handle from a serialized string.
  ///
  /// This should be called when an actor handle is given to us by another task
  /// or actor. This may be called even if we already have a handle to the same
  /// actor.
  ///
  /// \param[in] serialized The serialized actor handle.
  /// \param[in] outer_object_id The object ID that contained the serialized
  /// actor handle, if any.
  /// \param[in] add_local_ref Whether to add a local reference for this actor
  /// handle. Handles that were created out-of-band (i.e. via getting actor by
  /// name or getting a handle to self) should not add a local reference
  /// because the distributed reference counting protocol does not ensure that
  /// the owner will learn of this reference.
  /// \return The ActorID of the deserialized handle.
  ActorID DeserializeAndRegisterActorHandle(const std::string &serialized,
                                            const ObjectID &outer_object_id,
                                            bool add_local_ref);

  /// Serialize an actor handle.
  ///
  /// This should be called when passing an actor handle to another task or
  /// actor.
  ///
  /// \param[in] actor_id The ID of the actor handle to serialize.
  /// \param[out] The serialized handle.
  /// \param[out] The ID used to track references to the actor handle. If the
  /// serialized actor handle in the language frontend is stored inside an
  /// object, then this must be recorded in the worker's ReferenceCounter.
  /// \return Status::Invalid if we don't have the specified handle.
  Status SerializeActorHandle(const ActorID &actor_id,
                              std::string *output,
                              ObjectID *actor_handle_id) const;

  ///
  /// Public methods related to task execution. Should not be used by driver processes.
  ///

  ActorID GetActorId() const {
    absl::MutexLock lock(&mutex_);
    return actor_id_;
  }

  std::string GetActorName() const;

  // Get the resource IDs available to this worker (as assigned by the raylet).
  ResourceMappingType GetResourceIDs() const;

  /// Create a profile event and push it the TaskEventBuffer when the event is destructed.
  std::unique_ptr<worker::ProfileEvent> CreateProfileEvent(const std::string &event_name);

  int64_t GetNumTasksSubmitted() const {
    return normal_task_submitter_->GetNumTasksSubmitted();
  }

  int64_t GetNumLeasesRequested() const {
    return normal_task_submitter_->GetNumLeasesRequested();
  }

 public:
  friend class CoreWorkerProcessImpl;

  /// Allocate the return object for an executing task. The caller should write into the
  /// data buffer of the allocated buffer, then call SealReturnObject() to seal it.
  /// To avoid deadlock, the caller should allocate and seal a single object at a time.
  ///
  /// \param[in] object_id Object ID of the return value.
  /// \param[in] data_size Size of the return value.
  /// \param[in] metadata Metadata buffer of the return value.
  /// \param[in] caller_address The address of the caller of the method.
  /// \param[in] contained_object_id ID serialized within each return object.
  /// \param[in][out] task_output_inlined_bytes Store the total size of all inlined
  /// objects of a task. It is used to decide if the current object should be inlined. If
  /// the current object is inlined, the task_output_inlined_bytes will be updated.
  /// \param[out] return_object RayObject containing buffers to write results into.
  /// \return Status.
  Status AllocateReturnObject(const ObjectID &object_id,
                              const size_t &data_size,
                              const std::shared_ptr<Buffer> &metadata,
                              const std::vector<ObjectID> &contained_object_id,
                              const rpc::Address &caller_address,
                              int64_t *task_output_inlined_bytes,
                              std::shared_ptr<RayObject> *return_object);

  /// Seal a return object for an executing task. The caller should already have
  /// written into the data buffer.
  ///
  /// \param[in] return_id Object ID of the return value.
  /// \param[in] return_object RayObject containing the buffer written info.
  /// \return Status.
  /// \param[in] generator_id For dynamically created objects, this is the ID
  /// of the object that wraps the dynamically created ObjectRefs in a
  /// generator. We use this to notify the owner of the dynamically created
  /// objects.
  Status SealReturnObject(const ObjectID &return_id,
                          const std::shared_ptr<RayObject> &return_object,
                          const ObjectID &generator_id,
                          const rpc::Address &caller_address);

  /// Pin the local copy of the return object, if one exists.
  ///
  /// \param[in] return_id ObjectID of the return value.
  /// \param[out] return_object The object that was pinned.
  /// \return success if the object still existed and was pinned. Note that
  /// pinning is done asynchronously.
  /// \param[in] generator_id For dynamically created objects, this is the ID
  /// of the object that wraps the dynamically created ObjectRefs in a
  /// generator. We use this to notify the owner of the dynamically created
  /// objects.
  /// \param[in] caller_address The address of the caller who is also the owner
  bool PinExistingReturnObject(const ObjectID &return_id,
                               std::shared_ptr<RayObject> *return_object,
                               const ObjectID &generator_id,
                               const rpc::Address &caller_address);

  /// Dynamically allocate an object.
  ///
  /// This should be used during task execution, if the task wants to return an
  /// object to the task caller and have the resulting ObjectRef be owned by
  /// the caller. This is in contrast to static allocation, where the caller
  /// decides at task invocation time how many returns the task should have.
  ///
  /// NOTE: Normally task_id and put_index it not necessary to be specified
  /// because we can obtain them from the global worker context. However,
  /// when the async actor uses this API, it cannot find the correct
  /// worker context due to the implementation limitation.
  /// In this case, the caller is responsible for providing the correct
  /// task ID and index.
  /// See https://github.com/ray-project/ray/issues/10324 for the further details.
  ///
  /// \param[in] owner_address The address of the owner who will own this
  /// dynamically generated object.
  /// \param[in] task_id The task id of the dynamically generated return ID.
  /// If Nil() is specified, it will deduce the Task ID from the current
  /// worker context.
  /// \param[in] put_index The equivalent of the return value of
  /// WorkerContext::GetNextPutIndex.
  /// If std::nullopt is specified, it will deduce the put index from the
  /// current worker context.
  ObjectID AllocateDynamicReturnId(const rpc::Address &owner_address,
                                   const TaskID &task_id = TaskID::Nil(),
                                   std::optional<ObjectIDIndexType> put_index = -1);

  /// Get a handle to an actor.
  ///
  /// NOTE: This function should be called ONLY WHEN we know actor handle exists.
  /// NOTE: The actor_handle obtained by this function should not be stored anywhere
  /// because this method returns the raw pointer to what a unique pointer points to.
  ///
  /// \param[in] actor_id The actor handle to get.
  /// \return Status::Invalid if we don't have this actor handle.
  std::shared_ptr<const ActorHandle> GetActorHandle(const ActorID &actor_id) const;

  /// Get a handle to a named actor.
  ///
  /// NOTE: The actor_handle obtained by this function should not be stored anywhere.
  ///
  /// \param[in] name The name of the actor whose handle to get.
  /// \param[in] ray_namespace The namespace of the requested actor.
  /// \param[out] actor_handle A handle to the requested actor.
  /// \return The shared_ptr to the actor handle if found, nullptr otherwise.
  /// The second pair contains the status of getting a named actor handle.
  std::pair<std::shared_ptr<const ActorHandle>, Status> GetNamedActorHandle(
      const std::string &name, const std::string &ray_namespace);

  /// Returns a list of the named actors currently in the system.
  ///
  /// Each actor is returned as a pair of <namespace, name>.
  /// This includes actors that are pending placement or being restarted.
  ///
  /// \param all_namespaces Whether or not to include actors from all namespaces.
  /// \return The list of <namespace, name> pairs and a status.
  std::pair<std::vector<std::pair<std::string, std::string>>, Status> ListNamedActors(
      bool all_namespaces);

  /// Get the expected return ids of the next task.
  std::vector<ObjectID> GetCurrentReturnIds(int num_returns,
                                            const ActorID &callee_actor_id);

  int64_t GetLocalMemoryStoreBytesUsed() const;

  /// The following methods are handlers for the core worker's gRPC server, which follow
  /// a macro-generated call convention. These are executed on the io_service_ and
  /// post work to the appropriate event loop.
  ///

  /// Implements gRPC server handler.
  void HandlePushTask(rpc::PushTaskRequest request,
                      rpc::PushTaskReply *reply,
                      rpc::SendReplyCallback send_reply_callback) override;

  /// Implements gRPC server handler.
  void HandleActorCallArgWaitComplete(
      rpc::ActorCallArgWaitCompleteRequest request,
      rpc::ActorCallArgWaitCompleteReply *reply,
      rpc::SendReplyCallback send_reply_callback) override;

  /// Implements gRPC server handler.
  void HandleRayletNotifyGCSRestart(rpc::RayletNotifyGCSRestartRequest request,
                                    rpc::RayletNotifyGCSRestartReply *reply,
                                    rpc::SendReplyCallback send_reply_callback) override;

  /// Implements gRPC server handler.
  void HandleGetObjectStatus(rpc::GetObjectStatusRequest request,
                             rpc::GetObjectStatusReply *reply,
                             rpc::SendReplyCallback send_reply_callback) override;

  /// Implements gRPC server handler.
  void HandleWaitForActorRefDeleted(rpc::WaitForActorRefDeletedRequest request,
                                    rpc::WaitForActorRefDeletedReply *reply,
                                    rpc::SendReplyCallback send_reply_callback) override;

  // Implements gRPC server handler.
  void HandlePubsubLongPolling(rpc::PubsubLongPollingRequest request,
                               rpc::PubsubLongPollingReply *reply,
                               rpc::SendReplyCallback send_reply_callback) override;

  // Implements gRPC server handler.
  void HandlePubsubCommandBatch(rpc::PubsubCommandBatchRequest request,
                                rpc::PubsubCommandBatchReply *reply,
                                rpc::SendReplyCallback send_reply_callback) override;

  // Implements gRPC server handler.
  void HandleUpdateObjectLocationBatch(
      rpc::UpdateObjectLocationBatchRequest request,
      rpc::UpdateObjectLocationBatchReply *reply,
      rpc::SendReplyCallback send_reply_callback) override;

  /// Implements gRPC server handler.
  void HandleGetObjectLocationsOwner(rpc::GetObjectLocationsOwnerRequest request,
                                     rpc::GetObjectLocationsOwnerReply *reply,
                                     rpc::SendReplyCallback send_reply_callback) override;

  /// Implements gRPC server handler.
  void HandleKillActor(rpc::KillActorRequest request,
                       rpc::KillActorReply *reply,
                       rpc::SendReplyCallback send_reply_callback) override;

  /// Implements gRPC server handler.
  void HandleCancelTask(rpc::CancelTaskRequest request,
                        rpc::CancelTaskReply *reply,
                        rpc::SendReplyCallback send_reply_callback) override;

  /// Implements gRPC server handler.
  void HandleRemoteCancelTask(rpc::RemoteCancelTaskRequest request,
                              rpc::RemoteCancelTaskReply *reply,
                              rpc::SendReplyCallback send_reply_callback) override;

  /// Implements gRPC server handler.
  void HandlePlasmaObjectReady(rpc::PlasmaObjectReadyRequest request,
                               rpc::PlasmaObjectReadyReply *reply,
                               rpc::SendReplyCallback send_reply_callback) override;

  /// Creates a new mutable object.
  void HandleRegisterMutableObjectReader(
      rpc::RegisterMutableObjectReaderRequest request,
      rpc::RegisterMutableObjectReaderReply *reply,
      rpc::SendReplyCallback send_reply_callback) override;

  /// Get statistics from core worker.
  void HandleGetCoreWorkerStats(rpc::GetCoreWorkerStatsRequest request,
                                rpc::GetCoreWorkerStatsReply *reply,
                                rpc::SendReplyCallback send_reply_callback) override;

  /// Trigger local GC on this worker.
  void HandleLocalGC(rpc::LocalGCRequest request,
                     rpc::LocalGCReply *reply,
                     rpc::SendReplyCallback send_reply_callback) override;

  /// Delete objects explicitly.
  void HandleDeleteObjects(rpc::DeleteObjectsRequest request,
                           rpc::DeleteObjectsReply *reply,
                           rpc::SendReplyCallback send_reply_callback) override;

  // Spill objects to external storage.
  void HandleSpillObjects(rpc::SpillObjectsRequest request,
                          rpc::SpillObjectsReply *reply,
                          rpc::SendReplyCallback send_reply_callback) override;

  // Restore objects from external storage.
  void HandleRestoreSpilledObjects(rpc::RestoreSpilledObjectsRequest request,
                                   rpc::RestoreSpilledObjectsReply *reply,
                                   rpc::SendReplyCallback send_reply_callback) override;

  // Delete objects from external storage.
  void HandleDeleteSpilledObjects(rpc::DeleteSpilledObjectsRequest request,
                                  rpc::DeleteSpilledObjectsReply *reply,
                                  rpc::SendReplyCallback send_reply_callback) override;

  // Make the this worker exit.
  // This request fails if the core worker owns any object.
  void HandleExit(rpc::ExitRequest request,
                  rpc::ExitReply *reply,
                  rpc::SendReplyCallback send_reply_callback) override;

  // Set local worker as the owner of object.
  // Request by borrower's worker, execute by owner's worker.
  void HandleAssignObjectOwner(rpc::AssignObjectOwnerRequest request,
                               rpc::AssignObjectOwnerReply *reply,
                               rpc::SendReplyCallback send_reply_callback) override;

  // Get the number of pending tasks.
  void HandleNumPendingTasks(rpc::NumPendingTasksRequest request,
                             rpc::NumPendingTasksReply *reply,
                             rpc::SendReplyCallback send_reply_callback) override;

  // Free GPU objects from the in-actor GPU object store.
  void HandleFreeActorObject(rpc::FreeActorObjectRequest request,
                             rpc::FreeActorObjectReply *reply,
                             rpc::SendReplyCallback send_reply_callback) override;

  ///
  /// Public methods related to async actor call. This should only be used when
  /// the actor is (1) direct actor and (2) using async mode.
  ///

  /// Block current fiber until event is triggered.
  void YieldCurrentFiber(FiberEvent &event);

  /// The callback expected to be implemented by the client.
  using SetResultCallback =
      std::function<void(std::shared_ptr<RayObject>, ObjectID object_id, void *)>;

  using OnCanceledCallback = std::function<void(bool, bool)>;

  /// Perform async get from the object store.
  ///
  /// \param[in] object_id The id to call get on.
  /// \param[in] success_callback The callback to use the result object.
  /// \param[in] python_user_callback The user-provided Python callback object that
  /// will be called inside of `success_callback`.
  /// \return void
  void GetAsync(const ObjectID &object_id,
                SetResultCallback success_callback,
                void *python_user_callback);

  // Get serialized job configuration.
  rpc::JobConfig GetJobConfig() const;

  /// Return true if the core worker is in the exit process.
  bool IsExiting() const;

  /// Mark this worker is exiting.
  void SetIsExiting();

  /// Add task log info for a task when it starts executing.
  ///
  /// It's an no-op in local mode.
  ///
  /// \param stdout_path Path to stdout log file.
  /// \param stderr_path Path to stderr log file.
  /// \param stdout_start_offset Start offset of the stdout for this task.
  /// \param stderr_start_offset Start offset of the stderr for this task.
  void RecordTaskLogStart(const TaskID &task_id,
                          int32_t attempt_number,
                          const std::string &stdout_path,
                          const std::string &stderr_path,
                          int64_t stdout_start_offset,
                          int64_t stderr_start_offset) const;

  /// Add task log info for a task when it finishes executing.
  ///
  /// It's an no-op in local mode.
  ///
  /// \param stdout_end_offset End offset of the stdout for this task.
  /// \param stderr_end_offset End offset of the stderr for this task.
  void RecordTaskLogEnd(const TaskID &task_id,
                        int32_t attempt_number,
                        int64_t stdout_end_offset,
                        int64_t stderr_end_offset) const;

  /// (WORKER mode only) Gracefully exit the worker. `Graceful` means the worker will
  /// exit when it drains all tasks and cleans all owned objects.
  /// After this method is called, all the tasks in the queue will not be
  /// executed.
  ///
  /// \param exit_type The reason why this worker process is disconnected.
  /// \param exit_detail The detailed reason for a given exit.
  /// \param creation_task_exception_pb_bytes It is given when the worker is
  /// disconnected because the actor is failed due to its exception in its init method.
  void Exit(const rpc::WorkerExitType exit_type,
            const std::string &detail,
            const std::shared_ptr<LocalMemoryBuffer> &creation_task_exception_pb_bytes =
                nullptr);

  void TaskManagerRetryTask(TaskSpecification &spec,
                            bool object_recovery,
                            uint32_t delay_ms);

 private:
  static nlohmann::json OverrideRuntimeEnv(const nlohmann::json &child,
                                           const std::shared_ptr<nlohmann::json> &parent);

  /// The following tests will use `OverrideRuntimeEnv` function.
  FRIEND_TEST(TestOverrideRuntimeEnv, TestOverrideEnvVars);
  FRIEND_TEST(TestOverrideRuntimeEnv, TestPyModulesInherit);
  FRIEND_TEST(TestOverrideRuntimeEnv, TestOverridePyModules);
  FRIEND_TEST(TestOverrideRuntimeEnv, TestWorkingDirInherit);
  FRIEND_TEST(TestOverrideRuntimeEnv, TestWorkingDirOverride);
  FRIEND_TEST(TestOverrideRuntimeEnv, TestCondaInherit);
  FRIEND_TEST(TestOverrideRuntimeEnv, TestCondaOverride);

<<<<<<< HEAD
  Status RegisterWorkerToRayletWithPort(raylet::RayletConnection &conn,
                                        const WorkerID &worker_id,
                                        rpc::WorkerType worker_type,
                                        const JobID &job_id,
                                        int runtime_env_hash,
                                        const Language &language,
                                        const std::string &ip_address,
                                        const std::string &serialized_job_config,
                                        const StartupToken &startup_token,
                                        int port);
=======
  /// Register core worker to worker pool.
  Status RegisterWorkerToRaylet(raylet::RayletConnection &conn,
                                const WorkerID &worker_id,
                                rpc::WorkerType worker_type,
                                const JobID &job_id,
                                int runtime_env_hash,
                                const Language &language,
                                const std::string &ip_address,
                                const std::string &serialized_job_config,
                                const StartupToken &startup_token,
                                NodeID *raylet_id,
                                int *port);
>>>>>>> 6d305674

  std::shared_ptr<rpc::RuntimeEnvInfo> OverrideTaskOrActorRuntimeEnvInfo(
      const std::string &serialized_runtime_env_info) const;

  // Used as the factory function for [OverrideTaskOrActorRuntimeEnvInfo] to create in LRU
  // cache.
  std::shared_ptr<rpc::RuntimeEnvInfo> OverrideTaskOrActorRuntimeEnvInfoImpl(
      const std::string &serialized_runtime_env_info) const;

  void BuildCommonTaskSpec(
      TaskSpecBuilder &builder,
      const JobID &job_id,
      const TaskID &task_id,
      const std::string &name,
      const TaskID &current_task_id,
      uint64_t task_index,
      const TaskID &caller_id,
      const rpc::Address &address,
      const RayFunction &function,
      const std::vector<std::unique_ptr<TaskArg>> &args,
      int64_t num_returns,
      const std::unordered_map<std::string, double> &required_resources,
      const std::unordered_map<std::string, double> &required_placement_resources,
      const std::string &debugger_breakpoint,
      int64_t depth,
      const std::string &serialized_runtime_env_info,
      const std::string &call_site,
      const TaskID &main_thread_current_task_id,
      const std::string &concurrency_group_name = "",
      bool include_job_config = false,
      int64_t generator_backpressure_num_objects = -1,
      bool enable_task_events = true,
      const std::unordered_map<std::string, std::string> &labels = {},
      const std::unordered_map<std::string, std::string> &label_selector = {},
      const rpc::TensorTransport &tensor_transport = rpc::TensorTransport::OBJECT_STORE);
  void SetCurrentTaskId(const TaskID &task_id,
                        uint64_t attempt_number,
                        const std::string &task_name);

  void SetActorId(const ActorID &actor_id);

  /// Forcefully exit the worker. `Force` means it will exit actor without draining
  /// or cleaning any resources.
  /// \param exit_type The reason why this worker process is disconnected.
  /// \param exit_detail The detailed reason for a given exit.
  void ForceExit(const rpc::WorkerExitType exit_type, const std::string &detail);

  /// Forcefully kill child processes. User code running in actors or tasks
  /// can spawn processes that don't get terminated. If those processes
  /// own resources (such as GPU memory), then those resources will become
  /// unavailable until the process is killed.
  /// This is called during shutdown of the process.
  void KillChildProcs();

  /// Register this worker or driver to GCS.
  void RegisterToGcs(int64_t worker_launch_time_ms, int64_t worker_launched_time_ms);

  /// (WORKER mode only) Check if the raylet has failed. If so, shutdown.
  void ExitIfParentRayletDies();

  /// Heartbeat for internal bookkeeping.
  void InternalHeartbeat();

  /// Record metric for executed and owned tasks. Will be run periodically.
  void RecordMetrics();

  /// Check if there is an owner of the object from the ReferenceCounter.
  bool HasOwner(const ObjectID &object_id) const;

  /// Helper method to fill in object status reply given an object.
  void PopulateObjectStatus(const ObjectID &object_id,
                            const std::shared_ptr<RayObject> &obj,
                            rpc::GetObjectStatusReply *reply);

  ///
  /// Private methods related to task submission.
  ///

  /// Increase the local reference count for this object ID. Should be called
  /// by the language frontend when a new reference is created.
  ///
  /// \param[in] object_id The object ID to increase the reference count for.
  /// \param[in] call_site The call site from the language frontend.
  void AddLocalReference(const ObjectID &object_id, const std::string &call_site) {
    reference_counter_->AddLocalReference(object_id, call_site);
  }

  /// Stops the children tasks from the given TaskID
  ///
  /// \param[in] task_id of the parent task
  /// \param[in] force_kill Whether to force kill a task by killing the worker.
  Status CancelChildren(const TaskID &task_id, bool force_kill);

  ///
  /// Private methods related to task execution. Should not be used by driver processes.
  ///

  /// Execute a task.
  ///
  /// \param spec[in] task_spec Task specification.
  /// \param spec[in] resource_ids Resource IDs of resources assigned to this
  ///                 worker. If nullopt, reuse the previously assigned
  ///                 resources.
  /// \param results[out] return_objects Result objects that should be returned
  /// to the caller.
  /// \param results[out] dynamic_return_objects Result objects whose
  /// ObjectRefs were dynamically allocated during task execution by using a
  /// generator. The language-level ObjectRefs should be returned inside the
  /// statically allocated return_objects.
  /// \param results[out] borrowed_refs Refs that this task (or a nested task)
  ///                     was or is still borrowing. This includes all
  ///                     objects whose IDs we passed to the task in its
  ///                     arguments and recursively, any object IDs that were
  ///                     contained in those objects.
  /// \param results[out] is_retryable_error Whether the task failed with a retryable
  ///                     error.
  /// \param results[out] application_error The error message if the
  ///                     task failed during execution or cancelled.
  /// \return Status.
  Status ExecuteTask(
      const TaskSpecification &task_spec,
      std::optional<ResourceMappingType> resource_ids,
      std::vector<std::pair<ObjectID, std::shared_ptr<RayObject>>> *return_objects,
      std::vector<std::pair<ObjectID, std::shared_ptr<RayObject>>>
          *dynamic_return_objects,
      std::vector<std::pair<ObjectID, bool>> *streaming_generator_returns,
      ReferenceCounter::ReferenceTableProto *borrowed_refs,
      bool *is_retryable_error,
      std::string *application_error);

  /// Put an object in the local plasma store.
  Status PutInLocalPlasmaStore(const RayObject &object,
                               const ObjectID &object_id,
                               bool pin_object);

  /// Execute a local mode task (runs normal ExecuteTask)
  ///
  /// \param spec[in] task_spec Task specification.
  std::vector<rpc::ObjectReference> ExecuteTaskLocalMode(
      const TaskSpecification &task_spec, const ActorID &actor_id = ActorID::Nil());

  /// KillActor API for a local mode.
  Status KillActorLocalMode(const ActorID &actor_id);

  /// Get a handle to a named actor for local mode.
  std::pair<std::shared_ptr<const ActorHandle>, Status> GetNamedActorHandleLocalMode(
      const std::string &name);

  /// Get all named actors in local mode.
  std::pair<std::vector<std::pair<std::string, std::string>>, Status>
  ListNamedActorsLocalMode();

  /// Get the values of the task arguments for the executor. Values are
  /// retrieved from the local plasma store or, if the value is inlined, from
  /// the task spec.
  ///
  /// This also pins all plasma arguments and ObjectIDs that were contained in
  /// an inlined argument by adding a local reference in the reference counter.
  /// This is to ensure that we have the address of the object's owner, which
  /// is needed to retrieve the value. It also ensures that when the task
  /// completes, we can retrieve any metadata about objects that are still
  /// being borrowed by this process. The IDs should be unpinned once the task
  /// completes.
  ///
  /// \param spec[in] task Task specification.
  /// \param args[out] args Argument data as RayObjects.
  /// \param args[out] arg_reference_ids ObjectIDs corresponding to each by
  ///                  reference argument. The length of this vector will be
  ///                  the same as args, and by value arguments will have
  ///                  ObjectID::Nil().
  ///                  // TODO(edoakes): this is a bit of a hack that's necessary because
  ///                  we have separate serialization paths for by-value and by-reference
  ///                  arguments in Python. This should ideally be handled better there.
  /// \param args[out] pinned_ids ObjectIDs that should be unpinned once the
  ///                  task completes execution.  This vector will be populated
  ///                  with all argument IDs that were passed by reference and
  ///                  any ObjectIDs that were included in the task spec's
  ///                  inlined arguments.
  /// \return Error if the values could not be retrieved.
  Status GetAndPinArgsForExecutor(const TaskSpecification &task,
                                  std::vector<std::shared_ptr<RayObject>> *args,
                                  std::vector<rpc::ObjectReference> *arg_refs,
                                  std::vector<ObjectID> *pinned_ids);

  /// Process a subscribe message for wait for object eviction.
  /// The object eviction message will be published once the object
  /// needs to be evicted.
  void ProcessSubscribeForObjectEviction(
      const rpc::WorkerObjectEvictionSubMessage &message);

  /// Process a subscribe message for wait for ref removed.
  /// It is used for the ref counting protocol. When the borrower
  /// stops using the reference, the message will be published to the owner.
  void ProcessSubscribeForRefRemoved(const rpc::WorkerRefRemovedSubMessage &message);

  /// Process a subscribe message for object locations.
  /// Since core worker owns the object directory, there are various raylets
  /// that subscribe this object directory.
  void ProcessSubscribeObjectLocations(
      const rpc::WorkerObjectLocationsSubMessage &message);

  using Commands = ::google::protobuf::RepeatedPtrField<rpc::Command>;

  /// Process the subscribe message received from the subscriber.
  void ProcessSubscribeMessage(const rpc::SubMessage &sub_message,
                               rpc::ChannelType channel_type,
                               const std::string &key_id,
                               const NodeID &subscriber_id);

  /// A single endpoint to process different types of pubsub commands.
  /// Pubsub commands are coming as a batch and contain various subscribe / unbsubscribe
  /// messages.
  void ProcessPubsubCommands(const Commands &commands, const NodeID &subscriber_id);

  void AddSpilledObjectLocationOwner(const ObjectID &object_id,
                                     const std::string &spilled_url,
                                     const NodeID &spilled_node_id,
                                     const std::optional<ObjectID> &generator_id);

  void AddObjectLocationOwner(const ObjectID &object_id, const NodeID &node_id);

  void RemoveObjectLocationOwner(const ObjectID &object_id, const NodeID &node_id);

  /// Returns whether the message was sent to the wrong worker. The right error reply
  /// is sent automatically. Messages end up on the wrong worker when a worker dies
  /// and a new one takes its place with the same place. In this situation, we want
  /// the new worker to reject messages meant for the old one.
  bool HandleWrongRecipient(const WorkerID &intended_worker_id,
                            const rpc::SendReplyCallback &send_reply_callback) {
    if (intended_worker_id != worker_context_->GetWorkerID()) {
      std::ostringstream stream;
      stream << "Mismatched WorkerID: ignoring RPC for previous worker "
             << intended_worker_id
             << ", current worker ID: " << worker_context_->GetWorkerID();
      auto msg = stream.str();
      RAY_LOG(ERROR) << msg;
      send_reply_callback(Status::Invalid(msg), nullptr, nullptr);
      return true;
    } else {
      return false;
    }
  }

  /// Wait until the worker is initialized.
  void WaitUntilInitialized() override {
    absl::MutexLock lock(&initialize_mutex_);
    while (!initialized_) {
      intialize_cv_.WaitWithTimeout(&initialize_mutex_, absl::Seconds(1));
    }
  }

  const CoreWorkerOptions options_;

  /// Callback to get the current language (e.g., Python) call site.
  std::function<void(std::string *)> get_call_site_;

  // Convenience method to get the current language call site.
  std::string CurrentCallSite() {
    std::string call_site;
    if (get_call_site_ != nullptr) {
      get_call_site_(&call_site);
    }
    return call_site;
  }

  Status WaitForActorRegistered(const std::vector<ObjectID> &ids);

  /// Cancel a normal task (non-actor-task) queued or running in the current worker.
  ///
  /// \param intended_task_id The ID of a task to cancel.
  /// \param force_kill If true, kill the worker.
  /// \param recursive If true, cancel all children tasks of the intended_task_id.
  /// \param on_canceled Callback called after a task is canceled.
  /// It has two inputs, which corresponds to requested_task_running (if task is still
  /// running after a cancelation attempt is done) and attempt_succeeded (if task
  /// is canceled, and a caller doesn't have to retry).
  void CancelTaskOnExecutor(TaskID intended_task_id,
                            bool force_kill,
                            bool recursive,
                            const OnCanceledCallback &on_canceled);

  // Attempt to cancel the actor task.
  //
  // The callback will be called with `success` to indicate if the cancellation succeeded.
  // If not, the caller must retry the cancellation request until either it succeeds or
  // the task finishes executing.
  //
  // A task can be in one of three states locally:
  //
  // 1) Not present in the local task receiver.
  //    This means it wasn't received yet or it already finished executing.
  // 2) Queued in the local task receiver, but not executing yet.
  // 3) Executing.
  //
  // We first check if the task is present in the local receiver. If not, we
  // do nothing and return success=false.
  //
  // If the task *is* present in the local receiver, we attempt to cancel it.
  // The task may already be running, in which case we cancel it during execution.
  //
  // NOTE: only async actor tasks can be cancelled during execution. For non-async
  // actor tasks that are already executing, we will return success=true to prevent the
  // client from retrying infinitely.
  void CancelActorTaskOnExecutor(WorkerID caller_worker_id,
                                 TaskID intended_task_id,
                                 bool force_kill,
                                 bool recursive,
                                 OnCanceledCallback on_canceled);

  /// Helper for Get.
  ///
  /// \param[in] ids IDs of the objects to get.
  /// \param[in] timeout_ms Timeout in milliseconds, wait infinitely if it's negative.
  /// \param[out] results Result list of objects data.
  /// \return Status.
  Status GetObjects(const std::vector<ObjectID> &ids,
                    const int64_t timeout_ms,
                    std::vector<std::shared_ptr<RayObject>> &results);

  /// Get the caller ID used to submit tasks from this worker to an actor.
  ///
  /// \return The caller ID. For non-actor tasks, this is the current task ID.
  /// For actors, this is the current actor ID. To make sure that all caller
  /// IDs have the same type, we embed the actor ID in a TaskID with the rest
  /// of the bytes zeroed out.
  TaskID GetCallerId() const ABSL_LOCKS_EXCLUDED(mutex_);

  /// Helper for Get, used only to read experimental mutable objects.
  ///
  /// \param[in] ids IDs of the objects to get.
  /// \param[in] timeout_ms Time out in milliseconds to get the objects.
  /// \param[out] results Result list of objects data.
  /// \return Status.
  Status GetExperimentalMutableObjects(const std::vector<ObjectID> &ids,
                                       int64_t timeout_ms,
                                       std::vector<std::shared_ptr<RayObject>> &results);

  /// Sends AnnounceWorkerPort to the GCS. Called in ctor and also in ConnectToRaylet.
  void ConnectToRayletInternal();

  // Fallback for when GetAsync cannot directly get the requested object.
  void PlasmaCallback(const SetResultCallback &success,
                      const std::shared_ptr<RayObject> &ray_object,
                      ObjectID object_id,
                      void *py_future);

  /// Shared state of the worker. Includes process-level and thread-level state.
  /// TODO(edoakes): we should move process-level state into this class and make
  /// this a ThreadContext.
  std::unique_ptr<WorkerContext> worker_context_;

  /// The ID of the current task being executed by the main thread. If there
  /// are multiple threads, they will have a thread-local task ID stored in the
  /// worker context.
  TaskID main_thread_task_id_ ABSL_GUARDED_BY(mutex_);

  std::string main_thread_task_name_ ABSL_GUARDED_BY(mutex_);

  /// States that used for initialization.
  absl::Mutex initialize_mutex_;
  absl::CondVar intialize_cv_;
  bool initialized_ ABSL_GUARDED_BY(initialize_mutex_) = false;

  /// Event loop where the IO events are handled. e.g. async GCS operations.
  instrumented_io_context &io_service_;

  /// Shared client call manager.
  std::unique_ptr<rpc::ClientCallManager> client_call_manager_;

  /// Shared core worker client pool.
  std::shared_ptr<rpc::CoreWorkerClientPool> core_worker_client_pool_;

  /// The runner to run function periodically.
  std::shared_ptr<PeriodicalRunner> periodical_runner_;

  /// RPC server used to receive tasks to execute.
  std::unique_ptr<rpc::GrpcServer> core_worker_server_;

  /// Address of our RPC server.
  rpc::Address rpc_address_;

  /// Whether or not this worker is connected to the raylet and GCS.
  bool connected_ = false;

  // Client to the GCS shared by core worker interfaces.
  std::shared_ptr<gcs::GcsClient> gcs_client_;

  // Client to the raylet shared by core worker interfaces. This needs to be a
  // shared_ptr for direct calls because we can lease multiple workers through
  // one client, and we need to keep the connection alive until we return all
  // of the workers.
  std::shared_ptr<raylet::RayletClient> local_raylet_client_;

  // Thread that runs a boost::asio service to process IO events.
  boost::thread &io_thread_;

  // Keeps track of object ID reference counts.
  std::shared_ptr<ReferenceCounter> reference_counter_;

  ///
  /// Fields related to storing and retrieving objects.
  ///

  /// In-memory store for return objects.
  std::shared_ptr<CoreWorkerMemoryStore> memory_store_;

  /// Plasma store interface.
  std::shared_ptr<CoreWorkerPlasmaStoreProvider> plasma_store_provider_;

  /// Manages mutable objects that must be transferred across nodes.
  std::shared_ptr<experimental::MutableObjectProvider>
      experimental_mutable_object_provider_;

  std::unique_ptr<FutureResolver> future_resolver_;

  ///
  /// Fields related to task submission.
  ///

  // Tracks the currently pending tasks.
  std::shared_ptr<TaskManager> task_manager_;

  // A class for actor creation.
  std::shared_ptr<ActorCreatorInterface> actor_creator_;

  // Interface to submit tasks directly to other actors.
  std::unique_ptr<ActorTaskSubmitter> actor_task_submitter_;

  // A class to publish object status from other raylets/workers.
  std::unique_ptr<pubsub::Publisher> object_info_publisher_;

  // A class to subscribe object status from other raylets/workers.
  std::unique_ptr<pubsub::Subscriber> object_info_subscriber_;

  // Rate limit the concurrent pending lease requests for submitting
  // tasks.
  std::shared_ptr<LeaseRequestRateLimiter> lease_request_rate_limiter_;

  // Interface to submit non-actor tasks directly to leased workers.
  std::unique_ptr<NormalTaskSubmitter> normal_task_submitter_;

  /// Manages recovery of objects stored in remote plasma nodes.
  std::unique_ptr<ObjectRecoveryManager> object_recovery_manager_;

  ///
  /// Fields related to actor handles.
  ///

  /// Interface to manage actor handles.
  std::unique_ptr<ActorManager> actor_manager_;

  ///
  /// Fields related to task execution.
  ///

  /// Protects around accesses to fields below. This should only ever be held
  /// for short-running periods of time.
  mutable absl::Mutex mutex_;

  /// Our actor ID. If this is nil, then we execute only stateless tasks.
  ActorID actor_id_ ABSL_GUARDED_BY(mutex_);

  /// Set of currently-running tasks. For single-threaded, non-async actors this will
  /// contain at most one task ID.
  ///
  /// We have to track this separately because we cannot access the thread-local worker
  /// contexts from GetCoreWorkerStats().
  absl::flat_hash_map<TaskID, TaskSpecification> running_tasks_ ABSL_GUARDED_BY(mutex_);

  /// Key value pairs to be displayed on Web UI.
  std::unordered_map<std::string, std::string> webui_display_ ABSL_GUARDED_BY(mutex_);

  /// Actor title that consists of class name, args, kwargs for actor construction.
  std::string actor_title_ ABSL_GUARDED_BY(mutex_);

  /// Actor repr name if overrides by the user, empty string if not.
  std::string actor_repr_name_ ABSL_GUARDED_BY(mutex_);

  /// Number of tasks that have been pushed to the actor but not executed.
  std::atomic<int64_t> task_queue_length_;

  /// Number of executed tasks.
  std::atomic<int64_t> num_executed_tasks_;

  /// A map from resource name to the resource IDs that are currently reserved
  /// for this worker. Each pair consists of the resource ID and the fraction
  /// of that resource allocated for this worker. This is set on task assignment.
  ResourceMappingType resource_ids_ ABSL_GUARDED_BY(mutex_);

  /// Used to notify the task receiver when the arguments of a queued
  /// actor task are ready.
  std::unique_ptr<DependencyWaiterImpl> task_argument_waiter_;

  // Interface that receives tasks from direct actor calls.
  std::unique_ptr<TaskReceiver> task_receiver_;

  /// Event loop where tasks are processed.
  /// task_execution_service_ should be destructed first to avoid
  /// issues like https://github.com/ray-project/ray/issues/18857
  instrumented_io_context &task_execution_service_;

  // Queue of tasks to resubmit when the specified time passes.
  std::priority_queue<TaskToRetry, std::deque<TaskToRetry>, TaskToRetryDescComparator>
      to_resubmit_ ABSL_GUARDED_BY(mutex_);

  /// Map of named actor registry. It doesn't need to hold a lock because
  /// local mode is single-threaded.
  absl::flat_hash_map<std::string, ActorID> local_mode_named_actor_registry_;

  // Guard for `async_plasma_callbacks_` map.
  mutable absl::Mutex plasma_mutex_;

  // Callbacks for when when a plasma object becomes ready.
  absl::flat_hash_map<ObjectID, std::vector<std::function<void(void)>>>
      async_plasma_callbacks_ ABSL_GUARDED_BY(plasma_mutex_);

  /// The detail reason why the core worker has exited.
  /// If this value is set, it means the exit process has begun.
  std::optional<std::string> exiting_detail_ ABSL_GUARDED_BY(mutex_);

  /// TODO(kevin85421): the shutdown logic contained in `Disconnect`, `Exit`, and
  /// `Shutdown` should be unified to avoid mistakes due to complex dependent semantics.
  /// See https://github.com/ray-project/ray/issues/51642.

  /// Used to ensure that the `CoreWorker::Exit` method is called at most once.
  std::atomic<bool> is_exited_ = false;
  /// Used to ensure that the `CoreWorker::Shutdown` method is called at most once.
  std::atomic<bool> is_shutdown_ = false;

  int64_t max_direct_call_object_size_;

  friend class CoreWorkerTest;

  TaskCounter task_counter_;

  /// Used to guarantee that submitting actor task is thread safe.
  /// NOTE(MissiontoMars,scv119): In particular, without this mutex,
  /// the checking and increasing of backpressure pending calls counter
  /// is not atomic, which may lead to under counting or over counting.
  absl::Mutex actor_task_mutex_;

  /// A shared pointer between various components that emitting task state events.
  /// e.g. CoreWorker, TaskManager.
  std::unique_ptr<worker::TaskEventBuffer> task_event_buffer_ = nullptr;

  /// Worker's PID
  uint32_t pid_;

  // Guards generator_ids_pending_deletion_.
  absl::Mutex generator_ids_pending_deletion_mutex_;

  // A set of generator IDs that have gone out of scope but couldn't be deleted from
  // the task manager yet (e.g., due to lineage references). We will periodically
  // attempt to delete them in the background until it succeeds.
  // This field is accessed on the destruction path of an ObjectRefGenerator as well as
  // by a background thread attempting later deletion, so it must be guarded by a lock.
  absl::flat_hash_set<ObjectID> generator_ids_pending_deletion_
      ABSL_GUARDED_BY(generator_ids_pending_deletion_mutex_);

  /// TODO(hjiang):
  /// 1. Cached job runtime env info, it's not implemented at first place since
  /// `OverrideRuntimeEnv` mutates parent job runtime env info.
  /// 2. Cleanup cache on job change.
  ///
  /// Maps serialized runtime env info to **immutable** deserialized protobuf.
  mutable utils::container::ThreadSafeSharedLruCache<std::string, rpc::RuntimeEnvInfo>
      runtime_env_json_serialization_cache_;
};

// Lease request rate-limiter based on cluster node size.
// It returns max(num_nodes_in_cluster, min_concurrent_lease_limit)
class ClusterSizeBasedLeaseRequestRateLimiter : public LeaseRequestRateLimiter {
 public:
  explicit ClusterSizeBasedLeaseRequestRateLimiter(size_t min_concurrent_lease_limit);
  size_t GetMaxPendingLeaseRequestsPerSchedulingCategory() override;
  void OnNodeChanges(const rpc::GcsNodeInfo &data);

 private:
  const size_t min_concurrent_lease_cap_;
  std::atomic<size_t> num_alive_nodes_;
};
}  // namespace ray::core<|MERGE_RESOLUTION|>--- conflicted
+++ resolved
@@ -1374,32 +1374,6 @@
   FRIEND_TEST(TestOverrideRuntimeEnv, TestCondaInherit);
   FRIEND_TEST(TestOverrideRuntimeEnv, TestCondaOverride);
 
-<<<<<<< HEAD
-  Status RegisterWorkerToRayletWithPort(raylet::RayletConnection &conn,
-                                        const WorkerID &worker_id,
-                                        rpc::WorkerType worker_type,
-                                        const JobID &job_id,
-                                        int runtime_env_hash,
-                                        const Language &language,
-                                        const std::string &ip_address,
-                                        const std::string &serialized_job_config,
-                                        const StartupToken &startup_token,
-                                        int port);
-=======
-  /// Register core worker to worker pool.
-  Status RegisterWorkerToRaylet(raylet::RayletConnection &conn,
-                                const WorkerID &worker_id,
-                                rpc::WorkerType worker_type,
-                                const JobID &job_id,
-                                int runtime_env_hash,
-                                const Language &language,
-                                const std::string &ip_address,
-                                const std::string &serialized_job_config,
-                                const StartupToken &startup_token,
-                                NodeID *raylet_id,
-                                int *port);
->>>>>>> 6d305674
-
   std::shared_ptr<rpc::RuntimeEnvInfo> OverrideTaskOrActorRuntimeEnvInfo(
       const std::string &serialized_runtime_env_info) const;
 
