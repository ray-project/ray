--- conflicted
+++ resolved
@@ -477,16 +477,9 @@
   // Interface to submit tasks directly to other actors.
   std::unique_ptr<CoreWorkerDirectActorTaskSubmitter> direct_actor_submitter_;
 
-<<<<<<< HEAD
-  /* Fields related to task execution. */
-=======
-  /// Map from actor ID to a handle to that actor.
-  absl::flat_hash_map<ActorID, std::unique_ptr<ActorHandle>> actor_handles_;
-
   ///
   /// Fields related to task execution.
   ///
->>>>>>> 9820c10a
 
   /// Our actor ID. If this is nil, then we execute only stateless tasks.
   ActorID actor_id_;
