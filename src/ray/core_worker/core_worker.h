--- conflicted
+++ resolved
@@ -288,7 +288,6 @@
   /// \return Status::Invalid if we don't have the specified handle.
   Status SerializeActorHandle(const ActorID &actor_id, std::string *output) const;
 
-<<<<<<< HEAD
   Status ActorLanguage(const ActorID &actor_id, Language *language) const;
 
   Status ActorCreationTaskFunctionDescriptor(
@@ -296,12 +295,9 @@
 
   Status IsDirectCallActor(const ActorID &actor_id, bool *is_direct) const;
 
-  /* Public methods related to task execution. Should not be used by driver processes. */
-=======
   ///
   /// Public methods related to task execution. Should not be used by driver processes.
   ///
->>>>>>> 01aee8d9
 
   const ActorID &GetActorId() const { return actor_id_; }
 
