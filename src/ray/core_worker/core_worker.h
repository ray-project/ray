--- conflicted
+++ resolved
@@ -103,6 +103,8 @@
   std::function<void()> gc_collect;
   /// Language worker callback to get the current call stack.
   std::function<void(std::string *)> get_lang_stack;
+  // Function that tries to interrupt the currently running Python thread.
+  std::function<bool()> kill_main;
   /// Whether to enable object ref counting.
   bool ref_counting_enabled;
   /// Is local mode being used.
@@ -255,41 +257,9 @@
  public:
   /// Construct a CoreWorker instance.
   ///
-<<<<<<< HEAD
-  /// \param[in] worker_type Type of this worker.
-  /// \param[in] language Language of this worker.
-  /// \param[in] store_socket Object store socket to connect to.
-  /// \param[in] raylet_socket Raylet socket to connect to.
-  /// \param[in] job_id Job ID of this worker.
-  /// \param[in] gcs_options Options for the GCS client.
-  /// \param[in] log_dir Directory to write logs to. If this is empty, logs
-  ///            won't be written to a file.
-  /// \param[in] node_ip_address IP address of the node.
-  /// \param[in] node_manager_port Port of the local raylet.
-  /// \param[in] task_execution_callback Language worker callback to execute tasks.
-  /// \param[in] check_signals Language worker function to check for signals and handle
-  ///            them. If the function returns anything but StatusOK, any long-running
-  ///            operations in the core worker will short circuit and return that status.
-  /// \param[in] ref_counting_enabled Whether to enable object ref counting.
-  ///
-  /// NOTE(zhijunfu): the constructor would throw if a failure happens.
-  CoreWorker(const WorkerType worker_type, const Language language,
-             const std::string &store_socket, const std::string &raylet_socket,
-             const JobID &job_id, const gcs::GcsClientOptions &gcs_options,
-             const std::string &log_dir, const std::string &node_ip_address,
-             int node_manager_port, const TaskExecutionCallback &task_execution_callback,
-             std::function<Status()> check_signals = nullptr,
-             std::function<void()> gc_collect = nullptr,
-             std::function<void(std::string *)> get_lang_stack = nullptr,
-             bool ref_counting_enabled = false,
-             std::function<bool()> kill_main = nullptr);
-
-  virtual ~CoreWorker();
-=======
   /// \param[in] options The various initialization options.
   /// \param[in] worker_id ID of this worker.
   CoreWorker(const CoreWorkerOptions &options, const WorkerID &worker_id);
->>>>>>> 305eb74a
 
   CoreWorker(CoreWorker const &) = delete;
   void operator=(CoreWorker const &other) = delete;
@@ -908,37 +878,10 @@
     }
   }
 
-<<<<<<< HEAD
   /// Try to kill a task multiple times.
   void TryForceKillTask() EXCLUSIVE_LOCKS_REQUIRED(mutex_);
 
-  /// Type of this worker (i.e., DRIVER or WORKER).
-  const WorkerType worker_type_;
-
-  /// Application language of this worker (i.e., PYTHON or JAVA).
-  const Language language_;
-
-  /// Directory where log files are written.
-  const std::string log_dir_;
-
-  /// Whether local reference counting is enabled.
-  const bool ref_counting_enabled_;
-
-  /// Application-language callback to check for signals that have been received
-  /// since calling into C++. This will be called periodically (at least every
-  /// 1s) during long-running operations.
-  std::function<Status()> check_signals_;
-
-  // Function that tries to interrupt the currently running Python thread.
-  std::function<bool()> kill_main_thread_ EXCLUSIVE_LOCKS_REQUIRED(mutex_);
-
-  /// Application-language callback to trigger garbage collection in the language
-  /// runtime. This is required to free distributed references that may otherwise
-  /// be held up in garbage objects.
-  std::function<void()> gc_collect_;
-=======
   const CoreWorkerOptions options_;
->>>>>>> 305eb74a
 
   /// Callback to get the current language (e.g., Python) call site.
   std::function<void(std::string *)> get_call_site_;
