// Copyright 2017 The Ray Authors.
//
// Licensed under the Apache License, Version 2.0 (the "License");
// you may not use this file except in compliance with the License.
// You may obtain a copy of the License at
//
//  http://www.apache.org/licenses/LICENSE-2.0
//
// Unless required by applicable law or agreed to in writing, software
// distributed under the License is distributed on an "AS IS" BASIS,
// WITHOUT WARRANTIES OR CONDITIONS OF ANY KIND, either express or implied.
// See the License for the specific language governing permissions and
// limitations under the License.

#pragma once

#include "absl/base/optimization.h"
#include "absl/container/flat_hash_map.h"
#include "ray/common/asio/periodical_runner.h"
#include "ray/common/buffer.h"
#include "ray/common/placement_group.h"
#include "ray/core_worker/actor_handle.h"
#include "ray/core_worker/actor_manager.h"
#include "ray/core_worker/common.h"
#include "ray/core_worker/context.h"
#include "ray/core_worker/core_worker_options.h"
#include "ray/core_worker/core_worker_process.h"
#include "ray/core_worker/future_resolver.h"
#include "ray/core_worker/gcs_server_address_updater.h"
#include "ray/core_worker/lease_policy.h"
#include "ray/core_worker/object_recovery_manager.h"
#include "ray/core_worker/profiling.h"
#include "ray/core_worker/reference_count.h"
#include "ray/core_worker/store_provider/memory_store/memory_store.h"
#include "ray/core_worker/store_provider/plasma_store_provider.h"
#include "ray/core_worker/transport/direct_actor_transport.h"
#include "ray/core_worker/transport/direct_task_transport.h"
#include "ray/gcs/gcs_client/gcs_client.h"
#include "ray/pubsub/publisher.h"
#include "ray/pubsub/subscriber.h"
#include "ray/raylet_client/raylet_client.h"
#include "ray/rpc/node_manager/node_manager_client.h"
#include "ray/rpc/worker/core_worker_client.h"
#include "ray/rpc/worker/core_worker_server.h"
#include "ray/util/process.h"
#include "src/ray/protobuf/pubsub.pb.h"

/// The set of gRPC handlers and their associated level of concurrency. If you want to
/// add a new call to the worker gRPC server, do the following:
/// 1) Add the rpc to the CoreWorkerService in core_worker.proto, e.g., "ExampleCall"
/// 2) Add a new macro to RAY_CORE_WORKER_DECLARE_RPC_HANDLERS
///    in core_worker_server.h,
//     e.g. "DECLARE_VOID_RPC_SERVICE_HANDLER_METHOD(ExampleCall)"
/// 3) Add a new macro to RAY_CORE_WORKER_RPC_HANDLERS in core_worker_server.h, e.g.
///    "RPC_SERVICE_HANDLER(CoreWorkerService, ExampleCall, 1)"
/// 4) Add a method to the CoreWorker class below: "CoreWorker::HandleExampleCall"

namespace ray {
namespace core {

/// The root class that contains all the core and language-independent functionalities
/// of the worker. This class is supposed to be used to implement app-language (Java,
/// Python, etc) workers.
class CoreWorker : public rpc::CoreWorkerServiceHandler {
 public:
  /// Construct a CoreWorker instance.
  ///
  /// \param[in] options The various initialization options.
  /// \param[in] worker_id ID of this worker.
  CoreWorker(const CoreWorkerOptions &options, const WorkerID &worker_id);

  CoreWorker(CoreWorker const &) = delete;

  /// Core worker's deallocation lifecycle
  ///
  /// Shutdown API must be called before deallocating a core worker.
  /// Otherwise, it can have various destruction order related memory corruption.
  ///
  /// If the core worker is initiated at a driver, the driver is responsible for calling
  /// the shutdown API before terminating. If the core worker is initated at a worker,
  /// shutdown must be called before terminating the task execution loop.
  ~CoreWorker();

  void operator=(CoreWorker const &other) = delete;

  ///
  /// Public methods used by `CoreWorkerProcess` and `CoreWorker` itself.
  ///

  /// Connect to the raylet and notify that the core worker is ready.
  /// If the options.connect_on_start is false, it doesn't need to be explicitly
  /// called.
  void ConnectToRaylet();

  /// Gracefully disconnect the worker from Raylet.
  /// If this function is called during shutdown, Raylet will treat it as an intentional
  /// disconnect.
  ///
  /// \return Void.
  void Disconnect(rpc::WorkerExitType exit_type = rpc::WorkerExitType::INTENDED_EXIT,
                  const std::shared_ptr<LocalMemoryBuffer>
                      &creation_task_exception_pb_bytes = nullptr);

  /// Shut down the worker completely.
  ///
  /// This must be called before deallocating a worker / driver's core worker for memory
  /// safety.
  ///
  /// \return void.
  void Shutdown();

  /// Start receiving and executing tasks.
  /// \return void.
  void RunTaskExecutionLoop();

  const WorkerID &GetWorkerID() const;

  WorkerType GetWorkerType() const { return options_.worker_type; }

  Language GetLanguage() const { return options_.language; }

  WorkerContext &GetWorkerContext() { return worker_context_; }

  const TaskID &GetCurrentTaskId() const { return worker_context_.GetCurrentTaskID(); }

  const JobID &GetCurrentJobId() const { return worker_context_.GetCurrentJobID(); }

  NodeID GetCurrentNodeId() const { return NodeID::FromBinary(rpc_address_.raylet_id()); }

  const PlacementGroupID &GetCurrentPlacementGroupId() const {
    return worker_context_.GetCurrentPlacementGroupId();
  }

  bool ShouldCaptureChildTasksInPlacementGroup() const {
    return worker_context_.ShouldCaptureChildTasksInPlacementGroup();
  }

  bool GetCurrentTaskRetryExceptions() const {
    if (!options_.is_local_mode) {
      return worker_context_.GetCurrentTask()->GetMessage().retry_exceptions();
    } else {
      return false;
    }
  }

  void SetWebuiDisplay(const std::string &key, const std::string &message);

  void SetActorTitle(const std::string &title);

  void SetCallerCreationTimestamp();

  /// Increase the reference count for this object ID.
  /// Increase the local reference count for this object ID. Should be called
  /// by the language frontend when a new reference is created.
  ///
  /// \param[in] object_id The object ID to increase the reference count for.
  void AddLocalReference(const ObjectID &object_id) {
    AddLocalReference(object_id, CurrentCallSite());
  }

  /// Decrease the reference count for this object ID. Should be called
  /// by the language frontend when a reference is destroyed.
  ///
  /// \param[in] object_id The object ID to decrease the reference count for.
  void RemoveLocalReference(const ObjectID &object_id) {
    std::vector<ObjectID> deleted;
    reference_counter_->RemoveLocalReference(object_id, &deleted);
    // TOOD(ilr): better way of keeping an object from being deleted
    if (!options_.is_local_mode) {
      memory_store_->Delete(deleted);
    }
  }

  /// Returns a map of all ObjectIDs currently in scope with a pair of their
  /// (local, submitted_task) reference counts. For debugging purposes.
  std::unordered_map<ObjectID, std::pair<size_t, size_t>> GetAllReferenceCounts() const;

  /// Get the RPC address of this worker.
  ///
  /// \param[out] The RPC address of this worker.
  const rpc::Address &GetRpcAddress() const;

  /// Get the RPC address of the worker that owns the given object.
  ///
  /// \param[in] object_id The object ID. The object must either be owned by
  /// us, or the caller previously added the ownership information (via
  /// RegisterOwnershipInfoAndResolveFuture).
  /// \param[out] The RPC address of the worker that owns this object.
  rpc::Address GetOwnerAddress(const ObjectID &object_id) const;

  /// Get the RPC address of the worker that owns the given object.
  ///
  /// \param[in] object_id The object ID. The object must either be owned by
  /// us, or the caller previously added the ownership information (via
  /// RegisterOwnershipInfoAndResolveFuture).
  /// \param[out] The RPC address of the worker that owns this object.
  std::vector<rpc::ObjectReference> GetObjectRefs(
      const std::vector<ObjectID> &object_ids) const;

  /// Get the owner information of an object. This should be
  /// called when serializing an object ID, and the returned information should
  /// be stored with the serialized object ID.
  ///
  /// This can only be called on object IDs that we created via task
  /// submission, ray.put, or object IDs that we deserialized. It cannot be
  /// called on object IDs that were created randomly, e.g.,
  /// ObjectID::FromRandom.
  ///
  /// Postcondition: Get(object_id) is valid.
  ///
  /// \param[in] object_id The object ID to serialize.
  /// appended to the serialized object ID.
  /// \param[out] owner_address The address of the object's owner. This should
  /// be appended to the serialized object ID.
  /// \param[out] serialized_object_status The serialized object status protobuf.
  void GetOwnershipInfo(const ObjectID &object_id,
                        rpc::Address *owner_address,
                        std::string *serialized_object_status);

  /// Add a reference to an ObjectID that was deserialized by the language
  /// frontend. This will also start the process to resolve the future.
  /// Specifically, we will periodically contact the owner, until we learn that
  /// the object has been created or the owner is no longer reachable. This
  /// will then unblock any Gets or submissions of tasks dependent on the
  /// object.
  ///
  /// \param[in] object_id The object ID to deserialize.
  /// \param[in] outer_object_id The object ID that contained object_id, if
  /// any. This may be nil if the object ID was inlined directly in a task spec
  /// or if it was passed out-of-band by the application (deserialized from a
  /// byte string).
  /// \param[in] owner_address The address of the object's owner.
  /// \param[in] serialized_object_status The serialized object status protobuf.
  void RegisterOwnershipInfoAndResolveFuture(const ObjectID &object_id,
                                             const ObjectID &outer_object_id,
                                             const rpc::Address &owner_address,
                                             const std::string &serialized_object_status);

  ///
  /// Public methods related to storing and retrieving objects.
  ///

  /// Put an object into object store.
  ///
  /// \param[in] object The ray object.
  /// \param[in] contained_object_ids The IDs serialized in this object.
  /// \param[out] object_id Generated ID of the object.
  /// \return Status.
  Status Put(const RayObject &object,
             const std::vector<ObjectID> &contained_object_ids,
             ObjectID *object_id);

  /// Put an object with specified ID into object store.
  ///
  /// \param[in] object The ray object.
  /// \param[in] contained_object_ids The IDs serialized in this object.
  /// \param[in] object_id Object ID specified by the user.
  /// \param[in] pin_object Whether or not to tell the raylet to pin this object.
  /// \return Status.
  Status Put(const RayObject &object,
             const std::vector<ObjectID> &contained_object_ids,
             const ObjectID &object_id,
             bool pin_object = false);

  /// Create and return a buffer in the object store that can be directly written
  /// into. After writing to the buffer, the caller must call `SealOwned()` to
  /// finalize the object. The `CreateOwnedAndIncrementLocalRef()` and
  /// `SealOwned()` combination is an alternative interface to `Put()` that
  /// allows frontends to avoid an extra copy when possible.
  ///
  /// Note that this call also initializes the local reference count for the
  /// object to 1 so that the ref is considered in scope. The caller must
  /// ensure that they decrement the ref count once the returned ObjectRef has
  /// gone out of scope.
  ///
  /// \param[in] metadata Metadata of the object to be written.
  /// \param[in] data_size Size of the object to be written.
  /// \param[in] contained_object_ids The IDs serialized in this object.
  /// \param[out] object_id Object ID generated for the put.
  /// \param[out] data Buffer for the user to write the object into.
  /// \param[in] created_by_worker create by worker or not.
  /// \param[in] owner_address The address of object's owner. If not provided,
  /// defaults to this worker.
  /// \param[in] inline_small_object Whether to inline create this object if it's
  /// small.
  /// \return Status.
  Status CreateOwnedAndIncrementLocalRef(
      const std::shared_ptr<Buffer> &metadata,
      const size_t data_size,
      const std::vector<ObjectID> &contained_object_ids,
      ObjectID *object_id,
      std::shared_ptr<Buffer> *data,
      bool created_by_worker,
      const std::unique_ptr<rpc::Address> &owner_address = nullptr,
      bool inline_small_object = true);

  /// Create and return a buffer in the object store that can be directly written
  /// into, for an object ID that already exists. After writing to the buffer, the
  /// caller must call `SealExisting()` to finalize the object. The `CreateExisting()`
  /// and `SealExisting()` combination is an alternative interface to `Put()` that
  /// allows frontends to avoid an extra copy when possible.
  ///
  /// \param[in] metadata Metadata of the object to be written.
  /// \param[in] data_size Size of the object to be written.
  /// \param[in] object_id Object ID specified by the user.
  /// \param[in] owner_address The address of the object's owner.
  /// \param[out] data Buffer for the user to write the object into.
  /// \return Status.
  Status CreateExisting(const std::shared_ptr<Buffer> &metadata,
                        const size_t data_size,
                        const ObjectID &object_id,
                        const rpc::Address &owner_address,
                        std::shared_ptr<Buffer> *data,
                        bool created_by_worker);

  /// Finalize placing an object into the object store. This should be called after
  /// a corresponding `CreateOwned()` call and then writing into the returned buffer.
  ///
  /// If the object seal fails, then the initial local reference that was added
  /// in CreateOwnedAndIncrementLocalRef will be deleted and the object will be
  /// released by the ref counter.
  ///
  /// \param[in] object_id Object ID corresponding to the object.
  /// \param[in] pin_object Whether or not to pin the object at the local raylet.
  /// \param[in] The address of object's owner. If not provided,
  /// defaults to this worker.
  /// \return Status.
  Status SealOwned(const ObjectID &object_id,
                   bool pin_object,
                   const std::unique_ptr<rpc::Address> &owner_address = nullptr);

  /// Finalize placing an object into the object store. This should be called after
  /// a corresponding `CreateExisting()` call and then writing into the returned buffer.
  ///
  /// \param[in] object_id Object ID corresponding to the object.
  /// \param[in] pin_object Whether or not to pin the object at the local raylet.
  /// \param[in] owner_address Address of the owner of the object who will be contacted by
  /// the raylet if the object is pinned. If not provided, defaults to this worker.
  /// \return Status.
  Status SealExisting(const ObjectID &object_id,
                      bool pin_object,
                      const std::unique_ptr<rpc::Address> &owner_address = nullptr);

  /// Get a list of objects from the object store. Objects that failed to be retrieved
  /// will be returned as nullptrs.
  ///
  /// \param[in] ids IDs of the objects to get.
  /// \param[in] timeout_ms Timeout in milliseconds, wait infinitely if it's negative.
  /// \param[out] results Result list of objects data.
  /// \return Status.
  Status Get(const std::vector<ObjectID> &ids,
             const int64_t timeout_ms,
             std::vector<std::shared_ptr<RayObject>> *results);

  /// Get objects directly from the local plasma store, without waiting for the
  /// objects to be fetched from another node. This should only be used
  /// internally, never by user code.
  /// NOTE: Caller of this method should guarantee that the object already exists in the
  /// plasma store, thus it doesn't need to fetch from other nodes.
  ///
  /// \param[in] ids The IDs of the objects to get.
  /// \param[out] results The results will be stored here. A nullptr will be
  /// added for objects that were not in the local store.
  /// \return Status OK if all objects were found. Returns ObjectNotFound error
  /// if at least one object was not in the local store.
  Status GetIfLocal(const std::vector<ObjectID> &ids,
                    std::vector<std::shared_ptr<RayObject>> *results);

  /// Return whether or not the object store contains the given object.
  ///
  /// \param[in] object_id ID of the objects to check for.
  /// \param[out] has_object Whether or not the object is present.
  /// \param[out] is_in_plasma Whether or not the object is in Plasma.
  /// \return Status.
  Status Contains(const ObjectID &object_id,
                  bool *has_object,
                  bool *is_in_plasma = nullptr);

  /// Wait for a list of objects to appear in the object store.
  /// Duplicate object ids are supported, and `num_objects` includes duplicate ids in this
  /// case.
  /// TODO(zhijunfu): it is probably more clear in semantics to just fail when there
  /// are duplicates, and require it to be handled at application level.
  ///
  /// \param[in] IDs of the objects to wait for.
  /// \param[in] num_objects Number of objects that should appear.
  /// \param[in] timeout_ms Timeout in milliseconds, wait infinitely if it's negative.
  /// \param[out] results A bitset that indicates each object has appeared or not.
  /// \return Status.
  Status Wait(const std::vector<ObjectID> &object_ids,
              const int num_objects,
              const int64_t timeout_ms,
              std::vector<bool> *results,
              bool fetch_local);

  /// Delete a list of objects from the plasma object store.
  ///
  /// \param[in] object_ids IDs of the objects to delete.
  /// \param[in] local_only Whether only delete the objects in local node, or all nodes in
  /// the cluster.
  /// \return Status.
  Status Delete(const std::vector<ObjectID> &object_ids, bool local_only);

  /// Get the locations of a list objects. Locations that failed to be retrieved
  /// will be returned as nullptrs.
  ///
  /// \param[in] object_ids IDs of the objects to get.
  /// \param[in] timeout_ms Timeout in milliseconds, wait infinitely if it's negative.
  /// \param[out] results Result list of object locations.
  /// \return Status.
  Status GetLocationFromOwner(const std::vector<ObjectID> &object_ids,
                              int64_t timeout_ms,
                              std::vector<std::shared_ptr<ObjectLocation>> *results);

  /// Trigger garbage collection on each worker in the cluster.
  void TriggerGlobalGC();

  /// Get a string describing object store memory usage for debugging purposes.
  ///
  /// \return std::string The string describing memory usage.
  std::string MemoryUsageString();

  ///
  /// Public methods related to task submission.
  ///

  /// Get the caller ID used to submit tasks from this worker to an actor.
  ///
  /// \return The caller ID. For non-actor tasks, this is the current task ID.
  /// For actors, this is the current actor ID. To make sure that all caller
  /// IDs have the same type, we embed the actor ID in a TaskID with the rest
  /// of the bytes zeroed out.
  TaskID GetCallerId() const LOCKS_EXCLUDED(mutex_);

  /// Push an error to the relevant driver.
  ///
  /// \param[in] The ID of the job_id that the error is for.
  /// \param[in] The type of the error.
  /// \param[in] The error message.
  /// \param[in] The timestamp of the error.
  /// \return Status.
  Status PushError(const JobID &job_id,
                   const std::string &type,
                   const std::string &error_message,
                   double timestamp);

  /// Submit a normal task.
  ///
  /// \param[in] function The remote function to execute.
  /// \param[in] args Arguments of this task.
  /// \param[in] task_options Options for this task.
  /// \param[in] max_retires max number of retry when the task fails.
  /// \param[in] scheduling_strategy Strategy about how to schedule the task.
  /// \param[in] debugger_breakpoint breakpoint to drop into for the debugger after this
  /// task starts executing, or "" if we do not want to drop into the debugger.
  /// should capture parent's placement group implicilty.
  /// \return ObjectRefs returned by this task.
  std::vector<rpc::ObjectReference> SubmitTask(
      const RayFunction &function,
      const std::vector<std::unique_ptr<TaskArg>> &args,
      const TaskOptions &task_options,
      int max_retries,
      bool retry_exceptions,
      const rpc::SchedulingStrategy &scheduling_strategy,
      const std::string &debugger_breakpoint);

  /// Create an actor.
  ///
  /// \param[in] caller_id ID of the task submitter.
  /// \param[in] function The remote function that generates the actor object.
  /// \param[in] args Arguments of this task.
  /// \param[in] actor_creation_options Options for this actor creation task.
  /// \param[in] extension_data Extension data of the actor handle,
  /// see `ActorHandle` in `core_worker.proto`.
  /// \param[out] actor_id ID of the created actor. This can be used to submit
  /// tasks on the actor.
  /// \return Status error if actor creation fails, likely due to raylet failure.
  Status CreateActor(const RayFunction &function,
                     const std::vector<std::unique_ptr<TaskArg>> &args,
                     const ActorCreationOptions &actor_creation_options,
                     const std::string &extension_data,
                     ActorID *actor_id);

  /// Create a placement group.
  ///
  /// \param[in] function The remote function that generates the placement group object.
  /// \param[in] placement_group_creation_options Options for this placement group
  /// creation task.
  /// \param[out] placement_group_id ID of the created placement group.
  /// This can be used to shedule actor in node
  /// \return Status error if placement group
  /// creation fails, likely due to raylet failure.
  Status CreatePlacementGroup(
      const PlacementGroupCreationOptions &placement_group_creation_options,
      PlacementGroupID *placement_group_id);

  /// Remove a placement group. Note that this operation is synchronous.
  ///
  /// \param[in] placement_group_id The id of a placement group to remove.
  /// \return Status OK if succeed. TimedOut if request to GCS server times out.
  /// NotFound if placement group is already removed or doesn't exist.
  Status RemovePlacementGroup(const PlacementGroupID &placement_group_id);

  /// Wait for a placement group until ready asynchronously.
  /// Returns once the placement group is created or the timeout expires.
  ///
  /// \param placement_group The id of a placement group to wait for.
  /// \param timeout_seconds Timeout in seconds.
  /// \return Status OK if the placement group is created. TimedOut if request to GCS
  /// server times out. NotFound if placement group is already removed or doesn't exist.
  Status WaitPlacementGroupReady(const PlacementGroupID &placement_group_id,
                                 int timeout_seconds);

  /// Submit an actor task.
  ///
  /// \param[in] caller_id ID of the task submitter.
  /// \param[in] actor_handle Handle to the actor.
  /// \param[in] function The remote function to execute.
  /// \param[in] args Arguments of this task.
  /// \param[in] task_options Options for this task.
  /// \return ObjectRefs returned by this task.
  std::optional<std::vector<rpc::ObjectReference>> SubmitActorTask(
      const ActorID &actor_id,
      const RayFunction &function,
      const std::vector<std::unique_ptr<TaskArg>> &args,
      const TaskOptions &task_options);

  /// Tell an actor to exit immediately, without completing outstanding work.
  ///
  /// \param[in] actor_id ID of the actor to kill.
  /// \param[in] force_kill Whether to force kill an actor by killing the worker.
  /// \param[in] no_restart If set to true, the killed actor will not be
  /// restarted anymore.
  /// \param[out] Status
  Status KillActor(const ActorID &actor_id, bool force_kill, bool no_restart);

  /// Stops the task associated with the given Object ID.
  ///
  /// \param[in] object_id of the task to kill (must be a Non-Actor task)
  /// \param[in] force_kill Whether to force kill a task by killing the worker.
  /// \param[in] recursive Whether to cancel tasks submitted by the task to cancel.
  /// \param[out] Status
  Status CancelTask(const ObjectID &object_id, bool force_kill, bool recursive);

  /// Decrease the reference count for this actor. Should be called by the
  /// language frontend when a reference to the ActorHandle destroyed.
  ///
  /// \param[in] actor_id The actor ID to decrease the reference count for.
  void RemoveActorHandleReference(const ActorID &actor_id);

  /// Add an actor handle from a serialized string.
  ///
  /// This should be called when an actor handle is given to us by another task
  /// or actor. This may be called even if we already have a handle to the same
  /// actor.
  ///
  /// \param[in] serialized The serialized actor handle.
  /// \param[in] outer_object_id The object ID that contained the serialized
  /// actor handle, if any.
  /// \return The ActorID of the deserialized handle.
  ActorID DeserializeAndRegisterActorHandle(const std::string &serialized,
                                            const ObjectID &outer_object_id);

  /// Serialize an actor handle.
  ///
  /// This should be called when passing an actor handle to another task or
  /// actor.
  ///
  /// \param[in] actor_id The ID of the actor handle to serialize.
  /// \param[out] The serialized handle.
  /// \param[out] The ID used to track references to the actor handle. If the
  /// serialized actor handle in the language frontend is stored inside an
  /// object, then this must be recorded in the worker's ReferenceCounter.
  /// \return Status::Invalid if we don't have the specified handle.
  Status SerializeActorHandle(const ActorID &actor_id,
                              std::string *output,
                              ObjectID *actor_handle_id) const;

  ///
  /// Public methods related to task execution. Should not be used by driver processes.
  ///

  const ActorID &GetActorId() const { return actor_id_; }

  // Get the resource IDs available to this worker (as assigned by the raylet).
  const ResourceMappingType GetResourceIDs() const;

  /// Create a profile event with a reference to the core worker's profiler.
  std::unique_ptr<worker::ProfileEvent> CreateProfileEvent(const std::string &event_type);

  int64_t GetNumTasksSubmitted() const {
    return direct_task_submitter_->GetNumTasksSubmitted();
  }

  int64_t GetNumLeasesRequested() const {
    return direct_task_submitter_->GetNumLeasesRequested();
  }

 public:
  /// Allocate the return object for an executing task. The caller should write into the
  /// data buffer of the allocated buffer, then call SealReturnObject() to seal it.
  /// To avoid deadlock, the caller should allocate and seal a single object at a time.
  ///
  /// \param[in] object_id Object ID of the return value.
  /// \param[in] data_size Size of the return value.
  /// \param[in] metadata Metadata buffer of the return value.
  /// \param[in] contained_object_id ID serialized within each return object.
  /// \param[in][out] task_output_inlined_bytes Store the total size of all inlined
  /// objects of a task. It is used to decide if the current object should be inlined. If
  /// the current object is inlined, the task_output_inlined_bytes will be updated.
  /// \param[out] return_object RayObject containing buffers to write results into.
  /// \return Status.
  Status AllocateReturnObject(const ObjectID &object_id,
                              const size_t &data_size,
                              const std::shared_ptr<Buffer> &metadata,
                              const std::vector<ObjectID> &contained_object_id,
                              int64_t *task_output_inlined_bytes,
                              std::shared_ptr<RayObject> *return_object);

  /// Seal a return object for an executing task. The caller should already have
  /// written into the data buffer.
  ///
  /// \param[in] return_id Object ID of the return value.
  /// \param[in] return_object RayObject containing the buffer written info.
  /// \return Status.
  Status SealReturnObject(const ObjectID &return_id,
                          std::shared_ptr<RayObject> return_object);

  /// Pin the local copy of the return object, if one exists.
  ///
  /// \param[in] return_id ObjectID of the return value.
  /// \param[out] return_object The object that was pinned.
  /// \return success if the object still existed and was pinned. Note that
  /// pinning is done asynchronously.
  bool PinExistingReturnObject(const ObjectID &return_id,
                               std::shared_ptr<RayObject> *return_object);

  /// Get a handle to an actor.
  ///
  /// NOTE: This function should be called ONLY WHEN we know actor handle exists.
  /// NOTE: The actor_handle obtained by this function should not be stored anywhere
  /// because this method returns the raw pointer to what a unique pointer points to.
  ///
  /// \param[in] actor_id The actor handle to get.
  /// \return Status::Invalid if we don't have this actor handle.
  std::shared_ptr<const ActorHandle> GetActorHandle(const ActorID &actor_id) const;

  /// Get a handle to a named actor.
  ///
  /// NOTE: The actor_handle obtained by this function should not be stored anywhere.
  ///
  /// \param[in] name The name of the actor whose handle to get.
  /// \param[in] ray_namespace The namespace of the requested actor.
  /// \param[out] actor_handle A handle to the requested actor.
  /// \return The shared_ptr to the actor handle if found, nullptr otherwise.
  /// The second pair contains the status of getting a named actor handle.
  std::pair<std::shared_ptr<const ActorHandle>, Status> GetNamedActorHandle(
      const std::string &name, const std::string &ray_namespace);

  /// Returns a list of the named actors currently in the system.
  ///
  /// Each actor is returned as a pair of <namespace, name>.
  /// This includes actors that are pending placement or being restarted.
  ///
  /// \param all_namespaces Whether or not to include actors from all namespaces.
  /// \return The list of <namespace, name> pairs and a status.
  std::pair<std::vector<std::pair<std::string, std::string>>, Status> ListNamedActors(
      bool all_namespaces);

  ///
  /// The following methods are handlers for the core worker's gRPC server, which follow
  /// a macro-generated call convention. These are executed on the io_service_ and
  /// post work to the appropriate event loop.
  ///

  /// Implements gRPC server handler.
  void HandlePushTask(const rpc::PushTaskRequest &request,
                      rpc::PushTaskReply *reply,
                      rpc::SendReplyCallback send_reply_callback) override;

  /// Implements gRPC server handler.
  void HandleDirectActorCallArgWaitComplete(
      const rpc::DirectActorCallArgWaitCompleteRequest &request,
      rpc::DirectActorCallArgWaitCompleteReply *reply,
      rpc::SendReplyCallback send_reply_callback) override;

  /// Implements gRPC server handler.
  void HandleGetObjectStatus(const rpc::GetObjectStatusRequest &request,
                             rpc::GetObjectStatusReply *reply,
                             rpc::SendReplyCallback send_reply_callback) override;

  /// Implements gRPC server handler.
  void HandleWaitForActorOutOfScope(const rpc::WaitForActorOutOfScopeRequest &request,
                                    rpc::WaitForActorOutOfScopeReply *reply,
                                    rpc::SendReplyCallback send_reply_callback) override;

  // Implements gRPC server handler.
  void HandlePubsubLongPolling(const rpc::PubsubLongPollingRequest &request,
                               rpc::PubsubLongPollingReply *reply,
                               rpc::SendReplyCallback send_reply_callback) override;

  // Implements gRPC server handler.
  void HandlePubsubCommandBatch(const rpc::PubsubCommandBatchRequest &request,
                                rpc::PubsubCommandBatchReply *reply,
                                rpc::SendReplyCallback send_reply_callback) override;

  // Implements gRPC server handler.
  void HandleUpdateObjectLocationBatch(
      const rpc::UpdateObjectLocationBatchRequest &request,
      rpc::UpdateObjectLocationBatchReply *reply,
      rpc::SendReplyCallback send_reply_callback) override;

  /// Implements gRPC server handler.
  void HandleGetObjectLocationsOwner(const rpc::GetObjectLocationsOwnerRequest &request,
                                     rpc::GetObjectLocationsOwnerReply *reply,
                                     rpc::SendReplyCallback send_reply_callback) override;

  /// Implements gRPC server handler.
  void HandleKillActor(const rpc::KillActorRequest &request,
                       rpc::KillActorReply *reply,
                       rpc::SendReplyCallback send_reply_callback) override;

  /// Implements gRPC server handler.
  void HandleCancelTask(const rpc::CancelTaskRequest &request,
                        rpc::CancelTaskReply *reply,
                        rpc::SendReplyCallback send_reply_callback) override;

  /// Implements gRPC server handler.
  void HandleRemoteCancelTask(const rpc::RemoteCancelTaskRequest &request,
                              rpc::RemoteCancelTaskReply *reply,
                              rpc::SendReplyCallback send_reply_callback) override;

  /// Implements gRPC server handler.
  void HandlePlasmaObjectReady(const rpc::PlasmaObjectReadyRequest &request,
                               rpc::PlasmaObjectReadyReply *reply,
                               rpc::SendReplyCallback send_reply_callback) override;

  /// Get statistics from core worker.
  void HandleGetCoreWorkerStats(const rpc::GetCoreWorkerStatsRequest &request,
                                rpc::GetCoreWorkerStatsReply *reply,
                                rpc::SendReplyCallback send_reply_callback) override;

  /// Trigger local GC on this worker.
  void HandleLocalGC(const rpc::LocalGCRequest &request,
                     rpc::LocalGCReply *reply,
                     rpc::SendReplyCallback send_reply_callback) override;

  // Spill objects to external storage.
  void HandleSpillObjects(const rpc::SpillObjectsRequest &request,
                          rpc::SpillObjectsReply *reply,
                          rpc::SendReplyCallback send_reply_callback) override;

  // Add spilled URL to owned reference.
  void HandleAddSpilledUrl(const rpc::AddSpilledUrlRequest &request,
                           rpc::AddSpilledUrlReply *reply,
                           rpc::SendReplyCallback send_reply_callback) override;

  // Restore objects from external storage.
  void HandleRestoreSpilledObjects(const rpc::RestoreSpilledObjectsRequest &request,
                                   rpc::RestoreSpilledObjectsReply *reply,
                                   rpc::SendReplyCallback send_reply_callback) override;

  // Delete objects from external storage.
  void HandleDeleteSpilledObjects(const rpc::DeleteSpilledObjectsRequest &request,
                                  rpc::DeleteSpilledObjectsReply *reply,
                                  rpc::SendReplyCallback send_reply_callback) override;

  // Make the this worker exit.
  // This request fails if the core worker owns any object.
  void HandleExit(const rpc::ExitRequest &request,
                  rpc::ExitReply *reply,
                  rpc::SendReplyCallback send_reply_callback) override;

  // Set local worker as the owner of object.
  // Request by borrower's worker, execute by owner's worker.
  void HandleAssignObjectOwner(const rpc::AssignObjectOwnerRequest &request,
                               rpc::AssignObjectOwnerReply *reply,
                               rpc::SendReplyCallback send_reply_callback) override;

  ///
  /// Public methods related to async actor call. This should only be used when
  /// the actor is (1) direct actor and (2) using asyncio mode.
  ///

  /// Block current fiber until event is triggered.
  void YieldCurrentFiber(FiberEvent &event);

  /// The callback expected to be implemented by the client.
  using SetResultCallback =
      std::function<void(std::shared_ptr<RayObject>, ObjectID object_id, void *)>;

  /// Perform async get from the object store.
  ///
  /// \param[in] object_id The id to call get on.
  /// \param[in] success_callback The callback to use the result object.
  /// \param[in] python_future the void* object to be passed to SetResultCallback
  /// \return void
  void GetAsync(const ObjectID &object_id,
                SetResultCallback success_callback,
                void *python_future);

  // Get serialized job configuration.
  const rpc::JobConfig &GetJobConfig() const;

  /// Return true if the core worker is in the exit process.
  bool IsExiting() const;

  /// Retrieve the current statistics about tasks being received and executing.
  /// \return an unordered_map mapping function name to list of (num_received,
  /// num_executing, num_executed). It is a std map instead of absl due to its
  /// interface with language bindings.
  std::unordered_map<std::string, std::vector<uint64_t>> GetActorCallStats() const;

 private:
  static rpc::RuntimeEnv OverrideRuntimeEnv(
      const rpc::RuntimeEnv &child, const std::shared_ptr<rpc::RuntimeEnv> parent);

  /// The following tests will use `OverrideRuntimeEnv` function.
  FRIEND_TEST(TestOverrideRuntimeEnv, TestOverrideEnvVars);
  FRIEND_TEST(TestOverrideRuntimeEnv, TestPyModulesInherit);
  FRIEND_TEST(TestOverrideRuntimeEnv, TestOverridePyModules);
  FRIEND_TEST(TestOverrideRuntimeEnv, TestWorkingDirInherit);
  FRIEND_TEST(TestOverrideRuntimeEnv, TestWorkingDirOverride);
  FRIEND_TEST(TestOverrideRuntimeEnv, TestCondaInherit);
  FRIEND_TEST(TestOverrideRuntimeEnv, TestCondaOverride);

  std::shared_ptr<rpc::RuntimeEnvInfo> OverrideTaskOrActorRuntimeEnvInfo(
      const std::string &serialized_runtime_env_info);

  void BuildCommonTaskSpec(
      TaskSpecBuilder &builder,
      const JobID &job_id,
      const TaskID &task_id,
      const std::string &name,
      const TaskID &current_task_id,
      uint64_t task_index,
      const TaskID &caller_id,
      const rpc::Address &address,
      const RayFunction &function,
      const std::vector<std::unique_ptr<TaskArg>> &args,
      uint64_t num_returns,
      const std::unordered_map<std::string, double> &required_resources,
      const std::unordered_map<std::string, double> &required_placement_resources,
<<<<<<< HEAD
      const std::string &debugger_breakpoint,
      int64_t depth,
      const std::string &serialized_runtime_env,
=======
      const std::string &debugger_breakpoint, int64_t depth,
      const std::string &serialized_runtime_env_info,
>>>>>>> f15bcb21
      const std::string &concurrency_group_name = "");
  void SetCurrentTaskId(const TaskID &task_id, uint64_t attempt_number);

  void SetActorId(const ActorID &actor_id);

  /// Run the io_service_ event loop. This should be called in a background thread.
  void RunIOService();

  /// (WORKER mode only) Exit the worker. This is the entrypoint used to shutdown a
  /// worker.
  void Exit(rpc::WorkerExitType exit_type,
            const std::shared_ptr<LocalMemoryBuffer> &creation_task_exception_pb_bytes =
                nullptr);

  /// Register this worker or driver to GCS.
  void RegisterToGcs();

  /// (WORKER mode only) Check if the raylet has failed. If so, shutdown.
  void ExitIfParentRayletDies();

  /// Heartbeat for internal bookkeeping.
  void InternalHeartbeat();

  /// Helper method to fill in object status reply given an object.
  void PopulateObjectStatus(const ObjectID &object_id,
                            std::shared_ptr<RayObject> obj,
                            rpc::GetObjectStatusReply *reply);

  ///
  /// Private methods related to task submission.
  ///

  /// Increase the local reference count for this object ID. Should be called
  /// by the language frontend when a new reference is created.
  ///
  /// \param[in] object_id The object ID to increase the reference count for.
  /// \param[in] call_site The call site from the language frontend.
  void AddLocalReference(const ObjectID &object_id, std::string call_site) {
    reference_counter_->AddLocalReference(object_id, call_site);
  }

  /// Stops the children tasks from the given TaskID
  ///
  /// \param[in] task_id of the parent task
  /// \param[in] force_kill Whether to force kill a task by killing the worker.
  Status CancelChildren(const TaskID &task_id, bool force_kill);

  ///
  /// Private methods related to task execution. Should not be used by driver processes.
  ///

  /// Execute a task.
  ///
  /// \param spec[in] task_spec Task specification.
  /// \param spec[in] resource_ids Resource IDs of resources assigned to this
  ///                 worker. If nullptr, reuse the previously assigned
  ///                 resources.
  /// \param results[out] return_objects Result objects that should be returned
  ///                     by value (not via plasma).
  /// \param results[out] borrowed_refs Refs that this task (or a nested task)
  ///                     was or is still borrowing. This includes all
  ///                     objects whose IDs we passed to the task in its
  ///                     arguments and recursively, any object IDs that were
  ///                     contained in those objects.
  /// \return Status.
  Status ExecuteTask(const TaskSpecification &task_spec,
                     const std::shared_ptr<ResourceMappingType> &resource_ids,
                     std::vector<std::shared_ptr<RayObject>> *return_objects,
                     ReferenceCounter::ReferenceTableProto *borrowed_refs,
                     bool *is_application_level_error);

  /// Put an object in the local plasma store.
  Status PutInLocalPlasmaStore(const RayObject &object,
                               const ObjectID &object_id,
                               bool pin_object);

  /// Execute a local mode task (runs normal ExecuteTask)
  ///
  /// \param spec[in] task_spec Task specification.
  std::vector<rpc::ObjectReference> ExecuteTaskLocalMode(
      const TaskSpecification &task_spec, const ActorID &actor_id = ActorID::Nil());

  /// KillActor API for a local mode.
  Status KillActorLocalMode(const ActorID &actor_id);

  /// Get a handle to a named actor for local mode.
  std::pair<std::shared_ptr<const ActorHandle>, Status> GetNamedActorHandleLocalMode(
      const std::string &name);

  /// Get all named actors in local mode.
  std::pair<std::vector<std::pair<std::string, std::string>>, Status>
  ListNamedActorsLocalMode();

  /// Get the values of the task arguments for the executor. Values are
  /// retrieved from the local plasma store or, if the value is inlined, from
  /// the task spec.
  ///
  /// This also pins all plasma arguments and ObjectIDs that were contained in
  /// an inlined argument by adding a local reference in the reference counter.
  /// This is to ensure that we have the address of the object's owner, which
  /// is needed to retrieve the value. It also ensures that when the task
  /// completes, we can retrieve any metadata about objects that are still
  /// being borrowed by this process. The IDs should be unpinned once the task
  /// completes.
  ///
  /// \param spec[in] task Task specification.
  /// \param args[out] args Argument data as RayObjects.
  /// \param args[out] arg_reference_ids ObjectIDs corresponding to each by
  ///                  reference argument. The length of this vector will be
  ///                  the same as args, and by value arguments will have
  ///                  ObjectID::Nil().
  ///                  // TODO(edoakes): this is a bit of a hack that's necessary because
  ///                  we have separate serialization paths for by-value and by-reference
  ///                  arguments in Python. This should ideally be handled better there.
  /// \param args[out] pinned_ids ObjectIDs that should be unpinned once the
  ///                  task completes execution.  This vector will be populated
  ///                  with all argument IDs that were passed by reference and
  ///                  any ObjectIDs that were included in the task spec's
  ///                  inlined arguments.
  /// \return Error if the values could not be retrieved.
  Status GetAndPinArgsForExecutor(const TaskSpecification &task,
                                  std::vector<std::shared_ptr<RayObject>> *args,
                                  std::vector<rpc::ObjectReference> *arg_refs,
                                  std::vector<ObjectID> *pinned_ids);

  /// Process a subscribe message for wait for object eviction.
  /// The object eviction message will be published once the object
  /// needs to be evicted.
  void ProcessSubscribeForObjectEviction(
      const rpc::WorkerObjectEvictionSubMessage &message);

  /// Process a subscribe message for wait for ref removed.
  /// It is used for the ref counting protocol. When the borrower
  /// stops using the reference, the message will be published to the owner.
  void ProcessSubscribeForRefRemoved(const rpc::WorkerRefRemovedSubMessage &message);

  /// Process a subscribe message for object locations.
  /// Since core worker owns the object directory, there are various raylets
  /// that subscribe this object directory.
  void ProcessSubscribeObjectLocations(
      const rpc::WorkerObjectLocationsSubMessage &message);

  using Commands = ::google::protobuf::RepeatedPtrField<rpc::Command>;

  /// Process the subscribe message received from the subscriber.
  void ProcessSubscribeMessage(const rpc::SubMessage &sub_message,
                               rpc::ChannelType channel_type,
                               const std::string &key_id,
                               const NodeID &subscriber_id);

  /// A single endpoint to process different types of pubsub commands.
  /// Pubsub commands are coming as a batch and contain various subscribe / unbsubscribe
  /// messages.
  void ProcessPubsubCommands(const Commands &commands, const NodeID &subscriber_id);

  void AddObjectLocationOwner(const ObjectID &object_id, const NodeID &node_id);

  void RemoveObjectLocationOwner(const ObjectID &object_id, const NodeID &node_id);

  /// Returns whether the message was sent to the wrong worker. The right error reply
  /// is sent automatically. Messages end up on the wrong worker when a worker dies
  /// and a new one takes its place with the same place. In this situation, we want
  /// the new worker to reject messages meant for the old one.
  bool HandleWrongRecipient(const WorkerID &intended_worker_id,
                            rpc::SendReplyCallback send_reply_callback) {
    if (intended_worker_id != worker_context_.GetWorkerID()) {
      std::ostringstream stream;
      stream << "Mismatched WorkerID: ignoring RPC for previous worker "
             << intended_worker_id
             << ", current worker ID: " << worker_context_.GetWorkerID();
      auto msg = stream.str();
      RAY_LOG(ERROR) << msg;
      send_reply_callback(Status::Invalid(msg), nullptr, nullptr);
      return true;
    } else {
      return false;
    }
  }

  /// Handler if a raylet node is removed from the cluster.
  void OnNodeRemoved(const NodeID &node_id);

  /// Request the spillage of an object that we own from the primary that hosts
  /// the primary copy to spill.
  void SpillOwnedObject(const ObjectID &object_id,
                        const std::shared_ptr<RayObject> &obj,
                        std::function<void()> callback);

  const CoreWorkerOptions options_;

  /// Callback to get the current language (e.g., Python) call site.
  std::function<void(std::string *)> get_call_site_;

  // Convenience method to get the current language call site.
  std::string CurrentCallSite() {
    std::string call_site;
    if (get_call_site_ != nullptr) {
      get_call_site_(&call_site);
    }
    return call_site;
  }

  Status WaitForActorRegistered(const std::vector<ObjectID> &ids);

  /// Shared state of the worker. Includes process-level and thread-level state.
  /// TODO(edoakes): we should move process-level state into this class and make
  /// this a ThreadContext.
  WorkerContext worker_context_;

  /// The ID of the current task being executed by the main thread. If there
  /// are multiple threads, they will have a thread-local task ID stored in the
  /// worker context.
  TaskID main_thread_task_id_ GUARDED_BY(mutex_);

  /// Event loop where the IO events are handled. e.g. async GCS operations.
  instrumented_io_context io_service_;

  /// Keeps the io_service_ alive.
  boost::asio::io_service::work io_work_;

  /// Shared client call manager.
  std::unique_ptr<rpc::ClientCallManager> client_call_manager_;

  /// Shared core worker client pool.
  std::shared_ptr<rpc::CoreWorkerClientPool> core_worker_client_pool_;

  /// The runner to run function periodically.
  PeriodicalRunner periodical_runner_;

  /// RPC server used to receive tasks to execute.
  std::unique_ptr<rpc::GrpcServer> core_worker_server_;

  /// Address of our RPC server.
  rpc::Address rpc_address_;

  /// Whether or not this worker is connected to the raylet and GCS.
  bool connected_ = false;

  // Client to the GCS shared by core worker interfaces.
  std::shared_ptr<gcs::GcsClient> gcs_client_;

  std::pair<std::string, int> gcs_server_address_ GUARDED_BY(gcs_server_address_mutex_) =
      std::make_pair<std::string, int>("", 0);
  /// To protect accessing the `gcs_server_address_`.
  absl::Mutex gcs_server_address_mutex_;
  std::unique_ptr<GcsServerAddressUpdater> gcs_server_address_updater_;

  // Client to the raylet shared by core worker interfaces. This needs to be a
  // shared_ptr for direct calls because we can lease multiple workers through
  // one client, and we need to keep the connection alive until we return all
  // of the workers.
  std::shared_ptr<raylet::RayletClient> local_raylet_client_;

  // Thread that runs a boost::asio service to process IO events.
  std::thread io_thread_;

  // Keeps track of object ID reference counts.
  std::shared_ptr<ReferenceCounter> reference_counter_;

  ///
  /// Fields related to storing and retrieving objects.
  ///

  /// In-memory store for return objects.
  std::shared_ptr<CoreWorkerMemoryStore> memory_store_;

  /// Plasma store interface.
  std::shared_ptr<CoreWorkerPlasmaStoreProvider> plasma_store_provider_;

  std::unique_ptr<FutureResolver> future_resolver_;

  ///
  /// Fields related to task submission.
  ///

  // Tracks the currently pending tasks.
  std::shared_ptr<TaskManager> task_manager_;

  // A class for actor creation.
  std::shared_ptr<ActorCreatorInterface> actor_creator_;

  // Interface to submit tasks directly to other actors.
  std::shared_ptr<CoreWorkerDirectActorTaskSubmitter> direct_actor_submitter_;

  // A class to publish object status from other raylets/workers.
  std::unique_ptr<pubsub::Publisher> object_info_publisher_;

  // A class to subscribe object status from other raylets/workers.
  std::unique_ptr<pubsub::Subscriber> object_info_subscriber_;

  // Interface to submit non-actor tasks directly to leased workers.
  std::unique_ptr<CoreWorkerDirectTaskSubmitter> direct_task_submitter_;

  /// Manages recovery of objects stored in remote plasma nodes.
  std::unique_ptr<ObjectRecoveryManager> object_recovery_manager_;

  ///
  /// Fields related to actor handles.
  ///

  /// Interface to manage actor handles.
  std::unique_ptr<ActorManager> actor_manager_;

  ///
  /// Fields related to task execution.
  ///

  /// Protects around accesses to fields below. This should only ever be held
  /// for short-running periods of time.
  mutable absl::Mutex mutex_;

  /// Our actor ID. If this is nil, then we execute only stateless tasks.
  ActorID actor_id_ GUARDED_BY(mutex_);

  /// The currently executing task spec. We have to track this separately since
  /// we cannot access the thread-local worker contexts from GetCoreWorkerStats()
  TaskSpecification current_task_ GUARDED_BY(mutex_);

  /// Key value pairs to be displayed on Web UI.
  std::unordered_map<std::string, std::string> webui_display_ GUARDED_BY(mutex_);

  /// Actor title that consists of class name, args, kwargs for actor construction.
  std::string actor_title_ GUARDED_BY(mutex_);

  /// Number of tasks that have been pushed to the actor but not executed.
  std::atomic<int64_t> task_queue_length_;

  /// Number of executed tasks.
  std::atomic<int64_t> num_executed_tasks_;

  /// Profiler including a background thread that pushes profiling events to the GCS.
  std::shared_ptr<worker::Profiler> profiler_;

  /// A map from resource name to the resource IDs that are currently reserved
  /// for this worker. Each pair consists of the resource ID and the fraction
  /// of that resource allocated for this worker. This is set on task assignment.
  std::shared_ptr<ResourceMappingType> resource_ids_ GUARDED_BY(mutex_);

  /// Common rpc service for all worker modules.
  rpc::CoreWorkerGrpcService grpc_service_;

  /// Used to notify the task receiver when the arguments of a queued
  /// actor task are ready.
  std::shared_ptr<DependencyWaiterImpl> task_argument_waiter_;

  // Interface that receives tasks from direct actor calls.
  std::unique_ptr<CoreWorkerDirectTaskReceiver> direct_task_receiver_;

  /// Event loop where tasks are processed.
  /// task_execution_service_ should be destructed first to avoid
  /// issues like https://github.com/ray-project/ray/issues/18857
  instrumented_io_context task_execution_service_;

  /// The asio work to keep task_execution_service_ alive.
  boost::asio::io_service::work task_execution_service_work_;

  // Queue of tasks to resubmit when the specified time passes.
  std::deque<std::pair<int64_t, TaskSpecification>> to_resubmit_ GUARDED_BY(mutex_);

  /// Map of named actor registry. It doesn't need to hold a lock because
  /// local mode is single-threaded.
  absl::flat_hash_map<std::string, ActorID> local_mode_named_actor_registry_;

  // Guard for `async_plasma_callbacks_` map.
  mutable absl::Mutex plasma_mutex_;

  // Callbacks for when when a plasma object becomes ready.
  absl::flat_hash_map<ObjectID, std::vector<std::function<void(void)>>>
      async_plasma_callbacks_ GUARDED_BY(plasma_mutex_);

  // Fallback for when GetAsync cannot directly get the requested object.
  void PlasmaCallback(SetResultCallback success,
                      std::shared_ptr<RayObject> ray_object,
                      ObjectID object_id,
                      void *py_future);

  /// we are shutting down and not running further tasks.
  /// when exiting_ is set to true HandlePushTask becomes no-op.
  std::atomic<bool> exiting_ = false;

  std::atomic<bool> is_shutdown_ = false;

  int64_t max_direct_call_object_size_;

  friend class CoreWorkerTest;

  std::unique_ptr<rpc::JobConfig> job_config_;

  std::shared_ptr<rpc::RuntimeEnv> job_runtime_env_;

  /// Simple container for per function task counters. The counters will be
  /// keyed by the function name in task spec.
  struct TaskCounter {
    /// A task can only be one of the following state. Received state in particular
    /// covers from the point of RPC call to beginning execution.
    enum TaskStatusType { kPending, kRunning, kFinished };

    /// This mutex should be used by caller to ensure consistency when transitioning
    /// a task's state.
    mutable absl::Mutex tasks_counter_mutex_;
    absl::flat_hash_map<std::string, int> pending_tasks_counter_map_
        GUARDED_BY(tasks_counter_mutex_);
    absl::flat_hash_map<std::string, int> running_tasks_counter_map_
        GUARDED_BY(tasks_counter_mutex_);
    absl::flat_hash_map<std::string, int> finished_tasks_counter_map_
        GUARDED_BY(tasks_counter_mutex_);

    void Add(TaskStatusType type, const std::string &func_name, int value) {
      tasks_counter_mutex_.AssertHeld();
      if (type == kPending) {
        pending_tasks_counter_map_[func_name] += value;
      } else if (type == kRunning) {
        running_tasks_counter_map_[func_name] += value;
      } else if (type == kFinished) {
        finished_tasks_counter_map_[func_name] += value;
      } else {
        RAY_CHECK(false) << "This line should not be reached.";
      }
    }
  };
  TaskCounter task_counter_;

  /// Used to guarantee that submitting actor task is thread safe.
  /// NOTE(MissiontoMars,scv119): In particular, without this mutex,
  /// the checking and increasing of backpressure pending calls counter
  /// is not atomic, which may lead to under counting or over counting.
  absl::Mutex actor_task_mutex_;
};

}  // namespace core
}  // namespace ray<|MERGE_RESOLUTION|>--- conflicted
+++ resolved
@@ -841,14 +841,9 @@
       uint64_t num_returns,
       const std::unordered_map<std::string, double> &required_resources,
       const std::unordered_map<std::string, double> &required_placement_resources,
-<<<<<<< HEAD
       const std::string &debugger_breakpoint,
       int64_t depth,
-      const std::string &serialized_runtime_env,
-=======
-      const std::string &debugger_breakpoint, int64_t depth,
       const std::string &serialized_runtime_env_info,
->>>>>>> f15bcb21
       const std::string &concurrency_group_name = "");
   void SetCurrentTaskId(const TaskID &task_id, uint64_t attempt_number);
 
