--- conflicted
+++ resolved
@@ -95,6 +95,8 @@
   /// runtime. This is required to free distributed references that may otherwise
   /// be held up in garbage objects.
   std::function<void()> gc_collect;
+  /// Language worker callback to get the current call stack.
+  std::function<void(std::string *)> get_lang_stack;
   /// Whether to enable object ref counting.
   bool ref_counting_enabled;
   /// The number of workers to be started in the current process.
@@ -213,40 +215,9 @@
  public:
   /// Construct a CoreWorker instance.
   ///
-<<<<<<< HEAD
   /// \param[in] options The various initialization options.
   /// \param[in] worker_id ID of this worker.
   CoreWorker(const CoreWorkerOptions &options, const WorkerID &worker_id);
-=======
-  /// \param[in] worker_type Type of this worker.
-  /// \param[in] language Language of this worker.
-  /// \param[in] store_socket Object store socket to connect to.
-  /// \param[in] raylet_socket Raylet socket to connect to.
-  /// \param[in] job_id Job ID of this worker.
-  /// \param[in] gcs_options Options for the GCS client.
-  /// \param[in] log_dir Directory to write logs to. If this is empty, logs
-  ///            won't be written to a file.
-  /// \param[in] node_ip_address IP address of the node.
-  /// \param[in] node_manager_port Port of the local raylet.
-  /// \param[in] task_execution_callback Language worker callback to execute tasks.
-  /// \param[in] check_signals Language worker function to check for signals and handle
-  ///            them. If the function returns anything but StatusOK, any long-running
-  ///            operations in the core worker will short circuit and return that status.
-  /// \param[in] ref_counting_enabled Whether to enable object ref counting.
-  ///
-  /// NOTE(zhijunfu): the constructor would throw if a failure happens.
-  CoreWorker(const WorkerType worker_type, const Language language,
-             const std::string &store_socket, const std::string &raylet_socket,
-             const JobID &job_id, const gcs::GcsClientOptions &gcs_options,
-             const std::string &log_dir, const std::string &node_ip_address,
-             int node_manager_port, const TaskExecutionCallback &task_execution_callback,
-             std::function<Status()> check_signals = nullptr,
-             std::function<void()> gc_collect = nullptr,
-             std::function<void(std::string *)> get_lang_stack = nullptr,
-             bool ref_counting_enabled = false);
-
-  virtual ~CoreWorker();
->>>>>>> b499100a
 
   CoreWorker(CoreWorker const &) = delete;
   void operator=(CoreWorker const &other) = delete;
