// Copyright 2017 The Ray Authors.
//
// Licensed under the Apache License, Version 2.0 (the "License");
// you may not use this file except in compliance with the License.
// You may obtain a copy of the License at
//
//  http://www.apache.org/licenses/LICENSE-2.0
//
// Unless required by applicable law or agreed to in writing, software
// distributed under the License is distributed on an "AS IS" BASIS,
// WITHOUT WARRANTIES OR CONDITIONS OF ANY KIND, either express or implied.
// See the License for the specific language governing permissions and
// limitations under the License.

#pragma once

#include <gtest/gtest_prod.h>

#include <deque>
#include <memory>
#include <queue>
#include <string>
#include <tuple>
#include <unordered_map>
#include <utility>
#include <vector>

#include "absl/container/flat_hash_map.h"
#include "absl/synchronization/mutex.h"
#include "ray/common/asio/periodical_runner.h"
#include "ray/common/buffer.h"
#include "ray/core_worker/actor_handle.h"
#include "ray/core_worker/actor_manager.h"
#include "ray/core_worker/common.h"
#include "ray/core_worker/context.h"
#include "ray/core_worker/core_worker_options.h"
#include "ray/core_worker/core_worker_process.h"
#include "ray/core_worker/experimental_mutable_object_manager.h"
#include "ray/core_worker/experimental_mutable_object_provider.h"
#include "ray/core_worker/future_resolver.h"
#include "ray/core_worker/generator_waiter.h"
#include "ray/core_worker/object_recovery_manager.h"
#include "ray/core_worker/profile_event.h"
#include "ray/core_worker/reference_count.h"
#include "ray/core_worker/store_provider/memory_store/memory_store.h"
#include "ray/core_worker/store_provider/plasma_store_provider.h"
#include "ray/core_worker/task_event_buffer.h"
#include "ray/core_worker/transport/normal_task_submitter.h"
#include "ray/core_worker/transport/task_receiver.h"
#include "ray/gcs/gcs_client/gcs_client.h"
#include "ray/ipc/raylet_ipc_client.h"
#include "ray/pubsub/publisher.h"
#include "ray/pubsub/subscriber.h"
#include "ray/raylet_client/raylet_client.h"
#include "ray/rpc/worker/core_worker_server.h"
#include "ray/util/process.h"
#include "ray/util/shared_lru.h"
#include "src/ray/protobuf/pubsub.pb.h"

/// The set of gRPC handlers and their associated level of concurrency. If you want to
/// add a new call to the worker gRPC server, do the following:
/// 1) Add the rpc to the CoreWorkerService in core_worker.proto, e.g., "ExampleCall"
/// 2) Add a new macro to RAY_CORE_WORKER_DECLARE_RPC_HANDLERS
///    in core_worker_server.h,
//     e.g. "DECLARE_VOID_RPC_SERVICE_HANDLER_METHOD(ExampleCall)"
/// 3) Add a new macro to RAY_CORE_WORKER_RPC_HANDLERS in core_worker_server.h, e.g.
///    "RPC_SERVICE_HANDLER(CoreWorkerService, ExampleCall, 1)"
/// 4) Add a method to the CoreWorker class below: "CoreWorker::HandleExampleCall"

namespace ray::core {

JobID GetProcessJobID(const CoreWorkerOptions &options);

/// Tracks stats for inbound tasks (tasks this worker is executing).
/// The counters are keyed by the function name in task spec.
class TaskCounter {
  /// A task can only be one of the following state. Received state in particular
  /// covers from the point of RPC call to beginning execution.
  enum class TaskStatusType { kPending, kRunning, kFinished };

 public:
  TaskCounter();

  void BecomeActor(const std::string &actor_name) {
    absl::MutexLock l(&mu_);
    actor_name_ = actor_name;
  }

  void SetJobId(const JobID &job_id) {
    absl::MutexLock l(&mu_);
    job_id_ = job_id.Hex();
  }

  bool IsActor() ABSL_EXCLUSIVE_LOCKS_REQUIRED(&mu_) { return !actor_name_.empty(); }

  void RecordMetrics();

  void IncPending(const std::string &func_name, bool is_retry) {
    absl::MutexLock l(&mu_);
    counter_.Increment({func_name, TaskStatusType::kPending, is_retry});
  }

  void MovePendingToRunning(const std::string &func_name, bool is_retry) {
    absl::MutexLock l(&mu_);
    counter_.Swap({func_name, TaskStatusType::kPending, is_retry},
                  {func_name, TaskStatusType::kRunning, is_retry});
    num_tasks_running_++;
  }

  void MoveRunningToFinished(const std::string &func_name, bool is_retry) {
    absl::MutexLock l(&mu_);
    counter_.Swap({func_name, TaskStatusType::kRunning, is_retry},
                  {func_name, TaskStatusType::kFinished, is_retry});
    num_tasks_running_--;
    RAY_CHECK_GE(num_tasks_running_, 0);
  }

  void SetMetricStatus(const std::string &func_name,
                       rpc::TaskStatus status,
                       bool is_retry);

  void UnsetMetricStatus(const std::string &func_name,
                         rpc::TaskStatus status,
                         bool is_retry);

 private:
  mutable absl::Mutex mu_;
  // Tracks all tasks submitted to this worker by state, is_retry.
  CounterMap<std::tuple<std::string, TaskStatusType, bool>> counter_ ABSL_GUARDED_BY(mu_);

  // Additionally tracks the sub-states of RUNNING_IN_RAY_GET/WAIT. The counters here
  // overlap with those of counter_.
  CounterMap<std::pair<std::string, bool>> running_in_get_counter_ ABSL_GUARDED_BY(mu_);
  CounterMap<std::pair<std::string, bool>> running_in_wait_counter_ ABSL_GUARDED_BY(mu_);

  std::string job_id_ ABSL_GUARDED_BY(mu_);
  // Used for actor state tracking.
  std::string actor_name_ ABSL_GUARDED_BY(mu_);
  int64_t num_tasks_running_ ABSL_GUARDED_BY(mu_) = 0;
};

struct TaskToRetry {
  /// Time when the task should be retried.
  int64_t execution_time_ms{};

  /// The details of the task.
  TaskSpecification task_spec;
};

/// Sorts TaskToRetry in descending order of the execution time.
/// Priority queue naturally sorts elements in descending order,
/// in order to have the tasks ordered by execution time in
/// ascending order we use a comparator that sorts elements in
/// descending order. Per docs "Priority queues are a type of container
/// adaptors, specifically designed such that its first element is always
/// the greatest of the elements it contains".
class TaskToRetryDescComparator {
 public:
  bool operator()(const TaskToRetry &left, const TaskToRetry &right) {
    return left.execution_time_ms > right.execution_time_ms;
  }
};

/// The root class that contains all the core and language-independent functionalities
/// of the worker. This class is supposed to be used to implement app-language (Java,
/// Python, etc) workers.
class CoreWorker {
 public:
  /// Construct a CoreWorker instance.
  ///
  /// All member variables are injected either from CoreWorkerProcess or test code

  CoreWorker(CoreWorkerOptions options,
             std::unique_ptr<WorkerContext> worker_context,
             instrumented_io_context &io_service,
             std::unique_ptr<rpc::ClientCallManager> client_call_manager,
             std::shared_ptr<rpc::CoreWorkerClientPool> core_worker_client_pool,
             std::shared_ptr<rpc::RayletClientPool> raylet_client_pool,
             std::shared_ptr<PeriodicalRunnerInterface> periodical_runner,
             std::unique_ptr<rpc::GrpcServer> core_worker_server,
             rpc::Address rpc_address,
             std::shared_ptr<gcs::GcsClient> gcs_client,
<<<<<<< HEAD
             std::shared_ptr<RayletClientInterface> local_raylet_client,
=======
             std::shared_ptr<ipc::RayletIpcClient> raylet_ipc_client,
             std::shared_ptr<raylet::RayletClient> local_raylet_rpc_client,
>>>>>>> ba775da1
             boost::thread &io_thread,
             std::shared_ptr<ReferenceCounter> reference_counter,
             std::shared_ptr<CoreWorkerMemoryStore> memory_store,
             std::shared_ptr<CoreWorkerPlasmaStoreProvider> plasma_store_provider,
             std::shared_ptr<experimental::MutableObjectProviderInterface>
                 experimental_mutable_object_provider,
             std::unique_ptr<FutureResolver> future_resolver,
             std::shared_ptr<TaskManager> task_manager,
             std::shared_ptr<ActorCreatorInterface> actor_creator,
             std::unique_ptr<ActorTaskSubmitter> actor_task_submitter,
             std::unique_ptr<pubsub::PublisherInterface> object_info_publisher,
             std::unique_ptr<pubsub::SubscriberInterface> object_info_subscriber,
             std::shared_ptr<LeaseRequestRateLimiter> lease_request_rate_limiter,
             std::unique_ptr<NormalTaskSubmitter> normal_task_submitter,
             std::unique_ptr<ObjectRecoveryManager> object_recovery_manager,
             std::unique_ptr<ActorManager> actor_manager,
             instrumented_io_context &task_execution_service,
             std::unique_ptr<worker::TaskEventBuffer> task_event_buffer,
             uint32_t pid);

  CoreWorker(CoreWorker const &) = delete;

  /// Core worker's deallocation lifecycle
  ///
  /// Shutdown API must be called before deallocating a core worker.
  /// Otherwise, it can have various destruction order related memory corruption.
  ///
  /// If the core worker is initiated at a driver, the driver is responsible for calling
  /// the shutdown API before terminating. If the core worker is initiated at a worker,
  /// shutdown must be called before terminating the task execution loop.
  ~CoreWorker();

  void operator=(CoreWorker const &other) = delete;

  ///
  /// Public methods used by `CoreWorkerProcess` and `CoreWorker` itself.
  ///

  /// Get the Plasma Store Usage.
  ///
  /// \param output[out] memory usage from the plasma store
  /// \return error status if unable to get response from the plasma store
  Status GetPlasmaUsage(std::string &output);

  /// Gracefully disconnect the worker from Raylet.
  /// Once the method is returned, it is guaranteed that raylet is
  /// notified that this worker is disconnected from a raylet.
  ///
  /// \param exit_type The reason why this worker process is disconnected.
  /// \param exit_detail The detailed reason for a given exit.
  /// \param creation_task_exception_pb_bytes It is given when the worker is
  /// disconnected because the actor is failed due to its exception in its init method.
  void Disconnect(const rpc::WorkerExitType &exit_type,
                  const std::string &exit_detail,
                  const std::shared_ptr<LocalMemoryBuffer>
                      &creation_task_exception_pb_bytes = nullptr);

  /// Shut down the worker completely.
  ///
  /// This must be called before deallocating a worker / driver's core worker for memory
  /// safety.
  ///
  void Shutdown();

  /// Start receiving and executing tasks.
  void RunTaskExecutionLoop();

  const WorkerID &GetWorkerID() const;

  WorkerType GetWorkerType() const { return options_.worker_type; }

  Language GetLanguage() const { return options_.language; }

  WorkerContext &GetWorkerContext() { return *worker_context_; }

  const TaskID &GetCurrentTaskId() const { return worker_context_->GetCurrentTaskID(); }

  const std::string GetCurrentTaskName() const {
    return worker_context_->GetCurrentTask() != nullptr
               ? worker_context_->GetCurrentTask()->GetName()
               : "";
  }

  const std::string GetCurrentTaskFunctionName() const {
    return (worker_context_->GetCurrentTask() != nullptr &&
            worker_context_->GetCurrentTask()->FunctionDescriptor() != nullptr)
               ? worker_context_->GetCurrentTask()->FunctionDescriptor()->CallSiteString()
               : "";
  }

  /// Controls the is debugger paused flag.
  ///
  /// \param task_id The task id of the task to update.
  /// \param is_debugger_paused The new value of the flag.
  void UpdateTaskIsDebuggerPaused(const TaskID &task_id, const bool is_debugger_paused);

  int64_t GetCurrentTaskAttemptNumber() const {
    return worker_context_->GetCurrentTask() != nullptr
               ? worker_context_->GetCurrentTask()->AttemptNumber()
               : 0;
  }

  JobID GetCurrentJobId() const { return worker_context_->GetCurrentJobID(); }

  int64_t GetTaskDepth() const { return worker_context_->GetTaskDepth(); }

  NodeID GetCurrentNodeId() const { return NodeID::FromBinary(rpc_address_.raylet_id()); }

  /// Read the next index of a ObjectRefStream of generator_id.
  /// This API always return immediately.
  ///
  /// \param[in] generator_id The object ref id of the streaming
  /// generator task.
  /// \param[out] object_ref_out The ObjectReference
  /// that the caller can convert to its own ObjectRef.
  /// The current process is always the owner of the
  /// generated ObjectReference. It will be Nil() if there's
  /// no next item.
  /// \return Status ObjectRefEndOfStream if the stream reaches to EoF.
  /// OK otherwise.
  Status TryReadObjectRefStream(const ObjectID &generator_id,
                                rpc::ObjectReference *object_ref_out);

  /// Return True if there's no more object to read. False otherwise.
  bool StreamingGeneratorIsFinished(const ObjectID &generator_id) const;

  /// Read the next index of a ObjectRefStream of generator_id without
  /// consuming an index.
  /// \param[in] generator_id The object ref id of the streaming
  /// generator task.
  /// \return A object reference of the next index and if the object is already ready
  /// (meaning if the object's value if retrievable).
  /// It should not be nil.
  std::pair<rpc::ObjectReference, bool> PeekObjectRefStream(const ObjectID &generator_id);

  /// Asynchronously delete the ObjectRefStream that was created upon the
  /// initial task submission. This method triggers a timer. On each interval,
  /// we check whether the generator ref and all dynamic return refs have been
  /// removed in the ref counter. If so, we remove the stream and task
  /// metadata, because we know that the streaming task can never be
  /// re-executed.
  ///
  /// \param[in] generator_id The object ref id of the streaming
  /// generator task.
  void AsyncDelObjectRefStream(const ObjectID &generator_id);

  // Attempt to delete ObjectRefStreams that were unable to be deleted when
  // AsyncDelObjectRefStream was called (stored in generator_ids_pending_deletion_).
  // This function is called periodically on the io_service_.
  void TryDelPendingObjectRefStreams();

  PlacementGroupID GetCurrentPlacementGroupId() const {
    return worker_context_->GetCurrentPlacementGroupId();
  }

  bool ShouldCaptureChildTasksInPlacementGroup() const {
    return worker_context_->ShouldCaptureChildTasksInPlacementGroup();
  }

  bool GetCurrentTaskRetryExceptions() const {
    if (options_.is_local_mode) {
      return false;
    }
    return worker_context_->GetCurrentTask()->ShouldRetryExceptions();
  }

  void SetWebuiDisplay(const std::string &key, const std::string &message);

  void SetActorTitle(const std::string &title);

  /// Sets the actor's repr name.
  ///
  /// This is set explicitly rather than included as part of actor creation task spec
  /// because it's only available after running the creation task as it might depend on
  /// fields to be be initialized during actor creation task. The repr name will be
  /// included as part of actor creation task reply (PushTaskReply) to GCS.
  ///
  /// \param repr_name Actor repr name.
  void SetActorReprName(const std::string &repr_name);

  void SetCallerCreationTimestamp();

  /// Increase the reference count for this object ID.
  /// Increase the local reference count for this object ID. Should be called
  /// by the language frontend when a new reference is created.
  ///
  /// \param[in] object_id The object ID to increase the reference count for.
  void AddLocalReference(const ObjectID &object_id) {
    AddLocalReference(object_id, CurrentCallSite());
  }

  /// Decrease the reference count for this object ID. Should be called
  /// by the language frontend when a reference is destroyed.
  ///
  /// \param[in] object_id The object ID to decrease the reference count for.
  void RemoveLocalReference(const ObjectID &object_id) {
    std::vector<ObjectID> deleted;
    reference_counter_->RemoveLocalReference(object_id, &deleted);
    // TODO(ilr): better way of keeping an object from being deleted
    // TODO(sang): This seems bad... We should delete the memory store
    // properly from reference counter.
    if (!options_.is_local_mode) {
      memory_store_->Delete(deleted);
    }
  }

  int GetMemoryStoreSize() { return memory_store_->Size(); }

  /// Returns a map of all ObjectIDs currently in scope with a pair of their
  /// (local, submitted_task) reference counts. For debugging purposes.
  std::unordered_map<ObjectID, std::pair<size_t, size_t>> GetAllReferenceCounts() const;

  /// Return all pending children task ids for a given parent task id.
  /// The parent task id should exist in the current worker.
  /// For debugging and testing only.
  std::vector<TaskID> GetPendingChildrenTasks(const TaskID &task_id) const;

  /// Get the RPC address of this worker.
  ///
  /// \param[out] The RPC address of this worker.
  const rpc::Address &GetRpcAddress() const;

  /// Get the RPC address of the worker that owns the given object.
  ///
  /// \param[in] object_id The object ID. The object must either be owned by
  /// us, or the caller previously added the ownership information (via
  /// RegisterOwnershipInfoAndResolveFuture).
  /// \param[out] The RPC address of the worker that owns this object.
  Status GetOwnerAddress(const ObjectID &object_id, rpc::Address *owner_address) const;

  /// Get the RPC address of the worker that owns the given object. If the
  /// object has no owner, then we terminate the process.
  ///
  /// \param[in] object_id The object ID. The object must either be owned by
  /// us, or the caller previously added the ownership information (via
  /// RegisterOwnershipInfoAndResolveFuture).
  /// \param[out] The RPC address of the worker that owns this object.
  rpc::Address GetOwnerAddressOrDie(const ObjectID &object_id) const;

  /// Get the RPC address of the worker that owns the given object.
  ///
  /// \param[in] object_id The object ID. The object must either be owned by
  /// us, or the caller previously added the ownership information (via
  /// RegisterOwnershipInfoAndResolveFuture).
  /// \param[out] The RPC address of the worker that owns this object.
  std::vector<rpc::ObjectReference> GetObjectRefs(
      const std::vector<ObjectID> &object_ids) const;

  /// Get the owner information of an object. This should be
  /// called when serializing an object ID, and the returned information should
  /// be stored with the serialized object ID.
  ///
  /// This can only be called on object IDs that we created via task
  /// submission, ray.put, or object IDs that we deserialized. It cannot be
  /// called on object IDs that were created randomly, e.g.,
  /// ObjectID::FromRandom.
  ///
  /// Postcondition: Get(object_id) is valid.
  ///
  /// \param[in] object_id The object ID to serialize.
  /// appended to the serialized object ID.
  /// \param[out] owner_address The address of the object's owner. This should
  /// be appended to the serialized object ID.
  /// \param[out] serialized_object_status The serialized object status protobuf.
  Status GetOwnershipInfo(const ObjectID &object_id,
                          rpc::Address *owner_address,
                          std::string *serialized_object_status);

  /// Add a reference to an ObjectID that was deserialized by the language
  /// frontend. This will also start the process to resolve the future.
  /// Specifically, we will periodically contact the owner, until we learn that
  /// the object has been created or the owner is no longer reachable. This
  /// will then unblock any Gets or submissions of tasks dependent on the
  /// object.
  ///
  /// \param[in] object_id The object ID to deserialize.
  /// \param[in] outer_object_id The object ID that contained object_id, if
  /// any. This may be nil if the object ID was inlined directly in a task spec
  /// or if it was passed out-of-band by the application (deserialized from a
  /// byte string).
  /// \param[in] owner_address The address of the object's owner.
  /// \param[in] serialized_object_status The serialized object status protobuf.
  void RegisterOwnershipInfoAndResolveFuture(const ObjectID &object_id,
                                             const ObjectID &outer_object_id,
                                             const rpc::Address &owner_address,
                                             const std::string &serialized_object_status);

  ///
  /// Public methods related to storing and retrieving objects.
  ///

  /// Put an object into object store.
  ///
  /// \param[in] object The ray object.
  /// \param[in] contained_object_ids The IDs serialized in this object.
  /// \param[out] object_id Generated ID of the object.
  /// \return Status.
  Status Put(const RayObject &object,
             const std::vector<ObjectID> &contained_object_ids,
             ObjectID *object_id);

  /// Put an object with specified ID into object store.
  ///
  /// \param[in] object The ray object.
  /// \param[in] contained_object_ids The IDs serialized in this object.
  /// \param[in] object_id Object ID specified by the user.
  /// \param[in] pin_object Whether or not to tell the raylet to pin this object.
  /// \return Status.
  Status Put(const RayObject &object,
             const std::vector<ObjectID> &contained_object_ids,
             const ObjectID &object_id,
             bool pin_object = false);

  /// Create and return a buffer in the object store that can be directly written
  /// into. After writing to the buffer, the caller must call `SealOwned()` to
  /// finalize the object. The `CreateOwnedAndIncrementLocalRef()` and
  /// `SealOwned()` combination is an alternative interface to `Put()` that
  /// allows frontends to avoid an extra copy when possible.
  ///
  /// Note that this call also initializes the local reference count for the
  /// object to 1 so that the ref is considered in scope. The caller must
  /// ensure that they decrement the ref count once the returned ObjectRef has
  /// gone out of scope.
  ///
  /// \param[in] is_experimental_mutable_object Whether this object is an
  /// experimental mutable object. If true, then the returned object buffer
  /// will not be available to read until the caller Seals and then writes
  /// again.
  /// \param[in] metadata Metadata of the object to be written.
  /// \param[in] data_size Size of the object to be written.
  /// \param[in] contained_object_ids The IDs serialized in this object.
  /// \param[out] object_id Object ID generated for the put.
  /// \param[out] data Buffer for the user to write the object into.
  /// \param[in] owner_address The address of object's owner. If not provided,
  /// defaults to this worker.
  /// \param[in] inline_small_object Whether to inline create this object if it's
  /// small.
  /// \return Status.
  Status CreateOwnedAndIncrementLocalRef(
      bool is_experimental_mutable_object,
      const std::shared_ptr<Buffer> &metadata,
      const size_t data_size,
      const std::vector<ObjectID> &contained_object_ids,
      ObjectID *object_id,
      std::shared_ptr<Buffer> *data,
      const std::unique_ptr<rpc::Address> &owner_address = nullptr,
      bool inline_small_object = true);

  /// Create and return a buffer in the object store that can be directly written
  /// into, for an object ID that already exists. After writing to the buffer, the
  /// caller must call `SealExisting()` to finalize the object. The `CreateExisting()`
  /// and `SealExisting()` combination is an alternative interface to `Put()` that
  /// allows frontends to avoid an extra copy when possible.
  ///
  /// \param[in] metadata Metadata of the object to be written.
  /// \param[in] data_size Size of the object to be written.
  /// \param[in] object_id Object ID specified by the user.
  /// \param[in] owner_address The address of the object's owner.
  /// \param[out] data Buffer for the user to write the object into.
  /// \return Status.
  Status CreateExisting(const std::shared_ptr<Buffer> &metadata,
                        const size_t data_size,
                        const ObjectID &object_id,
                        const rpc::Address &owner_address,
                        std::shared_ptr<Buffer> *data,
                        bool created_by_worker);

  /// Finalize placing an object into the object store. This should be called after
  /// a corresponding `CreateOwned()` call and then writing into the returned buffer.
  ///
  /// If the object seal fails, then the initial local reference that was added
  /// in CreateOwnedAndIncrementLocalRef will be deleted and the object will be
  /// released by the ref counter.
  ///
  /// \param[in] object_id Object ID corresponding to the object.
  /// \param[in] pin_object Whether or not to pin the object at the local raylet.
  /// \param[in] The address of object's owner. If not provided,
  /// defaults to this worker.
  /// \return Status.
  Status SealOwned(const ObjectID &object_id,
                   bool pin_object,
                   const std::unique_ptr<rpc::Address> &owner_address = nullptr);

  /// Finalize placing an object into the object store. This should be called after
  /// a corresponding `CreateExisting()` call and then writing into the returned buffer.
  ///
  /// \param[in] object_id Object ID corresponding to the object.
  /// \param[in] pin_object Whether or not to pin the object at the local raylet.
  /// \param[in] generator_id For dynamically created objects, this is the ID
  /// of the object that wraps the dynamically created ObjectRefs in a
  /// generator. We use this to notify the owner of the dynamically created
  /// objects.
  /// \param[in] owner_address Address of the owner of the object who will be contacted by
  /// the raylet if the object is pinned. If not provided, defaults to this worker.
  /// \return Status.
  Status SealExisting(const ObjectID &object_id,
                      bool pin_object,
                      const ObjectID &generator_id = ObjectID::Nil(),
                      const std::unique_ptr<rpc::Address> &owner_address = nullptr);

  /// Experimental method for mutable objects. Acquires a write lock on the
  /// object that prevents readers from reading until we are done writing. Does
  /// not protect against concurrent writers.
  ///
  /// \param[in] object_id The ID of the object.
  /// \param[in] metadata The metadata of the object. This overwrites the
  /// current metadata.
  /// \param[in] data_size The size of the object to write. This overwrites the
  /// current data size.
  /// \param[in] num_readers The number of readers that must read and release
  /// the object before the caller can write again.
  /// \param[in] timeout_ms The timeout in milliseconds to acquire the write lock.
  /// If this is 0, the method will try to acquire the write lock once immediately,
  /// and return either OK or TimedOut without blocking. If this is -1, the method
  /// will block indefinitely until the write lock is acquired.
  /// \param[out] data The mutable object buffer in plasma that can be written to.
  Status ExperimentalChannelWriteAcquire(const ObjectID &object_id,
                                         const std::shared_ptr<Buffer> &metadata,
                                         uint64_t data_size,
                                         int64_t num_readers,
                                         int64_t timeout_ms,
                                         std::shared_ptr<Buffer> *data);

  /// Experimental method for mutable objects. Releases a write lock on the
  /// object, allowing readers to read. This is the equivalent of "Seal" for
  /// normal objects.
  ///
  /// \param[in] object_id The ID of the object.
  Status ExperimentalChannelWriteRelease(const ObjectID &object_id);

  /// Experimental method for mutable objects. Sets the error bit, causing all
  /// future readers and writers to raise an error on acquire.
  ///
  /// \param[in] object_id The ID of the object.
  Status ExperimentalChannelSetError(const ObjectID &object_id);

  /// Experimental method for mutable objects. Registers a writer channel.
  ///
  /// The API is not idempotent.
  ///
  /// \param[in] writer_object_id The ID of the object.
  /// \param[in] remote_reader_node_ids The list of remote reader's node ids.
  void ExperimentalRegisterMutableObjectWriter(
      const ObjectID &writer_object_id,
      const std::vector<NodeID> &remote_reader_node_ids);

  /// Experimental method for mutable objects. Registers a reader channel.
  ///
  /// The API is not idempotent.
  ///
  /// \param[in] object_id The ID of the object.
  Status ExperimentalRegisterMutableObjectReader(const ObjectID &object_id);

  /// Experimental method for mutable objects. Registers a mapping from a mutable object
  /// that is written to on this node to the corresponding mutable object that is read on
  /// the node that `remote_reader_actors` is on.
  ///
  /// \param[in] writer_object_id The ID of the object that is written on this node.
  /// \param[in] remote_reader_ref_info The remote reader reference info. There's
  /// 1 reader reference per node.
  Status ExperimentalRegisterMutableObjectReaderRemote(
      const ObjectID &writer_object_id,
      const std::vector<ray::experimental::ReaderRefInfo> &remote_reader_ref_info);

  /// Get a list of objects from the object store. Objects that failed to be retrieved
  /// will be returned as nullptrs.
  ///
  /// \param[in] ids IDs of the objects to get.
  /// \param[in] timeout_ms Timeout in milliseconds, wait infinitely if it's negative.
  /// \param[out] results Result list of objects data.
  /// \return Status.
  Status Get(const std::vector<ObjectID> &ids,
             const int64_t timeout_ms,
             std::vector<std::shared_ptr<RayObject>> &results);

  /// Get objects directly from the local plasma store, without waiting for the
  /// objects to be fetched from another node. This should only be used
  /// internally, never by user code.
  /// NOTE: Caller of this method should guarantee that the object already exists in the
  /// plasma store, thus it doesn't need to fetch from other nodes.
  ///
  /// \param[in] ids The IDs of the objects to get.
  /// \param[out] results The results will be stored here. A nullptr will be
  /// added for objects that were not in the local store.
  /// \return Status OK if all objects were found. Returns ObjectNotFound error
  /// if at least one object was not in the local store.
  Status GetIfLocal(const std::vector<ObjectID> &ids,
                    std::vector<std::shared_ptr<RayObject>> *results);

  /// Return whether or not the object store contains the given object.
  ///
  /// \param[in] object_id ID of the objects to check for.
  /// \param[out] has_object Whether or not the object is present.
  /// \param[out] is_in_plasma Whether or not the object is in Plasma.
  /// \return Status.
  Status Contains(const ObjectID &object_id,
                  bool *has_object,
                  bool *is_in_plasma = nullptr);

  /// Wait for a list of objects to appear in the object store.
  /// Duplicate object ids are supported, and `num_objects` includes duplicate ids in this
  /// case.
  /// TODO(zhijunfu): it is probably more clear in semantics to just fail when there
  /// are duplicates, and require it to be handled at application level.
  ///
  /// \param[in] IDs of the objects to wait for.
  /// \param[in] num_objects Number of objects that should appear.
  /// \param[in] timeout_ms Timeout in milliseconds, wait infinitely if it's negative.
  /// \param[out] results A vector of booleans that indicates each object has appeared or
  /// not.
  /// \return Status.
  Status Wait(const std::vector<ObjectID> &object_ids,
              const int num_objects,
              const int64_t timeout_ms,
              std::vector<bool> *results,
              bool fetch_local);

  /// Delete a list of objects from the plasma object store.
  ///
  /// This calls DeleteImpl() locally for objects we own, and DeleteImpl() remotely
  /// for objects we do not own.
  ///
  /// If IOError is returned from DeleteImpl() when deleting objects locally, we will
  /// return an UnexpectedSystemExit status instead. This is to make sure the tasks
  /// that calls this function in application code can properly retry when hitting the
  /// IOError.
  ///
  /// \param[in] object_ids IDs of the objects to delete.
  /// \param[in] local_only Whether only delete the objects in local node, or all nodes in
  /// the cluster.
  /// \return Status.
  Status Delete(const std::vector<ObjectID> &object_ids, bool local_only);

  /// Delete a list of objects from the plasma object store; called by Delete().
  ///
  /// \param[in] object_ids IDs of the objects to delete.
  /// \param[in] local_only Whether only delete the objects in local node, or all nodes in
  /// the cluster.
  /// \return Status.
  Status DeleteImpl(const std::vector<ObjectID> &object_ids, bool local_only);

  /// Get the locations of a list objects from the local core worker. Locations that
  /// failed to be retrieved will be returned as nullopt. No RPCs are made in this
  /// method.
  ///
  /// \param[in] object_ids IDs of the objects to get.
  /// \param[out] results Result list of object locations.
  /// \return Status.
  Status GetLocalObjectLocations(const std::vector<ObjectID> &object_ids,
                                 std::vector<std::optional<ObjectLocation>> *results);

  /// Return the locally submitted ongoing retry tasks triggered by lineage
  /// reconstruction. Key is the lineage reconstruction task info.
  /// Value is the number of ongoing lineage reconstruction tasks of this type.
  std::unordered_map<rpc::LineageReconstructionTask, uint64_t>
  GetLocalOngoingLineageReconstructionTasks() const;

  /// Get the locations of a list objects. Locations that failed to be retrieved
  /// will be returned as nullptrs.
  ///
  /// Note: this returns shared_ptr while `GetLocalObjectLocations` returns optional.
  /// This is just an optimization in the implementation because this method needs to
  /// track RPCs out-of-order. They don't have any semantic differences.
  ///
  /// \param[in] object_ids IDs of the objects to get.
  /// \param[in] timeout_ms Timeout in milliseconds, wait infinitely if it's negative.
  /// \param[out] results Result list of object locations.
  /// \return Status.
  Status GetLocationFromOwner(const std::vector<ObjectID> &object_ids,
                              int64_t timeout_ms,
                              std::vector<std::shared_ptr<ObjectLocation>> *results);

  /// Trigger garbage collection on each worker in the cluster.
  void TriggerGlobalGC();

  /// Report the task caller at caller_address that the intermediate
  /// task return. It means if this API is used, the caller will be notified
  /// the task return before the current task is terminated. The caller must
  /// implement HandleReportGeneratorItemReturns API endpoint
  /// to handle the intermediate result report.
  /// This API makes sense only for a generator task
  /// (task that can return multiple intermediate
  /// result before the task terminates).
  ///
  /// NOTE: The API doesn't guarantee the ordering of the report. The
  /// caller is supposed to reorder the report based on the item_index.
  ///
  /// \param[in] dynamic_return_object A intermediate ray object to report
  /// to the caller before the task terminates. This object must have been
  /// created dynamically from this worker via AllocateReturnObject.
  /// If the Object ID is nil, it means it is the end of the task return.
  /// In this case, the caller is responsible for setting finished = true,
  /// otherwise it will panic.
  /// \param[in] generator_id The return object ref ID from a current generator
  /// task.
  /// \param[in] caller_address The address of the caller of the current task
  /// that created a generator_id.
  /// \param[in] item_index The index of the task return. It is used to reorder the
  /// report from the caller side.
  /// \param[in] attempt_number The number of time the current task is retried.
  /// 0 means it is the first attempt.
  /// \param[in] waiter The class to pause the thread if generator backpressure limit
  /// is reached.
  Status ReportGeneratorItemReturns(
      const std::pair<ObjectID, std::shared_ptr<RayObject>> &dynamic_return_object,
      const ObjectID &generator_id,
      const rpc::Address &caller_address,
      int64_t item_index,
      uint64_t attempt_number,
      const std::shared_ptr<GeneratorBackpressureWaiter> &waiter);

  /// Implements gRPC server handler.
  /// If an executor can generator task return before the task is finished,
  /// it invokes this endpoint via ReportGeneratorItemReturns RPC.
  void HandleReportGeneratorItemReturns(rpc::ReportGeneratorItemReturnsRequest request,
                                        rpc::ReportGeneratorItemReturnsReply *reply,
                                        rpc::SendReplyCallback send_reply_callback);

  ///
  /// Public methods related to task submission.
  ///

  /// Push an error to the relevant driver.
  ///
  /// \param[in] The ID of the job_id that the error is for.
  /// \param[in] The type of the error.
  /// \param[in] The error message.
  /// \param[in] The timestamp of the error.
  /// \return Status.
  Status PushError(const JobID &job_id,
                   const std::string &type,
                   const std::string &error_message,
                   double timestamp);

  // Prestart workers. The workers:
  // - uses current language.
  // - uses current JobID.
  // - does NOT support root_detached_actor_id.
  // - uses provided runtime_env_info applied to the job runtime env, as if it's a task
  // request.
  //
  // This API is async. It provides no guarantee that the workers are actually started.
  void PrestartWorkers(const std::string &serialized_runtime_env_info,
                       uint64_t keep_alive_duration_secs,
                       size_t num_workers);

  /// Submit a normal task.
  ///
  /// \param[in] function The remote function to execute.
  /// \param[in] args Arguments of this task.
  /// \param[in] task_options Options for this task.
  /// \param[in] max_retries max number of retry when the task fails.
  /// \param[in] retry_exceptions whether a user exception/error is eligible to retry.
  /// \param[in] scheduling_strategy Strategy about how to schedule the task.
  /// \param[in] debugger_breakpoint breakpoint to drop into for the debugger after this
  /// task starts executing, or "" if we do not want to drop into the debugger.
  /// should capture parent's placement group implicitly.
  /// \param[in] serialized_retry_exception_allowlist A serialized exception list
  /// that serves as an allowlist of frontend-language exceptions/errors that should be
  /// retried. Default is an empty string, which will be treated as an allow-all in the
  /// language worker.
  /// \param[in] current_task_id The current task_id that submits the task.
  /// If Nil() is given, it will be automatically propagated from worker_context.
  /// This is used when worker_context cannot reliably obtain the current task_id
  /// i.e., Python async actors.
  /// \param[in] call_site The stacktrace of the task invocation, or actor
  /// creation. This is only used for observability.
  /// \return ObjectRefs returned by this task.
  std::vector<rpc::ObjectReference> SubmitTask(
      const RayFunction &function,
      const std::vector<std::unique_ptr<TaskArg>> &args,
      const TaskOptions &task_options,
      int max_retries,
      bool retry_exceptions,
      const rpc::SchedulingStrategy &scheduling_strategy,
      const std::string &debugger_breakpoint,
      const std::string &serialized_retry_exception_allowlist = "",
      const std::string &call_site = "",
      const TaskID current_task_id = TaskID::Nil());

  /// Create an actor.
  ///
  /// \param[in] caller_id ID of the task submitter.
  /// \param[in] function The remote function that generates the actor object.
  /// \param[in] args Arguments of this task.
  /// \param[in] actor_creation_options Options for this actor creation task.
  /// \param[in] extension_data Extension data of the actor handle,
  /// see `ActorHandle` in `core_worker.proto`.
  /// \param[in] call_site The stacktrace of the actor creation. This is
  /// only used for observability.
  /// \param[out] actor_id ID of the created actor. This can be used to submit
  /// tasks on the actor.
  /// \return Status error if actor creation fails, likely due to raylet failure.
  Status CreateActor(const RayFunction &function,
                     const std::vector<std::unique_ptr<TaskArg>> &args,
                     const ActorCreationOptions &actor_creation_options,
                     const std::string &extension_data,
                     const std::string &call_site,
                     ActorID *actor_id);

  /// Create a placement group.
  ///
  /// \param[in] function The remote function that generates the placement group object.
  /// \param[in] placement_group_creation_options Options for this placement group
  /// creation task.
  /// \param[out] placement_group_id ID of the created placement group.
  /// This can be used to schedule actor in node
  /// \return Status error if placement group
  /// creation fails, likely due to raylet failure.
  Status CreatePlacementGroup(
      const PlacementGroupCreationOptions &placement_group_creation_options,
      PlacementGroupID *placement_group_id);

  /// Remove a placement group. Note that this operation is synchronous.
  ///
  /// \param[in] placement_group_id The id of a placement group to remove.
  /// \return Status OK if succeed. TimedOut if request to GCS server times out.
  /// NotFound if placement group is already removed or doesn't exist.
  Status RemovePlacementGroup(const PlacementGroupID &placement_group_id);

  /// Wait for a placement group until ready asynchronously.
  /// Returns once the placement group is created or the timeout expires.
  ///
  /// \param placement_group The id of a placement group to wait for.
  /// \param timeout_seconds Timeout in seconds.
  /// \return Status OK if the placement group is created. TimedOut if request to GCS
  /// server times out. NotFound if placement group is already removed or doesn't exist.
  Status WaitPlacementGroupReady(const PlacementGroupID &placement_group_id,
                                 int64_t timeout_seconds);

  /// Submit an actor task.
  ///
  /// \param[in] caller_id ID of the task submitter.
  /// \param[in] actor_handle Handle to the actor.
  /// \param[in] function The remote function to execute.
  /// \param[in] args Arguments of this task.
  /// \param[in] task_options Options for this task.
  /// \param[in] max_retries max number of retry when the task fails.
  /// \param[in] serialized_retry_exception_allowlist A serialized exception list
  /// that serves as an allowlist of frontend-language exceptions/errors that should be
  /// retried. Empty string means an allow-all in the language worker.
  /// \param[in] call_site The stacktrace of the task invocation. This is
  /// only used for observability.
  /// \param[out] task_returns The object returned by this task
  /// param[in] current_task_id The current task_id that submits the task.
  /// If Nil() is given, it will be automatically propagated from worker_context.
  /// This is used when worker_context cannot reliably obtain the curernt task_id
  /// i.e., Python async actors.
  ///
  /// \return Status of this submission
  Status SubmitActorTask(const ActorID &actor_id,
                         const RayFunction &function,
                         const std::vector<std::unique_ptr<TaskArg>> &args,
                         const TaskOptions &task_options,
                         int max_retries,
                         bool retry_exceptions,
                         const std::string &serialized_retry_exception_allowlist,
                         const std::string &call_site,
                         std::vector<rpc::ObjectReference> &task_returns,
                         const TaskID current_task_id = TaskID::Nil());

  /// Tell an actor to exit immediately, without completing outstanding work.
  ///
  /// \param[in] actor_id ID of the actor to kill.
  /// \param[in] force_kill Whether to force kill an actor by killing the worker.
  /// \param[in] no_restart If set to true, the killed actor will not be
  /// restarted anymore.
  /// \param[out] Status
  Status KillActor(const ActorID &actor_id, bool force_kill, bool no_restart);

  /// Stops the task associated with the given Object ID.
  ///
  /// \param[in] object_id of the task to kill (must be a Non-Actor task)
  /// \param[in] force_kill Whether to force kill a task by killing the worker.
  /// \param[in] recursive Whether to cancel tasks submitted by the task to cancel.
  /// \param[out] Status
  Status CancelTask(const ObjectID &object_id, bool force_kill, bool recursive);

  /// Decrease the reference count for this actor. Should be called by the
  /// language frontend when a reference to the ActorHandle destroyed.
  ///
  /// \param[in] actor_id The actor ID to decrease the reference count for.
  void RemoveActorHandleReference(const ActorID &actor_id);

  /// Get the local actor state. nullopt if the state is unknown.
  std::optional<rpc::ActorTableData::ActorState> GetLocalActorState(
      const ActorID &actor_id) const;

  /// Add an actor handle from a serialized string.
  ///
  /// This should be called when an actor handle is given to us by another task
  /// or actor. This may be called even if we already have a handle to the same
  /// actor.
  ///
  /// \param[in] serialized The serialized actor handle.
  /// \param[in] outer_object_id The object ID that contained the serialized
  /// actor handle, if any.
  /// \param[in] add_local_ref Whether to add a local reference for this actor
  /// handle. Handles that were created out-of-band (i.e. via getting actor by
  /// name or getting a handle to self) should not add a local reference
  /// because the distributed reference counting protocol does not ensure that
  /// the owner will learn of this reference.
  /// \return The ActorID of the deserialized handle.
  ActorID DeserializeAndRegisterActorHandle(const std::string &serialized,
                                            const ObjectID &outer_object_id,
                                            bool add_local_ref);

  /// Serialize an actor handle.
  ///
  /// This should be called when passing an actor handle to another task or
  /// actor.
  ///
  /// \param[in] actor_id The ID of the actor handle to serialize.
  /// \param[out] The serialized handle.
  /// \param[out] The ID used to track references to the actor handle. If the
  /// serialized actor handle in the language frontend is stored inside an
  /// object, then this must be recorded in the worker's ReferenceCounter.
  /// \return Status::Invalid if we don't have the specified handle.
  Status SerializeActorHandle(const ActorID &actor_id,
                              std::string *output,
                              ObjectID *actor_handle_id) const;

  ///
  /// Public methods related to task execution. Should not be used by driver processes.
  ///

  ActorID GetActorId() const {
    absl::MutexLock lock(&mutex_);
    return actor_id_;
  }

  std::string GetActorName() const;

  // Get the resource IDs available to this worker (as assigned by the raylet).
  ResourceMappingType GetResourceIDs() const;

  /// Create a profile event and push it the TaskEventBuffer when the event is destructed.
  std::unique_ptr<worker::ProfileEvent> CreateProfileEvent(const std::string &event_name);

 public:
  friend class CoreWorkerProcessImpl;

  /// Allocate the return object for an executing task. The caller should write into the
  /// data buffer of the allocated buffer, then call SealReturnObject() to seal it.
  /// To avoid deadlock, the caller should allocate and seal a single object at a time.
  ///
  /// \param[in] object_id Object ID of the return value.
  /// \param[in] data_size Size of the return value.
  /// \param[in] metadata Metadata buffer of the return value.
  /// \param[in] caller_address The address of the caller of the method.
  /// \param[in] contained_object_id ID serialized within each return object.
  /// \param[in][out] task_output_inlined_bytes Store the total size of all inlined
  /// objects of a task. It is used to decide if the current object should be inlined. If
  /// the current object is inlined, the task_output_inlined_bytes will be updated.
  /// \param[out] return_object RayObject containing buffers to write results into.
  /// \return Status.
  Status AllocateReturnObject(const ObjectID &object_id,
                              const size_t &data_size,
                              const std::shared_ptr<Buffer> &metadata,
                              const std::vector<ObjectID> &contained_object_id,
                              const rpc::Address &caller_address,
                              int64_t *task_output_inlined_bytes,
                              std::shared_ptr<RayObject> *return_object);

  /// Seal a return object for an executing task. The caller should already have
  /// written into the data buffer.
  ///
  /// \param[in] return_id Object ID of the return value.
  /// \param[in] return_object RayObject containing the buffer written info.
  /// \return Status.
  /// \param[in] generator_id For dynamically created objects, this is the ID
  /// of the object that wraps the dynamically created ObjectRefs in a
  /// generator. We use this to notify the owner of the dynamically created
  /// objects.
  Status SealReturnObject(const ObjectID &return_id,
                          const std::shared_ptr<RayObject> &return_object,
                          const ObjectID &generator_id,
                          const rpc::Address &caller_address);

  /// Pin the local copy of the return object, if one exists.
  ///
  /// \param[in] return_id ObjectID of the return value.
  /// \param[out] return_object The object that was pinned.
  /// \return success if the object still existed and was pinned. Note that
  /// pinning is done asynchronously.
  /// \param[in] generator_id For dynamically created objects, this is the ID
  /// of the object that wraps the dynamically created ObjectRefs in a
  /// generator. We use this to notify the owner of the dynamically created
  /// objects.
  /// \param[in] caller_address The address of the caller who is also the owner
  bool PinExistingReturnObject(const ObjectID &return_id,
                               std::shared_ptr<RayObject> *return_object,
                               const ObjectID &generator_id,
                               const rpc::Address &caller_address);

  /// Dynamically allocate an object.
  ///
  /// This should be used during task execution, if the task wants to return an
  /// object to the task caller and have the resulting ObjectRef be owned by
  /// the caller. This is in contrast to static allocation, where the caller
  /// decides at task invocation time how many returns the task should have.
  ///
  /// NOTE: Normally task_id and put_index it not necessary to be specified
  /// because we can obtain them from the global worker context. However,
  /// when the async actor uses this API, it cannot find the correct
  /// worker context due to the implementation limitation.
  /// In this case, the caller is responsible for providing the correct
  /// task ID and index.
  /// See https://github.com/ray-project/ray/issues/10324 for the further details.
  ///
  /// \param[in] owner_address The address of the owner who will own this
  /// dynamically generated object.
  /// \param[in] task_id The task id of the dynamically generated return ID.
  /// If Nil() is specified, it will deduce the Task ID from the current
  /// worker context.
  /// \param[in] put_index The equivalent of the return value of
  /// WorkerContext::GetNextPutIndex.
  /// If std::nullopt is specified, it will deduce the put index from the
  /// current worker context.
  ObjectID AllocateDynamicReturnId(const rpc::Address &owner_address,
                                   const TaskID &task_id = TaskID::Nil(),
                                   std::optional<ObjectIDIndexType> put_index = -1);

  /// Get a handle to an actor.
  ///
  /// NOTE: This function should be called ONLY WHEN we know actor handle exists.
  /// NOTE: The actor_handle obtained by this function should not be stored anywhere
  /// because this method returns the raw pointer to what a unique pointer points to.
  ///
  /// \param[in] actor_id The actor handle to get.
  /// \return Status::Invalid if we don't have this actor handle.
  std::shared_ptr<const ActorHandle> GetActorHandle(const ActorID &actor_id) const;

  /// Get a handle to a named actor.
  ///
  /// NOTE: The actor_handle obtained by this function should not be stored anywhere.
  ///
  /// \param[in] name The name of the actor whose handle to get.
  /// \param[in] ray_namespace The namespace of the requested actor.
  /// \param[out] actor_handle A handle to the requested actor.
  /// \return The shared_ptr to the actor handle if found, nullptr otherwise.
  /// The second pair contains the status of getting a named actor handle.
  std::pair<std::shared_ptr<const ActorHandle>, Status> GetNamedActorHandle(
      const std::string &name, const std::string &ray_namespace);

  /// Returns a list of the named actors currently in the system.
  ///
  /// Each actor is returned as a pair of <namespace, name>.
  /// This includes actors that are pending placement or being restarted.
  ///
  /// \param all_namespaces Whether or not to include actors from all namespaces.
  /// \return The list of <namespace, name> pairs and a status.
  std::pair<std::vector<std::pair<std::string, std::string>>, Status> ListNamedActors(
      bool all_namespaces);

  /// Get the expected return ids of the next task.
  std::vector<ObjectID> GetCurrentReturnIds(int num_returns,
                                            const ActorID &callee_actor_id);

  int64_t GetLocalMemoryStoreBytesUsed() const;

  /// The following methods are handlers for the core worker's gRPC server, which follow
  /// a macro-generated call convention. These are executed on the io_service_ and
  /// post work to the appropriate event loop.
  ///

  /// Implements gRPC server handler.
  void HandlePushTask(rpc::PushTaskRequest request,
                      rpc::PushTaskReply *reply,
                      rpc::SendReplyCallback send_reply_callback);

  /// Implements gRPC server handler.
  void HandleActorCallArgWaitComplete(rpc::ActorCallArgWaitCompleteRequest request,
                                      rpc::ActorCallArgWaitCompleteReply *reply,
                                      rpc::SendReplyCallback send_reply_callback);

  /// Implements gRPC server handler.
  void HandleRayletNotifyGCSRestart(rpc::RayletNotifyGCSRestartRequest request,
                                    rpc::RayletNotifyGCSRestartReply *reply,
                                    rpc::SendReplyCallback send_reply_callback);

  /// Implements gRPC server handler.
  void HandleGetObjectStatus(rpc::GetObjectStatusRequest request,
                             rpc::GetObjectStatusReply *reply,
                             rpc::SendReplyCallback send_reply_callback);

  /// Implements gRPC server handler.
  void HandleWaitForActorRefDeleted(rpc::WaitForActorRefDeletedRequest request,
                                    rpc::WaitForActorRefDeletedReply *reply,
                                    rpc::SendReplyCallback send_reply_callback);

  // Implements gRPC server handler.
  void HandlePubsubLongPolling(rpc::PubsubLongPollingRequest request,
                               rpc::PubsubLongPollingReply *reply,
                               rpc::SendReplyCallback send_reply_callback);

  // Implements gRPC server handler.
  void HandlePubsubCommandBatch(rpc::PubsubCommandBatchRequest request,
                                rpc::PubsubCommandBatchReply *reply,
                                rpc::SendReplyCallback send_reply_callback);

  // Implements gRPC server handler.
  void HandleUpdateObjectLocationBatch(rpc::UpdateObjectLocationBatchRequest request,
                                       rpc::UpdateObjectLocationBatchReply *reply,
                                       rpc::SendReplyCallback send_reply_callback);

  /// Implements gRPC server handler.
  void HandleGetObjectLocationsOwner(rpc::GetObjectLocationsOwnerRequest request,
                                     rpc::GetObjectLocationsOwnerReply *reply,
                                     rpc::SendReplyCallback send_reply_callback);

  /// Implements gRPC server handler.
  void HandleKillActor(rpc::KillActorRequest request,
                       rpc::KillActorReply *reply,
                       rpc::SendReplyCallback send_reply_callback);

  /// Implements gRPC server handler.
  void HandleCancelTask(rpc::CancelTaskRequest request,
                        rpc::CancelTaskReply *reply,
                        rpc::SendReplyCallback send_reply_callback);

  /// Implements gRPC server handler.
  void HandleRemoteCancelTask(rpc::RemoteCancelTaskRequest request,
                              rpc::RemoteCancelTaskReply *reply,
                              rpc::SendReplyCallback send_reply_callback);

  /// Implements gRPC server handler.
  void HandlePlasmaObjectReady(rpc::PlasmaObjectReadyRequest request,
                               rpc::PlasmaObjectReadyReply *reply,
                               rpc::SendReplyCallback send_reply_callback);

  /// Creates a new mutable object.
  void HandleRegisterMutableObjectReader(rpc::RegisterMutableObjectReaderRequest request,
                                         rpc::RegisterMutableObjectReaderReply *reply,
                                         rpc::SendReplyCallback send_reply_callback);

  /// Get statistics from core worker.
  void HandleGetCoreWorkerStats(rpc::GetCoreWorkerStatsRequest request,
                                rpc::GetCoreWorkerStatsReply *reply,
                                rpc::SendReplyCallback send_reply_callback);

  /// Trigger local GC on this worker.
  void HandleLocalGC(rpc::LocalGCRequest request,
                     rpc::LocalGCReply *reply,
                     rpc::SendReplyCallback send_reply_callback);

  /// Delete objects explicitly.
  void HandleDeleteObjects(rpc::DeleteObjectsRequest request,
                           rpc::DeleteObjectsReply *reply,
                           rpc::SendReplyCallback send_reply_callback);

  // Spill objects to external storage.
  void HandleSpillObjects(rpc::SpillObjectsRequest request,
                          rpc::SpillObjectsReply *reply,
                          rpc::SendReplyCallback send_reply_callback);

  // Restore objects from external storage.
  void HandleRestoreSpilledObjects(rpc::RestoreSpilledObjectsRequest request,
                                   rpc::RestoreSpilledObjectsReply *reply,
                                   rpc::SendReplyCallback send_reply_callback);

  // Delete objects from external storage.
  void HandleDeleteSpilledObjects(rpc::DeleteSpilledObjectsRequest request,
                                  rpc::DeleteSpilledObjectsReply *reply,
                                  rpc::SendReplyCallback send_reply_callback);

  // Make the this worker exit.
  // This request fails if the core worker owns any object.
  void HandleExit(rpc::ExitRequest request,
                  rpc::ExitReply *reply,
                  rpc::SendReplyCallback send_reply_callback);

  // Set local worker as the owner of object.
  // Request by borrower's worker, execute by owner's worker.
  void HandleAssignObjectOwner(rpc::AssignObjectOwnerRequest request,
                               rpc::AssignObjectOwnerReply *reply,
                               rpc::SendReplyCallback send_reply_callback);

  // Get the number of pending tasks.
  void HandleNumPendingTasks(rpc::NumPendingTasksRequest request,
                             rpc::NumPendingTasksReply *reply,
                             rpc::SendReplyCallback send_reply_callback);

  // Free GPU objects from the in-actor GPU object store.
  void HandleFreeActorObject(rpc::FreeActorObjectRequest request,
                             rpc::FreeActorObjectReply *reply,
                             rpc::SendReplyCallback send_reply_callback);

  ///
  /// Public methods related to async actor call. This should only be used when
  /// the actor is (1) direct actor and (2) using async mode.
  ///

  /// Block current fiber until event is triggered.
  void YieldCurrentFiber(FiberEvent &event);

  /// The callback expected to be implemented by the client.
  using SetResultCallback =
      std::function<void(std::shared_ptr<RayObject>, ObjectID object_id, void *)>;

  using OnCanceledCallback = std::function<void(bool, bool)>;

  /// Perform async get from the object store.
  ///
  /// \param[in] object_id The id to call get on.
  /// \param[in] success_callback The callback to use the result object.
  /// \param[in] python_user_callback The user-provided Python callback object that
  /// will be called inside of `success_callback`.
  void GetAsync(const ObjectID &object_id,
                SetResultCallback success_callback,
                void *python_user_callback);

  // Get serialized job configuration.
  rpc::JobConfig GetJobConfig() const;

  /// Return true if the core worker is in the exit process.
  bool IsExiting() const;

  /// Mark this worker is exiting.
  void SetIsExiting();

  /// Add task log info for a task when it starts executing.
  ///
  /// It's an no-op in local mode.
  ///
  /// \param stdout_path Path to stdout log file.
  /// \param stderr_path Path to stderr log file.
  /// \param stdout_start_offset Start offset of the stdout for this task.
  /// \param stderr_start_offset Start offset of the stderr for this task.
  void RecordTaskLogStart(const TaskID &task_id,
                          int32_t attempt_number,
                          const std::string &stdout_path,
                          const std::string &stderr_path,
                          int64_t stdout_start_offset,
                          int64_t stderr_start_offset) const;

  /// Add task log info for a task when it finishes executing.
  ///
  /// It's an no-op in local mode.
  ///
  /// \param stdout_end_offset End offset of the stdout for this task.
  /// \param stderr_end_offset End offset of the stderr for this task.
  void RecordTaskLogEnd(const TaskID &task_id,
                        int32_t attempt_number,
                        int64_t stdout_end_offset,
                        int64_t stderr_end_offset) const;

  /// (WORKER mode only) Gracefully exit the worker. `Graceful` means the worker will
  /// exit when it drains all tasks and cleans all owned objects.
  /// After this method is called, all the tasks in the queue will not be
  /// executed.
  ///
  /// \param exit_type The reason why this worker process is disconnected.
  /// \param exit_detail The detailed reason for a given exit.
  /// \param creation_task_exception_pb_bytes It is given when the worker is
  /// disconnected because the actor is failed due to its exception in its init method.
  void Exit(const rpc::WorkerExitType exit_type,
            const std::string &detail,
            const std::shared_ptr<LocalMemoryBuffer> &creation_task_exception_pb_bytes =
                nullptr);

  void TaskManagerRetryTask(TaskSpecification &spec,
                            bool object_recovery,
                            uint32_t delay_ms);

 private:
  static nlohmann::json OverrideRuntimeEnv(const nlohmann::json &child,
                                           const std::shared_ptr<nlohmann::json> &parent);

  /// The following tests will use `OverrideRuntimeEnv` function.
  FRIEND_TEST(TestOverrideRuntimeEnv, TestOverrideEnvVars);
  FRIEND_TEST(TestOverrideRuntimeEnv, TestPyModulesInherit);
  FRIEND_TEST(TestOverrideRuntimeEnv, TestOverridePyModules);
  FRIEND_TEST(TestOverrideRuntimeEnv, TestWorkingDirInherit);
  FRIEND_TEST(TestOverrideRuntimeEnv, TestWorkingDirOverride);
  FRIEND_TEST(TestOverrideRuntimeEnv, TestCondaInherit);
  FRIEND_TEST(TestOverrideRuntimeEnv, TestCondaOverride);

  /// Used to lazily subscribe to node_changes only if the worker takes any owner actions.
  void SubscribeToNodeChanges();

  std::shared_ptr<rpc::RuntimeEnvInfo> OverrideTaskOrActorRuntimeEnvInfo(
      const std::string &serialized_runtime_env_info) const;

  // Used as the factory function for [OverrideTaskOrActorRuntimeEnvInfo] to create in LRU
  // cache.
  std::shared_ptr<rpc::RuntimeEnvInfo> OverrideTaskOrActorRuntimeEnvInfoImpl(
      const std::string &serialized_runtime_env_info) const;

  void BuildCommonTaskSpec(
      TaskSpecBuilder &builder,
      const JobID &job_id,
      const TaskID &task_id,
      const std::string &name,
      const TaskID &current_task_id,
      uint64_t task_index,
      const TaskID &caller_id,
      const rpc::Address &address,
      const RayFunction &function,
      const std::vector<std::unique_ptr<TaskArg>> &args,
      int64_t num_returns,
      const std::unordered_map<std::string, double> &required_resources,
      const std::unordered_map<std::string, double> &required_placement_resources,
      const std::string &debugger_breakpoint,
      int64_t depth,
      const std::string &serialized_runtime_env_info,
      const std::string &call_site,
      const TaskID &main_thread_current_task_id,
      const std::string &concurrency_group_name = "",
      bool include_job_config = false,
      int64_t generator_backpressure_num_objects = -1,
      bool enable_task_events = true,
      const std::unordered_map<std::string, std::string> &labels = {},
      const std::unordered_map<std::string, std::string> &label_selector = {},
      const rpc::TensorTransport &tensor_transport = rpc::TensorTransport::OBJECT_STORE);
  void SetCurrentTaskId(const TaskID &task_id,
                        uint64_t attempt_number,
                        const std::string &task_name);

  void SetActorId(const ActorID &actor_id);

  /// Forcefully exit the worker. `Force` means it will exit actor without draining
  /// or cleaning any resources.
  /// \param exit_type The reason why this worker process is disconnected.
  /// \param exit_detail The detailed reason for a given exit.
  void ForceExit(const rpc::WorkerExitType exit_type, const std::string &detail);

  /// Forcefully kill child processes. User code running in actors or tasks
  /// can spawn processes that don't get terminated. If those processes
  /// own resources (such as GPU memory), then those resources will become
  /// unavailable until the process is killed.
  /// This is called during shutdown of the process.
  void KillChildProcs();

  /// Register this worker or driver to GCS.
  void RegisterToGcs(int64_t worker_launch_time_ms, int64_t worker_launched_time_ms);

  /// (WORKER mode only) Check if the raylet has failed. If so, shutdown.
  void ExitIfParentRayletDies();

  /// Heartbeat for internal bookkeeping.
  void InternalHeartbeat();

  /// Record metric for executed and owned tasks. Will be run periodically.
  void RecordMetrics();

  /// Check if there is an owner of the object from the ReferenceCounter.
  bool HasOwner(const ObjectID &object_id) const;

  /// Helper method to fill in object status reply given an object.
  void PopulateObjectStatus(const ObjectID &object_id,
                            const std::shared_ptr<RayObject> &obj,
                            rpc::GetObjectStatusReply *reply);

  ///
  /// Private methods related to task submission.
  ///

  /// Increase the local reference count for this object ID. Should be called
  /// by the language frontend when a new reference is created.
  ///
  /// \param[in] object_id The object ID to increase the reference count for.
  /// \param[in] call_site The call site from the language frontend.
  void AddLocalReference(const ObjectID &object_id, const std::string &call_site) {
    reference_counter_->AddLocalReference(object_id, call_site);
  }

  /// Stops the children tasks from the given TaskID
  ///
  /// \param[in] task_id of the parent task
  /// \param[in] force_kill Whether to force kill a task by killing the worker.
  Status CancelChildren(const TaskID &task_id, bool force_kill);

  ///
  /// Private methods related to task execution. Should not be used by driver processes.
  ///

  /// Execute a task.
  ///
  /// \param spec[in] task_spec Task specification.
  /// \param spec[in] resource_ids Resource IDs of resources assigned to this
  ///                 worker. If nullopt, reuse the previously assigned
  ///                 resources.
  /// \param results[out] return_objects Result objects that should be returned
  /// to the caller.
  /// \param results[out] dynamic_return_objects Result objects whose
  /// ObjectRefs were dynamically allocated during task execution by using a
  /// generator. The language-level ObjectRefs should be returned inside the
  /// statically allocated return_objects.
  /// \param results[out] borrowed_refs Refs that this task (or a nested task)
  ///                     was or is still borrowing. This includes all
  ///                     objects whose IDs we passed to the task in its
  ///                     arguments and recursively, any object IDs that were
  ///                     contained in those objects.
  /// \param results[out] is_retryable_error Whether the task failed with a retryable
  ///                     error.
  /// \param results[out] application_error The error message if the
  ///                     task failed during execution or cancelled.
  /// \return Status.
  Status ExecuteTask(
      const TaskSpecification &task_spec,
      std::optional<ResourceMappingType> resource_ids,
      std::vector<std::pair<ObjectID, std::shared_ptr<RayObject>>> *return_objects,
      std::vector<std::pair<ObjectID, std::shared_ptr<RayObject>>>
          *dynamic_return_objects,
      std::vector<std::pair<ObjectID, bool>> *streaming_generator_returns,
      ReferenceCounter::ReferenceTableProto *borrowed_refs,
      bool *is_retryable_error,
      std::string *application_error);

  /// Put an object in the local plasma store.
  Status PutInLocalPlasmaStore(const RayObject &object,
                               const ObjectID &object_id,
                               bool pin_object);

  /// Execute a local mode task (runs normal ExecuteTask)
  ///
  /// \param spec[in] task_spec Task specification.
  std::vector<rpc::ObjectReference> ExecuteTaskLocalMode(
      const TaskSpecification &task_spec, const ActorID &actor_id = ActorID::Nil());

  /// KillActor API for a local mode.
  Status KillActorLocalMode(const ActorID &actor_id);

  /// Get a handle to a named actor for local mode.
  std::pair<std::shared_ptr<const ActorHandle>, Status> GetNamedActorHandleLocalMode(
      const std::string &name);

  /// Get all named actors in local mode.
  std::pair<std::vector<std::pair<std::string, std::string>>, Status>
  ListNamedActorsLocalMode();

  /// Get the values of the task arguments for the executor. Values are
  /// retrieved from the local plasma store or, if the value is inlined, from
  /// the task spec.
  ///
  /// This also pins all plasma arguments and ObjectIDs that were contained in
  /// an inlined argument by adding a local reference in the reference counter.
  /// This is to ensure that we have the address of the object's owner, which
  /// is needed to retrieve the value. It also ensures that when the task
  /// completes, we can retrieve any metadata about objects that are still
  /// being borrowed by this process. The IDs should be unpinned once the task
  /// completes.
  ///
  /// \param spec[in] task Task specification.
  /// \param args[out] args Argument data as RayObjects.
  /// \param args[out] arg_reference_ids ObjectIDs corresponding to each by
  ///                  reference argument. The length of this vector will be
  ///                  the same as args, and by value arguments will have
  ///                  ObjectID::Nil().
  ///                  // TODO(edoakes): this is a bit of a hack that's necessary because
  ///                  we have separate serialization paths for by-value and by-reference
  ///                  arguments in Python. This should ideally be handled better there.
  /// \param args[out] pinned_ids ObjectIDs that should be unpinned once the
  ///                  task completes execution.  This vector will be populated
  ///                  with all argument IDs that were passed by reference and
  ///                  any ObjectIDs that were included in the task spec's
  ///                  inlined arguments.
  /// \return Error if the values could not be retrieved.
  Status GetAndPinArgsForExecutor(const TaskSpecification &task,
                                  std::vector<std::shared_ptr<RayObject>> *args,
                                  std::vector<rpc::ObjectReference> *arg_refs,
                                  std::vector<ObjectID> *pinned_ids);

  /// Process a subscribe message for wait for object eviction.
  /// The object eviction message will be published once the object
  /// needs to be evicted.
  void ProcessSubscribeForObjectEviction(
      const rpc::WorkerObjectEvictionSubMessage &message);

  /// Process a subscribe message for wait for ref removed.
  /// It is used for the ref counting protocol. When the borrower
  /// stops using the reference, the message will be published to the owner.
  void ProcessSubscribeForRefRemoved(const rpc::WorkerRefRemovedSubMessage &message);

  /// Process a subscribe message for object locations.
  /// Since core worker owns the object directory, there are various raylets
  /// that subscribe this object directory.
  void ProcessSubscribeObjectLocations(
      const rpc::WorkerObjectLocationsSubMessage &message);

  using Commands = ::google::protobuf::RepeatedPtrField<rpc::Command>;

  /// Process the subscribe message received from the subscriber.
  void ProcessSubscribeMessage(const rpc::SubMessage &sub_message,
                               rpc::ChannelType channel_type,
                               const std::string &key_id,
                               const NodeID &subscriber_id);

  /// A single endpoint to process different types of pubsub commands.
  /// Pubsub commands are coming as a batch and contain various subscribe / unbsubscribe
  /// messages.
  void ProcessPubsubCommands(const Commands &commands, const NodeID &subscriber_id);

  void AddSpilledObjectLocationOwner(const ObjectID &object_id,
                                     const std::string &spilled_url,
                                     const NodeID &spilled_node_id,
                                     const std::optional<ObjectID> &generator_id);

  void AddObjectLocationOwner(const ObjectID &object_id, const NodeID &node_id);

  void RemoveObjectLocationOwner(const ObjectID &object_id, const NodeID &node_id);

  /// Returns whether the message was sent to the wrong worker. The right error reply
  /// is sent automatically. Messages end up on the wrong worker when a worker dies
  /// and a new one takes its place with the same place. In this situation, we want
  /// the new worker to reject messages meant for the old one.
  bool HandleWrongRecipient(const WorkerID &intended_worker_id,
                            const rpc::SendReplyCallback &send_reply_callback) {
    if (intended_worker_id != worker_context_->GetWorkerID()) {
      std::ostringstream stream;
      stream << "Mismatched WorkerID: ignoring RPC for previous worker "
             << intended_worker_id
             << ", current worker ID: " << worker_context_->GetWorkerID();
      auto msg = stream.str();
      RAY_LOG(ERROR) << msg;
      send_reply_callback(Status::Invalid(msg), nullptr, nullptr);
      return true;
    } else {
      return false;
    }
  }

  const CoreWorkerOptions options_;

  /// Callback to get the current language (e.g., Python) call site.
  std::function<void(std::string *)> get_call_site_;

  // Convenience method to get the current language call site.
  std::string CurrentCallSite() {
    std::string call_site;
    if (get_call_site_ != nullptr) {
      get_call_site_(&call_site);
    }
    return call_site;
  }

  Status WaitForActorRegistered(const std::vector<ObjectID> &ids);

  /// Cancel a normal task (non-actor-task) queued or running in the current worker.
  ///
  /// \param intended_task_id The ID of a task to cancel.
  /// \param force_kill If true, kill the worker.
  /// \param recursive If true, cancel all children tasks of the intended_task_id.
  /// \param on_canceled Callback called after a task is canceled.
  /// It has two inputs, which corresponds to requested_task_running (if task is still
  /// running after a cancelation attempt is done) and attempt_succeeded (if task
  /// is canceled, and a caller doesn't have to retry).
  void CancelTaskOnExecutor(TaskID intended_task_id,
                            bool force_kill,
                            bool recursive,
                            const OnCanceledCallback &on_canceled);

  // Attempt to cancel the actor task.
  //
  // The callback will be called with `success` to indicate if the cancellation succeeded.
  // If not, the caller must retry the cancellation request until either it succeeds or
  // the task finishes executing.
  //
  // A task can be in one of three states locally:
  //
  // 1) Not present in the local task receiver.
  //    This means it wasn't received yet or it already finished executing.
  // 2) Queued in the local task receiver, but not executing yet.
  // 3) Executing.
  //
  // We first check if the task is present in the local receiver. If not, we
  // do nothing and return success=false.
  //
  // If the task *is* present in the local receiver, we attempt to cancel it.
  // The task may already be running, in which case we cancel it during execution.
  //
  // NOTE: only async actor tasks can be cancelled during execution. For non-async
  // actor tasks that are already executing, we will return success=true to prevent the
  // client from retrying infinitely.
  void CancelActorTaskOnExecutor(WorkerID caller_worker_id,
                                 TaskID intended_task_id,
                                 bool force_kill,
                                 bool recursive,
                                 OnCanceledCallback on_canceled);

  /// Helper for Get.
  ///
  /// \param[in] ids IDs of the objects to get.
  /// \param[in] timeout_ms Timeout in milliseconds, wait infinitely if it's negative.
  /// \param[out] results Result list of objects data.
  /// \return Status.
  Status GetObjects(const std::vector<ObjectID> &ids,
                    const int64_t timeout_ms,
                    std::vector<std::shared_ptr<RayObject>> &results);

  /// Get the caller ID used to submit tasks from this worker to an actor.
  ///
  /// \return The caller ID. For non-actor tasks, this is the current task ID.
  /// For actors, this is the current actor ID. To make sure that all caller
  /// IDs have the same type, we embed the actor ID in a TaskID with the rest
  /// of the bytes zeroed out.
  TaskID GetCallerId() const ABSL_LOCKS_EXCLUDED(mutex_);

  /// Helper for Get, used only to read experimental mutable objects.
  ///
  /// \param[in] ids IDs of the objects to get.
  /// \param[in] timeout_ms Time out in milliseconds to get the objects.
  /// \param[out] results Result list of objects data.
  /// \return Status.
  Status GetExperimentalMutableObjects(const std::vector<ObjectID> &ids,
                                       int64_t timeout_ms,
                                       std::vector<std::shared_ptr<RayObject>> &results);

  /// Sends AnnounceWorkerPort to the GCS. Called in ctor and also in ConnectToRaylet.
  void ConnectToRayletInternal();

  // Fallback for when GetAsync cannot directly get the requested object.
  void PlasmaCallback(const SetResultCallback &success,
                      const std::shared_ptr<RayObject> &ray_object,
                      ObjectID object_id,
                      void *py_future);

  /// Shared state of the worker. Includes process-level and thread-level state.
  /// TODO(edoakes): we should move process-level state into this class and make
  /// this a ThreadContext.
  std::unique_ptr<WorkerContext> worker_context_;

  /// The ID of the current task being executed by the main thread. If there
  /// are multiple threads, they will have a thread-local task ID stored in the
  /// worker context.
  TaskID main_thread_task_id_ ABSL_GUARDED_BY(mutex_);

  std::string main_thread_task_name_ ABSL_GUARDED_BY(mutex_);

  /// Event loop where the IO events are handled. e.g. async GCS operations.
  instrumented_io_context &io_service_;

  /// Shared client call manager.
  std::unique_ptr<rpc::ClientCallManager> client_call_manager_;

  /// Shared core worker client pool.
  std::shared_ptr<rpc::CoreWorkerClientPool> core_worker_client_pool_;

  // Shared raylet client pool.
  std::shared_ptr<rpc::RayletClientPool> raylet_client_pool_;

  /// The runner to run function periodically.
  std::shared_ptr<PeriodicalRunnerInterface> periodical_runner_;

  /// RPC server used to receive tasks to execute.
  std::unique_ptr<rpc::GrpcServer> core_worker_server_;

  /// Address of our RPC server.
  rpc::Address rpc_address_;

  /// Whether or not this worker is connected to the raylet and GCS.
  bool connected_ = false;

  // Client to the GCS shared by core worker interfaces.
  std::shared_ptr<gcs::GcsClient> gcs_client_;

<<<<<<< HEAD
  // Client to the raylet shared by core worker interfaces. This needs to be a
  // shared_ptr for direct calls because we can lease multiple workers through
  // one client, and we need to keep the connection alive until we return all
  // of the workers.
  std::shared_ptr<RayletClientInterface> local_raylet_client_;
=======
  // Client to the local Raylet that goes over a local socket.
  std::shared_ptr<ipc::RayletIpcClient> raylet_ipc_client_;

  // Client to the local Raylet that goes over a gRPC connection.
  std::shared_ptr<raylet::RayletClient> local_raylet_rpc_client_;
>>>>>>> ba775da1

  // Thread that runs a boost::asio service to process IO events.
  boost::thread &io_thread_;

  // Keeps track of object ID reference counts.
  std::shared_ptr<ReferenceCounter> reference_counter_;

  ///
  /// Fields related to storing and retrieving objects.
  ///

  /// In-memory store for return objects.
  std::shared_ptr<CoreWorkerMemoryStore> memory_store_;

  /// Plasma store interface.
  std::shared_ptr<CoreWorkerPlasmaStoreProvider> plasma_store_provider_;

  /// Manages mutable objects that must be transferred across nodes.
  std::shared_ptr<experimental::MutableObjectProviderInterface>
      experimental_mutable_object_provider_;

  std::unique_ptr<FutureResolver> future_resolver_;

  ///
  /// Fields related to task submission.
  ///

  // Tracks the currently pending tasks.
  std::shared_ptr<TaskManager> task_manager_;

  // A class for actor creation.
  std::shared_ptr<ActorCreatorInterface> actor_creator_;

  // Interface to submit tasks directly to other actors.
  std::unique_ptr<ActorTaskSubmitter> actor_task_submitter_;

  // A class to publish object status from other raylets/workers.
  std::unique_ptr<pubsub::PublisherInterface> object_info_publisher_;

  // A class to subscribe object status from other raylets/workers.
  std::unique_ptr<pubsub::SubscriberInterface> object_info_subscriber_;

  // Rate limit the concurrent pending lease requests for submitting
  // tasks.
  std::shared_ptr<LeaseRequestRateLimiter> lease_request_rate_limiter_;

  // Interface to submit non-actor tasks directly to leased workers.
  std::unique_ptr<NormalTaskSubmitter> normal_task_submitter_;

  /// Manages recovery of objects stored in remote plasma nodes.
  std::unique_ptr<ObjectRecoveryManager> object_recovery_manager_;

  ///
  /// Fields related to actor handles.
  ///

  /// Interface to manage actor handles.
  std::unique_ptr<ActorManager> actor_manager_;

  ///
  /// Fields related to task execution.
  ///

  /// Protects around accesses to fields below. This should only ever be held
  /// for short-running periods of time.
  mutable absl::Mutex mutex_;

  /// Our actor ID. If this is nil, then we execute only stateless tasks.
  ActorID actor_id_ ABSL_GUARDED_BY(mutex_);

  /// Set of currently-running tasks. For single-threaded, non-async actors this will
  /// contain at most one task ID.
  ///
  /// We have to track this separately because we cannot access the thread-local worker
  /// contexts from GetCoreWorkerStats().
  absl::flat_hash_map<TaskID, TaskSpecification> running_tasks_ ABSL_GUARDED_BY(mutex_);

  /// Key value pairs to be displayed on Web UI.
  std::unordered_map<std::string, std::string> webui_display_ ABSL_GUARDED_BY(mutex_);

  /// Actor title that consists of class name, args, kwargs for actor construction.
  std::string actor_title_ ABSL_GUARDED_BY(mutex_);

  /// Actor repr name if overrides by the user, empty string if not.
  std::string actor_repr_name_ ABSL_GUARDED_BY(mutex_);

  /// Number of tasks that have been pushed to the actor but not executed.
  std::atomic<int64_t> task_queue_length_;

  /// Number of executed tasks.
  std::atomic<int64_t> num_executed_tasks_;

  /// A map from resource name to the resource IDs that are currently reserved
  /// for this worker. Each pair consists of the resource ID and the fraction
  /// of that resource allocated for this worker. This is set on task assignment.
  ResourceMappingType resource_ids_ ABSL_GUARDED_BY(mutex_);

  /// Used to notify the task receiver when the arguments of a queued
  /// actor task are ready.
  std::unique_ptr<DependencyWaiterImpl> task_argument_waiter_;

  // Interface that receives tasks from direct actor calls.
  std::unique_ptr<TaskReceiver> task_receiver_;

  /// Event loop where tasks are processed.
  /// task_execution_service_ should be destructed first to avoid
  /// issues like https://github.com/ray-project/ray/issues/18857
  instrumented_io_context &task_execution_service_;

  // Queue of tasks to resubmit when the specified time passes.
  std::priority_queue<TaskToRetry, std::deque<TaskToRetry>, TaskToRetryDescComparator>
      to_resubmit_ ABSL_GUARDED_BY(mutex_);

  /// Map of named actor registry. It doesn't need to hold a lock because
  /// local mode is single-threaded.
  absl::flat_hash_map<std::string, ActorID> local_mode_named_actor_registry_;

  // Guard for `async_plasma_callbacks_` map.
  mutable absl::Mutex plasma_mutex_;

  // Callbacks for when when a plasma object becomes ready.
  absl::flat_hash_map<ObjectID, std::vector<std::function<void(void)>>>
      async_plasma_callbacks_ ABSL_GUARDED_BY(plasma_mutex_);

  /// The detail reason why the core worker has exited.
  /// If this value is set, it means the exit process has begun.
  std::optional<std::string> exiting_detail_ ABSL_GUARDED_BY(mutex_);

  /// TODO(kevin85421): the shutdown logic contained in `Disconnect`, `Exit`, and
  /// `Shutdown` should be unified to avoid mistakes due to complex dependent semantics.
  /// See https://github.com/ray-project/ray/issues/51642.

  /// Used to ensure that the `CoreWorker::Exit` method is called at most once.
  std::atomic<bool> is_exited_ = false;
  /// Used to ensure that the `CoreWorker::Shutdown` method is called at most once.
  std::atomic<bool> is_shutdown_ = false;

  int64_t max_direct_call_object_size_;

  friend class CoreWorkerTest;

  TaskCounter task_counter_;

  /// Used to guarantee that submitting actor task is thread safe.
  /// NOTE(MissiontoMars,scv119): In particular, without this mutex,
  /// the checking and increasing of backpressure pending calls counter
  /// is not atomic, which may lead to under counting or over counting.
  absl::Mutex actor_task_mutex_;

  /// A shared pointer between various components that emitting task state events.
  /// e.g. CoreWorker, TaskManager.
  std::unique_ptr<worker::TaskEventBuffer> task_event_buffer_ = nullptr;

  /// Worker's PID
  uint32_t pid_;

  // Guards generator_ids_pending_deletion_.
  absl::Mutex generator_ids_pending_deletion_mutex_;

  // A set of generator IDs that have gone out of scope but couldn't be deleted from
  // the task manager yet (e.g., due to lineage references). We will periodically
  // attempt to delete them in the background until it succeeds.
  // This field is accessed on the destruction path of an ObjectRefGenerator as well as
  // by a background thread attempting later deletion, so it must be guarded by a lock.
  absl::flat_hash_set<ObjectID> generator_ids_pending_deletion_
      ABSL_GUARDED_BY(generator_ids_pending_deletion_mutex_);

  /// TODO(hjiang):
  /// 1. Cached job runtime env info, it's not implemented at first place since
  /// `OverrideRuntimeEnv` mutates parent job runtime env info.
  /// 2. Cleanup cache on job change.
  ///
  /// Maps serialized runtime env info to **immutable** deserialized protobuf.
  mutable utils::container::ThreadSafeSharedLruCache<std::string, rpc::RuntimeEnvInfo>
      runtime_env_json_serialization_cache_;

  /// Used to ensure we only subscribe to node changes once.
  std::once_flag subscribe_to_node_changes_flag_;

  /// Used to block in certain spots if the GCS node cache is needed.
  std::mutex gcs_client_node_cache_populated_mutex_;
  std::condition_variable gcs_client_node_cache_populated_cv_;
  bool gcs_client_node_cache_populated_ = false;
};

// Lease request rate-limiter based on cluster node size.
// It returns max(num_nodes_in_cluster, min_concurrent_lease_limit)
class ClusterSizeBasedLeaseRequestRateLimiter : public LeaseRequestRateLimiter {
 public:
  explicit ClusterSizeBasedLeaseRequestRateLimiter(size_t min_concurrent_lease_limit);
  size_t GetMaxPendingLeaseRequestsPerSchedulingCategory() override;
  void OnNodeChanges(const rpc::GcsNodeInfo &data);

 private:
  const size_t min_concurrent_lease_cap_;
  std::atomic<size_t> num_alive_nodes_;
};
}  // namespace ray::core<|MERGE_RESOLUTION|>--- conflicted
+++ resolved
@@ -180,12 +180,8 @@
              std::unique_ptr<rpc::GrpcServer> core_worker_server,
              rpc::Address rpc_address,
              std::shared_ptr<gcs::GcsClient> gcs_client,
-<<<<<<< HEAD
-             std::shared_ptr<RayletClientInterface> local_raylet_client,
-=======
              std::shared_ptr<ipc::RayletIpcClient> raylet_ipc_client,
-             std::shared_ptr<raylet::RayletClient> local_raylet_rpc_client,
->>>>>>> ba775da1
+             std::shared_ptr<raylet::RayletClientInterface> local_raylet_rpc_client,
              boost::thread &io_thread,
              std::shared_ptr<ReferenceCounter> reference_counter,
              std::shared_ptr<CoreWorkerMemoryStore> memory_store,
@@ -1743,19 +1739,11 @@
   // Client to the GCS shared by core worker interfaces.
   std::shared_ptr<gcs::GcsClient> gcs_client_;
 
-<<<<<<< HEAD
-  // Client to the raylet shared by core worker interfaces. This needs to be a
-  // shared_ptr for direct calls because we can lease multiple workers through
-  // one client, and we need to keep the connection alive until we return all
-  // of the workers.
-  std::shared_ptr<RayletClientInterface> local_raylet_client_;
-=======
   // Client to the local Raylet that goes over a local socket.
   std::shared_ptr<ipc::RayletIpcClient> raylet_ipc_client_;
 
   // Client to the local Raylet that goes over a gRPC connection.
   std::shared_ptr<raylet::RayletClient> local_raylet_rpc_client_;
->>>>>>> ba775da1
 
   // Thread that runs a boost::asio service to process IO events.
   boost::thread &io_thread_;
