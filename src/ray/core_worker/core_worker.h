// Copyright 2017 The Ray Authors.
//
// Licensed under the Apache License, Version 2.0 (the "License");
// you may not use this file except in compliance with the License.
// You may obtain a copy of the License at
//
//  http://www.apache.org/licenses/LICENSE-2.0
//
// Unless required by applicable law or agreed to in writing, software
// distributed under the License is distributed on an "AS IS" BASIS,
// WITHOUT WARRANTIES OR CONDITIONS OF ANY KIND, either express or implied.
// See the License for the specific language governing permissions and
// limitations under the License.

#ifndef RAY_CORE_WORKER_CORE_WORKER_H
#define RAY_CORE_WORKER_CORE_WORKER_H

#include "absl/base/optimization.h"
#include "absl/container/flat_hash_map.h"
#include "ray/common/buffer.h"
#include "ray/core_worker/actor_handle.h"
#include "ray/core_worker/actor_manager.h"
#include "ray/core_worker/common.h"
#include "ray/core_worker/context.h"
#include "ray/core_worker/future_resolver.h"
#include "ray/core_worker/profiling.h"
#include "ray/core_worker/reference_count.h"
#include "ray/core_worker/store_provider/memory_store/memory_store.h"
#include "ray/core_worker/store_provider/plasma_store_provider.h"
#include "ray/core_worker/transport/direct_actor_transport.h"
#include "ray/core_worker/transport/direct_task_transport.h"
#include "ray/core_worker/transport/raylet_transport.h"
#include "ray/gcs/redis_gcs_client.h"
#include "ray/gcs/subscription_executor.h"
#include "ray/object_manager/object_store_notification_manager.h"
#include "ray/raylet/raylet_client.h"
#include "ray/rpc/node_manager/node_manager_client.h"
#include "ray/rpc/worker/core_worker_client.h"
#include "ray/rpc/worker/core_worker_server.h"

/// The set of gRPC handlers and their associated level of concurrency. If you want to
/// add a new call to the worker gRPC server, do the following:
/// 1) Add the rpc to the CoreWorkerService in core_worker.proto, e.g., "ExampleCall"
/// 2) Add a new macro to RAY_CORE_WORKER_DECLARE_RPC_HANDLERS
///    in core_worker_server.h,
//     e.g. "DECLARE_VOID_RPC_SERVICE_HANDLER_METHOD(ExampleCall)"
/// 3) Add a new macro to RAY_CORE_WORKER_RPC_HANDLERS in core_worker_server.h, e.g.
///    "RPC_SERVICE_HANDLER(CoreWorkerService, ExampleCall, 1)"
/// 4) Add a method to the CoreWorker class below: "CoreWorker::HandleExampleCall"

namespace ray {

/// The root class that contains all the core and language-independent functionalities
/// of the worker. This class is supposed to be used to implement app-language (Java,
/// Python, etc) workers.
class CoreWorker : public rpc::CoreWorkerServiceHandler {
  // Callback that must be implemented and provided by the language-specific worker
  // frontend to execute tasks and return their results.
  using TaskExecutionCallback = std::function<Status(
      TaskType task_type, const RayFunction &ray_function,
      const std::unordered_map<std::string, double> &required_resources,
      const std::vector<std::shared_ptr<RayObject>> &args,
      const std::vector<ObjectID> &arg_reference_ids,
      const std::vector<ObjectID> &return_ids,
      std::vector<std::shared_ptr<RayObject>> *results, const ray::WorkerID &worker_id)>;

 public:
  /// Construct a CoreWorker instance.
  ///
  /// \param[in] worker_type Type of this worker.
  /// \param[in] language Language of this worker.
  /// \param[in] store_socket Object store socket to connect to.
  /// \param[in] raylet_socket Raylet socket to connect to.
  /// \param[in] job_id Job ID of this worker.
  /// \param[in] gcs_options Options for the GCS client.
  /// \param[in] log_dir Directory to write logs to. If this is empty, logs
  ///            won't be written to a file.
  /// \param[in] node_ip_address IP address of the node.
  /// \param[in] node_manager_port Port of the local raylet.
  /// \param[in] task_execution_callback Language worker callback to execute tasks.
  /// \param[in] check_signals Language worker function to check for signals and handle
  ///            them. If the function returns anything but StatusOK, any long-running
  ///            operations in the core worker will short circuit and return that status.
  /// \param[in] ref_counting_enabled Whether to enable object ref counting.
  ///
  /// NOTE(zhijunfu): the constructor would throw if a failure happens.
  CoreWorker(const WorkerType worker_type, const Language language,
             const std::string &store_socket, const std::string &raylet_socket,
             const JobID &job_id, const gcs::GcsClientOptions &gcs_options,
             const std::string &log_dir, const std::string &node_ip_address,
             int node_manager_port, const TaskExecutionCallback &task_execution_callback,
             std::function<Status()> check_signals = nullptr,
             std::function<void()> gc_collect = nullptr,
             bool ref_counting_enabled = false);

  virtual ~CoreWorker();

  void Exit(bool intentional);

  void Disconnect();

  WorkerType GetWorkerType() const { return worker_type_; }

  Language GetLanguage() const { return language_; }

  WorkerContext &GetWorkerContext() { return worker_context_; }

  raylet::RayletClient &GetRayletClient() { return *local_raylet_client_; }

  const TaskID &GetCurrentTaskId() const { return worker_context_.GetCurrentTaskID(); }

  void SetCurrentTaskId(const TaskID &task_id);

  const JobID &GetCurrentJobId() const { return worker_context_.GetCurrentJobID(); }

  void SetActorId(const ActorID &actor_id);

  void SetWebuiDisplay(const std::string &key, const std::string &message);

  void SetActorTitle(const std::string &title);

  /// Increase the reference count for this object ID.
  /// Increase the local reference count for this object ID. Should be called
  /// by the language frontend when a new reference is created.
  ///
  /// \param[in] object_id The object ID to increase the reference count for.
  void AddLocalReference(const ObjectID &object_id) {
    reference_counter_->AddLocalReference(object_id);
  }

  /// Decrease the reference count for this object ID. Should be called
  /// by the language frontend when a reference is destroyed.
  ///
  /// \param[in] object_id The object ID to decrease the reference count for.
  void RemoveLocalReference(const ObjectID &object_id) {
    std::vector<ObjectID> deleted;
    reference_counter_->RemoveLocalReference(object_id, &deleted);
    if (ref_counting_enabled_) {
      memory_store_->Delete(deleted);
    }
  }

  /// Returns a map of all ObjectIDs currently in scope with a pair of their
  /// (local, submitted_task) reference counts. For debugging purposes.
  std::unordered_map<ObjectID, std::pair<size_t, size_t>> GetAllReferenceCounts() const;

  /// Promote an object to plasma and get its owner information. This should be
  /// called when serializing an object ID, and the returned information should
  /// be stored with the serialized object ID. For plasma promotion, if the
  /// object already exists locally, it will be put into the plasma store. If
  /// it doesn't yet exist, it will be spilled to plasma once available.
  ///
  /// This can only be called on object IDs that we created via task
  /// submission, ray.put, or object IDs that we deserialized. It cannot be
  /// called on object IDs that were created randomly, e.g.,
  /// ObjectID::FromRandom.
  ///
  /// Postcondition: Get(object_id) is valid.
  ///
  /// \param[in] object_id The object ID to serialize.
  /// \param[out] owner_id The ID of the object's owner. This should be
  /// appended to the serialized object ID.
  /// \param[out] owner_address The address of the object's owner. This should
  /// be appended to the serialized object ID.
  void PromoteToPlasmaAndGetOwnershipInfo(const ObjectID &object_id, TaskID *owner_id,
                                          rpc::Address *owner_address);

  /// Add a reference to an ObjectID that was deserialized by the language
  /// frontend. This will also start the process to resolve the future.
  /// Specifically, we will periodically contact the owner, until we learn that
  /// the object has been created or the owner is no longer reachable. This
  /// will then unblock any Gets or submissions of tasks dependent on the
  /// object.
  ///
  /// \param[in] object_id The object ID to deserialize.
  /// \param[in] outer_object_id The object ID that contained object_id, if
  /// any. This may be nil if the object ID was inlined directly in a task spec
  /// or if it was passed out-of-band by the application (deserialized from a
  /// byte string).
  /// \param[out] owner_id The ID of the object's owner.
  /// \param[out] owner_address The address of the object's owner.
  void RegisterOwnershipInfoAndResolveFuture(const ObjectID &object_id,
                                             const ObjectID &outer_object_id,
                                             const TaskID &owner_id,
                                             const rpc::Address &owner_address);

  ///
  /// Public methods related to storing and retrieving objects.
  ///

  /// Set options for this client's interactions with the object store.
  ///
  /// \param[in] name Unique name for this object store client.
  /// \param[in] limit The maximum amount of memory in bytes that this client
  /// can use in the object store.
  Status SetClientOptions(std::string name, int64_t limit_bytes);

  /// Put an object into object store.
  ///
  /// \param[in] object The ray object.
  /// \param[in] contained_object_ids The IDs serialized in this object.
  /// \param[out] object_id Generated ID of the object.
  /// \return Status.
  Status Put(const RayObject &object, const std::vector<ObjectID> &contained_object_ids,
             ObjectID *object_id);

  /// Put an object with specified ID into object store.
  ///
  /// \param[in] object The ray object.
  /// \param[in] contained_object_ids The IDs serialized in this object.
  /// \param[in] object_id Object ID specified by the user.
  /// \param[in] pin_object Whether or not to tell the raylet to pin this object.
  /// \return Status.
  Status Put(const RayObject &object, const std::vector<ObjectID> &contained_object_ids,
             const ObjectID &object_id, bool pin_object = false);

  /// Create and return a buffer in the object store that can be directly written
  /// into. After writing to the buffer, the caller must call `Seal()` to finalize
  /// the object. The `Create()` and `Seal()` combination is an alternative interface
  /// to `Put()` that allows frontends to avoid an extra copy when possible.
  ///
  /// \param[in] metadata Metadata of the object to be written.
  /// \param[in] data_size Size of the object to be written.
  /// \param[in] contained_object_ids The IDs serialized in this object.
  /// \param[out] object_id Object ID generated for the put.
  /// \param[out] data Buffer for the user to write the object into.
  /// \return Status.
  Status Create(const std::shared_ptr<Buffer> &metadata, const size_t data_size,
                const std::vector<ObjectID> &contained_object_ids, ObjectID *object_id,
                std::shared_ptr<Buffer> *data);

  /// Create and return a buffer in the object store that can be directly written
  /// into. After writing to the buffer, the caller must call `Seal()` to finalize
  /// the object. The `Create()` and `Seal()` combination is an alternative interface
  /// to `Put()` that allows frontends to avoid an extra copy when possible.
  ///
  /// \param[in] metadata Metadata of the object to be written.
  /// \param[in] data_size Size of the object to be written.
  /// \param[in] object_id Object ID specified by the user.
  /// \param[out] data Buffer for the user to write the object into.
  /// \return Status.
  Status Create(const std::shared_ptr<Buffer> &metadata, const size_t data_size,
                const ObjectID &object_id, std::shared_ptr<Buffer> *data);

  /// Finalize placing an object into the object store. This should be called after
  /// a corresponding `Create()` call and then writing into the returned buffer.
  ///
  /// \param[in] object_id Object ID corresponding to the object.
  /// \param[in] pin_object Whether or not to pin the object at the local raylet.
  /// \param[in] owner_address Address of the owner of the object who will be contacted by
  /// the raylet if the object is pinned. If not provided, defaults to this worker.
  /// \return Status.
  Status Seal(const ObjectID &object_id, bool pin_object,
              const absl::optional<rpc::Address> &owner_address = absl::nullopt);

  /// Get a list of objects from the object store. Objects that failed to be retrieved
  /// will be returned as nullptrs.
  ///
  /// \param[in] ids IDs of the objects to get.
  /// \param[in] timeout_ms Timeout in milliseconds, wait infinitely if it's negative.
  /// \param[out] results Result list of objects data.
  /// \return Status.
  Status Get(const std::vector<ObjectID> &ids, const int64_t timeout_ms,
             std::vector<std::shared_ptr<RayObject>> *results);

  /// Return whether or not the object store contains the given object.
  ///
  /// \param[in] object_id ID of the objects to check for.
  /// \param[out] has_object Whether or not the object is present.
  /// \return Status.
  Status Contains(const ObjectID &object_id, bool *has_object);

  /// Wait for a list of objects to appear in the object store.
  /// Duplicate object ids are supported, and `num_objects` includes duplicate ids in this
  /// case.
  /// TODO(zhijunfu): it is probably more clear in semantics to just fail when there
  /// are duplicates, and require it to be handled at application level.
  ///
  /// \param[in] IDs of the objects to wait for.
  /// \param[in] num_objects Number of objects that should appear.
  /// \param[in] timeout_ms Timeout in milliseconds, wait infinitely if it's negative.
  /// \param[out] results A bitset that indicates each object has appeared or not.
  /// \return Status.
  Status Wait(const std::vector<ObjectID> &object_ids, const int num_objects,
              const int64_t timeout_ms, std::vector<bool> *results);

  /// Delete a list of objects from the plasma object store.
  ///
  /// \param[in] object_ids IDs of the objects to delete.
  /// \param[in] local_only Whether only delete the objects in local node, or all nodes in
  /// the cluster.
  /// \param[in] delete_creating_tasks Whether also delete the tasks that
  /// created these objects.
  /// \return Status.
  Status Delete(const std::vector<ObjectID> &object_ids, bool local_only,
                bool delete_creating_tasks);

  /// Trigger garbage collection on each worker in the cluster.
  void TriggerGlobalGC();

  /// Get a string describing object store memory usage for debugging purposes.
  ///
  /// \return std::string The string describing memory usage.
  std::string MemoryUsageString();

  ///
  /// Public methods related to task submission.
  ///

  /// Get the caller ID used to submit tasks from this worker to an actor.
  ///
  /// \return The caller ID. For non-actor tasks, this is the current task ID.
  /// For actors, this is the current actor ID. To make sure that all caller
  /// IDs have the same type, we embed the actor ID in a TaskID with the rest
  /// of the bytes zeroed out.
  TaskID GetCallerId() const;

  /// Push an error to the relevant driver.
  ///
  /// \param[in] The ID of the job_id that the error is for.
  /// \param[in] The type of the error.
  /// \param[in] The error message.
  /// \param[in] The timestamp of the error.
  /// \return Status.
  Status PushError(const JobID &job_id, const std::string &type,
                   const std::string &error_message, double timestamp);

  /// Request raylet backend to prepare a checkpoint for an actor.
  ///
  /// \param[in] actor_id ID of the actor.
  /// \param[out] checkpoint_id ID of the new checkpoint (output parameter).
  /// \return Status.
  Status PrepareActorCheckpoint(const ActorID &actor_id,
                                ActorCheckpointID *checkpoint_id);

  /// Notify raylet backend that an actor was resumed from a checkpoint.
  ///
  /// \param[in] actor_id ID of the actor.
  /// \param[in] checkpoint_id ID of the checkpoint from which the actor was resumed.
  /// \return Status.
  Status NotifyActorResumedFromCheckpoint(const ActorID &actor_id,
                                          const ActorCheckpointID &checkpoint_id);

  /// Sets a resource with the specified capacity and client id
  /// \param[in] resource_name Name of the resource to be set.
  /// \param[in] capacity Capacity of the resource.
  /// \param[in] client_Id ClientID where the resource is to be set.
  /// \return Status
  Status SetResource(const std::string &resource_name, const double capacity,
                     const ClientID &client_id);

  /// Submit a normal task.
  ///
  /// \param[in] function The remote function to execute.
  /// \param[in] args Arguments of this task.
  /// \param[in] task_options Options for this task.
  /// \param[out] return_ids Ids of the return objects.
  /// \return Status error if task submission fails, likely due to raylet failure.
  Status SubmitTask(const RayFunction &function, const std::vector<TaskArg> &args,
                    const TaskOptions &task_options, std::vector<ObjectID> *return_ids,
                    int max_retries);

  /// Create an actor.
  ///
  /// \param[in] caller_id ID of the task submitter.
  /// \param[in] function The remote function that generates the actor object.
  /// \param[in] args Arguments of this task.
  /// \param[in] actor_creation_options Options for this actor creation task.
  /// \param[in] extension_data Extension data of the actor handle,
  /// see `ActorHandle` in `core_worker.proto`.
  /// \param[out] actor_id ID of the created actor. This can be used to submit
  /// tasks on the actor.
  /// \return Status error if actor creation fails, likely due to raylet failure.
  Status CreateActor(const RayFunction &function, const std::vector<TaskArg> &args,
                     const ActorCreationOptions &actor_creation_options,
                     const std::string &extension_data, ActorID *actor_id);

  /// Submit an actor task.
  ///
  /// \param[in] caller_id ID of the task submitter.
  /// \param[in] actor_handle Handle to the actor.
  /// \param[in] function The remote function to execute.
  /// \param[in] args Arguments of this task.
  /// \param[in] task_options Options for this task.
  /// \param[out] return_ids Ids of the return objects.
  /// \return Status error if the task is invalid or if the task submission
  /// failed. Tasks can be invalid for direct actor calls because not all tasks
  /// are currently supported.
  Status SubmitActorTask(const ActorID &actor_id, const RayFunction &function,
                         const std::vector<TaskArg> &args,
                         const TaskOptions &task_options,
                         std::vector<ObjectID> *return_ids);

  /// Tell an actor to exit immediately, without completing outstanding work.
  ///
  /// \param[in] actor_id ID of the actor to kill.
  /// \param[in] no_reconstruction If set to true, the killed actor will not be
  /// reconstructed anymore.
  /// \param[out] Status
<<<<<<< HEAD
  Status KillActor(const ActorID &actor_id, bool no_reconstruction);
=======
  Status KillActor(const ActorID &actor_id, bool force_kill);

  /// Decrease the reference count for this actor. Should be called by the
  /// language frontend when a reference to the ActorHandle destroyed.
  ///
  /// \param[in] actor_id The actor ID to decrease the reference count for.
  void RemoveActorHandleReference(const ActorID &actor_id);
>>>>>>> fbac2569

  /// Add an actor handle from a serialized string.
  ///
  /// This should be called when an actor handle is given to us by another task
  /// or actor. This may be called even if we already have a handle to the same
  /// actor.
  ///
  /// \param[in] serialized The serialized actor handle.
  /// \param[in] outer_object_id The object ID that contained the serialized
  /// actor handle, if any.
  /// \return The ActorID of the deserialized handle.
  ActorID DeserializeAndRegisterActorHandle(const std::string &serialized,
                                            const ObjectID &outer_object_id);

  /// Serialize an actor handle.
  ///
  /// This should be called when passing an actor handle to another task or
  /// actor.
  ///
  /// \param[in] actor_id The ID of the actor handle to serialize.
  /// \param[out] The serialized handle.
  /// \param[out] The ID used to track references to the actor handle. If the
  /// serialized actor handle in the language frontend is stored inside an
  /// object, then this must be recorded in the worker's ReferenceCounter.
  /// \return Status::Invalid if we don't have the specified handle.
  Status SerializeActorHandle(const ActorID &actor_id, std::string *output,
                              ObjectID *actor_handle_id) const;

  ///
  /// Public methods related to task execution. Should not be used by driver processes.
  ///

  const ActorID &GetActorId() const { return actor_id_; }

  // Get the resource IDs available to this worker (as assigned by the raylet).
  const ResourceMappingType GetResourceIDs() const { return *resource_ids_; }

  /// Create a profile event with a reference to the core worker's profiler.
  std::unique_ptr<worker::ProfileEvent> CreateProfileEvent(const std::string &event_type);

  /// Start receiving and executing tasks.
  /// \return void.
  void StartExecutingTasks();

  /// Allocate the return objects for an executing task. The caller should write into the
  /// data buffers of the allocated buffers.
  ///
  /// \param[in] object_ids Object IDs of the return values.
  /// \param[in] data_sizes Sizes of the return values.
  /// \param[in] metadatas Metadata buffers of the return values.
  /// \param[in] contained_object_ids IDs serialized within each return object.
  /// \param[out] return_objects RayObjects containing buffers to write results into.
  /// \return Status.
  Status AllocateReturnObjects(
      const std::vector<ObjectID> &object_ids, const std::vector<size_t> &data_sizes,
      const std::vector<std::shared_ptr<Buffer>> &metadatas,
      const std::vector<std::vector<ObjectID>> &contained_object_ids,
      std::vector<std::shared_ptr<RayObject>> *return_objects);

  /// Get a handle to an actor.
  ///
  /// \param[in] actor_id The actor handle to get.
  /// \param[out] actor_handle A handle to the requested actor.
  /// \return Status::Invalid if we don't have this actor handle.
  Status GetActorHandle(const ActorID &actor_id, ActorHandle **actor_handle) const;

  ///
  /// The following methods are handlers for the core worker's gRPC server, which follow
  /// a macro-generated call convention. These are executed on the io_service_ and
  /// post work to the appropriate event loop.
  ///

  /// Implements gRPC server handler.
  void HandleAssignTask(const rpc::AssignTaskRequest &request,
                        rpc::AssignTaskReply *reply,
                        rpc::SendReplyCallback send_reply_callback) override;

  /// Implements gRPC server handler.
  void HandlePushTask(const rpc::PushTaskRequest &request, rpc::PushTaskReply *reply,
                      rpc::SendReplyCallback send_reply_callback) override;

  /// Implements gRPC server handler.
  void HandleDirectActorCallArgWaitComplete(
      const rpc::DirectActorCallArgWaitCompleteRequest &request,
      rpc::DirectActorCallArgWaitCompleteReply *reply,
      rpc::SendReplyCallback send_reply_callback) override;

  /// Implements gRPC server handler.
  void HandleGetObjectStatus(const rpc::GetObjectStatusRequest &request,
                             rpc::GetObjectStatusReply *reply,
                             rpc::SendReplyCallback send_reply_callback) override;

  /// Implements gRPC server handler.
  void HandleWaitForObjectEviction(const rpc::WaitForObjectEvictionRequest &request,
                                   rpc::WaitForObjectEvictionReply *reply,
                                   rpc::SendReplyCallback send_reply_callback) override;

  /// Implements gRPC server handler.
  void HandleWaitForRefRemoved(const rpc::WaitForRefRemovedRequest &request,
                               rpc::WaitForRefRemovedReply *reply,
                               rpc::SendReplyCallback send_reply_callback) override;

  /// Implements gRPC server handler.
  void HandleKillActor(const rpc::KillActorRequest &request, rpc::KillActorReply *reply,
                       rpc::SendReplyCallback send_reply_callback) override;

  /// Implements gRPC server handler.
  void HandlePlasmaObjectReady(const rpc::PlasmaObjectReadyRequest &request,
                               rpc::PlasmaObjectReadyReply *reply,
                               rpc::SendReplyCallback send_reply_callback) override;

  /// Get statistics from core worker.
  void HandleGetCoreWorkerStats(const rpc::GetCoreWorkerStatsRequest &request,
                                rpc::GetCoreWorkerStatsReply *reply,
                                rpc::SendReplyCallback send_reply_callback) override;

  /// Trigger local GC on this worker.
  void HandleLocalGC(const rpc::LocalGCRequest &request, rpc::LocalGCReply *reply,
                     rpc::SendReplyCallback send_reply_callback) override;

  ///
  /// Public methods related to async actor call. This should only be used when
  /// the actor is (1) direct actor and (2) using asyncio mode.
  ///

  /// Block current fiber until event is triggered.
  void YieldCurrentFiber(FiberEvent &event);

  /// The callback expected to be implemented by the client.
  using SetResultCallback =
      std::function<void(std::shared_ptr<RayObject>, ObjectID object_id, void *)>;

  /// Perform async get from in-memory store.
  ///
  /// \param[in] object_id The id to call get on. Assumes object_id.IsDirectCallType().
  /// \param[in] success_callback The callback to use the result object.
  /// \param[in] fallback_callback The callback to use when failed to get result.
  /// \param[in] python_future the void* object to be passed to SetResultCallback
  /// \return void
  void GetAsync(const ObjectID &object_id, SetResultCallback success_callback,
                SetResultCallback fallback_callback, void *python_future);

  /// Connect to plasma store for async futures
  using PlasmaSubscriptionCallback = std::function<void(ray::ObjectID, int64_t, int64_t)>;

  /// Set callback when an item is added to the plasma store.
  ///
  /// \param[in] subscribe_callback The callback when an item is added to plasma.
  /// \return void
  void SetPlasmaAddedCallback(PlasmaSubscriptionCallback subscribe_callback);

  /// Subscribe to receive notification of an object entering the plasma store.
  ///
  /// \param[in] object_id The object to wait for.
  /// \return void
  void SubscribeToPlasmaAdd(const ObjectID &object_id);

 private:
  /// Run the io_service_ event loop. This should be called in a background thread.
  void RunIOService();

  /// Shut down the worker completely.
  /// \return void.
  void Shutdown();

  /// Check if the raylet has failed. If so, shutdown.
  void CheckForRayletFailure();

  /// Heartbeat for internal bookkeeping.
  void InternalHeartbeat();

  ///
  /// Private methods related to task submission.
  ///

  /// Give this worker a handle to an actor.
  ///
  /// This handle will remain as long as the current actor or task is
  /// executing, even if the Python handle goes out of scope. Tasks submitted
  /// through this handle are guaranteed to execute in the same order in which
  /// they are submitted.
  ///
  /// \param actor_handle The handle to the actor.
  /// \param is_owner_handle Whether this is the owner's handle to the actor.
  /// The owner is the creator of the actor and is responsible for telling the
  /// actor to disconnect once all handles are out of scope.
  /// \return True if the handle was added and False if we already had a handle
  /// to the same actor.
  bool AddActorHandle(std::unique_ptr<ActorHandle> actor_handle, bool is_owner_handle);

  ///
  /// Private methods related to task execution. Should not be used by driver processes.
  ///

  /// Execute a task.
  ///
  /// \param spec[in] task_spec Task specification.
  /// \param spec[in] resource_ids Resource IDs of resources assigned to this
  ///                 worker. If nullptr, reuse the previously assigned
  ///                 resources.
  /// \param results[out] return_objects Result objects that should be returned
  ///                     by value (not via plasma).
  /// \param results[out] borrowed_refs Refs that this task (or a nested task)
  ///                     was or is still borrowing. This includes all
  ///                     objects whose IDs we passed to the task in its
  ///                     arguments and recursively, any object IDs that were
  ///                     contained in those objects.
  /// \return Status.
  Status ExecuteTask(const TaskSpecification &task_spec,
                     const std::shared_ptr<ResourceMappingType> &resource_ids,
                     std::vector<std::shared_ptr<RayObject>> *return_objects,
                     ReferenceCounter::ReferenceTableProto *borrowed_refs);

  /// Build arguments for task executor. This would loop through all the arguments
  /// in task spec, and for each of them that's passed by reference (ObjectID),
  /// fetch its content from store and; for arguments that are passed by value,
  /// just copy their content.
  ///
  /// \param spec[in] task Task specification.
  /// \param args[out] args Argument data as RayObjects.
  /// \param args[out] arg_reference_ids ObjectIDs corresponding to each by
  ///                  reference argument. The length of this vector will be
  ///                  the same as args, and by value arguments will have
  ///                  ObjectID::Nil().
  ///                  // TODO(edoakes): this is a bit of a hack that's necessary because
  ///                  we have separate serialization paths for by-value and by-reference
  ///                  arguments in Python. This should ideally be handled better there.
  /// \param args[out] borrowed_ids ObjectIDs that we are borrowing from the
  ///                  task caller for the duration of the task execution. This
  ///                  vector will be populated with all argument IDs that were
  ///                  passed by reference and any ObjectIDs that were included
  ///                  in the task spec's inlined arguments.
  /// \return The arguments for passing to task executor.
  Status BuildArgsForExecutor(const TaskSpecification &task,
                              std::vector<std::shared_ptr<RayObject>> *args,
                              std::vector<ObjectID> *arg_reference_ids,
                              std::vector<ObjectID> *borrowed_ids);

  /// Returns whether the message was sent to the wrong worker. The right error reply
  /// is sent automatically. Messages end up on the wrong worker when a worker dies
  /// and a new one takes its place with the same place. In this situation, we want
  /// the new worker to reject messages meant for the old one.
  bool HandleWrongRecipient(const WorkerID &intended_worker_id,
                            rpc::SendReplyCallback send_reply_callback) {
    if (intended_worker_id != worker_context_.GetWorkerID()) {
      std::ostringstream stream;
      stream << "Mismatched WorkerID: ignoring RPC for previous worker "
             << intended_worker_id
             << ", current worker ID: " << worker_context_.GetWorkerID();
      auto msg = stream.str();
      RAY_LOG(ERROR) << msg;
      send_reply_callback(Status::Invalid(msg), nullptr, nullptr);
      return true;
    } else {
      return false;
    }
  }

  /// Type of this worker (i.e., DRIVER or WORKER).
  const WorkerType worker_type_;

  /// Application language of this worker (i.e., PYTHON or JAVA).
  const Language language_;

  /// Directory where log files are written.
  const std::string log_dir_;

  /// Whether local reference counting is enabled.
  const bool ref_counting_enabled_;

  /// Application-language callback to check for signals that have been received
  /// since calling into C++. This will be called periodically (at least every
  /// 1s) during long-running operations.
  std::function<Status()> check_signals_;

  /// Application-language callback to trigger garbage collection in the language
  /// runtime. This is required to free distributed references that may otherwise
  /// be held up in garbage objects.
  std::function<void()> gc_collect_;

  /// Shared state of the worker. Includes process-level and thread-level state.
  /// TODO(edoakes): we should move process-level state into this class and make
  /// this a ThreadContext.
  WorkerContext worker_context_;

  /// The ID of the current task being executed by the main thread. If there
  /// are multiple threads, they will have a thread-local task ID stored in the
  /// worker context.
  TaskID main_thread_task_id_;

  // Flag indicating whether this worker has been shut down.
  bool shutdown_ = false;

  /// Event loop where the IO events are handled. e.g. async GCS operations.
  boost::asio::io_service io_service_;

  /// Keeps the io_service_ alive.
  boost::asio::io_service::work io_work_;

  /// Shared client call manager.
  std::unique_ptr<rpc::ClientCallManager> client_call_manager_;

  /// Timer used to periodically check if the raylet has died.
  boost::asio::steady_timer death_check_timer_;

  /// Timer for internal book-keeping.
  boost::asio::steady_timer internal_timer_;

  /// RPC server used to receive tasks to execute.
  rpc::GrpcServer core_worker_server_;

  /// Address of our RPC server.
  rpc::Address rpc_address_;

  /// Whether or not this worker is connected to the raylet and GCS.
  bool connected_ = false;

  // Client to the GCS shared by core worker interfaces.
  std::shared_ptr<gcs::GcsClient> gcs_client_;

  // Client to the raylet shared by core worker interfaces. This needs to be a
  // shared_ptr for direct calls because we can lease multiple workers through
  // one client, and we need to keep the connection alive until we return all
  // of the workers.
  std::shared_ptr<raylet::RayletClient> local_raylet_client_;

  // Thread that runs a boost::asio service to process IO events.
  std::thread io_thread_;

  // Keeps track of object ID reference counts.
  std::shared_ptr<ReferenceCounter> reference_counter_;

  ///
  /// Fields related to storing and retrieving objects.
  ///

  /// In-memory store for return objects.
  std::shared_ptr<CoreWorkerMemoryStore> memory_store_;

  /// Plasma store interface.
  std::shared_ptr<CoreWorkerPlasmaStoreProvider> plasma_store_provider_;

  std::unique_ptr<FutureResolver> future_resolver_;

  ///
  /// Fields related to task submission.
  ///

  // Tracks the currently pending tasks.
  std::shared_ptr<TaskManager> task_manager_;

  // Interface for publishing actor death event for actor creation failure.
  std::shared_ptr<ActorManager> actor_manager_;

  // Interface to submit tasks directly to other actors.
  std::unique_ptr<CoreWorkerDirectActorTaskSubmitter> direct_actor_submitter_;

  // Interface to submit non-actor tasks directly to leased workers.
  std::unique_ptr<CoreWorkerDirectTaskSubmitter> direct_task_submitter_;

  /// The `actor_handles_` field could be mutated concurrently due to multi-threading, we
  /// need a mutex to protect it.
  mutable absl::Mutex actor_handles_mutex_;

  /// Map from actor ID to a handle to that actor.
  absl::flat_hash_map<ActorID, std::unique_ptr<ActorHandle>> actor_handles_
      GUARDED_BY(actor_handles_mutex_);

  ///
  /// Fields related to task execution.
  ///

  /// Protects around accesses to fields below. This should only ever be held
  /// for short-running periods of time.
  mutable absl::Mutex mutex_;

  /// Our actor ID. If this is nil, then we execute only stateless tasks.
  ActorID actor_id_ GUARDED_BY(mutex_);

  /// The currently executing task spec. We have to track this separately since
  /// we cannot access the thread-local worker contexts from GetCoreWorkerStats()
  TaskSpecification current_task_ GUARDED_BY(mutex_);

  /// Key value pairs to be displayed on Web UI.
  std::unordered_map<std::string, std::string> webui_display_ GUARDED_BY(mutex_);

  /// Actor title that consists of class name, args, kwargs for actor construction.
  std::string actor_title_ GUARDED_BY(mutex_);

  /// Number of tasks that have been pushed to the actor but not executed.
  std::atomic<int64_t> task_queue_length_;

  /// Number of executed tasks.
  std::atomic<int64_t> num_executed_tasks_;

  /// Event loop where tasks are processed.
  boost::asio::io_service task_execution_service_;

  /// The asio work to keep task_execution_service_ alive.
  boost::asio::io_service::work task_execution_service_work_;

  /// Profiler including a background thread that pushes profiling events to the GCS.
  std::shared_ptr<worker::Profiler> profiler_;

  /// Task execution callback.
  TaskExecutionCallback task_execution_callback_;

  /// A map from resource name to the resource IDs that are currently reserved
  /// for this worker. Each pair consists of the resource ID and the fraction
  /// of that resource allocated for this worker. This is set on task assignment.
  std::shared_ptr<ResourceMappingType> resource_ids_;

  // Interface that receives tasks from the raylet.
  std::unique_ptr<CoreWorkerRayletTaskReceiver> raylet_task_receiver_;

  /// Common rpc service for all worker modules.
  rpc::CoreWorkerGrpcService grpc_service_;

  // Interface that receives tasks from direct actor calls.
  std::unique_ptr<CoreWorkerDirectTaskReceiver> direct_task_receiver_;

  // Queue of tasks to resubmit when the specified time passes.
  std::deque<std::pair<int64_t, TaskSpecification>> to_resubmit_ GUARDED_BY(mutex_);

  // Plasma Callback
  PlasmaSubscriptionCallback plasma_done_callback_;

  /// Whether we are shutting down and not running further tasks.
  bool exiting_ = false;

  friend class CoreWorkerTest;
};

}  // namespace ray

#endif  // RAY_CORE_WORKER_CORE_WORKER_H<|MERGE_RESOLUTION|>--- conflicted
+++ resolved
@@ -397,17 +397,13 @@
   /// \param[in] no_reconstruction If set to true, the killed actor will not be
   /// reconstructed anymore.
   /// \param[out] Status
-<<<<<<< HEAD
-  Status KillActor(const ActorID &actor_id, bool no_reconstruction);
-=======
-  Status KillActor(const ActorID &actor_id, bool force_kill);
+  Status KillActor(const ActorID &actor_id, bool force_kill, bool no_reconstruction);
 
   /// Decrease the reference count for this actor. Should be called by the
   /// language frontend when a reference to the ActorHandle destroyed.
   ///
   /// \param[in] actor_id The actor ID to decrease the reference count for.
   void RemoveActorHandleReference(const ActorID &actor_id);
->>>>>>> fbac2569
 
   /// Add an actor handle from a serialized string.
   ///
