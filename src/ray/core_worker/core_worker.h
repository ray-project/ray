#ifndef RAY_CORE_WORKER_CORE_WORKER_H
#define RAY_CORE_WORKER_CORE_WORKER_H

#include "absl/base/thread_annotations.h"
#include "absl/container/flat_hash_map.h"
#include "absl/container/flat_hash_set.h"
#include "absl/synchronization/mutex.h"

#include "ray/common/buffer.h"
#include "ray/core_worker/actor_handle.h"
#include "ray/core_worker/common.h"
#include "ray/core_worker/context.h"
#include "ray/core_worker/profiling.h"
#include "ray/core_worker/store_provider/memory_store_provider.h"
#include "ray/core_worker/store_provider/plasma_store_provider.h"
#include "ray/core_worker/transport/direct_actor_transport.h"
#include "ray/core_worker/transport/raylet_transport.h"
#include "ray/gcs/redis_gcs_client.h"
#include "ray/raylet/raylet_client.h"
#include "ray/rpc/worker/worker_client.h"
#include "ray/rpc/worker/worker_server.h"

/// The set of gRPC handlers and their associated level of concurrency. If you want to
/// add a new call to the worker gRPC server, first change src/ray/protobuf/worker.proto,
/// then add a new RAY_CORE_WORKER_RPC_HANDLER here, then add the implementation to the
/// CoreWorker class below.
#define RAY_CORE_WORKER_RPC_HANDLERS                      \
  RAY_CORE_WORKER_RPC_HANDLER(AssignTask, 5)              \
  RAY_CORE_WORKER_RPC_HANDLER(DirectActorAssignTask, 100) \
  RAY_CORE_WORKER_RPC_HANDLER(DirectActorCallArgWaitComplete, 100)

namespace ray {

/// The root class that contains all the core and language-independent functionalities
/// of the worker. This class is supposed to be used to implement app-language (Java,
/// Python, etc) workers.
class CoreWorker {
  // Callback that must be implemented and provided by the language-specific worker
  // frontend to execute tasks and return their results.
  using TaskExecutionCallback = std::function<Status(
      TaskType task_type, const RayFunction &ray_function,
      const std::unordered_map<std::string, double> &required_resources,
      const std::vector<std::shared_ptr<RayObject>> &args,
      const std::vector<ObjectID> &arg_reference_ids,
      const std::vector<ObjectID> &return_ids,
      std::vector<std::shared_ptr<RayObject>> *results)>;

 public:
  /// Construct a CoreWorker instance.
  ///
  /// \param[in] worker_type Type of this worker.
  /// \param[in] language Language of this worker.
  /// \param[in] store_socket Object store socket to connect to.
  /// \param[in] raylet_socket Raylet socket to connect to.
  /// \param[in] job_id Job ID of this worker.
  /// \param[in] gcs_options Options for the GCS client.
  /// \param[in] log_dir Directory to write logs to. If this is empty, logs
  ///            won't be written to a file.
  /// \param[in] node_ip_address IP address of the node.
  /// \param[in] task_execution_callback Language worker callback to execute tasks.
  /// \parma[in] check_signals Language worker function to check for signals and handle
  ///            them. If the function returns anything but StatusOK, any long-running
  ///            operations in the core worker will short circuit and return that status.
  /// \parma[in] exit_handler Language worker function to orderly shutdown the worker.
  ///            We guarantee this will be run on the main thread of the worker.
  ///
  /// NOTE(zhijunfu): the constructor would throw if a failure happens.
  CoreWorker(const WorkerType worker_type, const Language language,
             const std::string &store_socket, const std::string &raylet_socket,
             const JobID &job_id, const gcs::GcsClientOptions &gcs_options,
             const std::string &log_dir, const std::string &node_ip_address,
             const TaskExecutionCallback &task_execution_callback,
             std::function<Status()> check_signals = nullptr,
             std::function<void()> exit_handler = nullptr);

  ~CoreWorker();

  void Disconnect();

  WorkerType GetWorkerType() const { return worker_type_; }

  Language GetLanguage() const { return language_; }

  WorkerContext &GetWorkerContext() { return worker_context_; }

  RayletClient &GetRayletClient() { return *raylet_client_; }

  const TaskID &GetCurrentTaskId() const { return worker_context_.GetCurrentTaskID(); }

  void SetCurrentTaskId(const TaskID &task_id);

  const JobID &GetCurrentJobId() const { return worker_context_.GetCurrentJobID(); }

  void SetActorId(const ActorID &actor_id) {
    RAY_CHECK(actor_id_.IsNil());
    actor_id_ = actor_id;
  }

  // Add this object ID to the set of active object IDs that is sent to the raylet
  // in the heartbeat messsage.
  void AddActiveObjectID(const ObjectID &object_id) LOCKS_EXCLUDED(object_ref_mu_);

  // Remove this object ID from the set of active object IDs that is sent to the raylet
  // in the heartbeat messsage.
  void RemoveActiveObjectID(const ObjectID &object_id) LOCKS_EXCLUDED(object_ref_mu_);

  /* Public methods related to storing and retrieving objects. */

  /// Set options for this client's interactions with the object store.
  ///
  /// \param[in] name Unique name for this object store client.
  /// \param[in] limit The maximum amount of memory in bytes that this client
  /// can use in the object store.
  Status SetClientOptions(std::string name, int64_t limit_bytes);

  /// Put an object into object store.
  ///
  /// \param[in] object The ray object.
  /// \param[out] object_id Generated ID of the object.
  /// \return Status.
  Status Put(const RayObject &object, ObjectID *object_id);

  /// Put an object with specified ID into object store.
  ///
  /// \param[in] object The ray object.
  /// \param[in] object_id Object ID specified by the user.
  /// \return Status.
  Status Put(const RayObject &object, const ObjectID &object_id);

  /// Create and return a buffer in the object store that can be directly written
  /// into. After writing to the buffer, the caller must call `Seal()` to finalize
  /// the object. The `Create()` and `Seal()` combination is an alternative interface
  /// to `Put()` that allows frontends to avoid an extra copy when possible.
  ///
  /// \param[in] metadata Metadata of the object to be written.
  /// \param[in] data_size Size of the object to be written.
  /// \param[out] object_id Object ID generated for the put.
  /// \param[out] data Buffer for the user to write the object into.
  /// \return Status.
  Status Create(const std::shared_ptr<Buffer> &metadata, const size_t data_size,
                ObjectID *object_id, std::shared_ptr<Buffer> *data);

  /// Create and return a buffer in the object store that can be directly written
  /// into. After writing to the buffer, the caller must call `Seal()` to finalize
  /// the object. The `Create()` and `Seal()` combination is an alternative interface
  /// to `Put()` that allows frontends to avoid an extra copy when possible.
  ///
  /// \param[in] metadata Metadata of the object to be written.
  /// \param[in] data_size Size of the object to be written.
  /// \param[in] object_id Object ID specified by the user.
  /// \param[out] data Buffer for the user to write the object into.
  /// \return Status.
  Status Create(const std::shared_ptr<Buffer> &metadata, const size_t data_size,
                const ObjectID &object_id, std::shared_ptr<Buffer> *data);

  /// Finalize placing an object into the object store. This should be called after
  /// a corresponding `Create()` call and then writing into the returned buffer.
  ///
  /// \param[in] object_id Object ID corresponding to the object.
  /// \return Status.
  Status Seal(const ObjectID &object_id);

  /// Get a list of objects from the object store. Objects that failed to be retrieved
  /// will be returned as nullptrs.
  ///
  /// \param[in] ids IDs of the objects to get.
  /// \param[in] timeout_ms Timeout in milliseconds, wait infinitely if it's negative.
  /// \param[out] results Result list of objects data.
  /// \return Status.
  Status Get(const std::vector<ObjectID> &ids, int64_t timeout_ms,
             std::vector<std::shared_ptr<RayObject>> *results);

  /// Return whether or not the object store contains the given object.
  ///
  /// \param[in] object_id ID of the objects to check for.
  /// \param[out] has_object Whether or not the object is present.
  /// \return Status.
  Status Contains(const ObjectID &object_id, bool *has_object);

  /// Wait for a list of objects to appear in the object store.
  /// Duplicate object ids are supported, and `num_objects` includes duplicate ids in this
  /// case.
  /// TODO(zhijunfu): it is probably more clear in semantics to just fail when there
  /// are duplicates, and require it to be handled at application level.
  ///
  /// \param[in] IDs of the objects to wait for.
  /// \param[in] num_objects Number of objects that should appear.
  /// \param[in] timeout_ms Timeout in milliseconds, wait infinitely if it's negative.
  /// \param[out] results A bitset that indicates each object has appeared or not.
  /// \return Status.
  Status Wait(const std::vector<ObjectID> &object_ids, int num_objects,
              int64_t timeout_ms, std::vector<bool> *results);

  /// Delete a list of objects from the object store.
  ///
  /// \param[in] object_ids IDs of the objects to delete.
  /// \param[in] local_only Whether only delete the objects in local node, or all nodes in
  /// the cluster.
  /// \param[in] delete_creating_tasks Whether also delete the tasks that
  /// created these objects.
  /// \return Status.
  Status Delete(const std::vector<ObjectID> &object_ids, bool local_only,
                bool delete_creating_tasks);

  /// Get a string describing object store memory usage for debugging purposes.
  ///
  /// \return std::string The string describing memory usage.
  std::string MemoryUsageString();

  /* Public methods related to task submission. */

  /// Get the caller ID used to submit tasks from this worker to an actor.
  ///
  /// \return The caller ID. For non-actor tasks, this is the current task ID.
  /// For actors, this is the current actor ID. To make sure that all caller
  /// IDs have the same type, we embed the actor ID in a TaskID with the rest
  /// of the bytes zeroed out.
  TaskID GetCallerId() const;

  /// Submit a normal task.
  ///
  /// \param[in] function The remote function to execute.
  /// \param[in] args Arguments of this task.
  /// \param[in] task_options Options for this task.
  /// \param[out] return_ids Ids of the return objects.
  /// \return Status error if task submission fails, likely due to raylet failure.
  Status SubmitTask(const RayFunction &function, const std::vector<TaskArg> &args,
                    const TaskOptions &task_options, std::vector<ObjectID> *return_ids);

  /// Create an actor.
  ///
  /// \param[in] caller_id ID of the task submitter.
  /// \param[in] function The remote function that generates the actor object.
  /// \param[in] args Arguments of this task.
  /// \param[in] actor_creation_options Options for this actor creation task.
  /// \param[out] actor_handle Handle to the actor.
  /// \param[out] actor_id ID of the created actor. This can be used to submit
  /// tasks on the actor.
  /// \return Status error if actor creation fails, likely due to raylet failure.
  Status CreateActor(const RayFunction &function, const std::vector<TaskArg> &args,
                     const ActorCreationOptions &actor_creation_options,
                     ActorID *actor_id);

  /// Submit an actor task.
  ///
  /// \param[in] caller_id ID of the task submitter.
  /// \param[in] actor_handle Handle to the actor.
  /// \param[in] function The remote function to execute.
  /// \param[in] args Arguments of this task.
  /// \param[in] task_options Options for this task.
  /// \param[out] return_ids Ids of the return objects.
  /// \return Status error if the task is invalid or if the task submission
  /// failed. Tasks can be invalid for direct actor calls because not all tasks
  /// are currently supported.
  Status SubmitActorTask(const ActorID &actor_id, const RayFunction &function,
                         const std::vector<TaskArg> &args,
                         const TaskOptions &task_options,
                         std::vector<ObjectID> *return_ids);

  /// Add an actor handle from a serialized string.
  ///
  /// This should be called when an actor handle is given to us by another task
  /// or actor. This may be called even if we already have a handle to the same
  /// actor.
  ///
  /// \param[in] serialized The serialized actor handle.
  /// \return The ActorID of the deserialized handle.
  ActorID DeserializeAndRegisterActorHandle(const std::string &serialized);

  /// Serialize an actor handle.
  ///
  /// This should be called when passing an actor handle to another task or
  /// actor.
  ///
  /// \param[in] actor_id The ID of the actor handle to serialize.
  /// \param[out] The serialized handle.
  /// \return Status::Invalid if we don't have the specified handle.
  Status SerializeActorHandle(const ActorID &actor_id, std::string *output) const;

  /* Public methods related to task execution. Should not be used by driver processes. */

  const ActorID &GetActorId() const { return actor_id_; }

  // Get the resource IDs available to this worker (as assigned by the raylet).
  const ResourceMappingType GetResourceIDs() const { return resource_ids_; }

  /// Create a profile event with a reference to the core worker's profiler.
  std::unique_ptr<worker::ProfileEvent> CreateProfileEvent(const std::string &event_type);

  /// Start receiving and executing tasks.
  /// \return void.
  void StartExecutingTasks();

<<<<<<< HEAD
  /* Handlers for the worker's gRPC server. These are executed on the io_service_ and post
   * work to the appropriate event loop.
   */

  /// Handle an "AssignTask" event corresponding to scheduling a normal or an actor task
  /// on this worker from the raylet.
  void HandleAssignTask(const rpc::AssignTaskRequest &request,
                        rpc::AssignTaskReply *reply,
                        rpc::SendReplyCallback send_reply_callback);

  /// Handle a "DirectActorAssignTask" event corresponding to scheduling an actor task
  /// on this worker from another worker.
  void HandleDirectActorAssignTask(const rpc::DirectActorAssignTaskRequest &request,
                                   rpc::DirectActorAssignTaskReply *reply,
                                   rpc::SendReplyCallback send_reply_callback);

  /// Handle a "DirectActorAssignTask" event corresponding to the raylet notifiying this
  /// worker that an argument is ready.
  void HandleDirectActorCallArgWaitComplete(
      const rpc::DirectActorCallArgWaitCompleteRequest &request,
      rpc::DirectActorCallArgWaitCompleteReply *reply,
      rpc::SendReplyCallback send_reply_callback);
=======
  /// Allocate the return objects for an executing task. The caller should write into the
  /// data buffers of the allocated buffers.
  ///
  /// \param[in] object_ids Object IDs of the return values.
  /// \param[in] data_sizes Sizes of the return values.
  /// \param[in] metadatas Metadata buffers of the return values.
  /// \param[out] return_objects RayObjects containing buffers to write results into.
  /// \return Status.
  Status AllocateReturnObjects(const std::vector<ObjectID> &object_ids,
                               const std::vector<size_t> &data_sizes,
                               const std::vector<std::shared_ptr<Buffer>> &metadatas,
                               std::vector<std::shared_ptr<RayObject>> *return_objects);
>>>>>>> 2a0225dd

 private:
  /// Run the io_service_ event loop. This should be called in a background thread.
  void RunIOService();

  /// Shut down the worker completely.
  /// \return void.
  void Shutdown();

  /// Send the list of active object IDs to the raylet.
  void ReportActiveObjectIDs() LOCKS_EXCLUDED(object_ref_mu_);

  /* Private methods related to task submission. */

  /// Give this worker a handle to an actor.
  ///
  /// This handle will remain as long as the current actor or task is
  /// executing, even if the Python handle goes out of scope. Tasks submitted
  /// through this handle are guaranteed to execute in the same order in which
  /// they are submitted.
  ///
  /// \param actor_handle The handle to the actor.
  /// \return True if the handle was added and False if we already had a handle
  /// to the same actor.
  bool AddActorHandle(std::unique_ptr<ActorHandle> actor_handle);

  /// Get a handle to an actor. This asserts that the worker actually has this
  /// handle.
  ///
  /// \param[in] actor_id The actor handle to get.
  /// \param[out] actor_handle A handle to the requested actor.
  /// \return Status::Invalid if we don't have this actor handle.
  Status GetActorHandle(const ActorID &actor_id, ActorHandle **actor_handle) const;

  /* Private methods related to task execution. Should not be used by driver processes. */

  /// Execute a task.
  ///
  /// \param spec[in] Task specification.
  /// \param spec[in] Resource IDs of resources assigned to this worker.
  /// \param results[out] Result objects that should be returned by value (not via
  ///                     plasma).
  /// \return Status.
  Status ExecuteTask(const TaskSpecification &task_spec,
                     const ResourceMappingType &resource_ids,
                     std::vector<std::shared_ptr<RayObject>> *return_by_value);

  /// Build arguments for task executor. This would loop through all the arguments
  /// in task spec, and for each of them that's passed by reference (ObjectID),
  /// fetch its content from store and; for arguments that are passed by value,
  /// just copy their content.
  ///
  /// \param spec[in] Task specification.
  /// \param args[out] Argument data as RayObjects.
  /// \param args[out] ObjectIDs corresponding to each by reference argument. The length
  ///                  of this vector will be the same as args, and by value arguments
  ///                  will have ObjectID::Nil().
  ///                  // TODO(edoakes): this is a bit of a hack that's necessary because
  ///                  we have separate serialization paths for by-value and by-reference
  ///                  arguments in Python. This should ideally be handled better there.
  /// \return The arguments for passing to task executor.
  Status BuildArgsForExecutor(const TaskSpecification &task,
                              std::vector<std::shared_ptr<RayObject>> *args,
                              std::vector<ObjectID> *arg_reference_ids);

  /// Type of this worker (i.e., DRIVER or WORKER).
  const WorkerType worker_type_;

  /// Application language of this worker (i.e., PYTHON or JAVA).
  const Language language_;

  /// Directory where log files are written.
  const std::string log_dir_;

  /// Application-language callback to check for signals that have been received
  /// since calling into C++. This will be called periodically (at least every
  /// 1s) during long-running operations.
  std::function<Status()> check_signals_;

  /// Shared state of the worker. Includes process-level and thread-level state.
  /// TODO(edoakes): we should move process-level state into this class and make
  /// this a ThreadContext.
  WorkerContext worker_context_;

  /// The ID of the current task being executed by the main thread. If there
  /// are multiple threads, they will have a thread-local task ID stored in the
  /// worker context.
  TaskID main_thread_task_id_;

  // Flag indicating whether this worker has been shut down.
  bool shutdown_ = false;

  /// Event loop where the IO events are handled. e.g. async GCS operations.
  boost::asio::io_service io_service_;

  /// Keeps the io_service_ alive.
  boost::asio::io_service::work io_work_;

  /// Timer used to periodically send heartbeat containing active object IDs to the
  /// raylet.
  boost::asio::steady_timer heartbeat_timer_;

  /// RPC server used to receive tasks to execute.
  rpc::GrpcServer worker_server_;

  // Client to the GCS shared by core worker interfaces.
  gcs::RedisGcsClient gcs_client_;

  // Client to the raylet shared by core worker interfaces.
  std::unique_ptr<RayletClient> raylet_client_;

  // Thread that runs a boost::asio service to process IO events.
  std::thread io_thread_;

  /* Fields related to ref counting objects. */

  /// Protects access to the set of active object ids. Since this set is updated
  /// very frequently, it is faster to lock around accesses rather than serialize
  /// accesses via the event loop.
  absl::Mutex object_ref_mu_;

  /// Set of object IDs that are in scope in the language worker.
  absl::flat_hash_set<ObjectID> active_object_ids_ GUARDED_BY(object_ref_mu_);

  /// Indicates whether or not the active_object_ids map has changed since the
  /// last time it was sent to the raylet.
  bool active_object_ids_updated_ GUARDED_BY(object_ref_mu_) = false;

  /* Fields related to storing and retrieving objects. */

  /// In-memory store for return objects. This is used for `MEMORY` store provider.
  std::shared_ptr<CoreWorkerMemoryStore> memory_store_;

  /// Plasma store interface.
  std::unique_ptr<CoreWorkerPlasmaStoreProvider> plasma_store_provider_;

  /// In-memory store interface.
  std::unique_ptr<CoreWorkerMemoryStoreProvider> memory_store_provider_;

  /* Fields related to task submission. */

  // Interface to submit tasks directly to other actors.
  std::unique_ptr<CoreWorkerDirectActorTaskSubmitter> direct_actor_submitter_;

  /// Map from actor ID to a handle to that actor.
  absl::flat_hash_map<ActorID, std::unique_ptr<ActorHandle>> actor_handles_;

  /* Fields related to task execution. */

  /// Our actor ID. If this is nil, then we execute only stateless tasks.
  ActorID actor_id_;

  /// Event loop where tasks are processed.
  boost::asio::io_service task_execution_service_;

  /// The asio work to keep task_execution_service_ alive.
  boost::asio::io_service::work task_execution_service_work_;

  /// Profiler including a background thread that pushes profiling events to the GCS.
  std::shared_ptr<worker::Profiler> profiler_;

  /// Task execution callback.
  TaskExecutionCallback task_execution_callback_;

  /// A map from resource name to the resource IDs that are currently reserved
  /// for this worker. Each pair consists of the resource ID and the fraction
  /// of that resource allocated for this worker.
  ResourceMappingType resource_ids_;

  // Interface that receives tasks from the raylet.
  std::unique_ptr<CoreWorkerRayletTaskReceiver> raylet_task_receiver_;

  /// The rpc service for `WorkerTaskService`.
  rpc::WorkerGrpcService grpc_service_;

  // Interface that receives tasks from direct actor calls.
  std::unique_ptr<CoreWorkerDirectActorTaskReceiver> direct_actor_task_receiver_;

  friend class CoreWorkerTest;
};

}  // namespace ray

#endif  // RAY_CORE_WORKER_CORE_WORKER_H<|MERGE_RESOLUTION|>--- conflicted
+++ resolved
@@ -291,7 +291,19 @@
   /// \return void.
   void StartExecutingTasks();
 
-<<<<<<< HEAD
+  /// Allocate the return objects for an executing task. The caller should write into the
+  /// data buffers of the allocated buffers.
+  ///
+  /// \param[in] object_ids Object IDs of the return values.
+  /// \param[in] data_sizes Sizes of the return values.
+  /// \param[in] metadatas Metadata buffers of the return values.
+  /// \param[out] return_objects RayObjects containing buffers to write results into.
+  /// \return Status.
+  Status AllocateReturnObjects(const std::vector<ObjectID> &object_ids,
+                               const std::vector<size_t> &data_sizes,
+                               const std::vector<std::shared_ptr<Buffer>> &metadatas,
+                               std::vector<std::shared_ptr<RayObject>> *return_objects);
+
   /* Handlers for the worker's gRPC server. These are executed on the io_service_ and post
    * work to the appropriate event loop.
    */
@@ -314,20 +326,6 @@
       const rpc::DirectActorCallArgWaitCompleteRequest &request,
       rpc::DirectActorCallArgWaitCompleteReply *reply,
       rpc::SendReplyCallback send_reply_callback);
-=======
-  /// Allocate the return objects for an executing task. The caller should write into the
-  /// data buffers of the allocated buffers.
-  ///
-  /// \param[in] object_ids Object IDs of the return values.
-  /// \param[in] data_sizes Sizes of the return values.
-  /// \param[in] metadatas Metadata buffers of the return values.
-  /// \param[out] return_objects RayObjects containing buffers to write results into.
-  /// \return Status.
-  Status AllocateReturnObjects(const std::vector<ObjectID> &object_ids,
-                               const std::vector<size_t> &data_sizes,
-                               const std::vector<std::shared_ptr<Buffer>> &metadatas,
-                               std::vector<std::shared_ptr<RayObject>> *return_objects);
->>>>>>> 2a0225dd
 
  private:
   /// Run the io_service_ event loop. This should be called in a background thread.
