// Copyright 2017 The Ray Authors.
//
// Licensed under the Apache License, Version 2.0 (the "License");
// you may not use this file except in compliance with the License.
// You may obtain a copy of the License at
//
//  http://www.apache.org/licenses/LICENSE-2.0
//
// Unless required by applicable law or agreed to in writing, software
// distributed under the License is distributed on an "AS IS" BASIS,
// WITHOUT WARRANTIES OR CONDITIONS OF ANY KIND, either express or implied.
// See the License for the specific language governing permissions and
// limitations under the License.

#pragma once

#include "absl/base/optimization.h"
#include "absl/container/flat_hash_map.h"
#include "ray/common/asio/periodical_runner.h"
#include "ray/common/buffer.h"
#include "ray/common/placement_group.h"
#include "ray/core_worker/actor_handle.h"
#include "ray/core_worker/actor_manager.h"
#include "ray/core_worker/common.h"
#include "ray/core_worker/context.h"
#include "ray/core_worker/future_resolver.h"
#include "ray/core_worker/gcs_server_address_updater.h"
#include "ray/core_worker/lease_policy.h"
#include "ray/core_worker/object_recovery_manager.h"
#include "ray/core_worker/profiling.h"
#include "ray/core_worker/reference_count.h"
#include "ray/core_worker/store_provider/memory_store/memory_store.h"
#include "ray/core_worker/store_provider/plasma_store_provider.h"
#include "ray/core_worker/transport/direct_actor_transport.h"
#include "ray/core_worker/transport/direct_task_transport.h"
#include "ray/gcs/gcs_client/gcs_client.h"
#include "ray/pubsub/publisher.h"
#include "ray/pubsub/subscriber.h"
#include "ray/raylet_client/raylet_client.h"
#include "ray/rpc/node_manager/node_manager_client.h"
#include "ray/rpc/worker/core_worker_client.h"
#include "ray/rpc/worker/core_worker_server.h"
#include "ray/util/process.h"
#include "src/ray/protobuf/pubsub.pb.h"

/// The set of gRPC handlers and their associated level of concurrency. If you want to
/// add a new call to the worker gRPC server, do the following:
/// 1) Add the rpc to the CoreWorkerService in core_worker.proto, e.g., "ExampleCall"
/// 2) Add a new macro to RAY_CORE_WORKER_DECLARE_RPC_HANDLERS
///    in core_worker_server.h,
//     e.g. "DECLARE_VOID_RPC_SERVICE_HANDLER_METHOD(ExampleCall)"
/// 3) Add a new macro to RAY_CORE_WORKER_RPC_HANDLERS in core_worker_server.h, e.g.
///    "RPC_SERVICE_HANDLER(CoreWorkerService, ExampleCall, 1)"
/// 4) Add a method to the CoreWorker class below: "CoreWorker::HandleExampleCall"

namespace ray {
namespace core {

class CoreWorker;

// If you change this options's definition, you must change the options used in
// other files. Please take a global search and modify them !!!
struct CoreWorkerOptions {
  // Callback that must be implemented and provided by the language-specific worker
  // frontend to execute tasks and return their results.
  using TaskExecutionCallback = std::function<Status(
      TaskType task_type, const std::string task_name, const RayFunction &ray_function,
      const std::unordered_map<std::string, double> &required_resources,
      const std::vector<std::shared_ptr<RayObject>> &args,
      const std::vector<rpc::ObjectReference> &arg_refs,
      const std::vector<ObjectID> &return_ids, const std::string &debugger_breakpoint,
      std::vector<std::shared_ptr<RayObject>> *results,
      std::shared_ptr<LocalMemoryBuffer> &creation_task_exception_pb_bytes,
      bool *is_application_level_error,
      // The following 2 parameters `defined_concurrency_groups` and
      // `name_of_concurrency_group_to_execute` are used for Python
      // asyncio actor only.
      //
      // Defined concurrency groups of this actor. Note this is only
      // used for actor creation task.
      const std::vector<ConcurrencyGroup> &defined_concurrency_groups,
      const std::string name_of_concurrency_group_to_execute)>;

  CoreWorkerOptions()
      : store_socket(""),
        raylet_socket(""),
        enable_logging(false),
        log_dir(""),
        install_failure_signal_handler(false),
        interactive(false),
        node_ip_address(""),
        node_manager_port(0),
        raylet_ip_address(""),
        driver_name(""),
        stdout_file(""),
        stderr_file(""),
        task_execution_callback(nullptr),
        check_signals(nullptr),
        gc_collect(nullptr),
        spill_objects(nullptr),
        restore_spilled_objects(nullptr),
        delete_spilled_objects(nullptr),
        unhandled_exception_handler(nullptr),
        get_lang_stack(nullptr),
        kill_main(nullptr),
        is_local_mode(false),
        num_workers(0),
        terminate_asyncio_thread(nullptr),
        serialized_job_config(""),
        metrics_agent_port(-1),
        connect_on_start(true),
        runtime_env_hash(0),
        worker_shim_pid(0) {}

  /// Type of this worker (i.e., DRIVER or WORKER).
  WorkerType worker_type;
  /// Application language of this worker (i.e., PYTHON or JAVA).
  Language language;
  /// Object store socket to connect to.
  std::string store_socket;
  /// Raylet socket to connect to.
  std::string raylet_socket;
  /// Job ID of this worker.
  JobID job_id;
  /// Options for the GCS client.
  gcs::GcsClientOptions gcs_options;
  /// Initialize logging if true. Otherwise, it must be initialized and cleaned up by the
  /// caller.
  bool enable_logging;
  /// Directory to write logs to. If this is empty, logs won't be written to a file.
  std::string log_dir;
  /// If false, will not call `RayLog::InstallFailureSignalHandler()`.
  bool install_failure_signal_handler;
  /// Whether this worker is running in a tty.
  bool interactive;
  /// IP address of the node.
  std::string node_ip_address;
  /// Port of the local raylet.
  int node_manager_port;
  /// IP address of the raylet.
  std::string raylet_ip_address;
  /// The name of the driver.
  std::string driver_name;
  /// The stdout file of this process.
  std::string stdout_file;
  /// The stderr file of this process.
  std::string stderr_file;
  /// Language worker callback to execute tasks.
  TaskExecutionCallback task_execution_callback;
  /// The callback to be called when shutting down a `CoreWorker` instance.
  std::function<void(const WorkerID &)> on_worker_shutdown;
  /// Application-language callback to check for signals that have been received
  /// since calling into C++. This will be called periodically (at least every
  /// 1s) during long-running operations. If the function returns anything but StatusOK,
  /// any long-running operations in the core worker will short circuit and return that
  /// status.
  std::function<Status()> check_signals;
  /// Application-language callback to trigger garbage collection in the language
  /// runtime. This is required to free distributed references that may otherwise
  /// be held up in garbage objects.
  std::function<void()> gc_collect;
  /// Application-language callback to spill objects to external storage.
  std::function<std::vector<std::string>(const std::vector<rpc::ObjectReference> &)>
      spill_objects;
  /// Application-language callback to restore objects from external storage.
  std::function<int64_t(const std::vector<rpc::ObjectReference> &,
                        const std::vector<std::string> &)>
      restore_spilled_objects;
  /// Application-language callback to delete objects from external storage.
  std::function<void(const std::vector<std::string> &, rpc::WorkerType)>
      delete_spilled_objects;
  /// Function to call on error objects never retrieved.
  std::function<void(const RayObject &error)> unhandled_exception_handler;
  /// Language worker callback to get the current call stack.
  std::function<void(std::string *)> get_lang_stack;
  // Function that tries to interrupt the currently running Python thread.
  std::function<bool()> kill_main;
  /// Is local mode being used.
  bool is_local_mode;
  /// The number of workers to be started in the current process.
  int num_workers;
  /// The function to destroy asyncio event and loops.
  std::function<void()> terminate_asyncio_thread;
  /// Serialized representation of JobConfig.
  std::string serialized_job_config;
  /// The port number of a metrics agent that imports metrics from core workers.
  /// -1 means there's no such agent.
  int metrics_agent_port;
  /// If false, the constructor won't connect and notify raylets that it is
  /// ready. It should be explicitly startd by a caller using CoreWorker::Start.
  /// TODO(sang): Use this method for Java and cpp frontend too.
  bool connect_on_start;
  /// The hash of the runtime env for this worker.
  int runtime_env_hash;
  /// The PID of the process for setup worker runtime env.
  pid_t worker_shim_pid;
  /// The startup token of the process assigned to it
  /// during startup via command line arguments.
  /// This is needed because the actual core worker process
  /// may not have the same pid as the process the worker pool
  /// starts (due to shim processes).
  StartupToken startup_token{0};
};

/// Lifecycle management of one or more `CoreWorker` instances in a process.
///
/// To start a driver in the current process:
///     CoreWorkerOptions options = {
///         WorkerType::DRIVER,             // worker_type
///         ...,                            // other arguments
///         1,                              // num_workers
///     };
///     CoreWorkerProcess::Initialize(options);
///
/// To shutdown a driver in the current process:
///     CoreWorkerProcess::Shutdown();
///
/// To start one or more workers in the current process:
///     CoreWorkerOptions options = {
///         WorkerType::WORKER,             // worker_type
///         ...,                            // other arguments
///         num_workers,                    // num_workers
///     };
///     CoreWorkerProcess::Initialize(options);
///     ...                                 // Do other stuff
///     CoreWorkerProcess::RunTaskExecutionLoop();
///
/// To shutdown a worker in the current process, return a system exit status (with status
/// code `IntentionalSystemExit` or `UnexpectedSystemExit`) in the task execution
/// callback.
///
/// If more than 1 worker is started, only the threads which invoke the
/// `task_execution_callback` will be automatically associated with the corresponding
/// worker. If you started your own threads and you want to use core worker APIs in these
/// threads, remember to call `CoreWorkerProcess::SetCurrentThreadWorkerId(worker_id)`
/// once in the new thread before calling core worker APIs, to associate the current
/// thread with a worker. You can obtain the worker ID via
/// `CoreWorkerProcess::GetCoreWorker()->GetWorkerID()`. Currently a Java worker process
/// starts multiple workers by default, but can be configured to start only 1 worker by
/// speicifying `num_java_workers_per_process` in the job config.
///
/// If only 1 worker is started (either because the worker type is driver, or the
/// `num_workers` in `CoreWorkerOptions` is set to 1), all threads will be automatically
/// associated to the only worker. Then no need to call `SetCurrentThreadWorkerId` in
/// your own threads. Currently a Python worker process starts only 1 worker.
class CoreWorkerProcess {
 public:
  ///
  /// Public methods used in both DRIVER and WORKER mode.
  ///

  /// Initialize core workers at the process level.
  ///
  /// \param[in] options The various initialization options.
  static void Initialize(const CoreWorkerOptions &options);

  /// Get the core worker associated with the current thread.
  /// NOTE (kfstorm): Here we return a reference instead of a `shared_ptr` to make sure
  /// `CoreWorkerProcess` has full control of the destruction timing of `CoreWorker`.
  static CoreWorker &GetCoreWorker();

  /// Try to get the `CoreWorker` instance by worker ID.
  /// If the current thread is not associated with a core worker, returns a null pointer.
  ///
  /// \param[in] workerId The worker ID.
  /// \return The `CoreWorker` instance.
  static std::shared_ptr<CoreWorker> TryGetWorker(const WorkerID &worker_id);

  /// Set the core worker associated with the current thread by worker ID.
  /// Currently used by Java worker only.
  ///
  /// \param worker_id The worker ID of the core worker instance.
  static void SetCurrentThreadWorkerId(const WorkerID &worker_id);

  /// Whether the current process has been initialized for core worker.
  static bool IsInitialized();

  ///
  /// Public methods used in DRIVER mode only.
  ///

  /// Shutdown the driver completely at the process level.
  static void Shutdown();

  ///
  /// Public methods used in WORKER mode only.
  ///

  /// Start receiving and executing tasks.
  static void RunTaskExecutionLoop();

  // The destructor is not to be used as a public API, but it's required by smart
  // pointers.
  ~CoreWorkerProcess();

 private:
  /// Create an `CoreWorkerProcess` with proper options.
  ///
  /// \param[in] options The various initialization options.
  CoreWorkerProcess(const CoreWorkerOptions &options);

  /// Check that the core worker environment is initialized for this process.
  ///
  /// \param[in] quick_exit If set to true, quick exit if uninitialized without
  /// crash.
  /// \return Void.
  static void EnsureInitialized(bool quick_exit);

  static void HandleAtExit();

  void InitializeSystemConfig();

  /// Check that if the global worker should be created on construction.
  bool ShouldCreateGlobalWorkerOnConstruction() const;

  /// Get the `CoreWorker` instance by worker ID.
  ///
  /// \param[in] workerId The worker ID.
  /// \return The `CoreWorker` instance.
  std::shared_ptr<CoreWorker> GetWorker(const WorkerID &worker_id) const
      LOCKS_EXCLUDED(mutex_);

  /// Create a new `CoreWorker` instance.
  ///
  /// \return The newly created `CoreWorker` instance.
  std::shared_ptr<CoreWorker> CreateWorker() LOCKS_EXCLUDED(mutex_);

  /// Remove an existing `CoreWorker` instance.
  ///
  /// \param[in] The existing `CoreWorker` instance.
  /// \return Void.
  void RemoveWorker(std::shared_ptr<CoreWorker> worker) LOCKS_EXCLUDED(mutex_);

  /// Get the `GlobalWorker` instance, if the number of workers is 1.
  std::shared_ptr<CoreWorker> GetGlobalWorker() LOCKS_EXCLUDED(mutex_);

  /// The various options.
  const CoreWorkerOptions options_;

  /// The core worker instance associated with the current thread.
  /// Use weak_ptr here to avoid memory leak due to multi-threading.
  static thread_local std::weak_ptr<CoreWorker> current_core_worker_;

  /// The only core worker instance, if the number of workers is 1.
  std::shared_ptr<CoreWorker> global_worker_ GUARDED_BY(mutex_);

  /// The worker ID of the global worker, if the number of workers is 1.
  const WorkerID global_worker_id_;

  /// Map from worker ID to worker.
  std::unordered_map<WorkerID, std::shared_ptr<CoreWorker>> workers_ GUARDED_BY(mutex_);

  /// To protect access to workers_ and global_worker_
  mutable absl::Mutex mutex_;
};

/// The root class that contains all the core and language-independent functionalities
/// of the worker. This class is supposed to be used to implement app-language (Java,
/// Python, etc) workers.
class CoreWorker : public rpc::CoreWorkerServiceHandler {
 public:
  /// Construct a CoreWorker instance.
  ///
  /// \param[in] options The various initialization options.
  /// \param[in] worker_id ID of this worker.
  CoreWorker(const CoreWorkerOptions &options, const WorkerID &worker_id);

  CoreWorker(CoreWorker const &) = delete;

  void operator=(CoreWorker const &other) = delete;

  ///
  /// Public methods used by `CoreWorkerProcess` and `CoreWorker` itself.
  ///

  /// Connect to the raylet and notify that the core worker is ready.
  /// If the options.connect_on_start is false, it doesn't need to be explicitly
  /// called.
  void ConnectToRaylet();

  /// Gracefully disconnect the worker from Raylet.
  /// If this function is called during shutdown, Raylet will treat it as an intentional
  /// disconnect.
  ///
  /// \return Void.
  void Disconnect(rpc::WorkerExitType exit_type = rpc::WorkerExitType::INTENDED_EXIT,
                  const std::shared_ptr<LocalMemoryBuffer>
                      &creation_task_exception_pb_bytes = nullptr);

  /// Shut down the worker completely.
  ///
  /// \return void.
  void Shutdown();

  /// Block the current thread until the worker is shut down.
  void WaitForShutdown();

  /// Start receiving and executing tasks.
  /// \return void.
  void RunTaskExecutionLoop();

  const WorkerID &GetWorkerID() const;

  WorkerType GetWorkerType() const { return options_.worker_type; }

  Language GetLanguage() const { return options_.language; }

  WorkerContext &GetWorkerContext() { return worker_context_; }

  const TaskID &GetCurrentTaskId() const { return worker_context_.GetCurrentTaskID(); }

  const JobID &GetCurrentJobId() const { return worker_context_.GetCurrentJobID(); }

  NodeID GetCurrentNodeId() const { return NodeID::FromBinary(rpc_address_.raylet_id()); }

  const PlacementGroupID &GetCurrentPlacementGroupId() const {
    return worker_context_.GetCurrentPlacementGroupId();
  }

  bool ShouldCaptureChildTasksInPlacementGroup() const {
    return worker_context_.ShouldCaptureChildTasksInPlacementGroup();
  }

  bool GetCurrentTaskRetryExceptions() const {
    if (!options_.is_local_mode) {
      return worker_context_.GetCurrentTask()->GetMessage().retry_exceptions();
    } else {
      return false;
    }
  }

  void SetWebuiDisplay(const std::string &key, const std::string &message);

  void SetActorTitle(const std::string &title);

  void SetCallerCreationTimestamp();

  /// Increase the reference count for this object ID.
  /// Increase the local reference count for this object ID. Should be called
  /// by the language frontend when a new reference is created.
  ///
  /// \param[in] object_id The object ID to increase the reference count for.
  void AddLocalReference(const ObjectID &object_id) {
    AddLocalReference(object_id, CurrentCallSite());
  }

  /// Decrease the reference count for this object ID. Should be called
  /// by the language frontend when a reference is destroyed.
  ///
  /// \param[in] object_id The object ID to decrease the reference count for.
  void RemoveLocalReference(const ObjectID &object_id) {
    std::vector<ObjectID> deleted;
    reference_counter_->RemoveLocalReference(object_id, &deleted);
    // TOOD(ilr): better way of keeping an object from being deleted
    if (!options_.is_local_mode) {
      memory_store_->Delete(deleted);
    }
  }

  /// Returns a map of all ObjectIDs currently in scope with a pair of their
  /// (local, submitted_task) reference counts. For debugging purposes.
  std::unordered_map<ObjectID, std::pair<size_t, size_t>> GetAllReferenceCounts() const;

  /// Get the RPC address of this worker.
  ///
  /// \param[out] The RPC address of this worker.
  const rpc::Address &GetRpcAddress() const;

  /// Get the RPC address of the worker that owns the given object.
  ///
  /// \param[in] object_id The object ID. The object must either be owned by
  /// us, or the caller previously added the ownership information (via
  /// RegisterOwnershipInfoAndResolveFuture).
  /// \param[out] The RPC address of the worker that owns this object.
  rpc::Address GetOwnerAddress(const ObjectID &object_id) const;

  /// Get the RPC address of the worker that owns the given object.
  ///
  /// \param[in] object_id The object ID. The object must either be owned by
  /// us, or the caller previously added the ownership information (via
  /// RegisterOwnershipInfoAndResolveFuture).
  /// \param[out] The RPC address of the worker that owns this object.
  std::vector<rpc::ObjectReference> GetObjectRefs(
      const std::vector<ObjectID> &object_ids) const;

  /// Get the owner information of an object. This should be
  /// called when serializing an object ID, and the returned information should
  /// be stored with the serialized object ID.
  ///
  /// This can only be called on object IDs that we created via task
  /// submission, ray.put, or object IDs that we deserialized. It cannot be
  /// called on object IDs that were created randomly, e.g.,
  /// ObjectID::FromRandom.
  ///
  /// Postcondition: Get(object_id) is valid.
  ///
  /// \param[in] object_id The object ID to serialize.
  /// appended to the serialized object ID.
  /// \param[out] owner_address The address of the object's owner. This should
  /// be appended to the serialized object ID.
  /// \param[out] serialized_object_status The serialized object status protobuf.
  void GetOwnershipInfo(const ObjectID &object_id, rpc::Address *owner_address,
                        std::string *serialized_object_status);

  /// Add a reference to an ObjectID that was deserialized by the language
  /// frontend. This will also start the process to resolve the future.
  /// Specifically, we will periodically contact the owner, until we learn that
  /// the object has been created or the owner is no longer reachable. This
  /// will then unblock any Gets or submissions of tasks dependent on the
  /// object.
  ///
  /// \param[in] object_id The object ID to deserialize.
  /// \param[in] outer_object_id The object ID that contained object_id, if
  /// any. This may be nil if the object ID was inlined directly in a task spec
  /// or if it was passed out-of-band by the application (deserialized from a
  /// byte string).
  /// \param[in] owner_address The address of the object's owner.
  /// \param[in] serialized_object_status The serialized object status protobuf.
  void RegisterOwnershipInfoAndResolveFuture(const ObjectID &object_id,
                                             const ObjectID &outer_object_id,
                                             const rpc::Address &owner_address,
                                             const std::string &serialized_object_status);

  ///
  /// Public methods related to storing and retrieving objects.
  ///

  /// Put an object into object store.
  ///
  /// \param[in] object The ray object.
  /// \param[in] contained_object_ids The IDs serialized in this object.
  /// \param[out] object_id Generated ID of the object.
  /// \return Status.
  Status Put(const RayObject &object, const std::vector<ObjectID> &contained_object_ids,
             ObjectID *object_id);

  /// Put an object with specified ID into object store.
  ///
  /// \param[in] object The ray object.
  /// \param[in] contained_object_ids The IDs serialized in this object.
  /// \param[in] object_id Object ID specified by the user.
  /// \param[in] pin_object Whether or not to tell the raylet to pin this object.
  /// \return Status.
  Status Put(const RayObject &object, const std::vector<ObjectID> &contained_object_ids,
             const ObjectID &object_id, bool pin_object = false);

  /// Create and return a buffer in the object store that can be directly written
  /// into. After writing to the buffer, the caller must call `SealOwned()` to
  /// finalize the object. The `CreateOwned()` and `SealOwned()` combination is
  /// an alternative interface to `Put()` that allows frontends to avoid an extra
  /// copy when possible.
  ///
  /// \param[in] metadata Metadata of the object to be written.
  /// \param[in] data_size Size of the object to be written.
  /// \param[in] contained_object_ids The IDs serialized in this object.
  /// \param[out] object_id Object ID generated for the put.
  /// \param[out] data Buffer for the user to write the object into.
  /// \param[in] created_by_worker create by worker or not.
  /// \param[in] owner_address The address of object's owner. If not provided,
  /// defaults to this worker.
  /// \param[in] inline_small_object Whether to inline create this object if it's
  /// small.
  /// \return Status.
  Status CreateOwned(const std::shared_ptr<Buffer> &metadata, const size_t data_size,
                     const std::vector<ObjectID> &contained_object_ids,
                     ObjectID *object_id, std::shared_ptr<Buffer> *data,
                     bool created_by_worker,
                     const std::unique_ptr<rpc::Address> &owner_address = nullptr,
                     bool inline_small_object = true);

  /// Create and return a buffer in the object store that can be directly written
  /// into, for an object ID that already exists. After writing to the buffer, the
  /// caller must call `SealExisting()` to finalize the object. The `CreateExisting()`
  /// and `SealExisting()` combination is an alternative interface to `Put()` that
  /// allows frontends to avoid an extra copy when possible.
  ///
  /// \param[in] metadata Metadata of the object to be written.
  /// \param[in] data_size Size of the object to be written.
  /// \param[in] object_id Object ID specified by the user.
  /// \param[in] owner_address The address of the object's owner.
  /// \param[out] data Buffer for the user to write the object into.
  /// \return Status.
  Status CreateExisting(const std::shared_ptr<Buffer> &metadata, const size_t data_size,
                        const ObjectID &object_id, const rpc::Address &owner_address,
                        std::shared_ptr<Buffer> *data, bool created_by_worker);

  /// Finalize placing an object into the object store. This should be called after
  /// a corresponding `CreateOwned()` call and then writing into the returned buffer.
  ///
  /// \param[in] object_id Object ID corresponding to the object.
  /// \param[in] pin_object Whether or not to pin the object at the local raylet.
  /// \param[in] The address of object's owner. If not provided,
  /// defaults to this worker.
  /// \return Status.
  Status SealOwned(const ObjectID &object_id, bool pin_object,
                   const std::unique_ptr<rpc::Address> &owner_address = nullptr);

  /// Finalize placing an object into the object store. This should be called after
  /// a corresponding `CreateExisting()` call and then writing into the returned buffer.
  ///
  /// \param[in] object_id Object ID corresponding to the object.
  /// \param[in] pin_object Whether or not to pin the object at the local raylet.
  /// \param[in] owner_address Address of the owner of the object who will be contacted by
  /// the raylet if the object is pinned. If not provided, defaults to this worker.
  /// \return Status.
  Status SealExisting(const ObjectID &object_id, bool pin_object,
                      const std::unique_ptr<rpc::Address> &owner_address = nullptr);

  /// Get a list of objects from the object store. Objects that failed to be retrieved
  /// will be returned as nullptrs.
  ///
  /// \param[in] ids IDs of the objects to get.
  /// \param[in] timeout_ms Timeout in milliseconds, wait infinitely if it's negative.
  /// \param[out] results Result list of objects data.
  /// \return Status.
  Status Get(const std::vector<ObjectID> &ids, const int64_t timeout_ms,
             std::vector<std::shared_ptr<RayObject>> *results);

  /// Get objects directly from the local plasma store, without waiting for the
  /// objects to be fetched from another node. This should only be used
  /// internally, never by user code.
  /// NOTE: Caller of this method should guarantee that the object already exists in the
  /// plasma store, thus it doesn't need to fetch from other nodes.
  ///
  /// \param[in] ids The IDs of the objects to get.
  /// \param[out] results The results will be stored here. A nullptr will be
  /// added for objects that were not in the local store.
  /// \return Status OK if all objects were found. Returns ObjectNotFound error
  /// if at least one object was not in the local store.
  Status GetIfLocal(const std::vector<ObjectID> &ids,
                    std::vector<std::shared_ptr<RayObject>> *results);

  /// Return whether or not the object store contains the given object.
  ///
  /// \param[in] object_id ID of the objects to check for.
  /// \param[out] has_object Whether or not the object is present.
  /// \param[out] is_in_plasma Whether or not the object is in Plasma.
  /// \return Status.
  Status Contains(const ObjectID &object_id, bool *has_object,
                  bool *is_in_plasma = nullptr);

  /// Wait for a list of objects to appear in the object store.
  /// Duplicate object ids are supported, and `num_objects` includes duplicate ids in this
  /// case.
  /// TODO(zhijunfu): it is probably more clear in semantics to just fail when there
  /// are duplicates, and require it to be handled at application level.
  ///
  /// \param[in] IDs of the objects to wait for.
  /// \param[in] num_objects Number of objects that should appear.
  /// \param[in] timeout_ms Timeout in milliseconds, wait infinitely if it's negative.
  /// \param[out] results A bitset that indicates each object has appeared or not.
  /// \return Status.
  Status Wait(const std::vector<ObjectID> &object_ids, const int num_objects,
              const int64_t timeout_ms, std::vector<bool> *results, bool fetch_local);

  /// Delete a list of objects from the plasma object store.
  ///
  /// \param[in] object_ids IDs of the objects to delete.
  /// \param[in] local_only Whether only delete the objects in local node, or all nodes in
  /// the cluster.
  /// \return Status.
  Status Delete(const std::vector<ObjectID> &object_ids, bool local_only);

  /// Get the locations of a list objects. Locations that failed to be retrieved
  /// will be returned as nullptrs.
  ///
  /// \param[in] object_ids IDs of the objects to get.
  /// \param[in] timeout_ms Timeout in milliseconds, wait infinitely if it's negative.
  /// \param[out] results Result list of object locations.
  /// \return Status.
  Status GetLocationFromOwner(const std::vector<ObjectID> &object_ids, int64_t timeout_ms,
                              std::vector<std::shared_ptr<ObjectLocation>> *results);

  /// Trigger garbage collection on each worker in the cluster.
  void TriggerGlobalGC();

  /// Get a string describing object store memory usage for debugging purposes.
  ///
  /// \return std::string The string describing memory usage.
  std::string MemoryUsageString();

  ///
  /// Public methods related to task submission.
  ///

  /// Get the caller ID used to submit tasks from this worker to an actor.
  ///
  /// \return The caller ID. For non-actor tasks, this is the current task ID.
  /// For actors, this is the current actor ID. To make sure that all caller
  /// IDs have the same type, we embed the actor ID in a TaskID with the rest
  /// of the bytes zeroed out.
  TaskID GetCallerId() const LOCKS_EXCLUDED(mutex_);

  /// Push an error to the relevant driver.
  ///
  /// \param[in] The ID of the job_id that the error is for.
  /// \param[in] The type of the error.
  /// \param[in] The error message.
  /// \param[in] The timestamp of the error.
  /// \return Status.
  Status PushError(const JobID &job_id, const std::string &type,
                   const std::string &error_message, double timestamp);

  /// Submit a normal task.
  ///
  /// \param[in] function The remote function to execute.
  /// \param[in] args Arguments of this task.
  /// \param[in] task_options Options for this task.
  /// \param[in] max_retires max number of retry when the task fails.
  /// \param[in] placement_options placement group options.
  /// \param[in] placement_group_capture_child_tasks whether or not the submitted task
  /// \param[in] debugger_breakpoint breakpoint to drop into for the debugger after this
  /// task starts executing, or "" if we do not want to drop into the debugger.
  /// should capture parent's placement group implicilty.
  /// \return ObjectRefs returned by this task.
  std::vector<rpc::ObjectReference> SubmitTask(
      const RayFunction &function, const std::vector<std::unique_ptr<TaskArg>> &args,
      const TaskOptions &task_options, int max_retries, bool retry_exceptions,
      BundleID placement_options, bool placement_group_capture_child_tasks,
      const std::string &debugger_breakpoint);

  /// Create an actor.
  ///
  /// \param[in] caller_id ID of the task submitter.
  /// \param[in] function The remote function that generates the actor object.
  /// \param[in] args Arguments of this task.
  /// \param[in] actor_creation_options Options for this actor creation task.
  /// \param[in] extension_data Extension data of the actor handle,
  /// see `ActorHandle` in `core_worker.proto`.
  /// \param[out] actor_id ID of the created actor. This can be used to submit
  /// tasks on the actor.
  /// \return Status error if actor creation fails, likely due to raylet failure.
  Status CreateActor(const RayFunction &function,
                     const std::vector<std::unique_ptr<TaskArg>> &args,
                     const ActorCreationOptions &actor_creation_options,
                     const std::string &extension_data, ActorID *actor_id);

  /// Create a placement group.
  ///
  /// \param[in] function The remote function that generates the placement group object.
  /// \param[in] placement_group_creation_options Options for this placement group
  /// creation task.
  /// \param[out] placement_group_id ID of the created placement group.
  /// This can be used to shedule actor in node
  /// \return Status error if placement group
  /// creation fails, likely due to raylet failure.
  Status CreatePlacementGroup(
      const PlacementGroupCreationOptions &placement_group_creation_options,
      PlacementGroupID *placement_group_id);

  /// Remove a placement group. Note that this operation is synchronous.
  ///
  /// \param[in] placement_group_id The id of a placement group to remove.
  /// \return Status OK if succeed. TimedOut if request to GCS server times out.
  /// NotFound if placement group is already removed or doesn't exist.
  Status RemovePlacementGroup(const PlacementGroupID &placement_group_id);

  /// Wait for a placement group until ready asynchronously.
  /// Returns once the placement group is created or the timeout expires.
  ///
  /// \param placement_group The id of a placement group to wait for.
  /// \param timeout_seconds Timeout in seconds.
  /// \return Status OK if the placement group is created. TimedOut if request to GCS
  /// server times out. NotFound if placement group is already removed or doesn't exist.
  Status WaitPlacementGroupReady(const PlacementGroupID &placement_group_id,
                                 int timeout_seconds);

  /// Submit an actor task.
  ///
  /// \param[in] caller_id ID of the task submitter.
  /// \param[in] actor_handle Handle to the actor.
  /// \param[in] function The remote function to execute.
  /// \param[in] args Arguments of this task.
  /// \param[in] task_options Options for this task.
  /// \return ObjectRefs returned by this task.
  std::vector<rpc::ObjectReference> SubmitActorTask(
      const ActorID &actor_id, const RayFunction &function,
      const std::vector<std::unique_ptr<TaskArg>> &args, const TaskOptions &task_options);

  /// Tell an actor to exit immediately, without completing outstanding work.
  ///
  /// \param[in] actor_id ID of the actor to kill.
  /// \param[in] force_kill Whether to force kill an actor by killing the worker.
  /// \param[in] no_restart If set to true, the killed actor will not be
  /// restarted anymore.
  /// \param[out] Status
  Status KillActor(const ActorID &actor_id, bool force_kill, bool no_restart);

  /// Stops the task associated with the given Object ID.
  ///
  /// \param[in] object_id of the task to kill (must be a Non-Actor task)
  /// \param[in] force_kill Whether to force kill a task by killing the worker.
  /// \param[in] recursive Whether to cancel tasks submitted by the task to cancel.
  /// \param[out] Status
  Status CancelTask(const ObjectID &object_id, bool force_kill, bool recursive);

  /// Decrease the reference count for this actor. Should be called by the
  /// language frontend when a reference to the ActorHandle destroyed.
  ///
  /// \param[in] actor_id The actor ID to decrease the reference count for.
  void RemoveActorHandleReference(const ActorID &actor_id);

  /// Add an actor handle from a serialized string.
  ///
  /// This should be called when an actor handle is given to us by another task
  /// or actor. This may be called even if we already have a handle to the same
  /// actor.
  ///
  /// \param[in] serialized The serialized actor handle.
  /// \param[in] outer_object_id The object ID that contained the serialized
  /// actor handle, if any.
  /// \return The ActorID of the deserialized handle.
  ActorID DeserializeAndRegisterActorHandle(const std::string &serialized,
                                            const ObjectID &outer_object_id);

  /// Serialize an actor handle.
  ///
  /// This should be called when passing an actor handle to another task or
  /// actor.
  ///
  /// \param[in] actor_id The ID of the actor handle to serialize.
  /// \param[out] The serialized handle.
  /// \param[out] The ID used to track references to the actor handle. If the
  /// serialized actor handle in the language frontend is stored inside an
  /// object, then this must be recorded in the worker's ReferenceCounter.
  /// \return Status::Invalid if we don't have the specified handle.
  Status SerializeActorHandle(const ActorID &actor_id, std::string *output,
                              ObjectID *actor_handle_id) const;

  ///
  /// Public methods related to task execution. Should not be used by driver processes.
  ///

  const ActorID &GetActorId() const { return actor_id_; }

  // Get the resource IDs available to this worker (as assigned by the raylet).
  const ResourceMappingType GetResourceIDs() const;

  /// Create a profile event with a reference to the core worker's profiler.
  std::unique_ptr<worker::ProfileEvent> CreateProfileEvent(const std::string &event_type);

  int64_t GetNumTasksSubmitted() const {
    return direct_task_submitter_->GetNumTasksSubmitted();
  }

  int64_t GetNumLeasesRequested() const {
    return direct_task_submitter_->GetNumLeasesRequested();
  }

 public:
  /// Allocate the return object for an executing task. The caller should write into the
  /// data buffer of the allocated buffer, then call SealReturnObject() to seal it.
  /// To avoid deadlock, the caller should allocate and seal a single object at a time.
  ///
  /// \param[in] object_id Object ID of the return value.
  /// \param[in] data_size Size of the return value.
  /// \param[in] metadata Metadata buffer of the return value.
  /// \param[in] contained_object_id ID serialized within each return object.
  /// \param[in][out] task_output_inlined_bytes Store the total size of all inlined
  /// objects of a task. It is used to decide if the current object should be inlined. If
  /// the current object is inlined, the task_output_inlined_bytes will be updated.
  /// \param[out] return_object RayObject containing buffers to write results into.
  /// \return Status.
  Status AllocateReturnObject(const ObjectID &object_id, const size_t &data_size,
                              const std::shared_ptr<Buffer> &metadata,
                              const std::vector<ObjectID> &contained_object_id,
                              int64_t &task_output_inlined_bytes,
                              std::shared_ptr<RayObject> *return_object);

  /// Seal a return object for an executing task. The caller should already have
  /// written into the data buffer.
  ///
  /// \param[in] return_id Object ID of the return value.
  /// \param[in] return_object RayObject containing the buffer written info.
  /// \return Status.
  Status SealReturnObject(const ObjectID &return_id,
                          std::shared_ptr<RayObject> return_object);

  /// Get a handle to an actor.
  ///
  /// NOTE: This function should be called ONLY WHEN we know actor handle exists.
  /// NOTE: The actor_handle obtained by this function should not be stored anywhere
  /// because this method returns the raw pointer to what a unique pointer points to.
  ///
  /// \param[in] actor_id The actor handle to get.
  /// \return Status::Invalid if we don't have this actor handle.
  std::shared_ptr<const ActorHandle> GetActorHandle(const ActorID &actor_id) const;

  /// Get a handle to a named actor.
  ///
  /// NOTE: The actor_handle obtained by this function should not be stored anywhere.
  ///
  /// \param[in] name The name of the actor whose handle to get.
  /// \param[in] ray_namespace The namespace of the requested actor.
  /// \param[out] actor_handle A handle to the requested actor.
  /// \return The shared_ptr to the actor handle if found, nullptr otherwise.
  /// The second pair contains the status of getting a named actor handle.
  std::pair<std::shared_ptr<const ActorHandle>, Status> GetNamedActorHandle(
      const std::string &name, const std::string &ray_namespace);

  /// Returns a list of the named actors currently in the system.
  ///
  /// Each actor is returned as a pair of <namespace, name>.
  /// This includes actors that are pending placement or being restarted.
  ///
  /// \param all_namespaces Whether or not to include actors from all namespaces.
  /// \return The list of <namespace, name> pairs and a status.
  std::pair<std::vector<std::pair<std::string, std::string>>, Status> ListNamedActors(
      bool all_namespaces);

  ///
  /// The following methods are handlers for the core worker's gRPC server, which follow
  /// a macro-generated call convention. These are executed on the io_service_ and
  /// post work to the appropriate event loop.
  ///

  /// Implements gRPC server handler.
  void HandlePushTask(const rpc::PushTaskRequest &request, rpc::PushTaskReply *reply,
                      rpc::SendReplyCallback send_reply_callback) override;

  /// Implements gRPC server handler.
  void HandleStealTasks(const rpc::StealTasksRequest &request,
                        rpc::StealTasksReply *reply,
                        rpc::SendReplyCallback send_reply_callback) override;

  /// Implements gRPC server handler.
  void HandleDirectActorCallArgWaitComplete(
      const rpc::DirectActorCallArgWaitCompleteRequest &request,
      rpc::DirectActorCallArgWaitCompleteReply *reply,
      rpc::SendReplyCallback send_reply_callback) override;

  /// Implements gRPC server handler.
  void HandleGetObjectStatus(const rpc::GetObjectStatusRequest &request,
                             rpc::GetObjectStatusReply *reply,
                             rpc::SendReplyCallback send_reply_callback) override;

  /// Implements gRPC server handler.
  void HandleWaitForActorOutOfScope(const rpc::WaitForActorOutOfScopeRequest &request,
                                    rpc::WaitForActorOutOfScopeReply *reply,
                                    rpc::SendReplyCallback send_reply_callback) override;

  // Implements gRPC server handler.
  void HandlePubsubLongPolling(const rpc::PubsubLongPollingRequest &request,
                               rpc::PubsubLongPollingReply *reply,
                               rpc::SendReplyCallback send_reply_callback) override;

  // Implements gRPC server handler.
  void HandlePubsubCommandBatch(const rpc::PubsubCommandBatchRequest &request,
                                rpc::PubsubCommandBatchReply *reply,
                                rpc::SendReplyCallback send_reply_callback) override;

  // Implements gRPC server handler.
  void HandleUpdateObjectLocationBatch(
      const rpc::UpdateObjectLocationBatchRequest &request,
      rpc::UpdateObjectLocationBatchReply *reply,
      rpc::SendReplyCallback send_reply_callback) override;

  /// Implements gRPC server handler.
  void HandleGetObjectLocationsOwner(const rpc::GetObjectLocationsOwnerRequest &request,
                                     rpc::GetObjectLocationsOwnerReply *reply,
                                     rpc::SendReplyCallback send_reply_callback) override;

  /// Implements gRPC server handler.
  void HandleKillActor(const rpc::KillActorRequest &request, rpc::KillActorReply *reply,
                       rpc::SendReplyCallback send_reply_callback) override;

  /// Implements gRPC server handler.
  void HandleCancelTask(const rpc::CancelTaskRequest &request,
                        rpc::CancelTaskReply *reply,
                        rpc::SendReplyCallback send_reply_callback) override;

  /// Implements gRPC server handler.
  void HandleRemoteCancelTask(const rpc::RemoteCancelTaskRequest &request,
                              rpc::RemoteCancelTaskReply *reply,
                              rpc::SendReplyCallback send_reply_callback) override;

  /// Implements gRPC server handler.
  void HandlePlasmaObjectReady(const rpc::PlasmaObjectReadyRequest &request,
                               rpc::PlasmaObjectReadyReply *reply,
                               rpc::SendReplyCallback send_reply_callback) override;

  /// Get statistics from core worker.
  void HandleGetCoreWorkerStats(const rpc::GetCoreWorkerStatsRequest &request,
                                rpc::GetCoreWorkerStatsReply *reply,
                                rpc::SendReplyCallback send_reply_callback) override;

  /// Trigger local GC on this worker.
  void HandleLocalGC(const rpc::LocalGCRequest &request, rpc::LocalGCReply *reply,
                     rpc::SendReplyCallback send_reply_callback) override;

  // Spill objects to external storage.
  void HandleSpillObjects(const rpc::SpillObjectsRequest &request,
                          rpc::SpillObjectsReply *reply,
                          rpc::SendReplyCallback send_reply_callback) override;

  // Add spilled URL to owned reference.
  void HandleAddSpilledUrl(const rpc::AddSpilledUrlRequest &request,
                           rpc::AddSpilledUrlReply *reply,
                           rpc::SendReplyCallback send_reply_callback) override;

  // Restore objects from external storage.
  void HandleRestoreSpilledObjects(const rpc::RestoreSpilledObjectsRequest &request,
                                   rpc::RestoreSpilledObjectsReply *reply,
                                   rpc::SendReplyCallback send_reply_callback) override;

  // Delete objects from external storage.
  void HandleDeleteSpilledObjects(const rpc::DeleteSpilledObjectsRequest &request,
                                  rpc::DeleteSpilledObjectsReply *reply,
                                  rpc::SendReplyCallback send_reply_callback) override;

  // Make the this worker exit.
  // This request fails if the core worker owns any object.
  void HandleExit(const rpc::ExitRequest &request, rpc::ExitReply *reply,
                  rpc::SendReplyCallback send_reply_callback) override;

  // Set local worker as the owner of object.
  // Request by borrower's worker, execute by owner's worker.
  void HandleAssignObjectOwner(const rpc::AssignObjectOwnerRequest &request,
                               rpc::AssignObjectOwnerReply *reply,
                               rpc::SendReplyCallback send_reply_callback) override;

  ///
  /// Public methods related to async actor call. This should only be used when
  /// the actor is (1) direct actor and (2) using asyncio mode.
  ///

  /// Block current fiber until event is triggered.
  void YieldCurrentFiber(FiberEvent &event);

  /// The callback expected to be implemented by the client.
  using SetResultCallback =
      std::function<void(std::shared_ptr<RayObject>, ObjectID object_id, void *)>;

  /// Perform async get from the object store.
  ///
  /// \param[in] object_id The id to call get on.
  /// \param[in] success_callback The callback to use the result object.
  /// \param[in] python_future the void* object to be passed to SetResultCallback
  /// \return void
  void GetAsync(const ObjectID &object_id, SetResultCallback success_callback,
                void *python_future);

  // Get serialized job configuration.
  const rpc::JobConfig &GetJobConfig() const;

  // Get gcs_client
  std::shared_ptr<gcs::GcsClient> GetGcsClient() const;

  /// Return true if the core worker is in the exit process.
  bool IsExiting() const;

  /// Retrieve the current statistics about tasks being received and executing.
  /// \return an unordered_map mapping function name to list of (num_received,
  /// num_executing, num_executed). It is a std map instead of absl due to its
  /// interface with language bindings.
  std::unordered_map<std::string, std::vector<uint64_t>> GetActorCallStats() const;

 private:
  std::string OverrideTaskOrActorRuntimeEnv(const std::string &serialized_runtime_env,
  std::vector<std::string> *runtime_env_uris /* output */);

  void BuildCommonTaskSpec(
      TaskSpecBuilder &builder, const JobID &job_id, const TaskID &task_id,
      const std::string &name, const TaskID &current_task_id, uint64_t task_index,
      const TaskID &caller_id, const rpc::Address &address, const RayFunction &function,
      const std::vector<std::unique_ptr<TaskArg>> &args, uint64_t num_returns,
      const std::unordered_map<std::string, double> &required_resources,
      const std::unordered_map<std::string, double> &required_placement_resources,
      const BundleID &bundle_id, bool placement_group_capture_child_tasks,
<<<<<<< HEAD
      const std::string &debugger_breakpoint, const std::string &serialized_runtime_env,
=======
      const std::string &debugger_breakpoint, int64_t depth,
      const std::string &serialized_runtime_env,
      const std::vector<std::string> &runtime_env_uris,
>>>>>>> f65cc72b
      const std::string &concurrency_group_name = "");
  void SetCurrentTaskId(const TaskID &task_id);

  void SetActorId(const ActorID &actor_id);

  /// Run the io_service_ event loop. This should be called in a background thread.
  void RunIOService();

  /// (WORKER mode only) Exit the worker. This is the entrypoint used to shutdown a
  /// worker.
  void Exit(rpc::WorkerExitType exit_type,
            const std::shared_ptr<LocalMemoryBuffer> &creation_task_exception_pb_bytes =
                nullptr);

  /// Register this worker or driver to GCS.
  void RegisterToGcs();

  /// Check if the raylet has failed. If so, shutdown.
  void CheckForRayletFailure();

  /// Heartbeat for internal bookkeeping.
  void InternalHeartbeat();

  /// Helper method to fill in object status reply given an object.
  void PopulateObjectStatus(const ObjectID &object_id, std::shared_ptr<RayObject> obj,
                            rpc::GetObjectStatusReply *reply);

  ///
  /// Private methods related to task submission.
  ///

  /// Increase the local reference count for this object ID. Should be called
  /// by the language frontend when a new reference is created.
  ///
  /// \param[in] object_id The object ID to increase the reference count for.
  /// \param[in] call_site The call site from the language frontend.
  void AddLocalReference(const ObjectID &object_id, std::string call_site) {
    reference_counter_->AddLocalReference(object_id, call_site);
  }

  /// Stops the children tasks from the given TaskID
  ///
  /// \param[in] task_id of the parent task
  /// \param[in] force_kill Whether to force kill a task by killing the worker.
  Status CancelChildren(const TaskID &task_id, bool force_kill);

  ///
  /// Private methods related to task execution. Should not be used by driver processes.
  ///

  /// Execute a task.
  ///
  /// \param spec[in] task_spec Task specification.
  /// \param spec[in] resource_ids Resource IDs of resources assigned to this
  ///                 worker. If nullptr, reuse the previously assigned
  ///                 resources.
  /// \param results[out] return_objects Result objects that should be returned
  ///                     by value (not via plasma).
  /// \param results[out] borrowed_refs Refs that this task (or a nested task)
  ///                     was or is still borrowing. This includes all
  ///                     objects whose IDs we passed to the task in its
  ///                     arguments and recursively, any object IDs that were
  ///                     contained in those objects.
  /// \return Status.
  Status ExecuteTask(const TaskSpecification &task_spec,
                     const std::shared_ptr<ResourceMappingType> &resource_ids,
                     std::vector<std::shared_ptr<RayObject>> *return_objects,
                     ReferenceCounter::ReferenceTableProto *borrowed_refs,
                     bool *is_application_level_error);

  /// Put an object in the local plasma store.
  Status PutInLocalPlasmaStore(const RayObject &object, const ObjectID &object_id,
                               bool pin_object);

  /// Execute a local mode task (runs normal ExecuteTask)
  ///
  /// \param spec[in] task_spec Task specification.
  std::vector<rpc::ObjectReference> ExecuteTaskLocalMode(
      const TaskSpecification &task_spec, const ActorID &actor_id = ActorID::Nil());

  /// KillActor API for a local mode.
  Status KillActorLocalMode(const ActorID &actor_id);

  /// Get a handle to a named actor for local mode.
  std::pair<std::shared_ptr<const ActorHandle>, Status> GetNamedActorHandleLocalMode(
      const std::string &name);

  /// Get all named actors in local mode.
  std::pair<std::vector<std::pair<std::string, std::string>>, Status>
  ListNamedActorsLocalMode();

  /// Get the values of the task arguments for the executor. Values are
  /// retrieved from the local plasma store or, if the value is inlined, from
  /// the task spec.
  ///
  /// This also pins all plasma arguments and ObjectIDs that were contained in
  /// an inlined argument by adding a local reference in the reference counter.
  /// This is to ensure that we have the address of the object's owner, which
  /// is needed to retrieve the value. It also ensures that when the task
  /// completes, we can retrieve any metadata about objects that are still
  /// being borrowed by this process. The IDs should be unpinned once the task
  /// completes.
  ///
  /// \param spec[in] task Task specification.
  /// \param args[out] args Argument data as RayObjects.
  /// \param args[out] arg_reference_ids ObjectIDs corresponding to each by
  ///                  reference argument. The length of this vector will be
  ///                  the same as args, and by value arguments will have
  ///                  ObjectID::Nil().
  ///                  // TODO(edoakes): this is a bit of a hack that's necessary because
  ///                  we have separate serialization paths for by-value and by-reference
  ///                  arguments in Python. This should ideally be handled better there.
  /// \param args[out] pinned_ids ObjectIDs that should be unpinned once the
  ///                  task completes execution.  This vector will be populated
  ///                  with all argument IDs that were passed by reference and
  ///                  any ObjectIDs that were included in the task spec's
  ///                  inlined arguments.
  /// \return Error if the values could not be retrieved.
  Status GetAndPinArgsForExecutor(const TaskSpecification &task,
                                  std::vector<std::shared_ptr<RayObject>> *args,
                                  std::vector<rpc::ObjectReference> *arg_refs,
                                  std::vector<ObjectID> *pinned_ids);

  /// Process a subscribe message for wait for object eviction.
  /// The object eviction message will be published once the object
  /// needs to be evicted.
  void ProcessSubscribeForObjectEviction(
      const rpc::WorkerObjectEvictionSubMessage &message);

  /// Process a subscribe message for wait for ref removed.
  /// It is used for the ref counting protocol. When the borrower
  /// stops using the reference, the message will be published to the owner.
  void ProcessSubscribeForRefRemoved(const rpc::WorkerRefRemovedSubMessage &message);

  /// Process a subscribe message for object locations.
  /// Since core worker owns the object directory, there are various raylets
  /// that subscribe this object directory.
  void ProcessSubscribeObjectLocations(
      const rpc::WorkerObjectLocationsSubMessage &message);

  using Commands = ::google::protobuf::RepeatedPtrField<rpc::Command>;

  /// Process the subscribe message received from the subscriber.
  void ProcessSubscribeMessage(const rpc::SubMessage &sub_message,
                               rpc::ChannelType channel_type, const std::string &key_id,
                               const NodeID &subscriber_id);

  /// A single endpoint to process different types of pubsub commands.
  /// Pubsub commands are coming as a batch and contain various subscribe / unbsubscribe
  /// messages.
  void ProcessPubsubCommands(const Commands &commands, const NodeID &subscriber_id);

  void AddObjectLocationOwner(const ObjectID &object_id, const NodeID &node_id);

  void RemoveObjectLocationOwner(const ObjectID &object_id, const NodeID &node_id);

  /// Returns whether the message was sent to the wrong worker. The right error reply
  /// is sent automatically. Messages end up on the wrong worker when a worker dies
  /// and a new one takes its place with the same place. In this situation, we want
  /// the new worker to reject messages meant for the old one.
  bool HandleWrongRecipient(const WorkerID &intended_worker_id,
                            rpc::SendReplyCallback send_reply_callback) {
    if (intended_worker_id != worker_context_.GetWorkerID()) {
      std::ostringstream stream;
      stream << "Mismatched WorkerID: ignoring RPC for previous worker "
             << intended_worker_id
             << ", current worker ID: " << worker_context_.GetWorkerID();
      auto msg = stream.str();
      RAY_LOG(ERROR) << msg;
      send_reply_callback(Status::Invalid(msg), nullptr, nullptr);
      return true;
    } else {
      return false;
    }
  }

  /// Handler if a raylet node is removed from the cluster.
  void OnNodeRemoved(const NodeID &node_id);

  /// Request the spillage of an object that we own from the primary that hosts
  /// the primary copy to spill.
  void SpillOwnedObject(const ObjectID &object_id, const std::shared_ptr<RayObject> &obj,
                        std::function<void()> callback);

  const CoreWorkerOptions options_;

  /// Callback to get the current language (e.g., Python) call site.
  std::function<void(std::string *)> get_call_site_;

  // Convenience method to get the current language call site.
  std::string CurrentCallSite() {
    std::string call_site;
    if (get_call_site_ != nullptr) {
      get_call_site_(&call_site);
    }
    return call_site;
  }

  Status WaitForActorRegistered(const std::vector<ObjectID> &ids);

  /// Shared state of the worker. Includes process-level and thread-level state.
  /// TODO(edoakes): we should move process-level state into this class and make
  /// this a ThreadContext.
  WorkerContext worker_context_;

  /// The ID of the current task being executed by the main thread. If there
  /// are multiple threads, they will have a thread-local task ID stored in the
  /// worker context.
  TaskID main_thread_task_id_ GUARDED_BY(mutex_);

  /// Event loop where the IO events are handled. e.g. async GCS operations.
  instrumented_io_context io_service_;

  /// Keeps the io_service_ alive.
  boost::asio::io_service::work io_work_;

  /// Shared client call manager.
  std::unique_ptr<rpc::ClientCallManager> client_call_manager_;

  /// Shared core worker client pool.
  std::shared_ptr<rpc::CoreWorkerClientPool> core_worker_client_pool_;

  /// The runner to run function periodically.
  PeriodicalRunner periodical_runner_;

  /// RPC server used to receive tasks to execute.
  std::unique_ptr<rpc::GrpcServer> core_worker_server_;

  /// Address of our RPC server.
  rpc::Address rpc_address_;

  /// Whether or not this worker is connected to the raylet and GCS.
  bool connected_ = false;

  std::pair<std::string, int> gcs_server_address_ GUARDED_BY(gcs_server_address_mutex_) =
      std::make_pair<std::string, int>("", 0);
  /// To protect accessing the `gcs_server_address_`.
  absl::Mutex gcs_server_address_mutex_;
  std::unique_ptr<GcsServerAddressUpdater> gcs_server_address_updater_;

  // Client to the GCS shared by core worker interfaces.
  std::shared_ptr<gcs::GcsClient> gcs_client_;

  // Client to the raylet shared by core worker interfaces. This needs to be a
  // shared_ptr for direct calls because we can lease multiple workers through
  // one client, and we need to keep the connection alive until we return all
  // of the workers.
  std::shared_ptr<raylet::RayletClient> local_raylet_client_;

  // Thread that runs a boost::asio service to process IO events.
  std::thread io_thread_;

  // Keeps track of object ID reference counts.
  std::shared_ptr<ReferenceCounter> reference_counter_;

  ///
  /// Fields related to storing and retrieving objects.
  ///

  /// In-memory store for return objects.
  std::shared_ptr<CoreWorkerMemoryStore> memory_store_;

  /// Plasma store interface.
  std::shared_ptr<CoreWorkerPlasmaStoreProvider> plasma_store_provider_;

  std::unique_ptr<FutureResolver> future_resolver_;

  ///
  /// Fields related to task submission.
  ///

  // Tracks the currently pending tasks.
  std::shared_ptr<TaskManager> task_manager_;

  // A class for actor creation.
  std::shared_ptr<ActorCreatorInterface> actor_creator_;

  // Interface to submit tasks directly to other actors.
  std::shared_ptr<CoreWorkerDirectActorTaskSubmitter> direct_actor_submitter_;

  // A class to publish object status from other raylets/workers.
  std::unique_ptr<pubsub::Publisher> object_info_publisher_;

  // A class to subscribe object status from other raylets/workers.
  std::unique_ptr<pubsub::Subscriber> object_info_subscriber_;

  // Interface to submit non-actor tasks directly to leased workers.
  std::unique_ptr<CoreWorkerDirectTaskSubmitter> direct_task_submitter_;

  /// Manages recovery of objects stored in remote plasma nodes.
  std::unique_ptr<ObjectRecoveryManager> object_recovery_manager_;

  ///
  /// Fields related to actor handles.
  ///

  /// Interface to manage actor handles.
  std::unique_ptr<ActorManager> actor_manager_;

  ///
  /// Fields related to task execution.
  ///

  /// Protects around accesses to fields below. This should only ever be held
  /// for short-running periods of time.
  mutable absl::Mutex mutex_;

  /// Our actor ID. If this is nil, then we execute only stateless tasks.
  ActorID actor_id_ GUARDED_BY(mutex_);

  /// The currently executing task spec. We have to track this separately since
  /// we cannot access the thread-local worker contexts from GetCoreWorkerStats()
  TaskSpecification current_task_ GUARDED_BY(mutex_);

  /// Key value pairs to be displayed on Web UI.
  std::unordered_map<std::string, std::string> webui_display_ GUARDED_BY(mutex_);

  /// Actor title that consists of class name, args, kwargs for actor construction.
  std::string actor_title_ GUARDED_BY(mutex_);

  /// Number of tasks that have been pushed to the actor but not executed.
  std::atomic<int64_t> task_queue_length_;

  /// Number of executed tasks.
  std::atomic<int64_t> num_executed_tasks_;

  /// Profiler including a background thread that pushes profiling events to the GCS.
  std::shared_ptr<worker::Profiler> profiler_;

  /// A map from resource name to the resource IDs that are currently reserved
  /// for this worker. Each pair consists of the resource ID and the fraction
  /// of that resource allocated for this worker. This is set on task assignment.
  std::shared_ptr<ResourceMappingType> resource_ids_ GUARDED_BY(mutex_);

  /// Common rpc service for all worker modules.
  rpc::CoreWorkerGrpcService grpc_service_;

  /// Used to notify the task receiver when the arguments of a queued
  /// actor task are ready.
  std::shared_ptr<DependencyWaiterImpl> task_argument_waiter_;

  // Interface that receives tasks from direct actor calls.
  std::unique_ptr<CoreWorkerDirectTaskReceiver> direct_task_receiver_;

  /// Event loop where tasks are processed.
  /// task_execution_service_ should be destructed first to avoid
  /// issues like https://github.com/ray-project/ray/issues/18857
  instrumented_io_context task_execution_service_;

  /// The asio work to keep task_execution_service_ alive.
  boost::asio::io_service::work task_execution_service_work_;

  // Queue of tasks to resubmit when the specified time passes.
  std::deque<std::pair<int64_t, TaskSpecification>> to_resubmit_ GUARDED_BY(mutex_);

  /// Map of named actor registry. It doesn't need to hold a lock because
  /// local mode is single-threaded.
  absl::flat_hash_map<std::string, ActorID> local_mode_named_actor_registry_;

  // Guard for `async_plasma_callbacks_` map.
  mutable absl::Mutex plasma_mutex_;

  // Callbacks for when when a plasma object becomes ready.
  absl::flat_hash_map<ObjectID, std::vector<std::function<void(void)>>>
      async_plasma_callbacks_ GUARDED_BY(plasma_mutex_);

  // Fallback for when GetAsync cannot directly get the requested object.
  void PlasmaCallback(SetResultCallback success, std::shared_ptr<RayObject> ray_object,
                      ObjectID object_id, void *py_future);

  /// we are shutting down and not running further tasks.
  /// when exiting_ is set to true HandlePushTask becomes no-op.
  std::atomic<bool> exiting_ = false;

  int64_t max_direct_call_object_size_;

  friend class CoreWorkerTest;

  std::unique_ptr<rpc::JobConfig> job_config_;

  std::shared_ptr<rpc::RuntimeEnv> job_runtime_env_;

  /// Simple container for per function task counters. The counters will be
  /// keyed by the function name in task spec.
  struct TaskCounter {
    /// A task can only be one of the following state. Received state in particular
    /// covers from the point of RPC call to beginning execution.
    enum TaskStatusType { kPending, kRunning, kFinished };

    /// This mutex should be used by caller to ensure consistency when transitioning
    /// a task's state.
    mutable absl::Mutex tasks_counter_mutex_;
    absl::flat_hash_map<std::string, int> pending_tasks_counter_map_
        GUARDED_BY(tasks_counter_mutex_);
    absl::flat_hash_map<std::string, int> running_tasks_counter_map_
        GUARDED_BY(tasks_counter_mutex_);
    absl::flat_hash_map<std::string, int> finished_tasks_counter_map_
        GUARDED_BY(tasks_counter_mutex_);

    void Add(TaskStatusType type, const std::string &func_name, int value) {
      tasks_counter_mutex_.AssertHeld();
      if (type == kPending) {
        pending_tasks_counter_map_[func_name] += value;
      } else if (type == kRunning) {
        running_tasks_counter_map_[func_name] += value;
      } else if (type == kFinished) {
        finished_tasks_counter_map_[func_name] += value;
      } else {
        RAY_CHECK(false) << "This line should not be reached.";
      }
    }
  };
  TaskCounter task_counter_;
};

}  // namespace core
}  // namespace ray<|MERGE_RESOLUTION|>--- conflicted
+++ resolved
@@ -1067,13 +1067,8 @@
       const std::unordered_map<std::string, double> &required_resources,
       const std::unordered_map<std::string, double> &required_placement_resources,
       const BundleID &bundle_id, bool placement_group_capture_child_tasks,
-<<<<<<< HEAD
-      const std::string &debugger_breakpoint, const std::string &serialized_runtime_env,
-=======
       const std::string &debugger_breakpoint, int64_t depth,
-      const std::string &serialized_runtime_env,
-      const std::vector<std::string> &runtime_env_uris,
->>>>>>> f65cc72b
+      const std::string &serialized_runtime_env, 
       const std::string &concurrency_group_name = "");
   void SetCurrentTaskId(const TaskID &task_id);
 
