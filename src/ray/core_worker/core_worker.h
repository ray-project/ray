// Copyright 2017 The Ray Authors.
//
// Licensed under the Apache License, Version 2.0 (the "License");
// you may not use this file except in compliance with the License.
// You may obtain a copy of the License at
//
//  http://www.apache.org/licenses/LICENSE-2.0
//
// Unless required by applicable law or agreed to in writing, software
// distributed under the License is distributed on an "AS IS" BASIS,
// WITHOUT WARRANTIES OR CONDITIONS OF ANY KIND, either express or implied.
// See the License for the specific language governing permissions and
// limitations under the License.

#pragma once

#include "absl/base/optimization.h"
#include "absl/container/flat_hash_map.h"
#include "ray/common/asio/periodical_runner.h"
#include "ray/common/buffer.h"
#include "ray/common/placement_group.h"
#include "ray/core_worker/actor_handle.h"
#include "ray/core_worker/actor_manager.h"
#include "ray/core_worker/common.h"
#include "ray/core_worker/context.h"
#include "ray/core_worker/core_worker_options.h"
#include "ray/core_worker/core_worker_process.h"
#include "ray/core_worker/future_resolver.h"
#include "ray/core_worker/lease_policy.h"
#include "ray/core_worker/object_recovery_manager.h"
#include "ray/core_worker/profiling.h"
#include "ray/core_worker/reference_count.h"
#include "ray/core_worker/store_provider/memory_store/memory_store.h"
#include "ray/core_worker/store_provider/plasma_store_provider.h"
#include "ray/core_worker/transport/direct_actor_transport.h"
#include "ray/core_worker/transport/direct_task_transport.h"
#include "ray/gcs/gcs_client/gcs_client.h"
#include "ray/pubsub/publisher.h"
#include "ray/pubsub/subscriber.h"
#include "ray/raylet_client/raylet_client.h"
#include "ray/rpc/node_manager/node_manager_client.h"
#include "ray/rpc/worker/core_worker_client.h"
#include "ray/rpc/worker/core_worker_server.h"
#include "ray/util/process.h"
#include "src/ray/protobuf/pubsub.pb.h"

/// The set of gRPC handlers and their associated level of concurrency. If you want to
/// add a new call to the worker gRPC server, do the following:
/// 1) Add the rpc to the CoreWorkerService in core_worker.proto, e.g., "ExampleCall"
/// 2) Add a new macro to RAY_CORE_WORKER_DECLARE_RPC_HANDLERS
///    in core_worker_server.h,
//     e.g. "DECLARE_VOID_RPC_SERVICE_HANDLER_METHOD(ExampleCall)"
/// 3) Add a new macro to RAY_CORE_WORKER_RPC_HANDLERS in core_worker_server.h, e.g.
///    "RPC_SERVICE_HANDLER(CoreWorkerService, ExampleCall, 1)"
/// 4) Add a method to the CoreWorker class below: "CoreWorker::HandleExampleCall"

namespace ray {
namespace core {

JobID GetProcessJobID(const CoreWorkerOptions &options);

/// Tracks stats for inbound tasks (tasks this worker is executing).
/// The counters are keyed by the function name in task spec.
class TaskCounter {
  /// A task can only be one of the following state. Received state in particular
  /// covers from the point of RPC call to beginning execution.
  enum TaskStatusType { kPending, kRunning, kFinished };

 public:
  TaskCounter() {
    counter_.SetOnChangeCallback(
        [this](const std::pair<std::string, TaskStatusType> &key)
            EXCLUSIVE_LOCKS_REQUIRED(&mu_) mutable {
              if (key.second != kRunning) {
                return;
              }
              auto func_name = key.first;
              int64_t running_total = counter_.Get(key);
              int64_t num_in_get = running_in_get_counter_.Get(func_name);
              int64_t num_in_wait = running_in_wait_counter_.Get(func_name);
              // RUNNING_IN_RAY_GET/WAIT are sub-states of RUNNING, so we need to subtract
              // them out to avoid double-counting.
              ray::stats::STATS_tasks.Record(
                  running_total - num_in_get - num_in_wait,
                  {{"State", rpc::TaskStatus_Name(rpc::TaskStatus::RUNNING)},
                   {"Name", func_name},
                   {"Source", "executor"}});
              // Negate the metrics recorded from the submitter process for these tasks.
              ray::stats::STATS_tasks.Record(
                  -running_total,
                  {{"State", rpc::TaskStatus_Name(rpc::TaskStatus::SUBMITTED_TO_WORKER)},
                   {"Name", func_name},
                   {"Source", "executor"}});
              // Record sub-state for get.
              ray::stats::STATS_tasks.Record(
                  num_in_get,
                  {{"State", rpc::TaskStatus_Name(rpc::TaskStatus::RUNNING_IN_RAY_GET)},
                   {"Name", func_name},
                   {"Source", "executor"}});
              // Record sub-state for wait.
              ray::stats::STATS_tasks.Record(
                  num_in_wait,
                  {{"State", rpc::TaskStatus_Name(rpc::TaskStatus::RUNNING_IN_RAY_WAIT)},
                   {"Name", func_name},
                   {"Source", "executor"}});
            });
  }

  void BecomeActor(const std::string &actor_name) {
    absl::MutexLock l(&mu_);
    actor_name_ = actor_name;
  }

  bool IsActor() EXCLUSIVE_LOCKS_REQUIRED(&mu_) { return actor_name_.size() > 0; }

  void RecordMetrics() {
    absl::MutexLock l(&mu_);
    counter_.FlushOnChangeCallbacks();
    if (IsActor()) {
      float running = 0.0;
      float in_get = 0.0;
      float in_wait = 0.0;
      if (running_in_wait_counter_.Total() > 0) {
        in_wait = 1.0;
      } else if (running_in_get_counter_.Total() > 0) {
        in_get = 1.0;
      } else if (num_tasks_running_ > 0) {
        running = 1.0;
      }
      ray::stats::STATS_actors.Record(
          -(running + in_get + in_wait),
          {{"State", "ALIVE"}, {"Name", actor_name_}, {"Source", "executor"}});
      ray::stats::STATS_actors.Record(
          running,
          {{"State", "RUNNING_TASK"}, {"Name", actor_name_}, {"Source", "executor"}});
      ray::stats::STATS_actors.Record(in_get,
                                      {{"State", "RUNNING_IN_RAY_GET"},
                                       {"Name", actor_name_},
                                       {"Source", "executor"}});
      ray::stats::STATS_actors.Record(in_wait,
                                      {{"State", "RUNNING_IN_RAY_WAIT"},
                                       {"Name", actor_name_},
                                       {"Source", "executor"}});
    }
  }

  void IncPending(const std::string &func_name) {
    absl::MutexLock l(&mu_);
    counter_.Increment({func_name, kPending});
  }

  void MovePendingToRunning(const std::string &func_name) {
    absl::MutexLock l(&mu_);
    counter_.Swap({func_name, kPending}, {func_name, kRunning});
    num_tasks_running_++;
  }

  void MoveRunningToFinished(const std::string &func_name) {
    absl::MutexLock l(&mu_);
    counter_.Swap({func_name, kRunning}, {func_name, kFinished});
    num_tasks_running_--;
    RAY_CHECK(num_tasks_running_ >= 0);
  }

  void SetMetricStatus(const std::string &func_name, rpc::TaskStatus status) {
    absl::MutexLock l(&mu_);
    if (status == rpc::TaskStatus::RUNNING_IN_RAY_GET) {
      running_in_get_counter_.Increment(func_name);
    } else if (status == rpc::TaskStatus::RUNNING_IN_RAY_WAIT) {
      running_in_wait_counter_.Increment(func_name);
    } else {
      RAY_CHECK(false) << "Unexpected status " << rpc::TaskStatus_Name(status);
    }
  }

  void UnsetMetricStatus(const std::string &func_name, rpc::TaskStatus status) {
    absl::MutexLock l(&mu_);
    if (status == rpc::TaskStatus::RUNNING_IN_RAY_GET) {
      running_in_get_counter_.Decrement(func_name);
    } else if (status == rpc::TaskStatus::RUNNING_IN_RAY_WAIT) {
      running_in_wait_counter_.Decrement(func_name);
    } else {
      RAY_CHECK(false) << "Unexpected status " << rpc::TaskStatus_Name(status);
    }
  }

  std::unordered_map<std::string, std::vector<int64_t>> AsMap() const {
    absl::MutexLock l(&mu_);
    std::unordered_map<std::string, std::vector<int64_t>> total_counts;

    counter_.ForEachEntry(
        [&total_counts](const std::pair<std::string, TaskStatusType> &key,
                        int64_t value) mutable {
          total_counts[key.first].resize(3, 0);
          if (key.second == kPending) {
            total_counts[key.first][0] = value;
          } else if (key.second == kRunning) {
            total_counts[key.first][1] = value;
          } else if (key.second == kFinished) {
            total_counts[key.first][2] = value;
          } else {
            RAY_CHECK(false) << "Invalid task status type " << key.second;
          }
        });

    return total_counts;
  }

 private:
  mutable absl::Mutex mu_;
  // Tracks all tasks submitted to this worker by state.
  CounterMap<std::pair<std::string, TaskStatusType>> counter_ GUARDED_BY(&mu_);

  // Additionally tracks the sub-states of RUNNING_IN_RAY_GET/WAIT. The counters here
  // overlap with those of counter_.
  CounterMap<std::string> running_in_get_counter_ GUARDED_BY(&mu_);
  CounterMap<std::string> running_in_wait_counter_ GUARDED_BY(&mu_);

  // Used for actor state tracking.
  std::string actor_name_ GUARDED_BY(&mu_) = "";
  int64_t num_tasks_running_ GUARDED_BY(&mu_) = 0;
};

struct TaskToRetry {
  /// Time when the task should be retried.
<<<<<<< HEAD
  int64_t exection_time_ms;
=======
  int64_t execution_time_ms;
>>>>>>> 6142f52a

  /// The details of the task.
  TaskSpecification task_spec;
};

/// Sorts TaskToRetry in descending order of the execution time.
/// Priority queue naturally sorts elements in descending order,
/// in order to have the tasks ordered by execution time in
/// ascending order we use a comparator that sorts elements in
/// descending order. Per docs "Priority queues are a type of container
/// adaptors, specifically designed such that its first element is always
/// the greatest of the elements it contains".
class TaskToRetryDescComparator {
 public:
  bool operator()(const TaskToRetry &left, const TaskToRetry &right) {
<<<<<<< HEAD
    return left.exection_time_ms > right.exection_time_ms;
=======
    return left.execution_time_ms > right.execution_time_ms;
>>>>>>> 6142f52a
  }
};

/// The root class that contains all the core and language-independent functionalities
/// of the worker. This class is supposed to be used to implement app-language (Java,
/// Python, etc) workers.
class CoreWorker : public rpc::CoreWorkerServiceHandler {
 public:
  /// Construct a CoreWorker instance.
  ///
  /// \param[in] options The various initialization options.
  /// \param[in] worker_id ID of this worker.
  CoreWorker(const CoreWorkerOptions &options, const WorkerID &worker_id);

  CoreWorker(CoreWorker const &) = delete;

  /// Core worker's deallocation lifecycle
  ///
  /// Shutdown API must be called before deallocating a core worker.
  /// Otherwise, it can have various destruction order related memory corruption.
  ///
  /// If the core worker is initiated at a driver, the driver is responsible for calling
  /// the shutdown API before terminating. If the core worker is initated at a worker,
  /// shutdown must be called before terminating the task execution loop.
  ~CoreWorker();

  void operator=(CoreWorker const &other) = delete;

  ///
  /// Public methods used by `CoreWorkerProcess` and `CoreWorker` itself.
  ///

  /// Connect to the raylet and notify that the core worker is ready.
  /// If the options.connect_on_start is false, it doesn't need to be explicitly
  /// called.
  void ConnectToRaylet();

  /// Gracefully disconnect the worker from Raylet.
  /// Once the method is returned, it is guaranteed that raylet is
  /// notified that this worker is disconnected from a raylet.
  ///
  /// \param exit_type The reason why this worker process is disconnected.
  /// \param exit_detail The detailed reason for a given exit.
  /// \param creation_task_exception_pb_bytes It is given when the worker is
  /// disconnected because the actor is failed due to its exception in its init method.
  /// \return Void.
  void Disconnect(const rpc::WorkerExitType &exit_type,
                  const std::string &exit_detail,
                  const std::shared_ptr<LocalMemoryBuffer>
                      &creation_task_exception_pb_bytes = nullptr);

  /// Shut down the worker completely.
  ///
  /// This must be called before deallocating a worker / driver's core worker for memory
  /// safety.
  ///
  /// \return void.
  void Shutdown();

  /// Start receiving and executing tasks.
  /// \return void.
  void RunTaskExecutionLoop();

  const WorkerID &GetWorkerID() const;

  WorkerType GetWorkerType() const { return options_.worker_type; }

  Language GetLanguage() const { return options_.language; }

  WorkerContext &GetWorkerContext() { return worker_context_; }

  const TaskID &GetCurrentTaskId() const { return worker_context_.GetCurrentTaskID(); }

  const JobID &GetCurrentJobId() const { return worker_context_.GetCurrentJobID(); }

  NodeID GetCurrentNodeId() const { return NodeID::FromBinary(rpc_address_.raylet_id()); }

  const PlacementGroupID &GetCurrentPlacementGroupId() const {
    return worker_context_.GetCurrentPlacementGroupId();
  }

  bool ShouldCaptureChildTasksInPlacementGroup() const {
    return worker_context_.ShouldCaptureChildTasksInPlacementGroup();
  }

  bool GetCurrentTaskRetryExceptions() const {
    if (!options_.is_local_mode) {
      return worker_context_.GetCurrentTask()->GetMessage().retry_exceptions();
    } else {
      return false;
    }
  }

  void SetWebuiDisplay(const std::string &key, const std::string &message);

  void SetActorTitle(const std::string &title);

  void SetCallerCreationTimestamp();

  /// Increase the reference count for this object ID.
  /// Increase the local reference count for this object ID. Should be called
  /// by the language frontend when a new reference is created.
  ///
  /// \param[in] object_id The object ID to increase the reference count for.
  void AddLocalReference(const ObjectID &object_id) {
    AddLocalReference(object_id, CurrentCallSite());
  }

  /// Decrease the reference count for this object ID. Should be called
  /// by the language frontend when a reference is destroyed.
  ///
  /// \param[in] object_id The object ID to decrease the reference count for.
  void RemoveLocalReference(const ObjectID &object_id) {
    std::vector<ObjectID> deleted;
    reference_counter_->RemoveLocalReference(object_id, &deleted);
    // TOOD(ilr): better way of keeping an object from being deleted
    if (!options_.is_local_mode) {
      memory_store_->Delete(deleted);
    }
  }

  /// Returns a map of all ObjectIDs currently in scope with a pair of their
  /// (local, submitted_task) reference counts. For debugging purposes.
  std::unordered_map<ObjectID, std::pair<size_t, size_t>> GetAllReferenceCounts() const;

  /// Get the RPC address of this worker.
  ///
  /// \param[out] The RPC address of this worker.
  const rpc::Address &GetRpcAddress() const;

  /// Get the RPC address of the worker that owns the given object.
  ///
  /// \param[in] object_id The object ID. The object must either be owned by
  /// us, or the caller previously added the ownership information (via
  /// RegisterOwnershipInfoAndResolveFuture).
  /// \param[out] The RPC address of the worker that owns this object.
  rpc::Address GetOwnerAddress(const ObjectID &object_id) const;

  /// Get the RPC address of the worker that owns the given object.
  ///
  /// \param[in] object_id The object ID. The object must either be owned by
  /// us, or the caller previously added the ownership information (via
  /// RegisterOwnershipInfoAndResolveFuture).
  /// \param[out] The RPC address of the worker that owns this object.
  std::vector<rpc::ObjectReference> GetObjectRefs(
      const std::vector<ObjectID> &object_ids) const;

  /// Get the owner information of an object. This should be
  /// called when serializing an object ID, and the returned information should
  /// be stored with the serialized object ID.
  ///
  /// This can only be called on object IDs that we created via task
  /// submission, ray.put, or object IDs that we deserialized. It cannot be
  /// called on object IDs that were created randomly, e.g.,
  /// ObjectID::FromRandom.
  ///
  /// Postcondition: Get(object_id) is valid.
  ///
  /// \param[in] object_id The object ID to serialize.
  /// appended to the serialized object ID.
  /// \param[out] owner_address The address of the object's owner. This should
  /// be appended to the serialized object ID.
  /// \param[out] serialized_object_status The serialized object status protobuf.
  void GetOwnershipInfo(const ObjectID &object_id,
                        rpc::Address *owner_address,
                        std::string *serialized_object_status);

  /// Add a reference to an ObjectID that was deserialized by the language
  /// frontend. This will also start the process to resolve the future.
  /// Specifically, we will periodically contact the owner, until we learn that
  /// the object has been created or the owner is no longer reachable. This
  /// will then unblock any Gets or submissions of tasks dependent on the
  /// object.
  ///
  /// \param[in] object_id The object ID to deserialize.
  /// \param[in] outer_object_id The object ID that contained object_id, if
  /// any. This may be nil if the object ID was inlined directly in a task spec
  /// or if it was passed out-of-band by the application (deserialized from a
  /// byte string).
  /// \param[in] owner_address The address of the object's owner.
  /// \param[in] serialized_object_status The serialized object status protobuf.
  void RegisterOwnershipInfoAndResolveFuture(const ObjectID &object_id,
                                             const ObjectID &outer_object_id,
                                             const rpc::Address &owner_address,
                                             const std::string &serialized_object_status);

  ///
  /// Public methods related to storing and retrieving objects.
  ///

  /// Put an object into object store.
  ///
  /// \param[in] object The ray object.
  /// \param[in] contained_object_ids The IDs serialized in this object.
  /// \param[out] object_id Generated ID of the object.
  /// \return Status.
  Status Put(const RayObject &object,
             const std::vector<ObjectID> &contained_object_ids,
             ObjectID *object_id);

  /// Put an object with specified ID into object store.
  ///
  /// \param[in] object The ray object.
  /// \param[in] contained_object_ids The IDs serialized in this object.
  /// \param[in] object_id Object ID specified by the user.
  /// \param[in] pin_object Whether or not to tell the raylet to pin this object.
  /// \return Status.
  Status Put(const RayObject &object,
             const std::vector<ObjectID> &contained_object_ids,
             const ObjectID &object_id,
             bool pin_object = false);

  /// Create and return a buffer in the object store that can be directly written
  /// into. After writing to the buffer, the caller must call `SealOwned()` to
  /// finalize the object. The `CreateOwnedAndIncrementLocalRef()` and
  /// `SealOwned()` combination is an alternative interface to `Put()` that
  /// allows frontends to avoid an extra copy when possible.
  ///
  /// Note that this call also initializes the local reference count for the
  /// object to 1 so that the ref is considered in scope. The caller must
  /// ensure that they decrement the ref count once the returned ObjectRef has
  /// gone out of scope.
  ///
  /// \param[in] metadata Metadata of the object to be written.
  /// \param[in] data_size Size of the object to be written.
  /// \param[in] contained_object_ids The IDs serialized in this object.
  /// \param[out] object_id Object ID generated for the put.
  /// \param[out] data Buffer for the user to write the object into.
  /// \param[in] created_by_worker create by worker or not.
  /// \param[in] owner_address The address of object's owner. If not provided,
  /// defaults to this worker.
  /// \param[in] inline_small_object Whether to inline create this object if it's
  /// small.
  /// \return Status.
  Status CreateOwnedAndIncrementLocalRef(
      const std::shared_ptr<Buffer> &metadata,
      const size_t data_size,
      const std::vector<ObjectID> &contained_object_ids,
      ObjectID *object_id,
      std::shared_ptr<Buffer> *data,
      bool created_by_worker,
      const std::unique_ptr<rpc::Address> &owner_address = nullptr,
      bool inline_small_object = true);

  /// Create and return a buffer in the object store that can be directly written
  /// into, for an object ID that already exists. After writing to the buffer, the
  /// caller must call `SealExisting()` to finalize the object. The `CreateExisting()`
  /// and `SealExisting()` combination is an alternative interface to `Put()` that
  /// allows frontends to avoid an extra copy when possible.
  ///
  /// \param[in] metadata Metadata of the object to be written.
  /// \param[in] data_size Size of the object to be written.
  /// \param[in] object_id Object ID specified by the user.
  /// \param[in] owner_address The address of the object's owner.
  /// \param[out] data Buffer for the user to write the object into.
  /// \return Status.
  Status CreateExisting(const std::shared_ptr<Buffer> &metadata,
                        const size_t data_size,
                        const ObjectID &object_id,
                        const rpc::Address &owner_address,
                        std::shared_ptr<Buffer> *data,
                        bool created_by_worker);

  /// Finalize placing an object into the object store. This should be called after
  /// a corresponding `CreateOwned()` call and then writing into the returned buffer.
  ///
  /// If the object seal fails, then the initial local reference that was added
  /// in CreateOwnedAndIncrementLocalRef will be deleted and the object will be
  /// released by the ref counter.
  ///
  /// \param[in] object_id Object ID corresponding to the object.
  /// \param[in] pin_object Whether or not to pin the object at the local raylet.
  /// \param[in] The address of object's owner. If not provided,
  /// defaults to this worker.
  /// \return Status.
  Status SealOwned(const ObjectID &object_id,
                   bool pin_object,
                   const std::unique_ptr<rpc::Address> &owner_address = nullptr);

  /// Finalize placing an object into the object store. This should be called after
  /// a corresponding `CreateExisting()` call and then writing into the returned buffer.
  ///
  /// \param[in] object_id Object ID corresponding to the object.
  /// \param[in] pin_object Whether or not to pin the object at the local raylet.
  /// \param[in] generator_id For dynamically created objects, this is the ID
  /// of the object that wraps the dynamically created ObjectRefs in a
  /// generator. We use this to notify the owner of the dynamically created
  /// objects.
  /// \param[in] owner_address Address of the owner of the object who will be contacted by
  /// the raylet if the object is pinned. If not provided, defaults to this worker.
  /// \return Status.
  Status SealExisting(const ObjectID &object_id,
                      bool pin_object,
                      const ObjectID &generator_id = ObjectID::Nil(),
                      const std::unique_ptr<rpc::Address> &owner_address = nullptr);

  /// Get a list of objects from the object store. Objects that failed to be retrieved
  /// will be returned as nullptrs.
  ///
  /// \param[in] ids IDs of the objects to get.
  /// \param[in] timeout_ms Timeout in milliseconds, wait infinitely if it's negative.
  /// \param[out] results Result list of objects data.
  /// \return Status.
  Status Get(const std::vector<ObjectID> &ids,
             const int64_t timeout_ms,
             std::vector<std::shared_ptr<RayObject>> *results);

  /// Get objects directly from the local plasma store, without waiting for the
  /// objects to be fetched from another node. This should only be used
  /// internally, never by user code.
  /// NOTE: Caller of this method should guarantee that the object already exists in the
  /// plasma store, thus it doesn't need to fetch from other nodes.
  ///
  /// \param[in] ids The IDs of the objects to get.
  /// \param[out] results The results will be stored here. A nullptr will be
  /// added for objects that were not in the local store.
  /// \return Status OK if all objects were found. Returns ObjectNotFound error
  /// if at least one object was not in the local store.
  Status GetIfLocal(const std::vector<ObjectID> &ids,
                    std::vector<std::shared_ptr<RayObject>> *results);

  /// Return whether or not the object store contains the given object.
  ///
  /// \param[in] object_id ID of the objects to check for.
  /// \param[out] has_object Whether or not the object is present.
  /// \param[out] is_in_plasma Whether or not the object is in Plasma.
  /// \return Status.
  Status Contains(const ObjectID &object_id,
                  bool *has_object,
                  bool *is_in_plasma = nullptr);

  /// Wait for a list of objects to appear in the object store.
  /// Duplicate object ids are supported, and `num_objects` includes duplicate ids in this
  /// case.
  /// TODO(zhijunfu): it is probably more clear in semantics to just fail when there
  /// are duplicates, and require it to be handled at application level.
  ///
  /// \param[in] IDs of the objects to wait for.
  /// \param[in] num_objects Number of objects that should appear.
  /// \param[in] timeout_ms Timeout in milliseconds, wait infinitely if it's negative.
  /// \param[out] results A bitset that indicates each object has appeared or not.
  /// \return Status.
  Status Wait(const std::vector<ObjectID> &object_ids,
              const int num_objects,
              const int64_t timeout_ms,
              std::vector<bool> *results,
              bool fetch_local);

  /// Delete a list of objects from the plasma object store.
  ///
  /// \param[in] object_ids IDs of the objects to delete.
  /// \param[in] local_only Whether only delete the objects in local node, or all nodes in
  /// the cluster.
  /// \return Status.
  Status Delete(const std::vector<ObjectID> &object_ids, bool local_only);

  /// Get the locations of a list objects. Locations that failed to be retrieved
  /// will be returned as nullptrs.
  ///
  /// \param[in] object_ids IDs of the objects to get.
  /// \param[in] timeout_ms Timeout in milliseconds, wait infinitely if it's negative.
  /// \param[out] results Result list of object locations.
  /// \return Status.
  Status GetLocationFromOwner(const std::vector<ObjectID> &object_ids,
                              int64_t timeout_ms,
                              std::vector<std::shared_ptr<ObjectLocation>> *results);

  /// Trigger garbage collection on each worker in the cluster.
  void TriggerGlobalGC();

  /// Get a string describing object store memory usage for debugging purposes.
  ///
  /// \return std::string The string describing memory usage.
  std::string MemoryUsageString();

  ///
  /// Public methods related to task submission.
  ///

  /// Get the caller ID used to submit tasks from this worker to an actor.
  ///
  /// \return The caller ID. For non-actor tasks, this is the current task ID.
  /// For actors, this is the current actor ID. To make sure that all caller
  /// IDs have the same type, we embed the actor ID in a TaskID with the rest
  /// of the bytes zeroed out.
  TaskID GetCallerId() const LOCKS_EXCLUDED(mutex_);

  /// Push an error to the relevant driver.
  ///
  /// \param[in] The ID of the job_id that the error is for.
  /// \param[in] The type of the error.
  /// \param[in] The error message.
  /// \param[in] The timestamp of the error.
  /// \return Status.
  Status PushError(const JobID &job_id,
                   const std::string &type,
                   const std::string &error_message,
                   double timestamp);

  /// Submit a normal task.
  ///
  /// \param[in] function The remote function to execute.
  /// \param[in] args Arguments of this task.
  /// \param[in] task_options Options for this task.
  /// \param[in] max_retires max number of retry when the task fails.
  /// \param[in] scheduling_strategy Strategy about how to schedule the task.
  /// \param[in] debugger_breakpoint breakpoint to drop into for the debugger after this
  /// task starts executing, or "" if we do not want to drop into the debugger.
  /// should capture parent's placement group implicilty.
  /// \param[in] serialized_retry_exception_allowlist A serialized exception list
  /// that serves as an allowlist of frontend-language exceptions/errors that should be
  /// retried. Default is an empty string, which will be treated as an allow-all in the
  /// language worker.
  /// \return ObjectRefs returned by this task.
  std::vector<rpc::ObjectReference> SubmitTask(
      const RayFunction &function,
      const std::vector<std::unique_ptr<TaskArg>> &args,
      const TaskOptions &task_options,
      int max_retries,
      bool retry_exceptions,
      const rpc::SchedulingStrategy &scheduling_strategy,
      const std::string &debugger_breakpoint,
      const std::string &serialized_retry_exception_allowlist = "");

  /// Create an actor.
  ///
  /// \param[in] caller_id ID of the task submitter.
  /// \param[in] function The remote function that generates the actor object.
  /// \param[in] args Arguments of this task.
  /// \param[in] actor_creation_options Options for this actor creation task.
  /// \param[in] extension_data Extension data of the actor handle,
  /// see `ActorHandle` in `core_worker.proto`.
  /// \param[out] actor_id ID of the created actor. This can be used to submit
  /// tasks on the actor.
  /// \return Status error if actor creation fails, likely due to raylet failure.
  Status CreateActor(const RayFunction &function,
                     const std::vector<std::unique_ptr<TaskArg>> &args,
                     const ActorCreationOptions &actor_creation_options,
                     const std::string &extension_data,
                     ActorID *actor_id);

  /// Create a placement group.
  ///
  /// \param[in] function The remote function that generates the placement group object.
  /// \param[in] placement_group_creation_options Options for this placement group
  /// creation task.
  /// \param[out] placement_group_id ID of the created placement group.
  /// This can be used to shedule actor in node
  /// \return Status error if placement group
  /// creation fails, likely due to raylet failure.
  Status CreatePlacementGroup(
      const PlacementGroupCreationOptions &placement_group_creation_options,
      PlacementGroupID *placement_group_id);

  /// Remove a placement group. Note that this operation is synchronous.
  ///
  /// \param[in] placement_group_id The id of a placement group to remove.
  /// \return Status OK if succeed. TimedOut if request to GCS server times out.
  /// NotFound if placement group is already removed or doesn't exist.
  Status RemovePlacementGroup(const PlacementGroupID &placement_group_id);

  /// Wait for a placement group until ready asynchronously.
  /// Returns once the placement group is created or the timeout expires.
  ///
  /// \param placement_group The id of a placement group to wait for.
  /// \param timeout_seconds Timeout in seconds.
  /// \return Status OK if the placement group is created. TimedOut if request to GCS
  /// server times out. NotFound if placement group is already removed or doesn't exist.
  Status WaitPlacementGroupReady(const PlacementGroupID &placement_group_id,
                                 int64_t timeout_seconds);

  /// Submit an actor task.
  ///
  /// \param[in] caller_id ID of the task submitter.
  /// \param[in] actor_handle Handle to the actor.
  /// \param[in] function The remote function to execute.
  /// \param[in] args Arguments of this task.
  /// \param[in] task_options Options for this task.
  /// \return ObjectRefs returned by this task.
  std::optional<std::vector<rpc::ObjectReference>> SubmitActorTask(
      const ActorID &actor_id,
      const RayFunction &function,
      const std::vector<std::unique_ptr<TaskArg>> &args,
      const TaskOptions &task_options);

  /// Tell an actor to exit immediately, without completing outstanding work.
  ///
  /// \param[in] actor_id ID of the actor to kill.
  /// \param[in] force_kill Whether to force kill an actor by killing the worker.
  /// \param[in] no_restart If set to true, the killed actor will not be
  /// restarted anymore.
  /// \param[out] Status
  Status KillActor(const ActorID &actor_id, bool force_kill, bool no_restart);

  /// Stops the task associated with the given Object ID.
  ///
  /// \param[in] object_id of the task to kill (must be a Non-Actor task)
  /// \param[in] force_kill Whether to force kill a task by killing the worker.
  /// \param[in] recursive Whether to cancel tasks submitted by the task to cancel.
  /// \param[out] Status
  Status CancelTask(const ObjectID &object_id, bool force_kill, bool recursive);

  /// Decrease the reference count for this actor. Should be called by the
  /// language frontend when a reference to the ActorHandle destroyed.
  ///
  /// \param[in] actor_id The actor ID to decrease the reference count for.
  void RemoveActorHandleReference(const ActorID &actor_id);

  /// Add an actor handle from a serialized string.
  ///
  /// This should be called when an actor handle is given to us by another task
  /// or actor. This may be called even if we already have a handle to the same
  /// actor.
  ///
  /// \param[in] serialized The serialized actor handle.
  /// \param[in] outer_object_id The object ID that contained the serialized
  /// actor handle, if any.
  /// \return The ActorID of the deserialized handle.
  ActorID DeserializeAndRegisterActorHandle(const std::string &serialized,
                                            const ObjectID &outer_object_id);

  /// Serialize an actor handle.
  ///
  /// This should be called when passing an actor handle to another task or
  /// actor.
  ///
  /// \param[in] actor_id The ID of the actor handle to serialize.
  /// \param[out] The serialized handle.
  /// \param[out] The ID used to track references to the actor handle. If the
  /// serialized actor handle in the language frontend is stored inside an
  /// object, then this must be recorded in the worker's ReferenceCounter.
  /// \return Status::Invalid if we don't have the specified handle.
  Status SerializeActorHandle(const ActorID &actor_id,
                              std::string *output,
                              ObjectID *actor_handle_id) const;

  ///
  /// Public methods related to task execution. Should not be used by driver processes.
  ///

  const ActorID &GetActorId() const { return actor_id_; }

  // Get the resource IDs available to this worker (as assigned by the raylet).
  const ResourceMappingType GetResourceIDs() const;

  /// Create a profile event with a reference to the core worker's profiler.
  std::unique_ptr<worker::ProfileEvent> CreateProfileEvent(const std::string &event_type);

  int64_t GetNumTasksSubmitted() const {
    return direct_task_submitter_->GetNumTasksSubmitted();
  }

  int64_t GetNumLeasesRequested() const {
    return direct_task_submitter_->GetNumLeasesRequested();
  }

 public:
  /// Allocate the return object for an executing task. The caller should write into the
  /// data buffer of the allocated buffer, then call SealReturnObject() to seal it.
  /// To avoid deadlock, the caller should allocate and seal a single object at a time.
  ///
  /// \param[in] object_id Object ID of the return value.
  /// \param[in] data_size Size of the return value.
  /// \param[in] metadata Metadata buffer of the return value.
  /// \param[in] contained_object_id ID serialized within each return object.
  /// \param[in][out] task_output_inlined_bytes Store the total size of all inlined
  /// objects of a task. It is used to decide if the current object should be inlined. If
  /// the current object is inlined, the task_output_inlined_bytes will be updated.
  /// \param[out] return_object RayObject containing buffers to write results into.
  /// \return Status.
  Status AllocateReturnObject(const ObjectID &object_id,
                              const size_t &data_size,
                              const std::shared_ptr<Buffer> &metadata,
                              const std::vector<ObjectID> &contained_object_id,
                              int64_t *task_output_inlined_bytes,
                              std::shared_ptr<RayObject> *return_object);

  /// Seal a return object for an executing task. The caller should already have
  /// written into the data buffer.
  ///
  /// \param[in] return_id Object ID of the return value.
  /// \param[in] return_object RayObject containing the buffer written info.
  /// \return Status.
  /// \param[in] generator_id For dynamically created objects, this is the ID
  /// of the object that wraps the dynamically created ObjectRefs in a
  /// generator. We use this to notify the owner of the dynamically created
  /// objects.
  Status SealReturnObject(const ObjectID &return_id,
                          std::shared_ptr<RayObject> return_object,
                          const ObjectID &generator_id);

  /// Pin the local copy of the return object, if one exists.
  ///
  /// \param[in] return_id ObjectID of the return value.
  /// \param[out] return_object The object that was pinned.
  /// \return success if the object still existed and was pinned. Note that
  /// pinning is done asynchronously.
  /// \param[in] generator_id For dynamically created objects, this is the ID
  /// of the object that wraps the dynamically created ObjectRefs in a
  /// generator. We use this to notify the owner of the dynamically created
  /// objects.
  bool PinExistingReturnObject(const ObjectID &return_id,
                               std::shared_ptr<RayObject> *return_object,
                               const ObjectID &generator_id);

  /// Dynamically allocate an object.
  ///
  /// This should be used during task execution, if the task wants to return an
  /// object to the task caller and have the resulting ObjectRef be owned by
  /// the caller. This is in contrast to static allocation, where the caller
  /// decides at task invocation time how many returns the task should have.
  ///
  /// \param[out] The ObjectID that the caller should use to store the object.
  ObjectID AllocateDynamicReturnId();

  /// Get a handle to an actor.
  ///
  /// NOTE: This function should be called ONLY WHEN we know actor handle exists.
  /// NOTE: The actor_handle obtained by this function should not be stored anywhere
  /// because this method returns the raw pointer to what a unique pointer points to.
  ///
  /// \param[in] actor_id The actor handle to get.
  /// \return Status::Invalid if we don't have this actor handle.
  std::shared_ptr<const ActorHandle> GetActorHandle(const ActorID &actor_id) const;

  /// Get a handle to a named actor.
  ///
  /// NOTE: The actor_handle obtained by this function should not be stored anywhere.
  ///
  /// \param[in] name The name of the actor whose handle to get.
  /// \param[in] ray_namespace The namespace of the requested actor.
  /// \param[out] actor_handle A handle to the requested actor.
  /// \return The shared_ptr to the actor handle if found, nullptr otherwise.
  /// The second pair contains the status of getting a named actor handle.
  std::pair<std::shared_ptr<const ActorHandle>, Status> GetNamedActorHandle(
      const std::string &name, const std::string &ray_namespace);

  /// Returns a list of the named actors currently in the system.
  ///
  /// Each actor is returned as a pair of <namespace, name>.
  /// This includes actors that are pending placement or being restarted.
  ///
  /// \param all_namespaces Whether or not to include actors from all namespaces.
  /// \return The list of <namespace, name> pairs and a status.
  std::pair<std::vector<std::pair<std::string, std::string>>, Status> ListNamedActors(
      bool all_namespaces);

  /// Get the expected return ids of the next task.
  std::vector<ObjectID> GetCurrentReturnIds(int num_returns,
                                            const ActorID &callee_actor_id);

  /// The following methods are handlers for the core worker's gRPC server, which follow
  /// a macro-generated call convention. These are executed on the io_service_ and
  /// post work to the appropriate event loop.
  ///

  /// Implements gRPC server handler.
  void HandlePushTask(rpc::PushTaskRequest request,
                      rpc::PushTaskReply *reply,
                      rpc::SendReplyCallback send_reply_callback) override;

  /// Implements gRPC server handler.
  void HandleDirectActorCallArgWaitComplete(
      rpc::DirectActorCallArgWaitCompleteRequest request,
      rpc::DirectActorCallArgWaitCompleteReply *reply,
      rpc::SendReplyCallback send_reply_callback) override;

  /// Implements gRPC server handler.
  void HandleRayletNotifyGCSRestart(rpc::RayletNotifyGCSRestartRequest request,
                                    rpc::RayletNotifyGCSRestartReply *reply,
                                    rpc::SendReplyCallback send_reply_callback) override;

  /// Implements gRPC server handler.
  void HandleGetObjectStatus(rpc::GetObjectStatusRequest request,
                             rpc::GetObjectStatusReply *reply,
                             rpc::SendReplyCallback send_reply_callback) override;

  /// Implements gRPC server handler.
  void HandleWaitForActorOutOfScope(rpc::WaitForActorOutOfScopeRequest request,
                                    rpc::WaitForActorOutOfScopeReply *reply,
                                    rpc::SendReplyCallback send_reply_callback) override;

  // Implements gRPC server handler.
  void HandlePubsubLongPolling(rpc::PubsubLongPollingRequest request,
                               rpc::PubsubLongPollingReply *reply,
                               rpc::SendReplyCallback send_reply_callback) override;

  // Implements gRPC server handler.
  void HandlePubsubCommandBatch(rpc::PubsubCommandBatchRequest request,
                                rpc::PubsubCommandBatchReply *reply,
                                rpc::SendReplyCallback send_reply_callback) override;

  // Implements gRPC server handler.
  void HandleUpdateObjectLocationBatch(
      rpc::UpdateObjectLocationBatchRequest request,
      rpc::UpdateObjectLocationBatchReply *reply,
      rpc::SendReplyCallback send_reply_callback) override;

  /// Implements gRPC server handler.
  void HandleGetObjectLocationsOwner(rpc::GetObjectLocationsOwnerRequest request,
                                     rpc::GetObjectLocationsOwnerReply *reply,
                                     rpc::SendReplyCallback send_reply_callback) override;

  /// Implements gRPC server handler.
  void HandleKillActor(rpc::KillActorRequest request,
                       rpc::KillActorReply *reply,
                       rpc::SendReplyCallback send_reply_callback) override;

  /// Implements gRPC server handler.
  void HandleCancelTask(rpc::CancelTaskRequest request,
                        rpc::CancelTaskReply *reply,
                        rpc::SendReplyCallback send_reply_callback) override;

  /// Implements gRPC server handler.
  void HandleRemoteCancelTask(rpc::RemoteCancelTaskRequest request,
                              rpc::RemoteCancelTaskReply *reply,
                              rpc::SendReplyCallback send_reply_callback) override;

  /// Implements gRPC server handler.
  void HandlePlasmaObjectReady(rpc::PlasmaObjectReadyRequest request,
                               rpc::PlasmaObjectReadyReply *reply,
                               rpc::SendReplyCallback send_reply_callback) override;

  /// Get statistics from core worker.
  void HandleGetCoreWorkerStats(rpc::GetCoreWorkerStatsRequest request,
                                rpc::GetCoreWorkerStatsReply *reply,
                                rpc::SendReplyCallback send_reply_callback) override;

  /// Trigger local GC on this worker.
  void HandleLocalGC(rpc::LocalGCRequest request,
                     rpc::LocalGCReply *reply,
                     rpc::SendReplyCallback send_reply_callback) override;

  // Spill objects to external storage.
  void HandleSpillObjects(rpc::SpillObjectsRequest request,
                          rpc::SpillObjectsReply *reply,
                          rpc::SendReplyCallback send_reply_callback) override;

  // Restore objects from external storage.
  void HandleRestoreSpilledObjects(rpc::RestoreSpilledObjectsRequest request,
                                   rpc::RestoreSpilledObjectsReply *reply,
                                   rpc::SendReplyCallback send_reply_callback) override;

  // Delete objects from external storage.
  void HandleDeleteSpilledObjects(rpc::DeleteSpilledObjectsRequest request,
                                  rpc::DeleteSpilledObjectsReply *reply,
                                  rpc::SendReplyCallback send_reply_callback) override;

  // Make the this worker exit.
  // This request fails if the core worker owns any object.
  void HandleExit(rpc::ExitRequest request,
                  rpc::ExitReply *reply,
                  rpc::SendReplyCallback send_reply_callback) override;

  // Set local worker as the owner of object.
  // Request by borrower's worker, execute by owner's worker.
  void HandleAssignObjectOwner(rpc::AssignObjectOwnerRequest request,
                               rpc::AssignObjectOwnerReply *reply,
                               rpc::SendReplyCallback send_reply_callback) override;

  ///
  /// Public methods related to async actor call. This should only be used when
  /// the actor is (1) direct actor and (2) using asyncio mode.
  ///

  /// Block current fiber until event is triggered.
  void YieldCurrentFiber(FiberEvent &event);

  /// The callback expected to be implemented by the client.
  using SetResultCallback =
      std::function<void(std::shared_ptr<RayObject>, ObjectID object_id, void *)>;

  /// Perform async get from the object store.
  ///
  /// \param[in] object_id The id to call get on.
  /// \param[in] success_callback The callback to use the result object.
  /// \param[in] python_future the void* object to be passed to SetResultCallback
  /// \return void
  void GetAsync(const ObjectID &object_id,
                SetResultCallback success_callback,
                void *python_future);

  // Get serialized job configuration.
  const rpc::JobConfig &GetJobConfig() const;

  /// Return true if the core worker is in the exit process.
  bool IsExiting() const;

  /// Retrieve the current statistics about tasks being received and executing.
  /// \return an unordered_map mapping function name to list of (num_received,
  /// num_executing, num_executed). It is a std map instead of absl due to its
  /// interface with language bindings.
  std::unordered_map<std::string, std::vector<int64_t>> GetActorCallStats() const;

 private:
  static json OverrideRuntimeEnv(json &child, const std::shared_ptr<json> parent);

  /// The following tests will use `OverrideRuntimeEnv` function.
  FRIEND_TEST(TestOverrideRuntimeEnv, TestOverrideEnvVars);
  FRIEND_TEST(TestOverrideRuntimeEnv, TestPyModulesInherit);
  FRIEND_TEST(TestOverrideRuntimeEnv, TestOverridePyModules);
  FRIEND_TEST(TestOverrideRuntimeEnv, TestWorkingDirInherit);
  FRIEND_TEST(TestOverrideRuntimeEnv, TestWorkingDirOverride);
  FRIEND_TEST(TestOverrideRuntimeEnv, TestCondaInherit);
  FRIEND_TEST(TestOverrideRuntimeEnv, TestCondaOverride);

  std::shared_ptr<rpc::RuntimeEnvInfo> OverrideTaskOrActorRuntimeEnvInfo(
      const std::string &serialized_runtime_env_info);

  void BuildCommonTaskSpec(
      TaskSpecBuilder &builder,
      const JobID &job_id,
      const TaskID &task_id,
      const std::string &name,
      const TaskID &current_task_id,
      uint64_t task_index,
      const TaskID &caller_id,
      const rpc::Address &address,
      const RayFunction &function,
      const std::vector<std::unique_ptr<TaskArg>> &args,
      int64_t num_returns,
      const std::unordered_map<std::string, double> &required_resources,
      const std::unordered_map<std::string, double> &required_placement_resources,
      const std::string &debugger_breakpoint,
      int64_t depth,
      const std::string &serialized_runtime_env_info,
      const std::string &concurrency_group_name = "");
  void SetCurrentTaskId(const TaskID &task_id,
                        uint64_t attempt_number,
                        const std::string &task_name);

  void SetActorId(const ActorID &actor_id);

  /// Run the io_service_ event loop. This should be called in a background thread.
  void RunIOService();

  /// (WORKER mode only) Gracefully exit the worker. `Graceful` means the worker will
  /// exit when it drains all tasks and cleans all owned objects.
  ///
  /// \param exit_type The reason why this worker process is disconnected.
  /// \param exit_detail The detailed reason for a given exit.
  /// \param creation_task_exception_pb_bytes It is given when the worker is
  /// disconnected because the actor is failed due to its exception in its init method.
  void Exit(const rpc::WorkerExitType exit_type,
            const std::string &detail,
            const std::shared_ptr<LocalMemoryBuffer> &creation_task_exception_pb_bytes =
                nullptr);

  /// Forcefully exit the worker. `Force` means it will exit actor without draining
  /// or cleaning any resources.
  /// \param exit_type The reason why this worker process is disconnected.
  /// \param exit_detail The detailed reason for a given exit.
  void ForceExit(const rpc::WorkerExitType exit_type, const std::string &detail);

  /// Register this worker or driver to GCS.
  void RegisterToGcs();

  /// (WORKER mode only) Check if the raylet has failed. If so, shutdown.
  void ExitIfParentRayletDies();

  /// Heartbeat for internal bookkeeping.
  void InternalHeartbeat();

  /// Record metric for executed and owned tasks. Will be run periodically.
  void RecordMetrics();

  /// Helper method to fill in object status reply given an object.
  void PopulateObjectStatus(const ObjectID &object_id,
                            std::shared_ptr<RayObject> obj,
                            rpc::GetObjectStatusReply *reply);

  ///
  /// Private methods related to task submission.
  ///

  /// Increase the local reference count for this object ID. Should be called
  /// by the language frontend when a new reference is created.
  ///
  /// \param[in] object_id The object ID to increase the reference count for.
  /// \param[in] call_site The call site from the language frontend.
  void AddLocalReference(const ObjectID &object_id, std::string call_site) {
    reference_counter_->AddLocalReference(object_id, call_site);
  }

  /// Stops the children tasks from the given TaskID
  ///
  /// \param[in] task_id of the parent task
  /// \param[in] force_kill Whether to force kill a task by killing the worker.
  Status CancelChildren(const TaskID &task_id, bool force_kill);

  ///
  /// Private methods related to task execution. Should not be used by driver processes.
  ///

  /// Execute a task.
  ///
  /// \param spec[in] task_spec Task specification.
  /// \param spec[in] resource_ids Resource IDs of resources assigned to this
  ///                 worker. If nullptr, reuse the previously assigned
  ///                 resources.
  /// \param results[out] return_objects Result objects that should be returned
  /// to the caller.
  /// \param results[out] dynamic_return_objects Result objects whose
  /// ObjectRefs were dynamically allocated during task execution by using a
  /// generator. The language-level ObjectRefs should be returned inside the
  /// statically allocated return_objects.
  /// \param results[out] borrowed_refs Refs that this task (or a nested task)
  ///                     was or is still borrowing. This includes all
  ///                     objects whose IDs we passed to the task in its
  ///                     arguments and recursively, any object IDs that were
  ///                     contained in those objects.
  /// \return Status.
  Status ExecuteTask(
      const TaskSpecification &task_spec,
      const std::shared_ptr<ResourceMappingType> &resource_ids,
      std::vector<std::pair<ObjectID, std::shared_ptr<RayObject>>> *return_objects,
      std::vector<std::pair<ObjectID, std::shared_ptr<RayObject>>>
          *dynamic_return_objects,
      ReferenceCounter::ReferenceTableProto *borrowed_refs,
      bool *is_retryable_error,
      bool *is_application_error);

  /// Put an object in the local plasma store.
  Status PutInLocalPlasmaStore(const RayObject &object,
                               const ObjectID &object_id,
                               bool pin_object);

  /// Execute a local mode task (runs normal ExecuteTask)
  ///
  /// \param spec[in] task_spec Task specification.
  std::vector<rpc::ObjectReference> ExecuteTaskLocalMode(
      const TaskSpecification &task_spec, const ActorID &actor_id = ActorID::Nil());

  /// KillActor API for a local mode.
  Status KillActorLocalMode(const ActorID &actor_id);

  /// Get a handle to a named actor for local mode.
  std::pair<std::shared_ptr<const ActorHandle>, Status> GetNamedActorHandleLocalMode(
      const std::string &name);

  /// Get all named actors in local mode.
  std::pair<std::vector<std::pair<std::string, std::string>>, Status>
  ListNamedActorsLocalMode();

  /// Get the values of the task arguments for the executor. Values are
  /// retrieved from the local plasma store or, if the value is inlined, from
  /// the task spec.
  ///
  /// This also pins all plasma arguments and ObjectIDs that were contained in
  /// an inlined argument by adding a local reference in the reference counter.
  /// This is to ensure that we have the address of the object's owner, which
  /// is needed to retrieve the value. It also ensures that when the task
  /// completes, we can retrieve any metadata about objects that are still
  /// being borrowed by this process. The IDs should be unpinned once the task
  /// completes.
  ///
  /// \param spec[in] task Task specification.
  /// \param args[out] args Argument data as RayObjects.
  /// \param args[out] arg_reference_ids ObjectIDs corresponding to each by
  ///                  reference argument. The length of this vector will be
  ///                  the same as args, and by value arguments will have
  ///                  ObjectID::Nil().
  ///                  // TODO(edoakes): this is a bit of a hack that's necessary because
  ///                  we have separate serialization paths for by-value and by-reference
  ///                  arguments in Python. This should ideally be handled better there.
  /// \param args[out] pinned_ids ObjectIDs that should be unpinned once the
  ///                  task completes execution.  This vector will be populated
  ///                  with all argument IDs that were passed by reference and
  ///                  any ObjectIDs that were included in the task spec's
  ///                  inlined arguments.
  /// \return Error if the values could not be retrieved.
  Status GetAndPinArgsForExecutor(const TaskSpecification &task,
                                  std::vector<std::shared_ptr<RayObject>> *args,
                                  std::vector<rpc::ObjectReference> *arg_refs,
                                  std::vector<ObjectID> *pinned_ids);

  /// Process a subscribe message for wait for object eviction.
  /// The object eviction message will be published once the object
  /// needs to be evicted.
  void ProcessSubscribeForObjectEviction(
      const rpc::WorkerObjectEvictionSubMessage &message);

  /// Process a subscribe message for wait for ref removed.
  /// It is used for the ref counting protocol. When the borrower
  /// stops using the reference, the message will be published to the owner.
  void ProcessSubscribeForRefRemoved(const rpc::WorkerRefRemovedSubMessage &message);

  /// Process a subscribe message for object locations.
  /// Since core worker owns the object directory, there are various raylets
  /// that subscribe this object directory.
  void ProcessSubscribeObjectLocations(
      const rpc::WorkerObjectLocationsSubMessage &message);

  using Commands = ::google::protobuf::RepeatedPtrField<rpc::Command>;

  /// Process the subscribe message received from the subscriber.
  void ProcessSubscribeMessage(const rpc::SubMessage &sub_message,
                               rpc::ChannelType channel_type,
                               const std::string &key_id,
                               const NodeID &subscriber_id);

  /// A single endpoint to process different types of pubsub commands.
  /// Pubsub commands are coming as a batch and contain various subscribe / unbsubscribe
  /// messages.
  void ProcessPubsubCommands(const Commands &commands, const NodeID &subscriber_id);

  void AddSpilledObjectLocationOwner(const ObjectID &object_id,
                                     const std::string &spilled_url,
                                     const NodeID &spilled_node_id,
                                     const std::optional<ObjectID> &generator_id);

  void AddObjectLocationOwner(const ObjectID &object_id, const NodeID &node_id);

  void RemoveObjectLocationOwner(const ObjectID &object_id, const NodeID &node_id);

  /// Returns whether the message was sent to the wrong worker. The right error reply
  /// is sent automatically. Messages end up on the wrong worker when a worker dies
  /// and a new one takes its place with the same place. In this situation, we want
  /// the new worker to reject messages meant for the old one.
  bool HandleWrongRecipient(const WorkerID &intended_worker_id,
                            rpc::SendReplyCallback send_reply_callback) {
    if (intended_worker_id != worker_context_.GetWorkerID()) {
      std::ostringstream stream;
      stream << "Mismatched WorkerID: ignoring RPC for previous worker "
             << intended_worker_id
             << ", current worker ID: " << worker_context_.GetWorkerID();
      auto msg = stream.str();
      RAY_LOG(ERROR) << msg;
      send_reply_callback(Status::Invalid(msg), nullptr, nullptr);
      return true;
    } else {
      return false;
    }
  }

  /// Request the spillage of an object that we own from the primary that hosts
  /// the primary copy to spill.
  void SpillOwnedObject(const ObjectID &object_id,
                        const std::shared_ptr<RayObject> &obj,
                        std::function<void()> callback);

  const CoreWorkerOptions options_;

  /// Callback to get the current language (e.g., Python) call site.
  std::function<void(std::string *)> get_call_site_;

  // Convenience method to get the current language call site.
  std::string CurrentCallSite() {
    std::string call_site;
    if (get_call_site_ != nullptr) {
      get_call_site_(&call_site);
    }
    return call_site;
  }

  Status WaitForActorRegistered(const std::vector<ObjectID> &ids);

  /// Shared state of the worker. Includes process-level and thread-level state.
  /// TODO(edoakes): we should move process-level state into this class and make
  /// this a ThreadContext.
  WorkerContext worker_context_;

  /// The ID of the current task being executed by the main thread. If there
  /// are multiple threads, they will have a thread-local task ID stored in the
  /// worker context.
  TaskID main_thread_task_id_ GUARDED_BY(mutex_);

  std::string main_thread_task_name_ GUARDED_BY(mutex_);

  /// Event loop where the IO events are handled. e.g. async GCS operations.
  instrumented_io_context io_service_;

  /// Keeps the io_service_ alive.
  boost::asio::io_service::work io_work_;

  /// Shared client call manager.
  std::unique_ptr<rpc::ClientCallManager> client_call_manager_;

  /// Shared core worker client pool.
  std::shared_ptr<rpc::CoreWorkerClientPool> core_worker_client_pool_;

  /// The runner to run function periodically.
  PeriodicalRunner periodical_runner_;

  /// RPC server used to receive tasks to execute.
  std::unique_ptr<rpc::GrpcServer> core_worker_server_;

  /// Address of our RPC server.
  rpc::Address rpc_address_;

  /// Whether or not this worker is connected to the raylet and GCS.
  bool connected_ = false;

  // Client to the GCS shared by core worker interfaces.
  std::shared_ptr<gcs::GcsClient> gcs_client_;

  // Client to the raylet shared by core worker interfaces. This needs to be a
  // shared_ptr for direct calls because we can lease multiple workers through
  // one client, and we need to keep the connection alive until we return all
  // of the workers.
  std::shared_ptr<raylet::RayletClient> local_raylet_client_;

  // Thread that runs a boost::asio service to process IO events.
  std::thread io_thread_;

  // Keeps track of object ID reference counts.
  std::shared_ptr<ReferenceCounter> reference_counter_;

  ///
  /// Fields related to storing and retrieving objects.
  ///

  /// In-memory store for return objects.
  std::shared_ptr<CoreWorkerMemoryStore> memory_store_;

  /// Plasma store interface.
  std::shared_ptr<CoreWorkerPlasmaStoreProvider> plasma_store_provider_;

  std::unique_ptr<FutureResolver> future_resolver_;

  ///
  /// Fields related to task submission.
  ///

  // Tracks the currently pending tasks.
  std::shared_ptr<TaskManager> task_manager_;

  // A class for actor creation.
  std::shared_ptr<ActorCreatorInterface> actor_creator_;

  // Interface to submit tasks directly to other actors.
  std::shared_ptr<CoreWorkerDirectActorTaskSubmitter> direct_actor_submitter_;

  // A class to publish object status from other raylets/workers.
  std::unique_ptr<pubsub::Publisher> object_info_publisher_;

  // A class to subscribe object status from other raylets/workers.
  std::unique_ptr<pubsub::Subscriber> object_info_subscriber_;

  // Interface to submit non-actor tasks directly to leased workers.
  std::unique_ptr<CoreWorkerDirectTaskSubmitter> direct_task_submitter_;

  /// Manages recovery of objects stored in remote plasma nodes.
  std::unique_ptr<ObjectRecoveryManager> object_recovery_manager_;

  ///
  /// Fields related to actor handles.
  ///

  /// Interface to manage actor handles.
  std::unique_ptr<ActorManager> actor_manager_;

  ///
  /// Fields related to task execution.
  ///

  /// Protects around accesses to fields below. This should only ever be held
  /// for short-running periods of time.
  mutable absl::Mutex mutex_;

  /// Our actor ID. If this is nil, then we execute only stateless tasks.
  ActorID actor_id_ GUARDED_BY(mutex_);

  /// The currently executing task spec. We have to track this separately since
  /// we cannot access the thread-local worker contexts from GetCoreWorkerStats()
  absl::flat_hash_map<TaskID, TaskSpecification> current_tasks_ GUARDED_BY(mutex_);

  /// Key value pairs to be displayed on Web UI.
  std::unordered_map<std::string, std::string> webui_display_ GUARDED_BY(mutex_);

  /// Actor title that consists of class name, args, kwargs for actor construction.
  std::string actor_title_ GUARDED_BY(mutex_);

  /// Number of tasks that have been pushed to the actor but not executed.
  std::atomic<int64_t> task_queue_length_;

  /// Number of executed tasks.
  std::atomic<int64_t> num_executed_tasks_;

  /// Profiler including a background thread that pushes profiling events to the GCS.
  std::shared_ptr<worker::Profiler> profiler_;

  /// A map from resource name to the resource IDs that are currently reserved
  /// for this worker. Each pair consists of the resource ID and the fraction
  /// of that resource allocated for this worker. This is set on task assignment.
  std::shared_ptr<ResourceMappingType> resource_ids_ GUARDED_BY(mutex_);

  /// Common rpc service for all worker modules.
  rpc::CoreWorkerGrpcService grpc_service_;

  /// Used to notify the task receiver when the arguments of a queued
  /// actor task are ready.
  std::shared_ptr<DependencyWaiterImpl> task_argument_waiter_;

  // Interface that receives tasks from direct actor calls.
  std::unique_ptr<CoreWorkerDirectTaskReceiver> direct_task_receiver_;

  /// Event loop where tasks are processed.
  /// task_execution_service_ should be destructed first to avoid
  /// issues like https://github.com/ray-project/ray/issues/18857
  instrumented_io_context task_execution_service_;

  /// The asio work to keep task_execution_service_ alive.
  boost::asio::io_service::work task_execution_service_work_;

  // Queue of tasks to resubmit when the specified time passes.
  std::priority_queue<TaskToRetry, std::deque<TaskToRetry>, TaskToRetryDescComparator>
      to_resubmit_ GUARDED_BY(mutex_);

  /// Map of named actor registry. It doesn't need to hold a lock because
  /// local mode is single-threaded.
  absl::flat_hash_map<std::string, ActorID> local_mode_named_actor_registry_;

  // Guard for `async_plasma_callbacks_` map.
  mutable absl::Mutex plasma_mutex_;

  // Callbacks for when when a plasma object becomes ready.
  absl::flat_hash_map<ObjectID, std::vector<std::function<void(void)>>>
      async_plasma_callbacks_ GUARDED_BY(plasma_mutex_);

  // Fallback for when GetAsync cannot directly get the requested object.
  void PlasmaCallback(SetResultCallback success,
                      std::shared_ptr<RayObject> ray_object,
                      ObjectID object_id,
                      void *py_future);

  /// we are shutting down and not running further tasks.
  /// when exiting_ is set to true HandlePushTask becomes no-op.
  std::atomic<bool> exiting_ = false;

  std::atomic<bool> is_shutdown_ = false;

  int64_t max_direct_call_object_size_;

  friend class CoreWorkerTest;

  std::unique_ptr<rpc::JobConfig> job_config_;

  std::shared_ptr<json> job_runtime_env_;

  std::shared_ptr<rpc::RuntimeEnvInfo> job_runtime_env_info_;

  TaskCounter task_counter_;

  /// Used to guarantee that submitting actor task is thread safe.
  /// NOTE(MissiontoMars,scv119): In particular, without this mutex,
  /// the checking and increasing of backpressure pending calls counter
  /// is not atomic, which may lead to under counting or over counting.
  absl::Mutex actor_task_mutex_;
};

}  // namespace core
}  // namespace ray<|MERGE_RESOLUTION|>--- conflicted
+++ resolved
@@ -223,11 +223,7 @@
 
 struct TaskToRetry {
   /// Time when the task should be retried.
-<<<<<<< HEAD
-  int64_t exection_time_ms;
-=======
   int64_t execution_time_ms;
->>>>>>> 6142f52a
 
   /// The details of the task.
   TaskSpecification task_spec;
@@ -243,11 +239,7 @@
 class TaskToRetryDescComparator {
  public:
   bool operator()(const TaskToRetry &left, const TaskToRetry &right) {
-<<<<<<< HEAD
-    return left.exection_time_ms > right.exection_time_ms;
-=======
     return left.execution_time_ms > right.execution_time_ms;
->>>>>>> 6142f52a
   }
 };
 
