--- conflicted
+++ resolved
@@ -319,7 +319,6 @@
                                const std::vector<std::shared_ptr<Buffer>> &metadatas,
                                std::vector<std::shared_ptr<RayObject>> *return_objects);
 
-<<<<<<< HEAD
   /// Get a handle to an actor.
   ///
   /// \param[in] actor_id The actor handle to get.
@@ -327,18 +326,11 @@
   /// \return Status::Invalid if we don't have this actor handle.
   Status GetActorHandle(const ActorID &actor_id, ActorHandle **actor_handle) const;
 
-  /**
-   * The following methods are handlers for the core worker's gRPC server, which follow
-   * a macro-generated call convention. These are executed on the io_service_ and
-   * post work to the appropriate event loop.
-   */
-=======
   ///
   /// The following methods are handlers for the core worker's gRPC server, which follow
   /// a macro-generated call convention. These are executed on the io_service_ and
   /// post work to the appropriate event loop.
   ///
->>>>>>> e4565c9c
 
   /// Implements gRPC server handler.
   void HandleAssignTask(const rpc::AssignTaskRequest &request,
