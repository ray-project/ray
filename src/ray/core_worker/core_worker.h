#ifndef RAY_CORE_WORKER_CORE_WORKER_H
#define RAY_CORE_WORKER_CORE_WORKER_H

#include "absl/base/optimization.h"
#include "absl/container/flat_hash_map.h"
#include "ray/common/buffer.h"
#include "ray/core_worker/actor_handle.h"
#include "ray/core_worker/actor_manager.h"
#include "ray/core_worker/common.h"
#include "ray/core_worker/context.h"
#include "ray/core_worker/future_resolver.h"
#include "ray/core_worker/profiling.h"
#include "ray/core_worker/reference_count.h"
#include "ray/core_worker/store_provider/memory_store/memory_store.h"
#include "ray/core_worker/store_provider/plasma_store_provider.h"
#include "ray/core_worker/transport/direct_actor_transport.h"
#include "ray/core_worker/transport/direct_task_transport.h"
#include "ray/core_worker/transport/raylet_transport.h"
#include "ray/gcs/redis_gcs_client.h"
#include "ray/gcs/subscription_executor.h"
#include "ray/raylet/raylet_client.h"
#include "ray/rpc/node_manager/node_manager_client.h"
#include "ray/rpc/worker/core_worker_client.h"
#include "ray/rpc/worker/core_worker_server.h"

/// The set of gRPC handlers and their associated level of concurrency. If you want to
/// add a new call to the worker gRPC server, do the following:
/// 1) Add the rpc to the CoreWorkerService in core_worker.proto, e.g., "ExampleCall"
/// 2) Add a new handler to the macro below: "RAY_CORE_WORKER_RPC_HANDLER(ExampleCall, 1)"
/// 3) Add a method to the CoreWorker class below: "CoreWorker::HandleExampleCall"
#define RAY_CORE_WORKER_RPC_HANDLERS                               \
  RAY_CORE_WORKER_RPC_HANDLER(AssignTask, 5)                       \
  RAY_CORE_WORKER_RPC_HANDLER(PushTask, 9999)                      \
  RAY_CORE_WORKER_RPC_HANDLER(DirectActorCallArgWaitComplete, 100) \
  RAY_CORE_WORKER_RPC_HANDLER(GetObjectStatus, 9999)               \
<<<<<<< HEAD
  RAY_CORE_WORKER_RPC_HANDLER(WaitForObjectEviction, 9999)         \
=======
  RAY_CORE_WORKER_RPC_HANDLER(KillActor, 9999)                     \
>>>>>>> 687de412
  RAY_CORE_WORKER_RPC_HANDLER(GetCoreWorkerStats, 100)

namespace ray {

/// The root class that contains all the core and language-independent functionalities
/// of the worker. This class is supposed to be used to implement app-language (Java,
/// Python, etc) workers.
class CoreWorker {
  // Callback that must be implemented and provided by the language-specific worker
  // frontend to execute tasks and return their results.
  using TaskExecutionCallback = std::function<Status(
      TaskType task_type, const RayFunction &ray_function,
      const std::unordered_map<std::string, double> &required_resources,
      const std::vector<std::shared_ptr<RayObject>> &args,
      const std::vector<ObjectID> &arg_reference_ids,
      const std::vector<ObjectID> &return_ids,
      std::vector<std::shared_ptr<RayObject>> *results)>;

 public:
  /// Construct a CoreWorker instance.
  ///
  /// \param[in] worker_type Type of this worker.
  /// \param[in] language Language of this worker.
  /// \param[in] store_socket Object store socket to connect to.
  /// \param[in] raylet_socket Raylet socket to connect to.
  /// \param[in] job_id Job ID of this worker.
  /// \param[in] gcs_options Options for the GCS client.
  /// \param[in] log_dir Directory to write logs to. If this is empty, logs
  ///            won't be written to a file.
  /// \param[in] node_ip_address IP address of the node.
  /// \param[in] node_manager_port Port of the local raylet.
  /// \param[in] task_execution_callback Language worker callback to execute tasks.
  /// \param[in] check_signals Language worker function to check for signals and handle
  ///            them. If the function returns anything but StatusOK, any long-running
  ///            operations in the core worker will short circuit and return that status.
  /// \param[in] ref_counting_enabled Whether to enable object ref counting.
  ///
  /// NOTE(zhijunfu): the constructor would throw if a failure happens.
  CoreWorker(const WorkerType worker_type, const Language language,
             const std::string &store_socket, const std::string &raylet_socket,
             const JobID &job_id, const gcs::GcsClientOptions &gcs_options,
             const std::string &log_dir, const std::string &node_ip_address,
             int node_manager_port, const TaskExecutionCallback &task_execution_callback,
             std::function<Status()> check_signals = nullptr,
             bool ref_counting_enabled = false);

  ~CoreWorker();

  void Disconnect();

  WorkerType GetWorkerType() const { return worker_type_; }

  Language GetLanguage() const { return language_; }

  WorkerContext &GetWorkerContext() { return worker_context_; }

  raylet::RayletClient &GetRayletClient() { return *local_raylet_client_; }

  const TaskID &GetCurrentTaskId() const { return worker_context_.GetCurrentTaskID(); }

  void SetCurrentTaskId(const TaskID &task_id);

  const JobID &GetCurrentJobId() const { return worker_context_.GetCurrentJobID(); }

  void SetActorId(const ActorID &actor_id) {
    RAY_CHECK(actor_id_.IsNil());
    actor_id_ = actor_id;
  }

  void SetWebuiDisplay(const std::string &message) { webui_display_ = message; }

  /// Increase the reference count for this object ID.
  /// Increase the local reference count for this object ID. Should be called
  /// by the language frontend when a new reference is created.
  ///
  /// \param[in] object_id The object ID to increase the reference count for.
  void AddLocalReference(const ObjectID &object_id) {
    reference_counter_->AddLocalReference(object_id);
  }

  /// Decrease the reference count for this object ID. Should be called
  /// by the language frontend when a reference is destroyed.
  ///
  /// \param[in] object_id The object ID to decrease the reference count for.
  void RemoveLocalReference(const ObjectID &object_id) {
    std::vector<ObjectID> deleted;
    reference_counter_->RemoveLocalReference(object_id, &deleted);
    if (ref_counting_enabled_) {
      memory_store_->Delete(deleted);
    }
  }

  /// Returns a map of all ObjectIDs currently in scope with a pair of their
  /// (local, submitted_task) reference counts. For debugging purposes.
  std::unordered_map<ObjectID, std::pair<size_t, size_t>> GetAllReferenceCounts() const {
    return reference_counter_->GetAllReferenceCounts();
  }

  /// Promote an object to plasma and get its owner information. This should be
  /// called when serializing an object ID, and the returned information should
  /// be stored with the serialized object ID. For plasma promotion, if the
  /// object already exists locally, it will be put into the plasma store. If
  /// it doesn't yet exist, it will be spilled to plasma once available.
  ///
  /// This can only be called on object IDs that we created via task
  /// submission, ray.put, or object IDs that we deserialized. It cannot be
  /// called on object IDs that were created randomly, e.g.,
  /// ObjectID::FromRandom.
  ///
  /// Postcondition: Get(object_id) is valid.
  ///
  /// \param[in] object_id The object ID to serialize.
  /// \param[out] owner_id The ID of the object's owner. This should be
  /// appended to the serialized object ID.
  /// \param[out] owner_address The address of the object's owner. This should
  /// be appended to the serialized object ID.
  void PromoteToPlasmaAndGetOwnershipInfo(const ObjectID &object_id, TaskID *owner_id,
                                          rpc::Address *owner_address);

  /// Add a reference to an ObjectID that was deserialized by the language
  /// frontend. This will also start the process to resolve the future.
  /// Specifically, we will periodically contact the owner, until we learn that
  /// the object has been created or the owner is no longer reachable. This
  /// will then unblock any Gets or submissions of tasks dependent on the
  /// object.
  ///
  /// \param[in] object_id The object ID to deserialize.
  /// \param[out] owner_id The ID of the object's owner.
  /// \param[out] owner_address The address of the object's owner.
  void RegisterOwnershipInfoAndResolveFuture(const ObjectID &object_id,
                                             const TaskID &owner_id,
                                             const rpc::Address &owner_address);

  ///
  /// Public methods related to storing and retrieving objects.
  ///

  /// Set options for this client's interactions with the object store.
  ///
  /// \param[in] name Unique name for this object store client.
  /// \param[in] limit The maximum amount of memory in bytes that this client
  /// can use in the object store.
  Status SetClientOptions(std::string name, int64_t limit_bytes);

  /// Put an object into object store.
  ///
  /// \param[in] object The ray object.
  /// \param[out] object_id Generated ID of the object.
  /// \return Status.
  Status Put(const RayObject &object, ObjectID *object_id);

  /// Put an object with specified ID into object store.
  ///
  /// \param[in] object The ray object.
  /// \param[in] object_id Object ID specified by the user.
  /// \return Status.
  Status Put(const RayObject &object, const ObjectID &object_id);

  /// Create and return a buffer in the object store that can be directly written
  /// into. After writing to the buffer, the caller must call `Seal()` to finalize
  /// the object. The `Create()` and `Seal()` combination is an alternative interface
  /// to `Put()` that allows frontends to avoid an extra copy when possible.
  ///
  /// \param[in] metadata Metadata of the object to be written.
  /// \param[in] data_size Size of the object to be written.
  /// \param[out] object_id Object ID generated for the put.
  /// \param[out] data Buffer for the user to write the object into.
  /// \return Status.
  Status Create(const std::shared_ptr<Buffer> &metadata, const size_t data_size,
                ObjectID *object_id, std::shared_ptr<Buffer> *data);

  /// Create and return a buffer in the object store that can be directly written
  /// into. After writing to the buffer, the caller must call `Seal()` to finalize
  /// the object. The `Create()` and `Seal()` combination is an alternative interface
  /// to `Put()` that allows frontends to avoid an extra copy when possible.
  ///
  /// \param[in] metadata Metadata of the object to be written.
  /// \param[in] data_size Size of the object to be written.
  /// \param[in] object_id Object ID specified by the user.
  /// \param[out] data Buffer for the user to write the object into.
  /// \return Status.
  Status Create(const std::shared_ptr<Buffer> &metadata, const size_t data_size,
                const ObjectID &object_id, std::shared_ptr<Buffer> *data);

  /// Finalize placing an object into the object store. This should be called after
  /// a corresponding `Create()` call and then writing into the returned buffer.
  ///
  /// \param[in] object_id Object ID corresponding to the object.
  /// \return Status.
  Status Seal(const ObjectID &object_id);

  /// Get a list of objects from the object store. Objects that failed to be retrieved
  /// will be returned as nullptrs.
  ///
  /// \param[in] ids IDs of the objects to get.
  /// \param[in] timeout_ms Timeout in milliseconds, wait infinitely if it's negative.
  /// \param[out] results Result list of objects data.
  /// \return Status.
  Status Get(const std::vector<ObjectID> &ids, const int64_t timeout_ms,
             std::vector<std::shared_ptr<RayObject>> *results);

  /// Return whether or not the object store contains the given object.
  ///
  /// \param[in] object_id ID of the objects to check for.
  /// \param[out] has_object Whether or not the object is present.
  /// \return Status.
  Status Contains(const ObjectID &object_id, bool *has_object);

  /// Wait for a list of objects to appear in the object store.
  /// Duplicate object ids are supported, and `num_objects` includes duplicate ids in this
  /// case.
  /// TODO(zhijunfu): it is probably more clear in semantics to just fail when there
  /// are duplicates, and require it to be handled at application level.
  ///
  /// \param[in] IDs of the objects to wait for.
  /// \param[in] num_objects Number of objects that should appear.
  /// \param[in] timeout_ms Timeout in milliseconds, wait infinitely if it's negative.
  /// \param[out] results A bitset that indicates each object has appeared or not.
  /// \return Status.
  Status Wait(const std::vector<ObjectID> &object_ids, const int num_objects,
              const int64_t timeout_ms, std::vector<bool> *results);

  /// Delete a list of objects from the object store.
  ///
  /// \param[in] object_ids IDs of the objects to delete.
  /// \param[in] local_only Whether only delete the objects in local node, or all nodes in
  /// the cluster.
  /// \param[in] delete_creating_tasks Whether also delete the tasks that
  /// created these objects.
  /// \return Status.
  Status Delete(const std::vector<ObjectID> &object_ids, bool local_only,
                bool delete_creating_tasks);

  /// Get a string describing object store memory usage for debugging purposes.
  ///
  /// \return std::string The string describing memory usage.
  std::string MemoryUsageString();

  ///
  /// Public methods related to task submission.
  ///

  /// Get the caller ID used to submit tasks from this worker to an actor.
  ///
  /// \return The caller ID. For non-actor tasks, this is the current task ID.
  /// For actors, this is the current actor ID. To make sure that all caller
  /// IDs have the same type, we embed the actor ID in a TaskID with the rest
  /// of the bytes zeroed out.
  TaskID GetCallerId() const;

  /// Submit a normal task.
  ///
  /// \param[in] function The remote function to execute.
  /// \param[in] args Arguments of this task.
  /// \param[in] task_options Options for this task.
  /// \param[out] return_ids Ids of the return objects.
  /// \return Status error if task submission fails, likely due to raylet failure.
  Status SubmitTask(const RayFunction &function, const std::vector<TaskArg> &args,
                    const TaskOptions &task_options, std::vector<ObjectID> *return_ids,
                    int max_retries);

  /// Create an actor.
  ///
  /// \param[in] caller_id ID of the task submitter.
  /// \param[in] function The remote function that generates the actor object.
  /// \param[in] args Arguments of this task.
  /// \param[in] actor_creation_options Options for this actor creation task.
  /// \param[out] actor_handle Handle to the actor.
  /// \param[out] actor_id ID of the created actor. This can be used to submit
  /// tasks on the actor.
  /// \return Status error if actor creation fails, likely due to raylet failure.
  Status CreateActor(const RayFunction &function, const std::vector<TaskArg> &args,
                     const ActorCreationOptions &actor_creation_options,
                     ActorID *actor_id);

  /// Submit an actor task.
  ///
  /// \param[in] caller_id ID of the task submitter.
  /// \param[in] actor_handle Handle to the actor.
  /// \param[in] function The remote function to execute.
  /// \param[in] args Arguments of this task.
  /// \param[in] task_options Options for this task.
  /// \param[out] return_ids Ids of the return objects.
  /// \return Status error if the task is invalid or if the task submission
  /// failed. Tasks can be invalid for direct actor calls because not all tasks
  /// are currently supported.
  Status SubmitActorTask(const ActorID &actor_id, const RayFunction &function,
                         const std::vector<TaskArg> &args,
                         const TaskOptions &task_options,
                         std::vector<ObjectID> *return_ids);

  /// Tell an actor to exit immediately, without completing outstanding work.
  ///
  /// \param[in] actor_id ID of the actor to kill.
  /// \param[out] Status
  Status KillActor(const ActorID &actor_id);

  /// Add an actor handle from a serialized string.
  ///
  /// This should be called when an actor handle is given to us by another task
  /// or actor. This may be called even if we already have a handle to the same
  /// actor.
  ///
  /// \param[in] serialized The serialized actor handle.
  /// \return The ActorID of the deserialized handle.
  ActorID DeserializeAndRegisterActorHandle(const std::string &serialized);

  /// Serialize an actor handle.
  ///
  /// This should be called when passing an actor handle to another task or
  /// actor.
  ///
  /// \param[in] actor_id The ID of the actor handle to serialize.
  /// \param[out] The serialized handle.
  /// \return Status::Invalid if we don't have the specified handle.
  Status SerializeActorHandle(const ActorID &actor_id, std::string *output) const;

  ///
  /// Public methods related to task execution. Should not be used by driver processes.
  ///

  const ActorID &GetActorId() const { return actor_id_; }

  // Get the resource IDs available to this worker (as assigned by the raylet).
  const ResourceMappingType GetResourceIDs() const { return *resource_ids_; }

  /// Create a profile event with a reference to the core worker's profiler.
  std::unique_ptr<worker::ProfileEvent> CreateProfileEvent(const std::string &event_type);

  /// Start receiving and executing tasks.
  /// \return void.
  void StartExecutingTasks();

  /// Allocate the return objects for an executing task. The caller should write into the
  /// data buffers of the allocated buffers.
  ///
  /// \param[in] object_ids Object IDs of the return values.
  /// \param[in] data_sizes Sizes of the return values.
  /// \param[in] metadatas Metadata buffers of the return values.
  /// \param[out] return_objects RayObjects containing buffers to write results into.
  /// \return Status.
  Status AllocateReturnObjects(const std::vector<ObjectID> &object_ids,
                               const std::vector<size_t> &data_sizes,
                               const std::vector<std::shared_ptr<Buffer>> &metadatas,
                               std::vector<std::shared_ptr<RayObject>> *return_objects);

  /// Get a handle to an actor.
  ///
  /// \param[in] actor_id The actor handle to get.
  /// \param[out] actor_handle A handle to the requested actor.
  /// \return Status::Invalid if we don't have this actor handle.
  Status GetActorHandle(const ActorID &actor_id, ActorHandle **actor_handle) const;

  ///
  /// The following methods are handlers for the core worker's gRPC server, which follow
  /// a macro-generated call convention. These are executed on the io_service_ and
  /// post work to the appropriate event loop.
  ///

  /// Implements gRPC server handler.
  void HandleAssignTask(const rpc::AssignTaskRequest &request,
                        rpc::AssignTaskReply *reply,
                        rpc::SendReplyCallback send_reply_callback);

  /// Implements gRPC server handler.
  void HandlePushTask(const rpc::PushTaskRequest &request, rpc::PushTaskReply *reply,
                      rpc::SendReplyCallback send_reply_callback);

  /// Implements gRPC server handler.
  void HandleDirectActorCallArgWaitComplete(
      const rpc::DirectActorCallArgWaitCompleteRequest &request,
      rpc::DirectActorCallArgWaitCompleteReply *reply,
      rpc::SendReplyCallback send_reply_callback);

  /// Implements gRPC server handler.
  void HandleGetObjectStatus(const rpc::GetObjectStatusRequest &request,
                             rpc::GetObjectStatusReply *reply,
                             rpc::SendReplyCallback send_reply_callback);

  /// Implements gRPC server handler.
<<<<<<< HEAD
  void HandleWaitForObjectEviction(const rpc::WaitForObjectEvictionRequest &request,
                                   rpc::WaitForObjectEvictionReply *reply,
                                   rpc::SendReplyCallback send_reply_callback);
=======
  void HandleKillActor(const rpc::KillActorRequest &request, rpc::KillActorReply *reply,
                       rpc::SendReplyCallback send_reply_callback);
>>>>>>> 687de412

  /// Get statistics from core worker.
  void HandleGetCoreWorkerStats(const rpc::GetCoreWorkerStatsRequest &request,
                                rpc::GetCoreWorkerStatsReply *reply,
                                rpc::SendReplyCallback send_reply_callback);

  ///
  /// Public methods related to async actor call. This should only be used when
  /// the actor is (1) direct actor and (2) using asyncio mode.
  ///

  /// Block current fiber until event is triggered.
  void YieldCurrentFiber(FiberEvent &event);

  /// The callback expected to be implemented by the client.
  using SetResultCallback =
      std::function<void(std::shared_ptr<RayObject>, ObjectID object_id, void *)>;

  /// Perform async get from in-memory store.
  ///
  /// \param[in] object_id The id to call get on. Assumes object_id.IsDirectCallType().
  /// \param[in] success_callback The callback to use the result object.
  /// \param[in] fallback_callback The callback to use when failed to get result.
  /// \param[in] python_future the void* object to be passed to SetResultCallback
  /// \return void
  void GetAsync(const ObjectID &object_id, SetResultCallback success_callback,
                SetResultCallback fallback_callback, void *python_future);

 private:
  /// Run the io_service_ event loop. This should be called in a background thread.
  void RunIOService();

  /// Shut down the worker completely.
  /// \return void.
  void Shutdown();

  /// Send the list of active object IDs to the raylet.
  void ReportActiveObjectIDs();

  /// Heartbeat for internal bookkeeping.
  void InternalHeartbeat();

  ///
  /// Private methods related to task submission.
  ///

  /// Give this worker a handle to an actor.
  ///
  /// This handle will remain as long as the current actor or task is
  /// executing, even if the Python handle goes out of scope. Tasks submitted
  /// through this handle are guaranteed to execute in the same order in which
  /// they are submitted.
  ///
  /// \param actor_handle The handle to the actor.
  /// \return True if the handle was added and False if we already had a handle
  /// to the same actor.
  bool AddActorHandle(std::unique_ptr<ActorHandle> actor_handle);

  ///
  /// Private methods related to task execution. Should not be used by driver processes.
  ///

  /// Execute a task.
  ///
  /// \param spec[in] Task specification.
  /// \param spec[in] Resource IDs of resources assigned to this worker. If nullptr,
  ///                 reuse the previously assigned resources.
  /// \param results[out] Result objects that should be returned by value (not via
  ///                     plasma).
  /// \return Status.
  Status ExecuteTask(const TaskSpecification &task_spec,
                     const std::shared_ptr<ResourceMappingType> &resource_ids,
                     std::vector<std::shared_ptr<RayObject>> *return_objects);

  /// Build arguments for task executor. This would loop through all the arguments
  /// in task spec, and for each of them that's passed by reference (ObjectID),
  /// fetch its content from store and; for arguments that are passed by value,
  /// just copy their content.
  ///
  /// \param spec[in] Task specification.
  /// \param args[out] Argument data as RayObjects.
  /// \param args[out] ObjectIDs corresponding to each by reference argument. The length
  ///                  of this vector will be the same as args, and by value arguments
  ///                  will have ObjectID::Nil().
  ///                  // TODO(edoakes): this is a bit of a hack that's necessary because
  ///                  we have separate serialization paths for by-value and by-reference
  ///                  arguments in Python. This should ideally be handled better there.
  /// \return The arguments for passing to task executor.
  Status BuildArgsForExecutor(const TaskSpecification &task,
                              std::vector<std::shared_ptr<RayObject>> *args,
                              std::vector<ObjectID> *arg_reference_ids);

  /// Returns whether the message was sent to the wrong worker. The right error reply
  /// is sent automatically. Messages end up on the wrong worker when a worker dies
  /// and a new one takes its place with the same place. In this situation, we want
  /// the new worker to reject messages meant for the old one.
  bool HandleWrongRecipient(const WorkerID &intended_worker_id,
                            rpc::SendReplyCallback send_reply_callback) {
    if (intended_worker_id != worker_context_.GetWorkerID()) {
      std::ostringstream stream;
      stream << "Mismatched WorkerID: ignoring RPC for previous worker "
             << intended_worker_id
             << ", current worker ID: " << worker_context_.GetWorkerID();
      auto msg = stream.str();
      RAY_LOG(ERROR) << msg;
      send_reply_callback(Status::Invalid(msg), nullptr, nullptr);
      return true;
    } else {
      return false;
    }
  }

  /// Type of this worker (i.e., DRIVER or WORKER).
  const WorkerType worker_type_;

  /// Application language of this worker (i.e., PYTHON or JAVA).
  const Language language_;

  /// Directory where log files are written.
  const std::string log_dir_;

  /// Whether local reference counting is enabled.
  const bool ref_counting_enabled_;

  /// Application-language callback to check for signals that have been received
  /// since calling into C++. This will be called periodically (at least every
  /// 1s) during long-running operations.
  std::function<Status()> check_signals_;

  /// Shared state of the worker. Includes process-level and thread-level state.
  /// TODO(edoakes): we should move process-level state into this class and make
  /// this a ThreadContext.
  WorkerContext worker_context_;

  /// The ID of the current task being executed by the main thread. If there
  /// are multiple threads, they will have a thread-local task ID stored in the
  /// worker context.
  TaskID main_thread_task_id_;

  // Flag indicating whether this worker has been shut down.
  bool shutdown_ = false;

  /// Event loop where the IO events are handled. e.g. async GCS operations.
  boost::asio::io_service io_service_;

  /// Keeps the io_service_ alive.
  boost::asio::io_service::work io_work_;

  /// Shared client call manager.
  std::unique_ptr<rpc::ClientCallManager> client_call_manager_;

  /// Timer used to periodically send heartbeat containing active object IDs to the
  /// raylet.
  boost::asio::steady_timer heartbeat_timer_;

  /// Timer for internal book-keeping.
  boost::asio::steady_timer internal_timer_;

  /// RPC server used to receive tasks to execute.
  rpc::GrpcServer core_worker_server_;

  /// Address of our RPC server.
  rpc::Address rpc_address_;

  /// Whether or not this worker is connected to the raylet and GCS.
  bool connected_ = false;

  // Client to the GCS shared by core worker interfaces.
  std::shared_ptr<gcs::RedisGcsClient> gcs_client_;

  /// This is temporary fake node id that is used only by
  /// `direct_actor_table_subscriber_ `.
  /// TODO(micafan): remove `direct_actor_table_subscriber_` and
  /// use `GcsClient` for actor subscription.
  ClientID subscribe_id_{ClientID::FromRandom()};

  // Client to listen to direct actor events.
  std::unique_ptr<
      gcs::SubscriptionExecutor<ActorID, gcs::ActorTableData, gcs::DirectActorTable>>
      direct_actor_table_subscriber_;

  // Client to the raylet shared by core worker interfaces. This needs to be a
  // shared_ptr for direct calls because we can lease multiple workers through
  // one client, and we need to keep the connection alive until we return all
  // of the workers.
  std::shared_ptr<raylet::RayletClient> local_raylet_client_;

  // Thread that runs a boost::asio service to process IO events.
  std::thread io_thread_;

  // Keeps track of object ID reference counts.
  std::shared_ptr<ReferenceCounter> reference_counter_;

  ///
  /// Fields related to storing and retrieving objects.
  ///

  /// In-memory store for return objects.
  std::shared_ptr<CoreWorkerMemoryStore> memory_store_;

  /// Plasma store interface.
  std::shared_ptr<CoreWorkerPlasmaStoreProvider> plasma_store_provider_;

  std::unique_ptr<FutureResolver> future_resolver_;

  ///
  /// Fields related to task submission.
  ///

  // Tracks the currently pending tasks.
  std::shared_ptr<TaskManager> task_manager_;

  // Interface for publishing actor creation.
  std::shared_ptr<ActorManager> actor_manager_;

  // Interface to submit tasks directly to other actors.
  std::unique_ptr<CoreWorkerDirectActorTaskSubmitter> direct_actor_submitter_;

  // Interface to submit non-actor tasks directly to leased workers.
  std::unique_ptr<CoreWorkerDirectTaskSubmitter> direct_task_submitter_;

  /// The `actor_handles_` field could be mutated concurrently due to multi-threading, we
  /// need a mutex to protect it.
  mutable absl::Mutex actor_handles_mutex_;

  /// Map from actor ID to a handle to that actor.
  absl::flat_hash_map<ActorID, std::unique_ptr<ActorHandle>> actor_handles_
      GUARDED_BY(actor_handles_mutex_);

  ///
  /// Fields related to task execution.
  ///

  /// Our actor ID. If this is nil, then we execute only stateless tasks.
  ActorID actor_id_;

  /// String to be displayed on Web UI.
  std::string webui_display_;

  /// Event loop where tasks are processed.
  boost::asio::io_service task_execution_service_;

  /// The asio work to keep task_execution_service_ alive.
  boost::asio::io_service::work task_execution_service_work_;

  /// Profiler including a background thread that pushes profiling events to the GCS.
  std::shared_ptr<worker::Profiler> profiler_;

  /// Task execution callback.
  TaskExecutionCallback task_execution_callback_;

  /// A map from resource name to the resource IDs that are currently reserved
  /// for this worker. Each pair consists of the resource ID and the fraction
  /// of that resource allocated for this worker. This is set on task assignment.
  std::shared_ptr<ResourceMappingType> resource_ids_;

  // Interface that receives tasks from the raylet.
  std::unique_ptr<CoreWorkerRayletTaskReceiver> raylet_task_receiver_;

  /// Common rpc service for all worker modules.
  rpc::CoreWorkerGrpcService grpc_service_;

  // Interface that receives tasks from direct actor calls.
  std::unique_ptr<CoreWorkerDirectTaskReceiver> direct_task_receiver_;

  // Queue of tasks to resubmit when the specified time passes.
  std::deque<std::pair<int64_t, TaskSpecification>> to_resubmit_;

  friend class CoreWorkerTest;
};

}  // namespace ray

#endif  // RAY_CORE_WORKER_CORE_WORKER_H<|MERGE_RESOLUTION|>--- conflicted
+++ resolved
@@ -33,11 +33,8 @@
   RAY_CORE_WORKER_RPC_HANDLER(PushTask, 9999)                      \
   RAY_CORE_WORKER_RPC_HANDLER(DirectActorCallArgWaitComplete, 100) \
   RAY_CORE_WORKER_RPC_HANDLER(GetObjectStatus, 9999)               \
-<<<<<<< HEAD
   RAY_CORE_WORKER_RPC_HANDLER(WaitForObjectEviction, 9999)         \
-=======
   RAY_CORE_WORKER_RPC_HANDLER(KillActor, 9999)                     \
->>>>>>> 687de412
   RAY_CORE_WORKER_RPC_HANDLER(GetCoreWorkerStats, 100)
 
 namespace ray {
@@ -418,14 +415,13 @@
                              rpc::SendReplyCallback send_reply_callback);
 
   /// Implements gRPC server handler.
-<<<<<<< HEAD
   void HandleWaitForObjectEviction(const rpc::WaitForObjectEvictionRequest &request,
                                    rpc::WaitForObjectEvictionReply *reply,
                                    rpc::SendReplyCallback send_reply_callback);
-=======
+
+  /// Implements gRPC server handler.
   void HandleKillActor(const rpc::KillActorRequest &request, rpc::KillActorReply *reply,
                        rpc::SendReplyCallback send_reply_callback);
->>>>>>> 687de412
 
   /// Get statistics from core worker.
   void HandleGetCoreWorkerStats(const rpc::GetCoreWorkerStatsRequest &request,
