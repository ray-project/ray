--- conflicted
+++ resolved
@@ -83,18 +83,6 @@
   /// GCS client.
   std::unique_ptr<gcs::RedisGcsClient> gcs_client_;
 
-<<<<<<< HEAD
-  /// event loop where the IO events are handled. e.g. async GCS operations.
-  boost::asio::io_service io_service_;
-
-  /// keeps io_service_ alive.
-  boost::asio::io_service::work io_work_;
-
-  /// The thread to handle IO events.
-  std::thread io_thread_;
-
-=======
->>>>>>> 0391050d
   /// The `CoreWorkerTaskInterface` instance.
   std::unique_ptr<CoreWorkerTaskInterface> task_interface_;
 
