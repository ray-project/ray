--- conflicted
+++ resolved
@@ -354,17 +354,17 @@
       rpc::DirectActorCallArgWaitCompleteReply *reply,
       rpc::SendReplyCallback send_reply_callback);
 
-<<<<<<< HEAD
-  /// Implements gRPC server handler.
-  void HandleWorkerLeaseGranted(const rpc::WorkerLeaseGrantedRequest &request,
-                                rpc::WorkerLeaseGrantedReply *reply,
-                                rpc::SendReplyCallback send_reply_callback);
-
+  ///
+  /// Public methods related to async actor call. This should only be used when
+  /// the actor is (1) direct actor (2) using asyncio mode.
+  ///
+
+  /// Prepare to yield by returning event for synchronization.
   std::shared_ptr<FiberEvent> PrepareYieldCurrentFiber();
+
+  /// Block current fiber until event is triggered.
   void YieldCurrentFiber(std::shared_ptr<FiberEvent> event);
 
-=======
->>>>>>> 4f583ec7
  private:
   /// Run the io_service_ event loop. This should be called in a background thread.
   void RunIOService();
