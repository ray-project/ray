// Copyright 2017 The Ray Authors.
//
// Licensed under the Apache License, Version 2.0 (the "License");
// you may not use this file except in compliance with the License.
// You may obtain a copy of the License at
//
//  http://www.apache.org/licenses/LICENSE-2.0
//
// Unless required by applicable law or agreed to in writing, software
// distributed under the License is distributed on an "AS IS" BASIS,
// WITHOUT WARRANTIES OR CONDITIONS OF ANY KIND, either express or implied.
// See the License for the specific language governing permissions and
// limitations under the License.

#pragma once

#include "absl/base/optimization.h"
#include "absl/container/flat_hash_map.h"
#include "ray/common/asio/periodical_runner.h"
#include "ray/common/buffer.h"
#include "ray/common/placement_group.h"
#include "ray/core_worker/actor_handle.h"
#include "ray/core_worker/actor_manager.h"
#include "ray/core_worker/common.h"
#include "ray/core_worker/context.h"
#include "ray/core_worker/core_worker_options.h"
#include "ray/core_worker/core_worker_process.h"
#include "ray/core_worker/future_resolver.h"
#include "ray/core_worker/lease_policy.h"
#include "ray/core_worker/object_recovery_manager.h"
#include "ray/core_worker/profiling.h"
#include "ray/core_worker/reference_count.h"
#include "ray/core_worker/store_provider/memory_store/memory_store.h"
#include "ray/core_worker/store_provider/plasma_store_provider.h"
#include "ray/core_worker/transport/direct_actor_transport.h"
#include "ray/core_worker/transport/direct_task_transport.h"
#include "ray/gcs/gcs_client/gcs_client.h"
#include "ray/pubsub/publisher.h"
#include "ray/pubsub/subscriber.h"
#include "ray/raylet_client/raylet_client.h"
#include "ray/rpc/node_manager/node_manager_client.h"
#include "ray/rpc/worker/core_worker_client.h"
#include "ray/rpc/worker/core_worker_server.h"
#include "ray/util/process.h"
#include "src/ray/protobuf/pubsub.pb.h"

/// The set of gRPC handlers and their associated level of concurrency. If you want to
/// add a new call to the worker gRPC server, do the following:
/// 1) Add the rpc to the CoreWorkerService in core_worker.proto, e.g., "ExampleCall"
/// 2) Add a new macro to RAY_CORE_WORKER_DECLARE_RPC_HANDLERS
///    in core_worker_server.h,
//     e.g. "DECLARE_VOID_RPC_SERVICE_HANDLER_METHOD(ExampleCall)"
/// 3) Add a new macro to RAY_CORE_WORKER_RPC_HANDLERS in core_worker_server.h, e.g.
///    "RPC_SERVICE_HANDLER(CoreWorkerService, ExampleCall, 1)"
/// 4) Add a method to the CoreWorker class below: "CoreWorker::HandleExampleCall"

namespace ray {
namespace core {

JobID GetProcessJobID(const CoreWorkerOptions &options);

/// Tracks stats for inbound tasks (tasks this worker is executing).
/// The counters are keyed by the function name in task spec.
class TaskCounter {
  /// A task can only be one of the following state. Received state in particular
  /// covers from the point of RPC call to beginning execution.
  enum TaskStatusType { kPending, kRunning, kFinished };

 public:
  TaskCounter() {
    counter_.SetOnChangeCallback(
        [this](const std::pair<std::string, TaskStatusType> &key)
            EXCLUSIVE_LOCKS_REQUIRED(&mu_) mutable {
              if (key.second != kRunning) {
                return;
              }
              auto func_name = key.first;
              int64_t running_total = counter_.Get(key);
              int64_t num_in_get = running_in_get_counter_.Get(func_name);
              int64_t num_in_wait = running_in_wait_counter_.Get(func_name);
              // RUNNING_IN_RAY_GET/WAIT are sub-states of RUNNING, so we need to subtract
              // them out to avoid double-counting.
              ray::stats::STATS_tasks.Record(
                  running_total - num_in_get - num_in_wait,
                  {{"State", rpc::TaskStatus_Name(rpc::TaskStatus::RUNNING)},
                   {"Name", func_name},
                   {"Source", "executor"}});
              // Negate the metrics recorded from the submitter process for these tasks.
              ray::stats::STATS_tasks.Record(
                  -running_total,
                  {{"State", rpc::TaskStatus_Name(rpc::TaskStatus::SUBMITTED_TO_WORKER)},
                   {"Name", func_name},
                   {"Source", "executor"}});
              // Record sub-state for get.
              ray::stats::STATS_tasks.Record(
                  num_in_get,
                  {{"State", rpc::TaskStatus_Name(rpc::TaskStatus::RUNNING_IN_RAY_GET)},
                   {"Name", func_name},
                   {"Source", "executor"}});
              // Record sub-state for wait.
              ray::stats::STATS_tasks.Record(
                  num_in_wait,
                  {{"State", rpc::TaskStatus_Name(rpc::TaskStatus::RUNNING_IN_RAY_WAIT)},
                   {"Name", func_name},
                   {"Source", "executor"}});
            });
  }

  void BecomeActor(const std::string &actor_name) {
    absl::MutexLock l(&mu_);
    actor_name_ = actor_name;
  }

  bool IsActor() EXCLUSIVE_LOCKS_REQUIRED(&mu_) { return actor_name_.size() > 0; }

  void RecordMetrics() {
    absl::MutexLock l(&mu_);
<<<<<<< HEAD
    for (const auto &key : counter_changes_) {
      auto func_name = key.first;
      int64_t running_total = counter_.Get(key);
      int64_t num_in_get = running_in_get_counter_.Get(func_name);
      int64_t num_in_wait = running_in_wait_counter_.Get(func_name);
      // RUNNING_IN_RAY_GET/WAIT are sub-states of RUNNING, so we need to subtract them
      // out to avoid double-counting.
      ray::stats::STATS_tasks.Record(
          running_total - num_in_get - num_in_wait,
          {{"State", rpc::TaskStatus_Name(rpc::TaskStatus::RUNNING)},
           {"Name", func_name},
           {"Source", "executor"}});
      // Negate the metrics recorded from the submitter process for these tasks.
      ray::stats::STATS_tasks.Record(
          -running_total,
          {{"State", rpc::TaskStatus_Name(rpc::TaskStatus::SUBMITTED_TO_WORKER)},
           {"Name", func_name},
           {"Source", "executor"}});
      // Record sub-state for get.
      ray::stats::STATS_tasks.Record(
          num_in_get,
          {{"State", rpc::TaskStatus_Name(rpc::TaskStatus::RUNNING_IN_RAY_GET)},
           {"Name", func_name},
           {"Source", "executor"}});
      // Record sub-state for wait.
      ray::stats::STATS_tasks.Record(
          num_in_wait,
          {{"State", rpc::TaskStatus_Name(rpc::TaskStatus::RUNNING_IN_RAY_WAIT)},
           {"Name", func_name},
           {"Source", "executor"}});
    }
    counter_changes_.clear();
    if (IsActor()) {
      float running = 0.0;
      float in_get = 0.0;
      float in_wait = 0.0;
      if (running_in_wait_counter_.Total() > 0) {
        in_wait = 1.0;
      } else if (running_in_get_counter_.Total() > 0) {
        in_get = 1.0;
      } else if (num_tasks_running_ > 0) {
        running = 1.0;
      }
      ray::stats::STATS_actors.Record(
          -(running + in_get + in_wait),
          {{"State", "ALIVE"}, {"Name", actor_name_}, {"Source", "executor"}});
      ray::stats::STATS_actors.Record(
          running,
          {{"State", "RUNNING_TASK"}, {"Name", actor_name_}, {"Source", "executor"}});
      ray::stats::STATS_actors.Record(in_get,
                                      {{"State", "RUNNING_IN_RAY_GET"},
                                       {"Name", actor_name_},
                                       {"Source", "executor"}});
      ray::stats::STATS_actors.Record(in_wait,
                                      {{"State", "RUNNING_IN_RAY_WAIT"},
                                       {"Name", actor_name_},
                                       {"Source", "executor"}});
    }
=======
    counter_.FlushOnChangeCallbacks();
>>>>>>> df10ac7b
  }

  void IncPending(const std::string &func_name) {
    absl::MutexLock l(&mu_);
    counter_.Increment({func_name, kPending});
  }

  void MovePendingToRunning(const std::string &func_name) {
    absl::MutexLock l(&mu_);
    counter_.Swap({func_name, kPending}, {func_name, kRunning});
    num_tasks_running_++;
  }

  void MoveRunningToFinished(const std::string &func_name) {
    absl::MutexLock l(&mu_);
    counter_.Swap({func_name, kRunning}, {func_name, kFinished});
    num_tasks_running_--;
    RAY_CHECK(num_tasks_running_ > 0);
  }

  void SetMetricStatus(const std::string &func_name, rpc::TaskStatus status) {
    absl::MutexLock l(&mu_);
    if (status == rpc::TaskStatus::RUNNING_IN_RAY_GET) {
      running_in_get_counter_.Increment(func_name);
    } else if (status == rpc::TaskStatus::RUNNING_IN_RAY_WAIT) {
      running_in_wait_counter_.Increment(func_name);
    } else {
      RAY_CHECK(false) << "Unexpected status " << rpc::TaskStatus_Name(status);
    }
  }

  void UnsetMetricStatus(const std::string &func_name, rpc::TaskStatus status) {
    absl::MutexLock l(&mu_);
    if (status == rpc::TaskStatus::RUNNING_IN_RAY_GET) {
      running_in_get_counter_.Decrement(func_name);
    } else if (status == rpc::TaskStatus::RUNNING_IN_RAY_WAIT) {
      running_in_wait_counter_.Decrement(func_name);
    } else {
      RAY_CHECK(false) << "Unexpected status " << rpc::TaskStatus_Name(status);
    }
  }

  std::unordered_map<std::string, std::vector<int64_t>> AsMap() const {
    absl::MutexLock l(&mu_);
    std::unordered_map<std::string, std::vector<int64_t>> total_counts;

    counter_.ForEachEntry(
        [&total_counts](const std::pair<std::string, TaskStatusType> &key,
                        int64_t value) mutable {
          total_counts[key.first].resize(3, 0);
          if (key.second == kPending) {
            total_counts[key.first][0] = value;
          } else if (key.second == kRunning) {
            total_counts[key.first][1] = value;
          } else if (key.second == kFinished) {
            total_counts[key.first][2] = value;
          } else {
            RAY_CHECK(false) << "Invalid task status type " << key.second;
          }
        });

    return total_counts;
  }

 private:
  mutable absl::Mutex mu_;
  // Tracks all tasks submitted to this worker by state.
  CounterMap<std::pair<std::string, TaskStatusType>> counter_ GUARDED_BY(&mu_);

  // Additionally tracks the sub-states of RUNNING_IN_RAY_GET/WAIT. The counters here
  // overlap with those of counter_.
  CounterMap<std::string> running_in_get_counter_ GUARDED_BY(&mu_);
  CounterMap<std::string> running_in_wait_counter_ GUARDED_BY(&mu_);
<<<<<<< HEAD

  /// Tracks changes to the above counters that need to be flushed to OCL. We cannot
  /// simply iterate over the counter since entries are deleted once they are zeroed.
  absl::flat_hash_set<std::pair<std::string, TaskStatusType>> counter_changes_
      GUARDED_BY(&mu_);

  // Used for actor state tracking.
  std::string actor_name_ GUARDED_BY(&mu_) = "";
  int64_t num_tasks_running_ GUARDED_BY(&mu_) = 0;
=======
>>>>>>> df10ac7b
};

/// The root class that contains all the core and language-independent functionalities
/// of the worker. This class is supposed to be used to implement app-language (Java,
/// Python, etc) workers.
class CoreWorker : public rpc::CoreWorkerServiceHandler {
 public:
  /// Construct a CoreWorker instance.
  ///
  /// \param[in] options The various initialization options.
  /// \param[in] worker_id ID of this worker.
  CoreWorker(const CoreWorkerOptions &options, const WorkerID &worker_id);

  CoreWorker(CoreWorker const &) = delete;

  /// Core worker's deallocation lifecycle
  ///
  /// Shutdown API must be called before deallocating a core worker.
  /// Otherwise, it can have various destruction order related memory corruption.
  ///
  /// If the core worker is initiated at a driver, the driver is responsible for calling
  /// the shutdown API before terminating. If the core worker is initated at a worker,
  /// shutdown must be called before terminating the task execution loop.
  ~CoreWorker();

  void operator=(CoreWorker const &other) = delete;

  ///
  /// Public methods used by `CoreWorkerProcess` and `CoreWorker` itself.
  ///

  /// Connect to the raylet and notify that the core worker is ready.
  /// If the options.connect_on_start is false, it doesn't need to be explicitly
  /// called.
  void ConnectToRaylet();

  /// Gracefully disconnect the worker from Raylet.
  /// Once the method is returned, it is guaranteed that raylet is
  /// notified that this worker is disconnected from a raylet.
  ///
  /// \param exit_type The reason why this worker process is disconnected.
  /// \param exit_detail The detailed reason for a given exit.
  /// \param creation_task_exception_pb_bytes It is given when the worker is
  /// disconnected because the actor is failed due to its exception in its init method.
  /// \return Void.
  void Disconnect(const rpc::WorkerExitType &exit_type,
                  const std::string &exit_detail,
                  const std::shared_ptr<LocalMemoryBuffer>
                      &creation_task_exception_pb_bytes = nullptr);

  /// Shut down the worker completely.
  ///
  /// This must be called before deallocating a worker / driver's core worker for memory
  /// safety.
  ///
  /// \return void.
  void Shutdown();

  /// Start receiving and executing tasks.
  /// \return void.
  void RunTaskExecutionLoop();

  const WorkerID &GetWorkerID() const;

  WorkerType GetWorkerType() const { return options_.worker_type; }

  Language GetLanguage() const { return options_.language; }

  WorkerContext &GetWorkerContext() { return worker_context_; }

  const TaskID &GetCurrentTaskId() const { return worker_context_.GetCurrentTaskID(); }

  const JobID &GetCurrentJobId() const { return worker_context_.GetCurrentJobID(); }

  NodeID GetCurrentNodeId() const { return NodeID::FromBinary(rpc_address_.raylet_id()); }

  const PlacementGroupID &GetCurrentPlacementGroupId() const {
    return worker_context_.GetCurrentPlacementGroupId();
  }

  bool ShouldCaptureChildTasksInPlacementGroup() const {
    return worker_context_.ShouldCaptureChildTasksInPlacementGroup();
  }

  bool GetCurrentTaskRetryExceptions() const {
    if (!options_.is_local_mode) {
      return worker_context_.GetCurrentTask()->GetMessage().retry_exceptions();
    } else {
      return false;
    }
  }

  void SetWebuiDisplay(const std::string &key, const std::string &message);

  void SetActorTitle(const std::string &title);

  void SetCallerCreationTimestamp();

  /// Increase the reference count for this object ID.
  /// Increase the local reference count for this object ID. Should be called
  /// by the language frontend when a new reference is created.
  ///
  /// \param[in] object_id The object ID to increase the reference count for.
  void AddLocalReference(const ObjectID &object_id) {
    AddLocalReference(object_id, CurrentCallSite());
  }

  /// Decrease the reference count for this object ID. Should be called
  /// by the language frontend when a reference is destroyed.
  ///
  /// \param[in] object_id The object ID to decrease the reference count for.
  void RemoveLocalReference(const ObjectID &object_id) {
    std::vector<ObjectID> deleted;
    reference_counter_->RemoveLocalReference(object_id, &deleted);
    // TOOD(ilr): better way of keeping an object from being deleted
    if (!options_.is_local_mode) {
      memory_store_->Delete(deleted);
    }
  }

  /// Returns a map of all ObjectIDs currently in scope with a pair of their
  /// (local, submitted_task) reference counts. For debugging purposes.
  std::unordered_map<ObjectID, std::pair<size_t, size_t>> GetAllReferenceCounts() const;

  /// Get the RPC address of this worker.
  ///
  /// \param[out] The RPC address of this worker.
  const rpc::Address &GetRpcAddress() const;

  /// Get the RPC address of the worker that owns the given object.
  ///
  /// \param[in] object_id The object ID. The object must either be owned by
  /// us, or the caller previously added the ownership information (via
  /// RegisterOwnershipInfoAndResolveFuture).
  /// \param[out] The RPC address of the worker that owns this object.
  rpc::Address GetOwnerAddress(const ObjectID &object_id) const;

  /// Get the RPC address of the worker that owns the given object.
  ///
  /// \param[in] object_id The object ID. The object must either be owned by
  /// us, or the caller previously added the ownership information (via
  /// RegisterOwnershipInfoAndResolveFuture).
  /// \param[out] The RPC address of the worker that owns this object.
  std::vector<rpc::ObjectReference> GetObjectRefs(
      const std::vector<ObjectID> &object_ids) const;

  /// Get the owner information of an object. This should be
  /// called when serializing an object ID, and the returned information should
  /// be stored with the serialized object ID.
  ///
  /// This can only be called on object IDs that we created via task
  /// submission, ray.put, or object IDs that we deserialized. It cannot be
  /// called on object IDs that were created randomly, e.g.,
  /// ObjectID::FromRandom.
  ///
  /// Postcondition: Get(object_id) is valid.
  ///
  /// \param[in] object_id The object ID to serialize.
  /// appended to the serialized object ID.
  /// \param[out] owner_address The address of the object's owner. This should
  /// be appended to the serialized object ID.
  /// \param[out] serialized_object_status The serialized object status protobuf.
  void GetOwnershipInfo(const ObjectID &object_id,
                        rpc::Address *owner_address,
                        std::string *serialized_object_status);

  /// Add a reference to an ObjectID that was deserialized by the language
  /// frontend. This will also start the process to resolve the future.
  /// Specifically, we will periodically contact the owner, until we learn that
  /// the object has been created or the owner is no longer reachable. This
  /// will then unblock any Gets or submissions of tasks dependent on the
  /// object.
  ///
  /// \param[in] object_id The object ID to deserialize.
  /// \param[in] outer_object_id The object ID that contained object_id, if
  /// any. This may be nil if the object ID was inlined directly in a task spec
  /// or if it was passed out-of-band by the application (deserialized from a
  /// byte string).
  /// \param[in] owner_address The address of the object's owner.
  /// \param[in] serialized_object_status The serialized object status protobuf.
  void RegisterOwnershipInfoAndResolveFuture(const ObjectID &object_id,
                                             const ObjectID &outer_object_id,
                                             const rpc::Address &owner_address,
                                             const std::string &serialized_object_status);

  ///
  /// Public methods related to storing and retrieving objects.
  ///

  /// Put an object into object store.
  ///
  /// \param[in] object The ray object.
  /// \param[in] contained_object_ids The IDs serialized in this object.
  /// \param[out] object_id Generated ID of the object.
  /// \return Status.
  Status Put(const RayObject &object,
             const std::vector<ObjectID> &contained_object_ids,
             ObjectID *object_id);

  /// Put an object with specified ID into object store.
  ///
  /// \param[in] object The ray object.
  /// \param[in] contained_object_ids The IDs serialized in this object.
  /// \param[in] object_id Object ID specified by the user.
  /// \param[in] pin_object Whether or not to tell the raylet to pin this object.
  /// \return Status.
  Status Put(const RayObject &object,
             const std::vector<ObjectID> &contained_object_ids,
             const ObjectID &object_id,
             bool pin_object = false);

  /// Create and return a buffer in the object store that can be directly written
  /// into. After writing to the buffer, the caller must call `SealOwned()` to
  /// finalize the object. The `CreateOwnedAndIncrementLocalRef()` and
  /// `SealOwned()` combination is an alternative interface to `Put()` that
  /// allows frontends to avoid an extra copy when possible.
  ///
  /// Note that this call also initializes the local reference count for the
  /// object to 1 so that the ref is considered in scope. The caller must
  /// ensure that they decrement the ref count once the returned ObjectRef has
  /// gone out of scope.
  ///
  /// \param[in] metadata Metadata of the object to be written.
  /// \param[in] data_size Size of the object to be written.
  /// \param[in] contained_object_ids The IDs serialized in this object.
  /// \param[out] object_id Object ID generated for the put.
  /// \param[out] data Buffer for the user to write the object into.
  /// \param[in] created_by_worker create by worker or not.
  /// \param[in] owner_address The address of object's owner. If not provided,
  /// defaults to this worker.
  /// \param[in] inline_small_object Whether to inline create this object if it's
  /// small.
  /// \return Status.
  Status CreateOwnedAndIncrementLocalRef(
      const std::shared_ptr<Buffer> &metadata,
      const size_t data_size,
      const std::vector<ObjectID> &contained_object_ids,
      ObjectID *object_id,
      std::shared_ptr<Buffer> *data,
      bool created_by_worker,
      const std::unique_ptr<rpc::Address> &owner_address = nullptr,
      bool inline_small_object = true);

  /// Create and return a buffer in the object store that can be directly written
  /// into, for an object ID that already exists. After writing to the buffer, the
  /// caller must call `SealExisting()` to finalize the object. The `CreateExisting()`
  /// and `SealExisting()` combination is an alternative interface to `Put()` that
  /// allows frontends to avoid an extra copy when possible.
  ///
  /// \param[in] metadata Metadata of the object to be written.
  /// \param[in] data_size Size of the object to be written.
  /// \param[in] object_id Object ID specified by the user.
  /// \param[in] owner_address The address of the object's owner.
  /// \param[out] data Buffer for the user to write the object into.
  /// \return Status.
  Status CreateExisting(const std::shared_ptr<Buffer> &metadata,
                        const size_t data_size,
                        const ObjectID &object_id,
                        const rpc::Address &owner_address,
                        std::shared_ptr<Buffer> *data,
                        bool created_by_worker);

  /// Finalize placing an object into the object store. This should be called after
  /// a corresponding `CreateOwned()` call and then writing into the returned buffer.
  ///
  /// If the object seal fails, then the initial local reference that was added
  /// in CreateOwnedAndIncrementLocalRef will be deleted and the object will be
  /// released by the ref counter.
  ///
  /// \param[in] object_id Object ID corresponding to the object.
  /// \param[in] pin_object Whether or not to pin the object at the local raylet.
  /// \param[in] The address of object's owner. If not provided,
  /// defaults to this worker.
  /// \return Status.
  Status SealOwned(const ObjectID &object_id,
                   bool pin_object,
                   const std::unique_ptr<rpc::Address> &owner_address = nullptr);

  /// Finalize placing an object into the object store. This should be called after
  /// a corresponding `CreateExisting()` call and then writing into the returned buffer.
  ///
  /// \param[in] object_id Object ID corresponding to the object.
  /// \param[in] pin_object Whether or not to pin the object at the local raylet.
  /// \param[in] generator_id For dynamically created objects, this is the ID
  /// of the object that wraps the dynamically created ObjectRefs in a
  /// generator. We use this to notify the owner of the dynamically created
  /// objects.
  /// \param[in] owner_address Address of the owner of the object who will be contacted by
  /// the raylet if the object is pinned. If not provided, defaults to this worker.
  /// \return Status.
  Status SealExisting(const ObjectID &object_id,
                      bool pin_object,
                      const ObjectID &generator_id = ObjectID::Nil(),
                      const std::unique_ptr<rpc::Address> &owner_address = nullptr);

  /// Get a list of objects from the object store. Objects that failed to be retrieved
  /// will be returned as nullptrs.
  ///
  /// \param[in] ids IDs of the objects to get.
  /// \param[in] timeout_ms Timeout in milliseconds, wait infinitely if it's negative.
  /// \param[out] results Result list of objects data.
  /// \return Status.
  Status Get(const std::vector<ObjectID> &ids,
             const int64_t timeout_ms,
             std::vector<std::shared_ptr<RayObject>> *results);

  /// Get objects directly from the local plasma store, without waiting for the
  /// objects to be fetched from another node. This should only be used
  /// internally, never by user code.
  /// NOTE: Caller of this method should guarantee that the object already exists in the
  /// plasma store, thus it doesn't need to fetch from other nodes.
  ///
  /// \param[in] ids The IDs of the objects to get.
  /// \param[out] results The results will be stored here. A nullptr will be
  /// added for objects that were not in the local store.
  /// \return Status OK if all objects were found. Returns ObjectNotFound error
  /// if at least one object was not in the local store.
  Status GetIfLocal(const std::vector<ObjectID> &ids,
                    std::vector<std::shared_ptr<RayObject>> *results);

  /// Return whether or not the object store contains the given object.
  ///
  /// \param[in] object_id ID of the objects to check for.
  /// \param[out] has_object Whether or not the object is present.
  /// \param[out] is_in_plasma Whether or not the object is in Plasma.
  /// \return Status.
  Status Contains(const ObjectID &object_id,
                  bool *has_object,
                  bool *is_in_plasma = nullptr);

  /// Wait for a list of objects to appear in the object store.
  /// Duplicate object ids are supported, and `num_objects` includes duplicate ids in this
  /// case.
  /// TODO(zhijunfu): it is probably more clear in semantics to just fail when there
  /// are duplicates, and require it to be handled at application level.
  ///
  /// \param[in] IDs of the objects to wait for.
  /// \param[in] num_objects Number of objects that should appear.
  /// \param[in] timeout_ms Timeout in milliseconds, wait infinitely if it's negative.
  /// \param[out] results A bitset that indicates each object has appeared or not.
  /// \return Status.
  Status Wait(const std::vector<ObjectID> &object_ids,
              const int num_objects,
              const int64_t timeout_ms,
              std::vector<bool> *results,
              bool fetch_local);

  /// Delete a list of objects from the plasma object store.
  ///
  /// \param[in] object_ids IDs of the objects to delete.
  /// \param[in] local_only Whether only delete the objects in local node, or all nodes in
  /// the cluster.
  /// \return Status.
  Status Delete(const std::vector<ObjectID> &object_ids, bool local_only);

  /// Get the locations of a list objects. Locations that failed to be retrieved
  /// will be returned as nullptrs.
  ///
  /// \param[in] object_ids IDs of the objects to get.
  /// \param[in] timeout_ms Timeout in milliseconds, wait infinitely if it's negative.
  /// \param[out] results Result list of object locations.
  /// \return Status.
  Status GetLocationFromOwner(const std::vector<ObjectID> &object_ids,
                              int64_t timeout_ms,
                              std::vector<std::shared_ptr<ObjectLocation>> *results);

  /// Trigger garbage collection on each worker in the cluster.
  void TriggerGlobalGC();

  /// Get a string describing object store memory usage for debugging purposes.
  ///
  /// \return std::string The string describing memory usage.
  std::string MemoryUsageString();

  ///
  /// Public methods related to task submission.
  ///

  /// Get the caller ID used to submit tasks from this worker to an actor.
  ///
  /// \return The caller ID. For non-actor tasks, this is the current task ID.
  /// For actors, this is the current actor ID. To make sure that all caller
  /// IDs have the same type, we embed the actor ID in a TaskID with the rest
  /// of the bytes zeroed out.
  TaskID GetCallerId() const LOCKS_EXCLUDED(mutex_);

  /// Push an error to the relevant driver.
  ///
  /// \param[in] The ID of the job_id that the error is for.
  /// \param[in] The type of the error.
  /// \param[in] The error message.
  /// \param[in] The timestamp of the error.
  /// \return Status.
  Status PushError(const JobID &job_id,
                   const std::string &type,
                   const std::string &error_message,
                   double timestamp);

  /// Submit a normal task.
  ///
  /// \param[in] function The remote function to execute.
  /// \param[in] args Arguments of this task.
  /// \param[in] task_options Options for this task.
  /// \param[in] max_retires max number of retry when the task fails.
  /// \param[in] scheduling_strategy Strategy about how to schedule the task.
  /// \param[in] debugger_breakpoint breakpoint to drop into for the debugger after this
  /// task starts executing, or "" if we do not want to drop into the debugger.
  /// should capture parent's placement group implicilty.
  /// \param[in] serialized_retry_exception_allowlist A serialized exception list
  /// that serves as an allowlist of frontend-language exceptions/errors that should be
  /// retried. Default is an empty string, which will be treated as an allow-all in the
  /// language worker.
  /// \return ObjectRefs returned by this task.
  std::vector<rpc::ObjectReference> SubmitTask(
      const RayFunction &function,
      const std::vector<std::unique_ptr<TaskArg>> &args,
      const TaskOptions &task_options,
      int max_retries,
      bool retry_exceptions,
      const rpc::SchedulingStrategy &scheduling_strategy,
      const std::string &debugger_breakpoint,
      const std::string &serialized_retry_exception_allowlist = "");

  /// Create an actor.
  ///
  /// \param[in] caller_id ID of the task submitter.
  /// \param[in] function The remote function that generates the actor object.
  /// \param[in] args Arguments of this task.
  /// \param[in] actor_creation_options Options for this actor creation task.
  /// \param[in] extension_data Extension data of the actor handle,
  /// see `ActorHandle` in `core_worker.proto`.
  /// \param[out] actor_id ID of the created actor. This can be used to submit
  /// tasks on the actor.
  /// \return Status error if actor creation fails, likely due to raylet failure.
  Status CreateActor(const RayFunction &function,
                     const std::vector<std::unique_ptr<TaskArg>> &args,
                     const ActorCreationOptions &actor_creation_options,
                     const std::string &extension_data,
                     ActorID *actor_id);

  /// Create a placement group.
  ///
  /// \param[in] function The remote function that generates the placement group object.
  /// \param[in] placement_group_creation_options Options for this placement group
  /// creation task.
  /// \param[out] placement_group_id ID of the created placement group.
  /// This can be used to shedule actor in node
  /// \return Status error if placement group
  /// creation fails, likely due to raylet failure.
  Status CreatePlacementGroup(
      const PlacementGroupCreationOptions &placement_group_creation_options,
      PlacementGroupID *placement_group_id);

  /// Remove a placement group. Note that this operation is synchronous.
  ///
  /// \param[in] placement_group_id The id of a placement group to remove.
  /// \return Status OK if succeed. TimedOut if request to GCS server times out.
  /// NotFound if placement group is already removed or doesn't exist.
  Status RemovePlacementGroup(const PlacementGroupID &placement_group_id);

  /// Wait for a placement group until ready asynchronously.
  /// Returns once the placement group is created or the timeout expires.
  ///
  /// \param placement_group The id of a placement group to wait for.
  /// \param timeout_seconds Timeout in seconds.
  /// \return Status OK if the placement group is created. TimedOut if request to GCS
  /// server times out. NotFound if placement group is already removed or doesn't exist.
  Status WaitPlacementGroupReady(const PlacementGroupID &placement_group_id,
                                 int64_t timeout_seconds);

  /// Submit an actor task.
  ///
  /// \param[in] caller_id ID of the task submitter.
  /// \param[in] actor_handle Handle to the actor.
  /// \param[in] function The remote function to execute.
  /// \param[in] args Arguments of this task.
  /// \param[in] task_options Options for this task.
  /// \return ObjectRefs returned by this task.
  std::optional<std::vector<rpc::ObjectReference>> SubmitActorTask(
      const ActorID &actor_id,
      const RayFunction &function,
      const std::vector<std::unique_ptr<TaskArg>> &args,
      const TaskOptions &task_options);

  /// Tell an actor to exit immediately, without completing outstanding work.
  ///
  /// \param[in] actor_id ID of the actor to kill.
  /// \param[in] force_kill Whether to force kill an actor by killing the worker.
  /// \param[in] no_restart If set to true, the killed actor will not be
  /// restarted anymore.
  /// \param[out] Status
  Status KillActor(const ActorID &actor_id, bool force_kill, bool no_restart);

  /// Stops the task associated with the given Object ID.
  ///
  /// \param[in] object_id of the task to kill (must be a Non-Actor task)
  /// \param[in] force_kill Whether to force kill a task by killing the worker.
  /// \param[in] recursive Whether to cancel tasks submitted by the task to cancel.
  /// \param[out] Status
  Status CancelTask(const ObjectID &object_id, bool force_kill, bool recursive);

  /// Decrease the reference count for this actor. Should be called by the
  /// language frontend when a reference to the ActorHandle destroyed.
  ///
  /// \param[in] actor_id The actor ID to decrease the reference count for.
  void RemoveActorHandleReference(const ActorID &actor_id);

  /// Add an actor handle from a serialized string.
  ///
  /// This should be called when an actor handle is given to us by another task
  /// or actor. This may be called even if we already have a handle to the same
  /// actor.
  ///
  /// \param[in] serialized The serialized actor handle.
  /// \param[in] outer_object_id The object ID that contained the serialized
  /// actor handle, if any.
  /// \return The ActorID of the deserialized handle.
  ActorID DeserializeAndRegisterActorHandle(const std::string &serialized,
                                            const ObjectID &outer_object_id);

  /// Serialize an actor handle.
  ///
  /// This should be called when passing an actor handle to another task or
  /// actor.
  ///
  /// \param[in] actor_id The ID of the actor handle to serialize.
  /// \param[out] The serialized handle.
  /// \param[out] The ID used to track references to the actor handle. If the
  /// serialized actor handle in the language frontend is stored inside an
  /// object, then this must be recorded in the worker's ReferenceCounter.
  /// \return Status::Invalid if we don't have the specified handle.
  Status SerializeActorHandle(const ActorID &actor_id,
                              std::string *output,
                              ObjectID *actor_handle_id) const;

  ///
  /// Public methods related to task execution. Should not be used by driver processes.
  ///

  const ActorID &GetActorId() const { return actor_id_; }

  // Get the resource IDs available to this worker (as assigned by the raylet).
  const ResourceMappingType GetResourceIDs() const;

  /// Create a profile event with a reference to the core worker's profiler.
  std::unique_ptr<worker::ProfileEvent> CreateProfileEvent(const std::string &event_type);

  int64_t GetNumTasksSubmitted() const {
    return direct_task_submitter_->GetNumTasksSubmitted();
  }

  int64_t GetNumLeasesRequested() const {
    return direct_task_submitter_->GetNumLeasesRequested();
  }

 public:
  /// Allocate the return object for an executing task. The caller should write into the
  /// data buffer of the allocated buffer, then call SealReturnObject() to seal it.
  /// To avoid deadlock, the caller should allocate and seal a single object at a time.
  ///
  /// \param[in] object_id Object ID of the return value.
  /// \param[in] data_size Size of the return value.
  /// \param[in] metadata Metadata buffer of the return value.
  /// \param[in] contained_object_id ID serialized within each return object.
  /// \param[in][out] task_output_inlined_bytes Store the total size of all inlined
  /// objects of a task. It is used to decide if the current object should be inlined. If
  /// the current object is inlined, the task_output_inlined_bytes will be updated.
  /// \param[out] return_object RayObject containing buffers to write results into.
  /// \return Status.
  Status AllocateReturnObject(const ObjectID &object_id,
                              const size_t &data_size,
                              const std::shared_ptr<Buffer> &metadata,
                              const std::vector<ObjectID> &contained_object_id,
                              int64_t *task_output_inlined_bytes,
                              std::shared_ptr<RayObject> *return_object);

  /// Seal a return object for an executing task. The caller should already have
  /// written into the data buffer.
  ///
  /// \param[in] return_id Object ID of the return value.
  /// \param[in] return_object RayObject containing the buffer written info.
  /// \return Status.
  /// \param[in] generator_id For dynamically created objects, this is the ID
  /// of the object that wraps the dynamically created ObjectRefs in a
  /// generator. We use this to notify the owner of the dynamically created
  /// objects.
  Status SealReturnObject(const ObjectID &return_id,
                          std::shared_ptr<RayObject> return_object,
                          const ObjectID &generator_id);

  /// Pin the local copy of the return object, if one exists.
  ///
  /// \param[in] return_id ObjectID of the return value.
  /// \param[out] return_object The object that was pinned.
  /// \return success if the object still existed and was pinned. Note that
  /// pinning is done asynchronously.
  /// \param[in] generator_id For dynamically created objects, this is the ID
  /// of the object that wraps the dynamically created ObjectRefs in a
  /// generator. We use this to notify the owner of the dynamically created
  /// objects.
  bool PinExistingReturnObject(const ObjectID &return_id,
                               std::shared_ptr<RayObject> *return_object,
                               const ObjectID &generator_id);

  /// Dynamically allocate an object.
  ///
  /// This should be used during task execution, if the task wants to return an
  /// object to the task caller and have the resulting ObjectRef be owned by
  /// the caller. This is in contrast to static allocation, where the caller
  /// decides at task invocation time how many returns the task should have.
  ///
  /// \param[out] The ObjectID that the caller should use to store the object.
  ObjectID AllocateDynamicReturnId();

  /// Get a handle to an actor.
  ///
  /// NOTE: This function should be called ONLY WHEN we know actor handle exists.
  /// NOTE: The actor_handle obtained by this function should not be stored anywhere
  /// because this method returns the raw pointer to what a unique pointer points to.
  ///
  /// \param[in] actor_id The actor handle to get.
  /// \return Status::Invalid if we don't have this actor handle.
  std::shared_ptr<const ActorHandle> GetActorHandle(const ActorID &actor_id) const;

  /// Get a handle to a named actor.
  ///
  /// NOTE: The actor_handle obtained by this function should not be stored anywhere.
  ///
  /// \param[in] name The name of the actor whose handle to get.
  /// \param[in] ray_namespace The namespace of the requested actor.
  /// \param[out] actor_handle A handle to the requested actor.
  /// \return The shared_ptr to the actor handle if found, nullptr otherwise.
  /// The second pair contains the status of getting a named actor handle.
  std::pair<std::shared_ptr<const ActorHandle>, Status> GetNamedActorHandle(
      const std::string &name, const std::string &ray_namespace);

  /// Returns a list of the named actors currently in the system.
  ///
  /// Each actor is returned as a pair of <namespace, name>.
  /// This includes actors that are pending placement or being restarted.
  ///
  /// \param all_namespaces Whether or not to include actors from all namespaces.
  /// \return The list of <namespace, name> pairs and a status.
  std::pair<std::vector<std::pair<std::string, std::string>>, Status> ListNamedActors(
      bool all_namespaces);

  /// Get the expected return ids of the next task.
  std::vector<ObjectID> GetCurrentReturnIds(int num_returns,
                                            const ActorID &callee_actor_id);

  /// The following methods are handlers for the core worker's gRPC server, which follow
  /// a macro-generated call convention. These are executed on the io_service_ and
  /// post work to the appropriate event loop.
  ///

  /// Implements gRPC server handler.
  void HandlePushTask(rpc::PushTaskRequest request,
                      rpc::PushTaskReply *reply,
                      rpc::SendReplyCallback send_reply_callback) override;

  /// Implements gRPC server handler.
  void HandleDirectActorCallArgWaitComplete(
      rpc::DirectActorCallArgWaitCompleteRequest request,
      rpc::DirectActorCallArgWaitCompleteReply *reply,
      rpc::SendReplyCallback send_reply_callback) override;

  /// Implements gRPC server handler.
  void HandleRayletNotifyGCSRestart(rpc::RayletNotifyGCSRestartRequest request,
                                    rpc::RayletNotifyGCSRestartReply *reply,
                                    rpc::SendReplyCallback send_reply_callback) override;

  /// Implements gRPC server handler.
  void HandleGetObjectStatus(rpc::GetObjectStatusRequest request,
                             rpc::GetObjectStatusReply *reply,
                             rpc::SendReplyCallback send_reply_callback) override;

  /// Implements gRPC server handler.
  void HandleWaitForActorOutOfScope(rpc::WaitForActorOutOfScopeRequest request,
                                    rpc::WaitForActorOutOfScopeReply *reply,
                                    rpc::SendReplyCallback send_reply_callback) override;

  // Implements gRPC server handler.
  void HandlePubsubLongPolling(rpc::PubsubLongPollingRequest request,
                               rpc::PubsubLongPollingReply *reply,
                               rpc::SendReplyCallback send_reply_callback) override;

  // Implements gRPC server handler.
  void HandlePubsubCommandBatch(rpc::PubsubCommandBatchRequest request,
                                rpc::PubsubCommandBatchReply *reply,
                                rpc::SendReplyCallback send_reply_callback) override;

  // Implements gRPC server handler.
  void HandleUpdateObjectLocationBatch(
      rpc::UpdateObjectLocationBatchRequest request,
      rpc::UpdateObjectLocationBatchReply *reply,
      rpc::SendReplyCallback send_reply_callback) override;

  /// Implements gRPC server handler.
  void HandleGetObjectLocationsOwner(rpc::GetObjectLocationsOwnerRequest request,
                                     rpc::GetObjectLocationsOwnerReply *reply,
                                     rpc::SendReplyCallback send_reply_callback) override;

  /// Implements gRPC server handler.
  void HandleKillActor(rpc::KillActorRequest request,
                       rpc::KillActorReply *reply,
                       rpc::SendReplyCallback send_reply_callback) override;

  /// Implements gRPC server handler.
  void HandleCancelTask(rpc::CancelTaskRequest request,
                        rpc::CancelTaskReply *reply,
                        rpc::SendReplyCallback send_reply_callback) override;

  /// Implements gRPC server handler.
  void HandleRemoteCancelTask(rpc::RemoteCancelTaskRequest request,
                              rpc::RemoteCancelTaskReply *reply,
                              rpc::SendReplyCallback send_reply_callback) override;

  /// Implements gRPC server handler.
  void HandlePlasmaObjectReady(rpc::PlasmaObjectReadyRequest request,
                               rpc::PlasmaObjectReadyReply *reply,
                               rpc::SendReplyCallback send_reply_callback) override;

  /// Get statistics from core worker.
  void HandleGetCoreWorkerStats(rpc::GetCoreWorkerStatsRequest request,
                                rpc::GetCoreWorkerStatsReply *reply,
                                rpc::SendReplyCallback send_reply_callback) override;

  /// Trigger local GC on this worker.
  void HandleLocalGC(rpc::LocalGCRequest request,
                     rpc::LocalGCReply *reply,
                     rpc::SendReplyCallback send_reply_callback) override;

  // Spill objects to external storage.
  void HandleSpillObjects(rpc::SpillObjectsRequest request,
                          rpc::SpillObjectsReply *reply,
                          rpc::SendReplyCallback send_reply_callback) override;

  // Restore objects from external storage.
  void HandleRestoreSpilledObjects(rpc::RestoreSpilledObjectsRequest request,
                                   rpc::RestoreSpilledObjectsReply *reply,
                                   rpc::SendReplyCallback send_reply_callback) override;

  // Delete objects from external storage.
  void HandleDeleteSpilledObjects(rpc::DeleteSpilledObjectsRequest request,
                                  rpc::DeleteSpilledObjectsReply *reply,
                                  rpc::SendReplyCallback send_reply_callback) override;

  // Make the this worker exit.
  // This request fails if the core worker owns any object.
  void HandleExit(rpc::ExitRequest request,
                  rpc::ExitReply *reply,
                  rpc::SendReplyCallback send_reply_callback) override;

  // Set local worker as the owner of object.
  // Request by borrower's worker, execute by owner's worker.
  void HandleAssignObjectOwner(rpc::AssignObjectOwnerRequest request,
                               rpc::AssignObjectOwnerReply *reply,
                               rpc::SendReplyCallback send_reply_callback) override;

  ///
  /// Public methods related to async actor call. This should only be used when
  /// the actor is (1) direct actor and (2) using asyncio mode.
  ///

  /// Block current fiber until event is triggered.
  void YieldCurrentFiber(FiberEvent &event);

  /// The callback expected to be implemented by the client.
  using SetResultCallback =
      std::function<void(std::shared_ptr<RayObject>, ObjectID object_id, void *)>;

  /// Perform async get from the object store.
  ///
  /// \param[in] object_id The id to call get on.
  /// \param[in] success_callback The callback to use the result object.
  /// \param[in] python_future the void* object to be passed to SetResultCallback
  /// \return void
  void GetAsync(const ObjectID &object_id,
                SetResultCallback success_callback,
                void *python_future);

  // Get serialized job configuration.
  const rpc::JobConfig &GetJobConfig() const;

  /// Return true if the core worker is in the exit process.
  bool IsExiting() const;

  /// Retrieve the current statistics about tasks being received and executing.
  /// \return an unordered_map mapping function name to list of (num_received,
  /// num_executing, num_executed). It is a std map instead of absl due to its
  /// interface with language bindings.
  std::unordered_map<std::string, std::vector<int64_t>> GetActorCallStats() const;

 private:
  static json OverrideRuntimeEnv(json &child, const std::shared_ptr<json> parent);

  /// The following tests will use `OverrideRuntimeEnv` function.
  FRIEND_TEST(TestOverrideRuntimeEnv, TestOverrideEnvVars);
  FRIEND_TEST(TestOverrideRuntimeEnv, TestPyModulesInherit);
  FRIEND_TEST(TestOverrideRuntimeEnv, TestOverridePyModules);
  FRIEND_TEST(TestOverrideRuntimeEnv, TestWorkingDirInherit);
  FRIEND_TEST(TestOverrideRuntimeEnv, TestWorkingDirOverride);
  FRIEND_TEST(TestOverrideRuntimeEnv, TestCondaInherit);
  FRIEND_TEST(TestOverrideRuntimeEnv, TestCondaOverride);

  std::shared_ptr<rpc::RuntimeEnvInfo> OverrideTaskOrActorRuntimeEnvInfo(
      const std::string &serialized_runtime_env_info);

  void BuildCommonTaskSpec(
      TaskSpecBuilder &builder,
      const JobID &job_id,
      const TaskID &task_id,
      const std::string &name,
      const TaskID &current_task_id,
      uint64_t task_index,
      const TaskID &caller_id,
      const rpc::Address &address,
      const RayFunction &function,
      const std::vector<std::unique_ptr<TaskArg>> &args,
      int64_t num_returns,
      const std::unordered_map<std::string, double> &required_resources,
      const std::unordered_map<std::string, double> &required_placement_resources,
      const std::string &debugger_breakpoint,
      int64_t depth,
      const std::string &serialized_runtime_env_info,
      const std::string &concurrency_group_name = "");
  void SetCurrentTaskId(const TaskID &task_id,
                        uint64_t attempt_number,
                        const std::string &task_name);

  void SetActorId(const ActorID &actor_id);

  /// Run the io_service_ event loop. This should be called in a background thread.
  void RunIOService();

  /// (WORKER mode only) Gracefully exit the worker. `Graceful` means the worker will
  /// exit when it drains all tasks and cleans all owned objects.
  ///
  /// \param exit_type The reason why this worker process is disconnected.
  /// \param exit_detail The detailed reason for a given exit.
  /// \param creation_task_exception_pb_bytes It is given when the worker is
  /// disconnected because the actor is failed due to its exception in its init method.
  void Exit(const rpc::WorkerExitType exit_type,
            const std::string &detail,
            const std::shared_ptr<LocalMemoryBuffer> &creation_task_exception_pb_bytes =
                nullptr);

  /// Forcefully exit the worker. `Force` means it will exit actor without draining
  /// or cleaning any resources.
  /// \param exit_type The reason why this worker process is disconnected.
  /// \param exit_detail The detailed reason for a given exit.
  void ForceExit(const rpc::WorkerExitType exit_type, const std::string &detail);

  /// Register this worker or driver to GCS.
  void RegisterToGcs();

  /// (WORKER mode only) Check if the raylet has failed. If so, shutdown.
  void ExitIfParentRayletDies();

  /// Heartbeat for internal bookkeeping.
  void InternalHeartbeat();

  /// Helper method to fill in object status reply given an object.
  void PopulateObjectStatus(const ObjectID &object_id,
                            std::shared_ptr<RayObject> obj,
                            rpc::GetObjectStatusReply *reply);

  ///
  /// Private methods related to task submission.
  ///

  /// Increase the local reference count for this object ID. Should be called
  /// by the language frontend when a new reference is created.
  ///
  /// \param[in] object_id The object ID to increase the reference count for.
  /// \param[in] call_site The call site from the language frontend.
  void AddLocalReference(const ObjectID &object_id, std::string call_site) {
    reference_counter_->AddLocalReference(object_id, call_site);
  }

  /// Stops the children tasks from the given TaskID
  ///
  /// \param[in] task_id of the parent task
  /// \param[in] force_kill Whether to force kill a task by killing the worker.
  Status CancelChildren(const TaskID &task_id, bool force_kill);

  ///
  /// Private methods related to task execution. Should not be used by driver processes.
  ///

  /// Execute a task.
  ///
  /// \param spec[in] task_spec Task specification.
  /// \param spec[in] resource_ids Resource IDs of resources assigned to this
  ///                 worker. If nullptr, reuse the previously assigned
  ///                 resources.
  /// \param results[out] return_objects Result objects that should be returned
  /// to the caller.
  /// \param results[out] dynamic_return_objects Result objects whose
  /// ObjectRefs were dynamically allocated during task execution by using a
  /// generator. The language-level ObjectRefs should be returned inside the
  /// statically allocated return_objects.
  /// \param results[out] borrowed_refs Refs that this task (or a nested task)
  ///                     was or is still borrowing. This includes all
  ///                     objects whose IDs we passed to the task in its
  ///                     arguments and recursively, any object IDs that were
  ///                     contained in those objects.
  /// \return Status.
  Status ExecuteTask(
      const TaskSpecification &task_spec,
      const std::shared_ptr<ResourceMappingType> &resource_ids,
      std::vector<std::pair<ObjectID, std::shared_ptr<RayObject>>> *return_objects,
      std::vector<std::pair<ObjectID, std::shared_ptr<RayObject>>>
          *dynamic_return_objects,
      ReferenceCounter::ReferenceTableProto *borrowed_refs,
      bool *is_retryable_error,
      bool *is_application_error);

  /// Put an object in the local plasma store.
  Status PutInLocalPlasmaStore(const RayObject &object,
                               const ObjectID &object_id,
                               bool pin_object);

  /// Execute a local mode task (runs normal ExecuteTask)
  ///
  /// \param spec[in] task_spec Task specification.
  std::vector<rpc::ObjectReference> ExecuteTaskLocalMode(
      const TaskSpecification &task_spec, const ActorID &actor_id = ActorID::Nil());

  /// KillActor API for a local mode.
  Status KillActorLocalMode(const ActorID &actor_id);

  /// Get a handle to a named actor for local mode.
  std::pair<std::shared_ptr<const ActorHandle>, Status> GetNamedActorHandleLocalMode(
      const std::string &name);

  /// Get all named actors in local mode.
  std::pair<std::vector<std::pair<std::string, std::string>>, Status>
  ListNamedActorsLocalMode();

  /// Get the values of the task arguments for the executor. Values are
  /// retrieved from the local plasma store or, if the value is inlined, from
  /// the task spec.
  ///
  /// This also pins all plasma arguments and ObjectIDs that were contained in
  /// an inlined argument by adding a local reference in the reference counter.
  /// This is to ensure that we have the address of the object's owner, which
  /// is needed to retrieve the value. It also ensures that when the task
  /// completes, we can retrieve any metadata about objects that are still
  /// being borrowed by this process. The IDs should be unpinned once the task
  /// completes.
  ///
  /// \param spec[in] task Task specification.
  /// \param args[out] args Argument data as RayObjects.
  /// \param args[out] arg_reference_ids ObjectIDs corresponding to each by
  ///                  reference argument. The length of this vector will be
  ///                  the same as args, and by value arguments will have
  ///                  ObjectID::Nil().
  ///                  // TODO(edoakes): this is a bit of a hack that's necessary because
  ///                  we have separate serialization paths for by-value and by-reference
  ///                  arguments in Python. This should ideally be handled better there.
  /// \param args[out] pinned_ids ObjectIDs that should be unpinned once the
  ///                  task completes execution.  This vector will be populated
  ///                  with all argument IDs that were passed by reference and
  ///                  any ObjectIDs that were included in the task spec's
  ///                  inlined arguments.
  /// \return Error if the values could not be retrieved.
  Status GetAndPinArgsForExecutor(const TaskSpecification &task,
                                  std::vector<std::shared_ptr<RayObject>> *args,
                                  std::vector<rpc::ObjectReference> *arg_refs,
                                  std::vector<ObjectID> *pinned_ids);

  /// Process a subscribe message for wait for object eviction.
  /// The object eviction message will be published once the object
  /// needs to be evicted.
  void ProcessSubscribeForObjectEviction(
      const rpc::WorkerObjectEvictionSubMessage &message);

  /// Process a subscribe message for wait for ref removed.
  /// It is used for the ref counting protocol. When the borrower
  /// stops using the reference, the message will be published to the owner.
  void ProcessSubscribeForRefRemoved(const rpc::WorkerRefRemovedSubMessage &message);

  /// Process a subscribe message for object locations.
  /// Since core worker owns the object directory, there are various raylets
  /// that subscribe this object directory.
  void ProcessSubscribeObjectLocations(
      const rpc::WorkerObjectLocationsSubMessage &message);

  using Commands = ::google::protobuf::RepeatedPtrField<rpc::Command>;

  /// Process the subscribe message received from the subscriber.
  void ProcessSubscribeMessage(const rpc::SubMessage &sub_message,
                               rpc::ChannelType channel_type,
                               const std::string &key_id,
                               const NodeID &subscriber_id);

  /// A single endpoint to process different types of pubsub commands.
  /// Pubsub commands are coming as a batch and contain various subscribe / unbsubscribe
  /// messages.
  void ProcessPubsubCommands(const Commands &commands, const NodeID &subscriber_id);

  void AddSpilledObjectLocationOwner(const ObjectID &object_id,
                                     const std::string &spilled_url,
                                     const NodeID &spilled_node_id,
                                     const std::optional<ObjectID> &generator_id);

  void AddObjectLocationOwner(const ObjectID &object_id, const NodeID &node_id);

  void RemoveObjectLocationOwner(const ObjectID &object_id, const NodeID &node_id);

  /// Returns whether the message was sent to the wrong worker. The right error reply
  /// is sent automatically. Messages end up on the wrong worker when a worker dies
  /// and a new one takes its place with the same place. In this situation, we want
  /// the new worker to reject messages meant for the old one.
  bool HandleWrongRecipient(const WorkerID &intended_worker_id,
                            rpc::SendReplyCallback send_reply_callback) {
    if (intended_worker_id != worker_context_.GetWorkerID()) {
      std::ostringstream stream;
      stream << "Mismatched WorkerID: ignoring RPC for previous worker "
             << intended_worker_id
             << ", current worker ID: " << worker_context_.GetWorkerID();
      auto msg = stream.str();
      RAY_LOG(ERROR) << msg;
      send_reply_callback(Status::Invalid(msg), nullptr, nullptr);
      return true;
    } else {
      return false;
    }
  }

  /// Request the spillage of an object that we own from the primary that hosts
  /// the primary copy to spill.
  void SpillOwnedObject(const ObjectID &object_id,
                        const std::shared_ptr<RayObject> &obj,
                        std::function<void()> callback);

  const CoreWorkerOptions options_;

  /// Callback to get the current language (e.g., Python) call site.
  std::function<void(std::string *)> get_call_site_;

  // Convenience method to get the current language call site.
  std::string CurrentCallSite() {
    std::string call_site;
    if (get_call_site_ != nullptr) {
      get_call_site_(&call_site);
    }
    return call_site;
  }

  Status WaitForActorRegistered(const std::vector<ObjectID> &ids);

  /// Shared state of the worker. Includes process-level and thread-level state.
  /// TODO(edoakes): we should move process-level state into this class and make
  /// this a ThreadContext.
  WorkerContext worker_context_;

  /// The ID of the current task being executed by the main thread. If there
  /// are multiple threads, they will have a thread-local task ID stored in the
  /// worker context.
  TaskID main_thread_task_id_ GUARDED_BY(mutex_);

  std::string main_thread_task_name_ GUARDED_BY(mutex_);

  /// Event loop where the IO events are handled. e.g. async GCS operations.
  instrumented_io_context io_service_;

  /// Keeps the io_service_ alive.
  boost::asio::io_service::work io_work_;

  /// Shared client call manager.
  std::unique_ptr<rpc::ClientCallManager> client_call_manager_;

  /// Shared core worker client pool.
  std::shared_ptr<rpc::CoreWorkerClientPool> core_worker_client_pool_;

  /// The runner to run function periodically.
  PeriodicalRunner periodical_runner_;

  /// RPC server used to receive tasks to execute.
  std::unique_ptr<rpc::GrpcServer> core_worker_server_;

  /// Address of our RPC server.
  rpc::Address rpc_address_;

  /// Whether or not this worker is connected to the raylet and GCS.
  bool connected_ = false;

  // Client to the GCS shared by core worker interfaces.
  std::shared_ptr<gcs::GcsClient> gcs_client_;

  // Client to the raylet shared by core worker interfaces. This needs to be a
  // shared_ptr for direct calls because we can lease multiple workers through
  // one client, and we need to keep the connection alive until we return all
  // of the workers.
  std::shared_ptr<raylet::RayletClient> local_raylet_client_;

  // Thread that runs a boost::asio service to process IO events.
  std::thread io_thread_;

  // Keeps track of object ID reference counts.
  std::shared_ptr<ReferenceCounter> reference_counter_;

  ///
  /// Fields related to storing and retrieving objects.
  ///

  /// In-memory store for return objects.
  std::shared_ptr<CoreWorkerMemoryStore> memory_store_;

  /// Plasma store interface.
  std::shared_ptr<CoreWorkerPlasmaStoreProvider> plasma_store_provider_;

  std::unique_ptr<FutureResolver> future_resolver_;

  ///
  /// Fields related to task submission.
  ///

  // Tracks the currently pending tasks.
  std::shared_ptr<TaskManager> task_manager_;

  // A class for actor creation.
  std::shared_ptr<ActorCreatorInterface> actor_creator_;

  // Interface to submit tasks directly to other actors.
  std::shared_ptr<CoreWorkerDirectActorTaskSubmitter> direct_actor_submitter_;

  // A class to publish object status from other raylets/workers.
  std::unique_ptr<pubsub::Publisher> object_info_publisher_;

  // A class to subscribe object status from other raylets/workers.
  std::unique_ptr<pubsub::Subscriber> object_info_subscriber_;

  // Interface to submit non-actor tasks directly to leased workers.
  std::unique_ptr<CoreWorkerDirectTaskSubmitter> direct_task_submitter_;

  /// Manages recovery of objects stored in remote plasma nodes.
  std::unique_ptr<ObjectRecoveryManager> object_recovery_manager_;

  ///
  /// Fields related to actor handles.
  ///

  /// Interface to manage actor handles.
  std::unique_ptr<ActorManager> actor_manager_;

  ///
  /// Fields related to task execution.
  ///

  /// Protects around accesses to fields below. This should only ever be held
  /// for short-running periods of time.
  mutable absl::Mutex mutex_;

  /// Our actor ID. If this is nil, then we execute only stateless tasks.
  ActorID actor_id_ GUARDED_BY(mutex_);

  /// The currently executing task spec. We have to track this separately since
  /// we cannot access the thread-local worker contexts from GetCoreWorkerStats()
  absl::flat_hash_map<TaskID, TaskSpecification> current_tasks_ GUARDED_BY(mutex_);

  /// Key value pairs to be displayed on Web UI.
  std::unordered_map<std::string, std::string> webui_display_ GUARDED_BY(mutex_);

  /// Actor title that consists of class name, args, kwargs for actor construction.
  std::string actor_title_ GUARDED_BY(mutex_);

  /// Number of tasks that have been pushed to the actor but not executed.
  std::atomic<int64_t> task_queue_length_;

  /// Number of executed tasks.
  std::atomic<int64_t> num_executed_tasks_;

  /// Profiler including a background thread that pushes profiling events to the GCS.
  std::shared_ptr<worker::Profiler> profiler_;

  /// A map from resource name to the resource IDs that are currently reserved
  /// for this worker. Each pair consists of the resource ID and the fraction
  /// of that resource allocated for this worker. This is set on task assignment.
  std::shared_ptr<ResourceMappingType> resource_ids_ GUARDED_BY(mutex_);

  /// Common rpc service for all worker modules.
  rpc::CoreWorkerGrpcService grpc_service_;

  /// Used to notify the task receiver when the arguments of a queued
  /// actor task are ready.
  std::shared_ptr<DependencyWaiterImpl> task_argument_waiter_;

  // Interface that receives tasks from direct actor calls.
  std::unique_ptr<CoreWorkerDirectTaskReceiver> direct_task_receiver_;

  /// Event loop where tasks are processed.
  /// task_execution_service_ should be destructed first to avoid
  /// issues like https://github.com/ray-project/ray/issues/18857
  instrumented_io_context task_execution_service_;

  /// The asio work to keep task_execution_service_ alive.
  boost::asio::io_service::work task_execution_service_work_;

  // Queue of tasks to resubmit when the specified time passes.
  std::deque<std::pair<int64_t, TaskSpecification>> to_resubmit_ GUARDED_BY(mutex_);

  /// Map of named actor registry. It doesn't need to hold a lock because
  /// local mode is single-threaded.
  absl::flat_hash_map<std::string, ActorID> local_mode_named_actor_registry_;

  // Guard for `async_plasma_callbacks_` map.
  mutable absl::Mutex plasma_mutex_;

  // Callbacks for when when a plasma object becomes ready.
  absl::flat_hash_map<ObjectID, std::vector<std::function<void(void)>>>
      async_plasma_callbacks_ GUARDED_BY(plasma_mutex_);

  // Fallback for when GetAsync cannot directly get the requested object.
  void PlasmaCallback(SetResultCallback success,
                      std::shared_ptr<RayObject> ray_object,
                      ObjectID object_id,
                      void *py_future);

  /// we are shutting down and not running further tasks.
  /// when exiting_ is set to true HandlePushTask becomes no-op.
  std::atomic<bool> exiting_ = false;

  std::atomic<bool> is_shutdown_ = false;

  int64_t max_direct_call_object_size_;

  friend class CoreWorkerTest;

  std::unique_ptr<rpc::JobConfig> job_config_;

  std::shared_ptr<json> job_runtime_env_;

  std::shared_ptr<rpc::RuntimeEnvInfo> job_runtime_env_info_;

  TaskCounter task_counter_;

  /// Used to guarantee that submitting actor task is thread safe.
  /// NOTE(MissiontoMars,scv119): In particular, without this mutex,
  /// the checking and increasing of backpressure pending calls counter
  /// is not atomic, which may lead to under counting or over counting.
  absl::Mutex actor_task_mutex_;
};

}  // namespace core
}  // namespace ray<|MERGE_RESOLUTION|>--- conflicted
+++ resolved
@@ -115,39 +115,7 @@
 
   void RecordMetrics() {
     absl::MutexLock l(&mu_);
-<<<<<<< HEAD
-    for (const auto &key : counter_changes_) {
-      auto func_name = key.first;
-      int64_t running_total = counter_.Get(key);
-      int64_t num_in_get = running_in_get_counter_.Get(func_name);
-      int64_t num_in_wait = running_in_wait_counter_.Get(func_name);
-      // RUNNING_IN_RAY_GET/WAIT are sub-states of RUNNING, so we need to subtract them
-      // out to avoid double-counting.
-      ray::stats::STATS_tasks.Record(
-          running_total - num_in_get - num_in_wait,
-          {{"State", rpc::TaskStatus_Name(rpc::TaskStatus::RUNNING)},
-           {"Name", func_name},
-           {"Source", "executor"}});
-      // Negate the metrics recorded from the submitter process for these tasks.
-      ray::stats::STATS_tasks.Record(
-          -running_total,
-          {{"State", rpc::TaskStatus_Name(rpc::TaskStatus::SUBMITTED_TO_WORKER)},
-           {"Name", func_name},
-           {"Source", "executor"}});
-      // Record sub-state for get.
-      ray::stats::STATS_tasks.Record(
-          num_in_get,
-          {{"State", rpc::TaskStatus_Name(rpc::TaskStatus::RUNNING_IN_RAY_GET)},
-           {"Name", func_name},
-           {"Source", "executor"}});
-      // Record sub-state for wait.
-      ray::stats::STATS_tasks.Record(
-          num_in_wait,
-          {{"State", rpc::TaskStatus_Name(rpc::TaskStatus::RUNNING_IN_RAY_WAIT)},
-           {"Name", func_name},
-           {"Source", "executor"}});
-    }
-    counter_changes_.clear();
+    counter_.FlushOnChangeCallbacks();
     if (IsActor()) {
       float running = 0.0;
       float in_get = 0.0;
@@ -174,9 +142,6 @@
                                        {"Name", actor_name_},
                                        {"Source", "executor"}});
     }
-=======
-    counter_.FlushOnChangeCallbacks();
->>>>>>> df10ac7b
   }
 
   void IncPending(const std::string &func_name) {
@@ -250,18 +215,10 @@
   // overlap with those of counter_.
   CounterMap<std::string> running_in_get_counter_ GUARDED_BY(&mu_);
   CounterMap<std::string> running_in_wait_counter_ GUARDED_BY(&mu_);
-<<<<<<< HEAD
-
-  /// Tracks changes to the above counters that need to be flushed to OCL. We cannot
-  /// simply iterate over the counter since entries are deleted once they are zeroed.
-  absl::flat_hash_set<std::pair<std::string, TaskStatusType>> counter_changes_
-      GUARDED_BY(&mu_);
 
   // Used for actor state tracking.
   std::string actor_name_ GUARDED_BY(&mu_) = "";
   int64_t num_tasks_running_ GUARDED_BY(&mu_) = 0;
-=======
->>>>>>> df10ac7b
 };
 
 /// The root class that contains all the core and language-independent functionalities
