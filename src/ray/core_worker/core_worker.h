--- conflicted
+++ resolved
@@ -1,2431 +1,1225 @@
-<<<<<<< HEAD
-// Copyright 2017 The Ray Authors.
-//
-// Licensed under the Apache License, Version 2.0 (the "License");
-// you may not use this file except in compliance with the License.
-// You may obtain a copy of the License at
-//
-//  http://www.apache.org/licenses/LICENSE-2.0
-//
-// Unless required by applicable law or agreed to in writing, software
-// distributed under the License is distributed on an "AS IS" BASIS,
-// WITHOUT WARRANTIES OR CONDITIONS OF ANY KIND, either express or implied.
-// See the License for the specific language governing permissions and
-// limitations under the License.
-
-#pragma once
-
-#include "absl/base/optimization.h"
-#include "absl/container/flat_hash_map.h"
-#include "ray/common/asio/periodical_runner.h"
-#include "ray/common/buffer.h"
-#include "ray/common/placement_group.h"
-#include "ray/core_worker/actor_handle.h"
-#include "ray/core_worker/actor_manager.h"
-#include "ray/core_worker/common.h"
-#include "ray/core_worker/context.h"
-#include "ray/core_worker/core_worker_options.h"
-#include "ray/core_worker/core_worker_process.h"
-#include "ray/core_worker/future_resolver.h"
-#include "ray/core_worker/gcs_server_address_updater.h"
-#include "ray/core_worker/lease_policy.h"
-#include "ray/core_worker/object_recovery_manager.h"
-#include "ray/core_worker/profiling.h"
-#include "ray/core_worker/reference_count.h"
-#include "ray/core_worker/store_provider/memory_store/memory_store.h"
-#include "ray/core_worker/store_provider/plasma_store_provider.h"
-#include "ray/core_worker/transport/direct_actor_transport.h"
-#include "ray/core_worker/transport/direct_task_transport.h"
-#include "ray/gcs/gcs_client/gcs_client.h"
-#include "ray/pubsub/publisher.h"
-#include "ray/pubsub/subscriber.h"
-#include "ray/raylet_client/raylet_client.h"
-#include "ray/rpc/node_manager/node_manager_client.h"
-#include "ray/rpc/worker/core_worker_client.h"
-#include "ray/rpc/worker/core_worker_server.h"
-#include "ray/util/process.h"
-#include "src/ray/protobuf/pubsub.pb.h"
-
-/// The set of gRPC handlers and their associated level of concurrency. If you want to
-/// add a new call to the worker gRPC server, do the following:
-/// 1) Add the rpc to the CoreWorkerService in core_worker.proto, e.g., "ExampleCall"
-/// 2) Add a new macro to RAY_CORE_WORKER_DECLARE_RPC_HANDLERS
-///    in core_worker_server.h,
-//     e.g. "DECLARE_VOID_RPC_SERVICE_HANDLER_METHOD(ExampleCall)"
-/// 3) Add a new macro to RAY_CORE_WORKER_RPC_HANDLERS in core_worker_server.h, e.g.
-///    "RPC_SERVICE_HANDLER(CoreWorkerService, ExampleCall, 1)"
-/// 4) Add a method to the CoreWorker class below: "CoreWorker::HandleExampleCall"
-
-namespace ray {
-namespace core {
-
-/// The root class that contains all the core and language-independent functionalities
-/// of the worker. This class is supposed to be used to implement app-language (Java,
-/// Python, etc) workers.
-class CoreWorker : public rpc::CoreWorkerServiceHandler {
- public:
-  /// Construct a CoreWorker instance.
-  ///
-  /// \param[in] options The various initialization options.
-  /// \param[in] worker_id ID of this worker.
-  CoreWorker(const CoreWorkerOptions &options, const WorkerID &worker_id);
-
-  CoreWorker(CoreWorker const &) = delete;
-
-  void operator=(CoreWorker const &other) = delete;
-
-  ///
-  /// Public methods used by `CoreWorkerProcess` and `CoreWorker` itself.
-  ///
-
-  /// Connect to the raylet and notify that the core worker is ready.
-  /// If the options.connect_on_start is false, it doesn't need to be explicitly
-  /// called.
-  void ConnectToRaylet();
-
-  /// Gracefully disconnect the worker from Raylet.
-  /// If this function is called during shutdown, Raylet will treat it as an intentional
-  /// disconnect.
-  ///
-  /// \return Void.
-  void Disconnect(rpc::WorkerExitType exit_type = rpc::WorkerExitType::INTENDED_EXIT,
-                  const std::shared_ptr<LocalMemoryBuffer>
-                      &creation_task_exception_pb_bytes = nullptr);
-
-  /// Shut down the worker completely.
-  ///
-  /// \return void.
-  void Shutdown();
-
-  /// Block the current thread until the worker is shut down.
-  void WaitForShutdown();
-
-  /// Start receiving and executing tasks.
-  /// \return void.
-  void RunTaskExecutionLoop();
-
-  const WorkerID &GetWorkerID() const;
-
-  WorkerType GetWorkerType() const { return options_.worker_type; }
-
-  Language GetLanguage() const { return options_.language; }
-
-  WorkerContext &GetWorkerContext() { return worker_context_; }
-
-  const TaskID &GetCurrentTaskId() const { return worker_context_.GetCurrentTaskID(); }
-
-  const JobID &GetCurrentJobId() const { return worker_context_.GetCurrentJobID(); }
-
-  NodeID GetCurrentNodeId() const { return NodeID::FromBinary(rpc_address_.raylet_id()); }
-
-  const PlacementGroupID &GetCurrentPlacementGroupId() const {
-    return worker_context_.GetCurrentPlacementGroupId();
-  }
-
-  bool ShouldCaptureChildTasksInPlacementGroup() const {
-    return worker_context_.ShouldCaptureChildTasksInPlacementGroup();
-  }
-
-  bool GetCurrentTaskRetryExceptions() const {
-    if (!options_.is_local_mode) {
-      return worker_context_.GetCurrentTask()->GetMessage().retry_exceptions();
-    } else {
-      return false;
-    }
-  }
-
-  void SetWebuiDisplay(const std::string &key, const std::string &message);
-
-  void SetActorTitle(const std::string &title);
-
-  void SetCallerCreationTimestamp();
-
-  /// Increase the reference count for this object ID.
-  /// Increase the local reference count for this object ID. Should be called
-  /// by the language frontend when a new reference is created.
-  ///
-  /// \param[in] object_id The object ID to increase the reference count for.
-  void AddLocalReference(const ObjectID &object_id) {
-    AddLocalReference(object_id, CurrentCallSite());
-  }
-
-  /// Decrease the reference count for this object ID. Should be called
-  /// by the language frontend when a reference is destroyed.
-  ///
-  /// \param[in] object_id The object ID to decrease the reference count for.
-  void RemoveLocalReference(const ObjectID &object_id) {
-    std::vector<ObjectID> deleted;
-    reference_counter_->RemoveLocalReference(object_id, &deleted);
-    // TOOD(ilr): better way of keeping an object from being deleted
-    if (!options_.is_local_mode) {
-      memory_store_->Delete(deleted);
-    }
-  }
-
-  /// Returns a map of all ObjectIDs currently in scope with a pair of their
-  /// (local, submitted_task) reference counts. For debugging purposes.
-  std::unordered_map<ObjectID, std::pair<size_t, size_t>> GetAllReferenceCounts() const;
-
-  /// Get the RPC address of this worker.
-  ///
-  /// \param[out] The RPC address of this worker.
-  const rpc::Address &GetRpcAddress() const;
-
-  /// Get the RPC address of the worker that owns the given object.
-  ///
-  /// \param[in] object_id The object ID. The object must either be owned by
-  /// us, or the caller previously added the ownership information (via
-  /// RegisterOwnershipInfoAndResolveFuture).
-  /// \param[out] The RPC address of the worker that owns this object.
-  rpc::Address GetOwnerAddress(const ObjectID &object_id) const;
-
-  /// Get the RPC address of the worker that owns the given object.
-  ///
-  /// \param[in] object_id The object ID. The object must either be owned by
-  /// us, or the caller previously added the ownership information (via
-  /// RegisterOwnershipInfoAndResolveFuture).
-  /// \param[out] The RPC address of the worker that owns this object.
-  std::vector<rpc::ObjectReference> GetObjectRefs(
-      const std::vector<ObjectID> &object_ids) const;
-
-  /// Get the owner information of an object. This should be
-  /// called when serializing an object ID, and the returned information should
-  /// be stored with the serialized object ID.
-  ///
-  /// This can only be called on object IDs that we created via task
-  /// submission, ray.put, or object IDs that we deserialized. It cannot be
-  /// called on object IDs that were created randomly, e.g.,
-  /// ObjectID::FromRandom.
-  ///
-  /// Postcondition: Get(object_id) is valid.
-  ///
-  /// \param[in] object_id The object ID to serialize.
-  /// appended to the serialized object ID.
-  /// \param[out] owner_address The address of the object's owner. This should
-  /// be appended to the serialized object ID.
-  /// \param[out] serialized_object_status The serialized object status protobuf.
-  void GetOwnershipInfo(const ObjectID &object_id, rpc::Address *owner_address,
-                        std::string *serialized_object_status);
-
-  /// Add a reference to an ObjectID that was deserialized by the language
-  /// frontend. This will also start the process to resolve the future.
-  /// Specifically, we will periodically contact the owner, until we learn that
-  /// the object has been created or the owner is no longer reachable. This
-  /// will then unblock any Gets or submissions of tasks dependent on the
-  /// object.
-  ///
-  /// \param[in] object_id The object ID to deserialize.
-  /// \param[in] outer_object_id The object ID that contained object_id, if
-  /// any. This may be nil if the object ID was inlined directly in a task spec
-  /// or if it was passed out-of-band by the application (deserialized from a
-  /// byte string).
-  /// \param[in] owner_address The address of the object's owner.
-  /// \param[in] serialized_object_status The serialized object status protobuf.
-  void RegisterOwnershipInfoAndResolveFuture(const ObjectID &object_id,
-                                             const ObjectID &outer_object_id,
-                                             const rpc::Address &owner_address,
-                                             const std::string &serialized_object_status);
-
-  ///
-  /// Public methods related to storing and retrieving objects.
-  ///
-
-  /// Put an object into object store.
-  ///
-  /// \param[in] object The ray object.
-  /// \param[in] contained_object_ids The IDs serialized in this object.
-  /// \param[out] object_id Generated ID of the object.
-  /// \return Status.
-  Status Put(const RayObject &object, const std::vector<ObjectID> &contained_object_ids,
-             ObjectID *object_id);
-
-  /// Put an object with specified ID into object store.
-  ///
-  /// \param[in] object The ray object.
-  /// \param[in] contained_object_ids The IDs serialized in this object.
-  /// \param[in] object_id Object ID specified by the user.
-  /// \param[in] pin_object Whether or not to tell the raylet to pin this object.
-  /// \return Status.
-  Status Put(const RayObject &object, const std::vector<ObjectID> &contained_object_ids,
-             const ObjectID &object_id, bool pin_object = false);
-
-  /// Create and return a buffer in the object store that can be directly written
-  /// into. After writing to the buffer, the caller must call `SealOwned()` to
-  /// finalize the object. The `CreateOwned()` and `SealOwned()` combination is
-  /// an alternative interface to `Put()` that allows frontends to avoid an extra
-  /// copy when possible.
-  ///
-  /// \param[in] metadata Metadata of the object to be written.
-  /// \param[in] data_size Size of the object to be written.
-  /// \param[in] contained_object_ids The IDs serialized in this object.
-  /// \param[out] object_id Object ID generated for the put.
-  /// \param[out] data Buffer for the user to write the object into.
-  /// \param[in] created_by_worker create by worker or not.
-  /// \param[in] owner_address The address of object's owner. If not provided,
-  /// defaults to this worker.
-  /// \param[in] inline_small_object Whether to inline create this object if it's
-  /// small.
-  /// \return Status.
-  Status CreateOwned(const std::shared_ptr<Buffer> &metadata, const size_t data_size,
-                     const std::vector<ObjectID> &contained_object_ids,
-                     ObjectID *object_id, std::shared_ptr<Buffer> *data,
-                     bool created_by_worker,
-                     const std::unique_ptr<rpc::Address> &owner_address = nullptr,
-                     bool inline_small_object = true);
-
-  /// Create and return a buffer in the object store that can be directly written
-  /// into, for an object ID that already exists. After writing to the buffer, the
-  /// caller must call `SealExisting()` to finalize the object. The `CreateExisting()`
-  /// and `SealExisting()` combination is an alternative interface to `Put()` that
-  /// allows frontends to avoid an extra copy when possible.
-  ///
-  /// \param[in] metadata Metadata of the object to be written.
-  /// \param[in] data_size Size of the object to be written.
-  /// \param[in] object_id Object ID specified by the user.
-  /// \param[in] owner_address The address of the object's owner.
-  /// \param[out] data Buffer for the user to write the object into.
-  /// \return Status.
-  Status CreateExisting(const std::shared_ptr<Buffer> &metadata, const size_t data_size,
-                        const ObjectID &object_id, const rpc::Address &owner_address,
-                        std::shared_ptr<Buffer> *data, bool created_by_worker);
-
-  /// Finalize placing an object into the object store. This should be called after
-  /// a corresponding `CreateOwned()` call and then writing into the returned buffer.
-  ///
-  /// \param[in] object_id Object ID corresponding to the object.
-  /// \param[in] pin_object Whether or not to pin the object at the local raylet.
-  /// \param[in] The address of object's owner. If not provided,
-  /// defaults to this worker.
-  /// \return Status.
-  Status SealOwned(const ObjectID &object_id, bool pin_object,
-                   const std::unique_ptr<rpc::Address> &owner_address = nullptr);
-
-  /// Finalize placing an object into the object store. This should be called after
-  /// a corresponding `CreateExisting()` call and then writing into the returned buffer.
-  ///
-  /// \param[in] object_id Object ID corresponding to the object.
-  /// \param[in] pin_object Whether or not to pin the object at the local raylet.
-  /// \param[in] owner_address Address of the owner of the object who will be contacted by
-  /// the raylet if the object is pinned. If not provided, defaults to this worker.
-  /// \return Status.
-  Status SealExisting(const ObjectID &object_id, bool pin_object,
-                      const std::unique_ptr<rpc::Address> &owner_address = nullptr);
-
-  /// Get a list of objects from the object store. Objects that failed to be retrieved
-  /// will be returned as nullptrs.
-  ///
-  /// \param[in] ids IDs of the objects to get.
-  /// \param[in] timeout_ms Timeout in milliseconds, wait infinitely if it's negative.
-  /// \param[out] results Result list of objects data.
-  /// \return Status.
-  Status Get(const std::vector<ObjectID> &ids, const int64_t timeout_ms,
-             std::vector<std::shared_ptr<RayObject>> *results);
-
-  /// Get objects directly from the local plasma store, without waiting for the
-  /// objects to be fetched from another node. This should only be used
-  /// internally, never by user code.
-  /// NOTE: Caller of this method should guarantee that the object already exists in the
-  /// plasma store, thus it doesn't need to fetch from other nodes.
-  ///
-  /// \param[in] ids The IDs of the objects to get.
-  /// \param[out] results The results will be stored here. A nullptr will be
-  /// added for objects that were not in the local store.
-  /// \return Status OK if all objects were found. Returns ObjectNotFound error
-  /// if at least one object was not in the local store.
-  Status GetIfLocal(const std::vector<ObjectID> &ids,
-                    std::vector<std::shared_ptr<RayObject>> *results);
-
-  /// Return whether or not the object store contains the given object.
-  ///
-  /// \param[in] object_id ID of the objects to check for.
-  /// \param[out] has_object Whether or not the object is present.
-  /// \param[out] is_in_plasma Whether or not the object is in Plasma.
-  /// \return Status.
-  Status Contains(const ObjectID &object_id, bool *has_object,
-                  bool *is_in_plasma = nullptr);
-
-  /// Wait for a list of objects to appear in the object store.
-  /// Duplicate object ids are supported, and `num_objects` includes duplicate ids in this
-  /// case.
-  /// TODO(zhijunfu): it is probably more clear in semantics to just fail when there
-  /// are duplicates, and require it to be handled at application level.
-  ///
-  /// \param[in] IDs of the objects to wait for.
-  /// \param[in] num_objects Number of objects that should appear.
-  /// \param[in] timeout_ms Timeout in milliseconds, wait infinitely if it's negative.
-  /// \param[out] results A bitset that indicates each object has appeared or not.
-  /// \return Status.
-  Status Wait(const std::vector<ObjectID> &object_ids, const int num_objects,
-              const int64_t timeout_ms, std::vector<bool> *results, bool fetch_local);
-
-  /// Delete a list of objects from the plasma object store.
-  ///
-  /// \param[in] object_ids IDs of the objects to delete.
-  /// \param[in] local_only Whether only delete the objects in local node, or all nodes in
-  /// the cluster.
-  /// \return Status.
-  Status Delete(const std::vector<ObjectID> &object_ids, bool local_only);
-
-  /// Get the locations of a list objects. Locations that failed to be retrieved
-  /// will be returned as nullptrs.
-  ///
-  /// \param[in] object_ids IDs of the objects to get.
-  /// \param[in] timeout_ms Timeout in milliseconds, wait infinitely if it's negative.
-  /// \param[out] results Result list of object locations.
-  /// \return Status.
-  Status GetLocationFromOwner(const std::vector<ObjectID> &object_ids, int64_t timeout_ms,
-                              std::vector<std::shared_ptr<ObjectLocation>> *results);
-
-  /// Trigger garbage collection on each worker in the cluster.
-  void TriggerGlobalGC();
-
-  /// Get a string describing object store memory usage for debugging purposes.
-  ///
-  /// \return std::string The string describing memory usage.
-  std::string MemoryUsageString();
-
-  ///
-  /// Public methods related to task submission.
-  ///
-
-  /// Get the caller ID used to submit tasks from this worker to an actor.
-  ///
-  /// \return The caller ID. For non-actor tasks, this is the current task ID.
-  /// For actors, this is the current actor ID. To make sure that all caller
-  /// IDs have the same type, we embed the actor ID in a TaskID with the rest
-  /// of the bytes zeroed out.
-  TaskID GetCallerId() const LOCKS_EXCLUDED(mutex_);
-
-  /// Push an error to the relevant driver.
-  ///
-  /// \param[in] The ID of the job_id that the error is for.
-  /// \param[in] The type of the error.
-  /// \param[in] The error message.
-  /// \param[in] The timestamp of the error.
-  /// \return Status.
-  Status PushError(const JobID &job_id, const std::string &type,
-                   const std::string &error_message, double timestamp);
-
-  /// Submit a normal task.
-  ///
-  /// \param[in] function The remote function to execute.
-  /// \param[in] args Arguments of this task.
-  /// \param[in] task_options Options for this task.
-  /// \param[in] max_retires max number of retry when the task fails.
-  /// \param[in] scheduling_strategy Strategy about how to schedule the task.
-  /// \param[in] debugger_breakpoint breakpoint to drop into for the debugger after this
-  /// task starts executing, or "" if we do not want to drop into the debugger.
-  /// should capture parent's placement group implicilty.
-  /// \return ObjectRefs returned by this task.
-  std::vector<rpc::ObjectReference> SubmitTask(
-      const RayFunction &function, const std::vector<std::unique_ptr<TaskArg>> &args,
-      const TaskOptions &task_options, int max_retries, bool retry_exceptions,
-      const rpc::SchedulingStrategy &scheduling_strategy,
-      const std::string &debugger_breakpoint);
-
-  /// Create an actor.
-  ///
-  /// \param[in] caller_id ID of the task submitter.
-  /// \param[in] function The remote function that generates the actor object.
-  /// \param[in] args Arguments of this task.
-  /// \param[in] actor_creation_options Options for this actor creation task.
-  /// \param[in] extension_data Extension data of the actor handle,
-  /// see `ActorHandle` in `core_worker.proto`.
-  /// \param[out] actor_id ID of the created actor. This can be used to submit
-  /// tasks on the actor.
-  /// \return Status error if actor creation fails, likely due to raylet failure.
-  Status CreateActor(const RayFunction &function,
-                     const std::vector<std::unique_ptr<TaskArg>> &args,
-                     const ActorCreationOptions &actor_creation_options,
-                     const std::string &extension_data, ActorID *actor_id);
-
-  /// Create a placement group.
-  ///
-  /// \param[in] function The remote function that generates the placement group object.
-  /// \param[in] placement_group_creation_options Options for this placement group
-  /// creation task.
-  /// \param[out] placement_group_id ID of the created placement group.
-  /// This can be used to shedule actor in node
-  /// \return Status error if placement group
-  /// creation fails, likely due to raylet failure.
-  Status CreatePlacementGroup(
-      const PlacementGroupCreationOptions &placement_group_creation_options,
-      PlacementGroupID *placement_group_id);
-
-  /// Remove a placement group. Note that this operation is synchronous.
-  ///
-  /// \param[in] placement_group_id The id of a placement group to remove.
-  /// \return Status OK if succeed. TimedOut if request to GCS server times out.
-  /// NotFound if placement group is already removed or doesn't exist.
-  Status RemovePlacementGroup(const PlacementGroupID &placement_group_id);
-
-  /// Wait for a placement group until ready asynchronously.
-  /// Returns once the placement group is created or the timeout expires.
-  ///
-  /// \param placement_group The id of a placement group to wait for.
-  /// \param timeout_seconds Timeout in seconds.
-  /// \return Status OK if the placement group is created. TimedOut if request to GCS
-  /// server times out. NotFound if placement group is already removed or doesn't exist.
-  Status WaitPlacementGroupReady(const PlacementGroupID &placement_group_id,
-                                 int timeout_seconds);
-
-  /// Submit an actor task.
-  ///
-  /// \param[in] caller_id ID of the task submitter.
-  /// \param[in] actor_handle Handle to the actor.
-  /// \param[in] function The remote function to execute.
-  /// \param[in] args Arguments of this task.
-  /// \param[in] task_options Options for this task.
-  /// \return ObjectRefs returned by this task.
-  std::vector<rpc::ObjectReference> SubmitActorTask(
-      const ActorID &actor_id, const RayFunction &function,
-      const std::vector<std::unique_ptr<TaskArg>> &args, const TaskOptions &task_options);
-
-  /// Tell an actor to exit immediately, without completing outstanding work.
-  ///
-  /// \param[in] actor_id ID of the actor to kill.
-  /// \param[in] force_kill Whether to force kill an actor by killing the worker.
-  /// \param[in] no_restart If set to true, the killed actor will not be
-  /// restarted anymore.
-  /// \param[out] Status
-  Status KillActor(const ActorID &actor_id, bool force_kill, bool no_restart);
-
-  /// Stops the task associated with the given Object ID.
-  ///
-  /// \param[in] object_id of the task to kill (must be a Non-Actor task)
-  /// \param[in] force_kill Whether to force kill a task by killing the worker.
-  /// \param[in] recursive Whether to cancel tasks submitted by the task to cancel.
-  /// \param[out] Status
-  Status CancelTask(const ObjectID &object_id, bool force_kill, bool recursive);
-
-  /// Decrease the reference count for this actor. Should be called by the
-  /// language frontend when a reference to the ActorHandle destroyed.
-  ///
-  /// \param[in] actor_id The actor ID to decrease the reference count for.
-  void RemoveActorHandleReference(const ActorID &actor_id);
-
-  /// Add an actor handle from a serialized string.
-  ///
-  /// This should be called when an actor handle is given to us by another task
-  /// or actor. This may be called even if we already have a handle to the same
-  /// actor.
-  ///
-  /// \param[in] serialized The serialized actor handle.
-  /// \param[in] outer_object_id The object ID that contained the serialized
-  /// actor handle, if any.
-  /// \return The ActorID of the deserialized handle.
-  ActorID DeserializeAndRegisterActorHandle(const std::string &serialized,
-                                            const ObjectID &outer_object_id);
-
-  /// Serialize an actor handle.
-  ///
-  /// This should be called when passing an actor handle to another task or
-  /// actor.
-  ///
-  /// \param[in] actor_id The ID of the actor handle to serialize.
-  /// \param[out] The serialized handle.
-  /// \param[out] The ID used to track references to the actor handle. If the
-  /// serialized actor handle in the language frontend is stored inside an
-  /// object, then this must be recorded in the worker's ReferenceCounter.
-  /// \return Status::Invalid if we don't have the specified handle.
-  Status SerializeActorHandle(const ActorID &actor_id, std::string *output,
-                              ObjectID *actor_handle_id) const;
-
-  ///
-  /// Public methods related to task execution. Should not be used by driver processes.
-  ///
-
-  const ActorID &GetActorId() const { return actor_id_; }
-
-  // Get the resource IDs available to this worker (as assigned by the raylet).
-  const ResourceMappingType GetResourceIDs() const;
-
-  /// Create a profile event with a reference to the core worker's profiler.
-  std::unique_ptr<worker::ProfileEvent> CreateProfileEvent(const std::string &event_type);
-
-  int64_t GetNumTasksSubmitted() const {
-    return direct_task_submitter_->GetNumTasksSubmitted();
-  }
-
-  int64_t GetNumLeasesRequested() const {
-    return direct_task_submitter_->GetNumLeasesRequested();
-  }
-
- public:
-  /// Allocate the return object for an executing task. The caller should write into the
-  /// data buffer of the allocated buffer, then call SealReturnObject() to seal it.
-  /// To avoid deadlock, the caller should allocate and seal a single object at a time.
-  ///
-  /// \param[in] object_id Object ID of the return value.
-  /// \param[in] data_size Size of the return value.
-  /// \param[in] metadata Metadata buffer of the return value.
-  /// \param[in] contained_object_id ID serialized within each return object.
-  /// \param[in][out] task_output_inlined_bytes Store the total size of all inlined
-  /// objects of a task. It is used to decide if the current object should be inlined. If
-  /// the current object is inlined, the task_output_inlined_bytes will be updated.
-  /// \param[out] return_object RayObject containing buffers to write results into.
-  /// \return Status.
-  Status AllocateReturnObject(const ObjectID &object_id, const size_t &data_size,
-                              const std::shared_ptr<Buffer> &metadata,
-                              const std::vector<ObjectID> &contained_object_id,
-                              int64_t &task_output_inlined_bytes,
-                              std::shared_ptr<RayObject> *return_object);
-
-  /// Seal a return object for an executing task. The caller should already have
-  /// written into the data buffer.
-  ///
-  /// \param[in] return_id Object ID of the return value.
-  /// \param[in] return_object RayObject containing the buffer written info.
-  /// \return Status.
-  Status SealReturnObject(const ObjectID &return_id,
-                          std::shared_ptr<RayObject> return_object);
-
-  /// Get a handle to an actor.
-  ///
-  /// NOTE: This function should be called ONLY WHEN we know actor handle exists.
-  /// NOTE: The actor_handle obtained by this function should not be stored anywhere
-  /// because this method returns the raw pointer to what a unique pointer points to.
-  ///
-  /// \param[in] actor_id The actor handle to get.
-  /// \return Status::Invalid if we don't have this actor handle.
-  std::shared_ptr<const ActorHandle> GetActorHandle(const ActorID &actor_id) const;
-
-  /// Get a handle to a named actor.
-  ///
-  /// NOTE: The actor_handle obtained by this function should not be stored anywhere.
-  ///
-  /// \param[in] name The name of the actor whose handle to get.
-  /// \param[in] ray_namespace The namespace of the requested actor.
-  /// \param[out] actor_handle A handle to the requested actor.
-  /// \return The shared_ptr to the actor handle if found, nullptr otherwise.
-  /// The second pair contains the status of getting a named actor handle.
-  std::pair<std::shared_ptr<const ActorHandle>, Status> GetNamedActorHandle(
-      const std::string &name, const std::string &ray_namespace);
-
-  /// Returns a list of the named actors currently in the system.
-  ///
-  /// Each actor is returned as a pair of <namespace, name>.
-  /// This includes actors that are pending placement or being restarted.
-  ///
-  /// \param all_namespaces Whether or not to include actors from all namespaces.
-  /// \return The list of <namespace, name> pairs and a status.
-  std::pair<std::vector<std::pair<std::string, std::string>>, Status> ListNamedActors(
-      bool all_namespaces);
-
-  ///
-  /// The following methods are handlers for the core worker's gRPC server, which follow
-  /// a macro-generated call convention. These are executed on the io_service_ and
-  /// post work to the appropriate event loop.
-  ///
-
-  /// Implements gRPC server handler.
-  void HandlePushTask(const rpc::PushTaskRequest &request, rpc::PushTaskReply *reply,
-                      rpc::SendReplyCallback send_reply_callback) override;
-
-  /// Implements gRPC server handler.
-  void HandleStealTasks(const rpc::StealTasksRequest &request,
-                        rpc::StealTasksReply *reply,
-                        rpc::SendReplyCallback send_reply_callback) override;
-
-  /// Implements gRPC server handler.
-  void HandleDirectActorCallArgWaitComplete(
-      const rpc::DirectActorCallArgWaitCompleteRequest &request,
-      rpc::DirectActorCallArgWaitCompleteReply *reply,
-      rpc::SendReplyCallback send_reply_callback) override;
-
-  /// Implements gRPC server handler.
-  void HandleGetObjectStatus(const rpc::GetObjectStatusRequest &request,
-                             rpc::GetObjectStatusReply *reply,
-                             rpc::SendReplyCallback send_reply_callback) override;
-
-  /// Implements gRPC server handler.
-  void HandleWaitForActorOutOfScope(const rpc::WaitForActorOutOfScopeRequest &request,
-                                    rpc::WaitForActorOutOfScopeReply *reply,
-                                    rpc::SendReplyCallback send_reply_callback) override;
-
-  // Implements gRPC server handler.
-  void HandlePubsubLongPolling(const rpc::PubsubLongPollingRequest &request,
-                               rpc::PubsubLongPollingReply *reply,
-                               rpc::SendReplyCallback send_reply_callback) override;
-
-  // Implements gRPC server handler.
-  void HandlePubsubCommandBatch(const rpc::PubsubCommandBatchRequest &request,
-                                rpc::PubsubCommandBatchReply *reply,
-                                rpc::SendReplyCallback send_reply_callback) override;
-
-  // Implements gRPC server handler.
-  void HandleUpdateObjectLocationBatch(
-      const rpc::UpdateObjectLocationBatchRequest &request,
-      rpc::UpdateObjectLocationBatchReply *reply,
-      rpc::SendReplyCallback send_reply_callback) override;
-
-  /// Implements gRPC server handler.
-  void HandleGetObjectLocationsOwner(const rpc::GetObjectLocationsOwnerRequest &request,
-                                     rpc::GetObjectLocationsOwnerReply *reply,
-                                     rpc::SendReplyCallback send_reply_callback) override;
-
-  /// Implements gRPC server handler.
-  void HandleKillActor(const rpc::KillActorRequest &request, rpc::KillActorReply *reply,
-                       rpc::SendReplyCallback send_reply_callback) override;
-
-  /// Implements gRPC server handler.
-  void HandleCancelTask(const rpc::CancelTaskRequest &request,
-                        rpc::CancelTaskReply *reply,
-                        rpc::SendReplyCallback send_reply_callback) override;
-
-  /// Implements gRPC server handler.
-  void HandleRemoteCancelTask(const rpc::RemoteCancelTaskRequest &request,
-                              rpc::RemoteCancelTaskReply *reply,
-                              rpc::SendReplyCallback send_reply_callback) override;
-
-  /// Implements gRPC server handler.
-  void HandlePlasmaObjectReady(const rpc::PlasmaObjectReadyRequest &request,
-                               rpc::PlasmaObjectReadyReply *reply,
-                               rpc::SendReplyCallback send_reply_callback) override;
-
-  /// Get statistics from core worker.
-  void HandleGetCoreWorkerStats(const rpc::GetCoreWorkerStatsRequest &request,
-                                rpc::GetCoreWorkerStatsReply *reply,
-                                rpc::SendReplyCallback send_reply_callback) override;
-
-  /// Trigger local GC on this worker.
-  void HandleLocalGC(const rpc::LocalGCRequest &request, rpc::LocalGCReply *reply,
-                     rpc::SendReplyCallback send_reply_callback) override;
-
-  // Spill objects to external storage.
-  void HandleSpillObjects(const rpc::SpillObjectsRequest &request,
-                          rpc::SpillObjectsReply *reply,
-                          rpc::SendReplyCallback send_reply_callback) override;
-
-  // Add spilled URL to owned reference.
-  void HandleAddSpilledUrl(const rpc::AddSpilledUrlRequest &request,
-                           rpc::AddSpilledUrlReply *reply,
-                           rpc::SendReplyCallback send_reply_callback) override;
-
-  // Restore objects from external storage.
-  void HandleRestoreSpilledObjects(const rpc::RestoreSpilledObjectsRequest &request,
-                                   rpc::RestoreSpilledObjectsReply *reply,
-                                   rpc::SendReplyCallback send_reply_callback) override;
-
-  // Delete objects from external storage.
-  void HandleDeleteSpilledObjects(const rpc::DeleteSpilledObjectsRequest &request,
-                                  rpc::DeleteSpilledObjectsReply *reply,
-                                  rpc::SendReplyCallback send_reply_callback) override;
-
-  // Make the this worker exit.
-  // This request fails if the core worker owns any object.
-  void HandleExit(const rpc::ExitRequest &request, rpc::ExitReply *reply,
-                  rpc::SendReplyCallback send_reply_callback) override;
-
-  // Set local worker as the owner of object.
-  // Request by borrower's worker, execute by owner's worker.
-  void HandleAssignObjectOwner(const rpc::AssignObjectOwnerRequest &request,
-                               rpc::AssignObjectOwnerReply *reply,
-                               rpc::SendReplyCallback send_reply_callback) override;
-
-  ///
-  /// Public methods related to async actor call. This should only be used when
-  /// the actor is (1) direct actor and (2) using asyncio mode.
-  ///
-
-  /// Block current fiber until event is triggered.
-  void YieldCurrentFiber(FiberEvent &event);
-
-  /// The callback expected to be implemented by the client.
-  using SetResultCallback =
-      std::function<void(std::shared_ptr<RayObject>, ObjectID object_id, void *)>;
-
-  /// Perform async get from the object store.
-  ///
-  /// \param[in] object_id The id to call get on.
-  /// \param[in] success_callback The callback to use the result object.
-  /// \param[in] python_future the void* object to be passed to SetResultCallback
-  /// \return void
-  void GetAsync(const ObjectID &object_id, SetResultCallback success_callback,
-                void *python_future);
-
-  // Get serialized job configuration.
-  const rpc::JobConfig &GetJobConfig() const;
-
-  // Get gcs_client
-  std::shared_ptr<gcs::GcsClient> GetGcsClient() const;
-
-  /// Return true if the core worker is in the exit process.
-  bool IsExiting() const;
-
-  /// Retrieve the current statistics about tasks being received and executing.
-  /// \return an unordered_map mapping function name to list of (num_received,
-  /// num_executing, num_executed). It is a std map instead of absl due to its
-  /// interface with language bindings.
-  std::unordered_map<std::string, std::vector<uint64_t>> GetActorCallStats() const;
-
- private:
-  static rpc::RuntimeEnv OverrideRuntimeEnv(
-      const rpc::RuntimeEnv &child, const std::shared_ptr<rpc::RuntimeEnv> parent);
-
-  /// The following tests will use `OverrideRuntimeEnv` function.
-  FRIEND_TEST(TestOverrideRuntimeEnv, TestOverrideEnvVars);
-  FRIEND_TEST(TestOverrideRuntimeEnv, TestPyModulesInherit);
-  FRIEND_TEST(TestOverrideRuntimeEnv, TestOverridePyModules);
-  FRIEND_TEST(TestOverrideRuntimeEnv, TestWorkingDirInherit);
-  FRIEND_TEST(TestOverrideRuntimeEnv, TestWorkingDirOverride);
-  FRIEND_TEST(TestOverrideRuntimeEnv, TestCondaInherit);
-  FRIEND_TEST(TestOverrideRuntimeEnv, TestCondaOverride);
-
-  std::string OverrideTaskOrActorRuntimeEnv(
-      const std::string &serialized_runtime_env,
-      std::vector<std::string> *runtime_env_uris /* output */);
-
-  void BuildCommonTaskSpec(
-      TaskSpecBuilder &builder, const JobID &job_id, const TaskID &task_id,
-      const std::string &name, const TaskID &current_task_id, uint64_t task_index,
-      const TaskID &caller_id, const rpc::Address &address, const RayFunction &function,
-      const std::vector<std::unique_ptr<TaskArg>> &args, uint64_t num_returns,
-      const std::unordered_map<std::string, double> &required_resources,
-      const std::unordered_map<std::string, double> &required_placement_resources,
-      const std::string &debugger_breakpoint, int64_t depth,
-      const std::string &serialized_runtime_env,
-      const std::string &concurrency_group_name = "");
-  void SetCurrentTaskId(const TaskID &task_id);
-
-  void SetActorId(const ActorID &actor_id);
-
-  /// Run the io_service_ event loop. This should be called in a background thread.
-  void RunIOService();
-
-  /// (WORKER mode only) Exit the worker. This is the entrypoint used to shutdown a
-  /// worker.
-  void Exit(rpc::WorkerExitType exit_type,
-            const std::shared_ptr<LocalMemoryBuffer> &creation_task_exception_pb_bytes =
-                nullptr);
-
-  /// Register this worker or driver to GCS.
-  void RegisterToGcs();
-
-  /// (WORKER mode only) Check if the raylet has failed. If so, shutdown.
-  void ExitIfParentRayletDies();
-
-  /// Heartbeat for internal bookkeeping.
-  void InternalHeartbeat();
-
-  /// Helper method to fill in object status reply given an object.
-  void PopulateObjectStatus(const ObjectID &object_id, std::shared_ptr<RayObject> obj,
-                            rpc::GetObjectStatusReply *reply);
-
-  ///
-  /// Private methods related to task submission.
-  ///
-
-  /// Increase the local reference count for this object ID. Should be called
-  /// by the language frontend when a new reference is created.
-  ///
-  /// \param[in] object_id The object ID to increase the reference count for.
-  /// \param[in] call_site The call site from the language frontend.
-  void AddLocalReference(const ObjectID &object_id, std::string call_site) {
-    reference_counter_->AddLocalReference(object_id, call_site);
-  }
-
-  /// Stops the children tasks from the given TaskID
-  ///
-  /// \param[in] task_id of the parent task
-  /// \param[in] force_kill Whether to force kill a task by killing the worker.
-  Status CancelChildren(const TaskID &task_id, bool force_kill);
-
-  ///
-  /// Private methods related to task execution. Should not be used by driver processes.
-  ///
-
-  /// Execute a task.
-  ///
-  /// \param spec[in] task_spec Task specification.
-  /// \param spec[in] resource_ids Resource IDs of resources assigned to this
-  ///                 worker. If nullptr, reuse the previously assigned
-  ///                 resources.
-  /// \param results[out] return_objects Result objects that should be returned
-  ///                     by value (not via plasma).
-  /// \param results[out] borrowed_refs Refs that this task (or a nested task)
-  ///                     was or is still borrowing. This includes all
-  ///                     objects whose IDs we passed to the task in its
-  ///                     arguments and recursively, any object IDs that were
-  ///                     contained in those objects.
-  /// \return Status.
-  Status ExecuteTask(const TaskSpecification &task_spec,
-                     const std::shared_ptr<ResourceMappingType> &resource_ids,
-                     std::vector<std::shared_ptr<RayObject>> *return_objects,
-                     ReferenceCounter::ReferenceTableProto *borrowed_refs,
-                     bool *is_application_level_error);
-
-  /// Put an object in the local plasma store.
-  Status PutInLocalPlasmaStore(const RayObject &object, const ObjectID &object_id,
-                               bool pin_object);
-
-  /// Execute a local mode task (runs normal ExecuteTask)
-  ///
-  /// \param spec[in] task_spec Task specification.
-  std::vector<rpc::ObjectReference> ExecuteTaskLocalMode(
-      const TaskSpecification &task_spec, const ActorID &actor_id = ActorID::Nil());
-
-  /// KillActor API for a local mode.
-  Status KillActorLocalMode(const ActorID &actor_id);
-
-  /// Get a handle to a named actor for local mode.
-  std::pair<std::shared_ptr<const ActorHandle>, Status> GetNamedActorHandleLocalMode(
-      const std::string &name);
-
-  /// Get all named actors in local mode.
-  std::pair<std::vector<std::pair<std::string, std::string>>, Status>
-  ListNamedActorsLocalMode();
-
-  /// Get the values of the task arguments for the executor. Values are
-  /// retrieved from the local plasma store or, if the value is inlined, from
-  /// the task spec.
-  ///
-  /// This also pins all plasma arguments and ObjectIDs that were contained in
-  /// an inlined argument by adding a local reference in the reference counter.
-  /// This is to ensure that we have the address of the object's owner, which
-  /// is needed to retrieve the value. It also ensures that when the task
-  /// completes, we can retrieve any metadata about objects that are still
-  /// being borrowed by this process. The IDs should be unpinned once the task
-  /// completes.
-  ///
-  /// \param spec[in] task Task specification.
-  /// \param args[out] args Argument data as RayObjects.
-  /// \param args[out] arg_reference_ids ObjectIDs corresponding to each by
-  ///                  reference argument. The length of this vector will be
-  ///                  the same as args, and by value arguments will have
-  ///                  ObjectID::Nil().
-  ///                  // TODO(edoakes): this is a bit of a hack that's necessary because
-  ///                  we have separate serialization paths for by-value and by-reference
-  ///                  arguments in Python. This should ideally be handled better there.
-  /// \param args[out] pinned_ids ObjectIDs that should be unpinned once the
-  ///                  task completes execution.  This vector will be populated
-  ///                  with all argument IDs that were passed by reference and
-  ///                  any ObjectIDs that were included in the task spec's
-  ///                  inlined arguments.
-  /// \return Error if the values could not be retrieved.
-  Status GetAndPinArgsForExecutor(const TaskSpecification &task,
-                                  std::vector<std::shared_ptr<RayObject>> *args,
-                                  std::vector<rpc::ObjectReference> *arg_refs,
-                                  std::vector<ObjectID> *pinned_ids);
-
-  /// Process a subscribe message for wait for object eviction.
-  /// The object eviction message will be published once the object
-  /// needs to be evicted.
-  void ProcessSubscribeForObjectEviction(
-      const rpc::WorkerObjectEvictionSubMessage &message);
-
-  /// Process a subscribe message for wait for ref removed.
-  /// It is used for the ref counting protocol. When the borrower
-  /// stops using the reference, the message will be published to the owner.
-  void ProcessSubscribeForRefRemoved(const rpc::WorkerRefRemovedSubMessage &message);
-
-  /// Process a subscribe message for object locations.
-  /// Since core worker owns the object directory, there are various raylets
-  /// that subscribe this object directory.
-  void ProcessSubscribeObjectLocations(
-      const rpc::WorkerObjectLocationsSubMessage &message);
-
-  using Commands = ::google::protobuf::RepeatedPtrField<rpc::Command>;
-
-  /// Process the subscribe message received from the subscriber.
-  void ProcessSubscribeMessage(const rpc::SubMessage &sub_message,
-                               rpc::ChannelType channel_type, const std::string &key_id,
-                               const NodeID &subscriber_id);
-
-  /// A single endpoint to process different types of pubsub commands.
-  /// Pubsub commands are coming as a batch and contain various subscribe / unbsubscribe
-  /// messages.
-  void ProcessPubsubCommands(const Commands &commands, const NodeID &subscriber_id);
-
-  void AddObjectLocationOwner(const ObjectID &object_id, const NodeID &node_id);
-
-  void RemoveObjectLocationOwner(const ObjectID &object_id, const NodeID &node_id);
-
-  /// Returns whether the message was sent to the wrong worker. The right error reply
-  /// is sent automatically. Messages end up on the wrong worker when a worker dies
-  /// and a new one takes its place with the same place. In this situation, we want
-  /// the new worker to reject messages meant for the old one.
-  bool HandleWrongRecipient(const WorkerID &intended_worker_id,
-                            rpc::SendReplyCallback send_reply_callback) {
-    if (intended_worker_id != worker_context_.GetWorkerID()) {
-      std::ostringstream stream;
-      stream << "Mismatched WorkerID: ignoring RPC for previous worker "
-             << intended_worker_id
-             << ", current worker ID: " << worker_context_.GetWorkerID();
-      auto msg = stream.str();
-      RAY_LOG(ERROR) << msg;
-      send_reply_callback(Status::Invalid(msg), nullptr, nullptr);
-      return true;
-    } else {
-      return false;
-    }
-  }
-
-  /// Handler if a raylet node is removed from the cluster.
-  void OnNodeRemoved(const NodeID &node_id);
-
-  /// Request the spillage of an object that we own from the primary that hosts
-  /// the primary copy to spill.
-  void SpillOwnedObject(const ObjectID &object_id, const std::shared_ptr<RayObject> &obj,
-                        std::function<void()> callback);
-
-  const CoreWorkerOptions options_;
-
-  /// Callback to get the current language (e.g., Python) call site.
-  std::function<void(std::string *)> get_call_site_;
-
-  // Convenience method to get the current language call site.
-  std::string CurrentCallSite() {
-    std::string call_site;
-    if (get_call_site_ != nullptr) {
-      get_call_site_(&call_site);
-    }
-    return call_site;
-  }
-
-  Status WaitForActorRegistered(const std::vector<ObjectID> &ids);
-
-  /// Shared state of the worker. Includes process-level and thread-level state.
-  /// TODO(edoakes): we should move process-level state into this class and make
-  /// this a ThreadContext.
-  WorkerContext worker_context_;
-
-  /// The ID of the current task being executed by the main thread. If there
-  /// are multiple threads, they will have a thread-local task ID stored in the
-  /// worker context.
-  TaskID main_thread_task_id_ GUARDED_BY(mutex_);
-
-  /// Event loop where the IO events are handled. e.g. async GCS operations.
-  instrumented_io_context io_service_;
-
-  /// Keeps the io_service_ alive.
-  boost::asio::io_service::work io_work_;
-
-  /// Shared client call manager.
-  std::unique_ptr<rpc::ClientCallManager> client_call_manager_;
-
-  /// Shared core worker client pool.
-  std::shared_ptr<rpc::CoreWorkerClientPool> core_worker_client_pool_;
-
-  /// The runner to run function periodically.
-  PeriodicalRunner periodical_runner_;
-
-  /// RPC server used to receive tasks to execute.
-  std::unique_ptr<rpc::GrpcServer> core_worker_server_;
-
-  /// Address of our RPC server.
-  rpc::Address rpc_address_;
-
-  /// Whether or not this worker is connected to the raylet and GCS.
-  bool connected_ = false;
-
-  std::pair<std::string, int> gcs_server_address_ GUARDED_BY(gcs_server_address_mutex_) =
-      std::make_pair<std::string, int>("", 0);
-  /// To protect accessing the `gcs_server_address_`.
-  absl::Mutex gcs_server_address_mutex_;
-  std::unique_ptr<GcsServerAddressUpdater> gcs_server_address_updater_;
-
-  // Client to the GCS shared by core worker interfaces.
-  std::shared_ptr<gcs::GcsClient> gcs_client_;
-
-  // Client to the raylet shared by core worker interfaces. This needs to be a
-  // shared_ptr for direct calls because we can lease multiple workers through
-  // one client, and we need to keep the connection alive until we return all
-  // of the workers.
-  std::shared_ptr<raylet::RayletClient> local_raylet_client_;
-
-  // Thread that runs a boost::asio service to process IO events.
-  std::thread io_thread_;
-
-  // Keeps track of object ID reference counts.
-  std::shared_ptr<ReferenceCounter> reference_counter_;
-
-  ///
-  /// Fields related to storing and retrieving objects.
-  ///
-
-  /// In-memory store for return objects.
-  std::shared_ptr<CoreWorkerMemoryStore> memory_store_;
-
-  /// Plasma store interface.
-  std::shared_ptr<CoreWorkerPlasmaStoreProvider> plasma_store_provider_;
-
-  std::unique_ptr<FutureResolver> future_resolver_;
-
-  ///
-  /// Fields related to task submission.
-  ///
-
-  // Tracks the currently pending tasks.
-  std::shared_ptr<TaskManager> task_manager_;
-
-  // A class for actor creation.
-  std::shared_ptr<ActorCreatorInterface> actor_creator_;
-
-  // Interface to submit tasks directly to other actors.
-  std::shared_ptr<CoreWorkerDirectActorTaskSubmitter> direct_actor_submitter_;
-
-  // A class to publish object status from other raylets/workers.
-  std::unique_ptr<pubsub::Publisher> object_info_publisher_;
-
-  // A class to subscribe object status from other raylets/workers.
-  std::unique_ptr<pubsub::Subscriber> object_info_subscriber_;
-
-  // Interface to submit non-actor tasks directly to leased workers.
-  std::unique_ptr<CoreWorkerDirectTaskSubmitter> direct_task_submitter_;
-
-  /// Manages recovery of objects stored in remote plasma nodes.
-  std::unique_ptr<ObjectRecoveryManager> object_recovery_manager_;
-
-  ///
-  /// Fields related to actor handles.
-  ///
-
-  /// Interface to manage actor handles.
-  std::unique_ptr<ActorManager> actor_manager_;
-
-  ///
-  /// Fields related to task execution.
-  ///
-
-  /// Protects around accesses to fields below. This should only ever be held
-  /// for short-running periods of time.
-  mutable absl::Mutex mutex_;
-
-  /// Our actor ID. If this is nil, then we execute only stateless tasks.
-  ActorID actor_id_ GUARDED_BY(mutex_);
-
-  /// The currently executing task spec. We have to track this separately since
-  /// we cannot access the thread-local worker contexts from GetCoreWorkerStats()
-  TaskSpecification current_task_ GUARDED_BY(mutex_);
-
-  /// Key value pairs to be displayed on Web UI.
-  std::unordered_map<std::string, std::string> webui_display_ GUARDED_BY(mutex_);
-
-  /// Actor title that consists of class name, args, kwargs for actor construction.
-  std::string actor_title_ GUARDED_BY(mutex_);
-
-  /// Number of tasks that have been pushed to the actor but not executed.
-  std::atomic<int64_t> task_queue_length_;
-
-  /// Number of executed tasks.
-  std::atomic<int64_t> num_executed_tasks_;
-
-  /// Profiler including a background thread that pushes profiling events to the GCS.
-  std::shared_ptr<worker::Profiler> profiler_;
-
-  /// A map from resource name to the resource IDs that are currently reserved
-  /// for this worker. Each pair consists of the resource ID and the fraction
-  /// of that resource allocated for this worker. This is set on task assignment.
-  std::shared_ptr<ResourceMappingType> resource_ids_ GUARDED_BY(mutex_);
-
-  /// Common rpc service for all worker modules.
-  rpc::CoreWorkerGrpcService grpc_service_;
-
-  /// Used to notify the task receiver when the arguments of a queued
-  /// actor task are ready.
-  std::shared_ptr<DependencyWaiterImpl> task_argument_waiter_;
-
-  // Interface that receives tasks from direct actor calls.
-  std::unique_ptr<CoreWorkerDirectTaskReceiver> direct_task_receiver_;
-
-  /// Event loop where tasks are processed.
-  /// task_execution_service_ should be destructed first to avoid
-  /// issues like https://github.com/ray-project/ray/issues/18857
-  instrumented_io_context task_execution_service_;
-
-  /// The asio work to keep task_execution_service_ alive.
-  boost::asio::io_service::work task_execution_service_work_;
-
-  // Queue of tasks to resubmit when the specified time passes.
-  std::deque<std::pair<int64_t, TaskSpecification>> to_resubmit_ GUARDED_BY(mutex_);
-
-  /// Map of named actor registry. It doesn't need to hold a lock because
-  /// local mode is single-threaded.
-  absl::flat_hash_map<std::string, ActorID> local_mode_named_actor_registry_;
-
-  // Guard for `async_plasma_callbacks_` map.
-  mutable absl::Mutex plasma_mutex_;
-
-  // Callbacks for when when a plasma object becomes ready.
-  absl::flat_hash_map<ObjectID, std::vector<std::function<void(void)>>>
-      async_plasma_callbacks_ GUARDED_BY(plasma_mutex_);
-
-  // Fallback for when GetAsync cannot directly get the requested object.
-  void PlasmaCallback(SetResultCallback success, std::shared_ptr<RayObject> ray_object,
-                      ObjectID object_id, void *py_future);
-
-  /// we are shutting down and not running further tasks.
-  /// when exiting_ is set to true HandlePushTask becomes no-op.
-  std::atomic<bool> exiting_ = false;
-
-  int64_t max_direct_call_object_size_;
-
-  friend class CoreWorkerTest;
-
-  std::unique_ptr<rpc::JobConfig> job_config_;
-
-  std::shared_ptr<rpc::RuntimeEnv> job_runtime_env_;
-
-  /// Simple container for per function task counters. The counters will be
-  /// keyed by the function name in task spec.
-  struct TaskCounter {
-    /// A task can only be one of the following state. Received state in particular
-    /// covers from the point of RPC call to beginning execution.
-    enum TaskStatusType { kPending, kRunning, kFinished };
-
-    /// This mutex should be used by caller to ensure consistency when transitioning
-    /// a task's state.
-    mutable absl::Mutex tasks_counter_mutex_;
-    absl::flat_hash_map<std::string, int> pending_tasks_counter_map_
-        GUARDED_BY(tasks_counter_mutex_);
-    absl::flat_hash_map<std::string, int> running_tasks_counter_map_
-        GUARDED_BY(tasks_counter_mutex_);
-    absl::flat_hash_map<std::string, int> finished_tasks_counter_map_
-        GUARDED_BY(tasks_counter_mutex_);
-
-    void Add(TaskStatusType type, const std::string &func_name, int value) {
-      tasks_counter_mutex_.AssertHeld();
-      if (type == kPending) {
-        pending_tasks_counter_map_[func_name] += value;
-      } else if (type == kRunning) {
-        running_tasks_counter_map_[func_name] += value;
-      } else if (type == kFinished) {
-        finished_tasks_counter_map_[func_name] += value;
-      } else {
-        RAY_CHECK(false) << "This line should not be reached.";
-      }
-    }
-  };
-  TaskCounter task_counter_;
-};
-
-}  // namespace core
-}  // namespace ray
-=======
-// Copyright 2017 The Ray Authors.
-//
-// Licensed under the Apache License, Version 2.0 (the "License");
-// you may not use this file except in compliance with the License.
-// You may obtain a copy of the License at
-//
-//  http://www.apache.org/licenses/LICENSE-2.0
-//
-// Unless required by applicable law or agreed to in writing, software
-// distributed under the License is distributed on an "AS IS" BASIS,
-// WITHOUT WARRANTIES OR CONDITIONS OF ANY KIND, either express or implied.
-// See the License for the specific language governing permissions and
-// limitations under the License.
-
-#pragma once
-
-#include "absl/base/optimization.h"
-#include "absl/container/flat_hash_map.h"
-#include "ray/common/asio/periodical_runner.h"
-#include "ray/common/buffer.h"
-#include "ray/common/placement_group.h"
-#include "ray/core_worker/actor_handle.h"
-#include "ray/core_worker/actor_manager.h"
-#include "ray/core_worker/common.h"
-#include "ray/core_worker/context.h"
-#include "ray/core_worker/core_worker_options.h"
-#include "ray/core_worker/core_worker_process.h"
-#include "ray/core_worker/future_resolver.h"
-#include "ray/core_worker/gcs_server_address_updater.h"
-#include "ray/core_worker/lease_policy.h"
-#include "ray/core_worker/object_recovery_manager.h"
-#include "ray/core_worker/profiling.h"
-#include "ray/core_worker/reference_count.h"
-#include "ray/core_worker/store_provider/memory_store/memory_store.h"
-#include "ray/core_worker/store_provider/plasma_store_provider.h"
-#include "ray/core_worker/transport/direct_actor_transport.h"
-#include "ray/core_worker/transport/direct_task_transport.h"
-#include "ray/gcs/gcs_client/gcs_client.h"
-#include "ray/pubsub/publisher.h"
-#include "ray/pubsub/subscriber.h"
-#include "ray/raylet_client/raylet_client.h"
-#include "ray/rpc/node_manager/node_manager_client.h"
-#include "ray/rpc/worker/core_worker_client.h"
-#include "ray/rpc/worker/core_worker_server.h"
-#include "ray/util/process.h"
-#include "src/ray/protobuf/pubsub.pb.h"
-
-/// The set of gRPC handlers and their associated level of concurrency. If you want to
-/// add a new call to the worker gRPC server, do the following:
-/// 1) Add the rpc to the CoreWorkerService in core_worker.proto, e.g., "ExampleCall"
-/// 2) Add a new macro to RAY_CORE_WORKER_DECLARE_RPC_HANDLERS
-///    in core_worker_server.h,
-//     e.g. "DECLARE_VOID_RPC_SERVICE_HANDLER_METHOD(ExampleCall)"
-/// 3) Add a new macro to RAY_CORE_WORKER_RPC_HANDLERS in core_worker_server.h, e.g.
-///    "RPC_SERVICE_HANDLER(CoreWorkerService, ExampleCall, 1)"
-/// 4) Add a method to the CoreWorker class below: "CoreWorker::HandleExampleCall"
-
-namespace ray {
-namespace core {
-
-/// The root class that contains all the core and language-independent functionalities
-/// of the worker. This class is supposed to be used to implement app-language (Java,
-/// Python, etc) workers.
-class CoreWorker : public rpc::CoreWorkerServiceHandler {
- public:
-  /// Construct a CoreWorker instance.
-  ///
-  /// \param[in] options The various initialization options.
-  /// \param[in] worker_id ID of this worker.
-  CoreWorker(const CoreWorkerOptions &options, const WorkerID &worker_id);
-
-  CoreWorker(CoreWorker const &) = delete;
-
-  /// Core worker's deallocation lifecycle
-  ///
-  /// Shutdown API must be called before deallocating a core worker.
-  /// Otherwise, it can have various destruction order related memory corruption.
-  ///
-  /// If the core worker is initiated at a driver, the driver is responsible for calling
-  /// the shutdown API before terminating. If the core worker is initated at a worker,
-  /// shutdown must be called before terminating the task execution loop.
-  ~CoreWorker();
-
-  void operator=(CoreWorker const &other) = delete;
-
-  ///
-  /// Public methods used by `CoreWorkerProcess` and `CoreWorker` itself.
-  ///
-
-  /// Connect to the raylet and notify that the core worker is ready.
-  /// If the options.connect_on_start is false, it doesn't need to be explicitly
-  /// called.
-  void ConnectToRaylet();
-
-  /// Gracefully disconnect the worker from Raylet.
-  /// If this function is called during shutdown, Raylet will treat it as an intentional
-  /// disconnect.
-  ///
-  /// \return Void.
-  void Disconnect(rpc::WorkerExitType exit_type = rpc::WorkerExitType::INTENDED_EXIT,
-                  const std::shared_ptr<LocalMemoryBuffer>
-                      &creation_task_exception_pb_bytes = nullptr);
-
-  /// Shut down the worker completely.
-  ///
-  /// This must be called before deallocating a worker / driver's core worker for memory
-  /// safety.
-  ///
-  /// \return void.
-  void Shutdown();
-
-  /// Start receiving and executing tasks.
-  /// \return void.
-  void RunTaskExecutionLoop();
-
-  const WorkerID &GetWorkerID() const;
-
-  WorkerType GetWorkerType() const { return options_.worker_type; }
-
-  Language GetLanguage() const { return options_.language; }
-
-  WorkerContext &GetWorkerContext() { return worker_context_; }
-
-  const TaskID &GetCurrentTaskId() const { return worker_context_.GetCurrentTaskID(); }
-
-  const JobID &GetCurrentJobId() const { return worker_context_.GetCurrentJobID(); }
-
-  NodeID GetCurrentNodeId() const { return NodeID::FromBinary(rpc_address_.raylet_id()); }
-
-  const PlacementGroupID &GetCurrentPlacementGroupId() const {
-    return worker_context_.GetCurrentPlacementGroupId();
-  }
-
-  bool ShouldCaptureChildTasksInPlacementGroup() const {
-    return worker_context_.ShouldCaptureChildTasksInPlacementGroup();
-  }
-
-  bool GetCurrentTaskRetryExceptions() const {
-    if (!options_.is_local_mode) {
-      return worker_context_.GetCurrentTask()->GetMessage().retry_exceptions();
-    } else {
-      return false;
-    }
-  }
-
-  void SetWebuiDisplay(const std::string &key, const std::string &message);
-
-  void SetActorTitle(const std::string &title);
-
-  void SetCallerCreationTimestamp();
-
-  /// Increase the reference count for this object ID.
-  /// Increase the local reference count for this object ID. Should be called
-  /// by the language frontend when a new reference is created.
-  ///
-  /// \param[in] object_id The object ID to increase the reference count for.
-  void AddLocalReference(const ObjectID &object_id) {
-    AddLocalReference(object_id, CurrentCallSite());
-  }
-
-  /// Decrease the reference count for this object ID. Should be called
-  /// by the language frontend when a reference is destroyed.
-  ///
-  /// \param[in] object_id The object ID to decrease the reference count for.
-  void RemoveLocalReference(const ObjectID &object_id) {
-    std::vector<ObjectID> deleted;
-    reference_counter_->RemoveLocalReference(object_id, &deleted);
-    // TOOD(ilr): better way of keeping an object from being deleted
-    if (!options_.is_local_mode) {
-      memory_store_->Delete(deleted);
-    }
-  }
-
-  /// Returns a map of all ObjectIDs currently in scope with a pair of their
-  /// (local, submitted_task) reference counts. For debugging purposes.
-  std::unordered_map<ObjectID, std::pair<size_t, size_t>> GetAllReferenceCounts() const;
-
-  /// Get the RPC address of this worker.
-  ///
-  /// \param[out] The RPC address of this worker.
-  const rpc::Address &GetRpcAddress() const;
-
-  /// Get the RPC address of the worker that owns the given object.
-  ///
-  /// \param[in] object_id The object ID. The object must either be owned by
-  /// us, or the caller previously added the ownership information (via
-  /// RegisterOwnershipInfoAndResolveFuture).
-  /// \param[out] The RPC address of the worker that owns this object.
-  rpc::Address GetOwnerAddress(const ObjectID &object_id) const;
-
-  /// Get the RPC address of the worker that owns the given object.
-  ///
-  /// \param[in] object_id The object ID. The object must either be owned by
-  /// us, or the caller previously added the ownership information (via
-  /// RegisterOwnershipInfoAndResolveFuture).
-  /// \param[out] The RPC address of the worker that owns this object.
-  std::vector<rpc::ObjectReference> GetObjectRefs(
-      const std::vector<ObjectID> &object_ids) const;
-
-  /// Get the owner information of an object. This should be
-  /// called when serializing an object ID, and the returned information should
-  /// be stored with the serialized object ID.
-  ///
-  /// This can only be called on object IDs that we created via task
-  /// submission, ray.put, or object IDs that we deserialized. It cannot be
-  /// called on object IDs that were created randomly, e.g.,
-  /// ObjectID::FromRandom.
-  ///
-  /// Postcondition: Get(object_id) is valid.
-  ///
-  /// \param[in] object_id The object ID to serialize.
-  /// appended to the serialized object ID.
-  /// \param[out] owner_address The address of the object's owner. This should
-  /// be appended to the serialized object ID.
-  /// \param[out] serialized_object_status The serialized object status protobuf.
-  void GetOwnershipInfo(const ObjectID &object_id, rpc::Address *owner_address,
-                        std::string *serialized_object_status);
-
-  /// Add a reference to an ObjectID that was deserialized by the language
-  /// frontend. This will also start the process to resolve the future.
-  /// Specifically, we will periodically contact the owner, until we learn that
-  /// the object has been created or the owner is no longer reachable. This
-  /// will then unblock any Gets or submissions of tasks dependent on the
-  /// object.
-  ///
-  /// \param[in] object_id The object ID to deserialize.
-  /// \param[in] outer_object_id The object ID that contained object_id, if
-  /// any. This may be nil if the object ID was inlined directly in a task spec
-  /// or if it was passed out-of-band by the application (deserialized from a
-  /// byte string).
-  /// \param[in] owner_address The address of the object's owner.
-  /// \param[in] serialized_object_status The serialized object status protobuf.
-  void RegisterOwnershipInfoAndResolveFuture(const ObjectID &object_id,
-                                             const ObjectID &outer_object_id,
-                                             const rpc::Address &owner_address,
-                                             const std::string &serialized_object_status);
-
-  ///
-  /// Public methods related to storing and retrieving objects.
-  ///
-
-  /// Put an object into object store.
-  ///
-  /// \param[in] object The ray object.
-  /// \param[in] contained_object_ids The IDs serialized in this object.
-  /// \param[out] object_id Generated ID of the object.
-  /// \return Status.
-  Status Put(const RayObject &object, const std::vector<ObjectID> &contained_object_ids,
-             ObjectID *object_id);
-
-  /// Put an object with specified ID into object store.
-  ///
-  /// \param[in] object The ray object.
-  /// \param[in] contained_object_ids The IDs serialized in this object.
-  /// \param[in] object_id Object ID specified by the user.
-  /// \param[in] pin_object Whether or not to tell the raylet to pin this object.
-  /// \return Status.
-  Status Put(const RayObject &object, const std::vector<ObjectID> &contained_object_ids,
-             const ObjectID &object_id, bool pin_object = false);
-
-  /// Create and return a buffer in the object store that can be directly written
-  /// into. After writing to the buffer, the caller must call `SealOwned()` to
-  /// finalize the object. The `CreateOwned()` and `SealOwned()` combination is
-  /// an alternative interface to `Put()` that allows frontends to avoid an extra
-  /// copy when possible.
-  ///
-  /// \param[in] metadata Metadata of the object to be written.
-  /// \param[in] data_size Size of the object to be written.
-  /// \param[in] contained_object_ids The IDs serialized in this object.
-  /// \param[out] object_id Object ID generated for the put.
-  /// \param[out] data Buffer for the user to write the object into.
-  /// \param[in] created_by_worker create by worker or not.
-  /// \param[in] owner_address The address of object's owner. If not provided,
-  /// defaults to this worker.
-  /// \param[in] inline_small_object Whether to inline create this object if it's
-  /// small.
-  /// \return Status.
-  Status CreateOwned(const std::shared_ptr<Buffer> &metadata, const size_t data_size,
-                     const std::vector<ObjectID> &contained_object_ids,
-                     ObjectID *object_id, std::shared_ptr<Buffer> *data,
-                     bool created_by_worker,
-                     const std::unique_ptr<rpc::Address> &owner_address = nullptr,
-                     bool inline_small_object = true);
-
-  /// Create and return a buffer in the object store that can be directly written
-  /// into, for an object ID that already exists. After writing to the buffer, the
-  /// caller must call `SealExisting()` to finalize the object. The `CreateExisting()`
-  /// and `SealExisting()` combination is an alternative interface to `Put()` that
-  /// allows frontends to avoid an extra copy when possible.
-  ///
-  /// \param[in] metadata Metadata of the object to be written.
-  /// \param[in] data_size Size of the object to be written.
-  /// \param[in] object_id Object ID specified by the user.
-  /// \param[in] owner_address The address of the object's owner.
-  /// \param[out] data Buffer for the user to write the object into.
-  /// \return Status.
-  Status CreateExisting(const std::shared_ptr<Buffer> &metadata, const size_t data_size,
-                        const ObjectID &object_id, const rpc::Address &owner_address,
-                        std::shared_ptr<Buffer> *data, bool created_by_worker);
-
-  /// Finalize placing an object into the object store. This should be called after
-  /// a corresponding `CreateOwned()` call and then writing into the returned buffer.
-  ///
-  /// \param[in] object_id Object ID corresponding to the object.
-  /// \param[in] pin_object Whether or not to pin the object at the local raylet.
-  /// \param[in] The address of object's owner. If not provided,
-  /// defaults to this worker.
-  /// \return Status.
-  Status SealOwned(const ObjectID &object_id, bool pin_object,
-                   const std::unique_ptr<rpc::Address> &owner_address = nullptr);
-
-  /// Finalize placing an object into the object store. This should be called after
-  /// a corresponding `CreateExisting()` call and then writing into the returned buffer.
-  ///
-  /// \param[in] object_id Object ID corresponding to the object.
-  /// \param[in] pin_object Whether or not to pin the object at the local raylet.
-  /// \param[in] owner_address Address of the owner of the object who will be contacted by
-  /// the raylet if the object is pinned. If not provided, defaults to this worker.
-  /// \return Status.
-  Status SealExisting(const ObjectID &object_id, bool pin_object,
-                      const std::unique_ptr<rpc::Address> &owner_address = nullptr);
-
-  /// Get a list of objects from the object store. Objects that failed to be retrieved
-  /// will be returned as nullptrs.
-  ///
-  /// \param[in] ids IDs of the objects to get.
-  /// \param[in] timeout_ms Timeout in milliseconds, wait infinitely if it's negative.
-  /// \param[out] results Result list of objects data.
-  /// \return Status.
-  Status Get(const std::vector<ObjectID> &ids, const int64_t timeout_ms,
-             std::vector<std::shared_ptr<RayObject>> *results);
-
-  /// Get objects directly from the local plasma store, without waiting for the
-  /// objects to be fetched from another node. This should only be used
-  /// internally, never by user code.
-  /// NOTE: Caller of this method should guarantee that the object already exists in the
-  /// plasma store, thus it doesn't need to fetch from other nodes.
-  ///
-  /// \param[in] ids The IDs of the objects to get.
-  /// \param[out] results The results will be stored here. A nullptr will be
-  /// added for objects that were not in the local store.
-  /// \return Status OK if all objects were found. Returns ObjectNotFound error
-  /// if at least one object was not in the local store.
-  Status GetIfLocal(const std::vector<ObjectID> &ids,
-                    std::vector<std::shared_ptr<RayObject>> *results);
-
-  /// Return whether or not the object store contains the given object.
-  ///
-  /// \param[in] object_id ID of the objects to check for.
-  /// \param[out] has_object Whether or not the object is present.
-  /// \param[out] is_in_plasma Whether or not the object is in Plasma.
-  /// \return Status.
-  Status Contains(const ObjectID &object_id, bool *has_object,
-                  bool *is_in_plasma = nullptr);
-
-  /// Wait for a list of objects to appear in the object store.
-  /// Duplicate object ids are supported, and `num_objects` includes duplicate ids in this
-  /// case.
-  /// TODO(zhijunfu): it is probably more clear in semantics to just fail when there
-  /// are duplicates, and require it to be handled at application level.
-  ///
-  /// \param[in] IDs of the objects to wait for.
-  /// \param[in] num_objects Number of objects that should appear.
-  /// \param[in] timeout_ms Timeout in milliseconds, wait infinitely if it's negative.
-  /// \param[out] results A bitset that indicates each object has appeared or not.
-  /// \return Status.
-  Status Wait(const std::vector<ObjectID> &object_ids, const int num_objects,
-              const int64_t timeout_ms, std::vector<bool> *results, bool fetch_local);
-
-  /// Delete a list of objects from the plasma object store.
-  ///
-  /// \param[in] object_ids IDs of the objects to delete.
-  /// \param[in] local_only Whether only delete the objects in local node, or all nodes in
-  /// the cluster.
-  /// \return Status.
-  Status Delete(const std::vector<ObjectID> &object_ids, bool local_only);
-
-  /// Get the locations of a list objects. Locations that failed to be retrieved
-  /// will be returned as nullptrs.
-  ///
-  /// \param[in] object_ids IDs of the objects to get.
-  /// \param[in] timeout_ms Timeout in milliseconds, wait infinitely if it's negative.
-  /// \param[out] results Result list of object locations.
-  /// \return Status.
-  Status GetLocationFromOwner(const std::vector<ObjectID> &object_ids, int64_t timeout_ms,
-                              std::vector<std::shared_ptr<ObjectLocation>> *results);
-
-  /// Trigger garbage collection on each worker in the cluster.
-  void TriggerGlobalGC();
-
-  /// Get a string describing object store memory usage for debugging purposes.
-  ///
-  /// \return std::string The string describing memory usage.
-  std::string MemoryUsageString();
-
-  ///
-  /// Public methods related to task submission.
-  ///
-
-  /// Get the caller ID used to submit tasks from this worker to an actor.
-  ///
-  /// \return The caller ID. For non-actor tasks, this is the current task ID.
-  /// For actors, this is the current actor ID. To make sure that all caller
-  /// IDs have the same type, we embed the actor ID in a TaskID with the rest
-  /// of the bytes zeroed out.
-  TaskID GetCallerId() const LOCKS_EXCLUDED(mutex_);
-
-  /// Push an error to the relevant driver.
-  ///
-  /// \param[in] The ID of the job_id that the error is for.
-  /// \param[in] The type of the error.
-  /// \param[in] The error message.
-  /// \param[in] The timestamp of the error.
-  /// \return Status.
-  Status PushError(const JobID &job_id, const std::string &type,
-                   const std::string &error_message, double timestamp);
-
-  /// Submit a normal task.
-  ///
-  /// \param[in] function The remote function to execute.
-  /// \param[in] args Arguments of this task.
-  /// \param[in] task_options Options for this task.
-  /// \param[in] max_retires max number of retry when the task fails.
-  /// \param[in] scheduling_strategy Strategy about how to schedule the task.
-  /// \param[in] debugger_breakpoint breakpoint to drop into for the debugger after this
-  /// task starts executing, or "" if we do not want to drop into the debugger.
-  /// should capture parent's placement group implicilty.
-  /// \return ObjectRefs returned by this task.
-  std::vector<rpc::ObjectReference> SubmitTask(
-      const RayFunction &function, const std::vector<std::unique_ptr<TaskArg>> &args,
-      const TaskOptions &task_options, int max_retries, bool retry_exceptions,
-      const rpc::SchedulingStrategy &scheduling_strategy,
-      const std::string &debugger_breakpoint);
-
-  /// Create an actor.
-  ///
-  /// \param[in] caller_id ID of the task submitter.
-  /// \param[in] function The remote function that generates the actor object.
-  /// \param[in] args Arguments of this task.
-  /// \param[in] actor_creation_options Options for this actor creation task.
-  /// \param[in] extension_data Extension data of the actor handle,
-  /// see `ActorHandle` in `core_worker.proto`.
-  /// \param[out] actor_id ID of the created actor. This can be used to submit
-  /// tasks on the actor.
-  /// \return Status error if actor creation fails, likely due to raylet failure.
-  Status CreateActor(const RayFunction &function,
-                     const std::vector<std::unique_ptr<TaskArg>> &args,
-                     const ActorCreationOptions &actor_creation_options,
-                     const std::string &extension_data, ActorID *actor_id);
-
-  /// Create a placement group.
-  ///
-  /// \param[in] function The remote function that generates the placement group object.
-  /// \param[in] placement_group_creation_options Options for this placement group
-  /// creation task.
-  /// \param[out] placement_group_id ID of the created placement group.
-  /// This can be used to shedule actor in node
-  /// \return Status error if placement group
-  /// creation fails, likely due to raylet failure.
-  Status CreatePlacementGroup(
-      const PlacementGroupCreationOptions &placement_group_creation_options,
-      PlacementGroupID *placement_group_id);
-
-  /// Remove a placement group. Note that this operation is synchronous.
-  ///
-  /// \param[in] placement_group_id The id of a placement group to remove.
-  /// \return Status OK if succeed. TimedOut if request to GCS server times out.
-  /// NotFound if placement group is already removed or doesn't exist.
-  Status RemovePlacementGroup(const PlacementGroupID &placement_group_id);
-
-  /// Wait for a placement group until ready asynchronously.
-  /// Returns once the placement group is created or the timeout expires.
-  ///
-  /// \param placement_group The id of a placement group to wait for.
-  /// \param timeout_seconds Timeout in seconds.
-  /// \return Status OK if the placement group is created. TimedOut if request to GCS
-  /// server times out. NotFound if placement group is already removed or doesn't exist.
-  Status WaitPlacementGroupReady(const PlacementGroupID &placement_group_id,
-                                 int timeout_seconds);
-
-  /// Submit an actor task.
-  ///
-  /// \param[in] caller_id ID of the task submitter.
-  /// \param[in] actor_handle Handle to the actor.
-  /// \param[in] function The remote function to execute.
-  /// \param[in] args Arguments of this task.
-  /// \param[in] task_options Options for this task.
-  /// \return ObjectRefs returned by this task.
-  std::optional<std::vector<rpc::ObjectReference>> SubmitActorTask(
-      const ActorID &actor_id, const RayFunction &function,
-      const std::vector<std::unique_ptr<TaskArg>> &args, const TaskOptions &task_options);
-
-  /// Tell an actor to exit immediately, without completing outstanding work.
-  ///
-  /// \param[in] actor_id ID of the actor to kill.
-  /// \param[in] force_kill Whether to force kill an actor by killing the worker.
-  /// \param[in] no_restart If set to true, the killed actor will not be
-  /// restarted anymore.
-  /// \param[out] Status
-  Status KillActor(const ActorID &actor_id, bool force_kill, bool no_restart);
-
-  /// Stops the task associated with the given Object ID.
-  ///
-  /// \param[in] object_id of the task to kill (must be a Non-Actor task)
-  /// \param[in] force_kill Whether to force kill a task by killing the worker.
-  /// \param[in] recursive Whether to cancel tasks submitted by the task to cancel.
-  /// \param[out] Status
-  Status CancelTask(const ObjectID &object_id, bool force_kill, bool recursive);
-
-  /// Decrease the reference count for this actor. Should be called by the
-  /// language frontend when a reference to the ActorHandle destroyed.
-  ///
-  /// \param[in] actor_id The actor ID to decrease the reference count for.
-  void RemoveActorHandleReference(const ActorID &actor_id);
-
-  /// Add an actor handle from a serialized string.
-  ///
-  /// This should be called when an actor handle is given to us by another task
-  /// or actor. This may be called even if we already have a handle to the same
-  /// actor.
-  ///
-  /// \param[in] serialized The serialized actor handle.
-  /// \param[in] outer_object_id The object ID that contained the serialized
-  /// actor handle, if any.
-  /// \return The ActorID of the deserialized handle.
-  ActorID DeserializeAndRegisterActorHandle(const std::string &serialized,
-                                            const ObjectID &outer_object_id);
-
-  /// Serialize an actor handle.
-  ///
-  /// This should be called when passing an actor handle to another task or
-  /// actor.
-  ///
-  /// \param[in] actor_id The ID of the actor handle to serialize.
-  /// \param[out] The serialized handle.
-  /// \param[out] The ID used to track references to the actor handle. If the
-  /// serialized actor handle in the language frontend is stored inside an
-  /// object, then this must be recorded in the worker's ReferenceCounter.
-  /// \return Status::Invalid if we don't have the specified handle.
-  Status SerializeActorHandle(const ActorID &actor_id, std::string *output,
-                              ObjectID *actor_handle_id) const;
-
-  ///
-  /// Public methods related to task execution. Should not be used by driver processes.
-  ///
-
-  const ActorID &GetActorId() const { return actor_id_; }
-
-  // Get the resource IDs available to this worker (as assigned by the raylet).
-  const ResourceMappingType GetResourceIDs() const;
-
-  /// Create a profile event with a reference to the core worker's profiler.
-  std::unique_ptr<worker::ProfileEvent> CreateProfileEvent(const std::string &event_type);
-
-  int64_t GetNumTasksSubmitted() const {
-    return direct_task_submitter_->GetNumTasksSubmitted();
-  }
-
-  int64_t GetNumLeasesRequested() const {
-    return direct_task_submitter_->GetNumLeasesRequested();
-  }
-
- public:
-  /// Allocate the return object for an executing task. The caller should write into the
-  /// data buffer of the allocated buffer, then call SealReturnObject() to seal it.
-  /// To avoid deadlock, the caller should allocate and seal a single object at a time.
-  ///
-  /// \param[in] object_id Object ID of the return value.
-  /// \param[in] data_size Size of the return value.
-  /// \param[in] metadata Metadata buffer of the return value.
-  /// \param[in] contained_object_id ID serialized within each return object.
-  /// \param[in][out] task_output_inlined_bytes Store the total size of all inlined
-  /// objects of a task. It is used to decide if the current object should be inlined. If
-  /// the current object is inlined, the task_output_inlined_bytes will be updated.
-  /// \param[out] return_object RayObject containing buffers to write results into.
-  /// \return Status.
-  Status AllocateReturnObject(const ObjectID &object_id, const size_t &data_size,
-                              const std::shared_ptr<Buffer> &metadata,
-                              const std::vector<ObjectID> &contained_object_id,
-                              int64_t *task_output_inlined_bytes,
-                              std::shared_ptr<RayObject> *return_object);
-
-  /// Seal a return object for an executing task. The caller should already have
-  /// written into the data buffer.
-  ///
-  /// \param[in] return_id Object ID of the return value.
-  /// \param[in] return_object RayObject containing the buffer written info.
-  /// \return Status.
-  Status SealReturnObject(const ObjectID &return_id,
-                          std::shared_ptr<RayObject> return_object);
-
-  /// Pin the local copy of the return object, if one exists.
-  ///
-  /// \param[in] return_id ObjectID of the return value.
-  /// \param[out] return_object The object that was pinned.
-  /// \return success if the object still existed and was pinned. Note that
-  /// pinning is done asynchronously.
-  bool PinExistingReturnObject(const ObjectID &return_id,
-                               std::shared_ptr<RayObject> *return_object);
-
-  /// Get a handle to an actor.
-  ///
-  /// NOTE: This function should be called ONLY WHEN we know actor handle exists.
-  /// NOTE: The actor_handle obtained by this function should not be stored anywhere
-  /// because this method returns the raw pointer to what a unique pointer points to.
-  ///
-  /// \param[in] actor_id The actor handle to get.
-  /// \return Status::Invalid if we don't have this actor handle.
-  std::shared_ptr<const ActorHandle> GetActorHandle(const ActorID &actor_id) const;
-
-  /// Get a handle to a named actor.
-  ///
-  /// NOTE: The actor_handle obtained by this function should not be stored anywhere.
-  ///
-  /// \param[in] name The name of the actor whose handle to get.
-  /// \param[in] ray_namespace The namespace of the requested actor.
-  /// \param[out] actor_handle A handle to the requested actor.
-  /// \return The shared_ptr to the actor handle if found, nullptr otherwise.
-  /// The second pair contains the status of getting a named actor handle.
-  std::pair<std::shared_ptr<const ActorHandle>, Status> GetNamedActorHandle(
-      const std::string &name, const std::string &ray_namespace);
-
-  /// Returns a list of the named actors currently in the system.
-  ///
-  /// Each actor is returned as a pair of <namespace, name>.
-  /// This includes actors that are pending placement or being restarted.
-  ///
-  /// \param all_namespaces Whether or not to include actors from all namespaces.
-  /// \return The list of <namespace, name> pairs and a status.
-  std::pair<std::vector<std::pair<std::string, std::string>>, Status> ListNamedActors(
-      bool all_namespaces);
-
-  ///
-  /// The following methods are handlers for the core worker's gRPC server, which follow
-  /// a macro-generated call convention. These are executed on the io_service_ and
-  /// post work to the appropriate event loop.
-  ///
-
-  /// Implements gRPC server handler.
-  void HandlePushTask(const rpc::PushTaskRequest &request, rpc::PushTaskReply *reply,
-                      rpc::SendReplyCallback send_reply_callback) override;
-
-  /// Implements gRPC server handler.
-  void HandleDirectActorCallArgWaitComplete(
-      const rpc::DirectActorCallArgWaitCompleteRequest &request,
-      rpc::DirectActorCallArgWaitCompleteReply *reply,
-      rpc::SendReplyCallback send_reply_callback) override;
-
-  /// Implements gRPC server handler.
-  void HandleGetObjectStatus(const rpc::GetObjectStatusRequest &request,
-                             rpc::GetObjectStatusReply *reply,
-                             rpc::SendReplyCallback send_reply_callback) override;
-
-  /// Implements gRPC server handler.
-  void HandleWaitForActorOutOfScope(const rpc::WaitForActorOutOfScopeRequest &request,
-                                    rpc::WaitForActorOutOfScopeReply *reply,
-                                    rpc::SendReplyCallback send_reply_callback) override;
-
-  // Implements gRPC server handler.
-  void HandlePubsubLongPolling(const rpc::PubsubLongPollingRequest &request,
-                               rpc::PubsubLongPollingReply *reply,
-                               rpc::SendReplyCallback send_reply_callback) override;
-
-  // Implements gRPC server handler.
-  void HandlePubsubCommandBatch(const rpc::PubsubCommandBatchRequest &request,
-                                rpc::PubsubCommandBatchReply *reply,
-                                rpc::SendReplyCallback send_reply_callback) override;
-
-  // Implements gRPC server handler.
-  void HandleUpdateObjectLocationBatch(
-      const rpc::UpdateObjectLocationBatchRequest &request,
-      rpc::UpdateObjectLocationBatchReply *reply,
-      rpc::SendReplyCallback send_reply_callback) override;
-
-  /// Implements gRPC server handler.
-  void HandleGetObjectLocationsOwner(const rpc::GetObjectLocationsOwnerRequest &request,
-                                     rpc::GetObjectLocationsOwnerReply *reply,
-                                     rpc::SendReplyCallback send_reply_callback) override;
-
-  /// Implements gRPC server handler.
-  void HandleKillActor(const rpc::KillActorRequest &request, rpc::KillActorReply *reply,
-                       rpc::SendReplyCallback send_reply_callback) override;
-
-  /// Implements gRPC server handler.
-  void HandleCancelTask(const rpc::CancelTaskRequest &request,
-                        rpc::CancelTaskReply *reply,
-                        rpc::SendReplyCallback send_reply_callback) override;
-
-  /// Implements gRPC server handler.
-  void HandleRemoteCancelTask(const rpc::RemoteCancelTaskRequest &request,
-                              rpc::RemoteCancelTaskReply *reply,
-                              rpc::SendReplyCallback send_reply_callback) override;
-
-  /// Implements gRPC server handler.
-  void HandlePlasmaObjectReady(const rpc::PlasmaObjectReadyRequest &request,
-                               rpc::PlasmaObjectReadyReply *reply,
-                               rpc::SendReplyCallback send_reply_callback) override;
-
-  /// Get statistics from core worker.
-  void HandleGetCoreWorkerStats(const rpc::GetCoreWorkerStatsRequest &request,
-                                rpc::GetCoreWorkerStatsReply *reply,
-                                rpc::SendReplyCallback send_reply_callback) override;
-
-  /// Trigger local GC on this worker.
-  void HandleLocalGC(const rpc::LocalGCRequest &request, rpc::LocalGCReply *reply,
-                     rpc::SendReplyCallback send_reply_callback) override;
-
-  // Spill objects to external storage.
-  void HandleSpillObjects(const rpc::SpillObjectsRequest &request,
-                          rpc::SpillObjectsReply *reply,
-                          rpc::SendReplyCallback send_reply_callback) override;
-
-  // Add spilled URL to owned reference.
-  void HandleAddSpilledUrl(const rpc::AddSpilledUrlRequest &request,
-                           rpc::AddSpilledUrlReply *reply,
-                           rpc::SendReplyCallback send_reply_callback) override;
-
-  // Restore objects from external storage.
-  void HandleRestoreSpilledObjects(const rpc::RestoreSpilledObjectsRequest &request,
-                                   rpc::RestoreSpilledObjectsReply *reply,
-                                   rpc::SendReplyCallback send_reply_callback) override;
-
-  // Delete objects from external storage.
-  void HandleDeleteSpilledObjects(const rpc::DeleteSpilledObjectsRequest &request,
-                                  rpc::DeleteSpilledObjectsReply *reply,
-                                  rpc::SendReplyCallback send_reply_callback) override;
-
-  // Make the this worker exit.
-  // This request fails if the core worker owns any object.
-  void HandleExit(const rpc::ExitRequest &request, rpc::ExitReply *reply,
-                  rpc::SendReplyCallback send_reply_callback) override;
-
-  // Set local worker as the owner of object.
-  // Request by borrower's worker, execute by owner's worker.
-  void HandleAssignObjectOwner(const rpc::AssignObjectOwnerRequest &request,
-                               rpc::AssignObjectOwnerReply *reply,
-                               rpc::SendReplyCallback send_reply_callback) override;
-
-  ///
-  /// Public methods related to async actor call. This should only be used when
-  /// the actor is (1) direct actor and (2) using asyncio mode.
-  ///
-
-  /// Block current fiber until event is triggered.
-  void YieldCurrentFiber(FiberEvent &event);
-
-  /// The callback expected to be implemented by the client.
-  using SetResultCallback =
-      std::function<void(std::shared_ptr<RayObject>, ObjectID object_id, void *)>;
-
-  /// Perform async get from the object store.
-  ///
-  /// \param[in] object_id The id to call get on.
-  /// \param[in] success_callback The callback to use the result object.
-  /// \param[in] python_future the void* object to be passed to SetResultCallback
-  /// \return void
-  void GetAsync(const ObjectID &object_id, SetResultCallback success_callback,
-                void *python_future);
-
-  // Get serialized job configuration.
-  const rpc::JobConfig &GetJobConfig() const;
-
-  // Get gcs_client
-  std::shared_ptr<gcs::GcsClient> GetGcsClient() const;
-
-  /// Return true if the core worker is in the exit process.
-  bool IsExiting() const;
-
-  /// Retrieve the current statistics about tasks being received and executing.
-  /// \return an unordered_map mapping function name to list of (num_received,
-  /// num_executing, num_executed). It is a std map instead of absl due to its
-  /// interface with language bindings.
-  std::unordered_map<std::string, std::vector<uint64_t>> GetActorCallStats() const;
-
- private:
-  static rpc::RuntimeEnv OverrideRuntimeEnv(
-      const rpc::RuntimeEnv &child, const std::shared_ptr<rpc::RuntimeEnv> parent);
-
-  /// The following tests will use `OverrideRuntimeEnv` function.
-  FRIEND_TEST(TestOverrideRuntimeEnv, TestOverrideEnvVars);
-  FRIEND_TEST(TestOverrideRuntimeEnv, TestPyModulesInherit);
-  FRIEND_TEST(TestOverrideRuntimeEnv, TestOverridePyModules);
-  FRIEND_TEST(TestOverrideRuntimeEnv, TestWorkingDirInherit);
-  FRIEND_TEST(TestOverrideRuntimeEnv, TestWorkingDirOverride);
-  FRIEND_TEST(TestOverrideRuntimeEnv, TestCondaInherit);
-  FRIEND_TEST(TestOverrideRuntimeEnv, TestCondaOverride);
-
-  std::string OverrideTaskOrActorRuntimeEnv(
-      const std::string &serialized_runtime_env,
-      std::vector<std::string> *runtime_env_uris /* output */);
-
-  void BuildCommonTaskSpec(
-      TaskSpecBuilder &builder, const JobID &job_id, const TaskID &task_id,
-      const std::string &name, const TaskID &current_task_id, uint64_t task_index,
-      const TaskID &caller_id, const rpc::Address &address, const RayFunction &function,
-      const std::vector<std::unique_ptr<TaskArg>> &args, uint64_t num_returns,
-      const std::unordered_map<std::string, double> &required_resources,
-      const std::unordered_map<std::string, double> &required_placement_resources,
-      const std::string &debugger_breakpoint, int64_t depth,
-      const std::string &serialized_runtime_env,
-      const std::string &concurrency_group_name = "");
-  void SetCurrentTaskId(const TaskID &task_id, uint64_t attempt_number);
-
-  void SetActorId(const ActorID &actor_id);
-
-  /// Run the io_service_ event loop. This should be called in a background thread.
-  void RunIOService();
-
-  /// (WORKER mode only) Exit the worker. This is the entrypoint used to shutdown a
-  /// worker.
-  void Exit(rpc::WorkerExitType exit_type,
-            const std::shared_ptr<LocalMemoryBuffer> &creation_task_exception_pb_bytes =
-                nullptr);
-
-  /// Register this worker or driver to GCS.
-  void RegisterToGcs();
-
-  /// (WORKER mode only) Check if the raylet has failed. If so, shutdown.
-  void ExitIfParentRayletDies();
-
-  /// Heartbeat for internal bookkeeping.
-  void InternalHeartbeat();
-
-  /// Helper method to fill in object status reply given an object.
-  void PopulateObjectStatus(const ObjectID &object_id, std::shared_ptr<RayObject> obj,
-                            rpc::GetObjectStatusReply *reply);
-
-  ///
-  /// Private methods related to task submission.
-  ///
-
-  /// Increase the local reference count for this object ID. Should be called
-  /// by the language frontend when a new reference is created.
-  ///
-  /// \param[in] object_id The object ID to increase the reference count for.
-  /// \param[in] call_site The call site from the language frontend.
-  void AddLocalReference(const ObjectID &object_id, std::string call_site) {
-    reference_counter_->AddLocalReference(object_id, call_site);
-  }
-
-  /// Stops the children tasks from the given TaskID
-  ///
-  /// \param[in] task_id of the parent task
-  /// \param[in] force_kill Whether to force kill a task by killing the worker.
-  Status CancelChildren(const TaskID &task_id, bool force_kill);
-
-  ///
-  /// Private methods related to task execution. Should not be used by driver processes.
-  ///
-
-  /// Execute a task.
-  ///
-  /// \param spec[in] task_spec Task specification.
-  /// \param spec[in] resource_ids Resource IDs of resources assigned to this
-  ///                 worker. If nullptr, reuse the previously assigned
-  ///                 resources.
-  /// \param results[out] return_objects Result objects that should be returned
-  ///                     by value (not via plasma).
-  /// \param results[out] borrowed_refs Refs that this task (or a nested task)
-  ///                     was or is still borrowing. This includes all
-  ///                     objects whose IDs we passed to the task in its
-  ///                     arguments and recursively, any object IDs that were
-  ///                     contained in those objects.
-  /// \return Status.
-  Status ExecuteTask(const TaskSpecification &task_spec,
-                     const std::shared_ptr<ResourceMappingType> &resource_ids,
-                     std::vector<std::shared_ptr<RayObject>> *return_objects,
-                     ReferenceCounter::ReferenceTableProto *borrowed_refs,
-                     bool *is_application_level_error);
-
-  /// Put an object in the local plasma store.
-  Status PutInLocalPlasmaStore(const RayObject &object, const ObjectID &object_id,
-                               bool pin_object);
-
-  /// Execute a local mode task (runs normal ExecuteTask)
-  ///
-  /// \param spec[in] task_spec Task specification.
-  std::vector<rpc::ObjectReference> ExecuteTaskLocalMode(
-      const TaskSpecification &task_spec, const ActorID &actor_id = ActorID::Nil());
-
-  /// KillActor API for a local mode.
-  Status KillActorLocalMode(const ActorID &actor_id);
-
-  /// Get a handle to a named actor for local mode.
-  std::pair<std::shared_ptr<const ActorHandle>, Status> GetNamedActorHandleLocalMode(
-      const std::string &name);
-
-  /// Get all named actors in local mode.
-  std::pair<std::vector<std::pair<std::string, std::string>>, Status>
-  ListNamedActorsLocalMode();
-
-  /// Get the values of the task arguments for the executor. Values are
-  /// retrieved from the local plasma store or, if the value is inlined, from
-  /// the task spec.
-  ///
-  /// This also pins all plasma arguments and ObjectIDs that were contained in
-  /// an inlined argument by adding a local reference in the reference counter.
-  /// This is to ensure that we have the address of the object's owner, which
-  /// is needed to retrieve the value. It also ensures that when the task
-  /// completes, we can retrieve any metadata about objects that are still
-  /// being borrowed by this process. The IDs should be unpinned once the task
-  /// completes.
-  ///
-  /// \param spec[in] task Task specification.
-  /// \param args[out] args Argument data as RayObjects.
-  /// \param args[out] arg_reference_ids ObjectIDs corresponding to each by
-  ///                  reference argument. The length of this vector will be
-  ///                  the same as args, and by value arguments will have
-  ///                  ObjectID::Nil().
-  ///                  // TODO(edoakes): this is a bit of a hack that's necessary because
-  ///                  we have separate serialization paths for by-value and by-reference
-  ///                  arguments in Python. This should ideally be handled better there.
-  /// \param args[out] pinned_ids ObjectIDs that should be unpinned once the
-  ///                  task completes execution.  This vector will be populated
-  ///                  with all argument IDs that were passed by reference and
-  ///                  any ObjectIDs that were included in the task spec's
-  ///                  inlined arguments.
-  /// \return Error if the values could not be retrieved.
-  Status GetAndPinArgsForExecutor(const TaskSpecification &task,
-                                  std::vector<std::shared_ptr<RayObject>> *args,
-                                  std::vector<rpc::ObjectReference> *arg_refs,
-                                  std::vector<ObjectID> *pinned_ids);
-
-  /// Process a subscribe message for wait for object eviction.
-  /// The object eviction message will be published once the object
-  /// needs to be evicted.
-  void ProcessSubscribeForObjectEviction(
-      const rpc::WorkerObjectEvictionSubMessage &message);
-
-  /// Process a subscribe message for wait for ref removed.
-  /// It is used for the ref counting protocol. When the borrower
-  /// stops using the reference, the message will be published to the owner.
-  void ProcessSubscribeForRefRemoved(const rpc::WorkerRefRemovedSubMessage &message);
-
-  /// Process a subscribe message for object locations.
-  /// Since core worker owns the object directory, there are various raylets
-  /// that subscribe this object directory.
-  void ProcessSubscribeObjectLocations(
-      const rpc::WorkerObjectLocationsSubMessage &message);
-
-  using Commands = ::google::protobuf::RepeatedPtrField<rpc::Command>;
-
-  /// Process the subscribe message received from the subscriber.
-  void ProcessSubscribeMessage(const rpc::SubMessage &sub_message,
-                               rpc::ChannelType channel_type, const std::string &key_id,
-                               const NodeID &subscriber_id);
-
-  /// A single endpoint to process different types of pubsub commands.
-  /// Pubsub commands are coming as a batch and contain various subscribe / unbsubscribe
-  /// messages.
-  void ProcessPubsubCommands(const Commands &commands, const NodeID &subscriber_id);
-
-  void AddObjectLocationOwner(const ObjectID &object_id, const NodeID &node_id);
-
-  void RemoveObjectLocationOwner(const ObjectID &object_id, const NodeID &node_id);
-
-  /// Returns whether the message was sent to the wrong worker. The right error reply
-  /// is sent automatically. Messages end up on the wrong worker when a worker dies
-  /// and a new one takes its place with the same place. In this situation, we want
-  /// the new worker to reject messages meant for the old one.
-  bool HandleWrongRecipient(const WorkerID &intended_worker_id,
-                            rpc::SendReplyCallback send_reply_callback) {
-    if (intended_worker_id != worker_context_.GetWorkerID()) {
-      std::ostringstream stream;
-      stream << "Mismatched WorkerID: ignoring RPC for previous worker "
-             << intended_worker_id
-             << ", current worker ID: " << worker_context_.GetWorkerID();
-      auto msg = stream.str();
-      RAY_LOG(ERROR) << msg;
-      send_reply_callback(Status::Invalid(msg), nullptr, nullptr);
-      return true;
-    } else {
-      return false;
-    }
-  }
-
-  /// Handler if a raylet node is removed from the cluster.
-  void OnNodeRemoved(const NodeID &node_id);
-
-  /// Request the spillage of an object that we own from the primary that hosts
-  /// the primary copy to spill.
-  void SpillOwnedObject(const ObjectID &object_id, const std::shared_ptr<RayObject> &obj,
-                        std::function<void()> callback);
-
-  const CoreWorkerOptions options_;
-
-  /// Callback to get the current language (e.g., Python) call site.
-  std::function<void(std::string *)> get_call_site_;
-
-  // Convenience method to get the current language call site.
-  std::string CurrentCallSite() {
-    std::string call_site;
-    if (get_call_site_ != nullptr) {
-      get_call_site_(&call_site);
-    }
-    return call_site;
-  }
-
-  Status WaitForActorRegistered(const std::vector<ObjectID> &ids);
-
-  /// Shared state of the worker. Includes process-level and thread-level state.
-  /// TODO(edoakes): we should move process-level state into this class and make
-  /// this a ThreadContext.
-  WorkerContext worker_context_;
-
-  /// The ID of the current task being executed by the main thread. If there
-  /// are multiple threads, they will have a thread-local task ID stored in the
-  /// worker context.
-  TaskID main_thread_task_id_ GUARDED_BY(mutex_);
-
-  /// Event loop where the IO events are handled. e.g. async GCS operations.
-  instrumented_io_context io_service_;
-
-  /// Keeps the io_service_ alive.
-  boost::asio::io_service::work io_work_;
-
-  /// Shared client call manager.
-  std::unique_ptr<rpc::ClientCallManager> client_call_manager_;
-
-  /// Shared core worker client pool.
-  std::shared_ptr<rpc::CoreWorkerClientPool> core_worker_client_pool_;
-
-  /// The runner to run function periodically.
-  PeriodicalRunner periodical_runner_;
-
-  /// RPC server used to receive tasks to execute.
-  std::unique_ptr<rpc::GrpcServer> core_worker_server_;
-
-  /// Address of our RPC server.
-  rpc::Address rpc_address_;
-
-  /// Whether or not this worker is connected to the raylet and GCS.
-  bool connected_ = false;
-
-  // Client to the GCS shared by core worker interfaces.
-  std::shared_ptr<gcs::GcsClient> gcs_client_;
-
-  std::pair<std::string, int> gcs_server_address_ GUARDED_BY(gcs_server_address_mutex_) =
-      std::make_pair<std::string, int>("", 0);
-  /// To protect accessing the `gcs_server_address_`.
-  absl::Mutex gcs_server_address_mutex_;
-  std::unique_ptr<GcsServerAddressUpdater> gcs_server_address_updater_;
-
-  // Client to the raylet shared by core worker interfaces. This needs to be a
-  // shared_ptr for direct calls because we can lease multiple workers through
-  // one client, and we need to keep the connection alive until we return all
-  // of the workers.
-  std::shared_ptr<raylet::RayletClient> local_raylet_client_;
-
-  // Thread that runs a boost::asio service to process IO events.
-  std::thread io_thread_;
-
-  // Keeps track of object ID reference counts.
-  std::shared_ptr<ReferenceCounter> reference_counter_;
-
-  ///
-  /// Fields related to storing and retrieving objects.
-  ///
-
-  /// In-memory store for return objects.
-  std::shared_ptr<CoreWorkerMemoryStore> memory_store_;
-
-  /// Plasma store interface.
-  std::shared_ptr<CoreWorkerPlasmaStoreProvider> plasma_store_provider_;
-
-  std::unique_ptr<FutureResolver> future_resolver_;
-
-  ///
-  /// Fields related to task submission.
-  ///
-
-  // Tracks the currently pending tasks.
-  std::shared_ptr<TaskManager> task_manager_;
-
-  // A class for actor creation.
-  std::shared_ptr<ActorCreatorInterface> actor_creator_;
-
-  // Interface to submit tasks directly to other actors.
-  std::shared_ptr<CoreWorkerDirectActorTaskSubmitter> direct_actor_submitter_;
-
-  // A class to publish object status from other raylets/workers.
-  std::unique_ptr<pubsub::Publisher> object_info_publisher_;
-
-  // A class to subscribe object status from other raylets/workers.
-  std::unique_ptr<pubsub::Subscriber> object_info_subscriber_;
-
-  // Interface to submit non-actor tasks directly to leased workers.
-  std::unique_ptr<CoreWorkerDirectTaskSubmitter> direct_task_submitter_;
-
-  /// Manages recovery of objects stored in remote plasma nodes.
-  std::unique_ptr<ObjectRecoveryManager> object_recovery_manager_;
-
-  ///
-  /// Fields related to actor handles.
-  ///
-
-  /// Interface to manage actor handles.
-  std::unique_ptr<ActorManager> actor_manager_;
-
-  ///
-  /// Fields related to task execution.
-  ///
-
-  /// Protects around accesses to fields below. This should only ever be held
-  /// for short-running periods of time.
-  mutable absl::Mutex mutex_;
-
-  /// Our actor ID. If this is nil, then we execute only stateless tasks.
-  ActorID actor_id_ GUARDED_BY(mutex_);
-
-  /// The currently executing task spec. We have to track this separately since
-  /// we cannot access the thread-local worker contexts from GetCoreWorkerStats()
-  TaskSpecification current_task_ GUARDED_BY(mutex_);
-
-  /// Key value pairs to be displayed on Web UI.
-  std::unordered_map<std::string, std::string> webui_display_ GUARDED_BY(mutex_);
-
-  /// Actor title that consists of class name, args, kwargs for actor construction.
-  std::string actor_title_ GUARDED_BY(mutex_);
-
-  /// Number of tasks that have been pushed to the actor but not executed.
-  std::atomic<int64_t> task_queue_length_;
-
-  /// Number of executed tasks.
-  std::atomic<int64_t> num_executed_tasks_;
-
-  /// Profiler including a background thread that pushes profiling events to the GCS.
-  std::shared_ptr<worker::Profiler> profiler_;
-
-  /// A map from resource name to the resource IDs that are currently reserved
-  /// for this worker. Each pair consists of the resource ID and the fraction
-  /// of that resource allocated for this worker. This is set on task assignment.
-  std::shared_ptr<ResourceMappingType> resource_ids_ GUARDED_BY(mutex_);
-
-  /// Common rpc service for all worker modules.
-  rpc::CoreWorkerGrpcService grpc_service_;
-
-  /// Used to notify the task receiver when the arguments of a queued
-  /// actor task are ready.
-  std::shared_ptr<DependencyWaiterImpl> task_argument_waiter_;
-
-  // Interface that receives tasks from direct actor calls.
-  std::unique_ptr<CoreWorkerDirectTaskReceiver> direct_task_receiver_;
-
-  /// Event loop where tasks are processed.
-  /// task_execution_service_ should be destructed first to avoid
-  /// issues like https://github.com/ray-project/ray/issues/18857
-  instrumented_io_context task_execution_service_;
-
-  /// The asio work to keep task_execution_service_ alive.
-  boost::asio::io_service::work task_execution_service_work_;
-
-  // Queue of tasks to resubmit when the specified time passes.
-  std::deque<std::pair<int64_t, TaskSpecification>> to_resubmit_ GUARDED_BY(mutex_);
-
-  /// Map of named actor registry. It doesn't need to hold a lock because
-  /// local mode is single-threaded.
-  absl::flat_hash_map<std::string, ActorID> local_mode_named_actor_registry_;
-
-  // Guard for `async_plasma_callbacks_` map.
-  mutable absl::Mutex plasma_mutex_;
-
-  // Callbacks for when when a plasma object becomes ready.
-  absl::flat_hash_map<ObjectID, std::vector<std::function<void(void)>>>
-      async_plasma_callbacks_ GUARDED_BY(plasma_mutex_);
-
-  // Fallback for when GetAsync cannot directly get the requested object.
-  void PlasmaCallback(SetResultCallback success, std::shared_ptr<RayObject> ray_object,
-                      ObjectID object_id, void *py_future);
-
-  /// we are shutting down and not running further tasks.
-  /// when exiting_ is set to true HandlePushTask becomes no-op.
-  std::atomic<bool> exiting_ = false;
-
-  std::atomic<bool> is_shutdown_ = false;
-
-  int64_t max_direct_call_object_size_;
-
-  friend class CoreWorkerTest;
-
-  std::unique_ptr<rpc::JobConfig> job_config_;
-
-  std::shared_ptr<rpc::RuntimeEnv> job_runtime_env_;
-
-  /// Simple container for per function task counters. The counters will be
-  /// keyed by the function name in task spec.
-  struct TaskCounter {
-    /// A task can only be one of the following state. Received state in particular
-    /// covers from the point of RPC call to beginning execution.
-    enum TaskStatusType { kPending, kRunning, kFinished };
-
-    /// This mutex should be used by caller to ensure consistency when transitioning
-    /// a task's state.
-    mutable absl::Mutex tasks_counter_mutex_;
-    absl::flat_hash_map<std::string, int> pending_tasks_counter_map_
-        GUARDED_BY(tasks_counter_mutex_);
-    absl::flat_hash_map<std::string, int> running_tasks_counter_map_
-        GUARDED_BY(tasks_counter_mutex_);
-    absl::flat_hash_map<std::string, int> finished_tasks_counter_map_
-        GUARDED_BY(tasks_counter_mutex_);
-
-    void Add(TaskStatusType type, const std::string &func_name, int value) {
-      tasks_counter_mutex_.AssertHeld();
-      if (type == kPending) {
-        pending_tasks_counter_map_[func_name] += value;
-      } else if (type == kRunning) {
-        running_tasks_counter_map_[func_name] += value;
-      } else if (type == kFinished) {
-        finished_tasks_counter_map_[func_name] += value;
-      } else {
-        RAY_CHECK(false) << "This line should not be reached.";
-      }
-    }
-  };
-  TaskCounter task_counter_;
-
-  /// Used to guarantee that submitting actor task is thread safe.
-  /// NOTE(MissiontoMars,scv119): In particular, without this mutex,
-  /// the checking and increasing of backpressure pending calls counter
-  /// is not atomic, which may lead to under counting or over counting.
-  absl::Mutex actor_task_mutex_;
-};
-
-}  // namespace core
-}  // namespace ray
->>>>>>> 19672688
+// Copyright 2017 The Ray Authors.
+//
+// Licensed under the Apache License, Version 2.0 (the "License");
+// you may not use this file except in compliance with the License.
+// You may obtain a copy of the License at
+//
+//  http://www.apache.org/licenses/LICENSE-2.0
+//
+// Unless required by applicable law or agreed to in writing, software
+// distributed under the License is distributed on an "AS IS" BASIS,
+// WITHOUT WARRANTIES OR CONDITIONS OF ANY KIND, either express or implied.
+// See the License for the specific language governing permissions and
+// limitations under the License.
+
+#pragma once
+
+#include "absl/base/optimization.h"
+#include "absl/container/flat_hash_map.h"
+#include "ray/common/asio/periodical_runner.h"
+#include "ray/common/buffer.h"
+#include "ray/common/placement_group.h"
+#include "ray/core_worker/actor_handle.h"
+#include "ray/core_worker/actor_manager.h"
+#include "ray/core_worker/common.h"
+#include "ray/core_worker/context.h"
+#include "ray/core_worker/core_worker_options.h"
+#include "ray/core_worker/core_worker_process.h"
+#include "ray/core_worker/future_resolver.h"
+#include "ray/core_worker/gcs_server_address_updater.h"
+#include "ray/core_worker/lease_policy.h"
+#include "ray/core_worker/object_recovery_manager.h"
+#include "ray/core_worker/profiling.h"
+#include "ray/core_worker/reference_count.h"
+#include "ray/core_worker/store_provider/memory_store/memory_store.h"
+#include "ray/core_worker/store_provider/plasma_store_provider.h"
+#include "ray/core_worker/transport/direct_actor_transport.h"
+#include "ray/core_worker/transport/direct_task_transport.h"
+#include "ray/gcs/gcs_client/gcs_client.h"
+#include "ray/pubsub/publisher.h"
+#include "ray/pubsub/subscriber.h"
+#include "ray/raylet_client/raylet_client.h"
+#include "ray/rpc/node_manager/node_manager_client.h"
+#include "ray/rpc/worker/core_worker_client.h"
+#include "ray/rpc/worker/core_worker_server.h"
+#include "ray/util/process.h"
+#include "src/ray/protobuf/pubsub.pb.h"
+
+/// The set of gRPC handlers and their associated level of concurrency. If you want to
+/// add a new call to the worker gRPC server, do the following:
+/// 1) Add the rpc to the CoreWorkerService in core_worker.proto, e.g., "ExampleCall"
+/// 2) Add a new macro to RAY_CORE_WORKER_DECLARE_RPC_HANDLERS
+///    in core_worker_server.h,
+//     e.g. "DECLARE_VOID_RPC_SERVICE_HANDLER_METHOD(ExampleCall)"
+/// 3) Add a new macro to RAY_CORE_WORKER_RPC_HANDLERS in core_worker_server.h, e.g.
+///    "RPC_SERVICE_HANDLER(CoreWorkerService, ExampleCall, 1)"
+/// 4) Add a method to the CoreWorker class below: "CoreWorker::HandleExampleCall"
+
+namespace ray {
+namespace core {
+
+/// The root class that contains all the core and language-independent functionalities
+/// of the worker. This class is supposed to be used to implement app-language (Java,
+/// Python, etc) workers.
+class CoreWorker : public rpc::CoreWorkerServiceHandler {
+ public:
+  /// Construct a CoreWorker instance.
+  ///
+  /// \param[in] options The various initialization options.
+  /// \param[in] worker_id ID of this worker.
+  CoreWorker(const CoreWorkerOptions &options, const WorkerID &worker_id);
+
+  CoreWorker(CoreWorker const &) = delete;
+
+  /// Core worker's deallocation lifecycle
+  ///
+  /// Shutdown API must be called before deallocating a core worker.
+  /// Otherwise, it can have various destruction order related memory corruption.
+  ///
+  /// If the core worker is initiated at a driver, the driver is responsible for calling
+  /// the shutdown API before terminating. If the core worker is initated at a worker,
+  /// shutdown must be called before terminating the task execution loop.
+  ~CoreWorker();
+
+  void operator=(CoreWorker const &other) = delete;
+
+  ///
+  /// Public methods used by `CoreWorkerProcess` and `CoreWorker` itself.
+  ///
+
+  /// Connect to the raylet and notify that the core worker is ready.
+  /// If the options.connect_on_start is false, it doesn't need to be explicitly
+  /// called.
+  void ConnectToRaylet();
+
+  /// Gracefully disconnect the worker from Raylet.
+  /// If this function is called during shutdown, Raylet will treat it as an intentional
+  /// disconnect.
+  ///
+  /// \return Void.
+  void Disconnect(rpc::WorkerExitType exit_type = rpc::WorkerExitType::INTENDED_EXIT,
+                  const std::shared_ptr<LocalMemoryBuffer>
+                      &creation_task_exception_pb_bytes = nullptr);
+
+  /// Shut down the worker completely.
+  ///
+  /// This must be called before deallocating a worker / driver's core worker for memory
+  /// safety.
+  ///
+  /// \return void.
+  void Shutdown();
+
+  /// Start receiving and executing tasks.
+  /// \return void.
+  void RunTaskExecutionLoop();
+
+  const WorkerID &GetWorkerID() const;
+
+  WorkerType GetWorkerType() const { return options_.worker_type; }
+
+  Language GetLanguage() const { return options_.language; }
+
+  WorkerContext &GetWorkerContext() { return worker_context_; }
+
+  const TaskID &GetCurrentTaskId() const { return worker_context_.GetCurrentTaskID(); }
+
+  const JobID &GetCurrentJobId() const { return worker_context_.GetCurrentJobID(); }
+
+  NodeID GetCurrentNodeId() const { return NodeID::FromBinary(rpc_address_.raylet_id()); }
+
+  const PlacementGroupID &GetCurrentPlacementGroupId() const {
+    return worker_context_.GetCurrentPlacementGroupId();
+  }
+
+  bool ShouldCaptureChildTasksInPlacementGroup() const {
+    return worker_context_.ShouldCaptureChildTasksInPlacementGroup();
+  }
+
+  bool GetCurrentTaskRetryExceptions() const {
+    if (!options_.is_local_mode) {
+      return worker_context_.GetCurrentTask()->GetMessage().retry_exceptions();
+    } else {
+      return false;
+    }
+  }
+
+  void SetWebuiDisplay(const std::string &key, const std::string &message);
+
+  void SetActorTitle(const std::string &title);
+
+  void SetCallerCreationTimestamp();
+
+  /// Increase the reference count for this object ID.
+  /// Increase the local reference count for this object ID. Should be called
+  /// by the language frontend when a new reference is created.
+  ///
+  /// \param[in] object_id The object ID to increase the reference count for.
+  void AddLocalReference(const ObjectID &object_id) {
+    AddLocalReference(object_id, CurrentCallSite());
+  }
+
+  /// Decrease the reference count for this object ID. Should be called
+  /// by the language frontend when a reference is destroyed.
+  ///
+  /// \param[in] object_id The object ID to decrease the reference count for.
+  void RemoveLocalReference(const ObjectID &object_id) {
+    std::vector<ObjectID> deleted;
+    reference_counter_->RemoveLocalReference(object_id, &deleted);
+    // TOOD(ilr): better way of keeping an object from being deleted
+    if (!options_.is_local_mode) {
+      memory_store_->Delete(deleted);
+    }
+  }
+
+  /// Returns a map of all ObjectIDs currently in scope with a pair of their
+  /// (local, submitted_task) reference counts. For debugging purposes.
+  std::unordered_map<ObjectID, std::pair<size_t, size_t>> GetAllReferenceCounts() const;
+
+  /// Get the RPC address of this worker.
+  ///
+  /// \param[out] The RPC address of this worker.
+  const rpc::Address &GetRpcAddress() const;
+
+  /// Get the RPC address of the worker that owns the given object.
+  ///
+  /// \param[in] object_id The object ID. The object must either be owned by
+  /// us, or the caller previously added the ownership information (via
+  /// RegisterOwnershipInfoAndResolveFuture).
+  /// \param[out] The RPC address of the worker that owns this object.
+  rpc::Address GetOwnerAddress(const ObjectID &object_id) const;
+
+  /// Get the RPC address of the worker that owns the given object.
+  ///
+  /// \param[in] object_id The object ID. The object must either be owned by
+  /// us, or the caller previously added the ownership information (via
+  /// RegisterOwnershipInfoAndResolveFuture).
+  /// \param[out] The RPC address of the worker that owns this object.
+  std::vector<rpc::ObjectReference> GetObjectRefs(
+      const std::vector<ObjectID> &object_ids) const;
+
+  /// Get the owner information of an object. This should be
+  /// called when serializing an object ID, and the returned information should
+  /// be stored with the serialized object ID.
+  ///
+  /// This can only be called on object IDs that we created via task
+  /// submission, ray.put, or object IDs that we deserialized. It cannot be
+  /// called on object IDs that were created randomly, e.g.,
+  /// ObjectID::FromRandom.
+  ///
+  /// Postcondition: Get(object_id) is valid.
+  ///
+  /// \param[in] object_id The object ID to serialize.
+  /// appended to the serialized object ID.
+  /// \param[out] owner_address The address of the object's owner. This should
+  /// be appended to the serialized object ID.
+  /// \param[out] serialized_object_status The serialized object status protobuf.
+  void GetOwnershipInfo(const ObjectID &object_id, rpc::Address *owner_address,
+                        std::string *serialized_object_status);
+
+  /// Add a reference to an ObjectID that was deserialized by the language
+  /// frontend. This will also start the process to resolve the future.
+  /// Specifically, we will periodically contact the owner, until we learn that
+  /// the object has been created or the owner is no longer reachable. This
+  /// will then unblock any Gets or submissions of tasks dependent on the
+  /// object.
+  ///
+  /// \param[in] object_id The object ID to deserialize.
+  /// \param[in] outer_object_id The object ID that contained object_id, if
+  /// any. This may be nil if the object ID was inlined directly in a task spec
+  /// or if it was passed out-of-band by the application (deserialized from a
+  /// byte string).
+  /// \param[in] owner_address The address of the object's owner.
+  /// \param[in] serialized_object_status The serialized object status protobuf.
+  void RegisterOwnershipInfoAndResolveFuture(const ObjectID &object_id,
+                                             const ObjectID &outer_object_id,
+                                             const rpc::Address &owner_address,
+                                             const std::string &serialized_object_status);
+
+  ///
+  /// Public methods related to storing and retrieving objects.
+  ///
+
+  /// Put an object into object store.
+  ///
+  /// \param[in] object The ray object.
+  /// \param[in] contained_object_ids The IDs serialized in this object.
+  /// \param[out] object_id Generated ID of the object.
+  /// \return Status.
+  Status Put(const RayObject &object, const std::vector<ObjectID> &contained_object_ids,
+             ObjectID *object_id);
+
+  /// Put an object with specified ID into object store.
+  ///
+  /// \param[in] object The ray object.
+  /// \param[in] contained_object_ids The IDs serialized in this object.
+  /// \param[in] object_id Object ID specified by the user.
+  /// \param[in] pin_object Whether or not to tell the raylet to pin this object.
+  /// \return Status.
+  Status Put(const RayObject &object, const std::vector<ObjectID> &contained_object_ids,
+             const ObjectID &object_id, bool pin_object = false);
+
+  /// Create and return a buffer in the object store that can be directly written
+  /// into. After writing to the buffer, the caller must call `SealOwned()` to
+  /// finalize the object. The `CreateOwned()` and `SealOwned()` combination is
+  /// an alternative interface to `Put()` that allows frontends to avoid an extra
+  /// copy when possible.
+  ///
+  /// \param[in] metadata Metadata of the object to be written.
+  /// \param[in] data_size Size of the object to be written.
+  /// \param[in] contained_object_ids The IDs serialized in this object.
+  /// \param[out] object_id Object ID generated for the put.
+  /// \param[out] data Buffer for the user to write the object into.
+  /// \param[in] created_by_worker create by worker or not.
+  /// \param[in] owner_address The address of object's owner. If not provided,
+  /// defaults to this worker.
+  /// \param[in] inline_small_object Whether to inline create this object if it's
+  /// small.
+  /// \return Status.
+  Status CreateOwned(const std::shared_ptr<Buffer> &metadata, const size_t data_size,
+                     const std::vector<ObjectID> &contained_object_ids,
+                     ObjectID *object_id, std::shared_ptr<Buffer> *data,
+                     bool created_by_worker,
+                     const std::unique_ptr<rpc::Address> &owner_address = nullptr,
+                     bool inline_small_object = true);
+
+  /// Create and return a buffer in the object store that can be directly written
+  /// into, for an object ID that already exists. After writing to the buffer, the
+  /// caller must call `SealExisting()` to finalize the object. The `CreateExisting()`
+  /// and `SealExisting()` combination is an alternative interface to `Put()` that
+  /// allows frontends to avoid an extra copy when possible.
+  ///
+  /// \param[in] metadata Metadata of the object to be written.
+  /// \param[in] data_size Size of the object to be written.
+  /// \param[in] object_id Object ID specified by the user.
+  /// \param[in] owner_address The address of the object's owner.
+  /// \param[out] data Buffer for the user to write the object into.
+  /// \return Status.
+  Status CreateExisting(const std::shared_ptr<Buffer> &metadata, const size_t data_size,
+                        const ObjectID &object_id, const rpc::Address &owner_address,
+                        std::shared_ptr<Buffer> *data, bool created_by_worker);
+
+  /// Finalize placing an object into the object store. This should be called after
+  /// a corresponding `CreateOwned()` call and then writing into the returned buffer.
+  ///
+  /// \param[in] object_id Object ID corresponding to the object.
+  /// \param[in] pin_object Whether or not to pin the object at the local raylet.
+  /// \param[in] The address of object's owner. If not provided,
+  /// defaults to this worker.
+  /// \return Status.
+  Status SealOwned(const ObjectID &object_id, bool pin_object,
+                   const std::unique_ptr<rpc::Address> &owner_address = nullptr);
+
+  /// Finalize placing an object into the object store. This should be called after
+  /// a corresponding `CreateExisting()` call and then writing into the returned buffer.
+  ///
+  /// \param[in] object_id Object ID corresponding to the object.
+  /// \param[in] pin_object Whether or not to pin the object at the local raylet.
+  /// \param[in] owner_address Address of the owner of the object who will be contacted by
+  /// the raylet if the object is pinned. If not provided, defaults to this worker.
+  /// \return Status.
+  Status SealExisting(const ObjectID &object_id, bool pin_object,
+                      const std::unique_ptr<rpc::Address> &owner_address = nullptr);
+
+  /// Get a list of objects from the object store. Objects that failed to be retrieved
+  /// will be returned as nullptrs.
+  ///
+  /// \param[in] ids IDs of the objects to get.
+  /// \param[in] timeout_ms Timeout in milliseconds, wait infinitely if it's negative.
+  /// \param[out] results Result list of objects data.
+  /// \return Status.
+  Status Get(const std::vector<ObjectID> &ids, const int64_t timeout_ms,
+             std::vector<std::shared_ptr<RayObject>> *results);
+
+  /// Get objects directly from the local plasma store, without waiting for the
+  /// objects to be fetched from another node. This should only be used
+  /// internally, never by user code.
+  /// NOTE: Caller of this method should guarantee that the object already exists in the
+  /// plasma store, thus it doesn't need to fetch from other nodes.
+  ///
+  /// \param[in] ids The IDs of the objects to get.
+  /// \param[out] results The results will be stored here. A nullptr will be
+  /// added for objects that were not in the local store.
+  /// \return Status OK if all objects were found. Returns ObjectNotFound error
+  /// if at least one object was not in the local store.
+  Status GetIfLocal(const std::vector<ObjectID> &ids,
+                    std::vector<std::shared_ptr<RayObject>> *results);
+
+  /// Return whether or not the object store contains the given object.
+  ///
+  /// \param[in] object_id ID of the objects to check for.
+  /// \param[out] has_object Whether or not the object is present.
+  /// \param[out] is_in_plasma Whether or not the object is in Plasma.
+  /// \return Status.
+  Status Contains(const ObjectID &object_id, bool *has_object,
+                  bool *is_in_plasma = nullptr);
+
+  /// Wait for a list of objects to appear in the object store.
+  /// Duplicate object ids are supported, and `num_objects` includes duplicate ids in this
+  /// case.
+  /// TODO(zhijunfu): it is probably more clear in semantics to just fail when there
+  /// are duplicates, and require it to be handled at application level.
+  ///
+  /// \param[in] IDs of the objects to wait for.
+  /// \param[in] num_objects Number of objects that should appear.
+  /// \param[in] timeout_ms Timeout in milliseconds, wait infinitely if it's negative.
+  /// \param[out] results A bitset that indicates each object has appeared or not.
+  /// \return Status.
+  Status Wait(const std::vector<ObjectID> &object_ids, const int num_objects,
+              const int64_t timeout_ms, std::vector<bool> *results, bool fetch_local);
+
+  /// Delete a list of objects from the plasma object store.
+  ///
+  /// \param[in] object_ids IDs of the objects to delete.
+  /// \param[in] local_only Whether only delete the objects in local node, or all nodes in
+  /// the cluster.
+  /// \return Status.
+  Status Delete(const std::vector<ObjectID> &object_ids, bool local_only);
+
+  /// Get the locations of a list objects. Locations that failed to be retrieved
+  /// will be returned as nullptrs.
+  ///
+  /// \param[in] object_ids IDs of the objects to get.
+  /// \param[in] timeout_ms Timeout in milliseconds, wait infinitely if it's negative.
+  /// \param[out] results Result list of object locations.
+  /// \return Status.
+  Status GetLocationFromOwner(const std::vector<ObjectID> &object_ids, int64_t timeout_ms,
+                              std::vector<std::shared_ptr<ObjectLocation>> *results);
+
+  /// Trigger garbage collection on each worker in the cluster.
+  void TriggerGlobalGC();
+
+  /// Get a string describing object store memory usage for debugging purposes.
+  ///
+  /// \return std::string The string describing memory usage.
+  std::string MemoryUsageString();
+
+  ///
+  /// Public methods related to task submission.
+  ///
+
+  /// Get the caller ID used to submit tasks from this worker to an actor.
+  ///
+  /// \return The caller ID. For non-actor tasks, this is the current task ID.
+  /// For actors, this is the current actor ID. To make sure that all caller
+  /// IDs have the same type, we embed the actor ID in a TaskID with the rest
+  /// of the bytes zeroed out.
+  TaskID GetCallerId() const LOCKS_EXCLUDED(mutex_);
+
+  /// Push an error to the relevant driver.
+  ///
+  /// \param[in] The ID of the job_id that the error is for.
+  /// \param[in] The type of the error.
+  /// \param[in] The error message.
+  /// \param[in] The timestamp of the error.
+  /// \return Status.
+  Status PushError(const JobID &job_id, const std::string &type,
+                   const std::string &error_message, double timestamp);
+
+  /// Submit a normal task.
+  ///
+  /// \param[in] function The remote function to execute.
+  /// \param[in] args Arguments of this task.
+  /// \param[in] task_options Options for this task.
+  /// \param[in] max_retires max number of retry when the task fails.
+  /// \param[in] scheduling_strategy Strategy about how to schedule the task.
+  /// \param[in] debugger_breakpoint breakpoint to drop into for the debugger after this
+  /// task starts executing, or "" if we do not want to drop into the debugger.
+  /// should capture parent's placement group implicilty.
+  /// \return ObjectRefs returned by this task.
+  std::vector<rpc::ObjectReference> SubmitTask(
+      const RayFunction &function, const std::vector<std::unique_ptr<TaskArg>> &args,
+      const TaskOptions &task_options, int max_retries, bool retry_exceptions,
+      const rpc::SchedulingStrategy &scheduling_strategy,
+      const std::string &debugger_breakpoint);
+
+  /// Create an actor.
+  ///
+  /// \param[in] caller_id ID of the task submitter.
+  /// \param[in] function The remote function that generates the actor object.
+  /// \param[in] args Arguments of this task.
+  /// \param[in] actor_creation_options Options for this actor creation task.
+  /// \param[in] extension_data Extension data of the actor handle,
+  /// see `ActorHandle` in `core_worker.proto`.
+  /// \param[out] actor_id ID of the created actor. This can be used to submit
+  /// tasks on the actor.
+  /// \return Status error if actor creation fails, likely due to raylet failure.
+  Status CreateActor(const RayFunction &function,
+                     const std::vector<std::unique_ptr<TaskArg>> &args,
+                     const ActorCreationOptions &actor_creation_options,
+                     const std::string &extension_data, ActorID *actor_id);
+
+  /// Create a placement group.
+  ///
+  /// \param[in] function The remote function that generates the placement group object.
+  /// \param[in] placement_group_creation_options Options for this placement group
+  /// creation task.
+  /// \param[out] placement_group_id ID of the created placement group.
+  /// This can be used to shedule actor in node
+  /// \return Status error if placement group
+  /// creation fails, likely due to raylet failure.
+  Status CreatePlacementGroup(
+      const PlacementGroupCreationOptions &placement_group_creation_options,
+      PlacementGroupID *placement_group_id);
+
+  /// Remove a placement group. Note that this operation is synchronous.
+  ///
+  /// \param[in] placement_group_id The id of a placement group to remove.
+  /// \return Status OK if succeed. TimedOut if request to GCS server times out.
+  /// NotFound if placement group is already removed or doesn't exist.
+  Status RemovePlacementGroup(const PlacementGroupID &placement_group_id);
+
+  /// Wait for a placement group until ready asynchronously.
+  /// Returns once the placement group is created or the timeout expires.
+  ///
+  /// \param placement_group The id of a placement group to wait for.
+  /// \param timeout_seconds Timeout in seconds.
+  /// \return Status OK if the placement group is created. TimedOut if request to GCS
+  /// server times out. NotFound if placement group is already removed or doesn't exist.
+  Status WaitPlacementGroupReady(const PlacementGroupID &placement_group_id,
+                                 int timeout_seconds);
+
+  /// Submit an actor task.
+  ///
+  /// \param[in] caller_id ID of the task submitter.
+  /// \param[in] actor_handle Handle to the actor.
+  /// \param[in] function The remote function to execute.
+  /// \param[in] args Arguments of this task.
+  /// \param[in] task_options Options for this task.
+  /// \return ObjectRefs returned by this task.
+  std::optional<std::vector<rpc::ObjectReference>> SubmitActorTask(
+      const ActorID &actor_id, const RayFunction &function,
+      const std::vector<std::unique_ptr<TaskArg>> &args, const TaskOptions &task_options);
+
+  /// Tell an actor to exit immediately, without completing outstanding work.
+  ///
+  /// \param[in] actor_id ID of the actor to kill.
+  /// \param[in] force_kill Whether to force kill an actor by killing the worker.
+  /// \param[in] no_restart If set to true, the killed actor will not be
+  /// restarted anymore.
+  /// \param[out] Status
+  Status KillActor(const ActorID &actor_id, bool force_kill, bool no_restart);
+
+  /// Stops the task associated with the given Object ID.
+  ///
+  /// \param[in] object_id of the task to kill (must be a Non-Actor task)
+  /// \param[in] force_kill Whether to force kill a task by killing the worker.
+  /// \param[in] recursive Whether to cancel tasks submitted by the task to cancel.
+  /// \param[out] Status
+  Status CancelTask(const ObjectID &object_id, bool force_kill, bool recursive);
+
+  /// Decrease the reference count for this actor. Should be called by the
+  /// language frontend when a reference to the ActorHandle destroyed.
+  ///
+  /// \param[in] actor_id The actor ID to decrease the reference count for.
+  void RemoveActorHandleReference(const ActorID &actor_id);
+
+  /// Add an actor handle from a serialized string.
+  ///
+  /// This should be called when an actor handle is given to us by another task
+  /// or actor. This may be called even if we already have a handle to the same
+  /// actor.
+  ///
+  /// \param[in] serialized The serialized actor handle.
+  /// \param[in] outer_object_id The object ID that contained the serialized
+  /// actor handle, if any.
+  /// \return The ActorID of the deserialized handle.
+  ActorID DeserializeAndRegisterActorHandle(const std::string &serialized,
+                                            const ObjectID &outer_object_id);
+
+  /// Serialize an actor handle.
+  ///
+  /// This should be called when passing an actor handle to another task or
+  /// actor.
+  ///
+  /// \param[in] actor_id The ID of the actor handle to serialize.
+  /// \param[out] The serialized handle.
+  /// \param[out] The ID used to track references to the actor handle. If the
+  /// serialized actor handle in the language frontend is stored inside an
+  /// object, then this must be recorded in the worker's ReferenceCounter.
+  /// \return Status::Invalid if we don't have the specified handle.
+  Status SerializeActorHandle(const ActorID &actor_id, std::string *output,
+                              ObjectID *actor_handle_id) const;
+
+  ///
+  /// Public methods related to task execution. Should not be used by driver processes.
+  ///
+
+  const ActorID &GetActorId() const { return actor_id_; }
+
+  // Get the resource IDs available to this worker (as assigned by the raylet).
+  const ResourceMappingType GetResourceIDs() const;
+
+  /// Create a profile event with a reference to the core worker's profiler.
+  std::unique_ptr<worker::ProfileEvent> CreateProfileEvent(const std::string &event_type);
+
+  int64_t GetNumTasksSubmitted() const {
+    return direct_task_submitter_->GetNumTasksSubmitted();
+  }
+
+  int64_t GetNumLeasesRequested() const {
+    return direct_task_submitter_->GetNumLeasesRequested();
+  }
+
+ public:
+  /// Allocate the return object for an executing task. The caller should write into the
+  /// data buffer of the allocated buffer, then call SealReturnObject() to seal it.
+  /// To avoid deadlock, the caller should allocate and seal a single object at a time.
+  ///
+  /// \param[in] object_id Object ID of the return value.
+  /// \param[in] data_size Size of the return value.
+  /// \param[in] metadata Metadata buffer of the return value.
+  /// \param[in] contained_object_id ID serialized within each return object.
+  /// \param[in][out] task_output_inlined_bytes Store the total size of all inlined
+  /// objects of a task. It is used to decide if the current object should be inlined. If
+  /// the current object is inlined, the task_output_inlined_bytes will be updated.
+  /// \param[out] return_object RayObject containing buffers to write results into.
+  /// \return Status.
+  Status AllocateReturnObject(const ObjectID &object_id, const size_t &data_size,
+                              const std::shared_ptr<Buffer> &metadata,
+                              const std::vector<ObjectID> &contained_object_id,
+                              int64_t *task_output_inlined_bytes,
+                              std::shared_ptr<RayObject> *return_object);
+
+  /// Seal a return object for an executing task. The caller should already have
+  /// written into the data buffer.
+  ///
+  /// \param[in] return_id Object ID of the return value.
+  /// \param[in] return_object RayObject containing the buffer written info.
+  /// \return Status.
+  Status SealReturnObject(const ObjectID &return_id,
+                          std::shared_ptr<RayObject> return_object);
+
+  /// Pin the local copy of the return object, if one exists.
+  ///
+  /// \param[in] return_id ObjectID of the return value.
+  /// \param[out] return_object The object that was pinned.
+  /// \return success if the object still existed and was pinned. Note that
+  /// pinning is done asynchronously.
+  bool PinExistingReturnObject(const ObjectID &return_id,
+                               std::shared_ptr<RayObject> *return_object);
+
+  /// Get a handle to an actor.
+  ///
+  /// NOTE: This function should be called ONLY WHEN we know actor handle exists.
+  /// NOTE: The actor_handle obtained by this function should not be stored anywhere
+  /// because this method returns the raw pointer to what a unique pointer points to.
+  ///
+  /// \param[in] actor_id The actor handle to get.
+  /// \return Status::Invalid if we don't have this actor handle.
+  std::shared_ptr<const ActorHandle> GetActorHandle(const ActorID &actor_id) const;
+
+  /// Get a handle to a named actor.
+  ///
+  /// NOTE: The actor_handle obtained by this function should not be stored anywhere.
+  ///
+  /// \param[in] name The name of the actor whose handle to get.
+  /// \param[in] ray_namespace The namespace of the requested actor.
+  /// \param[out] actor_handle A handle to the requested actor.
+  /// \return The shared_ptr to the actor handle if found, nullptr otherwise.
+  /// The second pair contains the status of getting a named actor handle.
+  std::pair<std::shared_ptr<const ActorHandle>, Status> GetNamedActorHandle(
+      const std::string &name, const std::string &ray_namespace);
+
+  /// Returns a list of the named actors currently in the system.
+  ///
+  /// Each actor is returned as a pair of <namespace, name>.
+  /// This includes actors that are pending placement or being restarted.
+  ///
+  /// \param all_namespaces Whether or not to include actors from all namespaces.
+  /// \return The list of <namespace, name> pairs and a status.
+  std::pair<std::vector<std::pair<std::string, std::string>>, Status> ListNamedActors(
+      bool all_namespaces);
+
+  ///
+  /// The following methods are handlers for the core worker's gRPC server, which follow
+  /// a macro-generated call convention. These are executed on the io_service_ and
+  /// post work to the appropriate event loop.
+  ///
+
+  /// Implements gRPC server handler.
+  void HandlePushTask(const rpc::PushTaskRequest &request, rpc::PushTaskReply *reply,
+                      rpc::SendReplyCallback send_reply_callback) override;
+
+  /// Implements gRPC server handler.
+  void HandleDirectActorCallArgWaitComplete(
+      const rpc::DirectActorCallArgWaitCompleteRequest &request,
+      rpc::DirectActorCallArgWaitCompleteReply *reply,
+      rpc::SendReplyCallback send_reply_callback) override;
+
+  /// Implements gRPC server handler.
+  void HandleGetObjectStatus(const rpc::GetObjectStatusRequest &request,
+                             rpc::GetObjectStatusReply *reply,
+                             rpc::SendReplyCallback send_reply_callback) override;
+
+  /// Implements gRPC server handler.
+  void HandleWaitForActorOutOfScope(const rpc::WaitForActorOutOfScopeRequest &request,
+                                    rpc::WaitForActorOutOfScopeReply *reply,
+                                    rpc::SendReplyCallback send_reply_callback) override;
+
+  // Implements gRPC server handler.
+  void HandlePubsubLongPolling(const rpc::PubsubLongPollingRequest &request,
+                               rpc::PubsubLongPollingReply *reply,
+                               rpc::SendReplyCallback send_reply_callback) override;
+
+  // Implements gRPC server handler.
+  void HandlePubsubCommandBatch(const rpc::PubsubCommandBatchRequest &request,
+                                rpc::PubsubCommandBatchReply *reply,
+                                rpc::SendReplyCallback send_reply_callback) override;
+
+  // Implements gRPC server handler.
+  void HandleUpdateObjectLocationBatch(
+      const rpc::UpdateObjectLocationBatchRequest &request,
+      rpc::UpdateObjectLocationBatchReply *reply,
+      rpc::SendReplyCallback send_reply_callback) override;
+
+  /// Implements gRPC server handler.
+  void HandleGetObjectLocationsOwner(const rpc::GetObjectLocationsOwnerRequest &request,
+                                     rpc::GetObjectLocationsOwnerReply *reply,
+                                     rpc::SendReplyCallback send_reply_callback) override;
+
+  /// Implements gRPC server handler.
+  void HandleKillActor(const rpc::KillActorRequest &request, rpc::KillActorReply *reply,
+                       rpc::SendReplyCallback send_reply_callback) override;
+
+  /// Implements gRPC server handler.
+  void HandleCancelTask(const rpc::CancelTaskRequest &request,
+                        rpc::CancelTaskReply *reply,
+                        rpc::SendReplyCallback send_reply_callback) override;
+
+  /// Implements gRPC server handler.
+  void HandleRemoteCancelTask(const rpc::RemoteCancelTaskRequest &request,
+                              rpc::RemoteCancelTaskReply *reply,
+                              rpc::SendReplyCallback send_reply_callback) override;
+
+  /// Implements gRPC server handler.
+  void HandlePlasmaObjectReady(const rpc::PlasmaObjectReadyRequest &request,
+                               rpc::PlasmaObjectReadyReply *reply,
+                               rpc::SendReplyCallback send_reply_callback) override;
+
+  /// Get statistics from core worker.
+  void HandleGetCoreWorkerStats(const rpc::GetCoreWorkerStatsRequest &request,
+                                rpc::GetCoreWorkerStatsReply *reply,
+                                rpc::SendReplyCallback send_reply_callback) override;
+
+  /// Trigger local GC on this worker.
+  void HandleLocalGC(const rpc::LocalGCRequest &request, rpc::LocalGCReply *reply,
+                     rpc::SendReplyCallback send_reply_callback) override;
+
+  // Spill objects to external storage.
+  void HandleSpillObjects(const rpc::SpillObjectsRequest &request,
+                          rpc::SpillObjectsReply *reply,
+                          rpc::SendReplyCallback send_reply_callback) override;
+
+  // Add spilled URL to owned reference.
+  void HandleAddSpilledUrl(const rpc::AddSpilledUrlRequest &request,
+                           rpc::AddSpilledUrlReply *reply,
+                           rpc::SendReplyCallback send_reply_callback) override;
+
+  // Restore objects from external storage.
+  void HandleRestoreSpilledObjects(const rpc::RestoreSpilledObjectsRequest &request,
+                                   rpc::RestoreSpilledObjectsReply *reply,
+                                   rpc::SendReplyCallback send_reply_callback) override;
+
+  // Delete objects from external storage.
+  void HandleDeleteSpilledObjects(const rpc::DeleteSpilledObjectsRequest &request,
+                                  rpc::DeleteSpilledObjectsReply *reply,
+                                  rpc::SendReplyCallback send_reply_callback) override;
+
+  // Make the this worker exit.
+  // This request fails if the core worker owns any object.
+  void HandleExit(const rpc::ExitRequest &request, rpc::ExitReply *reply,
+                  rpc::SendReplyCallback send_reply_callback) override;
+
+  // Set local worker as the owner of object.
+  // Request by borrower's worker, execute by owner's worker.
+  void HandleAssignObjectOwner(const rpc::AssignObjectOwnerRequest &request,
+                               rpc::AssignObjectOwnerReply *reply,
+                               rpc::SendReplyCallback send_reply_callback) override;
+
+  ///
+  /// Public methods related to async actor call. This should only be used when
+  /// the actor is (1) direct actor and (2) using asyncio mode.
+  ///
+
+  /// Block current fiber until event is triggered.
+  void YieldCurrentFiber(FiberEvent &event);
+
+  /// The callback expected to be implemented by the client.
+  using SetResultCallback =
+      std::function<void(std::shared_ptr<RayObject>, ObjectID object_id, void *)>;
+
+  /// Perform async get from the object store.
+  ///
+  /// \param[in] object_id The id to call get on.
+  /// \param[in] success_callback The callback to use the result object.
+  /// \param[in] python_future the void* object to be passed to SetResultCallback
+  /// \return void
+  void GetAsync(const ObjectID &object_id, SetResultCallback success_callback,
+                void *python_future);
+
+  // Get serialized job configuration.
+  const rpc::JobConfig &GetJobConfig() const;
+
+  // Get gcs_client
+  std::shared_ptr<gcs::GcsClient> GetGcsClient() const;
+
+  /// Return true if the core worker is in the exit process.
+  bool IsExiting() const;
+
+  /// Retrieve the current statistics about tasks being received and executing.
+  /// \return an unordered_map mapping function name to list of (num_received,
+  /// num_executing, num_executed). It is a std map instead of absl due to its
+  /// interface with language bindings.
+  std::unordered_map<std::string, std::vector<uint64_t>> GetActorCallStats() const;
+
+ private:
+  static rpc::RuntimeEnv OverrideRuntimeEnv(
+      const rpc::RuntimeEnv &child, const std::shared_ptr<rpc::RuntimeEnv> parent);
+
+  /// The following tests will use `OverrideRuntimeEnv` function.
+  FRIEND_TEST(TestOverrideRuntimeEnv, TestOverrideEnvVars);
+  FRIEND_TEST(TestOverrideRuntimeEnv, TestPyModulesInherit);
+  FRIEND_TEST(TestOverrideRuntimeEnv, TestOverridePyModules);
+  FRIEND_TEST(TestOverrideRuntimeEnv, TestWorkingDirInherit);
+  FRIEND_TEST(TestOverrideRuntimeEnv, TestWorkingDirOverride);
+  FRIEND_TEST(TestOverrideRuntimeEnv, TestCondaInherit);
+  FRIEND_TEST(TestOverrideRuntimeEnv, TestCondaOverride);
+
+  std::string OverrideTaskOrActorRuntimeEnv(
+      const std::string &serialized_runtime_env,
+      std::vector<std::string> *runtime_env_uris /* output */);
+
+  void BuildCommonTaskSpec(
+      TaskSpecBuilder &builder, const JobID &job_id, const TaskID &task_id,
+      const std::string &name, const TaskID &current_task_id, uint64_t task_index,
+      const TaskID &caller_id, const rpc::Address &address, const RayFunction &function,
+      const std::vector<std::unique_ptr<TaskArg>> &args, uint64_t num_returns,
+      const std::unordered_map<std::string, double> &required_resources,
+      const std::unordered_map<std::string, double> &required_placement_resources,
+      const std::string &debugger_breakpoint, int64_t depth,
+      const std::string &serialized_runtime_env,
+      const std::string &concurrency_group_name = "");
+  void SetCurrentTaskId(const TaskID &task_id, uint64_t attempt_number);
+
+  void SetActorId(const ActorID &actor_id);
+
+  /// Run the io_service_ event loop. This should be called in a background thread.
+  void RunIOService();
+
+  /// (WORKER mode only) Exit the worker. This is the entrypoint used to shutdown a
+  /// worker.
+  void Exit(rpc::WorkerExitType exit_type,
+            const std::shared_ptr<LocalMemoryBuffer> &creation_task_exception_pb_bytes =
+                nullptr);
+
+  /// Register this worker or driver to GCS.
+  void RegisterToGcs();
+
+  /// (WORKER mode only) Check if the raylet has failed. If so, shutdown.
+  void ExitIfParentRayletDies();
+
+  /// Heartbeat for internal bookkeeping.
+  void InternalHeartbeat();
+
+  /// Helper method to fill in object status reply given an object.
+  void PopulateObjectStatus(const ObjectID &object_id, std::shared_ptr<RayObject> obj,
+                            rpc::GetObjectStatusReply *reply);
+
+  ///
+  /// Private methods related to task submission.
+  ///
+
+  /// Increase the local reference count for this object ID. Should be called
+  /// by the language frontend when a new reference is created.
+  ///
+  /// \param[in] object_id The object ID to increase the reference count for.
+  /// \param[in] call_site The call site from the language frontend.
+  void AddLocalReference(const ObjectID &object_id, std::string call_site) {
+    reference_counter_->AddLocalReference(object_id, call_site);
+  }
+
+  /// Stops the children tasks from the given TaskID
+  ///
+  /// \param[in] task_id of the parent task
+  /// \param[in] force_kill Whether to force kill a task by killing the worker.
+  Status CancelChildren(const TaskID &task_id, bool force_kill);
+
+  ///
+  /// Private methods related to task execution. Should not be used by driver processes.
+  ///
+
+  /// Execute a task.
+  ///
+  /// \param spec[in] task_spec Task specification.
+  /// \param spec[in] resource_ids Resource IDs of resources assigned to this
+  ///                 worker. If nullptr, reuse the previously assigned
+  ///                 resources.
+  /// \param results[out] return_objects Result objects that should be returned
+  ///                     by value (not via plasma).
+  /// \param results[out] borrowed_refs Refs that this task (or a nested task)
+  ///                     was or is still borrowing. This includes all
+  ///                     objects whose IDs we passed to the task in its
+  ///                     arguments and recursively, any object IDs that were
+  ///                     contained in those objects.
+  /// \return Status.
+  Status ExecuteTask(const TaskSpecification &task_spec,
+                     const std::shared_ptr<ResourceMappingType> &resource_ids,
+                     std::vector<std::shared_ptr<RayObject>> *return_objects,
+                     ReferenceCounter::ReferenceTableProto *borrowed_refs,
+                     bool *is_application_level_error);
+
+  /// Put an object in the local plasma store.
+  Status PutInLocalPlasmaStore(const RayObject &object, const ObjectID &object_id,
+                               bool pin_object);
+
+  /// Execute a local mode task (runs normal ExecuteTask)
+  ///
+  /// \param spec[in] task_spec Task specification.
+  std::vector<rpc::ObjectReference> ExecuteTaskLocalMode(
+      const TaskSpecification &task_spec, const ActorID &actor_id = ActorID::Nil());
+
+  /// KillActor API for a local mode.
+  Status KillActorLocalMode(const ActorID &actor_id);
+
+  /// Get a handle to a named actor for local mode.
+  std::pair<std::shared_ptr<const ActorHandle>, Status> GetNamedActorHandleLocalMode(
+      const std::string &name);
+
+  /// Get all named actors in local mode.
+  std::pair<std::vector<std::pair<std::string, std::string>>, Status>
+  ListNamedActorsLocalMode();
+
+  /// Get the values of the task arguments for the executor. Values are
+  /// retrieved from the local plasma store or, if the value is inlined, from
+  /// the task spec.
+  ///
+  /// This also pins all plasma arguments and ObjectIDs that were contained in
+  /// an inlined argument by adding a local reference in the reference counter.
+  /// This is to ensure that we have the address of the object's owner, which
+  /// is needed to retrieve the value. It also ensures that when the task
+  /// completes, we can retrieve any metadata about objects that are still
+  /// being borrowed by this process. The IDs should be unpinned once the task
+  /// completes.
+  ///
+  /// \param spec[in] task Task specification.
+  /// \param args[out] args Argument data as RayObjects.
+  /// \param args[out] arg_reference_ids ObjectIDs corresponding to each by
+  ///                  reference argument. The length of this vector will be
+  ///                  the same as args, and by value arguments will have
+  ///                  ObjectID::Nil().
+  ///                  // TODO(edoakes): this is a bit of a hack that's necessary because
+  ///                  we have separate serialization paths for by-value and by-reference
+  ///                  arguments in Python. This should ideally be handled better there.
+  /// \param args[out] pinned_ids ObjectIDs that should be unpinned once the
+  ///                  task completes execution.  This vector will be populated
+  ///                  with all argument IDs that were passed by reference and
+  ///                  any ObjectIDs that were included in the task spec's
+  ///                  inlined arguments.
+  /// \return Error if the values could not be retrieved.
+  Status GetAndPinArgsForExecutor(const TaskSpecification &task,
+                                  std::vector<std::shared_ptr<RayObject>> *args,
+                                  std::vector<rpc::ObjectReference> *arg_refs,
+                                  std::vector<ObjectID> *pinned_ids);
+
+  /// Process a subscribe message for wait for object eviction.
+  /// The object eviction message will be published once the object
+  /// needs to be evicted.
+  void ProcessSubscribeForObjectEviction(
+      const rpc::WorkerObjectEvictionSubMessage &message);
+
+  /// Process a subscribe message for wait for ref removed.
+  /// It is used for the ref counting protocol. When the borrower
+  /// stops using the reference, the message will be published to the owner.
+  void ProcessSubscribeForRefRemoved(const rpc::WorkerRefRemovedSubMessage &message);
+
+  /// Process a subscribe message for object locations.
+  /// Since core worker owns the object directory, there are various raylets
+  /// that subscribe this object directory.
+  void ProcessSubscribeObjectLocations(
+      const rpc::WorkerObjectLocationsSubMessage &message);
+
+  using Commands = ::google::protobuf::RepeatedPtrField<rpc::Command>;
+
+  /// Process the subscribe message received from the subscriber.
+  void ProcessSubscribeMessage(const rpc::SubMessage &sub_message,
+                               rpc::ChannelType channel_type, const std::string &key_id,
+                               const NodeID &subscriber_id);
+
+  /// A single endpoint to process different types of pubsub commands.
+  /// Pubsub commands are coming as a batch and contain various subscribe / unbsubscribe
+  /// messages.
+  void ProcessPubsubCommands(const Commands &commands, const NodeID &subscriber_id);
+
+  void AddObjectLocationOwner(const ObjectID &object_id, const NodeID &node_id);
+
+  void RemoveObjectLocationOwner(const ObjectID &object_id, const NodeID &node_id);
+
+  /// Returns whether the message was sent to the wrong worker. The right error reply
+  /// is sent automatically. Messages end up on the wrong worker when a worker dies
+  /// and a new one takes its place with the same place. In this situation, we want
+  /// the new worker to reject messages meant for the old one.
+  bool HandleWrongRecipient(const WorkerID &intended_worker_id,
+                            rpc::SendReplyCallback send_reply_callback) {
+    if (intended_worker_id != worker_context_.GetWorkerID()) {
+      std::ostringstream stream;
+      stream << "Mismatched WorkerID: ignoring RPC for previous worker "
+             << intended_worker_id
+             << ", current worker ID: " << worker_context_.GetWorkerID();
+      auto msg = stream.str();
+      RAY_LOG(ERROR) << msg;
+      send_reply_callback(Status::Invalid(msg), nullptr, nullptr);
+      return true;
+    } else {
+      return false;
+    }
+  }
+
+  /// Handler if a raylet node is removed from the cluster.
+  void OnNodeRemoved(const NodeID &node_id);
+
+  /// Request the spillage of an object that we own from the primary that hosts
+  /// the primary copy to spill.
+  void SpillOwnedObject(const ObjectID &object_id, const std::shared_ptr<RayObject> &obj,
+                        std::function<void()> callback);
+
+  const CoreWorkerOptions options_;
+
+  /// Callback to get the current language (e.g., Python) call site.
+  std::function<void(std::string *)> get_call_site_;
+
+  // Convenience method to get the current language call site.
+  std::string CurrentCallSite() {
+    std::string call_site;
+    if (get_call_site_ != nullptr) {
+      get_call_site_(&call_site);
+    }
+    return call_site;
+  }
+
+  Status WaitForActorRegistered(const std::vector<ObjectID> &ids);
+
+  /// Shared state of the worker. Includes process-level and thread-level state.
+  /// TODO(edoakes): we should move process-level state into this class and make
+  /// this a ThreadContext.
+  WorkerContext worker_context_;
+
+  /// The ID of the current task being executed by the main thread. If there
+  /// are multiple threads, they will have a thread-local task ID stored in the
+  /// worker context.
+  TaskID main_thread_task_id_ GUARDED_BY(mutex_);
+
+  /// Event loop where the IO events are handled. e.g. async GCS operations.
+  instrumented_io_context io_service_;
+
+  /// Keeps the io_service_ alive.
+  boost::asio::io_service::work io_work_;
+
+  /// Shared client call manager.
+  std::unique_ptr<rpc::ClientCallManager> client_call_manager_;
+
+  /// Shared core worker client pool.
+  std::shared_ptr<rpc::CoreWorkerClientPool> core_worker_client_pool_;
+
+  /// The runner to run function periodically.
+  PeriodicalRunner periodical_runner_;
+
+  /// RPC server used to receive tasks to execute.
+  std::unique_ptr<rpc::GrpcServer> core_worker_server_;
+
+  /// Address of our RPC server.
+  rpc::Address rpc_address_;
+
+  /// Whether or not this worker is connected to the raylet and GCS.
+  bool connected_ = false;
+
+  // Client to the GCS shared by core worker interfaces.
+  std::shared_ptr<gcs::GcsClient> gcs_client_;
+
+  std::pair<std::string, int> gcs_server_address_ GUARDED_BY(gcs_server_address_mutex_) =
+      std::make_pair<std::string, int>("", 0);
+  /// To protect accessing the `gcs_server_address_`.
+  absl::Mutex gcs_server_address_mutex_;
+  std::unique_ptr<GcsServerAddressUpdater> gcs_server_address_updater_;
+
+  // Client to the raylet shared by core worker interfaces. This needs to be a
+  // shared_ptr for direct calls because we can lease multiple workers through
+  // one client, and we need to keep the connection alive until we return all
+  // of the workers.
+  std::shared_ptr<raylet::RayletClient> local_raylet_client_;
+
+  // Thread that runs a boost::asio service to process IO events.
+  std::thread io_thread_;
+
+  // Keeps track of object ID reference counts.
+  std::shared_ptr<ReferenceCounter> reference_counter_;
+
+  ///
+  /// Fields related to storing and retrieving objects.
+  ///
+
+  /// In-memory store for return objects.
+  std::shared_ptr<CoreWorkerMemoryStore> memory_store_;
+
+  /// Plasma store interface.
+  std::shared_ptr<CoreWorkerPlasmaStoreProvider> plasma_store_provider_;
+
+  std::unique_ptr<FutureResolver> future_resolver_;
+
+  ///
+  /// Fields related to task submission.
+  ///
+
+  // Tracks the currently pending tasks.
+  std::shared_ptr<TaskManager> task_manager_;
+
+  // A class for actor creation.
+  std::shared_ptr<ActorCreatorInterface> actor_creator_;
+
+  // Interface to submit tasks directly to other actors.
+  std::shared_ptr<CoreWorkerDirectActorTaskSubmitter> direct_actor_submitter_;
+
+  // A class to publish object status from other raylets/workers.
+  std::unique_ptr<pubsub::Publisher> object_info_publisher_;
+
+  // A class to subscribe object status from other raylets/workers.
+  std::unique_ptr<pubsub::Subscriber> object_info_subscriber_;
+
+  // Interface to submit non-actor tasks directly to leased workers.
+  std::unique_ptr<CoreWorkerDirectTaskSubmitter> direct_task_submitter_;
+
+  /// Manages recovery of objects stored in remote plasma nodes.
+  std::unique_ptr<ObjectRecoveryManager> object_recovery_manager_;
+
+  ///
+  /// Fields related to actor handles.
+  ///
+
+  /// Interface to manage actor handles.
+  std::unique_ptr<ActorManager> actor_manager_;
+
+  ///
+  /// Fields related to task execution.
+  ///
+
+  /// Protects around accesses to fields below. This should only ever be held
+  /// for short-running periods of time.
+  mutable absl::Mutex mutex_;
+
+  /// Our actor ID. If this is nil, then we execute only stateless tasks.
+  ActorID actor_id_ GUARDED_BY(mutex_);
+
+  /// The currently executing task spec. We have to track this separately since
+  /// we cannot access the thread-local worker contexts from GetCoreWorkerStats()
+  TaskSpecification current_task_ GUARDED_BY(mutex_);
+
+  /// Key value pairs to be displayed on Web UI.
+  std::unordered_map<std::string, std::string> webui_display_ GUARDED_BY(mutex_);
+
+  /// Actor title that consists of class name, args, kwargs for actor construction.
+  std::string actor_title_ GUARDED_BY(mutex_);
+
+  /// Number of tasks that have been pushed to the actor but not executed.
+  std::atomic<int64_t> task_queue_length_;
+
+  /// Number of executed tasks.
+  std::atomic<int64_t> num_executed_tasks_;
+
+  /// Profiler including a background thread that pushes profiling events to the GCS.
+  std::shared_ptr<worker::Profiler> profiler_;
+
+  /// A map from resource name to the resource IDs that are currently reserved
+  /// for this worker. Each pair consists of the resource ID and the fraction
+  /// of that resource allocated for this worker. This is set on task assignment.
+  std::shared_ptr<ResourceMappingType> resource_ids_ GUARDED_BY(mutex_);
+
+  /// Common rpc service for all worker modules.
+  rpc::CoreWorkerGrpcService grpc_service_;
+
+  /// Used to notify the task receiver when the arguments of a queued
+  /// actor task are ready.
+  std::shared_ptr<DependencyWaiterImpl> task_argument_waiter_;
+
+  // Interface that receives tasks from direct actor calls.
+  std::unique_ptr<CoreWorkerDirectTaskReceiver> direct_task_receiver_;
+
+  /// Event loop where tasks are processed.
+  /// task_execution_service_ should be destructed first to avoid
+  /// issues like https://github.com/ray-project/ray/issues/18857
+  instrumented_io_context task_execution_service_;
+
+  /// The asio work to keep task_execution_service_ alive.
+  boost::asio::io_service::work task_execution_service_work_;
+
+  // Queue of tasks to resubmit when the specified time passes.
+  std::deque<std::pair<int64_t, TaskSpecification>> to_resubmit_ GUARDED_BY(mutex_);
+
+  /// Map of named actor registry. It doesn't need to hold a lock because
+  /// local mode is single-threaded.
+  absl::flat_hash_map<std::string, ActorID> local_mode_named_actor_registry_;
+
+  // Guard for `async_plasma_callbacks_` map.
+  mutable absl::Mutex plasma_mutex_;
+
+  // Callbacks for when when a plasma object becomes ready.
+  absl::flat_hash_map<ObjectID, std::vector<std::function<void(void)>>>
+      async_plasma_callbacks_ GUARDED_BY(plasma_mutex_);
+
+  // Fallback for when GetAsync cannot directly get the requested object.
+  void PlasmaCallback(SetResultCallback success, std::shared_ptr<RayObject> ray_object,
+                      ObjectID object_id, void *py_future);
+
+  /// we are shutting down and not running further tasks.
+  /// when exiting_ is set to true HandlePushTask becomes no-op.
+  std::atomic<bool> exiting_ = false;
+
+  std::atomic<bool> is_shutdown_ = false;
+
+  int64_t max_direct_call_object_size_;
+
+  friend class CoreWorkerTest;
+
+  std::unique_ptr<rpc::JobConfig> job_config_;
+
+  std::shared_ptr<rpc::RuntimeEnv> job_runtime_env_;
+
+  /// Simple container for per function task counters. The counters will be
+  /// keyed by the function name in task spec.
+  struct TaskCounter {
+    /// A task can only be one of the following state. Received state in particular
+    /// covers from the point of RPC call to beginning execution.
+    enum TaskStatusType { kPending, kRunning, kFinished };
+
+    /// This mutex should be used by caller to ensure consistency when transitioning
+    /// a task's state.
+    mutable absl::Mutex tasks_counter_mutex_;
+    absl::flat_hash_map<std::string, int> pending_tasks_counter_map_
+        GUARDED_BY(tasks_counter_mutex_);
+    absl::flat_hash_map<std::string, int> running_tasks_counter_map_
+        GUARDED_BY(tasks_counter_mutex_);
+    absl::flat_hash_map<std::string, int> finished_tasks_counter_map_
+        GUARDED_BY(tasks_counter_mutex_);
+
+    void Add(TaskStatusType type, const std::string &func_name, int value) {
+      tasks_counter_mutex_.AssertHeld();
+      if (type == kPending) {
+        pending_tasks_counter_map_[func_name] += value;
+      } else if (type == kRunning) {
+        running_tasks_counter_map_[func_name] += value;
+      } else if (type == kFinished) {
+        finished_tasks_counter_map_[func_name] += value;
+      } else {
+        RAY_CHECK(false) << "This line should not be reached.";
+      }
+    }
+  };
+  TaskCounter task_counter_;
+
+  /// Used to guarantee that submitting actor task is thread safe.
+  /// NOTE(MissiontoMars,scv119): In particular, without this mutex,
+  /// the checking and increasing of backpressure pending calls counter
+  /// is not atomic, which may lead to under counting or over counting.
+  absl::Mutex actor_task_mutex_;
+};
+
+}  // namespace core
+}  // namespace ray