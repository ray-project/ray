--- conflicted
+++ resolved
@@ -649,14 +649,9 @@
   void SubmitTask(const RayFunction &function,
                   const std::vector<std::unique_ptr<TaskArg>> &args,
                   const TaskOptions &task_options, std::vector<ObjectID> *return_ids,
-<<<<<<< HEAD
-                  int max_retries, PlacementOptions placement_options,
+                  int max_retries, BundleID placement_options,
                   bool placement_group_capture_child_tasks,
                   const std::string &debugger_breakpoint);
-=======
-                  int max_retries, BundleID placement_options,
-                  bool placement_group_capture_child_tasks);
->>>>>>> 084f0379
 
   /// Create an actor.
   ///
