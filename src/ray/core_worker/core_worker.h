--- conflicted
+++ resolved
@@ -19,13 +19,8 @@
 #include "ray/gcs/redis_gcs_client.h"
 #include "ray/raylet/raylet_client.h"
 #include "ray/rpc/node_manager/node_manager_client.h"
-<<<<<<< HEAD
 #include "ray/rpc/worker/core_worker_client.h"
 #include "ray/rpc/worker/core_worker_server.h"
-=======
-#include "ray/rpc/worker/worker_client.h"
-#include "ray/rpc/worker/worker_server.h"
->>>>>>> 35d177f4
 
 /// The set of gRPC handlers and their associated level of concurrency. If you want to
 /// add a new call to the worker gRPC server, do the following:
@@ -457,7 +452,7 @@
   boost::asio::io_service::work io_work_;
 
   /// Shared client call manager.
-  std::unique_ptr<rpc::ClientCallManager> client_call_manager_;
+  rpc::ClientCallManager client_call_manager_;
 
   /// Timer used to periodically send heartbeat containing active object IDs to the
   /// raylet.
@@ -468,9 +463,6 @@
 
   // Client to the GCS shared by core worker interfaces.
   gcs::RedisGcsClient gcs_client_;
-
-  /// The `ClientCallManager` object that is shared by all `NodeManagerClient`s.
-  rpc::ClientCallManager client_call_manager_;
 
   // Client to the raylet shared by core worker interfaces.
   std::unique_ptr<RayletClient> raylet_client_;
