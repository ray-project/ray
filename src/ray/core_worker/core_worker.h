#ifndef RAY_CORE_WORKER_CORE_WORKER_H
#define RAY_CORE_WORKER_CORE_WORKER_H

#include "ray/common/buffer.h"
#include "ray/core_worker/common.h"
#include "ray/core_worker/context.h"
#include "ray/core_worker/object_interface.h"
#include "ray/core_worker/task_execution.h"
#include "ray/core_worker/task_interface.h"
#include "ray/gcs/format/gcs_generated.h"
#include "ray/raylet/raylet_client.h"

namespace ray {

/// The root class that contains all the core and language-independent functionalities
/// of the worker. This class is supposed to be used to implement app-language (Java,
/// Python, etc) workers.
class CoreWorker {
 public:
  /// Construct a CoreWorker instance.
  ///
  /// \param[in] worker_type Type of this worker.
  /// \param[in] langauge Language of this worker.
  ///
  /// NOTE(zhijunfu): the constructor would throw if a failure happens.
  CoreWorker(const WorkerType worker_type, const ::Language language,
             const std::string &store_socket, const std::string &raylet_socket,
             const JobID &job_id = JobID::Nil());

  /// Type of this worker.
  enum WorkerType WorkerType() const { return worker_type_; }

  /// Language of this worker.
  ::Language Language() const { return language_; }

  /// Return the `CoreWorkerTaskInterface` that contains the methods related to task
  /// submisson.
  CoreWorkerTaskInterface &Tasks() { return task_interface_; }

  /// Return the `CoreWorkerObjectInterface` that contains methods related to object
  /// store.
  CoreWorkerObjectInterface &Objects() { return object_interface_; }

  /// Return the `CoreWorkerTaskExecutionInterface` that contains methods related to
  /// task execution.
  CoreWorkerTaskExecutionInterface &Execution() {
    RAY_CHECK(task_execution_interface_ != nullptr);
    return *task_execution_interface_;
  }

 private:
<<<<<<< HEAD
  /// Translate from WorkLanguage to Language type (required by raylet client).
  ///
  /// \param[in] language Language for a task.
  /// \return Translated task language.
  ::Language ToTaskLanguage(WorkerLanguage language);

  /// Initialize raylet client.
  void InitializeRayletClient(int server_port);

=======
>>>>>>> 7e020e71
  /// Type of this worker.
  const enum WorkerType worker_type_;

  /// Language of this worker.
  const ::Language language_;

  /// raylet socket name.
  const std::string raylet_socket_;

  /// Worker context.
  WorkerContext worker_context_;

  /// Raylet client.
  std::unique_ptr<RayletClient> raylet_client_;

  /// The `CoreWorkerTaskInterface` instance.
  CoreWorkerTaskInterface task_interface_;

  /// The `CoreWorkerObjectInterface` instance.
  CoreWorkerObjectInterface object_interface_;

  /// The `CoreWorkerTaskExecutionInterface` instance.
  /// This is only available if it's not a driver.
  std::unique_ptr<CoreWorkerTaskExecutionInterface> task_execution_interface_;
};

}  // namespace ray

#endif  // RAY_CORE_WORKER_CORE_WORKER_H<|MERGE_RESOLUTION|>--- conflicted
+++ resolved
@@ -49,18 +49,6 @@
   }
 
  private:
-<<<<<<< HEAD
-  /// Translate from WorkLanguage to Language type (required by raylet client).
-  ///
-  /// \param[in] language Language for a task.
-  /// \return Translated task language.
-  ::Language ToTaskLanguage(WorkerLanguage language);
-
-  /// Initialize raylet client.
-  void InitializeRayletClient(int server_port);
-
-=======
->>>>>>> 7e020e71
   /// Type of this worker.
   const enum WorkerType worker_type_;
 
