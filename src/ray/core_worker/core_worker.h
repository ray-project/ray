// Copyright 2017 The Ray Authors.
//
// Licensed under the Apache License, Version 2.0 (the "License");
// you may not use this file except in compliance with the License.
// You may obtain a copy of the License at
//
//  http://www.apache.org/licenses/LICENSE-2.0
//
// Unless required by applicable law or agreed to in writing, software
// distributed under the License is distributed on an "AS IS" BASIS,
// WITHOUT WARRANTIES OR CONDITIONS OF ANY KIND, either express or implied.
// See the License for the specific language governing permissions and
// limitations under the License.

#pragma once

#include "absl/base/optimization.h"
#include "absl/container/flat_hash_map.h"
#include "ray/common/asio/periodical_runner.h"
#include "ray/common/buffer.h"
#include "ray/common/placement_group.h"
#include "ray/core_worker/actor_handle.h"
#include "ray/core_worker/actor_manager.h"
#include "ray/core_worker/common.h"
#include "ray/core_worker/context.h"
#include "ray/core_worker/future_resolver.h"
#include "ray/core_worker/gcs_server_address_updater.h"
#include "ray/core_worker/lease_policy.h"
#include "ray/core_worker/object_recovery_manager.h"
#include "ray/core_worker/profiling.h"
#include "ray/core_worker/reference_count.h"
#include "ray/core_worker/store_provider/memory_store/memory_store.h"
#include "ray/core_worker/store_provider/plasma_store_provider.h"
#include "ray/core_worker/transport/direct_actor_transport.h"
#include "ray/core_worker/transport/direct_task_transport.h"
#include "ray/gcs/gcs_client/gcs_client.h"
#include "ray/pubsub/publisher.h"
#include "ray/pubsub/subscriber.h"
#include "ray/raylet_client/raylet_client.h"
#include "ray/rpc/node_manager/node_manager_client.h"
#include "ray/rpc/worker/core_worker_client.h"
#include "ray/rpc/worker/core_worker_server.h"
#include "ray/util/process.h"
#include "src/ray/protobuf/pubsub.pb.h"

/// The set of gRPC handlers and their associated level of concurrency. If you want to
/// add a new call to the worker gRPC server, do the following:
/// 1) Add the rpc to the CoreWorkerService in core_worker.proto, e.g., "ExampleCall"
/// 2) Add a new macro to RAY_CORE_WORKER_DECLARE_RPC_HANDLERS
///    in core_worker_server.h,
//     e.g. "DECLARE_VOID_RPC_SERVICE_HANDLER_METHOD(ExampleCall)"
/// 3) Add a new macro to RAY_CORE_WORKER_RPC_HANDLERS in core_worker_server.h, e.g.
///    "RPC_SERVICE_HANDLER(CoreWorkerService, ExampleCall, 1)"
/// 4) Add a method to the CoreWorker class below: "CoreWorker::HandleExampleCall"

namespace ray {
namespace core {

class CoreWorker;

// If you change this options's definition, you must change the options used in
// other files. Please take a global search and modify them !!!
struct CoreWorkerOptions {
  // Callback that must be implemented and provided by the language-specific worker
  // frontend to execute tasks and return their results.
  using TaskExecutionCallback = std::function<Status(
      TaskType task_type, const std::string task_name, const RayFunction &ray_function,
      const std::unordered_map<std::string, double> &required_resources,
      const std::vector<std::shared_ptr<RayObject>> &args,
      const std::vector<rpc::ObjectReference> &arg_refs,
      const std::vector<ObjectID> &return_ids, const std::string &debugger_breakpoint,
      std::vector<std::shared_ptr<RayObject>> *results,
      std::shared_ptr<LocalMemoryBuffer> &creation_task_exception_pb_bytes,
      bool *is_application_level_error,
      // The following 2 parameters `defined_concurrency_groups` and
      // `name_of_concurrency_group_to_execute` are used for Python
      // asyncio actor only.
      //
      // Defined concurrency groups of this actor. Note this is only
      // used for actor creation task.
      const std::vector<ConcurrencyGroup> &defined_concurrency_groups,
      const std::string name_of_concurrency_group_to_execute)>;

  CoreWorkerOptions()
      : store_socket(""),
        raylet_socket(""),
        enable_logging(false),
        log_dir(""),
        install_failure_signal_handler(false),
        interactive(false),
        node_ip_address(""),
        node_manager_port(0),
        raylet_ip_address(""),
        driver_name(""),
        stdout_file(""),
        stderr_file(""),
        task_execution_callback(nullptr),
        check_signals(nullptr),
        gc_collect(nullptr),
        spill_objects(nullptr),
        restore_spilled_objects(nullptr),
        delete_spilled_objects(nullptr),
        unhandled_exception_handler(nullptr),
        get_lang_stack(nullptr),
        kill_main(nullptr),
        is_local_mode(false),
        num_workers(0),
        terminate_asyncio_thread(nullptr),
        serialized_job_config(""),
        metrics_agent_port(-1),
        connect_on_start(true),
        runtime_env_hash(0),
        worker_shim_pid(0) {}

  /// Type of this worker (i.e., DRIVER or WORKER).
  WorkerType worker_type;
  /// Application language of this worker (i.e., PYTHON or JAVA).
  Language language;
  /// Object store socket to connect to.
  std::string store_socket;
  /// Raylet socket to connect to.
  std::string raylet_socket;
  /// Job ID of this worker.
  JobID job_id;
  /// Options for the GCS client.
  gcs::GcsClientOptions gcs_options;
  /// Initialize logging if true. Otherwise, it must be initialized and cleaned up by the
  /// caller.
  bool enable_logging;
  /// Directory to write logs to. If this is empty, logs won't be written to a file.
  std::string log_dir;
  /// If false, will not call `RayLog::InstallFailureSignalHandler()`.
  bool install_failure_signal_handler;
  /// Whether this worker is running in a tty.
  bool interactive;
  /// IP address of the node.
  std::string node_ip_address;
  /// Port of the local raylet.
  int node_manager_port;
  /// IP address of the raylet.
  std::string raylet_ip_address;
  /// The name of the driver.
  std::string driver_name;
  /// The stdout file of this process.
  std::string stdout_file;
  /// The stderr file of this process.
  std::string stderr_file;
  /// Language worker callback to execute tasks.
  TaskExecutionCallback task_execution_callback;
  /// The callback to be called when shutting down a `CoreWorker` instance.
  std::function<void(const WorkerID &)> on_worker_shutdown;
  /// Application-language callback to check for signals that have been received
  /// since calling into C++. This will be called periodically (at least every
  /// 1s) during long-running operations. If the function returns anything but StatusOK,
  /// any long-running operations in the core worker will short circuit and return that
  /// status.
  std::function<Status()> check_signals;
  /// Application-language callback to trigger garbage collection in the language
  /// runtime. This is required to free distributed references that may otherwise
  /// be held up in garbage objects.
  std::function<void()> gc_collect;
  /// Application-language callback to spill objects to external storage.
  std::function<std::vector<std::string>(const std::vector<rpc::ObjectReference> &)>
      spill_objects;
  /// Application-language callback to restore objects from external storage.
  std::function<int64_t(const std::vector<rpc::ObjectReference> &,
                        const std::vector<std::string> &)>
      restore_spilled_objects;
  /// Application-language callback to delete objects from external storage.
  std::function<void(const std::vector<std::string> &, rpc::WorkerType)>
      delete_spilled_objects;
  /// Function to call on error objects never retrieved.
  std::function<void(const RayObject &error)> unhandled_exception_handler;
  /// Language worker callback to get the current call stack.
  std::function<void(std::string *)> get_lang_stack;
  // Function that tries to interrupt the currently running Python thread.
  std::function<bool()> kill_main;
  /// Is local mode being used.
  bool is_local_mode;
  /// The number of workers to be started in the current process.
  int num_workers;
  /// The function to destroy asyncio event and loops.
  std::function<void()> terminate_asyncio_thread;
  /// Serialized representation of JobConfig.
  std::string serialized_job_config;
  /// The port number of a metrics agent that imports metrics from core workers.
  /// -1 means there's no such agent.
  int metrics_agent_port;
  /// If false, the constructor won't connect and notify raylets that it is
  /// ready. It should be explicitly startd by a caller using CoreWorker::Start.
  /// TODO(sang): Use this method for Java and cpp frontend too.
  bool connect_on_start;
  /// The hash of the runtime env for this worker.
  int runtime_env_hash;
  /// The PID of the process for setup worker runtime env.
  pid_t worker_shim_pid;
  /// The startup token of the process assigned to it
  /// during startup via command line arguments.
  /// This is needed because the actual core worker process
  /// may not have the same pid as the process the worker pool
  /// starts (due to shim processes).
  StartupToken startup_token{0};
};

/// Lifecycle management of one or more `CoreWorker` instances in a process.
///
/// To start a driver in the current process:
///     CoreWorkerOptions options = {
///         WorkerType::DRIVER,             // worker_type
///         ...,                            // other arguments
///         1,                              // num_workers
///     };
///     CoreWorkerProcess::Initialize(options);
///
/// To shutdown a driver in the current process:
///     CoreWorkerProcess::Shutdown();
///
/// To start one or more workers in the current process:
///     CoreWorkerOptions options = {
///         WorkerType::WORKER,             // worker_type
///         ...,                            // other arguments
///         num_workers,                    // num_workers
///     };
///     CoreWorkerProcess::Initialize(options);
///     ...                                 // Do other stuff
///     CoreWorkerProcess::RunTaskExecutionLoop();
///
/// To shutdown a worker in the current process, return a system exit status (with status
/// code `IntentionalSystemExit` or `UnexpectedSystemExit`) in the task execution
/// callback.
///
/// If more than 1 worker is started, only the threads which invoke the
/// `task_execution_callback` will be automatically associated with the corresponding
/// worker. If you started your own threads and you want to use core worker APIs in these
/// threads, remember to call `CoreWorkerProcess::SetCurrentThreadWorkerId(worker_id)`
/// once in the new thread before calling core worker APIs, to associate the current
/// thread with a worker. You can obtain the worker ID via
/// `CoreWorkerProcess::GetCoreWorker()->GetWorkerID()`. Currently a Java worker process
/// starts multiple workers by default, but can be configured to start only 1 worker by
/// speicifying `num_java_workers_per_process` in the job config.
///
/// If only 1 worker is started (either because the worker type is driver, or the
/// `num_workers` in `CoreWorkerOptions` is set to 1), all threads will be automatically
/// associated to the only worker. Then no need to call `SetCurrentThreadWorkerId` in
/// your own threads. Currently a Python worker process starts only 1 worker.
class CoreWorkerProcess {
 public:
  ///
  /// Public methods used in both DRIVER and WORKER mode.
  ///

  /// Initialize core workers at the process level.
  ///
  /// \param[in] options The various initialization options.
  static void Initialize(const CoreWorkerOptions &options);

  /// Get the core worker associated with the current thread.
  /// NOTE (kfstorm): Here we return a reference instead of a `shared_ptr` to make sure
  /// `CoreWorkerProcess` has full control of the destruction timing of `CoreWorker`.
  static CoreWorker &GetCoreWorker();

  /// Try to get the `CoreWorker` instance by worker ID.
  /// If the current thread is not associated with a core worker, returns a null pointer.
  ///
  /// \param[in] workerId The worker ID.
  /// \return The `CoreWorker` instance.
  static std::shared_ptr<CoreWorker> TryGetWorker(const WorkerID &worker_id);

  /// Set the core worker associated with the current thread by worker ID.
  /// Currently used by Java worker only.
  ///
  /// \param worker_id The worker ID of the core worker instance.
  static void SetCurrentThreadWorkerId(const WorkerID &worker_id);

  /// Whether the current process has been initialized for core worker.
  static bool IsInitialized();

  ///
  /// Public methods used in DRIVER mode only.
  ///

  /// Shutdown the driver completely at the process level.
  static void Shutdown();

  ///
  /// Public methods used in WORKER mode only.
  ///

  /// Start receiving and executing tasks.
  static void RunTaskExecutionLoop();

  // The destructor is not to be used as a public API, but it's required by smart
  // pointers.
  ~CoreWorkerProcess();

 private:
  /// Create an `CoreWorkerProcess` with proper options.
  ///
  /// \param[in] options The various initialization options.
  CoreWorkerProcess(const CoreWorkerOptions &options);

  /// Check that the core worker environment is initialized for this process.
  ///
  /// \param[in] quick_exit If set to true, quick exit if uninitialized without
  /// crash.
  /// \return Void.
  static void EnsureInitialized(bool quick_exit);

  static void HandleAtExit();

  void InitializeSystemConfig();

  /// Check that if the global worker should be created on construction.
  bool ShouldCreateGlobalWorkerOnConstruction() const;

  /// Get the `CoreWorker` instance by worker ID.
  ///
  /// \param[in] workerId The worker ID.
  /// \return The `CoreWorker` instance.
  std::shared_ptr<CoreWorker> GetWorker(const WorkerID &worker_id) const
      LOCKS_EXCLUDED(mutex_);

  /// Create a new `CoreWorker` instance.
  ///
  /// \return The newly created `CoreWorker` instance.
  std::shared_ptr<CoreWorker> CreateWorker() LOCKS_EXCLUDED(mutex_);

  /// Remove an existing `CoreWorker` instance.
  ///
  /// \param[in] The existing `CoreWorker` instance.
  /// \return Void.
  void RemoveWorker(std::shared_ptr<CoreWorker> worker) LOCKS_EXCLUDED(mutex_);

  /// Get the `GlobalWorker` instance, if the number of workers is 1.
  std::shared_ptr<CoreWorker> GetGlobalWorker() LOCKS_EXCLUDED(mutex_);

  /// Run the io_service_ event loop. This should be called in a background thread.
  void RunIOService();

  /// The various options.
  const CoreWorkerOptions options_;

  /// The core worker instance associated with the current thread.
  /// Use weak_ptr here to avoid memory leak due to multi-threading.
  static thread_local std::weak_ptr<CoreWorker> current_core_worker_;

  /// The only core worker instance, if the number of workers is 1.
  std::shared_ptr<CoreWorker> global_worker_ GUARDED_BY(mutex_);

  /// The worker ID of the global worker, if the number of workers is 1.
  const WorkerID global_worker_id_;

  /// Map from worker ID to worker.
  std::unordered_map<WorkerID, std::shared_ptr<CoreWorker>> workers_ GUARDED_BY(mutex_);

<<<<<<< HEAD
  /// To protect accessing the `workers_` map.
  mutable absl::Mutex worker_map_mutex_;

  std::pair<std::string, int> gcs_server_address_ GUARDED_BY(gcs_server_address_mutex_) =
      std::make_pair<std::string, int>("", 0);
  /// To protect accessing the `gcs_server_address_`.
  absl::Mutex gcs_server_address_mutex_;
  std::unique_ptr<GcsServerAddressUpdater> gcs_server_address_updater_;

  /// The shared IO service used by GCS client and RPC server.
  instrumented_io_context shared_io_service_;

  /// Keeps the shared_io_service_ alive.
  instrumented_io_context::work shared_io_work_;

  // Client to the GCS shared by core worker interfaces.
  std::shared_ptr<gcs::GcsClient> gcs_client_;

  // The shared actor info accessor to avoid duplicate subscriptions.
  std::shared_ptr<SharedActorInfoAccessor> shared_actor_info_accessor_;

  // Thread that runs a boost::asio service to process IO events.
  std::thread shared_io_thread_;
=======
  /// To protect access to workers_ and global_worker_
  mutable absl::Mutex mutex_;
>>>>>>> e189d8d4
};

/// The root class that contains all the core and language-independent functionalities
/// of the worker. This class is supposed to be used to implement app-language (Java,
/// Python, etc) workers.
class CoreWorker : public rpc::CoreWorkerServiceHandler {
 public:
  /// Construct a CoreWorker instance.
  ///
  /// \param[in] options The various initialization options.
  /// \param[in] worker_id ID of this worker.
  CoreWorker(const CoreWorkerOptions &options, const WorkerID &worker_id,
             std::shared_ptr<gcs::GcsClient> gcs_client,
             std::shared_ptr<SharedActorInfoAccessor> shared_actor_info_accessor);

  CoreWorker(CoreWorker const &) = delete;

  void operator=(CoreWorker const &other) = delete;

  ///
  /// Public methods used by `CoreWorkerProcess` and `CoreWorker` itself.
  ///

  /// Connect to the raylet and notify that the core worker is ready.
  /// If the options.connect_on_start is false, it doesn't need to be explicitly
  /// called.
  void ConnectToRaylet();

  /// Gracefully disconnect the worker from Raylet.
  /// If this function is called during shutdown, Raylet will treat it as an intentional
  /// disconnect.
  ///
  /// \return Void.
  void Disconnect(rpc::WorkerExitType exit_type = rpc::WorkerExitType::INTENDED_EXIT,
                  const std::shared_ptr<LocalMemoryBuffer>
                      &creation_task_exception_pb_bytes = nullptr);

  /// Shut down the worker completely.
  ///
  /// \return void.
  void Shutdown();

  /// Block the current thread until the worker is shut down.
  void WaitForShutdown();

  /// Start receiving and executing tasks.
  /// \return void.
  void RunTaskExecutionLoop();

  const WorkerID &GetWorkerID() const;

  WorkerType GetWorkerType() const { return options_.worker_type; }

  Language GetLanguage() const { return options_.language; }

  WorkerContext &GetWorkerContext() { return worker_context_; }

  const TaskID &GetCurrentTaskId() const { return worker_context_.GetCurrentTaskID(); }

  const JobID &GetCurrentJobId() const { return worker_context_.GetCurrentJobID(); }

  NodeID GetCurrentNodeId() const { return NodeID::FromBinary(rpc_address_.raylet_id()); }

  const PlacementGroupID &GetCurrentPlacementGroupId() const {
    return worker_context_.GetCurrentPlacementGroupId();
  }

  bool ShouldCaptureChildTasksInPlacementGroup() const {
    return worker_context_.ShouldCaptureChildTasksInPlacementGroup();
  }

  bool GetCurrentTaskRetryExceptions() const {
    if (!options_.is_local_mode) {
      return worker_context_.GetCurrentTask()->GetMessage().retry_exceptions();
    } else {
      return false;
    }
  }

  void SetWebuiDisplay(const std::string &key, const std::string &message);

  void SetActorTitle(const std::string &title);

  void SetCallerCreationTimestamp();

  /// Increase the reference count for this object ID.
  /// Increase the local reference count for this object ID. Should be called
  /// by the language frontend when a new reference is created.
  ///
  /// \param[in] object_id The object ID to increase the reference count for.
  void AddLocalReference(const ObjectID &object_id) {
    AddLocalReference(object_id, CurrentCallSite());
  }

  /// Decrease the reference count for this object ID. Should be called
  /// by the language frontend when a reference is destroyed.
  ///
  /// \param[in] object_id The object ID to decrease the reference count for.
  void RemoveLocalReference(const ObjectID &object_id) {
    std::vector<ObjectID> deleted;
    reference_counter_->RemoveLocalReference(object_id, &deleted);
    // TOOD(ilr): better way of keeping an object from being deleted
    if (!options_.is_local_mode) {
      memory_store_->Delete(deleted);
    }
  }

  /// Returns a map of all ObjectIDs currently in scope with a pair of their
  /// (local, submitted_task) reference counts. For debugging purposes.
  std::unordered_map<ObjectID, std::pair<size_t, size_t>> GetAllReferenceCounts() const;

  /// Get the RPC address of this worker.
  ///
  /// \param[out] The RPC address of this worker.
  const rpc::Address &GetRpcAddress() const;

  /// Get the RPC address of the worker that owns the given object.
  ///
  /// \param[in] object_id The object ID. The object must either be owned by
  /// us, or the caller previously added the ownership information (via
  /// RegisterOwnershipInfoAndResolveFuture).
  /// \param[out] The RPC address of the worker that owns this object.
  rpc::Address GetOwnerAddress(const ObjectID &object_id) const;

  /// Get the RPC address of the worker that owns the given object.
  ///
  /// \param[in] object_id The object ID. The object must either be owned by
  /// us, or the caller previously added the ownership information (via
  /// RegisterOwnershipInfoAndResolveFuture).
  /// \param[out] The RPC address of the worker that owns this object.
  std::vector<rpc::ObjectReference> GetObjectRefs(
      const std::vector<ObjectID> &object_ids) const;

  /// Get the owner information of an object. This should be
  /// called when serializing an object ID, and the returned information should
  /// be stored with the serialized object ID.
  ///
  /// This can only be called on object IDs that we created via task
  /// submission, ray.put, or object IDs that we deserialized. It cannot be
  /// called on object IDs that were created randomly, e.g.,
  /// ObjectID::FromRandom.
  ///
  /// Postcondition: Get(object_id) is valid.
  ///
  /// \param[in] object_id The object ID to serialize.
  /// appended to the serialized object ID.
  /// \param[out] owner_address The address of the object's owner. This should
  /// be appended to the serialized object ID.
  /// \param[out] serialized_object_status The serialized object status protobuf.
  void GetOwnershipInfo(const ObjectID &object_id, rpc::Address *owner_address,
                        std::string *serialized_object_status);

  /// Add a reference to an ObjectID that was deserialized by the language
  /// frontend. This will also start the process to resolve the future.
  /// Specifically, we will periodically contact the owner, until we learn that
  /// the object has been created or the owner is no longer reachable. This
  /// will then unblock any Gets or submissions of tasks dependent on the
  /// object.
  ///
  /// \param[in] object_id The object ID to deserialize.
  /// \param[in] outer_object_id The object ID that contained object_id, if
  /// any. This may be nil if the object ID was inlined directly in a task spec
  /// or if it was passed out-of-band by the application (deserialized from a
  /// byte string).
  /// \param[in] owner_address The address of the object's owner.
  /// \param[in] serialized_object_status The serialized object status protobuf.
  void RegisterOwnershipInfoAndResolveFuture(const ObjectID &object_id,
                                             const ObjectID &outer_object_id,
                                             const rpc::Address &owner_address,
                                             const std::string &serialized_object_status);

  ///
  /// Public methods related to storing and retrieving objects.
  ///

  /// Put an object into object store.
  ///
  /// \param[in] object The ray object.
  /// \param[in] contained_object_ids The IDs serialized in this object.
  /// \param[out] object_id Generated ID of the object.
  /// \return Status.
  Status Put(const RayObject &object, const std::vector<ObjectID> &contained_object_ids,
             ObjectID *object_id);

  /// Put an object with specified ID into object store.
  ///
  /// \param[in] object The ray object.
  /// \param[in] contained_object_ids The IDs serialized in this object.
  /// \param[in] object_id Object ID specified by the user.
  /// \param[in] pin_object Whether or not to tell the raylet to pin this object.
  /// \return Status.
  Status Put(const RayObject &object, const std::vector<ObjectID> &contained_object_ids,
             const ObjectID &object_id, bool pin_object = false);

  /// Create and return a buffer in the object store that can be directly written
  /// into. After writing to the buffer, the caller must call `SealOwned()` to
  /// finalize the object. The `CreateOwned()` and `SealOwned()` combination is
  /// an alternative interface to `Put()` that allows frontends to avoid an extra
  /// copy when possible.
  ///
  /// \param[in] metadata Metadata of the object to be written.
  /// \param[in] data_size Size of the object to be written.
  /// \param[in] contained_object_ids The IDs serialized in this object.
  /// \param[out] object_id Object ID generated for the put.
  /// \param[out] data Buffer for the user to write the object into.
  /// \param[in] created_by_worker create by worker or not.
  /// \param[in] owner_address The address of object's owner. If not provided,
  /// defaults to this worker.
  /// \param[in] inline_small_object Whether to inline create this object if it's
  /// small.
  /// \return Status.
  Status CreateOwned(const std::shared_ptr<Buffer> &metadata, const size_t data_size,
                     const std::vector<ObjectID> &contained_object_ids,
                     ObjectID *object_id, std::shared_ptr<Buffer> *data,
                     bool created_by_worker,
                     const std::unique_ptr<rpc::Address> &owner_address = nullptr,
                     bool inline_small_object = true);

  /// Create and return a buffer in the object store that can be directly written
  /// into, for an object ID that already exists. After writing to the buffer, the
  /// caller must call `SealExisting()` to finalize the object. The `CreateExisting()`
  /// and `SealExisting()` combination is an alternative interface to `Put()` that
  /// allows frontends to avoid an extra copy when possible.
  ///
  /// \param[in] metadata Metadata of the object to be written.
  /// \param[in] data_size Size of the object to be written.
  /// \param[in] object_id Object ID specified by the user.
  /// \param[in] owner_address The address of the object's owner.
  /// \param[out] data Buffer for the user to write the object into.
  /// \return Status.
  Status CreateExisting(const std::shared_ptr<Buffer> &metadata, const size_t data_size,
                        const ObjectID &object_id, const rpc::Address &owner_address,
                        std::shared_ptr<Buffer> *data, bool created_by_worker);

  /// Finalize placing an object into the object store. This should be called after
  /// a corresponding `CreateOwned()` call and then writing into the returned buffer.
  ///
  /// \param[in] object_id Object ID corresponding to the object.
  /// \param[in] pin_object Whether or not to pin the object at the local raylet.
  /// \param[in] The address of object's owner. If not provided,
  /// defaults to this worker.
  /// \return Status.
  Status SealOwned(const ObjectID &object_id, bool pin_object,
                   const std::unique_ptr<rpc::Address> &owner_address = nullptr);

  /// Finalize placing an object into the object store. This should be called after
  /// a corresponding `CreateExisting()` call and then writing into the returned buffer.
  ///
  /// \param[in] object_id Object ID corresponding to the object.
  /// \param[in] pin_object Whether or not to pin the object at the local raylet.
  /// \param[in] owner_address Address of the owner of the object who will be contacted by
  /// the raylet if the object is pinned. If not provided, defaults to this worker.
  /// \return Status.
  Status SealExisting(const ObjectID &object_id, bool pin_object,
                      const std::unique_ptr<rpc::Address> &owner_address = nullptr);

  /// Get a list of objects from the object store. Objects that failed to be retrieved
  /// will be returned as nullptrs.
  ///
  /// \param[in] ids IDs of the objects to get.
  /// \param[in] timeout_ms Timeout in milliseconds, wait infinitely if it's negative.
  /// \param[out] results Result list of objects data.
  /// \return Status.
  Status Get(const std::vector<ObjectID> &ids, const int64_t timeout_ms,
             std::vector<std::shared_ptr<RayObject>> *results);

  /// Get objects directly from the local plasma store, without waiting for the
  /// objects to be fetched from another node. This should only be used
  /// internally, never by user code.
  /// NOTE: Caller of this method should guarantee that the object already exists in the
  /// plasma store, thus it doesn't need to fetch from other nodes.
  ///
  /// \param[in] ids The IDs of the objects to get.
  /// \param[out] results The results will be stored here. A nullptr will be
  /// added for objects that were not in the local store.
  /// \return Status OK if all objects were found. Returns ObjectNotFound error
  /// if at least one object was not in the local store.
  Status GetIfLocal(const std::vector<ObjectID> &ids,
                    std::vector<std::shared_ptr<RayObject>> *results);

  /// Return whether or not the object store contains the given object.
  ///
  /// \param[in] object_id ID of the objects to check for.
  /// \param[out] has_object Whether or not the object is present.
  /// \param[out] is_in_plasma Whether or not the object is in Plasma.
  /// \return Status.
  Status Contains(const ObjectID &object_id, bool *has_object,
                  bool *is_in_plasma = nullptr);

  /// Wait for a list of objects to appear in the object store.
  /// Duplicate object ids are supported, and `num_objects` includes duplicate ids in this
  /// case.
  /// TODO(zhijunfu): it is probably more clear in semantics to just fail when there
  /// are duplicates, and require it to be handled at application level.
  ///
  /// \param[in] IDs of the objects to wait for.
  /// \param[in] num_objects Number of objects that should appear.
  /// \param[in] timeout_ms Timeout in milliseconds, wait infinitely if it's negative.
  /// \param[out] results A bitset that indicates each object has appeared or not.
  /// \return Status.
  Status Wait(const std::vector<ObjectID> &object_ids, const int num_objects,
              const int64_t timeout_ms, std::vector<bool> *results, bool fetch_local);

  /// Delete a list of objects from the plasma object store.
  ///
  /// \param[in] object_ids IDs of the objects to delete.
  /// \param[in] local_only Whether only delete the objects in local node, or all nodes in
  /// the cluster.
  /// \return Status.
  Status Delete(const std::vector<ObjectID> &object_ids, bool local_only);

  /// Get the locations of a list objects. Locations that failed to be retrieved
  /// will be returned as nullptrs.
  ///
  /// \param[in] object_ids IDs of the objects to get.
  /// \param[in] timeout_ms Timeout in milliseconds, wait infinitely if it's negative.
  /// \param[out] results Result list of object locations.
  /// \return Status.
  Status GetLocationFromOwner(const std::vector<ObjectID> &object_ids, int64_t timeout_ms,
                              std::vector<std::shared_ptr<ObjectLocation>> *results);

  /// Trigger garbage collection on each worker in the cluster.
  void TriggerGlobalGC();

  /// Get a string describing object store memory usage for debugging purposes.
  ///
  /// \return std::string The string describing memory usage.
  std::string MemoryUsageString();

  ///
  /// Public methods related to task submission.
  ///

  /// Get the caller ID used to submit tasks from this worker to an actor.
  ///
  /// \return The caller ID. For non-actor tasks, this is the current task ID.
  /// For actors, this is the current actor ID. To make sure that all caller
  /// IDs have the same type, we embed the actor ID in a TaskID with the rest
  /// of the bytes zeroed out.
  TaskID GetCallerId() const LOCKS_EXCLUDED(mutex_);

  /// Push an error to the relevant driver.
  ///
  /// \param[in] The ID of the job_id that the error is for.
  /// \param[in] The type of the error.
  /// \param[in] The error message.
  /// \param[in] The timestamp of the error.
  /// \return Status.
  Status PushError(const JobID &job_id, const std::string &type,
                   const std::string &error_message, double timestamp);

  /// Submit a normal task.
  ///
  /// \param[in] function The remote function to execute.
  /// \param[in] args Arguments of this task.
  /// \param[in] task_options Options for this task.
  /// \param[in] max_retires max number of retry when the task fails.
  /// \param[in] placement_options placement group options.
  /// \param[in] placement_group_capture_child_tasks whether or not the submitted task
  /// \param[in] debugger_breakpoint breakpoint to drop into for the debugger after this
  /// task starts executing, or "" if we do not want to drop into the debugger.
  /// should capture parent's placement group implicilty.
  /// \return ObjectRefs returned by this task.
  std::vector<rpc::ObjectReference> SubmitTask(
      const RayFunction &function, const std::vector<std::unique_ptr<TaskArg>> &args,
      const TaskOptions &task_options, int max_retries, bool retry_exceptions,
      BundleID placement_options, bool placement_group_capture_child_tasks,
      const std::string &debugger_breakpoint);

  /// Create an actor.
  ///
  /// \param[in] caller_id ID of the task submitter.
  /// \param[in] function The remote function that generates the actor object.
  /// \param[in] args Arguments of this task.
  /// \param[in] actor_creation_options Options for this actor creation task.
  /// \param[in] extension_data Extension data of the actor handle,
  /// see `ActorHandle` in `core_worker.proto`.
  /// \param[out] actor_id ID of the created actor. This can be used to submit
  /// tasks on the actor.
  /// \return Status error if actor creation fails, likely due to raylet failure.
  Status CreateActor(const RayFunction &function,
                     const std::vector<std::unique_ptr<TaskArg>> &args,
                     const ActorCreationOptions &actor_creation_options,
                     const std::string &extension_data, ActorID *actor_id);

  /// Create a placement group.
  ///
  /// \param[in] function The remote function that generates the placement group object.
  /// \param[in] placement_group_creation_options Options for this placement group
  /// creation task.
  /// \param[out] placement_group_id ID of the created placement group.
  /// This can be used to shedule actor in node
  /// \return Status error if placement group
  /// creation fails, likely due to raylet failure.
  Status CreatePlacementGroup(
      const PlacementGroupCreationOptions &placement_group_creation_options,
      PlacementGroupID *placement_group_id);

  /// Remove a placement group. Note that this operation is synchronous.
  ///
  /// \param[in] placement_group_id The id of a placement group to remove.
  /// \return Status OK if succeed. TimedOut if request to GCS server times out.
  /// NotFound if placement group is already removed or doesn't exist.
  Status RemovePlacementGroup(const PlacementGroupID &placement_group_id);

  /// Wait for a placement group until ready asynchronously.
  /// Returns once the placement group is created or the timeout expires.
  ///
  /// \param placement_group The id of a placement group to wait for.
  /// \param timeout_seconds Timeout in seconds.
  /// \return Status OK if the placement group is created. TimedOut if request to GCS
  /// server times out. NotFound if placement group is already removed or doesn't exist.
  Status WaitPlacementGroupReady(const PlacementGroupID &placement_group_id,
                                 int timeout_seconds);

  /// Submit an actor task.
  ///
  /// \param[in] caller_id ID of the task submitter.
  /// \param[in] actor_handle Handle to the actor.
  /// \param[in] function The remote function to execute.
  /// \param[in] args Arguments of this task.
  /// \param[in] task_options Options for this task.
  /// \return ObjectRefs returned by this task.
  std::vector<rpc::ObjectReference> SubmitActorTask(
      const ActorID &actor_id, const RayFunction &function,
      const std::vector<std::unique_ptr<TaskArg>> &args, const TaskOptions &task_options);

  /// Tell an actor to exit immediately, without completing outstanding work.
  ///
  /// \param[in] actor_id ID of the actor to kill.
  /// \param[in] force_kill Whether to force kill an actor by killing the worker.
  /// \param[in] no_restart If set to true, the killed actor will not be
  /// restarted anymore.
  /// \param[out] Status
  Status KillActor(const ActorID &actor_id, bool force_kill, bool no_restart);

  /// Stops the task associated with the given Object ID.
  ///
  /// \param[in] object_id of the task to kill (must be a Non-Actor task)
  /// \param[in] force_kill Whether to force kill a task by killing the worker.
  /// \param[in] recursive Whether to cancel tasks submitted by the task to cancel.
  /// \param[out] Status
  Status CancelTask(const ObjectID &object_id, bool force_kill, bool recursive);

  /// Decrease the reference count for this actor. Should be called by the
  /// language frontend when a reference to the ActorHandle destroyed.
  ///
  /// \param[in] actor_id The actor ID to decrease the reference count for.
  void RemoveActorHandleReference(const ActorID &actor_id);

  /// Add an actor handle from a serialized string.
  ///
  /// This should be called when an actor handle is given to us by another task
  /// or actor. This may be called even if we already have a handle to the same
  /// actor.
  ///
  /// \param[in] serialized The serialized actor handle.
  /// \param[in] outer_object_id The object ID that contained the serialized
  /// actor handle, if any.
  /// \return The ActorID of the deserialized handle.
  ActorID DeserializeAndRegisterActorHandle(const std::string &serialized,
                                            const ObjectID &outer_object_id);

  /// Serialize an actor handle.
  ///
  /// This should be called when passing an actor handle to another task or
  /// actor.
  ///
  /// \param[in] actor_id The ID of the actor handle to serialize.
  /// \param[out] The serialized handle.
  /// \param[out] The ID used to track references to the actor handle. If the
  /// serialized actor handle in the language frontend is stored inside an
  /// object, then this must be recorded in the worker's ReferenceCounter.
  /// \return Status::Invalid if we don't have the specified handle.
  Status SerializeActorHandle(const ActorID &actor_id, std::string *output,
                              ObjectID *actor_handle_id) const;

  ///
  /// Public methods related to task execution. Should not be used by driver processes.
  ///

  const ActorID &GetActorId() const { return actor_id_; }

  // Get the resource IDs available to this worker (as assigned by the raylet).
  const ResourceMappingType GetResourceIDs() const;

  /// Create a profile event with a reference to the core worker's profiler.
  std::unique_ptr<worker::ProfileEvent> CreateProfileEvent(const std::string &event_type);

  int64_t GetNumTasksSubmitted() const {
    return direct_task_submitter_->GetNumTasksSubmitted();
  }

  int64_t GetNumLeasesRequested() const {
    return direct_task_submitter_->GetNumLeasesRequested();
  }

 public:
  /// Allocate the return object for an executing task. The caller should write into the
  /// data buffer of the allocated buffer, then call SealReturnObject() to seal it.
  /// To avoid deadlock, the caller should allocate and seal a single object at a time.
  ///
  /// \param[in] object_id Object ID of the return value.
  /// \param[in] data_size Size of the return value.
  /// \param[in] metadata Metadata buffer of the return value.
  /// \param[in] contained_object_id ID serialized within each return object.
  /// \param[in][out] task_output_inlined_bytes Store the total size of all inlined
  /// objects of a task. It is used to decide if the current object should be inlined. If
  /// the current object is inlined, the task_output_inlined_bytes will be updated.
  /// \param[out] return_object RayObject containing buffers to write results into.
  /// \return Status.
  Status AllocateReturnObject(const ObjectID &object_id, const size_t &data_size,
                              const std::shared_ptr<Buffer> &metadata,
                              const std::vector<ObjectID> &contained_object_id,
                              int64_t &task_output_inlined_bytes,
                              std::shared_ptr<RayObject> *return_object);

  /// Seal a return object for an executing task. The caller should already have
  /// written into the data buffer.
  ///
  /// \param[in] return_id Object ID of the return value.
  /// \param[in] return_object RayObject containing the buffer written info.
  /// \return Status.
  Status SealReturnObject(const ObjectID &return_id,
                          std::shared_ptr<RayObject> return_object);

  /// Get a handle to an actor.
  ///
  /// NOTE: This function should be called ONLY WHEN we know actor handle exists.
  /// NOTE: The actor_handle obtained by this function should not be stored anywhere
  /// because this method returns the raw pointer to what a unique pointer points to.
  ///
  /// \param[in] actor_id The actor handle to get.
  /// \return Status::Invalid if we don't have this actor handle.
  std::shared_ptr<const ActorHandle> GetActorHandle(const ActorID &actor_id) const;

  /// Get a handle to a named actor.
  ///
  /// NOTE: The actor_handle obtained by this function should not be stored anywhere.
  ///
  /// \param[in] name The name of the actor whose handle to get.
  /// \param[in] ray_namespace The namespace of the requested actor.
  /// \param[out] actor_handle A handle to the requested actor.
  /// \return The shared_ptr to the actor handle if found, nullptr otherwise.
  /// The second pair contains the status of getting a named actor handle.
  std::pair<std::shared_ptr<const ActorHandle>, Status> GetNamedActorHandle(
      const std::string &name, const std::string &ray_namespace);

  /// Returns a list of the named actors currently in the system.
  ///
  /// Each actor is returned as a pair of <namespace, name>.
  /// This includes actors that are pending placement or being restarted.
  ///
  /// \param all_namespaces Whether or not to include actors from all namespaces.
  /// \return The list of <namespace, name> pairs and a status.
  std::pair<std::vector<std::pair<std::string, std::string>>, Status> ListNamedActors(
      bool all_namespaces);

  ///
  /// The following methods are handlers for the core worker's gRPC server, which follow
  /// a macro-generated call convention. These are executed on the io_service_ and
  /// post work to the appropriate event loop.
  ///

  /// Implements gRPC server handler.
  void HandlePushTask(const rpc::PushTaskRequest &request, rpc::PushTaskReply *reply,
                      rpc::SendReplyCallback send_reply_callback) override;

  /// Implements gRPC server handler.
  void HandleStealTasks(const rpc::StealTasksRequest &request,
                        rpc::StealTasksReply *reply,
                        rpc::SendReplyCallback send_reply_callback) override;

  /// Implements gRPC server handler.
  void HandleDirectActorCallArgWaitComplete(
      const rpc::DirectActorCallArgWaitCompleteRequest &request,
      rpc::DirectActorCallArgWaitCompleteReply *reply,
      rpc::SendReplyCallback send_reply_callback) override;

  /// Implements gRPC server handler.
  void HandleGetObjectStatus(const rpc::GetObjectStatusRequest &request,
                             rpc::GetObjectStatusReply *reply,
                             rpc::SendReplyCallback send_reply_callback) override;

  /// Implements gRPC server handler.
  void HandleWaitForActorOutOfScope(const rpc::WaitForActorOutOfScopeRequest &request,
                                    rpc::WaitForActorOutOfScopeReply *reply,
                                    rpc::SendReplyCallback send_reply_callback) override;

  // Implements gRPC server handler.
  void HandlePubsubLongPolling(const rpc::PubsubLongPollingRequest &request,
                               rpc::PubsubLongPollingReply *reply,
                               rpc::SendReplyCallback send_reply_callback) override;

  // Implements gRPC server handler.
  void HandlePubsubCommandBatch(const rpc::PubsubCommandBatchRequest &request,
                                rpc::PubsubCommandBatchReply *reply,
                                rpc::SendReplyCallback send_reply_callback) override;

  // Implements gRPC server handler.
  void HandleUpdateObjectLocationBatch(
      const rpc::UpdateObjectLocationBatchRequest &request,
      rpc::UpdateObjectLocationBatchReply *reply,
      rpc::SendReplyCallback send_reply_callback) override;

  /// Implements gRPC server handler.
  void HandleGetObjectLocationsOwner(const rpc::GetObjectLocationsOwnerRequest &request,
                                     rpc::GetObjectLocationsOwnerReply *reply,
                                     rpc::SendReplyCallback send_reply_callback) override;

  /// Implements gRPC server handler.
  void HandleKillActor(const rpc::KillActorRequest &request, rpc::KillActorReply *reply,
                       rpc::SendReplyCallback send_reply_callback) override;

  /// Implements gRPC server handler.
  void HandleCancelTask(const rpc::CancelTaskRequest &request,
                        rpc::CancelTaskReply *reply,
                        rpc::SendReplyCallback send_reply_callback) override;

  /// Implements gRPC server handler.
  void HandleRemoteCancelTask(const rpc::RemoteCancelTaskRequest &request,
                              rpc::RemoteCancelTaskReply *reply,
                              rpc::SendReplyCallback send_reply_callback) override;

  /// Implements gRPC server handler.
  void HandlePlasmaObjectReady(const rpc::PlasmaObjectReadyRequest &request,
                               rpc::PlasmaObjectReadyReply *reply,
                               rpc::SendReplyCallback send_reply_callback) override;

  /// Get statistics from core worker.
  void HandleGetCoreWorkerStats(const rpc::GetCoreWorkerStatsRequest &request,
                                rpc::GetCoreWorkerStatsReply *reply,
                                rpc::SendReplyCallback send_reply_callback) override;

  /// Trigger local GC on this worker.
  void HandleLocalGC(const rpc::LocalGCRequest &request, rpc::LocalGCReply *reply,
                     rpc::SendReplyCallback send_reply_callback) override;

  // Spill objects to external storage.
  void HandleSpillObjects(const rpc::SpillObjectsRequest &request,
                          rpc::SpillObjectsReply *reply,
                          rpc::SendReplyCallback send_reply_callback) override;

  // Add spilled URL to owned reference.
  void HandleAddSpilledUrl(const rpc::AddSpilledUrlRequest &request,
                           rpc::AddSpilledUrlReply *reply,
                           rpc::SendReplyCallback send_reply_callback) override;

  // Restore objects from external storage.
  void HandleRestoreSpilledObjects(const rpc::RestoreSpilledObjectsRequest &request,
                                   rpc::RestoreSpilledObjectsReply *reply,
                                   rpc::SendReplyCallback send_reply_callback) override;

  // Delete objects from external storage.
  void HandleDeleteSpilledObjects(const rpc::DeleteSpilledObjectsRequest &request,
                                  rpc::DeleteSpilledObjectsReply *reply,
                                  rpc::SendReplyCallback send_reply_callback) override;

  // Make the this worker exit.
  // This request fails if the core worker owns any object.
  void HandleExit(const rpc::ExitRequest &request, rpc::ExitReply *reply,
                  rpc::SendReplyCallback send_reply_callback) override;

  // Set local worker as the owner of object.
  // Request by borrower's worker, execute by owner's worker.
  void HandleAssignObjectOwner(const rpc::AssignObjectOwnerRequest &request,
                               rpc::AssignObjectOwnerReply *reply,
                               rpc::SendReplyCallback send_reply_callback) override;

  ///
  /// Public methods related to async actor call. This should only be used when
  /// the actor is (1) direct actor and (2) using asyncio mode.
  ///

  /// Block current fiber until event is triggered.
  void YieldCurrentFiber(FiberEvent &event);

  /// The callback expected to be implemented by the client.
  using SetResultCallback =
      std::function<void(std::shared_ptr<RayObject>, ObjectID object_id, void *)>;

  /// Perform async get from the object store.
  ///
  /// \param[in] object_id The id to call get on.
  /// \param[in] success_callback The callback to use the result object.
  /// \param[in] python_future the void* object to be passed to SetResultCallback
  /// \return void
  void GetAsync(const ObjectID &object_id, SetResultCallback success_callback,
                void *python_future);

  // Get serialized job configuration.
  const rpc::JobConfig &GetJobConfig() const;

  // Get gcs_client
  std::shared_ptr<gcs::GcsClient> GetGcsClient() const;

  /// Return true if the core worker is in the exit process.
  bool IsExiting() const;

<<<<<<< HEAD
  /// Handler if a raylet node is removed from the cluster.
  void OnNodeRemoved(const NodeID &node_id);
=======
  /// Retrieve the current statistics about tasks being received and executing.
  /// \return an unordered_map mapping function name to list of (num_received,
  /// num_executing, num_executed). It is a std map instead of absl due to its
  /// interface with language bindings.
  std::unordered_map<std::string, std::vector<uint64_t>> GetActorCallStats() const;
>>>>>>> e189d8d4

 private:
  void BuildCommonTaskSpec(
      TaskSpecBuilder &builder, const JobID &job_id, const TaskID &task_id,
      const std::string &name, const TaskID &current_task_id, uint64_t task_index,
      const TaskID &caller_id, const rpc::Address &address, const RayFunction &function,
      const std::vector<std::unique_ptr<TaskArg>> &args, uint64_t num_returns,
      const std::unordered_map<std::string, double> &required_resources,
      const std::unordered_map<std::string, double> &required_placement_resources,
      const BundleID &bundle_id, bool placement_group_capture_child_tasks,
      const std::string &debugger_breakpoint, int64_t depth,
      const std::string &serialized_runtime_env,
      const std::vector<std::string> &runtime_env_uris,
      const std::string &concurrency_group_name = "");
  void SetCurrentTaskId(const TaskID &task_id);

  void SetActorId(const ActorID &actor_id);

  /// Run the io_service_ event loop. This should be called in a background thread.
  void RunIOService();

  /// (WORKER mode only) Exit the worker. This is the entrypoint used to shutdown a
  /// worker.
  void Exit(rpc::WorkerExitType exit_type,
            const std::shared_ptr<LocalMemoryBuffer> &creation_task_exception_pb_bytes =
                nullptr);

  /// Register this worker or driver to GCS.
  void RegisterToGcs();

  /// Check if the raylet has failed. If so, shutdown.
  void CheckForRayletFailure();

  /// Heartbeat for internal bookkeeping.
  void InternalHeartbeat();

  /// Helper method to fill in object status reply given an object.
  void PopulateObjectStatus(const ObjectID &object_id, std::shared_ptr<RayObject> obj,
                            rpc::GetObjectStatusReply *reply);

  ///
  /// Private methods related to task submission.
  ///

  /// Increase the local reference count for this object ID. Should be called
  /// by the language frontend when a new reference is created.
  ///
  /// \param[in] object_id The object ID to increase the reference count for.
  /// \param[in] call_site The call site from the language frontend.
  void AddLocalReference(const ObjectID &object_id, std::string call_site) {
    reference_counter_->AddLocalReference(object_id, call_site);
  }

  /// Stops the children tasks from the given TaskID
  ///
  /// \param[in] task_id of the parent task
  /// \param[in] force_kill Whether to force kill a task by killing the worker.
  Status CancelChildren(const TaskID &task_id, bool force_kill);

  ///
  /// Private methods related to task execution. Should not be used by driver processes.
  ///

  /// Execute a task.
  ///
  /// \param spec[in] task_spec Task specification.
  /// \param spec[in] resource_ids Resource IDs of resources assigned to this
  ///                 worker. If nullptr, reuse the previously assigned
  ///                 resources.
  /// \param results[out] return_objects Result objects that should be returned
  ///                     by value (not via plasma).
  /// \param results[out] borrowed_refs Refs that this task (or a nested task)
  ///                     was or is still borrowing. This includes all
  ///                     objects whose IDs we passed to the task in its
  ///                     arguments and recursively, any object IDs that were
  ///                     contained in those objects.
  /// \return Status.
  Status ExecuteTask(const TaskSpecification &task_spec,
                     const std::shared_ptr<ResourceMappingType> &resource_ids,
                     std::vector<std::shared_ptr<RayObject>> *return_objects,
                     ReferenceCounter::ReferenceTableProto *borrowed_refs,
                     bool *is_application_level_error);

  /// Put an object in the local plasma store.
  Status PutInLocalPlasmaStore(const RayObject &object, const ObjectID &object_id,
                               bool pin_object);

  /// Execute a local mode task (runs normal ExecuteTask)
  ///
  /// \param spec[in] task_spec Task specification.
  std::vector<rpc::ObjectReference> ExecuteTaskLocalMode(
      const TaskSpecification &task_spec, const ActorID &actor_id = ActorID::Nil());

  /// KillActor API for a local mode.
  Status KillActorLocalMode(const ActorID &actor_id);

  /// Get a handle to a named actor for local mode.
  std::pair<std::shared_ptr<const ActorHandle>, Status> GetNamedActorHandleLocalMode(
      const std::string &name);

  /// Get all named actors in local mode.
  std::pair<std::vector<std::pair<std::string, std::string>>, Status>
  ListNamedActorsLocalMode();

  /// Get the values of the task arguments for the executor. Values are
  /// retrieved from the local plasma store or, if the value is inlined, from
  /// the task spec.
  ///
  /// This also pins all plasma arguments and ObjectIDs that were contained in
  /// an inlined argument by adding a local reference in the reference counter.
  /// This is to ensure that we have the address of the object's owner, which
  /// is needed to retrieve the value. It also ensures that when the task
  /// completes, we can retrieve any metadata about objects that are still
  /// being borrowed by this process. The IDs should be unpinned once the task
  /// completes.
  ///
  /// \param spec[in] task Task specification.
  /// \param args[out] args Argument data as RayObjects.
  /// \param args[out] arg_reference_ids ObjectIDs corresponding to each by
  ///                  reference argument. The length of this vector will be
  ///                  the same as args, and by value arguments will have
  ///                  ObjectID::Nil().
  ///                  // TODO(edoakes): this is a bit of a hack that's necessary because
  ///                  we have separate serialization paths for by-value and by-reference
  ///                  arguments in Python. This should ideally be handled better there.
  /// \param args[out] pinned_ids ObjectIDs that should be unpinned once the
  ///                  task completes execution.  This vector will be populated
  ///                  with all argument IDs that were passed by reference and
  ///                  any ObjectIDs that were included in the task spec's
  ///                  inlined arguments.
  /// \return Error if the values could not be retrieved.
  Status GetAndPinArgsForExecutor(const TaskSpecification &task,
                                  std::vector<std::shared_ptr<RayObject>> *args,
                                  std::vector<rpc::ObjectReference> *arg_refs,
                                  std::vector<ObjectID> *pinned_ids);

  /// Process a subscribe message for wait for object eviction.
  /// The object eviction message will be published once the object
  /// needs to be evicted.
  void ProcessSubscribeForObjectEviction(
      const rpc::WorkerObjectEvictionSubMessage &message);

  /// Process a subscribe message for wait for ref removed.
  /// It is used for the ref counting protocol. When the borrower
  /// stops using the reference, the message will be published to the owner.
  void ProcessSubscribeForRefRemoved(const rpc::WorkerRefRemovedSubMessage &message);

  /// Process a subscribe message for object locations.
  /// Since core worker owns the object directory, there are various raylets
  /// that subscribe this object directory.
  void ProcessSubscribeObjectLocations(
      const rpc::WorkerObjectLocationsSubMessage &message);

  using Commands = ::google::protobuf::RepeatedPtrField<rpc::Command>;

  /// Process the subscribe message received from the subscriber.
  void ProcessSubscribeMessage(const rpc::SubMessage &sub_message,
                               rpc::ChannelType channel_type, const std::string &key_id,
                               const NodeID &subscriber_id);

  /// A single endpoint to process different types of pubsub commands.
  /// Pubsub commands are coming as a batch and contain various subscribe / unbsubscribe
  /// messages.
  void ProcessPubsubCommands(const Commands &commands, const NodeID &subscriber_id);

  void AddObjectLocationOwner(const ObjectID &object_id, const NodeID &node_id);

  void RemoveObjectLocationOwner(const ObjectID &object_id, const NodeID &node_id);

  /// Returns whether the message was sent to the wrong worker. The right error reply
  /// is sent automatically. Messages end up on the wrong worker when a worker dies
  /// and a new one takes its place with the same place. In this situation, we want
  /// the new worker to reject messages meant for the old one.
  bool HandleWrongRecipient(const WorkerID &intended_worker_id,
                            rpc::SendReplyCallback send_reply_callback) {
    if (intended_worker_id != worker_context_.GetWorkerID()) {
      std::ostringstream stream;
      stream << "Mismatched WorkerID: ignoring RPC for previous worker "
             << intended_worker_id
             << ", current worker ID: " << worker_context_.GetWorkerID();
      auto msg = stream.str();
      RAY_LOG(ERROR) << msg;
      send_reply_callback(Status::Invalid(msg), nullptr, nullptr);
      return true;
    } else {
      return false;
    }
  }

  /// Request the spillage of an object that we own from the primary that hosts
  /// the primary copy to spill.
  void SpillOwnedObject(const ObjectID &object_id, const std::shared_ptr<RayObject> &obj,
                        std::function<void()> callback);

  const CoreWorkerOptions options_;

  /// Callback to get the current language (e.g., Python) call site.
  std::function<void(std::string *)> get_call_site_;

  // Convenience method to get the current language call site.
  std::string CurrentCallSite() {
    std::string call_site;
    if (get_call_site_ != nullptr) {
      get_call_site_(&call_site);
    }
    return call_site;
  }

  Status WaitForActorRegistered(const std::vector<ObjectID> &ids);

  /// Shared state of the worker. Includes process-level and thread-level state.
  /// TODO(edoakes): we should move process-level state into this class and make
  /// this a ThreadContext.
  WorkerContext worker_context_;

  /// The ID of the current task being executed by the main thread. If there
  /// are multiple threads, they will have a thread-local task ID stored in the
  /// worker context.
  TaskID main_thread_task_id_ GUARDED_BY(mutex_);

  /// Event loop where the IO events are handled. e.g. async GCS operations.
  instrumented_io_context io_service_;

  /// Keeps the io_service_ alive.
  boost::asio::io_service::work io_work_;

  /// Shared client call manager.
  std::unique_ptr<rpc::ClientCallManager> client_call_manager_;

  /// Shared core worker client pool.
  std::shared_ptr<rpc::CoreWorkerClientPool> core_worker_client_pool_;

  /// The runner to run function periodically.
  PeriodicalRunner periodical_runner_;

  /// RPC server used to receive tasks to execute.
  std::unique_ptr<rpc::GrpcServer> core_worker_server_;

  /// Address of our RPC server.
  rpc::Address rpc_address_;

  /// Whether or not this worker is connected to the raylet and GCS.
  bool connected_ = false;

  // Client to the GCS shared by core worker interfaces.
  std::shared_ptr<gcs::GcsClient> gcs_client_;

  // The shared actor info accessor to avoid duplicate subscriptions.
  std::shared_ptr<SharedActorInfoAccessor> shared_actor_info_accessor_;

  // Client to the raylet shared by core worker interfaces. This needs to be a
  // shared_ptr for direct calls because we can lease multiple workers through
  // one client, and we need to keep the connection alive until we return all
  // of the workers.
  std::shared_ptr<raylet::RayletClient> local_raylet_client_;

  // Thread that runs a boost::asio service to process IO events.
  std::thread io_thread_;

  // Keeps track of object ID reference counts.
  std::shared_ptr<ReferenceCounter> reference_counter_;

  ///
  /// Fields related to storing and retrieving objects.
  ///

  /// In-memory store for return objects.
  std::shared_ptr<CoreWorkerMemoryStore> memory_store_;

  /// Plasma store interface.
  std::shared_ptr<CoreWorkerPlasmaStoreProvider> plasma_store_provider_;

  std::unique_ptr<FutureResolver> future_resolver_;

  ///
  /// Fields related to task submission.
  ///

  // Tracks the currently pending tasks.
  std::shared_ptr<TaskManager> task_manager_;

  // A class for actor creation.
  std::shared_ptr<ActorCreatorInterface> actor_creator_;

  // Interface to submit tasks directly to other actors.
  std::shared_ptr<CoreWorkerDirectActorTaskSubmitter> direct_actor_submitter_;

  // A class to publish object status from other raylets/workers.
  std::unique_ptr<pubsub::Publisher> object_info_publisher_;

  // A class to subscribe object status from other raylets/workers.
  std::unique_ptr<pubsub::Subscriber> object_info_subscriber_;

  // Interface to submit non-actor tasks directly to leased workers.
  std::unique_ptr<CoreWorkerDirectTaskSubmitter> direct_task_submitter_;

  /// Manages recovery of objects stored in remote plasma nodes.
  std::unique_ptr<ObjectRecoveryManager> object_recovery_manager_;

  ///
  /// Fields related to actor handles.
  ///

  /// Interface to manage actor handles.
  std::unique_ptr<ActorManager> actor_manager_;

  ///
  /// Fields related to task execution.
  ///

  /// Protects around accesses to fields below. This should only ever be held
  /// for short-running periods of time.
  mutable absl::Mutex mutex_;

  /// Our actor ID. If this is nil, then we execute only stateless tasks.
  ActorID actor_id_ GUARDED_BY(mutex_);

  /// The currently executing task spec. We have to track this separately since
  /// we cannot access the thread-local worker contexts from GetCoreWorkerStats()
  TaskSpecification current_task_ GUARDED_BY(mutex_);

  /// Key value pairs to be displayed on Web UI.
  std::unordered_map<std::string, std::string> webui_display_ GUARDED_BY(mutex_);

  /// Actor title that consists of class name, args, kwargs for actor construction.
  std::string actor_title_ GUARDED_BY(mutex_);

  /// Number of tasks that have been pushed to the actor but not executed.
  std::atomic<int64_t> task_queue_length_;

  /// Number of executed tasks.
  std::atomic<int64_t> num_executed_tasks_;

  /// Profiler including a background thread that pushes profiling events to the GCS.
  std::shared_ptr<worker::Profiler> profiler_;

  /// A map from resource name to the resource IDs that are currently reserved
  /// for this worker. Each pair consists of the resource ID and the fraction
  /// of that resource allocated for this worker. This is set on task assignment.
  std::shared_ptr<ResourceMappingType> resource_ids_ GUARDED_BY(mutex_);

  /// Common rpc service for all worker modules.
  rpc::CoreWorkerGrpcService grpc_service_;

  /// Used to notify the task receiver when the arguments of a queued
  /// actor task are ready.
  std::shared_ptr<DependencyWaiterImpl> task_argument_waiter_;

  // Interface that receives tasks from direct actor calls.
  std::unique_ptr<CoreWorkerDirectTaskReceiver> direct_task_receiver_;

  /// Event loop where tasks are processed.
  /// task_execution_service_ should be destructed first to avoid
  /// issues like https://github.com/ray-project/ray/issues/18857
  instrumented_io_context task_execution_service_;

  /// The asio work to keep task_execution_service_ alive.
  boost::asio::io_service::work task_execution_service_work_;

  // Queue of tasks to resubmit when the specified time passes.
  std::deque<std::pair<int64_t, TaskSpecification>> to_resubmit_ GUARDED_BY(mutex_);

  /// Map of named actor registry. It doesn't need to hold a lock because
  /// local mode is single-threaded.
  absl::flat_hash_map<std::string, ActorID> local_mode_named_actor_registry_;

  // Guard for `async_plasma_callbacks_` map.
  mutable absl::Mutex plasma_mutex_;

  // Callbacks for when when a plasma object becomes ready.
  absl::flat_hash_map<ObjectID, std::vector<std::function<void(void)>>>
      async_plasma_callbacks_ GUARDED_BY(plasma_mutex_);

  // Fallback for when GetAsync cannot directly get the requested object.
  void PlasmaCallback(SetResultCallback success, std::shared_ptr<RayObject> ray_object,
                      ObjectID object_id, void *py_future);

  /// we are shutting down and not running further tasks.
  /// when exiting_ is set to true HandlePushTask becomes no-op.
  std::atomic<bool> exiting_ = false;

  int64_t max_direct_call_object_size_;

  friend class CoreWorkerTest;

  std::unique_ptr<rpc::JobConfig> job_config_;

  /// Simple container for per function task counters. The counters will be
  /// keyed by the function name in task spec.
  struct TaskCounter {
    /// A task can only be one of the following state. Received state in particular
    /// covers from the point of RPC call to beginning execution.
    enum TaskStatusType { kPending, kRunning, kFinished };

    /// This mutex should be used by caller to ensure consistency when transitioning
    /// a task's state.
    mutable absl::Mutex tasks_counter_mutex_;
    absl::flat_hash_map<std::string, int> pending_tasks_counter_map_
        GUARDED_BY(tasks_counter_mutex_);
    absl::flat_hash_map<std::string, int> running_tasks_counter_map_
        GUARDED_BY(tasks_counter_mutex_);
    absl::flat_hash_map<std::string, int> finished_tasks_counter_map_
        GUARDED_BY(tasks_counter_mutex_);

    void Add(TaskStatusType type, const std::string &func_name, int value) {
      tasks_counter_mutex_.AssertHeld();
      if (type == kPending) {
        pending_tasks_counter_map_[func_name] += value;
      } else if (type == kRunning) {
        running_tasks_counter_map_[func_name] += value;
      } else if (type == kFinished) {
        finished_tasks_counter_map_[func_name] += value;
      } else {
        RAY_CHECK(false) << "This line should not be reached.";
      }
    }
  };
  TaskCounter task_counter_;
};

}  // namespace core
}  // namespace ray<|MERGE_RESOLUTION|>--- conflicted
+++ resolved
@@ -353,9 +353,8 @@
   /// Map from worker ID to worker.
   std::unordered_map<WorkerID, std::shared_ptr<CoreWorker>> workers_ GUARDED_BY(mutex_);
 
-<<<<<<< HEAD
-  /// To protect accessing the `workers_` map.
-  mutable absl::Mutex worker_map_mutex_;
+  /// To protect access to workers_ and global_worker_
+  mutable absl::Mutex mutex_;
 
   std::pair<std::string, int> gcs_server_address_ GUARDED_BY(gcs_server_address_mutex_) =
       std::make_pair<std::string, int>("", 0);
@@ -377,10 +376,6 @@
 
   // Thread that runs a boost::asio service to process IO events.
   std::thread shared_io_thread_;
-=======
-  /// To protect access to workers_ and global_worker_
-  mutable absl::Mutex mutex_;
->>>>>>> e189d8d4
 };
 
 /// The root class that contains all the core and language-independent functionalities
@@ -1080,16 +1075,14 @@
   /// Return true if the core worker is in the exit process.
   bool IsExiting() const;
 
-<<<<<<< HEAD
-  /// Handler if a raylet node is removed from the cluster.
-  void OnNodeRemoved(const NodeID &node_id);
-=======
   /// Retrieve the current statistics about tasks being received and executing.
   /// \return an unordered_map mapping function name to list of (num_received,
   /// num_executing, num_executed). It is a std map instead of absl due to its
   /// interface with language bindings.
   std::unordered_map<std::string, std::vector<uint64_t>> GetActorCallStats() const;
->>>>>>> e189d8d4
+
+  /// Handler if a raylet node is removed from the cluster.
+  void OnNodeRemoved(const NodeID &node_id);
 
  private:
   void BuildCommonTaskSpec(
