#ifndef RAY_CORE_WORKER_CORE_WORKER_H
#define RAY_CORE_WORKER_CORE_WORKER_H

#include "absl/base/optimization.h"
#include "absl/container/flat_hash_map.h"
#include "ray/common/buffer.h"
#include "ray/core_worker/actor_handle.h"
#include "ray/core_worker/actor_manager.h"
#include "ray/core_worker/common.h"
#include "ray/core_worker/context.h"
#include "ray/core_worker/future_resolver.h"
#include "ray/core_worker/profiling.h"
#include "ray/core_worker/reference_count.h"
#include "ray/core_worker/store_provider/memory_store/memory_store.h"
#include "ray/core_worker/store_provider/plasma_store_provider.h"
#include "ray/core_worker/transport/direct_actor_transport.h"
#include "ray/core_worker/transport/direct_task_transport.h"
#include "ray/core_worker/transport/raylet_transport.h"
#include "ray/gcs/redis_gcs_client.h"
#include "ray/gcs/subscription_executor.h"
#include "ray/raylet/raylet_client.h"
#include "ray/rpc/node_manager/node_manager_client.h"
#include "ray/rpc/worker/core_worker_client.h"
#include "ray/rpc/worker/core_worker_server.h"

/// The set of gRPC handlers and their associated level of concurrency. If you want to
/// add a new call to the worker gRPC server, do the following:
/// 1) Add the rpc to the CoreWorkerService in core_worker.proto, e.g., "ExampleCall"
<<<<<<< HEAD
/// 2) Add a new macro to RAY_CORE_WORKER_DECLARE_RPC_HANDLERS
///    in core_worker_server.h,
//     e.g. "DECLARE_VOID_RPC_SERVICE_HANDLER_METHOD(ExampleCall)"
/// 3) Add a new macro to RAY_CORE_WORKER_RPC_HANDLERS in core_worker_server.h, e.g.
///    "RPC_SERVICE_HANDLER(CoreWorkerService, ExampleCall, 1)"
/// 4) Add a method to the CoreWorker class below: "CoreWorker::HandleExampleCall"
=======
/// 2) Add a new handler to the macro below: "RAY_CORE_WORKER_RPC_HANDLER(ExampleCall, 1)"
/// 3) Add a method to the CoreWorker class below: "CoreWorker::HandleExampleCall"
#define RAY_CORE_WORKER_RPC_HANDLERS                               \
  RAY_CORE_WORKER_RPC_HANDLER(AssignTask, 5)                       \
  RAY_CORE_WORKER_RPC_HANDLER(PushTask, 9999)                      \
  RAY_CORE_WORKER_RPC_HANDLER(DirectActorCallArgWaitComplete, 100) \
  RAY_CORE_WORKER_RPC_HANDLER(GetObjectStatus, 9999)               \
  RAY_CORE_WORKER_RPC_HANDLER(WaitForObjectEviction, 9999)         \
  RAY_CORE_WORKER_RPC_HANDLER(KillActor, 9999)                     \
  RAY_CORE_WORKER_RPC_HANDLER(GetCoreWorkerStats, 100)
>>>>>>> 20ba7ef6

namespace ray {

/// The root class that contains all the core and language-independent functionalities
/// of the worker. This class is supposed to be used to implement app-language (Java,
/// Python, etc) workers.
class CoreWorker : public rpc::CoreWorkerServiceHandler {
  // Callback that must be implemented and provided by the language-specific worker
  // frontend to execute tasks and return their results.
  using TaskExecutionCallback = std::function<Status(
      TaskType task_type, const RayFunction &ray_function,
      const std::unordered_map<std::string, double> &required_resources,
      const std::vector<std::shared_ptr<RayObject>> &args,
      const std::vector<ObjectID> &arg_reference_ids,
      const std::vector<ObjectID> &return_ids,
      std::vector<std::shared_ptr<RayObject>> *results)>;

 public:
  /// Construct a CoreWorker instance.
  ///
  /// \param[in] worker_type Type of this worker.
  /// \param[in] language Language of this worker.
  /// \param[in] store_socket Object store socket to connect to.
  /// \param[in] raylet_socket Raylet socket to connect to.
  /// \param[in] job_id Job ID of this worker.
  /// \param[in] gcs_options Options for the GCS client.
  /// \param[in] log_dir Directory to write logs to. If this is empty, logs
  ///            won't be written to a file.
  /// \param[in] node_ip_address IP address of the node.
  /// \param[in] node_manager_port Port of the local raylet.
  /// \param[in] task_execution_callback Language worker callback to execute tasks.
  /// \param[in] check_signals Language worker function to check for signals and handle
  ///            them. If the function returns anything but StatusOK, any long-running
  ///            operations in the core worker will short circuit and return that status.
  /// \param[in] ref_counting_enabled Whether to enable object ref counting.
  ///
  /// NOTE(zhijunfu): the constructor would throw if a failure happens.
  CoreWorker(const WorkerType worker_type, const Language language,
             const std::string &store_socket, const std::string &raylet_socket,
             const JobID &job_id, const gcs::GcsClientOptions &gcs_options,
             const std::string &log_dir, const std::string &node_ip_address,
             int node_manager_port, const TaskExecutionCallback &task_execution_callback,
             std::function<Status()> check_signals = nullptr,
             bool ref_counting_enabled = false);

  virtual ~CoreWorker();

  void Disconnect();

  WorkerType GetWorkerType() const { return worker_type_; }

  Language GetLanguage() const { return language_; }

  WorkerContext &GetWorkerContext() { return worker_context_; }

  raylet::RayletClient &GetRayletClient() { return *local_raylet_client_; }

  const TaskID &GetCurrentTaskId() const { return worker_context_.GetCurrentTaskID(); }

  void SetCurrentTaskId(const TaskID &task_id);

  const JobID &GetCurrentJobId() const { return worker_context_.GetCurrentJobID(); }

  void SetActorId(const ActorID &actor_id);

  void SetWebuiDisplay(const std::string &message);

  /// Increase the reference count for this object ID.
  /// Increase the local reference count for this object ID. Should be called
  /// by the language frontend when a new reference is created.
  ///
  /// \param[in] object_id The object ID to increase the reference count for.
  void AddLocalReference(const ObjectID &object_id) {
    reference_counter_->AddLocalReference(object_id);
  }

  /// Decrease the reference count for this object ID. Should be called
  /// by the language frontend when a reference is destroyed.
  ///
  /// \param[in] object_id The object ID to decrease the reference count for.
  void RemoveLocalReference(const ObjectID &object_id) {
    std::vector<ObjectID> deleted;
    reference_counter_->RemoveLocalReference(object_id, &deleted);
    if (ref_counting_enabled_) {
      memory_store_->Delete(deleted);
    }
  }

  /// Returns a map of all ObjectIDs currently in scope with a pair of their
  /// (local, submitted_task) reference counts. For debugging purposes.
  std::unordered_map<ObjectID, std::pair<size_t, size_t>> GetAllReferenceCounts() const {
    return reference_counter_->GetAllReferenceCounts();
  }

  /// Promote an object to plasma and get its owner information. This should be
  /// called when serializing an object ID, and the returned information should
  /// be stored with the serialized object ID. For plasma promotion, if the
  /// object already exists locally, it will be put into the plasma store. If
  /// it doesn't yet exist, it will be spilled to plasma once available.
  ///
  /// This can only be called on object IDs that we created via task
  /// submission, ray.put, or object IDs that we deserialized. It cannot be
  /// called on object IDs that were created randomly, e.g.,
  /// ObjectID::FromRandom.
  ///
  /// Postcondition: Get(object_id) is valid.
  ///
  /// \param[in] object_id The object ID to serialize.
  /// \param[out] owner_id The ID of the object's owner. This should be
  /// appended to the serialized object ID.
  /// \param[out] owner_address The address of the object's owner. This should
  /// be appended to the serialized object ID.
  void PromoteToPlasmaAndGetOwnershipInfo(const ObjectID &object_id, TaskID *owner_id,
                                          rpc::Address *owner_address);

  /// Add a reference to an ObjectID that was deserialized by the language
  /// frontend. This will also start the process to resolve the future.
  /// Specifically, we will periodically contact the owner, until we learn that
  /// the object has been created or the owner is no longer reachable. This
  /// will then unblock any Gets or submissions of tasks dependent on the
  /// object.
  ///
  /// \param[in] object_id The object ID to deserialize.
  /// \param[out] owner_id The ID of the object's owner.
  /// \param[out] owner_address The address of the object's owner.
  void RegisterOwnershipInfoAndResolveFuture(const ObjectID &object_id,
                                             const TaskID &owner_id,
                                             const rpc::Address &owner_address);

  ///
  /// Public methods related to storing and retrieving objects.
  ///

  /// Set options for this client's interactions with the object store.
  ///
  /// \param[in] name Unique name for this object store client.
  /// \param[in] limit The maximum amount of memory in bytes that this client
  /// can use in the object store.
  Status SetClientOptions(std::string name, int64_t limit_bytes);

  /// Put an object into object store.
  ///
  /// \param[in] object The ray object.
  /// \param[out] object_id Generated ID of the object.
  /// \return Status.
  Status Put(const RayObject &object, ObjectID *object_id);

  /// Put an object with specified ID into object store.
  ///
  /// \param[in] object The ray object.
  /// \param[in] object_id Object ID specified by the user.
  /// \return Status.
  Status Put(const RayObject &object, const ObjectID &object_id);

  /// Create and return a buffer in the object store that can be directly written
  /// into. After writing to the buffer, the caller must call `Seal()` to finalize
  /// the object. The `Create()` and `Seal()` combination is an alternative interface
  /// to `Put()` that allows frontends to avoid an extra copy when possible.
  ///
  /// \param[in] metadata Metadata of the object to be written.
  /// \param[in] data_size Size of the object to be written.
  /// \param[out] object_id Object ID generated for the put.
  /// \param[out] data Buffer for the user to write the object into.
  /// \return Status.
  Status Create(const std::shared_ptr<Buffer> &metadata, const size_t data_size,
                ObjectID *object_id, std::shared_ptr<Buffer> *data);

  /// Create and return a buffer in the object store that can be directly written
  /// into. After writing to the buffer, the caller must call `Seal()` to finalize
  /// the object. The `Create()` and `Seal()` combination is an alternative interface
  /// to `Put()` that allows frontends to avoid an extra copy when possible.
  ///
  /// \param[in] metadata Metadata of the object to be written.
  /// \param[in] data_size Size of the object to be written.
  /// \param[in] object_id Object ID specified by the user.
  /// \param[out] data Buffer for the user to write the object into.
  /// \return Status.
  Status Create(const std::shared_ptr<Buffer> &metadata, const size_t data_size,
                const ObjectID &object_id, std::shared_ptr<Buffer> *data);

  /// Finalize placing an object into the object store. This should be called after
  /// a corresponding `Create()` call and then writing into the returned buffer.
  ///
  /// \param[in] object_id Object ID corresponding to the object.
  /// \param[in] owns_object Whether or not this worker owns the object. If true,
  ///            the object will be added as owned to the reference counter as an
  ///            owned object and this worker will be responsible for managing its
  ///            lifetime.
  /// \param[in] pin_object Whether or not to pin the object at the local raylet. This
  ///            only applies when owns_object is true.
  /// \return Status.
  Status Seal(const ObjectID &object_id, bool owns_object, bool pin_object);

  /// Get a list of objects from the object store. Objects that failed to be retrieved
  /// will be returned as nullptrs.
  ///
  /// \param[in] ids IDs of the objects to get.
  /// \param[in] timeout_ms Timeout in milliseconds, wait infinitely if it's negative.
  /// \param[out] results Result list of objects data.
  /// \return Status.
  Status Get(const std::vector<ObjectID> &ids, const int64_t timeout_ms,
             std::vector<std::shared_ptr<RayObject>> *results);

  /// Return whether or not the object store contains the given object.
  ///
  /// \param[in] object_id ID of the objects to check for.
  /// \param[out] has_object Whether or not the object is present.
  /// \return Status.
  Status Contains(const ObjectID &object_id, bool *has_object);

  /// Wait for a list of objects to appear in the object store.
  /// Duplicate object ids are supported, and `num_objects` includes duplicate ids in this
  /// case.
  /// TODO(zhijunfu): it is probably more clear in semantics to just fail when there
  /// are duplicates, and require it to be handled at application level.
  ///
  /// \param[in] IDs of the objects to wait for.
  /// \param[in] num_objects Number of objects that should appear.
  /// \param[in] timeout_ms Timeout in milliseconds, wait infinitely if it's negative.
  /// \param[out] results A bitset that indicates each object has appeared or not.
  /// \return Status.
  Status Wait(const std::vector<ObjectID> &object_ids, const int num_objects,
              const int64_t timeout_ms, std::vector<bool> *results);

  /// Delete a list of objects from the object store.
  ///
  /// \param[in] object_ids IDs of the objects to delete.
  /// \param[in] local_only Whether only delete the objects in local node, or all nodes in
  /// the cluster.
  /// \param[in] delete_creating_tasks Whether also delete the tasks that
  /// created these objects.
  /// \return Status.
  Status Delete(const std::vector<ObjectID> &object_ids, bool local_only,
                bool delete_creating_tasks);

  /// Get a string describing object store memory usage for debugging purposes.
  ///
  /// \return std::string The string describing memory usage.
  std::string MemoryUsageString();

  ///
  /// Public methods related to task submission.
  ///

  /// Get the caller ID used to submit tasks from this worker to an actor.
  ///
  /// \return The caller ID. For non-actor tasks, this is the current task ID.
  /// For actors, this is the current actor ID. To make sure that all caller
  /// IDs have the same type, we embed the actor ID in a TaskID with the rest
  /// of the bytes zeroed out.
  TaskID GetCallerId() const;

  /// Submit a normal task.
  ///
  /// \param[in] function The remote function to execute.
  /// \param[in] args Arguments of this task.
  /// \param[in] task_options Options for this task.
  /// \param[out] return_ids Ids of the return objects.
  /// \return Status error if task submission fails, likely due to raylet failure.
  Status SubmitTask(const RayFunction &function, const std::vector<TaskArg> &args,
                    const TaskOptions &task_options, std::vector<ObjectID> *return_ids,
                    int max_retries);

  /// Create an actor.
  ///
  /// \param[in] caller_id ID of the task submitter.
  /// \param[in] function The remote function that generates the actor object.
  /// \param[in] args Arguments of this task.
  /// \param[in] actor_creation_options Options for this actor creation task.
  /// \param[out] actor_handle Handle to the actor.
  /// \param[out] actor_id ID of the created actor. This can be used to submit
  /// tasks on the actor.
  /// \return Status error if actor creation fails, likely due to raylet failure.
  Status CreateActor(const RayFunction &function, const std::vector<TaskArg> &args,
                     const ActorCreationOptions &actor_creation_options,
                     ActorID *actor_id);

  /// Submit an actor task.
  ///
  /// \param[in] caller_id ID of the task submitter.
  /// \param[in] actor_handle Handle to the actor.
  /// \param[in] function The remote function to execute.
  /// \param[in] args Arguments of this task.
  /// \param[in] task_options Options for this task.
  /// \param[out] return_ids Ids of the return objects.
  /// \return Status error if the task is invalid or if the task submission
  /// failed. Tasks can be invalid for direct actor calls because not all tasks
  /// are currently supported.
  Status SubmitActorTask(const ActorID &actor_id, const RayFunction &function,
                         const std::vector<TaskArg> &args,
                         const TaskOptions &task_options,
                         std::vector<ObjectID> *return_ids);

  /// Tell an actor to exit immediately, without completing outstanding work.
  ///
  /// \param[in] actor_id ID of the actor to kill.
  /// \param[out] Status
  Status KillActor(const ActorID &actor_id);

  /// Add an actor handle from a serialized string.
  ///
  /// This should be called when an actor handle is given to us by another task
  /// or actor. This may be called even if we already have a handle to the same
  /// actor.
  ///
  /// \param[in] serialized The serialized actor handle.
  /// \return The ActorID of the deserialized handle.
  ActorID DeserializeAndRegisterActorHandle(const std::string &serialized);

  /// Serialize an actor handle.
  ///
  /// This should be called when passing an actor handle to another task or
  /// actor.
  ///
  /// \param[in] actor_id The ID of the actor handle to serialize.
  /// \param[out] The serialized handle.
  /// \return Status::Invalid if we don't have the specified handle.
  Status SerializeActorHandle(const ActorID &actor_id, std::string *output) const;

  ///
  /// Public methods related to task execution. Should not be used by driver processes.
  ///

  const ActorID &GetActorId() const { return actor_id_; }

  // Get the resource IDs available to this worker (as assigned by the raylet).
  const ResourceMappingType GetResourceIDs() const { return *resource_ids_; }

  /// Create a profile event with a reference to the core worker's profiler.
  std::unique_ptr<worker::ProfileEvent> CreateProfileEvent(const std::string &event_type);

  /// Start receiving and executing tasks.
  /// \return void.
  void StartExecutingTasks();

  /// Allocate the return objects for an executing task. The caller should write into the
  /// data buffers of the allocated buffers.
  ///
  /// \param[in] object_ids Object IDs of the return values.
  /// \param[in] data_sizes Sizes of the return values.
  /// \param[in] metadatas Metadata buffers of the return values.
  /// \param[out] return_objects RayObjects containing buffers to write results into.
  /// \return Status.
  Status AllocateReturnObjects(const std::vector<ObjectID> &object_ids,
                               const std::vector<size_t> &data_sizes,
                               const std::vector<std::shared_ptr<Buffer>> &metadatas,
                               std::vector<std::shared_ptr<RayObject>> *return_objects);

  /// Get a handle to an actor.
  ///
  /// \param[in] actor_id The actor handle to get.
  /// \param[out] actor_handle A handle to the requested actor.
  /// \return Status::Invalid if we don't have this actor handle.
  Status GetActorHandle(const ActorID &actor_id, ActorHandle **actor_handle) const;

  ///
  /// The following methods are handlers for the core worker's gRPC server, which follow
  /// a macro-generated call convention. These are executed on the io_service_ and
  /// post work to the appropriate event loop.
  ///

  /// Implements gRPC server handler.
  void HandleAssignTask(const rpc::AssignTaskRequest &request,
                        rpc::AssignTaskReply *reply,
                        rpc::SendReplyCallback send_reply_callback) override;

  /// Implements gRPC server handler.
  void HandlePushTask(const rpc::PushTaskRequest &request, rpc::PushTaskReply *reply,
                      rpc::SendReplyCallback send_reply_callback) override;

  /// Implements gRPC server handler.
  void HandleDirectActorCallArgWaitComplete(
      const rpc::DirectActorCallArgWaitCompleteRequest &request,
      rpc::DirectActorCallArgWaitCompleteReply *reply,
      rpc::SendReplyCallback send_reply_callback) override;

  /// Implements gRPC server handler.
  void HandleGetObjectStatus(const rpc::GetObjectStatusRequest &request,
                             rpc::GetObjectStatusReply *reply,
                             rpc::SendReplyCallback send_reply_callback) override;

  /// Implements gRPC server handler.
  void HandleWaitForObjectEviction(const rpc::WaitForObjectEvictionRequest &request,
                                   rpc::WaitForObjectEvictionReply *reply,
                                   rpc::SendReplyCallback send_reply_callback);

  /// Implements gRPC server handler.
  void HandleKillActor(const rpc::KillActorRequest &request, rpc::KillActorReply *reply,
                       rpc::SendReplyCallback send_reply_callback) override;

  /// Get statistics from core worker.
  void HandleGetCoreWorkerStats(const rpc::GetCoreWorkerStatsRequest &request,
                                rpc::GetCoreWorkerStatsReply *reply,
                                rpc::SendReplyCallback send_reply_callback) override;

  ///
  /// Public methods related to async actor call. This should only be used when
  /// the actor is (1) direct actor and (2) using asyncio mode.
  ///

  /// Block current fiber until event is triggered.
  void YieldCurrentFiber(FiberEvent &event);

  /// The callback expected to be implemented by the client.
  using SetResultCallback =
      std::function<void(std::shared_ptr<RayObject>, ObjectID object_id, void *)>;

  /// Perform async get from in-memory store.
  ///
  /// \param[in] object_id The id to call get on. Assumes object_id.IsDirectCallType().
  /// \param[in] success_callback The callback to use the result object.
  /// \param[in] fallback_callback The callback to use when failed to get result.
  /// \param[in] python_future the void* object to be passed to SetResultCallback
  /// \return void
  void GetAsync(const ObjectID &object_id, SetResultCallback success_callback,
                SetResultCallback fallback_callback, void *python_future);

 private:
  /// Run the io_service_ event loop. This should be called in a background thread.
  void RunIOService();

  /// Shut down the worker completely.
  /// \return void.
  void Shutdown();

  /// Send the list of active object IDs to the raylet.
  void ReportActiveObjectIDs();

  /// Heartbeat for internal bookkeeping.
  void InternalHeartbeat();

  ///
  /// Private methods related to task submission.
  ///

  /// Give this worker a handle to an actor.
  ///
  /// This handle will remain as long as the current actor or task is
  /// executing, even if the Python handle goes out of scope. Tasks submitted
  /// through this handle are guaranteed to execute in the same order in which
  /// they are submitted.
  ///
  /// \param actor_handle The handle to the actor.
  /// \return True if the handle was added and False if we already had a handle
  /// to the same actor.
  bool AddActorHandle(std::unique_ptr<ActorHandle> actor_handle);

  ///
  /// Private methods related to task execution. Should not be used by driver processes.
  ///

  /// Execute a task.
  ///
  /// \param spec[in] Task specification.
  /// \param spec[in] Resource IDs of resources assigned to this worker. If nullptr,
  ///                 reuse the previously assigned resources.
  /// \param results[out] Result objects that should be returned by value (not via
  ///                     plasma).
  /// \return Status.
  Status ExecuteTask(const TaskSpecification &task_spec,
                     const std::shared_ptr<ResourceMappingType> &resource_ids,
                     std::vector<std::shared_ptr<RayObject>> *return_objects);

  /// Build arguments for task executor. This would loop through all the arguments
  /// in task spec, and for each of them that's passed by reference (ObjectID),
  /// fetch its content from store and; for arguments that are passed by value,
  /// just copy their content.
  ///
  /// \param spec[in] Task specification.
  /// \param args[out] Argument data as RayObjects.
  /// \param args[out] ObjectIDs corresponding to each by reference argument. The length
  ///                  of this vector will be the same as args, and by value arguments
  ///                  will have ObjectID::Nil().
  ///                  // TODO(edoakes): this is a bit of a hack that's necessary because
  ///                  we have separate serialization paths for by-value and by-reference
  ///                  arguments in Python. This should ideally be handled better there.
  /// \return The arguments for passing to task executor.
  Status BuildArgsForExecutor(const TaskSpecification &task,
                              std::vector<std::shared_ptr<RayObject>> *args,
                              std::vector<ObjectID> *arg_reference_ids);

  /// Returns whether the message was sent to the wrong worker. The right error reply
  /// is sent automatically. Messages end up on the wrong worker when a worker dies
  /// and a new one takes its place with the same place. In this situation, we want
  /// the new worker to reject messages meant for the old one.
  bool HandleWrongRecipient(const WorkerID &intended_worker_id,
                            rpc::SendReplyCallback send_reply_callback) {
    if (intended_worker_id != worker_context_.GetWorkerID()) {
      std::ostringstream stream;
      stream << "Mismatched WorkerID: ignoring RPC for previous worker "
             << intended_worker_id
             << ", current worker ID: " << worker_context_.GetWorkerID();
      auto msg = stream.str();
      RAY_LOG(ERROR) << msg;
      send_reply_callback(Status::Invalid(msg), nullptr, nullptr);
      return true;
    } else {
      return false;
    }
  }

  /// Type of this worker (i.e., DRIVER or WORKER).
  const WorkerType worker_type_;

  /// Application language of this worker (i.e., PYTHON or JAVA).
  const Language language_;

  /// Directory where log files are written.
  const std::string log_dir_;

  /// Whether local reference counting is enabled.
  const bool ref_counting_enabled_;

  /// Application-language callback to check for signals that have been received
  /// since calling into C++. This will be called periodically (at least every
  /// 1s) during long-running operations.
  std::function<Status()> check_signals_;

  /// Shared state of the worker. Includes process-level and thread-level state.
  /// TODO(edoakes): we should move process-level state into this class and make
  /// this a ThreadContext.
  WorkerContext worker_context_;

  /// The ID of the current task being executed by the main thread. If there
  /// are multiple threads, they will have a thread-local task ID stored in the
  /// worker context.
  TaskID main_thread_task_id_;

  // Flag indicating whether this worker has been shut down.
  bool shutdown_ = false;

  /// Event loop where the IO events are handled. e.g. async GCS operations.
  boost::asio::io_service io_service_;

  /// Keeps the io_service_ alive.
  boost::asio::io_service::work io_work_;

  /// Shared client call manager.
  std::unique_ptr<rpc::ClientCallManager> client_call_manager_;

  /// Timer used to periodically send heartbeat containing active object IDs to the
  /// raylet.
  boost::asio::steady_timer heartbeat_timer_;

  /// Timer for internal book-keeping.
  boost::asio::steady_timer internal_timer_;

  /// RPC server used to receive tasks to execute.
  rpc::GrpcServer core_worker_server_;

  /// Address of our RPC server.
  rpc::Address rpc_address_;

  /// Whether or not this worker is connected to the raylet and GCS.
  bool connected_ = false;

  // Client to the GCS shared by core worker interfaces.
  std::shared_ptr<gcs::RedisGcsClient> gcs_client_;

  // Client to the raylet shared by core worker interfaces. This needs to be a
  // shared_ptr for direct calls because we can lease multiple workers through
  // one client, and we need to keep the connection alive until we return all
  // of the workers.
  std::shared_ptr<raylet::RayletClient> local_raylet_client_;

  // Thread that runs a boost::asio service to process IO events.
  std::thread io_thread_;

  // Keeps track of object ID reference counts.
  std::shared_ptr<ReferenceCounter> reference_counter_;

  ///
  /// Fields related to storing and retrieving objects.
  ///

  /// In-memory store for return objects.
  std::shared_ptr<CoreWorkerMemoryStore> memory_store_;

  /// Plasma store interface.
  std::shared_ptr<CoreWorkerPlasmaStoreProvider> plasma_store_provider_;

  std::unique_ptr<FutureResolver> future_resolver_;

  ///
  /// Fields related to task submission.
  ///

  // Tracks the currently pending tasks.
  std::shared_ptr<TaskManager> task_manager_;

  // Interface for publishing actor death event for actor creation failure.
  std::shared_ptr<ActorManager> actor_manager_;

  // Interface to submit tasks directly to other actors.
  std::unique_ptr<CoreWorkerDirectActorTaskSubmitter> direct_actor_submitter_;

  // Interface to submit non-actor tasks directly to leased workers.
  std::unique_ptr<CoreWorkerDirectTaskSubmitter> direct_task_submitter_;

  /// The `actor_handles_` field could be mutated concurrently due to multi-threading, we
  /// need a mutex to protect it.
  mutable absl::Mutex actor_handles_mutex_;

  /// Map from actor ID to a handle to that actor.
  absl::flat_hash_map<ActorID, std::unique_ptr<ActorHandle>> actor_handles_
      GUARDED_BY(actor_handles_mutex_);

  ///
  /// Fields related to task execution.
  ///

  /// Protects around accesses to fields below. This should only ever be held
  /// for short-running periods of time.
  mutable absl::Mutex mutex_;

  /// Our actor ID. If this is nil, then we execute only stateless tasks.
  ActorID actor_id_ GUARDED_BY(mutex_);

  /// The currently executing task spec. We have to track this separately since
  /// we cannot access the thread-local worker contexts from GetCoreWorkerStats()
  TaskSpecification current_task_ GUARDED_BY(mutex_);

  /// String to be displayed on Web UI.
  std::string webui_display_ GUARDED_BY(mutex_);

  /// Number of tasks that have been pushed to the actor but not executed.
  std::atomic<int64_t> task_queue_length_;

  /// Event loop where tasks are processed.
  boost::asio::io_service task_execution_service_;

  /// The asio work to keep task_execution_service_ alive.
  boost::asio::io_service::work task_execution_service_work_;

  /// Profiler including a background thread that pushes profiling events to the GCS.
  std::shared_ptr<worker::Profiler> profiler_;

  /// Task execution callback.
  TaskExecutionCallback task_execution_callback_;

  /// A map from resource name to the resource IDs that are currently reserved
  /// for this worker. Each pair consists of the resource ID and the fraction
  /// of that resource allocated for this worker. This is set on task assignment.
  std::shared_ptr<ResourceMappingType> resource_ids_;

  // Interface that receives tasks from the raylet.
  std::unique_ptr<CoreWorkerRayletTaskReceiver> raylet_task_receiver_;

  /// Common rpc service for all worker modules.
  rpc::CoreWorkerGrpcService grpc_service_;

  // Interface that receives tasks from direct actor calls.
  std::unique_ptr<CoreWorkerDirectTaskReceiver> direct_task_receiver_;

  // Queue of tasks to resubmit when the specified time passes.
  std::deque<std::pair<int64_t, TaskSpecification>> to_resubmit_ GUARDED_BY(mutex_);

  friend class CoreWorkerTest;
};

}  // namespace ray

#endif  // RAY_CORE_WORKER_CORE_WORKER_H<|MERGE_RESOLUTION|>--- conflicted
+++ resolved
@@ -26,25 +26,12 @@
 /// The set of gRPC handlers and their associated level of concurrency. If you want to
 /// add a new call to the worker gRPC server, do the following:
 /// 1) Add the rpc to the CoreWorkerService in core_worker.proto, e.g., "ExampleCall"
-<<<<<<< HEAD
 /// 2) Add a new macro to RAY_CORE_WORKER_DECLARE_RPC_HANDLERS
 ///    in core_worker_server.h,
 //     e.g. "DECLARE_VOID_RPC_SERVICE_HANDLER_METHOD(ExampleCall)"
 /// 3) Add a new macro to RAY_CORE_WORKER_RPC_HANDLERS in core_worker_server.h, e.g.
 ///    "RPC_SERVICE_HANDLER(CoreWorkerService, ExampleCall, 1)"
 /// 4) Add a method to the CoreWorker class below: "CoreWorker::HandleExampleCall"
-=======
-/// 2) Add a new handler to the macro below: "RAY_CORE_WORKER_RPC_HANDLER(ExampleCall, 1)"
-/// 3) Add a method to the CoreWorker class below: "CoreWorker::HandleExampleCall"
-#define RAY_CORE_WORKER_RPC_HANDLERS                               \
-  RAY_CORE_WORKER_RPC_HANDLER(AssignTask, 5)                       \
-  RAY_CORE_WORKER_RPC_HANDLER(PushTask, 9999)                      \
-  RAY_CORE_WORKER_RPC_HANDLER(DirectActorCallArgWaitComplete, 100) \
-  RAY_CORE_WORKER_RPC_HANDLER(GetObjectStatus, 9999)               \
-  RAY_CORE_WORKER_RPC_HANDLER(WaitForObjectEviction, 9999)         \
-  RAY_CORE_WORKER_RPC_HANDLER(KillActor, 9999)                     \
-  RAY_CORE_WORKER_RPC_HANDLER(GetCoreWorkerStats, 100)
->>>>>>> 20ba7ef6
 
 namespace ray {
 
