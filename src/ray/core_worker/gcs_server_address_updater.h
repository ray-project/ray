--- conflicted
+++ resolved
@@ -1,105 +1,51 @@
-<<<<<<< HEAD
-// Copyright 2017 The Ray Authors.
-//
-// Licensed under the Apache License, Version 2.0 (the "License");
-// you may not use this file except in compliance with the License.
-// You may obtain a copy of the License at
-//
-//  http://www.apache.org/licenses/LICENSE-2.0
-//
-// Unless required by applicable law or agreed to in writing, software
-// distributed under the License is distributed on an "AS IS" BASIS,
-// WITHOUT WARRANTIES OR CONDITIONS OF ANY KIND, either express or implied.
-// See the License for the specific language governing permissions and
-// limitations under the License.
-
-#pragma once
-
-#include "ray/common/asio/instrumented_io_context.h"
-#include "ray/common/asio/periodical_runner.h"
-#include "ray/raylet_client/raylet_client.h"
-
-namespace ray {
-namespace core {
-
-class GcsServerAddressUpdater {
- public:
-  /// Create a updater for gcs server address.
-  ///
-  /// \param raylet_ip_address Raylet ip address.
-  /// \param port Port to connect raylet.
-  /// \param address to store gcs server address.
-  GcsServerAddressUpdater(const std::string raylet_ip_address, const int port,
-                          std::function<void(std::string, int)> update_func);
-
-  ~GcsServerAddressUpdater();
-
- private:
-  /// Update gcs server address.
-  void UpdateGcsServerAddress();
-
-  std::unique_ptr<rpc::ClientCallManager> client_call_manager_;
-  /// A client connection to the raylet.
-  std::shared_ptr<raylet::RayletClient> raylet_client_;
-  std::function<void(std::string, int)> update_func_;
-  instrumented_io_context updater_io_service_;
-  std::unique_ptr<std::thread> updater_thread_;
-  std::unique_ptr<PeriodicalRunner> updater_runner_;
-  int32_t failed_ping_count_ = 0;
-};
-
-}  // namespace core
-}  // namespace ray
-=======
-// Copyright 2017 The Ray Authors.
-//
-// Licensed under the Apache License, Version 2.0 (the "License");
-// you may not use this file except in compliance with the License.
-// You may obtain a copy of the License at
-//
-//  http://www.apache.org/licenses/LICENSE-2.0
-//
-// Unless required by applicable law or agreed to in writing, software
-// distributed under the License is distributed on an "AS IS" BASIS,
-// WITHOUT WARRANTIES OR CONDITIONS OF ANY KIND, either express or implied.
-// See the License for the specific language governing permissions and
-// limitations under the License.
-
-#pragma once
-
-#include "ray/common/asio/instrumented_io_context.h"
-#include "ray/common/asio/periodical_runner.h"
-#include "ray/raylet_client/raylet_client.h"
-
-namespace ray {
-namespace core {
-
-class GcsServerAddressUpdater {
- public:
-  /// Create a updater for gcs server address.
-  ///
-  /// \param raylet_ip_address Raylet ip address.
-  /// \param port Port to connect raylet.
-  /// \param address to store gcs server address.
-  GcsServerAddressUpdater(const std::string raylet_ip_address, const int port,
-                          std::function<void(std::string, int)> update_func);
-
-  ~GcsServerAddressUpdater();
-
- private:
-  /// Update gcs server address.
-  void UpdateGcsServerAddress();
-
-  rpc::ClientCallManager client_call_manager_;
-  /// A client connection to the raylet.
-  raylet::RayletClient raylet_client_;
-  std::function<void(std::string, int)> update_func_;
-  instrumented_io_context updater_io_service_;
-  PeriodicalRunner updater_runner_;
-  std::thread updater_thread_;
-  int32_t failed_ping_count_ = 0;
-};
-
-}  // namespace core
-}  // namespace ray
->>>>>>> 19672688
+// Copyright 2017 The Ray Authors.
+//
+// Licensed under the Apache License, Version 2.0 (the "License");
+// you may not use this file except in compliance with the License.
+// You may obtain a copy of the License at
+//
+//  http://www.apache.org/licenses/LICENSE-2.0
+//
+// Unless required by applicable law or agreed to in writing, software
+// distributed under the License is distributed on an "AS IS" BASIS,
+// WITHOUT WARRANTIES OR CONDITIONS OF ANY KIND, either express or implied.
+// See the License for the specific language governing permissions and
+// limitations under the License.
+
+#pragma once
+
+#include "ray/common/asio/instrumented_io_context.h"
+#include "ray/common/asio/periodical_runner.h"
+#include "ray/raylet_client/raylet_client.h"
+
+namespace ray {
+namespace core {
+
+class GcsServerAddressUpdater {
+ public:
+  /// Create a updater for gcs server address.
+  ///
+  /// \param raylet_ip_address Raylet ip address.
+  /// \param port Port to connect raylet.
+  /// \param address to store gcs server address.
+  GcsServerAddressUpdater(const std::string raylet_ip_address, const int port,
+                          std::function<void(std::string, int)> update_func);
+
+  ~GcsServerAddressUpdater();
+
+ private:
+  /// Update gcs server address.
+  void UpdateGcsServerAddress();
+
+  rpc::ClientCallManager client_call_manager_;
+  /// A client connection to the raylet.
+  raylet::RayletClient raylet_client_;
+  std::function<void(std::string, int)> update_func_;
+  instrumented_io_context updater_io_service_;
+  PeriodicalRunner updater_runner_;
+  std::thread updater_thread_;
+  int32_t failed_ping_count_ = 0;
+};
+
+}  // namespace core
+}  // namespace ray