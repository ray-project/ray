--- conflicted
+++ resolved
@@ -1,5592 +1,2800 @@
-<<<<<<< HEAD
-// Copyright 2017 The Ray Authors.
-//
-// Licensed under the Apache License, Version 2.0 (the "License");
-// you may not use this file except in compliance with the License.
-// You may obtain a copy of the License at
-//
-//  http://www.apache.org/licenses/LICENSE-2.0
-//
-// Unless required by applicable law or agreed to in writing, software
-// distributed under the License is distributed on an "AS IS" BASIS,
-// WITHOUT WARRANTIES OR CONDITIONS OF ANY KIND, either express or implied.
-// See the License for the specific language governing permissions and
-// limitations under the License.
-
-#include "ray/core_worker/reference_count.h"
-
-#include <vector>
-
-#include "absl/functional/bind_front.h"
-#include "gmock/gmock.h"
-#include "gtest/gtest.h"
-#include "ray/common/asio/instrumented_io_context.h"
-#include "ray/common/asio/periodical_runner.h"
-#include "ray/common/ray_object.h"
-#include "ray/core_worker/store_provider/memory_store/memory_store.h"
-#include "ray/pubsub/mock_pubsub.h"
-#include "ray/pubsub/publisher.h"
-#include "ray/pubsub/subscriber.h"
-
-namespace ray {
-namespace core {
-
-static const rpc::Address empty_borrower;
-static const ReferenceCounter::ReferenceTableProto empty_refs;
-
-class ReferenceCountTest : public ::testing::Test {
- protected:
-  std::unique_ptr<ReferenceCounter> rc;
-  virtual void SetUp() {
-    rpc::Address addr;
-    publisher_ = std::make_shared<mock_pubsub::MockPublisher>();
-    subscriber_ = std::make_shared<mock_pubsub::MockSubscriber>();
-    rc = std::make_unique<ReferenceCounter>(addr, publisher_.get(), subscriber_.get());
-  }
-
-  virtual void TearDown() {
-    AssertNoLeaks();
-    publisher_.reset();
-    subscriber_.reset();
-    rc.reset();
-  }
-
-  void AssertNoLeaks() { ASSERT_EQ(rc->NumObjectIDsInScope(), 0); }
-
-  std::shared_ptr<mock_pubsub::MockPublisher> publisher_;
-  std::shared_ptr<mock_pubsub::MockSubscriber> subscriber_;
-};
-
-class ReferenceCountLineageEnabledTest : public ::testing::Test {
- protected:
-  std::unique_ptr<ReferenceCounter> rc;
-  virtual void SetUp() {
-    rpc::Address addr;
-    publisher_ = std::make_shared<mock_pubsub::MockPublisher>();
-    subscriber_ = std::make_shared<mock_pubsub::MockSubscriber>();
-    rc = std::make_unique<ReferenceCounter>(addr, publisher_.get(), subscriber_.get(),
-                                            /*lineage_pinning_enabled=*/true);
-  }
-
-  virtual void TearDown() {
-    publisher_.reset();
-    subscriber_.reset();
-    rc.reset();
-  }
-
-  std::shared_ptr<mock_pubsub::MockPublisher> publisher_;
-  std::shared_ptr<mock_pubsub::MockSubscriber> subscriber_;
-};
-
-/// The 2 classes below are implemented to support distributed mock test using
-/// MockWorkerClient.
-/// How it works? if Publish is called, the corresponding callback from
-/// the Subscriber is called.
-class MockDistributedSubscriber;
-class MockDistributedPublisher;
-
-using ObjectToCallbackMap =
-    std::unordered_map<ObjectID, pubsub::SubscriptionItemCallback>;
-using ObjectToFailureCallbackMap =
-    std::unordered_map<ObjectID, pubsub::SubscriptionFailureCallback>;
-using SubscriptionCallbackMap = std::unordered_map<std::string, ObjectToCallbackMap>;
-using SubscriptionFailureCallbackMap =
-    std::unordered_map<std::string, ObjectToFailureCallbackMap>;
-
-// static maps are used to simulate distirubted environment.
-static SubscriptionCallbackMap subscription_callback_map;
-static SubscriptionFailureCallbackMap subscription_failure_callback_map;
-static pubsub::pub_internal::SubscriptionIndex directory;
-
-static std::string GenerateID(UniqueID publisher_id, UniqueID subscriber_id) {
-  return publisher_id.Binary() + subscriber_id.Binary();
-}
-
-class MockCoreWorkerClientInterface : public rpc::CoreWorkerClientInterface {
- public:
-  ~MockCoreWorkerClientInterface() = default;
-  virtual void WaitForRefRemoved(const ObjectID object_id, const ObjectID contained_in_id,
-                                 rpc::Address owner_address) = 0;
-};
-
-using PublisherFactoryFn =
-    std::function<std::shared_ptr<MockCoreWorkerClientInterface>(const rpc::Address &)>;
-
-class MockDistributedSubscriber : public pubsub::SubscriberInterface {
- public:
-  MockDistributedSubscriber(
-      pubsub::pub_internal::SubscriptionIndex *directory,
-      SubscriptionCallbackMap *subscription_callback_map,
-      SubscriptionFailureCallbackMap *subscription_failure_callback_map,
-      WorkerID subscriber_id, PublisherFactoryFn client_factory)
-      : directory_(directory),
-        subscription_callback_map_(subscription_callback_map),
-        subscription_failure_callback_map_(subscription_failure_callback_map),
-        subscriber_id_(subscriber_id),
-        client_factory_(client_factory) {}
-
-  ~MockDistributedSubscriber() = default;
-
-  bool Subscribe(
-      const std::unique_ptr<rpc::SubMessage> sub_message,
-      const rpc::ChannelType channel_type, const rpc::Address &publisher_address,
-      const std::string &key_id_binary,
-      pubsub::SubscribeDoneCallback subscribe_done_callback,
-      pubsub::SubscriptionItemCallback subscription_callback,
-      pubsub::SubscriptionFailureCallback subscription_failure_callback) override {
-    const auto &request = sub_message->worker_ref_removed_message();
-    // Register the borrower callback first. It will be flushable by
-    // FlushBorrowerCallbacks from mock core worker client.
-    const auto object_id = ObjectID::FromBinary(request.reference().object_id());
-    const auto contained_in_id = ObjectID::FromBinary(request.contained_in_id());
-    const auto owner_address = request.reference().owner_address();
-    if (client_factory_) {
-      client_factory_(publisher_address)
-          ->WaitForRefRemoved(object_id, contained_in_id, owner_address);
-    }
-    // Due to the test env, there are times that the same message id from the same
-    // subscriber is subscribed twice. We should just no-op in this case.
-    if (!(directory_->HasKeyId(key_id_binary) &&
-          directory_->HasSubscriber(subscriber_id_))) {
-      directory_->AddEntry(key_id_binary, subscriber_id_);
-    }
-    const auto publisher_id = UniqueID::FromBinary(publisher_address.worker_id());
-    const auto id = GenerateID(publisher_id, subscriber_id_);
-    auto callback_it = subscription_callback_map_->find(id);
-    if (callback_it == subscription_callback_map_->end()) {
-      callback_it = subscription_callback_map_->emplace(id, ObjectToCallbackMap()).first;
-    }
-
-    auto failure_callback_it = subscription_failure_callback_map_->find(id);
-    if (failure_callback_it == subscription_failure_callback_map_->end()) {
-      failure_callback_it =
-          subscription_failure_callback_map_->emplace(id, ObjectToFailureCallbackMap())
-              .first;
-    }
-
-    const auto oid = ObjectID::FromBinary(key_id_binary);
-    callback_it->second.emplace(oid, subscription_callback);
-    return failure_callback_it->second.emplace(oid, subscription_failure_callback).second;
-  }
-
-  bool SubscribeChannel(
-      const std::unique_ptr<rpc::SubMessage> sub_message,
-      const rpc::ChannelType channel_type, const rpc::Address &publisher_address,
-      pubsub::SubscribeDoneCallback subscribe_done_callback,
-      pubsub::SubscriptionItemCallback subscription_callback,
-      pubsub::SubscriptionFailureCallback subscription_failure_callback) override {
-    RAY_LOG(FATAL) << "Unimplemented!";
-    return false;
-  }
-
-  bool Unsubscribe(const rpc::ChannelType channel_type,
-                   const rpc::Address &publisher_address,
-                   const std::string &key_id_binary) override {
-    return true;
-  }
-
-  bool UnsubscribeChannel(const rpc::ChannelType channel_type,
-                          const rpc::Address &publisher_address) override {
-    return true;
-  }
-
-  bool IsSubscribed(const rpc::ChannelType channel_type,
-                    const rpc::Address &publisher_address,
-                    const std::string &key_id_binary) const override {
-    return directory_->HasKeyId(key_id_binary) &&
-           directory_->HasSubscriber(subscriber_id_);
-  }
-
-  std::string DebugString() const override {
-    RAY_LOG(FATAL) << "No need to implement it for testing.";
-    return "";
-  }
-
-  pubsub::pub_internal::SubscriptionIndex *directory_;
-  SubscriptionCallbackMap *subscription_callback_map_;
-  SubscriptionFailureCallbackMap *subscription_failure_callback_map_;
-  WorkerID subscriber_id_;
-  PublisherFactoryFn client_factory_;
-};
-
-class MockDistributedPublisher : public pubsub::PublisherInterface {
- public:
-  MockDistributedPublisher(
-      pubsub::pub_internal::SubscriptionIndex *directory,
-      SubscriptionCallbackMap *subscription_callback_map,
-      SubscriptionFailureCallbackMap *subscription_failure_callback_map,
-      WorkerID publisher_id)
-      : directory_(directory),
-        subscription_callback_map_(subscription_callback_map),
-        subscription_failure_callback_map_(subscription_failure_callback_map),
-        publisher_id_(publisher_id) {}
-  ~MockDistributedPublisher() = default;
-
-  bool RegisterSubscription(const rpc::ChannelType channel_type,
-                            const pubsub::SubscriberID &subscriber_id,
-                            const std::optional<std::string> &key_id_binary) {
-    RAY_CHECK(false) << "No need to implement it for testing.";
-    return false;
-  }
-
-  void PublishFailure(const rpc::ChannelType channel_type,
-                      const std::string &key_id_binary) {}
-
-  void Publish(const rpc::PubMessage &pub_message) {
-    if (pub_message.channel_type() == rpc::ChannelType::WORKER_OBJECT_LOCATIONS_CHANNEL) {
-      // TODO(swang): Test object locations pubsub too.
-      return;
-    }
-    auto maybe_subscribers = directory_->GetSubscriberIdsByKeyId(pub_message.key_id());
-    const auto oid = ObjectID::FromBinary(pub_message.key_id());
-    if (maybe_subscribers.has_value()) {
-      for (const auto &subscriber_id : maybe_subscribers.value().get()) {
-        const auto id = GenerateID(publisher_id_, subscriber_id);
-        const auto it = subscription_callback_map_->find(id);
-        if (it != subscription_callback_map_->end()) {
-          const auto callback_it = it->second.find(oid);
-          RAY_CHECK(callback_it != it->second.end());
-          callback_it->second(pub_message);
-        }
-      }
-    }
-  }
-
-  bool UnregisterSubscription(const rpc::ChannelType channel_type,
-                              const pubsub::SubscriberID &subscriber_id,
-                              const std::optional<std::string> &key_id_binary) {
-    return true;
-  }
-
-  pubsub::pub_internal::SubscriptionIndex *directory_;
-  SubscriptionCallbackMap *subscription_callback_map_;
-  SubscriptionFailureCallbackMap *subscription_failure_callback_map_;
-  WorkerID publisher_id_;
-};
-
-class MockWorkerClient : public MockCoreWorkerClientInterface {
- public:
-  // Helper function to generate a random address.
-  static rpc::Address CreateRandomAddress(const std::string &addr) {
-    rpc::Address address;
-    address.set_ip_address(addr);
-    address.set_raylet_id(NodeID::FromRandom().Binary());
-    address.set_worker_id(WorkerID::FromRandom().Binary());
-    return address;
-  }
-
-  MockWorkerClient(const std::string &addr, PublisherFactoryFn client_factory = nullptr)
-      : address_(CreateRandomAddress(addr)),
-        publisher_(std::make_shared<MockDistributedPublisher>(
-            &directory, &subscription_callback_map, &subscription_failure_callback_map,
-            WorkerID::FromBinary(address_.worker_id()))),
-        subscriber_(std::make_shared<MockDistributedSubscriber>(
-            &directory, &subscription_callback_map, &subscription_failure_callback_map,
-            WorkerID::FromBinary(address_.worker_id()), client_factory)),
-        rc_(rpc::WorkerAddress(address_), publisher_.get(), subscriber_.get(),
-            /*lineage_pinning_enabled=*/false, client_factory) {}
-
-  ~MockWorkerClient() override {
-    if (!failed_) {
-      AssertNoLeaks();
-    }
-  }
-
-  void WaitForRefRemoved(const ObjectID object_id, const ObjectID contained_in_id,
-                         rpc::Address owner_address) override {
-    auto r = num_requests_;
-
-    auto borrower_callback = [=]() {
-      auto ref_removed_callback =
-          absl::bind_front(&ReferenceCounter::HandleRefRemoved, &rc_);
-      rc_.SetRefRemovedCallback(object_id, contained_in_id, owner_address,
-                                ref_removed_callback);
-    };
-    borrower_callbacks_[r] = borrower_callback;
-
-    num_requests_++;
-  }
-
-  bool FlushBorrowerCallbacks() {
-    // Flush all the borrower callbacks. This means that after this function is invoked,
-    // all of ref_counts will be tracked.
-    if (borrower_callbacks_.empty()) {
-      return false;
-    } else {
-      // Copy borrower callbacks in case we modify during the callbacks.
-      auto borrower_callbacks_copy = borrower_callbacks_;
-      borrower_callbacks_.clear();
-      for (auto &callback : borrower_callbacks_copy) {
-        callback.second();
-      }
-      return true;
-    }
-  }
-
-  void FailAllWaitForRefRemovedRequests() {
-    // Invoke all failure callbacks so that we can simulate the borrower failure scenario.
-    for (const auto &it : subscription_failure_callback_map) {
-      auto &callback_map = it.second;
-      for (const auto &callback_it : callback_map) {
-        const auto object_id = callback_it.first;
-        const auto failure_callback = callback_it.second;
-        failure_callback(object_id.Binary(), Status::UnknownError("Test failure"));
-      }
-    }
-    subscription_failure_callback_map.clear();
-    failed_ = true;
-  }
-
-  // The below methods mirror a core worker's operations, e.g., `Put` simulates
-  // a ray.put().
-  void Put(const ObjectID &object_id) {
-    rc_.AddOwnedObject(object_id, {}, address_, "", 0, false);
-    rc_.AddLocalReference(object_id, "");
-  }
-
-  void PutWithForeignOwner(const ObjectID &object_id, const rpc::Address &owner_address) {
-    rc_.AddLocalReference(object_id, "");
-    rc_.AddBorrowedObject(object_id, {}, owner_address, /*foreign=*/true);
-  }
-
-  void PutWrappedId(const ObjectID outer_id, const ObjectID &inner_id) {
-    rc_.AddOwnedObject(outer_id, {inner_id}, address_, "", 0, false);
-    rc_.AddLocalReference(outer_id, "");
-  }
-
-  void GetSerializedObjectId(const ObjectID outer_id, const ObjectID &inner_id,
-                             const rpc::Address &owner_address) {
-    rc_.AddLocalReference(inner_id, "");
-    rc_.AddBorrowedObject(inner_id, outer_id, owner_address);
-  }
-
-  void ExecuteTaskWithArg(const ObjectID &arg_id, const ObjectID &inner_id,
-                          const rpc::Address &owner_address) {
-    // Add a sentinel reference to keep the argument ID in scope even though
-    // the frontend won't have a reference.
-    rc_.AddLocalReference(arg_id, "");
-    GetSerializedObjectId(arg_id, inner_id, owner_address);
-  }
-
-  ObjectID SubmitTaskWithArg(const ObjectID &arg_id) {
-    ObjectID return_id = ObjectID::FromRandom();
-    if (!arg_id.IsNil()) {
-      rc_.UpdateSubmittedTaskReferences({return_id}, {arg_id});
-    }
-    rc_.AddOwnedObject(return_id, {}, address_, "", 0, false);
-    // Add a sentinel reference to keep all nested object IDs in scope.
-    rc_.AddLocalReference(return_id, "");
-    return_ids_.push_back(return_id);
-    return return_id;
-  }
-
-  ReferenceCounter::ReferenceTableProto FinishExecutingTask(
-      const ObjectID &arg_id, const ObjectID &return_id,
-      const ObjectID *return_wrapped_id = nullptr,
-      const rpc::WorkerAddress *owner_address = nullptr) {
-    if (return_wrapped_id) {
-      rc_.AddNestedObjectIds(return_id, {*return_wrapped_id}, *owner_address);
-    }
-
-    ReferenceCounter::ReferenceTableProto refs;
-    if (!arg_id.IsNil()) {
-      rc_.PopAndClearLocalBorrowers({arg_id}, &refs, nullptr);
-    }
-    return refs;
-  }
-
-  void HandleSubmittedTaskFinished(
-      const ObjectID &return_id, const ObjectID &arg_id,
-      const std::unordered_map<ObjectID, std::vector<ObjectID>> &nested_return_ids = {},
-      const rpc::Address &borrower_address = empty_borrower,
-      const ReferenceCounter::ReferenceTableProto &borrower_refs = empty_refs) {
-    std::vector<ObjectID> arguments;
-    for (const auto &pair : nested_return_ids) {
-      // NOTE(swang): https://github.com/ray-project/ray/issues/17553.
-      rc_.AddNestedObjectIds(pair.first, pair.second, address_);
-    }
-    if (!arg_id.IsNil()) {
-      arguments.push_back(arg_id);
-    }
-    rc_.UpdateFinishedTaskReferences({return_id}, arguments, false, borrower_address,
-                                     borrower_refs, nullptr);
-  }
-
-  WorkerID GetID() const { return WorkerID::FromBinary(address_.worker_id()); }
-
-  void AssertNoLeaks() {
-    for (const auto &return_id : return_ids_) {
-      if (rc_.HasReference(return_id)) {
-        rc_.RemoveLocalReference(return_id, nullptr);
-      }
-    }
-    for (const auto &id : rc_.GetAllInScopeObjectIDs()) {
-      RAY_LOG(INFO) << id;
-    }
-    ASSERT_EQ(rc_.NumObjectIDsInScope(), 0);
-  }
-
-  // Global map from Worker ID -> MockWorkerClient.
-  // Global map from Object ID -> owner worker ID, list of objects that it depends on,
-  // worker address that it's scheduled on. Worker map of pending return IDs.
-
-  rpc::Address address_;
-  std::shared_ptr<MockDistributedPublisher> publisher_;
-  std::shared_ptr<MockDistributedSubscriber> subscriber_;
-  // The ReferenceCounter at the "client".
-  ReferenceCounter rc_;
-  std::unordered_map<int, std::function<void()>> borrower_callbacks_;
-  int num_requests_ = 0;
-  std::vector<ObjectID> return_ids_;
-  bool failed_ = false;
-};
-
-// Tests basic incrementing/decrementing of direct/submitted task reference counts. An
-// entry should only be removed once both of its reference counts reach zero.
-TEST_F(ReferenceCountTest, TestBasic) {
-  std::vector<ObjectID> out;
-
-  ObjectID id1 = ObjectID::FromRandom();
-  ObjectID id2 = ObjectID::FromRandom();
-  ObjectID return_id1 = ObjectID::FromRandom();
-  ObjectID return_id2 = ObjectID::FromRandom();
-
-  // Local references.
-  rc->AddLocalReference(id1, "");
-  rc->AddLocalReference(id1, "");
-  rc->AddLocalReference(id2, "");
-  ASSERT_EQ(rc->NumObjectIDsInScope(), 2);
-  rc->RemoveLocalReference(id1, &out);
-  ASSERT_EQ(rc->NumObjectIDsInScope(), 2);
-  ASSERT_EQ(out.size(), 0);
-  rc->RemoveLocalReference(id2, &out);
-  ASSERT_EQ(rc->NumObjectIDsInScope(), 1);
-  ASSERT_EQ(out.size(), 1);
-  rc->RemoveLocalReference(id1, &out);
-  ASSERT_EQ(rc->NumObjectIDsInScope(), 0);
-  ASSERT_EQ(out.size(), 2);
-  out.clear();
-
-  // Submitted task references.
-  rc->AddLocalReference(return_id1, "");
-  rc->AddLocalReference(return_id2, "");
-  ASSERT_FALSE(rc->IsObjectPendingCreation(return_id1));
-  ASSERT_FALSE(rc->IsObjectPendingCreation(return_id2));
-  rc->UpdateSubmittedTaskReferences({return_id1}, {id1});
-  rc->UpdateSubmittedTaskReferences({return_id2}, {id1, id2});
-  ASSERT_TRUE(rc->IsObjectPendingCreation(return_id1));
-  ASSERT_TRUE(rc->IsObjectPendingCreation(return_id2));
-
-  ASSERT_EQ(rc->NumObjectIDsInScope(), 4);
-  rc->UpdateFinishedTaskReferences({return_id1}, {id1}, false, empty_borrower, empty_refs,
-                                   &out);
-  ASSERT_EQ(rc->NumObjectIDsInScope(), 4);
-  ASSERT_EQ(out.size(), 0);
-  rc->UpdateFinishedTaskReferences({return_id2}, {id2}, false, empty_borrower, empty_refs,
-                                   &out);
-  ASSERT_EQ(rc->NumObjectIDsInScope(), 3);
-  ASSERT_EQ(out.size(), 1);
-  rc->UpdateFinishedTaskReferences({return_id2}, {id1}, false, empty_borrower, empty_refs,
-                                   &out);
-  ASSERT_EQ(out.size(), 2);
-  ASSERT_FALSE(rc->IsObjectPendingCreation(return_id1));
-  ASSERT_FALSE(rc->IsObjectPendingCreation(return_id2));
-  rc->RemoveLocalReference(return_id1, &out);
-  rc->RemoveLocalReference(return_id2, &out);
-  ASSERT_EQ(rc->NumObjectIDsInScope(), 0);
-  out.clear();
-
-  // Local & submitted task references.
-  rc->AddLocalReference(id1, "");
-  rc->UpdateSubmittedTaskReferences({return_id1}, {id1, id2});
-  rc->AddLocalReference(id2, "");
-  ASSERT_EQ(rc->NumObjectIDsInScope(), 2);
-  rc->RemoveLocalReference(id1, &out);
-  ASSERT_EQ(rc->NumObjectIDsInScope(), 2);
-  ASSERT_EQ(out.size(), 0);
-  rc->UpdateFinishedTaskReferences({return_id1}, {id2}, false, empty_borrower, empty_refs,
-                                   &out);
-  ASSERT_EQ(rc->NumObjectIDsInScope(), 2);
-  ASSERT_EQ(out.size(), 0);
-  rc->UpdateFinishedTaskReferences({return_id1}, {id1}, false, empty_borrower, empty_refs,
-                                   &out);
-  ASSERT_EQ(rc->NumObjectIDsInScope(), 1);
-  ASSERT_EQ(out.size(), 1);
-  rc->RemoveLocalReference(id2, &out);
-  ASSERT_EQ(rc->NumObjectIDsInScope(), 0);
-  ASSERT_EQ(out.size(), 2);
-  out.clear();
-
-  // Submitted task with inlined references.
-  rc->UpdateSubmittedTaskReferences({return_id1}, {id1});
-  rc->UpdateSubmittedTaskReferences({return_id1}, {id2}, {id1}, &out);
-  ASSERT_EQ(rc->NumObjectIDsInScope(), 1);
-  ASSERT_EQ(out.size(), 1);
-  rc->UpdateSubmittedTaskReferences({return_id1}, {}, {id2}, &out);
-  ASSERT_EQ(rc->NumObjectIDsInScope(), 0);
-  ASSERT_EQ(out.size(), 2);
-  out.clear();
-}
-
-TEST_F(ReferenceCountTest, TestUnreconstructableObjectOutOfScope) {
-  ObjectID id = ObjectID::FromRandom();
-  rpc::Address address;
-  address.set_ip_address("1234");
-
-  auto out_of_scope = std::make_shared<bool>(false);
-  auto callback = [&](const ObjectID &object_id) { *out_of_scope = true; };
-
-  // The object goes out of scope once it has no more refs.
-  std::vector<ObjectID> out;
-  ASSERT_FALSE(rc->SetDeleteCallback(id, callback));
-  rc->AddOwnedObject(id, {}, address, "", 0, false);
-  ASSERT_TRUE(rc->SetDeleteCallback(id, callback));
-  ASSERT_FALSE(*out_of_scope);
-  rc->AddLocalReference(id, "");
-  ASSERT_FALSE(*out_of_scope);
-  rc->RemoveLocalReference(id, &out);
-  ASSERT_TRUE(*out_of_scope);
-
-  // Unreconstructable objects go out of scope even if they have a nonzero
-  // lineage ref count.
-  *out_of_scope = false;
-  ASSERT_FALSE(rc->SetDeleteCallback(id, callback));
-  rc->AddOwnedObject(id, {}, address, "", 0, false);
-  ASSERT_TRUE(rc->SetDeleteCallback(id, callback));
-  rc->UpdateSubmittedTaskReferences({}, {id});
-  ASSERT_FALSE(*out_of_scope);
-  rc->UpdateFinishedTaskReferences({}, {id}, false, empty_borrower, empty_refs, &out);
-  ASSERT_TRUE(*out_of_scope);
-}
-
-// Tests call site tracking and ability to update object size.
-TEST_F(ReferenceCountTest, TestReferenceStats) {
-  ObjectID id1 = ObjectID::FromRandom();
-  ObjectID id2 = ObjectID::FromRandom();
-  rpc::Address address;
-  address.set_ip_address("1234");
-
-  rc->AddLocalReference(id1, "file.py:42");
-  rc->UpdateObjectSize(id1, 200);
-
-  rpc::CoreWorkerStats stats;
-  rc->AddObjectRefStats({}, &stats);
-  ASSERT_EQ(stats.object_refs_size(), 1);
-  ASSERT_EQ(stats.object_refs(0).object_id(), id1.Binary());
-  ASSERT_EQ(stats.object_refs(0).local_ref_count(), 1);
-  ASSERT_EQ(stats.object_refs(0).object_size(), 200);
-  ASSERT_EQ(stats.object_refs(0).call_site(), "file.py:42");
-  rc->RemoveLocalReference(id1, nullptr);
-
-  rc->AddOwnedObject(id2, {}, address, "file2.py:43", 100, false);
-  rpc::CoreWorkerStats stats2;
-  rc->AddObjectRefStats({}, &stats2);
-  ASSERT_EQ(stats2.object_refs_size(), 1);
-  ASSERT_EQ(stats2.object_refs(0).object_id(), id2.Binary());
-  ASSERT_EQ(stats2.object_refs(0).local_ref_count(), 0);
-  ASSERT_EQ(stats2.object_refs(0).object_size(), 100);
-  ASSERT_EQ(stats2.object_refs(0).call_site(), "file2.py:43");
-
-  rc->AddLocalReference(id2, "");
-  rc->RemoveLocalReference(id2, nullptr);
-}
-
-// Tests fetching of locality data from reference table.
-TEST_F(ReferenceCountTest, TestGetLocalityData) {
-  ObjectID obj1 = ObjectID::FromRandom();
-  ObjectID obj2 = ObjectID::FromRandom();
-  NodeID node1 = NodeID::FromRandom();
-  NodeID node2 = NodeID::FromRandom();
-  rpc::Address address;
-  address.set_ip_address("1234");
-
-  // Owned object with defined object size and pinned node location should return valid
-  // locality data.
-  int64_t object_size = 100;
-  rc->AddOwnedObject(obj1, {}, address, "file2.py:42", object_size, false,
-                     absl::optional<NodeID>(node1));
-  auto locality_data_obj1 = rc->GetLocalityData(obj1);
-  ASSERT_TRUE(locality_data_obj1.has_value());
-  ASSERT_EQ(locality_data_obj1->object_size, object_size);
-  ASSERT_EQ(locality_data_obj1->nodes_containing_object,
-            absl::flat_hash_set<NodeID>{node1});
-
-  // Owned object with defined object size and at least one node location should return
-  // valid locality data.
-  rc->AddObjectLocation(obj1, node2);
-  locality_data_obj1 = rc->GetLocalityData(obj1);
-  ASSERT_TRUE(locality_data_obj1.has_value());
-  ASSERT_EQ(locality_data_obj1->object_size, object_size);
-  ASSERT_EQ(locality_data_obj1->nodes_containing_object,
-            absl::flat_hash_set<NodeID>({node1, node2}));
-  rc->RemoveObjectLocation(obj1, node2);
-  locality_data_obj1 = rc->GetLocalityData(obj1);
-  ASSERT_EQ(locality_data_obj1->nodes_containing_object,
-            absl::flat_hash_set<NodeID>({node1}));
-
-  // Borrowed object with defined object size and at least one node location should
-  // return valid locality data.
-  rc->AddLocalReference(obj2, "file.py:43");
-  rc->AddBorrowedObject(obj2, ObjectID::Nil(), address);
-  rc->ReportLocalityData(obj2, absl::flat_hash_set<NodeID>({node2}), object_size);
-  auto locality_data_obj2 = rc->GetLocalityData(obj2);
-  ASSERT_TRUE(locality_data_obj2.has_value());
-  ASSERT_EQ(locality_data_obj2->object_size, object_size);
-  ASSERT_EQ(locality_data_obj2->nodes_containing_object,
-            absl::flat_hash_set<NodeID>({node2}));
-  rc->RemoveLocalReference(obj2, nullptr);
-
-  // Fetching locality data for an object that doesn't have a reference in the table
-  // should return a null optional.
-  auto locality_data_obj2_not_exist = rc->GetLocalityData(obj2);
-  ASSERT_FALSE(locality_data_obj2_not_exist.has_value());
-
-  // Fetching locality data for an object that doesn't have a pinned node location
-  // defined should return empty locations.
-  rc->AddLocalReference(obj2, "file.py:43");
-  rc->UpdateObjectSize(obj2, 200);
-  auto locality_data_obj2_no_pinned_raylet = rc->GetLocalityData(obj2);
-  ASSERT_TRUE(locality_data_obj2_no_pinned_raylet.has_value());
-  ASSERT_EQ(locality_data_obj2_no_pinned_raylet->nodes_containing_object.size(), 0);
-  rc->RemoveLocalReference(obj2, nullptr);
-
-  // Fetching locality data for an object that doesn't have an object size defined
-  // should return a null optional.
-  rc->AddOwnedObject(obj2, {}, address, "file2.py:43", -1, false,
-                     absl::optional<NodeID>(node2));
-  auto locality_data_obj2_no_object_size = rc->GetLocalityData(obj2);
-  ASSERT_FALSE(locality_data_obj2_no_object_size.has_value());
-
-  rc->AddLocalReference(obj1, "");
-  rc->RemoveLocalReference(obj1, nullptr);
-  rc->AddLocalReference(obj2, "");
-  rc->RemoveLocalReference(obj2, nullptr);
-}
-
-// Tests that we can get the owner address correctly for objects that we own,
-// objects that we borrowed via a serialized object ID, and objects whose
-// origin we do not know.
-TEST_F(ReferenceCountTest, TestOwnerAddress) {
-  auto object_id = ObjectID::FromRandom();
-  rpc::Address address;
-  address.set_ip_address("1234");
-  rc->AddOwnedObject(object_id, {}, address, "", 0, false);
-
-  TaskID added_id;
-  rpc::Address added_address;
-  ASSERT_TRUE(rc->GetOwner(object_id, &added_address));
-  ASSERT_EQ(address.ip_address(), added_address.ip_address());
-
-  auto object_id2 = ObjectID::FromRandom();
-  address.set_ip_address("5678");
-  rc->AddOwnedObject(object_id2, {}, address, "", 0, false);
-  ASSERT_TRUE(rc->GetOwner(object_id2, &added_address));
-  ASSERT_EQ(address.ip_address(), added_address.ip_address());
-
-  auto object_id3 = ObjectID::FromRandom();
-  ASSERT_FALSE(rc->GetOwner(object_id3, &added_address));
-  rc->AddLocalReference(object_id3, "");
-  ASSERT_FALSE(rc->GetOwner(object_id3, &added_address));
-
-  rc->AddLocalReference(object_id, "");
-  rc->RemoveLocalReference(object_id, nullptr);
-  rc->AddLocalReference(object_id2, "");
-  rc->RemoveLocalReference(object_id2, nullptr);
-  rc->RemoveLocalReference(object_id3, nullptr);
-}
-
-// Tests that the ref counts are properly integrated into the local
-// object memory store.
-TEST(MemoryStoreIntegrationTest, TestSimple) {
-  ObjectID id1 = ObjectID::FromRandom();
-  ObjectID id2 = ObjectID::FromRandom();
-  uint8_t data[] = {1, 2, 3, 4, 5, 6, 7, 8};
-  RayObject buffer(std::make_shared<LocalMemoryBuffer>(data, sizeof(data)), nullptr, {});
-
-  auto publisher = std::make_shared<mock_pubsub::MockPublisher>();
-  auto subscriber = std::make_shared<mock_pubsub::MockSubscriber>();
-  auto rc = std::shared_ptr<ReferenceCounter>(new ReferenceCounter(
-      rpc::WorkerAddress(rpc::Address()), publisher.get(), subscriber.get()));
-  CoreWorkerMemoryStore store(rc);
-
-  // Tests putting an object with no references is ignored.
-  RAY_CHECK(store.Put(buffer, id2));
-  ASSERT_EQ(store.Size(), 0);
-
-  // Tests ref counting overrides remove after get option.
-  rc->AddLocalReference(id1, "");
-  RAY_CHECK(store.Put(buffer, id1));
-  ASSERT_EQ(store.Size(), 1);
-  std::vector<std::shared_ptr<RayObject>> results;
-  WorkerContext ctx(WorkerType::WORKER, WorkerID::FromRandom(), JobID::Nil());
-  RAY_CHECK_OK(store.Get({id1}, /*num_objects*/ 1, /*timeout_ms*/ -1, ctx,
-                         /*remove_after_get*/ true, &results));
-  ASSERT_EQ(results.size(), 1);
-  ASSERT_EQ(store.Size(), 1);
-}
-
-// A borrower is given a reference to an object ID, submits a task, waits for
-// it to finish, then returns.
-//
-// @ray.remote
-// def borrower(inner_ids):
-//     inner_id = inner_ids[0]
-//     ray.get(foo.remote(inner_id))
-//
-// inner_id = ray.put(1)
-// outer_id = ray.put([inner_id])
-// res = borrower.remote(outer_id)
-TEST(DistributedReferenceCountTest, TestNoBorrow) {
-  auto borrower = std::make_shared<MockWorkerClient>("1");
-  auto owner = std::make_shared<MockWorkerClient>(
-      "2", [&](const rpc::Address &addr) { return borrower; });
-
-  // The owner creates an inner object and wraps it.
-  auto inner_id = ObjectID::FromRandom();
-  auto outer_id = ObjectID::FromRandom();
-  owner->Put(inner_id);
-  owner->PutWrappedId(outer_id, inner_id);
-
-  // The owner submits a task that depends on the outer object. The task will
-  // be given a reference to inner_id.
-  auto return_id1 = owner->SubmitTaskWithArg(outer_id);
-  // The owner's references go out of scope.
-  owner->rc_.RemoveLocalReference(outer_id, nullptr);
-  owner->rc_.RemoveLocalReference(inner_id, nullptr);
-  // The owner's ref count > 0 for both objects.
-  ASSERT_TRUE(owner->rc_.HasReference(outer_id));
-  ASSERT_TRUE(owner->rc_.HasReference(inner_id));
-
-  // The borrower is given a reference to the inner object.
-  borrower->ExecuteTaskWithArg(outer_id, inner_id, owner->address_);
-  // The borrower submits a task that depends on the inner object.
-  auto return_id2 = borrower->SubmitTaskWithArg(inner_id);
-  borrower->rc_.RemoveLocalReference(inner_id, nullptr);
-  ASSERT_TRUE(borrower->rc_.HasReference(inner_id));
-
-  // The borrower waits for the task to finish before returning to the owner.
-  borrower->HandleSubmittedTaskFinished(return_id2, inner_id);
-  auto borrower_refs = borrower->FinishExecutingTask(outer_id, ObjectID::Nil());
-  // Check that the borrower's ref count is now 0 for all objects.
-  ASSERT_FALSE(borrower->rc_.HasReference(inner_id));
-  ASSERT_FALSE(borrower->rc_.HasReference(outer_id));
-
-  // The owner receives the borrower's reply and merges the borrower's ref
-  // count into its own.
-  owner->HandleSubmittedTaskFinished(return_id1, outer_id, {}, borrower->address_,
-                                     borrower_refs);
-  borrower->FlushBorrowerCallbacks();
-  // Check that owner's ref count is now 0 for all objects.
-  ASSERT_FALSE(owner->rc_.HasReference(inner_id));
-  ASSERT_FALSE(owner->rc_.HasReference(outer_id));
-}
-
-// A borrower is given a reference to an object ID, submits a task, does not
-// wait for it to finish.
-//
-// @ray.remote
-// def borrower(inner_ids):
-//     inner_id = inner_ids[0]
-//     foo.remote(inner_id)
-//
-// inner_id = ray.put(1)
-// outer_id = ray.put([inner_id])
-// res = borrower.remote(outer_id)
-TEST(DistributedReferenceCountTest, TestSimpleBorrower) {
-  auto borrower = std::make_shared<MockWorkerClient>("1");
-  auto owner = std::make_shared<MockWorkerClient>(
-      "2", [&](const rpc::Address &addr) { return borrower; });
-
-  // The owner creates an inner object and wraps it.
-  auto inner_id = ObjectID::FromRandom();
-  auto outer_id = ObjectID::FromRandom();
-  owner->Put(inner_id);
-  owner->PutWrappedId(outer_id, inner_id);
-
-  // The owner submits a task that depends on the outer object. The task will
-  // be given a reference to inner_id.
-  auto return_id1 =
-      owner->SubmitTaskWithArg(outer_id);  // The owner's references go out of scope.
-  owner->rc_.RemoveLocalReference(outer_id, nullptr);
-  owner->rc_.RemoveLocalReference(inner_id, nullptr);
-  // The owner's ref count > 0 for both objects.
-  ASSERT_TRUE(owner->rc_.HasReference(outer_id));
-  ASSERT_TRUE(owner->rc_.HasReference(inner_id));
-
-  // The borrower is given a reference to the inner object.
-  borrower->ExecuteTaskWithArg(outer_id, inner_id, owner->address_);
-  // The borrower submits a task that depends on the inner object.
-  auto return_id2 = borrower->SubmitTaskWithArg(inner_id);
-  borrower->rc_.RemoveLocalReference(inner_id, nullptr);
-  ASSERT_TRUE(borrower->rc_.HasReference(inner_id));
-
-  // The borrower task returns to the owner without waiting for its submitted
-  // task to finish.
-  auto borrower_refs = borrower->FinishExecutingTask(outer_id, ObjectID::Nil());
-  // ASSERT_FALSE(borrower->rc_.HasReference(outer_id));
-  // Check that the borrower's ref count for inner_id > 0 because of the
-  // pending task.
-  ASSERT_TRUE(borrower->rc_.HasReference(inner_id));
-
-  // The owner receives the borrower's reply and merges the borrower's ref
-  // count into its own.
-  owner->HandleSubmittedTaskFinished(return_id1, outer_id, {}, borrower->address_,
-                                     borrower_refs);
-  borrower->FlushBorrowerCallbacks();
-  // Check that owner now has borrower in inner's borrowers list.
-  ASSERT_TRUE(owner->rc_.HasReference(inner_id));
-  // Check that owner's ref count for outer == 0 since the borrower task
-  // returned and there were no local references to outer_id.
-  ASSERT_FALSE(owner->rc_.HasReference(outer_id));
-
-  // The task submitted by the borrower returns. Everyone's ref count should go
-  // to 0.
-  borrower->HandleSubmittedTaskFinished(return_id2, inner_id);
-  ASSERT_FALSE(borrower->rc_.HasReference(inner_id));
-  ASSERT_FALSE(borrower->rc_.HasReference(outer_id));
-  ASSERT_FALSE(owner->rc_.HasReference(inner_id));
-  ASSERT_FALSE(owner->rc_.HasReference(outer_id));
-}
-
-// A borrower is given a reference to an object ID, submits a task, does not
-// wait for it to finish. The borrower then fails before the task finishes.
-//
-// @ray.remote
-// def borrower(inner_ids):
-//     inner_id = inner_ids[0]
-//     foo.remote(inner_id)
-//     # Process exits before task finishes.
-//
-// inner_id = ray.put(1)
-// outer_id = ray.put([inner_id])
-// res = borrower.remote(outer_id)
-TEST(DistributedReferenceCountTest, TestSimpleBorrowerFailure) {
-  // We need to clean up the failure callback map, so that we can properly test failure
-  // scenario.
-  subscription_failure_callback_map.clear();
-  auto borrower = std::make_shared<MockWorkerClient>("1");
-  auto owner = std::make_shared<MockWorkerClient>(
-      "2", [&](const rpc::Address &addr) { return borrower; });
-
-  // The owner creates an inner object and wraps it.
-  auto inner_id = ObjectID::FromRandom();
-  auto outer_id = ObjectID::FromRandom();
-  owner->Put(inner_id);
-  owner->PutWrappedId(outer_id, inner_id);
-
-  // The owner submits a task that depends on the outer object. The task will
-  // be given a reference to inner_id.
-  auto return_id1 = owner->SubmitTaskWithArg(outer_id);
-  // The owner's references go out of scope.
-  owner->rc_.RemoveLocalReference(outer_id, nullptr);
-  owner->rc_.RemoveLocalReference(inner_id, nullptr);
-  // The owner's ref count > 0 for both objects.
-  ASSERT_TRUE(owner->rc_.HasReference(outer_id));
-  ASSERT_TRUE(owner->rc_.HasReference(inner_id));
-
-  // The borrower is given a reference to the inner object.
-  borrower->ExecuteTaskWithArg(outer_id, inner_id, owner->address_);
-  // The borrower submits a task that depends on the inner object.
-  borrower->SubmitTaskWithArg(inner_id);
-  borrower->rc_.RemoveLocalReference(inner_id, nullptr);
-  ASSERT_TRUE(borrower->rc_.HasReference(inner_id));
-
-  // The borrower task returns to the owner without waiting for its submitted
-  // task to finish.
-  auto borrower_refs = borrower->FinishExecutingTask(outer_id, ObjectID::Nil());
-  // ASSERT_FALSE(borrower->rc_.HasReference(outer_id));
-  // Check that the borrower's ref count for inner_id > 0 because of the
-  // pending task.
-  ASSERT_TRUE(borrower->rc_.HasReference(inner_id));
-
-  // The owner receives the borrower's reply and merges the borrower's ref
-  // count into its own.
-  owner->HandleSubmittedTaskFinished(return_id1, outer_id, {}, borrower->address_,
-                                     borrower_refs);
-  borrower->FlushBorrowerCallbacks();
-  // Check that owner now has borrower in inner's borrowers list.
-  ASSERT_TRUE(owner->rc_.HasReference(inner_id));
-  // Check that owner's ref count for outer == 0 since the borrower task
-  // returned and there were no local references to outer_id.
-  ASSERT_FALSE(owner->rc_.HasReference(outer_id));
-
-  // The borrower fails. The owner's ref count should go to 0.
-  borrower->FailAllWaitForRefRemovedRequests();
-  ASSERT_FALSE(owner->rc_.HasReference(inner_id));
-  ASSERT_FALSE(owner->rc_.HasReference(outer_id));
-}
-
-// A borrower is given a reference to an object ID, keeps the reference past
-// the task's lifetime, then deletes the reference before it hears from the
-// owner.
-//
-// @ray.remote
-// class Borrower:
-//     def __init__(self, inner_ids):
-//        self.inner_id = inner_ids[0]
-//
-// inner_id = ray.put(1)
-// outer_id = ray.put([inner_id])
-// res = Borrower.remote(outer_id)
-TEST(DistributedReferenceCountTest, TestSimpleBorrowerReferenceRemoved) {
-  auto borrower = std::make_shared<MockWorkerClient>("1");
-  auto owner = std::make_shared<MockWorkerClient>(
-      "2", [&](const rpc::Address &addr) { return borrower; });
-
-  // The owner creates an inner object and wraps it.
-  auto inner_id = ObjectID::FromRandom();
-  auto outer_id = ObjectID::FromRandom();
-  owner->Put(inner_id);
-  owner->PutWrappedId(outer_id, inner_id);
-
-  // The owner submits a task that depends on the outer object. The task will
-  // be given a reference to inner_id.
-  auto return_id = owner->SubmitTaskWithArg(outer_id);
-  // The owner's references go out of scope.
-  owner->rc_.RemoveLocalReference(outer_id, nullptr);
-  owner->rc_.RemoveLocalReference(inner_id, nullptr);
-  // The owner's ref count > 0 for both objects.
-  ASSERT_TRUE(owner->rc_.HasReference(outer_id));
-  ASSERT_TRUE(owner->rc_.HasReference(inner_id));
-
-  // The borrower is given a reference to the inner object.
-  borrower->ExecuteTaskWithArg(outer_id, inner_id, owner->address_);
-  ASSERT_TRUE(borrower->rc_.HasReference(inner_id));
-
-  // The borrower task returns to the owner while still using inner_id.
-  auto borrower_refs = borrower->FinishExecutingTask(outer_id, ObjectID::Nil());
-  ASSERT_FALSE(borrower->rc_.HasReference(outer_id));
-  ASSERT_TRUE(borrower->rc_.HasReference(inner_id));
-
-  // The owner receives the borrower's reply and merges the borrower's ref
-  // count into its own.
-  owner->HandleSubmittedTaskFinished(return_id, outer_id, {}, borrower->address_,
-                                     borrower_refs);
-  // Check that owner now has borrower in inner's borrowers list.
-  ASSERT_TRUE(owner->rc_.HasReference(inner_id));
-  // Check that owner's ref count for outer == 0 since the borrower task
-  // returned and there were no local references to outer_id.
-  ASSERT_FALSE(owner->rc_.HasReference(outer_id));
-
-  // The borrower is no longer using inner_id, but it hasn't received the
-  // message from the owner yet.
-  borrower->rc_.RemoveLocalReference(inner_id, nullptr);
-  ASSERT_FALSE(borrower->rc_.HasReference(inner_id));
-  ASSERT_TRUE(owner->rc_.HasReference(inner_id));
-
-  // The borrower receives the owner's wait message. It should return a reply
-  // to the owner immediately saying that it is no longer using inner_id.
-  borrower->FlushBorrowerCallbacks();
-  ASSERT_FALSE(borrower->rc_.HasReference(inner_id));
-  ASSERT_FALSE(owner->rc_.HasReference(inner_id));
-}
-
-// A borrower is given a reference to an object ID, passes the reference to
-// another borrower by submitting a task, and does not wait for it to finish.
-//
-// @ray.remote
-// def borrower2(inner_ids):
-//     pass
-//
-// @ray.remote
-// def borrower(inner_ids):
-//     borrower2.remote(inner_ids)
-//
-// inner_id = ray.put(1)
-// outer_id = ray.put([inner_id])
-// res = borrower.remote(outer_id)
-TEST(DistributedReferenceCountTest, TestBorrowerTree) {
-  auto borrower1 = std::make_shared<MockWorkerClient>("1");
-  auto borrower2 = std::make_shared<MockWorkerClient>("2");
-  auto owner = std::make_shared<MockWorkerClient>("3", [&](const rpc::Address &addr) {
-    if (addr.ip_address() == borrower1->address_.ip_address()) {
-      return borrower1;
-    } else {
-      return borrower2;
-    }
-  });
-
-  // The owner creates an inner object and wraps it.
-  auto inner_id = ObjectID::FromRandom();
-  auto outer_id = ObjectID::FromRandom();
-  owner->Put(inner_id);
-  owner->PutWrappedId(outer_id, inner_id);
-
-  // The owner submits a task that depends on the outer object. The task will
-  // be given a reference to inner_id.
-  auto return_id1 = owner->SubmitTaskWithArg(outer_id);
-  // The owner's references go out of scope.
-  owner->rc_.RemoveLocalReference(outer_id, nullptr);
-  owner->rc_.RemoveLocalReference(inner_id, nullptr);
-  // The owner's ref count > 0 for both objects.
-  ASSERT_TRUE(owner->rc_.HasReference(outer_id));
-  ASSERT_TRUE(owner->rc_.HasReference(inner_id));
-
-  // Borrower 1 is given a reference to the inner object.
-  borrower1->ExecuteTaskWithArg(outer_id, inner_id, owner->address_);
-  // The borrower submits a task that depends on the inner object.
-  auto outer_id2 = ObjectID::FromRandom();
-  borrower1->PutWrappedId(outer_id2, inner_id);
-  auto return_id2 = borrower1->SubmitTaskWithArg(outer_id2);
-  borrower1->rc_.RemoveLocalReference(inner_id, nullptr);
-  borrower1->rc_.RemoveLocalReference(outer_id2, nullptr);
-  ASSERT_TRUE(borrower1->rc_.HasReference(inner_id));
-  ASSERT_TRUE(borrower1->rc_.HasReference(outer_id2));
-
-  // The borrower task returns to the owner without waiting for its submitted
-  // task to finish.
-  auto borrower_refs = borrower1->FinishExecutingTask(outer_id, ObjectID::Nil());
-  ASSERT_TRUE(borrower1->rc_.HasReference(inner_id));
-  ASSERT_TRUE(borrower1->rc_.HasReference(outer_id2));
-  ASSERT_FALSE(borrower1->rc_.HasReference(outer_id));
-
-  // The owner receives the borrower's reply and merges the borrower's ref
-  // count into its own.
-  owner->HandleSubmittedTaskFinished(return_id1, outer_id, {}, borrower1->address_,
-                                     borrower_refs);
-  borrower1->FlushBorrowerCallbacks();
-  // Check that owner now has borrower in inner's borrowers list.
-  ASSERT_TRUE(owner->rc_.HasReference(inner_id));
-  // Check that owner's ref count for outer == 0 since the borrower task
-  // returned and there were no local references to outer_id.
-  ASSERT_FALSE(owner->rc_.HasReference(outer_id));
-
-  // Borrower 2 starts executing. It is given a reference to the inner object
-  // when it gets outer_id2 as an argument.
-  borrower2->ExecuteTaskWithArg(outer_id2, inner_id, owner->address_);
-  ASSERT_TRUE(borrower2->rc_.HasReference(inner_id));
-  // Borrower 2 finishes but it is still using inner_id.
-  borrower_refs = borrower2->FinishExecutingTask(outer_id2, ObjectID::Nil());
-  ASSERT_TRUE(borrower2->rc_.HasReference(inner_id));
-  ASSERT_FALSE(borrower2->rc_.HasReference(outer_id2));
-  ASSERT_FALSE(borrower2->rc_.HasReference(outer_id));
-
-  borrower1->HandleSubmittedTaskFinished(return_id2, outer_id2, {}, borrower2->address_,
-                                         borrower_refs);
-  borrower2->FlushBorrowerCallbacks();
-  // Borrower 1 no longer has a reference to any objects.
-  ASSERT_FALSE(borrower1->rc_.HasReference(inner_id));
-  ASSERT_FALSE(borrower1->rc_.HasReference(outer_id2));
-  // The owner should now have borrower 2 in its count.
-  ASSERT_TRUE(owner->rc_.HasReference(inner_id));
-  borrower2->rc_.RemoveLocalReference(inner_id, nullptr);
-  ASSERT_FALSE(borrower2->rc_.HasReference(inner_id));
-  ASSERT_FALSE(owner->rc_.HasReference(inner_id));
-}
-
-// A task is given a reference to an object ID, whose value contains another
-// object ID. The task gets a reference to the innermost object ID, but deletes
-// it by the time the task finishes.
-//
-// @ray.remote
-// def borrower(mid_ids):
-//     inner_id = ray.get(mid_ids[0])
-//     del inner_id
-//
-// inner_id = ray.put(1)
-// mid_id = ray.put([inner_id])
-// outer_id = ray.put([mid_id])
-// res = borrower.remote(outer_id)
-TEST(DistributedReferenceCountTest, TestNestedObjectNoBorrow) {
-  auto borrower = std::make_shared<MockWorkerClient>("1");
-  auto owner = std::make_shared<MockWorkerClient>(
-      "2", [&](const rpc::Address &addr) { return borrower; });
-
-  // The owner creates an inner object and wraps it.
-  auto inner_id = ObjectID::FromRandom();
-  auto mid_id = ObjectID::FromRandom();
-  auto outer_id = ObjectID::FromRandom();
-  owner->Put(inner_id);
-  owner->PutWrappedId(mid_id, inner_id);
-  owner->PutWrappedId(outer_id, mid_id);
-
-  // The owner submits a task that depends on the outer object. The task will
-  // be given a reference to mid_id.
-  auto return_id = owner->SubmitTaskWithArg(outer_id);
-  // The owner's references go out of scope.
-  owner->rc_.RemoveLocalReference(outer_id, nullptr);
-  owner->rc_.RemoveLocalReference(mid_id, nullptr);
-  owner->rc_.RemoveLocalReference(inner_id, nullptr);
-  // The owner's ref count > 0 for all objects.
-  ASSERT_TRUE(owner->rc_.HasReference(outer_id));
-  ASSERT_TRUE(owner->rc_.HasReference(mid_id));
-  ASSERT_TRUE(owner->rc_.HasReference(inner_id));
-
-  // The borrower is given a reference to the middle object.
-  borrower->ExecuteTaskWithArg(outer_id, mid_id, owner->address_);
-  ASSERT_TRUE(borrower->rc_.HasReference(mid_id));
-  ASSERT_FALSE(borrower->rc_.HasReference(inner_id));
-
-  // The borrower unwraps the inner object with ray.get.
-  borrower->GetSerializedObjectId(mid_id, inner_id, owner->address_);
-  borrower->rc_.RemoveLocalReference(mid_id, nullptr);
-  ASSERT_TRUE(borrower->rc_.HasReference(inner_id));
-  // The borrower's reference to inner_id goes out of scope.
-  borrower->rc_.RemoveLocalReference(inner_id, nullptr);
-
-  // The borrower task returns to the owner.
-  auto borrower_refs = borrower->FinishExecutingTask(outer_id, ObjectID::Nil());
-  ASSERT_FALSE(borrower->rc_.HasReference(outer_id));
-  ASSERT_FALSE(borrower->rc_.HasReference(mid_id));
-  ASSERT_FALSE(borrower->rc_.HasReference(inner_id));
-
-  // The owner receives the borrower's reply and merges the borrower's ref
-  // count into its own.
-  owner->HandleSubmittedTaskFinished(return_id, outer_id, {}, borrower->address_,
-                                     borrower_refs);
-  // Check that owner now has nothing in scope.
-  ASSERT_FALSE(owner->rc_.HasReference(outer_id));
-  ASSERT_FALSE(owner->rc_.HasReference(mid_id));
-  ASSERT_FALSE(owner->rc_.HasReference(inner_id));
-}
-
-// A task is given a reference to an object ID, whose value contains another
-// object ID. The task gets a reference to the innermost object ID, and is
-// still borrowing it by the time the task finishes.
-//
-// @ray.remote
-// def borrower(mid_ids):
-//     inner_id = ray.get(mid_ids[0])
-//     foo.remote(inner_id)
-//
-// inner_id = ray.put(1)
-// mid_id = ray.put([inner_id])
-// outer_id = ray.put([mid_id])
-// res = borrower.remote(outer_id)
-TEST(DistributedReferenceCountTest, TestNestedObject) {
-  auto borrower = std::make_shared<MockWorkerClient>("1");
-  auto owner = std::make_shared<MockWorkerClient>(
-      "2", [&](const rpc::Address &addr) { return borrower; });
-
-  // The owner creates an inner object and wraps it.
-  auto inner_id = ObjectID::FromRandom();
-  auto mid_id = ObjectID::FromRandom();
-  auto outer_id = ObjectID::FromRandom();
-  owner->Put(inner_id);
-  owner->PutWrappedId(mid_id, inner_id);
-  owner->PutWrappedId(outer_id, mid_id);
-
-  // The owner submits a task that depends on the outer object. The task will
-  // be given a reference to mid_id.
-  auto return_id = owner->SubmitTaskWithArg(outer_id);
-  // The owner's references go out of scope.
-  owner->rc_.RemoveLocalReference(outer_id, nullptr);
-  owner->rc_.RemoveLocalReference(mid_id, nullptr);
-  owner->rc_.RemoveLocalReference(inner_id, nullptr);
-  // The owner's ref count > 0 for all objects.
-  ASSERT_TRUE(owner->rc_.HasReference(outer_id));
-  ASSERT_TRUE(owner->rc_.HasReference(mid_id));
-  ASSERT_TRUE(owner->rc_.HasReference(inner_id));
-
-  // The borrower is given a reference to the middle object.
-  borrower->ExecuteTaskWithArg(outer_id, mid_id, owner->address_);
-  ASSERT_TRUE(borrower->rc_.HasReference(mid_id));
-  ASSERT_FALSE(borrower->rc_.HasReference(inner_id));
-
-  // The borrower unwraps the inner object with ray.get.
-  borrower->GetSerializedObjectId(mid_id, inner_id, owner->address_);
-  borrower->rc_.RemoveLocalReference(mid_id, nullptr);
-  ASSERT_TRUE(borrower->rc_.HasReference(inner_id));
-
-  // The borrower task returns to the owner while still using inner_id.
-  auto borrower_refs = borrower->FinishExecutingTask(outer_id, ObjectID::Nil());
-  ASSERT_FALSE(borrower->rc_.HasReference(outer_id));
-  ASSERT_FALSE(borrower->rc_.HasReference(mid_id));
-  ASSERT_TRUE(borrower->rc_.HasReference(inner_id));
-
-  // The owner receives the borrower's reply and merges the borrower's ref
-  // count into its own.
-  owner->HandleSubmittedTaskFinished(return_id, outer_id, {}, borrower->address_,
-                                     borrower_refs);
-  // Check that owner now has borrower in inner's borrowers list.
-  ASSERT_TRUE(owner->rc_.HasReference(inner_id));
-  // Check that owner's ref count for outer and mid are 0 since the borrower
-  // task returned and there were no local references to outer_id.
-  ASSERT_FALSE(owner->rc_.HasReference(outer_id));
-  ASSERT_FALSE(owner->rc_.HasReference(mid_id));
-
-  // The borrower receives the owner's wait message. It should return a reply
-  // to the owner immediately saying that it is no longer using inner_id.
-  borrower->FlushBorrowerCallbacks();
-  ASSERT_TRUE(borrower->rc_.HasReference(inner_id));
-  ASSERT_TRUE(owner->rc_.HasReference(inner_id));
-
-  // The borrower is no longer using inner_id, but it hasn't received the
-  // message from the owner yet.
-  borrower->rc_.RemoveLocalReference(inner_id, nullptr);
-  ASSERT_FALSE(borrower->rc_.HasReference(inner_id));
-  ASSERT_FALSE(owner->rc_.HasReference(inner_id));
-}
-
-// A borrower is given a reference to an object ID, whose value contains
-// another object ID. The borrower passes the reference again to another
-// borrower and waits for it to finish. The nested borrower unwraps the outer
-// object and gets a reference to the innermost ID.
-//
-// @ray.remote
-// def borrower2(owner_id2):
-//     owner_id1 = ray.get(owner_id2[0])[0]
-//     foo.remote(owner_id1)
-//
-// @ray.remote
-// def borrower1(owner_id2):
-//     ray.get(borrower2.remote(owner_id2))
-//
-// owner_id1 = ray.put(1)
-// owner_id2 = ray.put([owner_id1])
-// owner_id3 = ray.put([owner_id2])
-// res = borrower1.remote(owner_id3)
-TEST(DistributedReferenceCountTest, TestNestedObjectDifferentOwners) {
-  auto borrower1 = std::make_shared<MockWorkerClient>("1");
-  auto borrower2 = std::make_shared<MockWorkerClient>("2");
-  auto owner = std::make_shared<MockWorkerClient>("3", [&](const rpc::Address &addr) {
-    if (addr.ip_address() == borrower1->address_.ip_address()) {
-      return borrower1;
-    } else {
-      return borrower2;
-    }
-  });
-
-  // The owner creates an inner object and wraps it.
-  auto owner_id1 = ObjectID::FromRandom();
-  auto owner_id2 = ObjectID::FromRandom();
-  auto owner_id3 = ObjectID::FromRandom();
-  owner->Put(owner_id1);
-  owner->PutWrappedId(owner_id2, owner_id1);
-  owner->PutWrappedId(owner_id3, owner_id2);
-
-  // The owner submits a task that depends on the outer object. The task will
-  // be given a reference to owner_id2.
-  auto return_id2 = owner->SubmitTaskWithArg(owner_id3);
-  // The owner's references go out of scope.
-  owner->rc_.RemoveLocalReference(owner_id1, nullptr);
-  owner->rc_.RemoveLocalReference(owner_id2, nullptr);
-  owner->rc_.RemoveLocalReference(owner_id3, nullptr);
-
-  // The borrower is given a reference to the middle object.
-  borrower1->ExecuteTaskWithArg(owner_id3, owner_id2, owner->address_);
-  ASSERT_TRUE(borrower1->rc_.HasReference(owner_id2));
-  ASSERT_FALSE(borrower1->rc_.HasReference(owner_id1));
-
-  // The borrower wraps the object ID again.
-  auto borrower_id = ObjectID::FromRandom();
-  borrower1->PutWrappedId(borrower_id, owner_id2);
-  borrower1->rc_.RemoveLocalReference(owner_id2, nullptr);
-
-  // Borrower 1 submits a task that depends on the wrapped object. The task
-  // will be given a reference to owner_id2.
-  auto return_id1 = borrower1->SubmitTaskWithArg(borrower_id);
-  borrower1->rc_.RemoveLocalReference(borrower_id, nullptr);
-  borrower2->ExecuteTaskWithArg(borrower_id, owner_id2, owner->address_);
-
-  // The nested task returns while still using owner_id1.
-  borrower2->GetSerializedObjectId(owner_id2, owner_id1, owner->address_);
-  borrower2->rc_.RemoveLocalReference(owner_id2, nullptr);
-  auto borrower_refs = borrower2->FinishExecutingTask(borrower_id, ObjectID::Nil());
-  ASSERT_TRUE(borrower2->rc_.HasReference(owner_id1));
-  ASSERT_FALSE(borrower2->rc_.HasReference(owner_id2));
-
-  // Borrower 1 should now know that borrower 2 is borrowing the inner object
-  // ID.
-  borrower1->HandleSubmittedTaskFinished(return_id1, borrower_id, {}, borrower2->address_,
-                                         borrower_refs);
-  ASSERT_TRUE(borrower1->rc_.HasReference(owner_id1));
-
-  // Borrower 1 finishes. It should not have any references now because all
-  // state has been merged into the owner.
-  borrower_refs = borrower1->FinishExecutingTask(owner_id3, ObjectID::Nil());
-  ASSERT_FALSE(borrower1->rc_.HasReference(owner_id1));
-  ASSERT_FALSE(borrower1->rc_.HasReference(owner_id2));
-  ASSERT_FALSE(borrower1->rc_.HasReference(owner_id3));
-  ASSERT_FALSE(borrower1->rc_.HasReference(borrower_id));
-
-  // The owner receives the borrower's reply and merges the borrower's ref
-  // count into its own.
-  owner->HandleSubmittedTaskFinished(return_id2, owner_id3, {}, borrower1->address_,
-                                     borrower_refs);
-  // Check that owner now has borrower2 in inner's borrowers list.
-  ASSERT_TRUE(owner->rc_.HasReference(owner_id1));
-  ASSERT_FALSE(owner->rc_.HasReference(owner_id2));
-  ASSERT_FALSE(owner->rc_.HasReference(owner_id3));
-
-  // The borrower receives the owner's wait message.
-  borrower2->FlushBorrowerCallbacks();
-  ASSERT_TRUE(owner->rc_.HasReference(owner_id1));
-  borrower2->rc_.RemoveLocalReference(owner_id1, nullptr);
-  ASSERT_FALSE(borrower2->rc_.HasReference(owner_id1));
-  ASSERT_FALSE(owner->rc_.HasReference(owner_id1));
-}
-
-// A borrower is given a reference to an object ID, whose value contains
-// another object ID. The borrower passes the reference again to another
-// borrower but does not wait for it to finish. The nested borrower unwraps the
-// outer object and gets a reference to the innermost ID.
-//
-// @ray.remote
-// def borrower2(owner_id2):
-//     owner_id1 = ray.get(owner_id2[0])[0]
-//     foo.remote(owner_id1)
-//
-// @ray.remote
-// def borrower1(owner_id2):
-//     borrower2.remote(owner_id2)
-//
-// owner_id1 = ray.put(1)
-// owner_id2 = ray.put([owner_id1])
-// owner_id3 = ray.put([owner_id2])
-// res = borrower1.remote(owner_id3)
-TEST(DistributedReferenceCountTest, TestNestedObjectDifferentOwners2) {
-  auto borrower1 = std::make_shared<MockWorkerClient>("1");
-  auto borrower2 = std::make_shared<MockWorkerClient>("2");
-  auto owner = std::make_shared<MockWorkerClient>("3", [&](const rpc::Address &addr) {
-    if (addr.ip_address() == borrower1->address_.ip_address()) {
-      return borrower1;
-    } else {
-      return borrower2;
-    }
-  });
-
-  // The owner creates an inner object and wraps it.
-  auto owner_id1 = ObjectID::FromRandom();
-  auto owner_id2 = ObjectID::FromRandom();
-  auto owner_id3 = ObjectID::FromRandom();
-  owner->Put(owner_id1);
-  owner->PutWrappedId(owner_id2, owner_id1);
-  owner->PutWrappedId(owner_id3, owner_id2);
-
-  // The owner submits a task that depends on the outer object. The task will
-  // be given a reference to owner_id2.
-  auto return_id2 = owner->SubmitTaskWithArg(owner_id3);
-  // The owner's references go out of scope.
-  owner->rc_.RemoveLocalReference(owner_id1, nullptr);
-  owner->rc_.RemoveLocalReference(owner_id2, nullptr);
-  owner->rc_.RemoveLocalReference(owner_id3, nullptr);
-
-  // The borrower is given a reference to the middle object.
-  borrower1->ExecuteTaskWithArg(owner_id3, owner_id2, owner->address_);
-  ASSERT_TRUE(borrower1->rc_.HasReference(owner_id2));
-  ASSERT_FALSE(borrower1->rc_.HasReference(owner_id1));
-
-  // The borrower wraps the object ID again.
-  auto borrower_id = ObjectID::FromRandom();
-  borrower1->PutWrappedId(borrower_id, owner_id2);
-  borrower1->rc_.RemoveLocalReference(owner_id2, nullptr);
-
-  // Borrower 1 submits a task that depends on the wrapped object. The task
-  // will be given a reference to owner_id2.
-  auto return_id1 = borrower1->SubmitTaskWithArg(borrower_id);
-  borrower2->ExecuteTaskWithArg(borrower_id, owner_id2, owner->address_);
-
-  // The nested task returns while still using owner_id1.
-  borrower2->GetSerializedObjectId(owner_id2, owner_id1, owner->address_);
-  borrower2->rc_.RemoveLocalReference(owner_id2, nullptr);
-  auto borrower_refs = borrower2->FinishExecutingTask(borrower_id, ObjectID::Nil());
-  ASSERT_TRUE(borrower2->rc_.HasReference(owner_id1));
-  ASSERT_FALSE(borrower2->rc_.HasReference(owner_id2));
-
-  // Borrower 1 should now know that borrower 2 is borrowing the inner object
-  // ID.
-  borrower1->HandleSubmittedTaskFinished(return_id1, borrower_id, {}, borrower2->address_,
-                                         borrower_refs);
-  ASSERT_TRUE(borrower1->rc_.HasReference(owner_id1));
-  ASSERT_TRUE(borrower1->rc_.HasReference(owner_id2));
-
-  // Borrower 1 finishes. It should only have its reference to owner_id2 now.
-  borrower_refs = borrower1->FinishExecutingTask(owner_id3, ObjectID::Nil());
-  ASSERT_TRUE(borrower1->rc_.HasReference(owner_id2));
-  ASSERT_FALSE(borrower1->rc_.HasReference(owner_id3));
-
-  // The owner receives the borrower's reply and merges the borrower's ref
-  // count into its own.
-  owner->HandleSubmittedTaskFinished(return_id2, owner_id3, {}, borrower1->address_,
-                                     borrower_refs);
-  // Check that owner now has borrower2 in inner's borrowers list.
-  ASSERT_TRUE(owner->rc_.HasReference(owner_id1));
-  ASSERT_TRUE(owner->rc_.HasReference(owner_id2));
-  ASSERT_FALSE(owner->rc_.HasReference(owner_id3));
-
-  // The borrower receives the owner's wait message.
-  borrower2->FlushBorrowerCallbacks();
-  ASSERT_TRUE(owner->rc_.HasReference(owner_id1));
-  borrower2->rc_.RemoveLocalReference(owner_id1, nullptr);
-  ASSERT_FALSE(borrower2->rc_.HasReference(owner_id1));
-  ASSERT_TRUE(owner->rc_.HasReference(owner_id1));
-
-  // The borrower receives the owner's wait message.
-  borrower1->FlushBorrowerCallbacks();
-  ASSERT_TRUE(owner->rc_.HasReference(owner_id2));
-  borrower1->rc_.RemoveLocalReference(borrower_id, nullptr);
-  ASSERT_FALSE(borrower1->rc_.HasReference(owner_id2));
-  ASSERT_FALSE(borrower1->rc_.HasReference(owner_id1));
-  ASSERT_FALSE(owner->rc_.HasReference(owner_id2));
-}
-
-// A borrower is given a reference to an object ID and passes the reference to
-// another task. The nested task executes on the object's owner.
-//
-// @ray.remote
-// def executes_on_owner(inner_ids):
-//     inner_id = inner_ids[0]
-//
-// @ray.remote
-// def borrower(inner_ids):
-//     outer_id2 = ray.put(inner_ids)
-//     executes_on_owner.remote(outer_id2)
-//
-// inner_id = ray.put(1)
-// outer_id = ray.put([inner_id])
-// res = borrower.remote(outer_id)
-TEST(DistributedReferenceCountTest, TestBorrowerPingPong) {
-  auto borrower = std::make_shared<MockWorkerClient>("1");
-  auto owner = std::make_shared<MockWorkerClient>("2", [&](const rpc::Address &addr) {
-    RAY_CHECK(addr.ip_address() == borrower->address_.ip_address());
-    return borrower;
-  });
-
-  // The owner creates an inner object and wraps it.
-  auto inner_id = ObjectID::FromRandom();
-  auto outer_id = ObjectID::FromRandom();
-  owner->Put(inner_id);
-  owner->PutWrappedId(outer_id, inner_id);
-
-  // The owner submits a task that depends on the outer object. The task will
-  // be given a reference to inner_id.
-  auto return_id1 = owner->SubmitTaskWithArg(outer_id);
-  // The owner's references go out of scope.
-  owner->rc_.RemoveLocalReference(outer_id, nullptr);
-  owner->rc_.RemoveLocalReference(inner_id, nullptr);
-
-  // Borrower 1 is given a reference to the inner object.
-  borrower->ExecuteTaskWithArg(outer_id, inner_id, owner->address_);
-  // The borrower submits a task that depends on the inner object.
-  auto outer_id2 = ObjectID::FromRandom();
-  borrower->PutWrappedId(outer_id2, inner_id);
-  auto return_id2 = borrower->SubmitTaskWithArg(outer_id2);
-  borrower->rc_.RemoveLocalReference(inner_id, nullptr);
-  borrower->rc_.RemoveLocalReference(outer_id2, nullptr);
-  ASSERT_TRUE(borrower->rc_.HasReference(inner_id));
-  ASSERT_TRUE(borrower->rc_.HasReference(outer_id2));
-
-  // The borrower task returns to the owner without waiting for its submitted
-  // task to finish.
-  auto borrower_refs = borrower->FinishExecutingTask(outer_id, ObjectID::Nil());
-  ASSERT_TRUE(borrower->rc_.HasReference(inner_id));
-  ASSERT_TRUE(borrower->rc_.HasReference(outer_id2));
-  ASSERT_FALSE(borrower->rc_.HasReference(outer_id));
-
-  // The owner receives the borrower's reply and merges the borrower's ref
-  // count into its own.
-  owner->HandleSubmittedTaskFinished(return_id1, outer_id, {}, borrower->address_,
-                                     borrower_refs);
-  borrower->FlushBorrowerCallbacks();
-  // Check that owner now has a borrower for inner.
-  ASSERT_TRUE(owner->rc_.HasReference(inner_id));
-  // Check that owner's ref count for outer == 0 since the borrower task
-  // returned and there were no local references to outer_id.
-  ASSERT_FALSE(owner->rc_.HasReference(outer_id));
-
-  // Owner starts executing the submitted task. It is given a second reference
-  // to the inner object when it gets outer_id2 as an argument.
-  owner->ExecuteTaskWithArg(outer_id2, inner_id, owner->address_);
-  ASSERT_TRUE(owner->rc_.HasReference(inner_id));
-  // Owner finishes but it is still using inner_id.
-  borrower_refs = owner->FinishExecutingTask(outer_id2, ObjectID::Nil());
-  ASSERT_TRUE(owner->rc_.HasReference(inner_id));
-
-  borrower->HandleSubmittedTaskFinished(return_id2, outer_id2, {}, owner->address_,
-                                        borrower_refs);
-  borrower->FlushBorrowerCallbacks();
-  // Borrower no longer has a reference to any objects.
-  ASSERT_FALSE(borrower->rc_.HasReference(inner_id));
-  ASSERT_FALSE(borrower->rc_.HasReference(outer_id2));
-  // The owner should now have borrower 2 in its count.
-  ASSERT_TRUE(owner->rc_.HasReference(inner_id));
-  owner->rc_.RemoveLocalReference(inner_id, nullptr);
-  ASSERT_FALSE(owner->rc_.HasReference(inner_id));
-}
-
-// A borrower is given two references to the same object ID. `task` and `Actor`
-// execute on the same process.
-//
-// @ray.remote
-// def task(inner_ids):
-//     foo.remote(inner_ids[0])
-//
-// @ray.remote
-// class Actor:
-//     def __init__(self, inner_ids):
-//         self.inner_id = inner_ids[0]
-//
-// inner_id = ray.put(1)
-// outer_id = ray.put([inner_id])
-// res = task.remote(outer_id)
-// Actor.remote(outer_id)
-TEST(DistributedReferenceCountTest, TestDuplicateBorrower) {
-  auto borrower = std::make_shared<MockWorkerClient>("1");
-  auto owner = std::make_shared<MockWorkerClient>(
-      "2", [&](const rpc::Address &addr) { return borrower; });
-
-  // The owner creates an inner object and wraps it.
-  auto inner_id = ObjectID::FromRandom();
-  auto outer_id = ObjectID::FromRandom();
-  owner->Put(inner_id);
-  owner->PutWrappedId(outer_id, inner_id);
-
-  // The owner submits a task that depends on the outer object. The task will
-  // be given a reference to inner_id.
-  auto return_id1 = owner->SubmitTaskWithArg(outer_id);
-  // The owner's references go out of scope.
-  owner->rc_.RemoveLocalReference(inner_id, nullptr);
-  ASSERT_TRUE(owner->rc_.HasReference(inner_id));
-
-  // The borrower is given a reference to the inner object.
-  borrower->ExecuteTaskWithArg(outer_id, inner_id, owner->address_);
-  // The borrower submits a task that depends on the inner object.
-  auto return_id2 = borrower->SubmitTaskWithArg(inner_id);
-  borrower->rc_.RemoveLocalReference(inner_id, nullptr);
-  ASSERT_TRUE(borrower->rc_.HasReference(inner_id));
-
-  // The borrower task returns to the owner without waiting for its submitted
-  // task to finish.
-  auto borrower_refs1 = borrower->FinishExecutingTask(outer_id, ObjectID::Nil());
-  // Check that the borrower's ref count for inner_id > 0 because of the
-  // pending task.
-  ASSERT_TRUE(borrower->rc_.HasReference(inner_id));
-
-  // The borrower is given a 2nd reference to the inner object.
-  auto return_id3 = owner->SubmitTaskWithArg(outer_id);
-  owner->rc_.RemoveLocalReference(outer_id, nullptr);
-  borrower->ExecuteTaskWithArg(outer_id, inner_id, owner->address_);
-  auto borrower_refs2 = borrower->FinishExecutingTask(outer_id, ObjectID::Nil());
-
-  // The owner receives the borrower's replies and merges the borrower's ref
-  // count into its own.
-  owner->HandleSubmittedTaskFinished(return_id1, outer_id, {}, borrower->address_,
-                                     borrower_refs1);
-  owner->HandleSubmittedTaskFinished(return_id3, outer_id, {}, borrower->address_,
-                                     borrower_refs2);
-  borrower->FlushBorrowerCallbacks();
-  // Check that owner now has borrower in inner's borrowers list.
-  ASSERT_TRUE(owner->rc_.HasReference(inner_id));
-  // Check that owner's ref count for outer == 0 since the borrower task
-  // returned and there were no local references to outer_id.
-  ASSERT_FALSE(owner->rc_.HasReference(outer_id));
-
-  // The task submitted by the borrower returns and its second reference goes
-  // out of scope. Everyone's ref count should go to 0.
-  borrower->HandleSubmittedTaskFinished(return_id2, inner_id);
-  ASSERT_TRUE(owner->rc_.HasReference(inner_id));
-  borrower->rc_.RemoveLocalReference(inner_id, nullptr);
-  ASSERT_FALSE(owner->rc_.HasReference(inner_id));
-  ASSERT_FALSE(borrower->rc_.HasReference(inner_id));
-  ASSERT_FALSE(borrower->rc_.HasReference(outer_id));
-  ASSERT_FALSE(owner->rc_.HasReference(outer_id));
-}
-
-// Two tasks execute on the same worker. After the inner object id returned is
-// transited twice on the same worker, a WaitForRefRemoved RPC is still able
-// to retrieve the right containment metadata about the inner id.
-//
-// This unit test covers scenarios from test_dataset.py::test_callable_classes
-// and test_dataset_pipeline.py::test_pipeline_actors.
-//
-// @ray.remote
-// def owner_task1():
-//     inner_id = ray.put(data, _owner=owner)
-//     return inner_id
-//
-// @ray.remote
-// def owner_task2(x):
-//     ray.put(data, _owner=owner)
-//
-// return_id = owner_task1.remote()
-// inner_id = ray.get(outer_id)[0]
-// return_id2 = owner_task2.remote(inner_id)
-//
-TEST(DistributedReferenceCountTest, TestForeignOwner) {
-  auto caller = std::make_shared<MockWorkerClient>("1");
-  auto owner = std::make_shared<MockWorkerClient>("2");
-  auto foreign_owner =
-      std::make_shared<MockWorkerClient>("3", [&](const rpc::Address &addr) {
-        if (addr.ip_address() == owner->address_.ip_address()) {
-          return owner;
-        } else
-          return caller;
-      });
-
-  //
-  // Phase 1 -- submit and execute owner_task1()
-  //
-  // Caller submits a task.
-  auto return_id = caller->SubmitTaskWithArg(ObjectID::Nil());
-  // Task returns inner_id as its return value.
-  auto inner_id = ObjectID::FromRandom();
-  owner->PutWithForeignOwner(inner_id, foreign_owner->address_);
-  rpc::WorkerAddress addr(caller->address_);
-  ASSERT_FALSE(caller->rc_.HasReference(inner_id));
-  auto refs = owner->FinishExecutingTask(ObjectID::Nil(), return_id, &inner_id, &addr);
-  ASSERT_TRUE(refs.empty());
-  ASSERT_TRUE(owner->rc_.HasReference(inner_id));
-  ASSERT_FALSE(caller->rc_.HasReference(inner_id));
-  // Caller receives the owner's message, but inner_id is still in scope
-  // because caller has a reference to return_id.
-  caller->HandleSubmittedTaskFinished(return_id, ObjectID::Nil(),
-                                      {{return_id, {inner_id}}});
-  ASSERT_TRUE(caller->rc_.HasReference(inner_id));
-
-  //
-  // Phase 2 -- submit and execute owner_task2(x)
-  //
-  auto return_id2 = caller->SubmitTaskWithArg(return_id);
-  caller->rc_.RemoveLocalReference(return_id, nullptr);
-  ASSERT_TRUE(owner->rc_.HasReference(inner_id));
-  ASSERT_TRUE(caller->rc_.HasReference(inner_id));
-  caller->rc_.RemoveLocalReference(return_id2, nullptr);
-  // Owner receives a reference to inner_id. It still has a reference when
-  // the task returns.
-  owner->ExecuteTaskWithArg(return_id, inner_id, caller->address_);
-  auto refs2 = owner->FinishExecutingTask(return_id, return_id2);
-  // owner merges ref count into the caller.
-  caller->HandleSubmittedTaskFinished(return_id2, return_id, {}, owner->address_, refs2);
-  ASSERT_FALSE(caller->rc_.HasReference(inner_id));
-  ASSERT_FALSE(owner->rc_.HasReference(return_id));
-  ASSERT_FALSE(caller->rc_.HasReference(return_id));
-  ASSERT_FALSE(owner->rc_.HasReference(return_id2));
-  ASSERT_FALSE(caller->rc_.HasReference(return_id2));
-  ASSERT_TRUE(owner->rc_.HasReference(inner_id));
-
-  //
-  // Phase 3 -- foreign owner gets ref removed information.
-  //
-  // Emulate ref removed callback.
-  foreign_owner->rc_.AddOwnedObject(inner_id, {}, foreign_owner->address_, "", 0, false);
-  foreign_owner->rc_.AddBorrowerAddress(inner_id, owner->address_);
-
-  // Foreign owner waits on owner.
-  ASSERT_TRUE(owner->FlushBorrowerCallbacks());
-  ASSERT_TRUE(foreign_owner->rc_.HasReference(inner_id));
-  ASSERT_TRUE(owner->rc_.HasReference(inner_id));
-  ASSERT_FALSE(caller->FlushBorrowerCallbacks());
-  owner->rc_.RemoveLocalReference(inner_id, nullptr);
-  owner->rc_.RemoveLocalReference(inner_id, nullptr);
-  caller->rc_.RemoveLocalReference(inner_id, nullptr);
-
-  // Foreign owner waits on caller next.
-  ASSERT_TRUE(caller->FlushBorrowerCallbacks());
-  ASSERT_FALSE(owner->rc_.HasReference(inner_id));
-  ASSERT_FALSE(foreign_owner->rc_.HasReference(inner_id));
-  ASSERT_FALSE(caller->rc_.HasReference(inner_id));
-}
-
-// A borrower is given references to 2 different objects, which each contain a
-// reference to an object ID. The borrower unwraps both objects and receives a
-// duplicate reference to the inner ID.
-TEST(DistributedReferenceCountTest, TestDuplicateNestedObject) {
-  auto borrower1 = std::make_shared<MockWorkerClient>("1");
-  auto borrower2 = std::make_shared<MockWorkerClient>("2");
-  auto owner = std::make_shared<MockWorkerClient>("3", [&](const rpc::Address &addr) {
-    if (addr.ip_address() == borrower1->address_.ip_address()) {
-      return borrower1;
-    } else {
-      return borrower2;
-    }
-  });
-
-  // The owner creates an inner object and wraps it.
-  auto owner_id1 = ObjectID::FromRandom();
-  auto owner_id2 = ObjectID::FromRandom();
-  auto owner_id3 = ObjectID::FromRandom();
-  owner->Put(owner_id1);
-  owner->PutWrappedId(owner_id2, owner_id1);
-  owner->PutWrappedId(owner_id3, owner_id2);
-
-  auto return_id1 = owner->SubmitTaskWithArg(owner_id3);
-  auto return_id2 = owner->SubmitTaskWithArg(owner_id2);
-  owner->rc_.RemoveLocalReference(owner_id1, nullptr);
-  owner->rc_.RemoveLocalReference(owner_id2, nullptr);
-  owner->rc_.RemoveLocalReference(owner_id3, nullptr);
-
-  borrower2->ExecuteTaskWithArg(owner_id3, owner_id2, owner->address_);
-  borrower2->GetSerializedObjectId(owner_id2, owner_id1, owner->address_);
-  borrower2->rc_.RemoveLocalReference(owner_id2, nullptr);
-  // The nested task returns while still using owner_id1.
-  auto borrower_refs = borrower2->FinishExecutingTask(owner_id3, ObjectID::Nil());
-  owner->HandleSubmittedTaskFinished(return_id1, owner_id3, {}, borrower2->address_,
-                                     borrower_refs);
-  ASSERT_TRUE(borrower2->FlushBorrowerCallbacks());
-
-  // The owner submits a task that is given a reference to owner_id1.
-  borrower1->ExecuteTaskWithArg(owner_id2, owner_id1, owner->address_);
-  // The borrower wraps the object ID again.
-  auto borrower_id = ObjectID::FromRandom();
-  borrower1->PutWrappedId(borrower_id, owner_id1);
-  borrower1->rc_.RemoveLocalReference(owner_id1, nullptr);
-  // Borrower 1 submits a task that depends on the wrapped object. The task
-  // will be given a reference to owner_id1.
-  auto return_id3 = borrower1->SubmitTaskWithArg(borrower_id);
-  borrower1->rc_.RemoveLocalReference(borrower_id, nullptr);
-  borrower2->ExecuteTaskWithArg(borrower_id, owner_id1, owner->address_);
-  // The nested task returns while still using owner_id1.
-  // It should now have 2 local references to owner_id1, one from the owner and
-  // one from the borrower.
-  borrower_refs = borrower2->FinishExecutingTask(borrower_id, ObjectID::Nil());
-  borrower1->HandleSubmittedTaskFinished(return_id3, borrower_id, {}, borrower2->address_,
-                                         borrower_refs);
-
-  // Borrower 1 finishes. It should not have any references now because all
-  // state has been merged into the owner.
-  borrower_refs = borrower1->FinishExecutingTask(owner_id2, ObjectID::Nil());
-  ASSERT_FALSE(borrower1->rc_.HasReference(owner_id1));
-  ASSERT_FALSE(borrower1->rc_.HasReference(owner_id2));
-  ASSERT_FALSE(borrower1->rc_.HasReference(owner_id3));
-  ASSERT_FALSE(borrower1->rc_.HasReference(borrower_id));
-  // Borrower 1 should not have merge any refs into the owner because borrower 2's ref was
-  // already merged into the owner.
-  owner->HandleSubmittedTaskFinished(return_id2, owner_id2, {}, borrower1->address_,
-                                     borrower_refs);
-
-  // The borrower receives the owner's wait message.
-  borrower2->FlushBorrowerCallbacks();
-  ASSERT_TRUE(owner->rc_.HasReference(owner_id1));
-  borrower2->rc_.RemoveLocalReference(owner_id1, nullptr);
-  ASSERT_TRUE(owner->rc_.HasReference(owner_id1));
-  borrower2->rc_.RemoveLocalReference(owner_id1, nullptr);
-  ASSERT_FALSE(borrower2->rc_.HasReference(owner_id1));
-  ASSERT_FALSE(owner->rc_.HasReference(owner_id1));
-}
-
-// We submit a task and immediately delete the reference to the return ID. The
-// submitted task returns an object ID.
-//
-// @ray.remote
-// def returns_id():
-//     inner_id = ray.put()
-//     return inner_id
-//
-// returns_id.remote()
-TEST(DistributedReferenceCountTest, TestReturnObjectIdNoBorrow) {
-  auto caller = std::make_shared<MockWorkerClient>("1");
-  auto owner = std::make_shared<MockWorkerClient>("3", [&](const rpc::Address &addr) {
-    RAY_CHECK(addr.ip_address() == caller->address_.ip_address());
-    return caller;
-  });
-
-  // Caller submits a task.
-  auto return_id = caller->SubmitTaskWithArg(ObjectID::Nil());
-
-  // Task returns inner_id as its return value.
-  auto inner_id = ObjectID::FromRandom();
-  owner->Put(inner_id);
-  rpc::WorkerAddress addr(caller->address_);
-  auto refs = owner->FinishExecutingTask(ObjectID::Nil(), return_id, &inner_id, &addr);
-  owner->rc_.RemoveLocalReference(inner_id, nullptr);
-  ASSERT_TRUE(refs.empty());
-  ASSERT_TRUE(owner->rc_.HasReference(inner_id));
-
-  // Caller's ref to the task's return ID goes out of scope before it hears
-  // from the owner of inner_id.
-  caller->HandleSubmittedTaskFinished(return_id, ObjectID::Nil(),
-                                      {{return_id, {inner_id}}});
-  caller->rc_.RemoveLocalReference(return_id, nullptr);
-  ASSERT_FALSE(caller->rc_.HasReference(return_id));
-  ASSERT_FALSE(caller->rc_.HasReference(inner_id));
-
-  // Caller should respond to the owner's message immediately.
-  ASSERT_TRUE(caller->FlushBorrowerCallbacks());
-  ASSERT_FALSE(owner->rc_.HasReference(inner_id));
-}
-
-// We submit a task and keep the reference to the return ID. The submitted task
-// returns an object ID.
-//
-// @ray.remote
-// def returns_id():
-//     inner_id = ray.put()
-//     return inner_id
-//
-// return_id = returns_id.remote()
-TEST(DistributedReferenceCountTest, TestReturnObjectIdBorrow) {
-  auto caller = std::make_shared<MockWorkerClient>("1");
-  auto owner = std::make_shared<MockWorkerClient>("3", [&](const rpc::Address &addr) {
-    RAY_CHECK(addr.ip_address() == caller->address_.ip_address());
-    return caller;
-  });
-
-  // Caller submits a task.
-  auto return_id = caller->SubmitTaskWithArg(ObjectID::Nil());
-
-  // Task returns inner_id as its return value.
-  auto inner_id = ObjectID::FromRandom();
-  owner->Put(inner_id);
-  rpc::WorkerAddress addr(caller->address_);
-  auto refs = owner->FinishExecutingTask(ObjectID::Nil(), return_id, &inner_id, &addr);
-  owner->rc_.RemoveLocalReference(inner_id, nullptr);
-  ASSERT_TRUE(refs.empty());
-  ASSERT_TRUE(owner->rc_.HasReference(inner_id));
-
-  // Caller receives the owner's message, but inner_id is still in scope
-  // because caller has a reference to return_id.
-  caller->HandleSubmittedTaskFinished(return_id, ObjectID::Nil(),
-                                      {{return_id, {inner_id}}});
-  ASSERT_TRUE(caller->FlushBorrowerCallbacks());
-  ASSERT_TRUE(owner->rc_.HasReference(inner_id));
-
-  // Caller's reference to return_id goes out of scope. The caller should
-  // respond to the owner of inner_id so that inner_id can be deleted.
-  caller->rc_.RemoveLocalReference(return_id, nullptr);
-  ASSERT_FALSE(caller->rc_.HasReference(return_id));
-  ASSERT_FALSE(caller->rc_.HasReference(inner_id));
-  ASSERT_FALSE(owner->rc_.HasReference(inner_id));
-}
-
-// We submit a task and submit another task that depends on the return ID. The
-// submitted task returns an object ID, which will get borrowed by the second
-// task.
-//
-// @ray.remote
-// def returns_id():
-//     inner_id = ray.put()
-//     return inner_id
-//
-// return_id = returns_id.remote()
-// borrow.remote(return_id)
-TEST(DistributedReferenceCountTest, TestReturnObjectIdBorrowChain) {
-  auto caller = std::make_shared<MockWorkerClient>("1");
-  auto borrower = std::make_shared<MockWorkerClient>("2");
-  auto owner = std::make_shared<MockWorkerClient>("3", [&](const rpc::Address &addr) {
-    if (addr.ip_address() == caller->address_.ip_address()) {
-      return caller;
-    } else {
-      return borrower;
-    }
-  });
-
-  // Caller submits a task.
-  auto return_id = caller->SubmitTaskWithArg(ObjectID::Nil());
-
-  // Task returns inner_id as its return value.
-  auto inner_id = ObjectID::FromRandom();
-  owner->Put(inner_id);
-  rpc::WorkerAddress addr(caller->address_);
-  auto refs = owner->FinishExecutingTask(ObjectID::Nil(), return_id, &inner_id, &addr);
-  owner->rc_.RemoveLocalReference(inner_id, nullptr);
-  ASSERT_TRUE(refs.empty());
-  ASSERT_TRUE(owner->rc_.HasReference(inner_id));
-
-  // Caller receives the owner's message, but inner_id is still in scope
-  // because caller has a reference to return_id.
-  caller->HandleSubmittedTaskFinished(return_id, ObjectID::Nil(),
-                                      {{return_id, {inner_id}}});
-  auto return_id2 = caller->SubmitTaskWithArg(return_id);
-  caller->rc_.RemoveLocalReference(return_id, nullptr);
-  ASSERT_TRUE(caller->FlushBorrowerCallbacks());
-  ASSERT_TRUE(owner->rc_.HasReference(inner_id));
-
-  // Borrower receives a reference to inner_id. It still has a reference when
-  // the task returns.
-  borrower->ExecuteTaskWithArg(return_id, inner_id, owner->address_);
-  ASSERT_TRUE(borrower->rc_.HasReference(inner_id));
-  auto borrower_refs = borrower->FinishExecutingTask(return_id, return_id);
-  ASSERT_TRUE(borrower->rc_.HasReference(inner_id));
-
-  // Borrower merges ref count into the caller.
-  caller->HandleSubmittedTaskFinished(return_id2, return_id, {}, borrower->address_,
-                                      borrower_refs);
-  // The caller should not have a ref count anymore because it was merged into
-  // the owner.
-  ASSERT_FALSE(caller->rc_.HasReference(return_id));
-  ASSERT_FALSE(caller->rc_.HasReference(inner_id));
-  ASSERT_TRUE(owner->rc_.HasReference(inner_id));
-
-  // The borrower's receives the owner's message and its reference goes out of
-  // scope.
-  ASSERT_TRUE(borrower->FlushBorrowerCallbacks());
-  borrower->rc_.RemoveLocalReference(inner_id, nullptr);
-  ASSERT_FALSE(borrower->rc_.HasReference(return_id));
-  ASSERT_FALSE(borrower->rc_.HasReference(inner_id));
-  ASSERT_FALSE(owner->rc_.HasReference(inner_id));
-}
-
-// We submit a task and submit another task that depends on the return ID. The
-// first submitted task returns an object ID, which will get borrowed by the second
-// task. The second task returns the borrowed ID.
-//
-// @ray.remote
-// def returns_id():
-//     inner_id = ray.put()
-//     return inner_id
-//
-// @ray.remote
-// def returns_borrowed_id(inner_ids):
-//     return inner_ids
-//
-// return_id = returns_id.remote()
-// returns_borrowed_id.remote(return_id)
-TEST(DistributedReferenceCountTest, TestReturnBorrowedId) {
-  auto caller = std::make_shared<MockWorkerClient>("1");
-  auto borrower = std::make_shared<MockWorkerClient>("2");
-  auto owner = std::make_shared<MockWorkerClient>("3", [&](const rpc::Address &addr) {
-    if (addr.ip_address() == caller->address_.ip_address()) {
-      return caller;
-    } else {
-      return borrower;
-    }
-  });
-
-  // Caller submits a task.
-  auto return_id = caller->SubmitTaskWithArg(ObjectID::Nil());
-
-  // Task returns inner_id as its return value.
-  auto inner_id = ObjectID::FromRandom();
-  owner->Put(inner_id);
-  rpc::WorkerAddress addr(caller->address_);
-  auto refs = owner->FinishExecutingTask(ObjectID::Nil(), return_id, &inner_id, &addr);
-  owner->rc_.RemoveLocalReference(inner_id, nullptr);
-  ASSERT_TRUE(refs.empty());
-  ASSERT_TRUE(owner->rc_.HasReference(inner_id));
-
-  // Caller receives the owner's message, but inner_id is still in scope
-  // because caller has a reference to return_id.
-  caller->HandleSubmittedTaskFinished(return_id, ObjectID::Nil(),
-                                      {{return_id, {inner_id}}});
-  auto borrower_return_id = caller->SubmitTaskWithArg(return_id);
-  caller->rc_.RemoveLocalReference(return_id, nullptr);
-  ASSERT_TRUE(caller->FlushBorrowerCallbacks());
-  ASSERT_TRUE(owner->rc_.HasReference(inner_id));
-
-  // Borrower receives a reference to inner_id. It returns the inner_id as its
-  // return value.
-  borrower->ExecuteTaskWithArg(return_id, inner_id, owner->address_);
-  ASSERT_TRUE(borrower->rc_.HasReference(inner_id));
-  auto borrower_refs =
-      borrower->FinishExecutingTask(return_id, borrower_return_id, &inner_id, &addr);
-  ASSERT_TRUE(borrower->rc_.HasReference(inner_id));
-
-  // Borrower merges ref count into the caller.
-  caller->HandleSubmittedTaskFinished(borrower_return_id, return_id,
-                                      {{borrower_return_id, {inner_id}}},
-                                      borrower->address_, borrower_refs);
-  // The caller should still have a ref count because it has a reference to
-  // borrower_return_id.
-  ASSERT_FALSE(caller->rc_.HasReference(return_id));
-  ASSERT_TRUE(caller->rc_.HasReference(borrower_return_id));
-  ASSERT_TRUE(caller->rc_.HasReference(inner_id));
-  ASSERT_TRUE(owner->rc_.HasReference(inner_id));
-
-  // The borrower's receives the owner's message and its reference goes out of
-  // scope.
-  borrower->rc_.RemoveLocalReference(inner_id, nullptr);
-  ASSERT_FALSE(borrower->rc_.HasReference(borrower_return_id));
-  ASSERT_FALSE(borrower->rc_.HasReference(return_id));
-  ASSERT_FALSE(borrower->rc_.HasReference(inner_id));
-
-  // The caller's reference to the borrower's return value goes out of scope.
-  caller->rc_.RemoveLocalReference(borrower_return_id, nullptr);
-  ASSERT_FALSE(caller->rc_.HasReference(borrower_return_id));
-  ASSERT_FALSE(caller->rc_.HasReference(inner_id));
-  // The owner should still have the object ID in scope because it hasn't heard
-  // from borrower yet.
-  ASSERT_TRUE(owner->rc_.HasReference(inner_id));
-
-  ASSERT_TRUE(borrower->FlushBorrowerCallbacks());
-  ASSERT_FALSE(owner->rc_.HasReference(inner_id));
-}
-
-// We submit a task and submit another task that depends on the return ID. The
-// first submitted task returns an object ID, which will get borrowed by the second
-// task. The second task returns the borrowed ID. The driver gets the value of
-// the second task and now has a reference to the inner object ID.
-//
-// @ray.remote
-// def returns_id():
-//     inner_id = ray.put()
-//     return inner_id
-//
-// @ray.remote
-// def returns_borrowed_id(inner_ids):
-//     return inner_ids
-//
-// return_id = returns_id.remote()
-// inner_id = ray.get(returns_borrowed_id.remote(return_id))[0]
-TEST(DistributedReferenceCountTest, TestReturnBorrowedIdDeserialize) {
-  auto caller = std::make_shared<MockWorkerClient>("1");
-  auto borrower = std::make_shared<MockWorkerClient>("2");
-  auto owner = std::make_shared<MockWorkerClient>("3", [&](const rpc::Address &addr) {
-    if (addr.ip_address() == caller->address_.ip_address()) {
-      return caller;
-    } else {
-      return borrower;
-    }
-  });
-
-  // Caller submits a task.
-  auto return_id = caller->SubmitTaskWithArg(ObjectID::Nil());
-
-  // Task returns inner_id as its return value.
-  auto inner_id = ObjectID::FromRandom();
-  owner->Put(inner_id);
-  rpc::WorkerAddress addr(caller->address_);
-  auto refs = owner->FinishExecutingTask(ObjectID::Nil(), return_id, &inner_id, &addr);
-  owner->rc_.RemoveLocalReference(inner_id, nullptr);
-  ASSERT_TRUE(refs.empty());
-  ASSERT_TRUE(owner->rc_.HasReference(inner_id));
-
-  // Caller receives the owner's message, but inner_id is still in scope
-  // because caller has a reference to return_id.
-  caller->HandleSubmittedTaskFinished(return_id, ObjectID::Nil(),
-                                      {{return_id, {inner_id}}});
-  auto borrower_return_id = caller->SubmitTaskWithArg(return_id);
-  caller->rc_.RemoveLocalReference(return_id, nullptr);
-  ASSERT_TRUE(owner->rc_.HasReference(inner_id));
-
-  // Borrower receives a reference to inner_id. It returns the inner_id as its
-  // return value.
-  borrower->ExecuteTaskWithArg(return_id, inner_id, owner->address_);
-  ASSERT_TRUE(borrower->rc_.HasReference(inner_id));
-  auto borrower_refs =
-      borrower->FinishExecutingTask(return_id, borrower_return_id, &inner_id, &addr);
-  ASSERT_TRUE(borrower->rc_.HasReference(inner_id));
-
-  // Borrower merges ref count into the caller.
-  caller->HandleSubmittedTaskFinished(borrower_return_id, return_id,
-                                      {{borrower_return_id, {inner_id}}},
-                                      borrower->address_, borrower_refs);
-  // The caller should still have a ref count because it has a reference to
-  // borrower_return_id.
-  ASSERT_FALSE(caller->rc_.HasReference(return_id));
-  ASSERT_TRUE(caller->rc_.HasReference(borrower_return_id));
-  ASSERT_TRUE(owner->rc_.HasReference(inner_id));
-
-  caller->GetSerializedObjectId(borrower_return_id, inner_id, owner->address_);
-  caller->rc_.RemoveLocalReference(borrower_return_id, nullptr);
-  ASSERT_TRUE(caller->FlushBorrowerCallbacks());
-  caller->rc_.RemoveLocalReference(inner_id, nullptr);
-  ASSERT_FALSE(caller->rc_.HasReference(return_id));
-  ASSERT_FALSE(caller->rc_.HasReference(borrower_return_id));
-  ASSERT_FALSE(caller->rc_.HasReference(inner_id));
-  ASSERT_TRUE(owner->rc_.HasReference(inner_id));
-
-  // The borrower's receives the owner's message and its reference goes out of
-  // scope.
-  ASSERT_TRUE(borrower->FlushBorrowerCallbacks());
-  borrower->rc_.RemoveLocalReference(inner_id, nullptr);
-  ASSERT_FALSE(borrower->rc_.HasReference(borrower_return_id));
-  ASSERT_FALSE(borrower->rc_.HasReference(return_id));
-  ASSERT_FALSE(borrower->rc_.HasReference(inner_id));
-  ASSERT_FALSE(owner->rc_.HasReference(inner_id));
-}
-
-// Recursively returning IDs. We submit a task, which submits another task and
-// returns the submitted task's return ID. The nested task creates an object
-// and returns that ID.
-//
-// @ray.remote
-// def nested_worker():
-//     inner_id = ray.put()
-//     return inner_id
-//
-// @ray.remote
-// def worker():
-//     return nested_worker.remote()
-//
-// return_id = worker.remote()
-// nested_return_id = ray.get(return_id)
-// inner_id = ray.get(nested_return_id)
-TEST(DistributedReferenceCountTest, TestReturnIdChain) {
-  auto root = std::make_shared<MockWorkerClient>("1");
-  auto worker = std::make_shared<MockWorkerClient>("2", [&](const rpc::Address &addr) {
-    RAY_CHECK(addr.ip_address() == root->address_.ip_address());
-    return root;
-  });
-  auto nested_worker =
-      std::make_shared<MockWorkerClient>("3", [&](const rpc::Address &addr) {
-        RAY_CHECK(addr.ip_address() == worker->address_.ip_address());
-        return worker;
-      });
-
-  // Root submits a task.
-  auto return_id = root->SubmitTaskWithArg(ObjectID::Nil());
-
-  // Task submits a nested task and returns the return ID.
-  auto nested_return_id = worker->SubmitTaskWithArg(ObjectID::Nil());
-  rpc::WorkerAddress addr(root->address_);
-  auto refs =
-      worker->FinishExecutingTask(ObjectID::Nil(), return_id, &nested_return_id, &addr);
-
-  // The nested task returns an ObjectID that it owns.
-  auto inner_id = ObjectID::FromRandom();
-  nested_worker->Put(inner_id);
-  rpc::WorkerAddress worker_addr(worker->address_);
-  auto nested_refs = nested_worker->FinishExecutingTask(ObjectID::Nil(), nested_return_id,
-                                                        &inner_id, &worker_addr);
-  nested_worker->rc_.RemoveLocalReference(inner_id, nullptr);
-  ASSERT_TRUE(nested_worker->rc_.HasReference(inner_id));
-
-  // All task execution replies are received.
-  root->HandleSubmittedTaskFinished(return_id, ObjectID::Nil(),
-                                    {{return_id, {nested_return_id}}});
-  worker->HandleSubmittedTaskFinished(nested_return_id, ObjectID::Nil(),
-                                      {{nested_return_id, {inner_id}}});
-  root->FlushBorrowerCallbacks();
-  worker->FlushBorrowerCallbacks();
-
-  // The reference only goes out of scope once the other workers' references to
-  // their submitted tasks' return ID go out of scope.
-  ASSERT_TRUE(nested_worker->rc_.HasReference(inner_id));
-  worker->rc_.RemoveLocalReference(nested_return_id, nullptr);
-  ASSERT_TRUE(nested_worker->rc_.HasReference(inner_id));
-  root->rc_.RemoveLocalReference(return_id, nullptr);
-  ASSERT_FALSE(nested_worker->rc_.HasReference(inner_id));
-}
-
-// Recursively returning a borrowed object ID. We submit a task, which submits
-// another task, calls ray.get() on the return ID and returns the value.  The
-// nested task creates an object and returns that ID.
-//
-// @ray.remote
-// def nested_worker():
-//     inner_id = ray.put()
-//     return inner_id
-//
-// @ray.remote
-// def worker():
-//     return ray.get(nested_worker.remote())
-//
-// return_id = worker.remote()
-// inner_id = ray.get(return_id)
-TEST(DistributedReferenceCountTest, TestReturnBorrowedIdChain) {
-  auto root = std::make_shared<MockWorkerClient>("1");
-  auto worker = std::make_shared<MockWorkerClient>("2", [&](const rpc::Address &addr) {
-    RAY_CHECK(addr.ip_address() == root->address_.ip_address());
-    return root;
-  });
-  auto nested_worker =
-      std::make_shared<MockWorkerClient>("3", [&](const rpc::Address &addr) {
-        if (addr.ip_address() == root->address_.ip_address()) {
-          return root;
-        } else {
-          return worker;
-        }
-      });
-
-  // Root submits a task.
-  auto return_id = root->SubmitTaskWithArg(ObjectID::Nil());
-
-  // Task submits a nested task.
-  auto nested_return_id = worker->SubmitTaskWithArg(ObjectID::Nil());
-
-  // The nested task returns an ObjectID that it owns.
-  auto inner_id = ObjectID::FromRandom();
-  nested_worker->Put(inner_id);
-  rpc::WorkerAddress worker_addr(worker->address_);
-  auto nested_refs = nested_worker->FinishExecutingTask(ObjectID::Nil(), nested_return_id,
-                                                        &inner_id, &worker_addr);
-  nested_worker->rc_.RemoveLocalReference(inner_id, nullptr);
-  ASSERT_TRUE(nested_worker->rc_.HasReference(inner_id));
-
-  // Worker receives the reply from the nested task.
-  worker->HandleSubmittedTaskFinished(nested_return_id, ObjectID::Nil(),
-                                      {{nested_return_id, {inner_id}}});
-  worker->FlushBorrowerCallbacks();
-  // Worker deserializes the inner_id and returns it.
-  worker->GetSerializedObjectId(nested_return_id, inner_id, nested_worker->address_);
-  rpc::WorkerAddress addr(root->address_);
-  auto refs = worker->FinishExecutingTask(ObjectID::Nil(), return_id, &inner_id, &addr);
-
-  // Worker no longer borrowers the inner ID.
-  worker->rc_.RemoveLocalReference(inner_id, nullptr);
-  ASSERT_TRUE(worker->rc_.HasReference(inner_id));
-  worker->rc_.RemoveLocalReference(nested_return_id, nullptr);
-  ASSERT_FALSE(worker->rc_.HasReference(inner_id));
-  ASSERT_TRUE(nested_worker->rc_.HasReference(inner_id));
-
-  // Root receives worker's reply, then the WaitForRefRemovedRequest from
-  // nested_worker.
-  root->HandleSubmittedTaskFinished(return_id, ObjectID::Nil(),
-                                    {{return_id, {inner_id}}});
-  root->FlushBorrowerCallbacks();
-  // Object is still in scope because root now knows that return_id contains
-  // inner_id.
-  ASSERT_TRUE(nested_worker->rc_.HasReference(inner_id));
-
-  root->rc_.RemoveLocalReference(return_id, nullptr);
-  ASSERT_FALSE(root->rc_.HasReference(return_id));
-  ASSERT_FALSE(root->rc_.HasReference(inner_id));
-  ASSERT_FALSE(nested_worker->rc_.HasReference(inner_id));
-}
-
-// Recursively returning a borrowed object ID. We submit a task, which submits
-// another task, calls ray.get() on the return ID and returns the value.  The
-// nested task creates an object and returns that ID.
-//
-// This test is the same as above, except that it reorders messages so that the
-// driver receives the WaitForRefRemovedRequest from nested_worker BEFORE it
-// receives the reply from worker indicating that return_id contains inner_id.
-//
-// @ray.remote
-// def nested_worker():
-//     inner_id = ray.put()
-//     return inner_id
-//
-// @ray.remote
-// def worker():
-//     return ray.get(nested_worker.remote())
-//
-// return_id = worker.remote()
-// inner_id = ray.get(return_id)
-TEST(DistributedReferenceCountTest, TestReturnBorrowedIdChainOutOfOrder) {
-  auto root = std::make_shared<MockWorkerClient>("1");
-  auto worker = std::make_shared<MockWorkerClient>("2", [&](const rpc::Address &addr) {
-    RAY_CHECK(addr.ip_address() == root->address_.ip_address());
-    return root;
-  });
-  auto nested_worker =
-      std::make_shared<MockWorkerClient>("3", [&](const rpc::Address &addr) {
-        if (addr.ip_address() == root->address_.ip_address()) {
-          return root;
-        } else {
-          return worker;
-        }
-      });
-
-  // Root submits a task.
-  auto return_id = root->SubmitTaskWithArg(ObjectID::Nil());
-
-  // Task submits a nested task.
-  auto nested_return_id = worker->SubmitTaskWithArg(ObjectID::Nil());
-
-  // The nested task returns an ObjectID that it owns.
-  auto inner_id = ObjectID::FromRandom();
-  nested_worker->Put(inner_id);
-  rpc::WorkerAddress worker_addr(worker->address_);
-  auto nested_refs = nested_worker->FinishExecutingTask(ObjectID::Nil(), nested_return_id,
-                                                        &inner_id, &worker_addr);
-  nested_worker->rc_.RemoveLocalReference(inner_id, nullptr);
-  ASSERT_TRUE(nested_worker->rc_.HasReference(inner_id));
-
-  // Worker receives the reply from the nested task.
-  worker->HandleSubmittedTaskFinished(nested_return_id, ObjectID::Nil(),
-                                      {{nested_return_id, {inner_id}}});
-  worker->FlushBorrowerCallbacks();
-  // Worker deserializes the inner_id and returns it.
-  worker->GetSerializedObjectId(nested_return_id, inner_id, nested_worker->address_);
-  rpc::WorkerAddress addr(root->address_);
-  auto refs = worker->FinishExecutingTask(ObjectID::Nil(), return_id, &inner_id, &addr);
-
-  // Worker no longer borrowers the inner ID.
-  worker->rc_.RemoveLocalReference(inner_id, nullptr);
-  ASSERT_TRUE(worker->rc_.HasReference(inner_id));
-  worker->rc_.RemoveLocalReference(nested_return_id, nullptr);
-  ASSERT_FALSE(worker->rc_.HasReference(inner_id));
-  ASSERT_TRUE(nested_worker->rc_.HasReference(inner_id));
-
-  // Root receives the WaitForRefRemovedRequest from nested_worker BEFORE the
-  // reply from worker.
-  root->FlushBorrowerCallbacks();
-  ASSERT_TRUE(nested_worker->rc_.HasReference(inner_id));
-
-  root->HandleSubmittedTaskFinished(return_id, ObjectID::Nil(),
-                                    {{return_id, {inner_id}}});
-  root->rc_.RemoveLocalReference(return_id, nullptr);
-  ASSERT_FALSE(root->rc_.HasReference(return_id));
-  ASSERT_FALSE(root->rc_.HasReference(inner_id));
-  ASSERT_FALSE(nested_worker->rc_.HasReference(inner_id));
-}
-
-// TODO: Test Pop and Merge individually.
-
-TEST_F(ReferenceCountLineageEnabledTest, TestUnreconstructableObjectOutOfScope) {
-  ObjectID id = ObjectID::FromRandom();
-  ObjectID return_id = ObjectID::FromRandom();
-  rpc::Address address;
-  address.set_ip_address("1234");
-
-  auto out_of_scope = std::make_shared<bool>(false);
-  auto callback = [&](const ObjectID &object_id) { *out_of_scope = true; };
-
-  // The object goes out of scope once it has no more refs.
-  std::vector<ObjectID> out;
-  ASSERT_FALSE(rc->SetDeleteCallback(id, callback));
-  rc->AddOwnedObject(id, {}, address, "", 0, false);
-  ASSERT_TRUE(rc->SetDeleteCallback(id, callback));
-  ASSERT_FALSE(*out_of_scope);
-  rc->AddLocalReference(id, "");
-  ASSERT_FALSE(*out_of_scope);
-  rc->RemoveLocalReference(id, &out);
-  ASSERT_TRUE(*out_of_scope);
-
-  rc->AddLocalReference(return_id, "");
-
-  // Unreconstructable objects stay in scope if they have a nonzero lineage ref
-  // count.
-  *out_of_scope = false;
-  ASSERT_FALSE(rc->SetDeleteCallback(id, callback));
-  rc->AddOwnedObject(id, {}, address, "", 0, false);
-  ASSERT_TRUE(rc->SetDeleteCallback(id, callback));
-  rc->UpdateSubmittedTaskReferences({return_id}, {id});
-  ASSERT_TRUE(rc->IsObjectPendingCreation(return_id));
-  ASSERT_FALSE(*out_of_scope);
-  rc->UpdateFinishedTaskReferences({return_id}, {id}, false, empty_borrower, empty_refs,
-                                   &out);
-  ASSERT_FALSE(rc->IsObjectPendingCreation(return_id));
-  ASSERT_FALSE(*out_of_scope);
-
-  // Unreconstructable objects go out of scope once their lineage ref count
-  // reaches 0.
-  rc->UpdateResubmittedTaskReferences({return_id}, {id});
-  ASSERT_TRUE(rc->IsObjectPendingCreation(return_id));
-  rc->UpdateFinishedTaskReferences({return_id}, {id}, true, empty_borrower, empty_refs,
-                                   &out);
-  ASSERT_FALSE(rc->IsObjectPendingCreation(return_id));
-  ASSERT_TRUE(*out_of_scope);
-}
-
-// Test to make sure that we call the lineage released callback correctly.
-TEST_F(ReferenceCountLineageEnabledTest, TestBasicLineage) {
-  std::vector<ObjectID> out;
-  std::vector<ObjectID> lineage_deleted;
-
-  ObjectID id = ObjectID::FromRandom();
-
-  rc->SetReleaseLineageCallback(
-      [&](const ObjectID &object_id, std::vector<ObjectID> *ids_to_release) {
-        lineage_deleted.push_back(object_id);
-        return 0;
-      });
-
-  // We should not keep lineage for borrowed objects.
-  rc->AddLocalReference(id, "");
-  ASSERT_TRUE(rc->HasReference(id));
-  rc->RemoveLocalReference(id, nullptr);
-  ASSERT_TRUE(lineage_deleted.empty());
-
-  // We should keep lineage for owned objects.
-  rc->AddOwnedObject(id, {}, rpc::Address(), "", 0, false);
-  rc->AddLocalReference(id, "");
-  ASSERT_TRUE(rc->HasReference(id));
-  rc->RemoveLocalReference(id, nullptr);
-  ASSERT_EQ(lineage_deleted.size(), 1);
-}
-
-// Test for pinning the lineage of an object, where the lineage is a chain of
-// tasks that each depend on the previous. The previous objects should already
-// have gone out of scope, but their Reference entry is pinned until the final
-// object goes out of scope.
-TEST_F(ReferenceCountLineageEnabledTest, TestPinLineageRecursive) {
-  std::vector<ObjectID> out;
-  std::vector<ObjectID> lineage_deleted;
-
-  std::vector<ObjectID> ids;
-  for (int i = 0; i < 3; i++) {
-    ObjectID id = ObjectID::FromRandom();
-    ids.push_back(id);
-    rc->AddOwnedObject(id, {}, rpc::Address(), "", 0, true);
-  }
-
-  rc->SetReleaseLineageCallback(
-      [&](const ObjectID &object_id, std::vector<ObjectID> *ids_to_release) {
-        lineage_deleted.push_back(object_id);
-        // Simulate releasing objects in downstream_id's lineage.
-        size_t i = 0;
-        for (; i < ids.size(); i++) {
-          if (ids[i] == object_id) {
-            break;
-          }
-        }
-        RAY_CHECK(i < ids.size());
-        if (i > 0) {
-          ids_to_release->push_back(ids[i - 1]);
-        }
-        return 0;
-      });
-
-  for (size_t i = 0; i < ids.size() - 1; i++) {
-    auto id = ids[i];
-    // Submit a dependent task on id.
-    rc->AddLocalReference(id, "");
-    ASSERT_TRUE(rc->HasReference(id));
-    rc->UpdateSubmittedTaskReferences({}, {id});
-    rc->RemoveLocalReference(id, nullptr);
-
-    // The task finishes but is retryable.
-    rc->UpdateFinishedTaskReferences({}, {id}, false, empty_borrower, empty_refs, &out);
-    // We should fail to set the deletion callback because the object has
-    // already gone out of scope.
-    ASSERT_FALSE(rc->SetDeleteCallback(
-        id, [&](const ObjectID &object_id) { ASSERT_FALSE(true); }));
-
-    ASSERT_EQ(out.size(), 1);
-    out.clear();
-    ASSERT_TRUE(lineage_deleted.empty());
-    ASSERT_TRUE(rc->HasReference(id));
-  }
-
-  // The task return ID goes out of scope.
-  rc->AddLocalReference(ids.back(), "");
-  rc->RemoveLocalReference(ids.back(), nullptr);
-  // The removal of the last return ID should recursively delete all
-  // references.
-  ASSERT_EQ(lineage_deleted.size(), ids.size());
-  ASSERT_EQ(rc->NumObjectIDsInScope(), 0);
-}
-
-TEST_F(ReferenceCountLineageEnabledTest, TestEvictLineage) {
-  std::vector<ObjectID> ids;
-  for (int i = 0; i < 3; i++) {
-    ObjectID id = ObjectID::FromRandom();
-    ids.push_back(id);
-    rc->AddOwnedObject(id, {}, rpc::Address(), "", 0, true);
-  }
-  std::vector<ObjectID> lineage_deleted;
-  rc->SetReleaseLineageCallback(
-      [&](const ObjectID &object_id, std::vector<ObjectID> *ids_to_release) {
-        lineage_deleted.push_back(object_id);
-        if (object_id == ids[1]) {
-          // ID1 depends on ID0.
-          ids_to_release->push_back(ids[0]);
-        }
-
-        return 10;
-      });
-
-  // ID1 depends on ID0.
-  rc->UpdateSubmittedTaskReferences({ids[1]}, {ids[0]});
-  rc->UpdateFinishedTaskReferences({ids[1]}, {ids[0]}, /*release_lineage=*/false,
-                                   empty_borrower, empty_refs, nullptr);
-  rc->AddLocalReference(ids[1], "");
-  rc->AddLocalReference(ids[2], "");
-
-  bool lineage_evicted = false;
-  for (const auto &id : ids) {
-    ASSERT_TRUE(rc->IsObjectReconstructable(id, &lineage_evicted));
-    ASSERT_FALSE(lineage_evicted);
-  }
-
-  // IDs 0 and 1 should be evicted because they were created before ID2, and
-  // ID1 depends on ID0.
-  auto bytes_evicted = rc->EvictLineage(10);
-  ASSERT_EQ(bytes_evicted, 20);
-  ASSERT_EQ(lineage_deleted.size(), 2);
-  ASSERT_FALSE(rc->HasReference(ids[0]));
-  ASSERT_TRUE(rc->HasReference(ids[1]));
-  ASSERT_TRUE(rc->HasReference(ids[2]));
-  // ID1 is no longer reconstructable due to lineage eviction.
-  ASSERT_FALSE(rc->IsObjectReconstructable(ids[1], &lineage_evicted));
-  ASSERT_TRUE(lineage_evicted);
-  ASSERT_TRUE(rc->IsObjectReconstructable(ids[2], &lineage_evicted));
-  ASSERT_FALSE(lineage_evicted);
-}
-
-TEST_F(ReferenceCountLineageEnabledTest, TestResubmittedTask) {
-  std::vector<ObjectID> out;
-  std::vector<ObjectID> lineage_deleted;
-
-  ObjectID id = ObjectID::FromRandom();
-  rc->AddOwnedObject(id, {}, rpc::Address(), "", 0, true);
-
-  rc->SetReleaseLineageCallback(
-      [&](const ObjectID &object_id, std::vector<ObjectID> *ids_to_release) {
-        lineage_deleted.push_back(object_id);
-        return 0;
-      });
-
-  // Local references.
-  rc->AddLocalReference(id, "");
-  ASSERT_TRUE(rc->HasReference(id));
-
-  // Submit 2 dependent tasks.
-  rc->UpdateSubmittedTaskReferences({}, {id});
-  rc->UpdateSubmittedTaskReferences({}, {id});
-  rc->RemoveLocalReference(id, nullptr);
-  ASSERT_TRUE(rc->HasReference(id));
-
-  // Both tasks finish, 1 is retryable.
-  rc->UpdateFinishedTaskReferences({}, {id}, true, empty_borrower, empty_refs, &out);
-  rc->UpdateFinishedTaskReferences({}, {id}, false, empty_borrower, empty_refs, &out);
-  // The dependency is no longer in scope, but we still keep a reference to it
-  // because it is in the lineage of the retryable task.
-  ASSERT_EQ(out.size(), 1);
-  ASSERT_TRUE(rc->HasReference(id));
-
-  // Simulate retrying the task.
-  rc->UpdateResubmittedTaskReferences({}, {id});
-  rc->UpdateFinishedTaskReferences({}, {id}, true, empty_borrower, empty_refs, &out);
-  ASSERT_FALSE(rc->HasReference(id));
-  ASSERT_EQ(lineage_deleted.size(), 1);
-}
-
-TEST_F(ReferenceCountLineageEnabledTest, TestPlasmaLocation) {
-  auto deleted = std::make_shared<std::unordered_set<ObjectID>>();
-  auto callback = [&](const ObjectID &object_id) { deleted->insert(object_id); };
-
-  ObjectID borrowed_id = ObjectID::FromRandom();
-  rc->AddLocalReference(borrowed_id, "");
-  bool owned_by_us = false;
-  NodeID pinned_at;
-  bool spilled = false;
-  ASSERT_TRUE(
-      rc->IsPlasmaObjectPinnedOrSpilled(borrowed_id, &owned_by_us, &pinned_at, &spilled));
-  ASSERT_FALSE(owned_by_us);
-
-  ObjectID id = ObjectID::FromRandom();
-  NodeID node_id = NodeID::FromRandom();
-  rc->AddOwnedObject(id, {}, rpc::Address(), "", 0, true);
-  rc->AddLocalReference(id, "");
-  ASSERT_TRUE(rc->SetDeleteCallback(id, callback));
-  ASSERT_TRUE(rc->IsPlasmaObjectPinnedOrSpilled(id, &owned_by_us, &pinned_at, &spilled));
-  ASSERT_TRUE(owned_by_us);
-  ASSERT_TRUE(pinned_at.IsNil());
-  rc->UpdateObjectPinnedAtRaylet(id, node_id);
-  ASSERT_TRUE(rc->IsPlasmaObjectPinnedOrSpilled(id, &owned_by_us, &pinned_at, &spilled));
-  ASSERT_TRUE(owned_by_us);
-  ASSERT_FALSE(pinned_at.IsNil());
-
-  rc->RemoveLocalReference(id, nullptr);
-  ASSERT_FALSE(rc->IsPlasmaObjectPinnedOrSpilled(id, &owned_by_us, &pinned_at, &spilled));
-  ASSERT_TRUE(deleted->count(id) > 0);
-  deleted->clear();
-
-  rc->AddOwnedObject(id, {}, rpc::Address(), "", 0, true);
-  rc->AddLocalReference(id, "");
-  ASSERT_TRUE(rc->SetDeleteCallback(id, callback));
-  rc->UpdateObjectPinnedAtRaylet(id, node_id);
-  auto objects = rc->ResetObjectsOnRemovedNode(node_id);
-  ASSERT_EQ(objects.size(), 1);
-  ASSERT_EQ(objects[0], id);
-  ASSERT_TRUE(rc->IsPlasmaObjectPinnedOrSpilled(id, &owned_by_us, &pinned_at, &spilled));
-  ASSERT_TRUE(owned_by_us);
-  ASSERT_TRUE(pinned_at.IsNil());
-  ASSERT_TRUE(deleted->count(id) > 0);
-  deleted->clear();
-}
-
-TEST_F(ReferenceCountTest, TestFree) {
-  auto deleted = std::make_shared<std::unordered_set<ObjectID>>();
-  auto callback = [&](const ObjectID &object_id) { deleted->insert(object_id); };
-
-  ObjectID id = ObjectID::FromRandom();
-  NodeID node_id = NodeID::FromRandom();
-
-  // Test free before receiving information about where the object is pinned.
-  rc->AddOwnedObject(id, {}, rpc::Address(), "", 0, true);
-  ASSERT_FALSE(rc->IsPlasmaObjectFreed(id));
-  rc->AddLocalReference(id, "");
-  rc->FreePlasmaObjects({id});
-  ASSERT_TRUE(rc->IsPlasmaObjectFreed(id));
-  ASSERT_FALSE(rc->SetDeleteCallback(id, callback));
-  ASSERT_EQ(deleted->count(id), 0);
-  rc->UpdateObjectPinnedAtRaylet(id, node_id);
-  bool owned_by_us;
-  NodeID pinned_at;
-  bool spilled;
-  ASSERT_TRUE(rc->IsPlasmaObjectPinnedOrSpilled(id, &owned_by_us, &pinned_at, &spilled));
-  ASSERT_TRUE(owned_by_us);
-  ASSERT_TRUE(pinned_at.IsNil());
-  ASSERT_TRUE(rc->IsPlasmaObjectFreed(id));
-  rc->RemoveLocalReference(id, nullptr);
-  ASSERT_FALSE(rc->IsPlasmaObjectFreed(id));
-
-  // Test free after receiving information about where the object is pinned.
-  rc->AddOwnedObject(id, {}, rpc::Address(), "", 0, true);
-  rc->AddLocalReference(id, "");
-  ASSERT_TRUE(rc->SetDeleteCallback(id, callback));
-  rc->UpdateObjectPinnedAtRaylet(id, node_id);
-  ASSERT_FALSE(rc->IsPlasmaObjectFreed(id));
-  rc->FreePlasmaObjects({id});
-  ASSERT_TRUE(rc->IsPlasmaObjectFreed(id));
-  ASSERT_TRUE(deleted->count(id) > 0);
-  ASSERT_TRUE(rc->IsPlasmaObjectPinnedOrSpilled(id, &owned_by_us, &pinned_at, &spilled));
-  ASSERT_TRUE(owned_by_us);
-  ASSERT_TRUE(pinned_at.IsNil());
-  rc->RemoveLocalReference(id, nullptr);
-  ASSERT_FALSE(rc->IsPlasmaObjectFreed(id));
-}
-
-TEST_F(ReferenceCountTest, TestRemoveOwnedObject) {
-  ObjectID id = ObjectID::FromRandom();
-
-  // Test remove owned object.
-  rc->AddOwnedObject(id, {}, rpc::Address(), "", 0, false);
-  ASSERT_TRUE(rc->HasReference(id));
-  rc->RemoveOwnedObject(id);
-  ASSERT_FALSE(rc->HasReference(id));
-}
-
-TEST_F(ReferenceCountTest, TestGetObjectStatusReplyDelayed) {
-  // https://github.com/ray-project/ray/issues/18557.
-  // Check that we track an ObjectRef nested inside another borrowed ObjectRef.
-  ObjectID outer_id = ObjectID::FromRandom();
-  ObjectID inner_id = ObjectID::FromRandom();
-
-  // We have a reference to the borrowed ObjectRef.
-  rpc::Address owner_address(MockWorkerClient::CreateRandomAddress("1234"));
-  rc->AddLocalReference(outer_id, "");
-  rc->AddBorrowedObject(outer_id, ObjectID::Nil(), owner_address);
-  ASSERT_TRUE(rc->HasReference(outer_id));
-  // Task finishes and our local ref to the outer ObjectRef is deleted. We
-  // return borrower information to the owner.
-  ReferenceCounter::ReferenceTableProto refs_proto;
-  rc->PopAndClearLocalBorrowers({outer_id}, &refs_proto, nullptr);
-  ASSERT_FALSE(rc->HasReference(outer_id));
-  // Future resolution is async, so we may receive information about the inner
-  // ObjectRef after we deleted the outer ObjectRef. Check that we do not leak
-  // the inner Reference info.
-  rc->AddBorrowedObject(inner_id, outer_id, owner_address);
-  ASSERT_FALSE(rc->HasReference(inner_id));
-
-  // Now we do it again but the future is resolved while the outer ObjectRef is
-  // still in scope.
-  rc->AddLocalReference(outer_id, "");
-  rc->AddBorrowedObject(outer_id, ObjectID::Nil(), owner_address);
-  ASSERT_TRUE(rc->HasReference(outer_id));
-  // Future is resolved and we receive information about the inner ObjectRef.
-  // This time we keep the Reference information.
-  rc->AddBorrowedObject(inner_id, outer_id, owner_address);
-  ASSERT_TRUE(rc->HasReference(inner_id));
-  refs_proto.Clear();
-  rc->PopAndClearLocalBorrowers({outer_id}, &refs_proto, nullptr);
-  // Inner ObjectRef info gets popped with the outer ObjectRef.
-  ASSERT_FALSE(rc->HasReference(outer_id));
-  ASSERT_FALSE(rc->HasReference(inner_id));
-}
-
-TEST_F(ReferenceCountTest, TestDelayedWaitForRefRemoved) {
-  auto borrower = std::make_shared<MockWorkerClient>("1");
-  auto owner = std::make_shared<MockWorkerClient>(
-      "2", [&](const rpc::Address &addr) { return borrower; });
-
-  // Owner owns a nested object ref, borrower is using the outer ObjectRef.
-  ObjectID outer_id = ObjectID::FromRandom();
-  ObjectID inner_id = ObjectID::FromRandom();
-  owner->rc_.AddOwnedObject(outer_id, {}, owner->address_, "", 0, false);
-  owner->rc_.AddBorrowerAddress(outer_id, borrower->address_);
-  owner->rc_.AddOwnedObject(inner_id, {}, owner->address_, "", 0, false);
-  owner->rc_.AddLocalReference(inner_id, "");
-  ASSERT_TRUE(owner->rc_.HasReference(outer_id));
-  ASSERT_TRUE(owner->rc_.HasReference(inner_id));
-
-  borrower->rc_.AddLocalReference(outer_id, "");
-  borrower->rc_.AddBorrowedObject(outer_id, ObjectID::Nil(), owner->address_);
-  // Borrower deserializes the inner ObjectRef.
-  borrower->rc_.AddLocalReference(inner_id, "");
-  borrower->rc_.AddBorrowedObject(inner_id, outer_id, owner->address_);
-  ASSERT_TRUE(borrower->rc_.HasReference(outer_id));
-  ASSERT_TRUE(borrower->rc_.HasReference(inner_id));
-
-  // Borrower deletes the outer ObjectRef. Inner ObjectRef is still in scope.
-  borrower->rc_.RemoveLocalReference(outer_id, nullptr);
-  // WaitForRefRemoved RPC from owner arrives after outer object ref has been deleted.
-  ASSERT_TRUE(borrower->FlushBorrowerCallbacks());
-  ASSERT_FALSE(owner->rc_.HasReference(outer_id));
-  ASSERT_TRUE(owner->rc_.HasReference(inner_id));
-
-  // Inner ObjectRef is still in scope because the borrower is still using it.
-  owner->rc_.RemoveLocalReference(inner_id, nullptr);
-  ASSERT_TRUE(owner->rc_.HasReference(inner_id));
-
-  // Delete all refs to the inner ObjectRef.
-  borrower->rc_.RemoveLocalReference(inner_id, nullptr);
-  ASSERT_TRUE(owner->rc_.HasReference(inner_id));
-  ASSERT_TRUE(borrower->FlushBorrowerCallbacks());
-  ASSERT_FALSE(owner->rc_.HasReference(inner_id));
-}
-
-TEST_F(ReferenceCountTest, TestRepeatedDeserialization) {
-  auto borrower = std::make_shared<MockWorkerClient>("1");
-  auto owner = std::make_shared<MockWorkerClient>(
-      "2", [&](const rpc::Address &addr) { return borrower; });
-
-  // Owner owns a nested object ref, borrower is using the outer ObjectRef.
-  ObjectID outer_id = ObjectID::FromRandom();
-  ObjectID middle_id = ObjectID::FromRandom();
-  ObjectID inner_id = ObjectID::FromRandom();
-  owner->rc_.AddOwnedObject(inner_id, {}, owner->address_, "", 0, false);
-  owner->rc_.AddOwnedObject(middle_id, {inner_id}, owner->address_, "", 0, false);
-  owner->rc_.AddOwnedObject(outer_id, {middle_id}, owner->address_, "", 0, false);
-  owner->rc_.AddBorrowerAddress(outer_id, borrower->address_);
-  ASSERT_TRUE(owner->rc_.HasReference(outer_id));
-  ASSERT_TRUE(owner->rc_.HasReference(middle_id));
-  ASSERT_TRUE(owner->rc_.HasReference(inner_id));
-
-  borrower->rc_.AddLocalReference(outer_id, "");
-  borrower->rc_.AddBorrowedObject(outer_id, ObjectID::Nil(), owner->address_);
-  borrower->rc_.AddLocalReference(middle_id, "");
-  borrower->rc_.AddBorrowedObject(middle_id, outer_id, owner->address_);
-  // Borrower receives the inlined inner ObjectRef.
-  // This also simulates the case where the borrower deserializes the inner
-  // ObjectRef, then deletes it.
-  borrower->rc_.AddBorrowedObject(inner_id, middle_id, owner->address_);
-
-  borrower->rc_.RemoveLocalReference(outer_id, nullptr);
-  ASSERT_TRUE(borrower->FlushBorrowerCallbacks());
-  ASSERT_FALSE(owner->rc_.HasReference(outer_id));
-  ASSERT_TRUE(owner->rc_.HasReference(middle_id));
-  ASSERT_TRUE(owner->rc_.HasReference(inner_id));
-
-  // Borrower deserializes the inner ObjectRef.
-  borrower->rc_.AddLocalReference(inner_id, "");
-  borrower->rc_.RemoveLocalReference(middle_id, nullptr);
-  ASSERT_TRUE(borrower->FlushBorrowerCallbacks());
-  ASSERT_FALSE(owner->rc_.HasReference(middle_id));
-  ASSERT_TRUE(owner->rc_.HasReference(inner_id));
-
-  borrower->rc_.RemoveLocalReference(inner_id, nullptr);
-  ASSERT_TRUE(borrower->FlushBorrowerCallbacks());
-  ASSERT_FALSE(owner->rc_.HasReference(inner_id));
-}
-
-// Matches test_reference_counting_2.py::test_forward_nested_ref.
-TEST_F(ReferenceCountTest, TestForwardNestedRefs) {
-  auto borrower1 = std::make_shared<MockWorkerClient>("1");
-  auto borrower2 = std::make_shared<MockWorkerClient>("2");
-  bool first_borrower = true;
-  auto owner = std::make_shared<MockWorkerClient>("2", [&](const rpc::Address &addr) {
-    return first_borrower ? borrower1 : borrower2;
-  });
-
-  // Owner owns a nested object ref, borrower1 is using the outer ObjectRef.
-  ObjectID outer_id = ObjectID::FromRandom();
-  ObjectID middle_id = ObjectID::FromRandom();
-  ObjectID inner_id = ObjectID::FromRandom();
-  owner->rc_.AddOwnedObject(inner_id, {}, owner->address_, "", 0, false);
-  owner->rc_.AddOwnedObject(middle_id, {inner_id}, owner->address_, "", 0, false);
-  owner->rc_.AddOwnedObject(outer_id, {middle_id}, owner->address_, "", 0, false);
-  owner->rc_.AddBorrowerAddress(outer_id, borrower1->address_);
-  ASSERT_TRUE(owner->rc_.HasReference(outer_id));
-  ASSERT_TRUE(owner->rc_.HasReference(middle_id));
-  ASSERT_TRUE(owner->rc_.HasReference(inner_id));
-
-  // Borrower 1 forwards the ObjectRef to borrower 2 via task submission.
-  borrower1->rc_.AddLocalReference(outer_id, "");
-  borrower1->rc_.AddBorrowedObject(outer_id, ObjectID::Nil(), owner->address_);
-  auto return_id = borrower1->SubmitTaskWithArg(outer_id);
-
-  // Borrower 2 executes the task, keeps ref to inner ref.
-  borrower2->ExecuteTaskWithArg(outer_id, middle_id, owner->address_);
-  borrower2->GetSerializedObjectId(middle_id, inner_id, owner->address_);
-  borrower2->rc_.RemoveLocalReference(middle_id, nullptr);
-  auto borrower_refs = borrower2->FinishExecutingTask(outer_id, ObjectID::Nil());
-  borrower1->HandleSubmittedTaskFinished(return_id, outer_id, {}, borrower2->address_,
-                                         borrower_refs);
-  borrower1->rc_.RemoveLocalReference(outer_id, nullptr);
-
-  // Now the owner should contact borrower 2.
-  first_borrower = false;
-  ASSERT_TRUE(borrower1->FlushBorrowerCallbacks());
-  ASSERT_FALSE(owner->rc_.HasReference(outer_id));
-  ASSERT_FALSE(owner->rc_.HasReference(middle_id));
-  ASSERT_TRUE(owner->rc_.HasReference(inner_id));
-
-  ASSERT_TRUE(borrower2->FlushBorrowerCallbacks());
-  borrower2->rc_.RemoveLocalReference(inner_id, nullptr);
-}
-
-}  // namespace core
-}  // namespace ray
-
-int main(int argc, char **argv) {
-  ::testing::InitGoogleTest(&argc, argv);
-  return RUN_ALL_TESTS();
-}
-=======
-// Copyright 2017 The Ray Authors.
-//
-// Licensed under the Apache License, Version 2.0 (the "License");
-// you may not use this file except in compliance with the License.
-// You may obtain a copy of the License at
-//
-//  http://www.apache.org/licenses/LICENSE-2.0
-//
-// Unless required by applicable law or agreed to in writing, software
-// distributed under the License is distributed on an "AS IS" BASIS,
-// WITHOUT WARRANTIES OR CONDITIONS OF ANY KIND, either express or implied.
-// See the License for the specific language governing permissions and
-// limitations under the License.
-
-#include "ray/core_worker/reference_count.h"
-
-#include <vector>
-
-#include "absl/functional/bind_front.h"
-#include "gmock/gmock.h"
-#include "gtest/gtest.h"
-#include "ray/common/asio/instrumented_io_context.h"
-#include "ray/common/asio/periodical_runner.h"
-#include "ray/common/ray_object.h"
-#include "ray/core_worker/store_provider/memory_store/memory_store.h"
-#include "ray/pubsub/mock_pubsub.h"
-#include "ray/pubsub/publisher.h"
-#include "ray/pubsub/subscriber.h"
-
-namespace ray {
-namespace core {
-
-static const rpc::Address empty_borrower;
-static const ReferenceCounter::ReferenceTableProto empty_refs;
-
-class ReferenceCountTest : public ::testing::Test {
- protected:
-  std::unique_ptr<ReferenceCounter> rc;
-  virtual void SetUp() {
-    rpc::Address addr;
-    publisher_ = std::make_shared<mock_pubsub::MockPublisher>();
-    subscriber_ = std::make_shared<mock_pubsub::MockSubscriber>();
-    rc = std::make_unique<ReferenceCounter>(addr, publisher_.get(), subscriber_.get());
-  }
-
-  virtual void TearDown() {
-    AssertNoLeaks();
-    publisher_.reset();
-    subscriber_.reset();
-    rc.reset();
-  }
-
-  void AssertNoLeaks() { ASSERT_EQ(rc->NumObjectIDsInScope(), 0); }
-
-  std::shared_ptr<mock_pubsub::MockPublisher> publisher_;
-  std::shared_ptr<mock_pubsub::MockSubscriber> subscriber_;
-};
-
-class ReferenceCountLineageEnabledTest : public ::testing::Test {
- protected:
-  std::unique_ptr<ReferenceCounter> rc;
-  virtual void SetUp() {
-    rpc::Address addr;
-    publisher_ = std::make_shared<mock_pubsub::MockPublisher>();
-    subscriber_ = std::make_shared<mock_pubsub::MockSubscriber>();
-    rc = std::make_unique<ReferenceCounter>(addr, publisher_.get(), subscriber_.get(),
-                                            /*lineage_pinning_enabled=*/true);
-  }
-
-  virtual void TearDown() {
-    publisher_.reset();
-    subscriber_.reset();
-    rc.reset();
-  }
-
-  std::shared_ptr<mock_pubsub::MockPublisher> publisher_;
-  std::shared_ptr<mock_pubsub::MockSubscriber> subscriber_;
-};
-
-/// The 2 classes below are implemented to support distributed mock test using
-/// MockWorkerClient.
-/// How it works? if Publish is called, the corresponding callback from
-/// the Subscriber is called.
-class MockDistributedSubscriber;
-class MockDistributedPublisher;
-
-using ObjectToCallbackMap =
-    std::unordered_map<ObjectID, pubsub::SubscriptionItemCallback>;
-using ObjectToFailureCallbackMap =
-    std::unordered_map<ObjectID, pubsub::SubscriptionFailureCallback>;
-using SubscriptionCallbackMap = std::unordered_map<std::string, ObjectToCallbackMap>;
-using SubscriptionFailureCallbackMap =
-    std::unordered_map<std::string, ObjectToFailureCallbackMap>;
-
-// static maps are used to simulate distirubted environment.
-static SubscriptionCallbackMap subscription_callback_map;
-static SubscriptionFailureCallbackMap subscription_failure_callback_map;
-static pubsub::pub_internal::SubscriptionIndex directory;
-
-static std::string GenerateID(UniqueID publisher_id, UniqueID subscriber_id) {
-  return publisher_id.Binary() + subscriber_id.Binary();
-}
-
-class MockCoreWorkerClientInterface : public rpc::CoreWorkerClientInterface {
- public:
-  ~MockCoreWorkerClientInterface() = default;
-  virtual void WaitForRefRemoved(const ObjectID object_id, const ObjectID contained_in_id,
-                                 rpc::Address owner_address) = 0;
-};
-
-using PublisherFactoryFn =
-    std::function<std::shared_ptr<MockCoreWorkerClientInterface>(const rpc::Address &)>;
-
-class MockDistributedSubscriber : public pubsub::SubscriberInterface {
- public:
-  MockDistributedSubscriber(
-      pubsub::pub_internal::SubscriptionIndex *directory,
-      SubscriptionCallbackMap *subscription_callback_map,
-      SubscriptionFailureCallbackMap *subscription_failure_callback_map,
-      WorkerID subscriber_id, PublisherFactoryFn client_factory)
-      : directory_(directory),
-        subscription_callback_map_(subscription_callback_map),
-        subscription_failure_callback_map_(subscription_failure_callback_map),
-        subscriber_id_(subscriber_id),
-        client_factory_(client_factory) {}
-
-  ~MockDistributedSubscriber() = default;
-
-  bool Subscribe(
-      const std::unique_ptr<rpc::SubMessage> sub_message,
-      const rpc::ChannelType channel_type, const rpc::Address &publisher_address,
-      const std::string &key_id_binary,
-      pubsub::SubscribeDoneCallback subscribe_done_callback,
-      pubsub::SubscriptionItemCallback subscription_callback,
-      pubsub::SubscriptionFailureCallback subscription_failure_callback) override {
-    const auto &request = sub_message->worker_ref_removed_message();
-    // Register the borrower callback first. It will be flushable by
-    // FlushBorrowerCallbacks from mock core worker client.
-    const auto object_id = ObjectID::FromBinary(request.reference().object_id());
-    const auto contained_in_id = ObjectID::FromBinary(request.contained_in_id());
-    const auto owner_address = request.reference().owner_address();
-    if (client_factory_) {
-      client_factory_(publisher_address)
-          ->WaitForRefRemoved(object_id, contained_in_id, owner_address);
-    }
-    // Due to the test env, there are times that the same message id from the same
-    // subscriber is subscribed twice. We should just no-op in this case.
-    if (!(directory_->HasKeyId(key_id_binary) &&
-          directory_->HasSubscriber(subscriber_id_))) {
-      directory_->AddEntry(key_id_binary, subscriber_id_);
-    }
-    const auto publisher_id = UniqueID::FromBinary(publisher_address.worker_id());
-    const auto id = GenerateID(publisher_id, subscriber_id_);
-    auto callback_it = subscription_callback_map_->find(id);
-    if (callback_it == subscription_callback_map_->end()) {
-      callback_it = subscription_callback_map_->emplace(id, ObjectToCallbackMap()).first;
-    }
-
-    auto failure_callback_it = subscription_failure_callback_map_->find(id);
-    if (failure_callback_it == subscription_failure_callback_map_->end()) {
-      failure_callback_it =
-          subscription_failure_callback_map_->emplace(id, ObjectToFailureCallbackMap())
-              .first;
-    }
-
-    const auto oid = ObjectID::FromBinary(key_id_binary);
-    callback_it->second.emplace(oid, subscription_callback);
-    return failure_callback_it->second.emplace(oid, subscription_failure_callback).second;
-  }
-
-  bool SubscribeChannel(
-      const std::unique_ptr<rpc::SubMessage> sub_message,
-      const rpc::ChannelType channel_type, const rpc::Address &publisher_address,
-      pubsub::SubscribeDoneCallback subscribe_done_callback,
-      pubsub::SubscriptionItemCallback subscription_callback,
-      pubsub::SubscriptionFailureCallback subscription_failure_callback) override {
-    RAY_LOG(FATAL) << "Unimplemented!";
-    return false;
-  }
-
-  bool Unsubscribe(const rpc::ChannelType channel_type,
-                   const rpc::Address &publisher_address,
-                   const std::string &key_id_binary) override {
-    return true;
-  }
-
-  bool UnsubscribeChannel(const rpc::ChannelType channel_type,
-                          const rpc::Address &publisher_address) override {
-    return true;
-  }
-
-  bool IsSubscribed(const rpc::ChannelType channel_type,
-                    const rpc::Address &publisher_address,
-                    const std::string &key_id_binary) const override {
-    return directory_->HasKeyId(key_id_binary) &&
-           directory_->HasSubscriber(subscriber_id_);
-  }
-
-  std::string DebugString() const override {
-    RAY_LOG(FATAL) << "No need to implement it for testing.";
-    return "";
-  }
-
-  pubsub::pub_internal::SubscriptionIndex *directory_;
-  SubscriptionCallbackMap *subscription_callback_map_;
-  SubscriptionFailureCallbackMap *subscription_failure_callback_map_;
-  WorkerID subscriber_id_;
-  PublisherFactoryFn client_factory_;
-};
-
-class MockDistributedPublisher : public pubsub::PublisherInterface {
- public:
-  MockDistributedPublisher(
-      pubsub::pub_internal::SubscriptionIndex *directory,
-      SubscriptionCallbackMap *subscription_callback_map,
-      SubscriptionFailureCallbackMap *subscription_failure_callback_map,
-      WorkerID publisher_id)
-      : directory_(directory),
-        subscription_callback_map_(subscription_callback_map),
-        subscription_failure_callback_map_(subscription_failure_callback_map),
-        publisher_id_(publisher_id) {}
-  ~MockDistributedPublisher() = default;
-
-  bool RegisterSubscription(const rpc::ChannelType channel_type,
-                            const pubsub::SubscriberID &subscriber_id,
-                            const std::optional<std::string> &key_id_binary) {
-    RAY_CHECK(false) << "No need to implement it for testing.";
-    return false;
-  }
-
-  void PublishFailure(const rpc::ChannelType channel_type,
-                      const std::string &key_id_binary) {}
-
-  void Publish(const rpc::PubMessage &pub_message) {
-    if (pub_message.channel_type() == rpc::ChannelType::WORKER_OBJECT_LOCATIONS_CHANNEL) {
-      // TODO(swang): Test object locations pubsub too.
-      return;
-    }
-    const auto subscribers = directory_->GetSubscriberIdsByKeyId(pub_message.key_id());
-    const auto oid = ObjectID::FromBinary(pub_message.key_id());
-    for (const auto &subscriber_id : subscribers) {
-      const auto id = GenerateID(publisher_id_, subscriber_id);
-      const auto it = subscription_callback_map_->find(id);
-      if (it != subscription_callback_map_->end()) {
-        const auto callback_it = it->second.find(oid);
-        RAY_CHECK(callback_it != it->second.end());
-        callback_it->second(pub_message);
-      }
-    }
-  }
-
-  bool UnregisterSubscription(const rpc::ChannelType channel_type,
-                              const pubsub::SubscriberID &subscriber_id,
-                              const std::optional<std::string> &key_id_binary) {
-    return true;
-  }
-
-  pubsub::pub_internal::SubscriptionIndex *directory_;
-  SubscriptionCallbackMap *subscription_callback_map_;
-  SubscriptionFailureCallbackMap *subscription_failure_callback_map_;
-  WorkerID publisher_id_;
-};
-
-class MockWorkerClient : public MockCoreWorkerClientInterface {
- public:
-  // Helper function to generate a random address.
-  static rpc::Address CreateRandomAddress(const std::string &addr) {
-    rpc::Address address;
-    address.set_ip_address(addr);
-    address.set_raylet_id(NodeID::FromRandom().Binary());
-    address.set_worker_id(WorkerID::FromRandom().Binary());
-    return address;
-  }
-
-  MockWorkerClient(const std::string &addr, PublisherFactoryFn client_factory = nullptr)
-      : address_(CreateRandomAddress(addr)),
-        publisher_(std::make_shared<MockDistributedPublisher>(
-            &directory, &subscription_callback_map, &subscription_failure_callback_map,
-            WorkerID::FromBinary(address_.worker_id()))),
-        subscriber_(std::make_shared<MockDistributedSubscriber>(
-            &directory, &subscription_callback_map, &subscription_failure_callback_map,
-            WorkerID::FromBinary(address_.worker_id()), client_factory)),
-        rc_(rpc::WorkerAddress(address_), publisher_.get(), subscriber_.get(),
-            /*lineage_pinning_enabled=*/false, client_factory) {}
-
-  ~MockWorkerClient() override {
-    if (!failed_) {
-      AssertNoLeaks();
-    }
-  }
-
-  void WaitForRefRemoved(const ObjectID object_id, const ObjectID contained_in_id,
-                         rpc::Address owner_address) override {
-    auto r = num_requests_;
-
-    auto borrower_callback = [=]() {
-      auto ref_removed_callback =
-          absl::bind_front(&ReferenceCounter::HandleRefRemoved, &rc_);
-      rc_.SetRefRemovedCallback(object_id, contained_in_id, owner_address,
-                                ref_removed_callback);
-    };
-    borrower_callbacks_[r] = borrower_callback;
-
-    num_requests_++;
-  }
-
-  bool FlushBorrowerCallbacks() {
-    // Flush all the borrower callbacks. This means that after this function is invoked,
-    // all of ref_counts will be tracked.
-    if (borrower_callbacks_.empty()) {
-      return false;
-    } else {
-      // Copy borrower callbacks in case we modify during the callbacks.
-      auto borrower_callbacks_copy = borrower_callbacks_;
-      borrower_callbacks_.clear();
-      for (auto &callback : borrower_callbacks_copy) {
-        callback.second();
-      }
-      return true;
-    }
-  }
-
-  void FailAllWaitForRefRemovedRequests() {
-    // Invoke all failure callbacks so that we can simulate the borrower failure scenario.
-    for (const auto &it : subscription_failure_callback_map) {
-      auto &callback_map = it.second;
-      for (const auto &callback_it : callback_map) {
-        const auto object_id = callback_it.first;
-        const auto failure_callback = callback_it.second;
-        failure_callback(object_id.Binary(), Status::UnknownError("Test failure"));
-      }
-    }
-    subscription_failure_callback_map.clear();
-    failed_ = true;
-  }
-
-  // The below methods mirror a core worker's operations, e.g., `Put` simulates
-  // a ray.put().
-  void Put(const ObjectID &object_id) {
-    rc_.AddOwnedObject(object_id, {}, address_, "", 0, false);
-    rc_.AddLocalReference(object_id, "");
-  }
-
-  void PutWithForeignOwner(const ObjectID &object_id, const rpc::Address &owner_address) {
-    rc_.AddLocalReference(object_id, "");
-    rc_.AddBorrowedObject(object_id, {}, owner_address, /*foreign=*/true);
-  }
-
-  void PutWrappedId(const ObjectID outer_id, const ObjectID &inner_id) {
-    rc_.AddOwnedObject(outer_id, {inner_id}, address_, "", 0, false);
-    rc_.AddLocalReference(outer_id, "");
-  }
-
-  void GetSerializedObjectId(const ObjectID outer_id, const ObjectID &inner_id,
-                             const rpc::Address &owner_address) {
-    rc_.AddLocalReference(inner_id, "");
-    rc_.AddBorrowedObject(inner_id, outer_id, owner_address);
-  }
-
-  void ExecuteTaskWithArg(const ObjectID &arg_id, const ObjectID &inner_id,
-                          const rpc::Address &owner_address) {
-    // Add a sentinel reference to keep the argument ID in scope even though
-    // the frontend won't have a reference.
-    rc_.AddLocalReference(arg_id, "");
-    GetSerializedObjectId(arg_id, inner_id, owner_address);
-  }
-
-  ObjectID SubmitTaskWithArg(const ObjectID &arg_id) {
-    ObjectID return_id = ObjectID::FromRandom();
-    if (!arg_id.IsNil()) {
-      rc_.UpdateSubmittedTaskReferences({return_id}, {arg_id});
-    }
-    rc_.AddOwnedObject(return_id, {}, address_, "", 0, false);
-    // Add a sentinel reference to keep all nested object IDs in scope.
-    rc_.AddLocalReference(return_id, "");
-    return_ids_.push_back(return_id);
-    return return_id;
-  }
-
-  ReferenceCounter::ReferenceTableProto FinishExecutingTask(
-      const ObjectID &arg_id, const ObjectID &return_id,
-      const ObjectID *return_wrapped_id = nullptr,
-      const rpc::WorkerAddress *owner_address = nullptr) {
-    if (return_wrapped_id) {
-      rc_.AddNestedObjectIds(return_id, {*return_wrapped_id}, *owner_address);
-    }
-
-    ReferenceCounter::ReferenceTableProto refs;
-    if (!arg_id.IsNil()) {
-      rc_.PopAndClearLocalBorrowers({arg_id}, &refs, nullptr);
-    }
-    return refs;
-  }
-
-  void HandleSubmittedTaskFinished(
-      const ObjectID &return_id, const ObjectID &arg_id,
-      const std::unordered_map<ObjectID, std::vector<ObjectID>> &nested_return_ids = {},
-      const rpc::Address &borrower_address = empty_borrower,
-      const ReferenceCounter::ReferenceTableProto &borrower_refs = empty_refs) {
-    std::vector<ObjectID> arguments;
-    for (const auto &pair : nested_return_ids) {
-      // NOTE(swang): https://github.com/ray-project/ray/issues/17553.
-      rc_.AddNestedObjectIds(pair.first, pair.second, address_);
-    }
-    if (!arg_id.IsNil()) {
-      arguments.push_back(arg_id);
-    }
-    rc_.UpdateFinishedTaskReferences({return_id}, arguments, false, borrower_address,
-                                     borrower_refs, nullptr);
-  }
-
-  WorkerID GetID() const { return WorkerID::FromBinary(address_.worker_id()); }
-
-  void AssertNoLeaks() {
-    for (const auto &return_id : return_ids_) {
-      if (rc_.HasReference(return_id)) {
-        rc_.RemoveLocalReference(return_id, nullptr);
-      }
-    }
-    for (const auto &id : rc_.GetAllInScopeObjectIDs()) {
-      RAY_LOG(INFO) << id;
-    }
-    ASSERT_EQ(rc_.NumObjectIDsInScope(), 0);
-  }
-
-  // Global map from Worker ID -> MockWorkerClient.
-  // Global map from Object ID -> owner worker ID, list of objects that it depends on,
-  // worker address that it's scheduled on. Worker map of pending return IDs.
-
-  rpc::Address address_;
-  std::shared_ptr<MockDistributedPublisher> publisher_;
-  std::shared_ptr<MockDistributedSubscriber> subscriber_;
-  // The ReferenceCounter at the "client".
-  ReferenceCounter rc_;
-  std::unordered_map<int, std::function<void()>> borrower_callbacks_;
-  int num_requests_ = 0;
-  std::vector<ObjectID> return_ids_;
-  bool failed_ = false;
-};
-
-// Tests basic incrementing/decrementing of direct/submitted task reference counts. An
-// entry should only be removed once both of its reference counts reach zero.
-TEST_F(ReferenceCountTest, TestBasic) {
-  std::vector<ObjectID> out;
-
-  ObjectID id1 = ObjectID::FromRandom();
-  ObjectID id2 = ObjectID::FromRandom();
-  ObjectID return_id1 = ObjectID::FromRandom();
-  ObjectID return_id2 = ObjectID::FromRandom();
-
-  // Local references.
-  rc->AddLocalReference(id1, "");
-  rc->AddLocalReference(id1, "");
-  rc->AddLocalReference(id2, "");
-  ASSERT_EQ(rc->NumObjectIDsInScope(), 2);
-  rc->RemoveLocalReference(id1, &out);
-  ASSERT_EQ(rc->NumObjectIDsInScope(), 2);
-  ASSERT_EQ(out.size(), 0);
-  rc->RemoveLocalReference(id2, &out);
-  ASSERT_EQ(rc->NumObjectIDsInScope(), 1);
-  ASSERT_EQ(out.size(), 1);
-  rc->RemoveLocalReference(id1, &out);
-  ASSERT_EQ(rc->NumObjectIDsInScope(), 0);
-  ASSERT_EQ(out.size(), 2);
-  out.clear();
-
-  // Submitted task references.
-  rc->AddLocalReference(return_id1, "");
-  rc->AddLocalReference(return_id2, "");
-  ASSERT_FALSE(rc->IsObjectPendingCreation(return_id1));
-  ASSERT_FALSE(rc->IsObjectPendingCreation(return_id2));
-  rc->UpdateSubmittedTaskReferences({return_id1}, {id1});
-  rc->UpdateSubmittedTaskReferences({return_id2}, {id1, id2});
-  ASSERT_TRUE(rc->IsObjectPendingCreation(return_id1));
-  ASSERT_TRUE(rc->IsObjectPendingCreation(return_id2));
-
-  ASSERT_EQ(rc->NumObjectIDsInScope(), 4);
-  rc->UpdateFinishedTaskReferences({return_id1}, {id1}, false, empty_borrower, empty_refs,
-                                   &out);
-  ASSERT_EQ(rc->NumObjectIDsInScope(), 4);
-  ASSERT_EQ(out.size(), 0);
-  rc->UpdateFinishedTaskReferences({return_id2}, {id2}, false, empty_borrower, empty_refs,
-                                   &out);
-  ASSERT_EQ(rc->NumObjectIDsInScope(), 3);
-  ASSERT_EQ(out.size(), 1);
-  rc->UpdateFinishedTaskReferences({return_id2}, {id1}, false, empty_borrower, empty_refs,
-                                   &out);
-  ASSERT_EQ(out.size(), 2);
-  ASSERT_FALSE(rc->IsObjectPendingCreation(return_id1));
-  ASSERT_FALSE(rc->IsObjectPendingCreation(return_id2));
-  rc->RemoveLocalReference(return_id1, &out);
-  rc->RemoveLocalReference(return_id2, &out);
-  ASSERT_EQ(rc->NumObjectIDsInScope(), 0);
-  out.clear();
-
-  // Local & submitted task references.
-  rc->AddLocalReference(id1, "");
-  rc->UpdateSubmittedTaskReferences({return_id1}, {id1, id2});
-  rc->AddLocalReference(id2, "");
-  ASSERT_EQ(rc->NumObjectIDsInScope(), 2);
-  rc->RemoveLocalReference(id1, &out);
-  ASSERT_EQ(rc->NumObjectIDsInScope(), 2);
-  ASSERT_EQ(out.size(), 0);
-  rc->UpdateFinishedTaskReferences({return_id1}, {id2}, false, empty_borrower, empty_refs,
-                                   &out);
-  ASSERT_EQ(rc->NumObjectIDsInScope(), 2);
-  ASSERT_EQ(out.size(), 0);
-  rc->UpdateFinishedTaskReferences({return_id1}, {id1}, false, empty_borrower, empty_refs,
-                                   &out);
-  ASSERT_EQ(rc->NumObjectIDsInScope(), 1);
-  ASSERT_EQ(out.size(), 1);
-  rc->RemoveLocalReference(id2, &out);
-  ASSERT_EQ(rc->NumObjectIDsInScope(), 0);
-  ASSERT_EQ(out.size(), 2);
-  out.clear();
-
-  // Submitted task with inlined references.
-  rc->UpdateSubmittedTaskReferences({return_id1}, {id1});
-  rc->UpdateSubmittedTaskReferences({return_id1}, {id2}, {id1}, &out);
-  ASSERT_EQ(rc->NumObjectIDsInScope(), 1);
-  ASSERT_EQ(out.size(), 1);
-  rc->UpdateSubmittedTaskReferences({return_id1}, {}, {id2}, &out);
-  ASSERT_EQ(rc->NumObjectIDsInScope(), 0);
-  ASSERT_EQ(out.size(), 2);
-  out.clear();
-}
-
-TEST_F(ReferenceCountTest, TestUnreconstructableObjectOutOfScope) {
-  ObjectID id = ObjectID::FromRandom();
-  rpc::Address address;
-  address.set_ip_address("1234");
-
-  auto out_of_scope = std::make_shared<bool>(false);
-  auto callback = [&](const ObjectID &object_id) { *out_of_scope = true; };
-
-  // The object goes out of scope once it has no more refs.
-  std::vector<ObjectID> out;
-  ASSERT_FALSE(rc->SetDeleteCallback(id, callback));
-  rc->AddOwnedObject(id, {}, address, "", 0, false);
-  ASSERT_TRUE(rc->SetDeleteCallback(id, callback));
-  ASSERT_FALSE(*out_of_scope);
-  rc->AddLocalReference(id, "");
-  ASSERT_FALSE(*out_of_scope);
-  rc->RemoveLocalReference(id, &out);
-  ASSERT_TRUE(*out_of_scope);
-
-  // Unreconstructable objects go out of scope even if they have a nonzero
-  // lineage ref count.
-  *out_of_scope = false;
-  ASSERT_FALSE(rc->SetDeleteCallback(id, callback));
-  rc->AddOwnedObject(id, {}, address, "", 0, false);
-  ASSERT_TRUE(rc->SetDeleteCallback(id, callback));
-  rc->UpdateSubmittedTaskReferences({}, {id});
-  ASSERT_FALSE(*out_of_scope);
-  rc->UpdateFinishedTaskReferences({}, {id}, false, empty_borrower, empty_refs, &out);
-  ASSERT_TRUE(*out_of_scope);
-}
-
-// Tests call site tracking and ability to update object size.
-TEST_F(ReferenceCountTest, TestReferenceStats) {
-  ObjectID id1 = ObjectID::FromRandom();
-  ObjectID id2 = ObjectID::FromRandom();
-  rpc::Address address;
-  address.set_ip_address("1234");
-
-  rc->AddLocalReference(id1, "file.py:42");
-  rc->UpdateObjectSize(id1, 200);
-
-  rpc::CoreWorkerStats stats;
-  rc->AddObjectRefStats({}, &stats);
-  ASSERT_EQ(stats.object_refs_size(), 1);
-  ASSERT_EQ(stats.object_refs(0).object_id(), id1.Binary());
-  ASSERT_EQ(stats.object_refs(0).local_ref_count(), 1);
-  ASSERT_EQ(stats.object_refs(0).object_size(), 200);
-  ASSERT_EQ(stats.object_refs(0).call_site(), "file.py:42");
-  rc->RemoveLocalReference(id1, nullptr);
-
-  rc->AddOwnedObject(id2, {}, address, "file2.py:43", 100, false);
-  rpc::CoreWorkerStats stats2;
-  rc->AddObjectRefStats({}, &stats2);
-  ASSERT_EQ(stats2.object_refs_size(), 1);
-  ASSERT_EQ(stats2.object_refs(0).object_id(), id2.Binary());
-  ASSERT_EQ(stats2.object_refs(0).local_ref_count(), 0);
-  ASSERT_EQ(stats2.object_refs(0).object_size(), 100);
-  ASSERT_EQ(stats2.object_refs(0).call_site(), "file2.py:43");
-
-  rc->AddLocalReference(id2, "");
-  rc->RemoveLocalReference(id2, nullptr);
-}
-
-// Tests fetching of locality data from reference table.
-TEST_F(ReferenceCountTest, TestGetLocalityData) {
-  ObjectID obj1 = ObjectID::FromRandom();
-  ObjectID obj2 = ObjectID::FromRandom();
-  NodeID node1 = NodeID::FromRandom();
-  NodeID node2 = NodeID::FromRandom();
-  rpc::Address address;
-  address.set_ip_address("1234");
-
-  // Owned object with defined object size and pinned node location should return valid
-  // locality data.
-  int64_t object_size = 100;
-  rc->AddOwnedObject(obj1, {}, address, "file2.py:42", object_size, false,
-                     absl::optional<NodeID>(node1));
-  auto locality_data_obj1 = rc->GetLocalityData(obj1);
-  ASSERT_TRUE(locality_data_obj1.has_value());
-  ASSERT_EQ(locality_data_obj1->object_size, object_size);
-  ASSERT_EQ(locality_data_obj1->nodes_containing_object,
-            absl::flat_hash_set<NodeID>{node1});
-
-  // Owned object with defined object size and at least one node location should return
-  // valid locality data.
-  rc->AddObjectLocation(obj1, node2);
-  locality_data_obj1 = rc->GetLocalityData(obj1);
-  ASSERT_TRUE(locality_data_obj1.has_value());
-  ASSERT_EQ(locality_data_obj1->object_size, object_size);
-  ASSERT_EQ(locality_data_obj1->nodes_containing_object,
-            absl::flat_hash_set<NodeID>({node1, node2}));
-  rc->RemoveObjectLocation(obj1, node2);
-  locality_data_obj1 = rc->GetLocalityData(obj1);
-  ASSERT_EQ(locality_data_obj1->nodes_containing_object,
-            absl::flat_hash_set<NodeID>({node1}));
-
-  // When node2 is dead, reference table should remove it from obj1's locations.
-  // And then GetLocalityData should only return node1.
-  rc->AddObjectLocation(obj1, node2);
-  locality_data_obj1 = rc->GetLocalityData(obj1);
-  ASSERT_TRUE(locality_data_obj1.has_value());
-  ASSERT_EQ(locality_data_obj1->object_size, object_size);
-  ASSERT_EQ(locality_data_obj1->nodes_containing_object,
-            absl::flat_hash_set<NodeID>({node1, node2}));
-  rc->ResetObjectsOnRemovedNode(node2);
-  locality_data_obj1 = rc->GetLocalityData(obj1);
-  ASSERT_EQ(locality_data_obj1->nodes_containing_object,
-            absl::flat_hash_set<NodeID>({node1}));
-
-  // Borrowed object with defined object size and at least one node location should
-  // return valid locality data.
-  rc->AddLocalReference(obj2, "file.py:43");
-  rc->AddBorrowedObject(obj2, ObjectID::Nil(), address);
-  rc->ReportLocalityData(obj2, absl::flat_hash_set<NodeID>({node2}), object_size);
-  auto locality_data_obj2 = rc->GetLocalityData(obj2);
-  ASSERT_TRUE(locality_data_obj2.has_value());
-  ASSERT_EQ(locality_data_obj2->object_size, object_size);
-  ASSERT_EQ(locality_data_obj2->nodes_containing_object,
-            absl::flat_hash_set<NodeID>({node2}));
-  rc->RemoveLocalReference(obj2, nullptr);
-
-  // Fetching locality data for an object that doesn't have a reference in the table
-  // should return a null optional.
-  auto locality_data_obj2_not_exist = rc->GetLocalityData(obj2);
-  ASSERT_FALSE(locality_data_obj2_not_exist.has_value());
-
-  // Fetching locality data for an object that doesn't have a pinned node location
-  // defined should return empty locations.
-  rc->AddLocalReference(obj2, "file.py:43");
-  rc->UpdateObjectSize(obj2, 200);
-  auto locality_data_obj2_no_pinned_raylet = rc->GetLocalityData(obj2);
-  ASSERT_TRUE(locality_data_obj2_no_pinned_raylet.has_value());
-  ASSERT_EQ(locality_data_obj2_no_pinned_raylet->nodes_containing_object.size(), 0);
-  rc->RemoveLocalReference(obj2, nullptr);
-
-  // Fetching locality data for an object that doesn't have an object size defined
-  // should return a null optional.
-  rc->AddOwnedObject(obj2, {}, address, "file2.py:43", -1, false,
-                     absl::optional<NodeID>(node2));
-  auto locality_data_obj2_no_object_size = rc->GetLocalityData(obj2);
-  ASSERT_FALSE(locality_data_obj2_no_object_size.has_value());
-
-  rc->AddLocalReference(obj1, "");
-  rc->RemoveLocalReference(obj1, nullptr);
-  rc->AddLocalReference(obj2, "");
-  rc->RemoveLocalReference(obj2, nullptr);
-}
-
-// Tests that we can get the owner address correctly for objects that we own,
-// objects that we borrowed via a serialized object ID, and objects whose
-// origin we do not know.
-TEST_F(ReferenceCountTest, TestOwnerAddress) {
-  auto object_id = ObjectID::FromRandom();
-  rpc::Address address;
-  address.set_ip_address("1234");
-  rc->AddOwnedObject(object_id, {}, address, "", 0, false);
-
-  TaskID added_id;
-  rpc::Address added_address;
-  ASSERT_TRUE(rc->GetOwner(object_id, &added_address));
-  ASSERT_EQ(address.ip_address(), added_address.ip_address());
-
-  auto object_id2 = ObjectID::FromRandom();
-  address.set_ip_address("5678");
-  rc->AddOwnedObject(object_id2, {}, address, "", 0, false);
-  ASSERT_TRUE(rc->GetOwner(object_id2, &added_address));
-  ASSERT_EQ(address.ip_address(), added_address.ip_address());
-
-  auto object_id3 = ObjectID::FromRandom();
-  ASSERT_FALSE(rc->GetOwner(object_id3, &added_address));
-  rc->AddLocalReference(object_id3, "");
-  ASSERT_FALSE(rc->GetOwner(object_id3, &added_address));
-
-  rc->AddLocalReference(object_id, "");
-  rc->RemoveLocalReference(object_id, nullptr);
-  rc->AddLocalReference(object_id2, "");
-  rc->RemoveLocalReference(object_id2, nullptr);
-  rc->RemoveLocalReference(object_id3, nullptr);
-}
-
-// Tests that the ref counts are properly integrated into the local
-// object memory store.
-TEST(MemoryStoreIntegrationTest, TestSimple) {
-  ObjectID id1 = ObjectID::FromRandom();
-  ObjectID id2 = ObjectID::FromRandom();
-  uint8_t data[] = {1, 2, 3, 4, 5, 6, 7, 8};
-  RayObject buffer(std::make_shared<LocalMemoryBuffer>(data, sizeof(data)), nullptr, {});
-
-  auto publisher = std::make_shared<mock_pubsub::MockPublisher>();
-  auto subscriber = std::make_shared<mock_pubsub::MockSubscriber>();
-  auto rc = std::shared_ptr<ReferenceCounter>(new ReferenceCounter(
-      rpc::WorkerAddress(rpc::Address()), publisher.get(), subscriber.get()));
-  CoreWorkerMemoryStore store(rc);
-
-  // Tests putting an object with no references is ignored.
-  RAY_CHECK(store.Put(buffer, id2));
-  ASSERT_EQ(store.Size(), 0);
-
-  // Tests ref counting overrides remove after get option.
-  rc->AddLocalReference(id1, "");
-  RAY_CHECK(store.Put(buffer, id1));
-  ASSERT_EQ(store.Size(), 1);
-  std::vector<std::shared_ptr<RayObject>> results;
-  WorkerContext ctx(WorkerType::WORKER, WorkerID::FromRandom(), JobID::Nil());
-  RAY_CHECK_OK(store.Get({id1}, /*num_objects*/ 1, /*timeout_ms*/ -1, ctx,
-                         /*remove_after_get*/ true, &results));
-  ASSERT_EQ(results.size(), 1);
-  ASSERT_EQ(store.Size(), 1);
-}
-
-// A borrower is given a reference to an object ID, submits a task, waits for
-// it to finish, then returns.
-//
-// @ray.remote
-// def borrower(inner_ids):
-//     inner_id = inner_ids[0]
-//     ray.get(foo.remote(inner_id))
-//
-// inner_id = ray.put(1)
-// outer_id = ray.put([inner_id])
-// res = borrower.remote(outer_id)
-TEST(DistributedReferenceCountTest, TestNoBorrow) {
-  auto borrower = std::make_shared<MockWorkerClient>("1");
-  auto owner = std::make_shared<MockWorkerClient>(
-      "2", [&](const rpc::Address &addr) { return borrower; });
-
-  // The owner creates an inner object and wraps it.
-  auto inner_id = ObjectID::FromRandom();
-  auto outer_id = ObjectID::FromRandom();
-  owner->Put(inner_id);
-  owner->PutWrappedId(outer_id, inner_id);
-
-  // The owner submits a task that depends on the outer object. The task will
-  // be given a reference to inner_id.
-  auto return_id1 = owner->SubmitTaskWithArg(outer_id);
-  // The owner's references go out of scope.
-  owner->rc_.RemoveLocalReference(outer_id, nullptr);
-  owner->rc_.RemoveLocalReference(inner_id, nullptr);
-  // The owner's ref count > 0 for both objects.
-  ASSERT_TRUE(owner->rc_.HasReference(outer_id));
-  ASSERT_TRUE(owner->rc_.HasReference(inner_id));
-
-  // The borrower is given a reference to the inner object.
-  borrower->ExecuteTaskWithArg(outer_id, inner_id, owner->address_);
-  // The borrower submits a task that depends on the inner object.
-  auto return_id2 = borrower->SubmitTaskWithArg(inner_id);
-  borrower->rc_.RemoveLocalReference(inner_id, nullptr);
-  ASSERT_TRUE(borrower->rc_.HasReference(inner_id));
-
-  // The borrower waits for the task to finish before returning to the owner.
-  borrower->HandleSubmittedTaskFinished(return_id2, inner_id);
-  auto borrower_refs = borrower->FinishExecutingTask(outer_id, ObjectID::Nil());
-  // Check that the borrower's ref count is now 0 for all objects.
-  ASSERT_FALSE(borrower->rc_.HasReference(inner_id));
-  ASSERT_FALSE(borrower->rc_.HasReference(outer_id));
-
-  // The owner receives the borrower's reply and merges the borrower's ref
-  // count into its own.
-  owner->HandleSubmittedTaskFinished(return_id1, outer_id, {}, borrower->address_,
-                                     borrower_refs);
-  borrower->FlushBorrowerCallbacks();
-  // Check that owner's ref count is now 0 for all objects.
-  ASSERT_FALSE(owner->rc_.HasReference(inner_id));
-  ASSERT_FALSE(owner->rc_.HasReference(outer_id));
-}
-
-// A borrower is given a reference to an object ID, submits a task, does not
-// wait for it to finish.
-//
-// @ray.remote
-// def borrower(inner_ids):
-//     inner_id = inner_ids[0]
-//     foo.remote(inner_id)
-//
-// inner_id = ray.put(1)
-// outer_id = ray.put([inner_id])
-// res = borrower.remote(outer_id)
-TEST(DistributedReferenceCountTest, TestSimpleBorrower) {
-  auto borrower = std::make_shared<MockWorkerClient>("1");
-  auto owner = std::make_shared<MockWorkerClient>(
-      "2", [&](const rpc::Address &addr) { return borrower; });
-
-  // The owner creates an inner object and wraps it.
-  auto inner_id = ObjectID::FromRandom();
-  auto outer_id = ObjectID::FromRandom();
-  owner->Put(inner_id);
-  owner->PutWrappedId(outer_id, inner_id);
-
-  // The owner submits a task that depends on the outer object. The task will
-  // be given a reference to inner_id.
-  auto return_id1 =
-      owner->SubmitTaskWithArg(outer_id);  // The owner's references go out of scope.
-  owner->rc_.RemoveLocalReference(outer_id, nullptr);
-  owner->rc_.RemoveLocalReference(inner_id, nullptr);
-  // The owner's ref count > 0 for both objects.
-  ASSERT_TRUE(owner->rc_.HasReference(outer_id));
-  ASSERT_TRUE(owner->rc_.HasReference(inner_id));
-
-  // The borrower is given a reference to the inner object.
-  borrower->ExecuteTaskWithArg(outer_id, inner_id, owner->address_);
-  // The borrower submits a task that depends on the inner object.
-  auto return_id2 = borrower->SubmitTaskWithArg(inner_id);
-  borrower->rc_.RemoveLocalReference(inner_id, nullptr);
-  ASSERT_TRUE(borrower->rc_.HasReference(inner_id));
-
-  // The borrower task returns to the owner without waiting for its submitted
-  // task to finish.
-  auto borrower_refs = borrower->FinishExecutingTask(outer_id, ObjectID::Nil());
-  // ASSERT_FALSE(borrower->rc_.HasReference(outer_id));
-  // Check that the borrower's ref count for inner_id > 0 because of the
-  // pending task.
-  ASSERT_TRUE(borrower->rc_.HasReference(inner_id));
-
-  // The owner receives the borrower's reply and merges the borrower's ref
-  // count into its own.
-  owner->HandleSubmittedTaskFinished(return_id1, outer_id, {}, borrower->address_,
-                                     borrower_refs);
-  borrower->FlushBorrowerCallbacks();
-  // Check that owner now has borrower in inner's borrowers list.
-  ASSERT_TRUE(owner->rc_.HasReference(inner_id));
-  // Check that owner's ref count for outer == 0 since the borrower task
-  // returned and there were no local references to outer_id.
-  ASSERT_FALSE(owner->rc_.HasReference(outer_id));
-
-  // The task submitted by the borrower returns. Everyone's ref count should go
-  // to 0.
-  borrower->HandleSubmittedTaskFinished(return_id2, inner_id);
-  ASSERT_FALSE(borrower->rc_.HasReference(inner_id));
-  ASSERT_FALSE(borrower->rc_.HasReference(outer_id));
-  ASSERT_FALSE(owner->rc_.HasReference(inner_id));
-  ASSERT_FALSE(owner->rc_.HasReference(outer_id));
-}
-
-// A borrower is given a reference to an object ID, submits a task, does not
-// wait for it to finish. The borrower then fails before the task finishes.
-//
-// @ray.remote
-// def borrower(inner_ids):
-//     inner_id = inner_ids[0]
-//     foo.remote(inner_id)
-//     # Process exits before task finishes.
-//
-// inner_id = ray.put(1)
-// outer_id = ray.put([inner_id])
-// res = borrower.remote(outer_id)
-TEST(DistributedReferenceCountTest, TestSimpleBorrowerFailure) {
-  // We need to clean up the failure callback map, so that we can properly test failure
-  // scenario.
-  subscription_failure_callback_map.clear();
-  auto borrower = std::make_shared<MockWorkerClient>("1");
-  auto owner = std::make_shared<MockWorkerClient>(
-      "2", [&](const rpc::Address &addr) { return borrower; });
-
-  // The owner creates an inner object and wraps it.
-  auto inner_id = ObjectID::FromRandom();
-  auto outer_id = ObjectID::FromRandom();
-  owner->Put(inner_id);
-  owner->PutWrappedId(outer_id, inner_id);
-
-  // The owner submits a task that depends on the outer object. The task will
-  // be given a reference to inner_id.
-  auto return_id1 = owner->SubmitTaskWithArg(outer_id);
-  // The owner's references go out of scope.
-  owner->rc_.RemoveLocalReference(outer_id, nullptr);
-  owner->rc_.RemoveLocalReference(inner_id, nullptr);
-  // The owner's ref count > 0 for both objects.
-  ASSERT_TRUE(owner->rc_.HasReference(outer_id));
-  ASSERT_TRUE(owner->rc_.HasReference(inner_id));
-
-  // The borrower is given a reference to the inner object.
-  borrower->ExecuteTaskWithArg(outer_id, inner_id, owner->address_);
-  // The borrower submits a task that depends on the inner object.
-  borrower->SubmitTaskWithArg(inner_id);
-  borrower->rc_.RemoveLocalReference(inner_id, nullptr);
-  ASSERT_TRUE(borrower->rc_.HasReference(inner_id));
-
-  // The borrower task returns to the owner without waiting for its submitted
-  // task to finish.
-  auto borrower_refs = borrower->FinishExecutingTask(outer_id, ObjectID::Nil());
-  // ASSERT_FALSE(borrower->rc_.HasReference(outer_id));
-  // Check that the borrower's ref count for inner_id > 0 because of the
-  // pending task.
-  ASSERT_TRUE(borrower->rc_.HasReference(inner_id));
-
-  // The owner receives the borrower's reply and merges the borrower's ref
-  // count into its own.
-  owner->HandleSubmittedTaskFinished(return_id1, outer_id, {}, borrower->address_,
-                                     borrower_refs);
-  borrower->FlushBorrowerCallbacks();
-  // Check that owner now has borrower in inner's borrowers list.
-  ASSERT_TRUE(owner->rc_.HasReference(inner_id));
-  // Check that owner's ref count for outer == 0 since the borrower task
-  // returned and there were no local references to outer_id.
-  ASSERT_FALSE(owner->rc_.HasReference(outer_id));
-
-  // The borrower fails. The owner's ref count should go to 0.
-  borrower->FailAllWaitForRefRemovedRequests();
-  ASSERT_FALSE(owner->rc_.HasReference(inner_id));
-  ASSERT_FALSE(owner->rc_.HasReference(outer_id));
-}
-
-// A borrower is given a reference to an object ID, keeps the reference past
-// the task's lifetime, then deletes the reference before it hears from the
-// owner.
-//
-// @ray.remote
-// class Borrower:
-//     def __init__(self, inner_ids):
-//        self.inner_id = inner_ids[0]
-//
-// inner_id = ray.put(1)
-// outer_id = ray.put([inner_id])
-// res = Borrower.remote(outer_id)
-TEST(DistributedReferenceCountTest, TestSimpleBorrowerReferenceRemoved) {
-  auto borrower = std::make_shared<MockWorkerClient>("1");
-  auto owner = std::make_shared<MockWorkerClient>(
-      "2", [&](const rpc::Address &addr) { return borrower; });
-
-  // The owner creates an inner object and wraps it.
-  auto inner_id = ObjectID::FromRandom();
-  auto outer_id = ObjectID::FromRandom();
-  owner->Put(inner_id);
-  owner->PutWrappedId(outer_id, inner_id);
-
-  // The owner submits a task that depends on the outer object. The task will
-  // be given a reference to inner_id.
-  auto return_id = owner->SubmitTaskWithArg(outer_id);
-  // The owner's references go out of scope.
-  owner->rc_.RemoveLocalReference(outer_id, nullptr);
-  owner->rc_.RemoveLocalReference(inner_id, nullptr);
-  // The owner's ref count > 0 for both objects.
-  ASSERT_TRUE(owner->rc_.HasReference(outer_id));
-  ASSERT_TRUE(owner->rc_.HasReference(inner_id));
-
-  // The borrower is given a reference to the inner object.
-  borrower->ExecuteTaskWithArg(outer_id, inner_id, owner->address_);
-  ASSERT_TRUE(borrower->rc_.HasReference(inner_id));
-
-  // The borrower task returns to the owner while still using inner_id.
-  auto borrower_refs = borrower->FinishExecutingTask(outer_id, ObjectID::Nil());
-  ASSERT_FALSE(borrower->rc_.HasReference(outer_id));
-  ASSERT_TRUE(borrower->rc_.HasReference(inner_id));
-
-  // The owner receives the borrower's reply and merges the borrower's ref
-  // count into its own.
-  owner->HandleSubmittedTaskFinished(return_id, outer_id, {}, borrower->address_,
-                                     borrower_refs);
-  // Check that owner now has borrower in inner's borrowers list.
-  ASSERT_TRUE(owner->rc_.HasReference(inner_id));
-  // Check that owner's ref count for outer == 0 since the borrower task
-  // returned and there were no local references to outer_id.
-  ASSERT_FALSE(owner->rc_.HasReference(outer_id));
-
-  // The borrower is no longer using inner_id, but it hasn't received the
-  // message from the owner yet.
-  borrower->rc_.RemoveLocalReference(inner_id, nullptr);
-  ASSERT_FALSE(borrower->rc_.HasReference(inner_id));
-  ASSERT_TRUE(owner->rc_.HasReference(inner_id));
-
-  // The borrower receives the owner's wait message. It should return a reply
-  // to the owner immediately saying that it is no longer using inner_id.
-  borrower->FlushBorrowerCallbacks();
-  ASSERT_FALSE(borrower->rc_.HasReference(inner_id));
-  ASSERT_FALSE(owner->rc_.HasReference(inner_id));
-}
-
-// A borrower is given a reference to an object ID, passes the reference to
-// another borrower by submitting a task, and does not wait for it to finish.
-//
-// @ray.remote
-// def borrower2(inner_ids):
-//     pass
-//
-// @ray.remote
-// def borrower(inner_ids):
-//     borrower2.remote(inner_ids)
-//
-// inner_id = ray.put(1)
-// outer_id = ray.put([inner_id])
-// res = borrower.remote(outer_id)
-TEST(DistributedReferenceCountTest, TestBorrowerTree) {
-  auto borrower1 = std::make_shared<MockWorkerClient>("1");
-  auto borrower2 = std::make_shared<MockWorkerClient>("2");
-  auto owner = std::make_shared<MockWorkerClient>("3", [&](const rpc::Address &addr) {
-    if (addr.ip_address() == borrower1->address_.ip_address()) {
-      return borrower1;
-    } else {
-      return borrower2;
-    }
-  });
-
-  // The owner creates an inner object and wraps it.
-  auto inner_id = ObjectID::FromRandom();
-  auto outer_id = ObjectID::FromRandom();
-  owner->Put(inner_id);
-  owner->PutWrappedId(outer_id, inner_id);
-
-  // The owner submits a task that depends on the outer object. The task will
-  // be given a reference to inner_id.
-  auto return_id1 = owner->SubmitTaskWithArg(outer_id);
-  // The owner's references go out of scope.
-  owner->rc_.RemoveLocalReference(outer_id, nullptr);
-  owner->rc_.RemoveLocalReference(inner_id, nullptr);
-  // The owner's ref count > 0 for both objects.
-  ASSERT_TRUE(owner->rc_.HasReference(outer_id));
-  ASSERT_TRUE(owner->rc_.HasReference(inner_id));
-
-  // Borrower 1 is given a reference to the inner object.
-  borrower1->ExecuteTaskWithArg(outer_id, inner_id, owner->address_);
-  // The borrower submits a task that depends on the inner object.
-  auto outer_id2 = ObjectID::FromRandom();
-  borrower1->PutWrappedId(outer_id2, inner_id);
-  auto return_id2 = borrower1->SubmitTaskWithArg(outer_id2);
-  borrower1->rc_.RemoveLocalReference(inner_id, nullptr);
-  borrower1->rc_.RemoveLocalReference(outer_id2, nullptr);
-  ASSERT_TRUE(borrower1->rc_.HasReference(inner_id));
-  ASSERT_TRUE(borrower1->rc_.HasReference(outer_id2));
-
-  // The borrower task returns to the owner without waiting for its submitted
-  // task to finish.
-  auto borrower_refs = borrower1->FinishExecutingTask(outer_id, ObjectID::Nil());
-  ASSERT_TRUE(borrower1->rc_.HasReference(inner_id));
-  ASSERT_TRUE(borrower1->rc_.HasReference(outer_id2));
-  ASSERT_FALSE(borrower1->rc_.HasReference(outer_id));
-
-  // The owner receives the borrower's reply and merges the borrower's ref
-  // count into its own.
-  owner->HandleSubmittedTaskFinished(return_id1, outer_id, {}, borrower1->address_,
-                                     borrower_refs);
-  borrower1->FlushBorrowerCallbacks();
-  // Check that owner now has borrower in inner's borrowers list.
-  ASSERT_TRUE(owner->rc_.HasReference(inner_id));
-  // Check that owner's ref count for outer == 0 since the borrower task
-  // returned and there were no local references to outer_id.
-  ASSERT_FALSE(owner->rc_.HasReference(outer_id));
-
-  // Borrower 2 starts executing. It is given a reference to the inner object
-  // when it gets outer_id2 as an argument.
-  borrower2->ExecuteTaskWithArg(outer_id2, inner_id, owner->address_);
-  ASSERT_TRUE(borrower2->rc_.HasReference(inner_id));
-  // Borrower 2 finishes but it is still using inner_id.
-  borrower_refs = borrower2->FinishExecutingTask(outer_id2, ObjectID::Nil());
-  ASSERT_TRUE(borrower2->rc_.HasReference(inner_id));
-  ASSERT_FALSE(borrower2->rc_.HasReference(outer_id2));
-  ASSERT_FALSE(borrower2->rc_.HasReference(outer_id));
-
-  borrower1->HandleSubmittedTaskFinished(return_id2, outer_id2, {}, borrower2->address_,
-                                         borrower_refs);
-  borrower2->FlushBorrowerCallbacks();
-  // Borrower 1 no longer has a reference to any objects.
-  ASSERT_FALSE(borrower1->rc_.HasReference(inner_id));
-  ASSERT_FALSE(borrower1->rc_.HasReference(outer_id2));
-  // The owner should now have borrower 2 in its count.
-  ASSERT_TRUE(owner->rc_.HasReference(inner_id));
-  borrower2->rc_.RemoveLocalReference(inner_id, nullptr);
-  ASSERT_FALSE(borrower2->rc_.HasReference(inner_id));
-  ASSERT_FALSE(owner->rc_.HasReference(inner_id));
-}
-
-// A task is given a reference to an object ID, whose value contains another
-// object ID. The task gets a reference to the innermost object ID, but deletes
-// it by the time the task finishes.
-//
-// @ray.remote
-// def borrower(mid_ids):
-//     inner_id = ray.get(mid_ids[0])
-//     del inner_id
-//
-// inner_id = ray.put(1)
-// mid_id = ray.put([inner_id])
-// outer_id = ray.put([mid_id])
-// res = borrower.remote(outer_id)
-TEST(DistributedReferenceCountTest, TestNestedObjectNoBorrow) {
-  auto borrower = std::make_shared<MockWorkerClient>("1");
-  auto owner = std::make_shared<MockWorkerClient>(
-      "2", [&](const rpc::Address &addr) { return borrower; });
-
-  // The owner creates an inner object and wraps it.
-  auto inner_id = ObjectID::FromRandom();
-  auto mid_id = ObjectID::FromRandom();
-  auto outer_id = ObjectID::FromRandom();
-  owner->Put(inner_id);
-  owner->PutWrappedId(mid_id, inner_id);
-  owner->PutWrappedId(outer_id, mid_id);
-
-  // The owner submits a task that depends on the outer object. The task will
-  // be given a reference to mid_id.
-  auto return_id = owner->SubmitTaskWithArg(outer_id);
-  // The owner's references go out of scope.
-  owner->rc_.RemoveLocalReference(outer_id, nullptr);
-  owner->rc_.RemoveLocalReference(mid_id, nullptr);
-  owner->rc_.RemoveLocalReference(inner_id, nullptr);
-  // The owner's ref count > 0 for all objects.
-  ASSERT_TRUE(owner->rc_.HasReference(outer_id));
-  ASSERT_TRUE(owner->rc_.HasReference(mid_id));
-  ASSERT_TRUE(owner->rc_.HasReference(inner_id));
-
-  // The borrower is given a reference to the middle object.
-  borrower->ExecuteTaskWithArg(outer_id, mid_id, owner->address_);
-  ASSERT_TRUE(borrower->rc_.HasReference(mid_id));
-  ASSERT_FALSE(borrower->rc_.HasReference(inner_id));
-
-  // The borrower unwraps the inner object with ray.get.
-  borrower->GetSerializedObjectId(mid_id, inner_id, owner->address_);
-  borrower->rc_.RemoveLocalReference(mid_id, nullptr);
-  ASSERT_TRUE(borrower->rc_.HasReference(inner_id));
-  // The borrower's reference to inner_id goes out of scope.
-  borrower->rc_.RemoveLocalReference(inner_id, nullptr);
-
-  // The borrower task returns to the owner.
-  auto borrower_refs = borrower->FinishExecutingTask(outer_id, ObjectID::Nil());
-  ASSERT_FALSE(borrower->rc_.HasReference(outer_id));
-  ASSERT_FALSE(borrower->rc_.HasReference(mid_id));
-  ASSERT_FALSE(borrower->rc_.HasReference(inner_id));
-
-  // The owner receives the borrower's reply and merges the borrower's ref
-  // count into its own.
-  owner->HandleSubmittedTaskFinished(return_id, outer_id, {}, borrower->address_,
-                                     borrower_refs);
-  // Check that owner now has nothing in scope.
-  ASSERT_FALSE(owner->rc_.HasReference(outer_id));
-  ASSERT_FALSE(owner->rc_.HasReference(mid_id));
-  ASSERT_FALSE(owner->rc_.HasReference(inner_id));
-}
-
-// A task is given a reference to an object ID, whose value contains another
-// object ID. The task gets a reference to the innermost object ID, and is
-// still borrowing it by the time the task finishes.
-//
-// @ray.remote
-// def borrower(mid_ids):
-//     inner_id = ray.get(mid_ids[0])
-//     foo.remote(inner_id)
-//
-// inner_id = ray.put(1)
-// mid_id = ray.put([inner_id])
-// outer_id = ray.put([mid_id])
-// res = borrower.remote(outer_id)
-TEST(DistributedReferenceCountTest, TestNestedObject) {
-  auto borrower = std::make_shared<MockWorkerClient>("1");
-  auto owner = std::make_shared<MockWorkerClient>(
-      "2", [&](const rpc::Address &addr) { return borrower; });
-
-  // The owner creates an inner object and wraps it.
-  auto inner_id = ObjectID::FromRandom();
-  auto mid_id = ObjectID::FromRandom();
-  auto outer_id = ObjectID::FromRandom();
-  owner->Put(inner_id);
-  owner->PutWrappedId(mid_id, inner_id);
-  owner->PutWrappedId(outer_id, mid_id);
-
-  // The owner submits a task that depends on the outer object. The task will
-  // be given a reference to mid_id.
-  auto return_id = owner->SubmitTaskWithArg(outer_id);
-  // The owner's references go out of scope.
-  owner->rc_.RemoveLocalReference(outer_id, nullptr);
-  owner->rc_.RemoveLocalReference(mid_id, nullptr);
-  owner->rc_.RemoveLocalReference(inner_id, nullptr);
-  // The owner's ref count > 0 for all objects.
-  ASSERT_TRUE(owner->rc_.HasReference(outer_id));
-  ASSERT_TRUE(owner->rc_.HasReference(mid_id));
-  ASSERT_TRUE(owner->rc_.HasReference(inner_id));
-
-  // The borrower is given a reference to the middle object.
-  borrower->ExecuteTaskWithArg(outer_id, mid_id, owner->address_);
-  ASSERT_TRUE(borrower->rc_.HasReference(mid_id));
-  ASSERT_FALSE(borrower->rc_.HasReference(inner_id));
-
-  // The borrower unwraps the inner object with ray.get.
-  borrower->GetSerializedObjectId(mid_id, inner_id, owner->address_);
-  borrower->rc_.RemoveLocalReference(mid_id, nullptr);
-  ASSERT_TRUE(borrower->rc_.HasReference(inner_id));
-
-  // The borrower task returns to the owner while still using inner_id.
-  auto borrower_refs = borrower->FinishExecutingTask(outer_id, ObjectID::Nil());
-  ASSERT_FALSE(borrower->rc_.HasReference(outer_id));
-  ASSERT_FALSE(borrower->rc_.HasReference(mid_id));
-  ASSERT_TRUE(borrower->rc_.HasReference(inner_id));
-
-  // The owner receives the borrower's reply and merges the borrower's ref
-  // count into its own.
-  owner->HandleSubmittedTaskFinished(return_id, outer_id, {}, borrower->address_,
-                                     borrower_refs);
-  // Check that owner now has borrower in inner's borrowers list.
-  ASSERT_TRUE(owner->rc_.HasReference(inner_id));
-  // Check that owner's ref count for outer and mid are 0 since the borrower
-  // task returned and there were no local references to outer_id.
-  ASSERT_FALSE(owner->rc_.HasReference(outer_id));
-  ASSERT_FALSE(owner->rc_.HasReference(mid_id));
-
-  // The borrower receives the owner's wait message. It should return a reply
-  // to the owner immediately saying that it is no longer using inner_id.
-  borrower->FlushBorrowerCallbacks();
-  ASSERT_TRUE(borrower->rc_.HasReference(inner_id));
-  ASSERT_TRUE(owner->rc_.HasReference(inner_id));
-
-  // The borrower is no longer using inner_id, but it hasn't received the
-  // message from the owner yet.
-  borrower->rc_.RemoveLocalReference(inner_id, nullptr);
-  ASSERT_FALSE(borrower->rc_.HasReference(inner_id));
-  ASSERT_FALSE(owner->rc_.HasReference(inner_id));
-}
-
-// A borrower is given a reference to an object ID, whose value contains
-// another object ID. The borrower passes the reference again to another
-// borrower and waits for it to finish. The nested borrower unwraps the outer
-// object and gets a reference to the innermost ID.
-//
-// @ray.remote
-// def borrower2(owner_id2):
-//     owner_id1 = ray.get(owner_id2[0])[0]
-//     foo.remote(owner_id1)
-//
-// @ray.remote
-// def borrower1(owner_id2):
-//     ray.get(borrower2.remote(owner_id2))
-//
-// owner_id1 = ray.put(1)
-// owner_id2 = ray.put([owner_id1])
-// owner_id3 = ray.put([owner_id2])
-// res = borrower1.remote(owner_id3)
-TEST(DistributedReferenceCountTest, TestNestedObjectDifferentOwners) {
-  auto borrower1 = std::make_shared<MockWorkerClient>("1");
-  auto borrower2 = std::make_shared<MockWorkerClient>("2");
-  auto owner = std::make_shared<MockWorkerClient>("3", [&](const rpc::Address &addr) {
-    if (addr.ip_address() == borrower1->address_.ip_address()) {
-      return borrower1;
-    } else {
-      return borrower2;
-    }
-  });
-
-  // The owner creates an inner object and wraps it.
-  auto owner_id1 = ObjectID::FromRandom();
-  auto owner_id2 = ObjectID::FromRandom();
-  auto owner_id3 = ObjectID::FromRandom();
-  owner->Put(owner_id1);
-  owner->PutWrappedId(owner_id2, owner_id1);
-  owner->PutWrappedId(owner_id3, owner_id2);
-
-  // The owner submits a task that depends on the outer object. The task will
-  // be given a reference to owner_id2.
-  auto return_id2 = owner->SubmitTaskWithArg(owner_id3);
-  // The owner's references go out of scope.
-  owner->rc_.RemoveLocalReference(owner_id1, nullptr);
-  owner->rc_.RemoveLocalReference(owner_id2, nullptr);
-  owner->rc_.RemoveLocalReference(owner_id3, nullptr);
-
-  // The borrower is given a reference to the middle object.
-  borrower1->ExecuteTaskWithArg(owner_id3, owner_id2, owner->address_);
-  ASSERT_TRUE(borrower1->rc_.HasReference(owner_id2));
-  ASSERT_FALSE(borrower1->rc_.HasReference(owner_id1));
-
-  // The borrower wraps the object ID again.
-  auto borrower_id = ObjectID::FromRandom();
-  borrower1->PutWrappedId(borrower_id, owner_id2);
-  borrower1->rc_.RemoveLocalReference(owner_id2, nullptr);
-
-  // Borrower 1 submits a task that depends on the wrapped object. The task
-  // will be given a reference to owner_id2.
-  auto return_id1 = borrower1->SubmitTaskWithArg(borrower_id);
-  borrower1->rc_.RemoveLocalReference(borrower_id, nullptr);
-  borrower2->ExecuteTaskWithArg(borrower_id, owner_id2, owner->address_);
-
-  // The nested task returns while still using owner_id1.
-  borrower2->GetSerializedObjectId(owner_id2, owner_id1, owner->address_);
-  borrower2->rc_.RemoveLocalReference(owner_id2, nullptr);
-  auto borrower_refs = borrower2->FinishExecutingTask(borrower_id, ObjectID::Nil());
-  ASSERT_TRUE(borrower2->rc_.HasReference(owner_id1));
-  ASSERT_FALSE(borrower2->rc_.HasReference(owner_id2));
-
-  // Borrower 1 should now know that borrower 2 is borrowing the inner object
-  // ID.
-  borrower1->HandleSubmittedTaskFinished(return_id1, borrower_id, {}, borrower2->address_,
-                                         borrower_refs);
-  ASSERT_TRUE(borrower1->rc_.HasReference(owner_id1));
-
-  // Borrower 1 finishes. It should not have any references now because all
-  // state has been merged into the owner.
-  borrower_refs = borrower1->FinishExecutingTask(owner_id3, ObjectID::Nil());
-  ASSERT_FALSE(borrower1->rc_.HasReference(owner_id1));
-  ASSERT_FALSE(borrower1->rc_.HasReference(owner_id2));
-  ASSERT_FALSE(borrower1->rc_.HasReference(owner_id3));
-  ASSERT_FALSE(borrower1->rc_.HasReference(borrower_id));
-
-  // The owner receives the borrower's reply and merges the borrower's ref
-  // count into its own.
-  owner->HandleSubmittedTaskFinished(return_id2, owner_id3, {}, borrower1->address_,
-                                     borrower_refs);
-  // Check that owner now has borrower2 in inner's borrowers list.
-  ASSERT_TRUE(owner->rc_.HasReference(owner_id1));
-  ASSERT_FALSE(owner->rc_.HasReference(owner_id2));
-  ASSERT_FALSE(owner->rc_.HasReference(owner_id3));
-
-  // The borrower receives the owner's wait message.
-  borrower2->FlushBorrowerCallbacks();
-  ASSERT_TRUE(owner->rc_.HasReference(owner_id1));
-  borrower2->rc_.RemoveLocalReference(owner_id1, nullptr);
-  ASSERT_FALSE(borrower2->rc_.HasReference(owner_id1));
-  ASSERT_FALSE(owner->rc_.HasReference(owner_id1));
-}
-
-// A borrower is given a reference to an object ID, whose value contains
-// another object ID. The borrower passes the reference again to another
-// borrower but does not wait for it to finish. The nested borrower unwraps the
-// outer object and gets a reference to the innermost ID.
-//
-// @ray.remote
-// def borrower2(owner_id2):
-//     owner_id1 = ray.get(owner_id2[0])[0]
-//     foo.remote(owner_id1)
-//
-// @ray.remote
-// def borrower1(owner_id2):
-//     borrower2.remote(owner_id2)
-//
-// owner_id1 = ray.put(1)
-// owner_id2 = ray.put([owner_id1])
-// owner_id3 = ray.put([owner_id2])
-// res = borrower1.remote(owner_id3)
-TEST(DistributedReferenceCountTest, TestNestedObjectDifferentOwners2) {
-  auto borrower1 = std::make_shared<MockWorkerClient>("1");
-  auto borrower2 = std::make_shared<MockWorkerClient>("2");
-  auto owner = std::make_shared<MockWorkerClient>("3", [&](const rpc::Address &addr) {
-    if (addr.ip_address() == borrower1->address_.ip_address()) {
-      return borrower1;
-    } else {
-      return borrower2;
-    }
-  });
-
-  // The owner creates an inner object and wraps it.
-  auto owner_id1 = ObjectID::FromRandom();
-  auto owner_id2 = ObjectID::FromRandom();
-  auto owner_id3 = ObjectID::FromRandom();
-  owner->Put(owner_id1);
-  owner->PutWrappedId(owner_id2, owner_id1);
-  owner->PutWrappedId(owner_id3, owner_id2);
-
-  // The owner submits a task that depends on the outer object. The task will
-  // be given a reference to owner_id2.
-  auto return_id2 = owner->SubmitTaskWithArg(owner_id3);
-  // The owner's references go out of scope.
-  owner->rc_.RemoveLocalReference(owner_id1, nullptr);
-  owner->rc_.RemoveLocalReference(owner_id2, nullptr);
-  owner->rc_.RemoveLocalReference(owner_id3, nullptr);
-
-  // The borrower is given a reference to the middle object.
-  borrower1->ExecuteTaskWithArg(owner_id3, owner_id2, owner->address_);
-  ASSERT_TRUE(borrower1->rc_.HasReference(owner_id2));
-  ASSERT_FALSE(borrower1->rc_.HasReference(owner_id1));
-
-  // The borrower wraps the object ID again.
-  auto borrower_id = ObjectID::FromRandom();
-  borrower1->PutWrappedId(borrower_id, owner_id2);
-  borrower1->rc_.RemoveLocalReference(owner_id2, nullptr);
-
-  // Borrower 1 submits a task that depends on the wrapped object. The task
-  // will be given a reference to owner_id2.
-  auto return_id1 = borrower1->SubmitTaskWithArg(borrower_id);
-  borrower2->ExecuteTaskWithArg(borrower_id, owner_id2, owner->address_);
-
-  // The nested task returns while still using owner_id1.
-  borrower2->GetSerializedObjectId(owner_id2, owner_id1, owner->address_);
-  borrower2->rc_.RemoveLocalReference(owner_id2, nullptr);
-  auto borrower_refs = borrower2->FinishExecutingTask(borrower_id, ObjectID::Nil());
-  ASSERT_TRUE(borrower2->rc_.HasReference(owner_id1));
-  ASSERT_FALSE(borrower2->rc_.HasReference(owner_id2));
-
-  // Borrower 1 should now know that borrower 2 is borrowing the inner object
-  // ID.
-  borrower1->HandleSubmittedTaskFinished(return_id1, borrower_id, {}, borrower2->address_,
-                                         borrower_refs);
-  ASSERT_TRUE(borrower1->rc_.HasReference(owner_id1));
-  ASSERT_TRUE(borrower1->rc_.HasReference(owner_id2));
-
-  // Borrower 1 finishes. It should only have its reference to owner_id2 now.
-  borrower_refs = borrower1->FinishExecutingTask(owner_id3, ObjectID::Nil());
-  ASSERT_TRUE(borrower1->rc_.HasReference(owner_id2));
-  ASSERT_FALSE(borrower1->rc_.HasReference(owner_id3));
-
-  // The owner receives the borrower's reply and merges the borrower's ref
-  // count into its own.
-  owner->HandleSubmittedTaskFinished(return_id2, owner_id3, {}, borrower1->address_,
-                                     borrower_refs);
-  // Check that owner now has borrower2 in inner's borrowers list.
-  ASSERT_TRUE(owner->rc_.HasReference(owner_id1));
-  ASSERT_TRUE(owner->rc_.HasReference(owner_id2));
-  ASSERT_FALSE(owner->rc_.HasReference(owner_id3));
-
-  // The borrower receives the owner's wait message.
-  borrower2->FlushBorrowerCallbacks();
-  ASSERT_TRUE(owner->rc_.HasReference(owner_id1));
-  borrower2->rc_.RemoveLocalReference(owner_id1, nullptr);
-  ASSERT_FALSE(borrower2->rc_.HasReference(owner_id1));
-  ASSERT_TRUE(owner->rc_.HasReference(owner_id1));
-
-  // The borrower receives the owner's wait message.
-  borrower1->FlushBorrowerCallbacks();
-  ASSERT_TRUE(owner->rc_.HasReference(owner_id2));
-  borrower1->rc_.RemoveLocalReference(borrower_id, nullptr);
-  ASSERT_FALSE(borrower1->rc_.HasReference(owner_id2));
-  ASSERT_FALSE(borrower1->rc_.HasReference(owner_id1));
-  ASSERT_FALSE(owner->rc_.HasReference(owner_id2));
-}
-
-// A borrower is given a reference to an object ID and passes the reference to
-// another task. The nested task executes on the object's owner.
-//
-// @ray.remote
-// def executes_on_owner(inner_ids):
-//     inner_id = inner_ids[0]
-//
-// @ray.remote
-// def borrower(inner_ids):
-//     outer_id2 = ray.put(inner_ids)
-//     executes_on_owner.remote(outer_id2)
-//
-// inner_id = ray.put(1)
-// outer_id = ray.put([inner_id])
-// res = borrower.remote(outer_id)
-TEST(DistributedReferenceCountTest, TestBorrowerPingPong) {
-  auto borrower = std::make_shared<MockWorkerClient>("1");
-  auto owner = std::make_shared<MockWorkerClient>("2", [&](const rpc::Address &addr) {
-    RAY_CHECK(addr.ip_address() == borrower->address_.ip_address());
-    return borrower;
-  });
-
-  // The owner creates an inner object and wraps it.
-  auto inner_id = ObjectID::FromRandom();
-  auto outer_id = ObjectID::FromRandom();
-  owner->Put(inner_id);
-  owner->PutWrappedId(outer_id, inner_id);
-
-  // The owner submits a task that depends on the outer object. The task will
-  // be given a reference to inner_id.
-  auto return_id1 = owner->SubmitTaskWithArg(outer_id);
-  // The owner's references go out of scope.
-  owner->rc_.RemoveLocalReference(outer_id, nullptr);
-  owner->rc_.RemoveLocalReference(inner_id, nullptr);
-
-  // Borrower 1 is given a reference to the inner object.
-  borrower->ExecuteTaskWithArg(outer_id, inner_id, owner->address_);
-  // The borrower submits a task that depends on the inner object.
-  auto outer_id2 = ObjectID::FromRandom();
-  borrower->PutWrappedId(outer_id2, inner_id);
-  auto return_id2 = borrower->SubmitTaskWithArg(outer_id2);
-  borrower->rc_.RemoveLocalReference(inner_id, nullptr);
-  borrower->rc_.RemoveLocalReference(outer_id2, nullptr);
-  ASSERT_TRUE(borrower->rc_.HasReference(inner_id));
-  ASSERT_TRUE(borrower->rc_.HasReference(outer_id2));
-
-  // The borrower task returns to the owner without waiting for its submitted
-  // task to finish.
-  auto borrower_refs = borrower->FinishExecutingTask(outer_id, ObjectID::Nil());
-  ASSERT_TRUE(borrower->rc_.HasReference(inner_id));
-  ASSERT_TRUE(borrower->rc_.HasReference(outer_id2));
-  ASSERT_FALSE(borrower->rc_.HasReference(outer_id));
-
-  // The owner receives the borrower's reply and merges the borrower's ref
-  // count into its own.
-  owner->HandleSubmittedTaskFinished(return_id1, outer_id, {}, borrower->address_,
-                                     borrower_refs);
-  borrower->FlushBorrowerCallbacks();
-  // Check that owner now has a borrower for inner.
-  ASSERT_TRUE(owner->rc_.HasReference(inner_id));
-  // Check that owner's ref count for outer == 0 since the borrower task
-  // returned and there were no local references to outer_id.
-  ASSERT_FALSE(owner->rc_.HasReference(outer_id));
-
-  // Owner starts executing the submitted task. It is given a second reference
-  // to the inner object when it gets outer_id2 as an argument.
-  owner->ExecuteTaskWithArg(outer_id2, inner_id, owner->address_);
-  ASSERT_TRUE(owner->rc_.HasReference(inner_id));
-  // Owner finishes but it is still using inner_id.
-  borrower_refs = owner->FinishExecutingTask(outer_id2, ObjectID::Nil());
-  ASSERT_TRUE(owner->rc_.HasReference(inner_id));
-
-  borrower->HandleSubmittedTaskFinished(return_id2, outer_id2, {}, owner->address_,
-                                        borrower_refs);
-  borrower->FlushBorrowerCallbacks();
-  // Borrower no longer has a reference to any objects.
-  ASSERT_FALSE(borrower->rc_.HasReference(inner_id));
-  ASSERT_FALSE(borrower->rc_.HasReference(outer_id2));
-  // The owner should now have borrower 2 in its count.
-  ASSERT_TRUE(owner->rc_.HasReference(inner_id));
-  owner->rc_.RemoveLocalReference(inner_id, nullptr);
-  ASSERT_FALSE(owner->rc_.HasReference(inner_id));
-}
-
-// A borrower is given two references to the same object ID. `task` and `Actor`
-// execute on the same process.
-//
-// @ray.remote
-// def task(inner_ids):
-//     foo.remote(inner_ids[0])
-//
-// @ray.remote
-// class Actor:
-//     def __init__(self, inner_ids):
-//         self.inner_id = inner_ids[0]
-//
-// inner_id = ray.put(1)
-// outer_id = ray.put([inner_id])
-// res = task.remote(outer_id)
-// Actor.remote(outer_id)
-TEST(DistributedReferenceCountTest, TestDuplicateBorrower) {
-  auto borrower = std::make_shared<MockWorkerClient>("1");
-  auto owner = std::make_shared<MockWorkerClient>(
-      "2", [&](const rpc::Address &addr) { return borrower; });
-
-  // The owner creates an inner object and wraps it.
-  auto inner_id = ObjectID::FromRandom();
-  auto outer_id = ObjectID::FromRandom();
-  owner->Put(inner_id);
-  owner->PutWrappedId(outer_id, inner_id);
-
-  // The owner submits a task that depends on the outer object. The task will
-  // be given a reference to inner_id.
-  auto return_id1 = owner->SubmitTaskWithArg(outer_id);
-  // The owner's references go out of scope.
-  owner->rc_.RemoveLocalReference(inner_id, nullptr);
-  ASSERT_TRUE(owner->rc_.HasReference(inner_id));
-
-  // The borrower is given a reference to the inner object.
-  borrower->ExecuteTaskWithArg(outer_id, inner_id, owner->address_);
-  // The borrower submits a task that depends on the inner object.
-  auto return_id2 = borrower->SubmitTaskWithArg(inner_id);
-  borrower->rc_.RemoveLocalReference(inner_id, nullptr);
-  ASSERT_TRUE(borrower->rc_.HasReference(inner_id));
-
-  // The borrower task returns to the owner without waiting for its submitted
-  // task to finish.
-  auto borrower_refs1 = borrower->FinishExecutingTask(outer_id, ObjectID::Nil());
-  // Check that the borrower's ref count for inner_id > 0 because of the
-  // pending task.
-  ASSERT_TRUE(borrower->rc_.HasReference(inner_id));
-
-  // The borrower is given a 2nd reference to the inner object.
-  auto return_id3 = owner->SubmitTaskWithArg(outer_id);
-  owner->rc_.RemoveLocalReference(outer_id, nullptr);
-  borrower->ExecuteTaskWithArg(outer_id, inner_id, owner->address_);
-  auto borrower_refs2 = borrower->FinishExecutingTask(outer_id, ObjectID::Nil());
-
-  // The owner receives the borrower's replies and merges the borrower's ref
-  // count into its own.
-  owner->HandleSubmittedTaskFinished(return_id1, outer_id, {}, borrower->address_,
-                                     borrower_refs1);
-  owner->HandleSubmittedTaskFinished(return_id3, outer_id, {}, borrower->address_,
-                                     borrower_refs2);
-  borrower->FlushBorrowerCallbacks();
-  // Check that owner now has borrower in inner's borrowers list.
-  ASSERT_TRUE(owner->rc_.HasReference(inner_id));
-  // Check that owner's ref count for outer == 0 since the borrower task
-  // returned and there were no local references to outer_id.
-  ASSERT_FALSE(owner->rc_.HasReference(outer_id));
-
-  // The task submitted by the borrower returns and its second reference goes
-  // out of scope. Everyone's ref count should go to 0.
-  borrower->HandleSubmittedTaskFinished(return_id2, inner_id);
-  ASSERT_TRUE(owner->rc_.HasReference(inner_id));
-  borrower->rc_.RemoveLocalReference(inner_id, nullptr);
-  ASSERT_FALSE(owner->rc_.HasReference(inner_id));
-  ASSERT_FALSE(borrower->rc_.HasReference(inner_id));
-  ASSERT_FALSE(borrower->rc_.HasReference(outer_id));
-  ASSERT_FALSE(owner->rc_.HasReference(outer_id));
-}
-
-// Two tasks execute on the same worker. After the inner object id returned is
-// transited twice on the same worker, a WaitForRefRemoved RPC is still able
-// to retrieve the right containment metadata about the inner id.
-//
-// This unit test covers scenarios from test_dataset.py::test_callable_classes
-// and test_dataset_pipeline.py::test_pipeline_actors.
-//
-// @ray.remote
-// def owner_task1():
-//     inner_id = ray.put(data, _owner=owner)
-//     return inner_id
-//
-// @ray.remote
-// def owner_task2(x):
-//     ray.put(data, _owner=owner)
-//
-// return_id = owner_task1.remote()
-// inner_id = ray.get(outer_id)[0]
-// return_id2 = owner_task2.remote(inner_id)
-//
-TEST(DistributedReferenceCountTest, TestForeignOwner) {
-  auto caller = std::make_shared<MockWorkerClient>("1");
-  auto owner = std::make_shared<MockWorkerClient>("2");
-  auto foreign_owner =
-      std::make_shared<MockWorkerClient>("3", [&](const rpc::Address &addr) {
-        if (addr.ip_address() == owner->address_.ip_address()) {
-          return owner;
-        } else
-          return caller;
-      });
-
-  //
-  // Phase 1 -- submit and execute owner_task1()
-  //
-  // Caller submits a task.
-  auto return_id = caller->SubmitTaskWithArg(ObjectID::Nil());
-  // Task returns inner_id as its return value.
-  auto inner_id = ObjectID::FromRandom();
-  owner->PutWithForeignOwner(inner_id, foreign_owner->address_);
-  rpc::WorkerAddress addr(caller->address_);
-  ASSERT_FALSE(caller->rc_.HasReference(inner_id));
-  auto refs = owner->FinishExecutingTask(ObjectID::Nil(), return_id, &inner_id, &addr);
-  ASSERT_TRUE(refs.empty());
-  ASSERT_TRUE(owner->rc_.HasReference(inner_id));
-  ASSERT_FALSE(caller->rc_.HasReference(inner_id));
-  // Caller receives the owner's message, but inner_id is still in scope
-  // because caller has a reference to return_id.
-  caller->HandleSubmittedTaskFinished(return_id, ObjectID::Nil(),
-                                      {{return_id, {inner_id}}});
-  ASSERT_TRUE(caller->rc_.HasReference(inner_id));
-
-  //
-  // Phase 2 -- submit and execute owner_task2(x)
-  //
-  auto return_id2 = caller->SubmitTaskWithArg(return_id);
-  caller->rc_.RemoveLocalReference(return_id, nullptr);
-  ASSERT_TRUE(owner->rc_.HasReference(inner_id));
-  ASSERT_TRUE(caller->rc_.HasReference(inner_id));
-  caller->rc_.RemoveLocalReference(return_id2, nullptr);
-  // Owner receives a reference to inner_id. It still has a reference when
-  // the task returns.
-  owner->ExecuteTaskWithArg(return_id, inner_id, caller->address_);
-  auto refs2 = owner->FinishExecutingTask(return_id, return_id2);
-  // owner merges ref count into the caller.
-  caller->HandleSubmittedTaskFinished(return_id2, return_id, {}, owner->address_, refs2);
-  ASSERT_FALSE(caller->rc_.HasReference(inner_id));
-  ASSERT_FALSE(owner->rc_.HasReference(return_id));
-  ASSERT_FALSE(caller->rc_.HasReference(return_id));
-  ASSERT_FALSE(owner->rc_.HasReference(return_id2));
-  ASSERT_FALSE(caller->rc_.HasReference(return_id2));
-  ASSERT_TRUE(owner->rc_.HasReference(inner_id));
-
-  //
-  // Phase 3 -- foreign owner gets ref removed information.
-  //
-  // Emulate ref removed callback.
-  foreign_owner->rc_.AddOwnedObject(inner_id, {}, foreign_owner->address_, "", 0, false);
-  foreign_owner->rc_.AddBorrowerAddress(inner_id, owner->address_);
-
-  // Foreign owner waits on owner.
-  ASSERT_TRUE(owner->FlushBorrowerCallbacks());
-  ASSERT_TRUE(foreign_owner->rc_.HasReference(inner_id));
-  ASSERT_TRUE(owner->rc_.HasReference(inner_id));
-  ASSERT_FALSE(caller->FlushBorrowerCallbacks());
-  owner->rc_.RemoveLocalReference(inner_id, nullptr);
-  owner->rc_.RemoveLocalReference(inner_id, nullptr);
-  caller->rc_.RemoveLocalReference(inner_id, nullptr);
-
-  // Foreign owner waits on caller next.
-  ASSERT_TRUE(caller->FlushBorrowerCallbacks());
-  ASSERT_FALSE(owner->rc_.HasReference(inner_id));
-  ASSERT_FALSE(foreign_owner->rc_.HasReference(inner_id));
-  ASSERT_FALSE(caller->rc_.HasReference(inner_id));
-}
-
-// A borrower is given references to 2 different objects, which each contain a
-// reference to an object ID. The borrower unwraps both objects and receives a
-// duplicate reference to the inner ID.
-TEST(DistributedReferenceCountTest, TestDuplicateNestedObject) {
-  auto borrower1 = std::make_shared<MockWorkerClient>("1");
-  auto borrower2 = std::make_shared<MockWorkerClient>("2");
-  auto owner = std::make_shared<MockWorkerClient>("3", [&](const rpc::Address &addr) {
-    if (addr.ip_address() == borrower1->address_.ip_address()) {
-      return borrower1;
-    } else {
-      return borrower2;
-    }
-  });
-
-  // The owner creates an inner object and wraps it.
-  auto owner_id1 = ObjectID::FromRandom();
-  auto owner_id2 = ObjectID::FromRandom();
-  auto owner_id3 = ObjectID::FromRandom();
-  owner->Put(owner_id1);
-  owner->PutWrappedId(owner_id2, owner_id1);
-  owner->PutWrappedId(owner_id3, owner_id2);
-
-  auto return_id1 = owner->SubmitTaskWithArg(owner_id3);
-  auto return_id2 = owner->SubmitTaskWithArg(owner_id2);
-  owner->rc_.RemoveLocalReference(owner_id1, nullptr);
-  owner->rc_.RemoveLocalReference(owner_id2, nullptr);
-  owner->rc_.RemoveLocalReference(owner_id3, nullptr);
-
-  borrower2->ExecuteTaskWithArg(owner_id3, owner_id2, owner->address_);
-  borrower2->GetSerializedObjectId(owner_id2, owner_id1, owner->address_);
-  borrower2->rc_.RemoveLocalReference(owner_id2, nullptr);
-  // The nested task returns while still using owner_id1.
-  auto borrower_refs = borrower2->FinishExecutingTask(owner_id3, ObjectID::Nil());
-  owner->HandleSubmittedTaskFinished(return_id1, owner_id3, {}, borrower2->address_,
-                                     borrower_refs);
-  ASSERT_TRUE(borrower2->FlushBorrowerCallbacks());
-
-  // The owner submits a task that is given a reference to owner_id1.
-  borrower1->ExecuteTaskWithArg(owner_id2, owner_id1, owner->address_);
-  // The borrower wraps the object ID again.
-  auto borrower_id = ObjectID::FromRandom();
-  borrower1->PutWrappedId(borrower_id, owner_id1);
-  borrower1->rc_.RemoveLocalReference(owner_id1, nullptr);
-  // Borrower 1 submits a task that depends on the wrapped object. The task
-  // will be given a reference to owner_id1.
-  auto return_id3 = borrower1->SubmitTaskWithArg(borrower_id);
-  borrower1->rc_.RemoveLocalReference(borrower_id, nullptr);
-  borrower2->ExecuteTaskWithArg(borrower_id, owner_id1, owner->address_);
-  // The nested task returns while still using owner_id1.
-  // It should now have 2 local references to owner_id1, one from the owner and
-  // one from the borrower.
-  borrower_refs = borrower2->FinishExecutingTask(borrower_id, ObjectID::Nil());
-  borrower1->HandleSubmittedTaskFinished(return_id3, borrower_id, {}, borrower2->address_,
-                                         borrower_refs);
-
-  // Borrower 1 finishes. It should not have any references now because all
-  // state has been merged into the owner.
-  borrower_refs = borrower1->FinishExecutingTask(owner_id2, ObjectID::Nil());
-  ASSERT_FALSE(borrower1->rc_.HasReference(owner_id1));
-  ASSERT_FALSE(borrower1->rc_.HasReference(owner_id2));
-  ASSERT_FALSE(borrower1->rc_.HasReference(owner_id3));
-  ASSERT_FALSE(borrower1->rc_.HasReference(borrower_id));
-  // Borrower 1 should not have merge any refs into the owner because borrower 2's ref was
-  // already merged into the owner.
-  owner->HandleSubmittedTaskFinished(return_id2, owner_id2, {}, borrower1->address_,
-                                     borrower_refs);
-
-  // The borrower receives the owner's wait message.
-  borrower2->FlushBorrowerCallbacks();
-  ASSERT_TRUE(owner->rc_.HasReference(owner_id1));
-  borrower2->rc_.RemoveLocalReference(owner_id1, nullptr);
-  ASSERT_TRUE(owner->rc_.HasReference(owner_id1));
-  borrower2->rc_.RemoveLocalReference(owner_id1, nullptr);
-  ASSERT_FALSE(borrower2->rc_.HasReference(owner_id1));
-  ASSERT_FALSE(owner->rc_.HasReference(owner_id1));
-}
-
-// We submit a task and immediately delete the reference to the return ID. The
-// submitted task returns an object ID.
-//
-// @ray.remote
-// def returns_id():
-//     inner_id = ray.put()
-//     return inner_id
-//
-// returns_id.remote()
-TEST(DistributedReferenceCountTest, TestReturnObjectIdNoBorrow) {
-  auto caller = std::make_shared<MockWorkerClient>("1");
-  auto owner = std::make_shared<MockWorkerClient>("3", [&](const rpc::Address &addr) {
-    RAY_CHECK(addr.ip_address() == caller->address_.ip_address());
-    return caller;
-  });
-
-  // Caller submits a task.
-  auto return_id = caller->SubmitTaskWithArg(ObjectID::Nil());
-
-  // Task returns inner_id as its return value.
-  auto inner_id = ObjectID::FromRandom();
-  owner->Put(inner_id);
-  rpc::WorkerAddress addr(caller->address_);
-  auto refs = owner->FinishExecutingTask(ObjectID::Nil(), return_id, &inner_id, &addr);
-  owner->rc_.RemoveLocalReference(inner_id, nullptr);
-  ASSERT_TRUE(refs.empty());
-  ASSERT_TRUE(owner->rc_.HasReference(inner_id));
-
-  // Caller's ref to the task's return ID goes out of scope before it hears
-  // from the owner of inner_id.
-  caller->HandleSubmittedTaskFinished(return_id, ObjectID::Nil(),
-                                      {{return_id, {inner_id}}});
-  caller->rc_.RemoveLocalReference(return_id, nullptr);
-  ASSERT_FALSE(caller->rc_.HasReference(return_id));
-  ASSERT_FALSE(caller->rc_.HasReference(inner_id));
-
-  // Caller should respond to the owner's message immediately.
-  ASSERT_TRUE(caller->FlushBorrowerCallbacks());
-  ASSERT_FALSE(owner->rc_.HasReference(inner_id));
-}
-
-// We submit a task and keep the reference to the return ID. The submitted task
-// returns an object ID.
-//
-// @ray.remote
-// def returns_id():
-//     inner_id = ray.put()
-//     return inner_id
-//
-// return_id = returns_id.remote()
-TEST(DistributedReferenceCountTest, TestReturnObjectIdBorrow) {
-  auto caller = std::make_shared<MockWorkerClient>("1");
-  auto owner = std::make_shared<MockWorkerClient>("3", [&](const rpc::Address &addr) {
-    RAY_CHECK(addr.ip_address() == caller->address_.ip_address());
-    return caller;
-  });
-
-  // Caller submits a task.
-  auto return_id = caller->SubmitTaskWithArg(ObjectID::Nil());
-
-  // Task returns inner_id as its return value.
-  auto inner_id = ObjectID::FromRandom();
-  owner->Put(inner_id);
-  rpc::WorkerAddress addr(caller->address_);
-  auto refs = owner->FinishExecutingTask(ObjectID::Nil(), return_id, &inner_id, &addr);
-  owner->rc_.RemoveLocalReference(inner_id, nullptr);
-  ASSERT_TRUE(refs.empty());
-  ASSERT_TRUE(owner->rc_.HasReference(inner_id));
-
-  // Caller receives the owner's message, but inner_id is still in scope
-  // because caller has a reference to return_id.
-  caller->HandleSubmittedTaskFinished(return_id, ObjectID::Nil(),
-                                      {{return_id, {inner_id}}});
-  ASSERT_TRUE(caller->FlushBorrowerCallbacks());
-  ASSERT_TRUE(owner->rc_.HasReference(inner_id));
-
-  // Caller's reference to return_id goes out of scope. The caller should
-  // respond to the owner of inner_id so that inner_id can be deleted.
-  caller->rc_.RemoveLocalReference(return_id, nullptr);
-  ASSERT_FALSE(caller->rc_.HasReference(return_id));
-  ASSERT_FALSE(caller->rc_.HasReference(inner_id));
-  ASSERT_FALSE(owner->rc_.HasReference(inner_id));
-}
-
-// We submit a task and submit another task that depends on the return ID. The
-// submitted task returns an object ID, which will get borrowed by the second
-// task.
-//
-// @ray.remote
-// def returns_id():
-//     inner_id = ray.put()
-//     return inner_id
-//
-// return_id = returns_id.remote()
-// borrow.remote(return_id)
-TEST(DistributedReferenceCountTest, TestReturnObjectIdBorrowChain) {
-  auto caller = std::make_shared<MockWorkerClient>("1");
-  auto borrower = std::make_shared<MockWorkerClient>("2");
-  auto owner = std::make_shared<MockWorkerClient>("3", [&](const rpc::Address &addr) {
-    if (addr.ip_address() == caller->address_.ip_address()) {
-      return caller;
-    } else {
-      return borrower;
-    }
-  });
-
-  // Caller submits a task.
-  auto return_id = caller->SubmitTaskWithArg(ObjectID::Nil());
-
-  // Task returns inner_id as its return value.
-  auto inner_id = ObjectID::FromRandom();
-  owner->Put(inner_id);
-  rpc::WorkerAddress addr(caller->address_);
-  auto refs = owner->FinishExecutingTask(ObjectID::Nil(), return_id, &inner_id, &addr);
-  owner->rc_.RemoveLocalReference(inner_id, nullptr);
-  ASSERT_TRUE(refs.empty());
-  ASSERT_TRUE(owner->rc_.HasReference(inner_id));
-
-  // Caller receives the owner's message, but inner_id is still in scope
-  // because caller has a reference to return_id.
-  caller->HandleSubmittedTaskFinished(return_id, ObjectID::Nil(),
-                                      {{return_id, {inner_id}}});
-  auto return_id2 = caller->SubmitTaskWithArg(return_id);
-  caller->rc_.RemoveLocalReference(return_id, nullptr);
-  ASSERT_TRUE(caller->FlushBorrowerCallbacks());
-  ASSERT_TRUE(owner->rc_.HasReference(inner_id));
-
-  // Borrower receives a reference to inner_id. It still has a reference when
-  // the task returns.
-  borrower->ExecuteTaskWithArg(return_id, inner_id, owner->address_);
-  ASSERT_TRUE(borrower->rc_.HasReference(inner_id));
-  auto borrower_refs = borrower->FinishExecutingTask(return_id, return_id);
-  ASSERT_TRUE(borrower->rc_.HasReference(inner_id));
-
-  // Borrower merges ref count into the caller.
-  caller->HandleSubmittedTaskFinished(return_id2, return_id, {}, borrower->address_,
-                                      borrower_refs);
-  // The caller should not have a ref count anymore because it was merged into
-  // the owner.
-  ASSERT_FALSE(caller->rc_.HasReference(return_id));
-  ASSERT_FALSE(caller->rc_.HasReference(inner_id));
-  ASSERT_TRUE(owner->rc_.HasReference(inner_id));
-
-  // The borrower's receives the owner's message and its reference goes out of
-  // scope.
-  ASSERT_TRUE(borrower->FlushBorrowerCallbacks());
-  borrower->rc_.RemoveLocalReference(inner_id, nullptr);
-  ASSERT_FALSE(borrower->rc_.HasReference(return_id));
-  ASSERT_FALSE(borrower->rc_.HasReference(inner_id));
-  ASSERT_FALSE(owner->rc_.HasReference(inner_id));
-}
-
-// We submit a task and submit another task that depends on the return ID. The
-// first submitted task returns an object ID, which will get borrowed by the second
-// task. The second task returns the borrowed ID.
-//
-// @ray.remote
-// def returns_id():
-//     inner_id = ray.put()
-//     return inner_id
-//
-// @ray.remote
-// def returns_borrowed_id(inner_ids):
-//     return inner_ids
-//
-// return_id = returns_id.remote()
-// returns_borrowed_id.remote(return_id)
-TEST(DistributedReferenceCountTest, TestReturnBorrowedId) {
-  auto caller = std::make_shared<MockWorkerClient>("1");
-  auto borrower = std::make_shared<MockWorkerClient>("2");
-  auto owner = std::make_shared<MockWorkerClient>("3", [&](const rpc::Address &addr) {
-    if (addr.ip_address() == caller->address_.ip_address()) {
-      return caller;
-    } else {
-      return borrower;
-    }
-  });
-
-  // Caller submits a task.
-  auto return_id = caller->SubmitTaskWithArg(ObjectID::Nil());
-
-  // Task returns inner_id as its return value.
-  auto inner_id = ObjectID::FromRandom();
-  owner->Put(inner_id);
-  rpc::WorkerAddress addr(caller->address_);
-  auto refs = owner->FinishExecutingTask(ObjectID::Nil(), return_id, &inner_id, &addr);
-  owner->rc_.RemoveLocalReference(inner_id, nullptr);
-  ASSERT_TRUE(refs.empty());
-  ASSERT_TRUE(owner->rc_.HasReference(inner_id));
-
-  // Caller receives the owner's message, but inner_id is still in scope
-  // because caller has a reference to return_id.
-  caller->HandleSubmittedTaskFinished(return_id, ObjectID::Nil(),
-                                      {{return_id, {inner_id}}});
-  auto borrower_return_id = caller->SubmitTaskWithArg(return_id);
-  caller->rc_.RemoveLocalReference(return_id, nullptr);
-  ASSERT_TRUE(caller->FlushBorrowerCallbacks());
-  ASSERT_TRUE(owner->rc_.HasReference(inner_id));
-
-  // Borrower receives a reference to inner_id. It returns the inner_id as its
-  // return value.
-  borrower->ExecuteTaskWithArg(return_id, inner_id, owner->address_);
-  ASSERT_TRUE(borrower->rc_.HasReference(inner_id));
-  auto borrower_refs =
-      borrower->FinishExecutingTask(return_id, borrower_return_id, &inner_id, &addr);
-  ASSERT_TRUE(borrower->rc_.HasReference(inner_id));
-
-  // Borrower merges ref count into the caller.
-  caller->HandleSubmittedTaskFinished(borrower_return_id, return_id,
-                                      {{borrower_return_id, {inner_id}}},
-                                      borrower->address_, borrower_refs);
-  // The caller should still have a ref count because it has a reference to
-  // borrower_return_id.
-  ASSERT_FALSE(caller->rc_.HasReference(return_id));
-  ASSERT_TRUE(caller->rc_.HasReference(borrower_return_id));
-  ASSERT_TRUE(caller->rc_.HasReference(inner_id));
-  ASSERT_TRUE(owner->rc_.HasReference(inner_id));
-
-  // The borrower's receives the owner's message and its reference goes out of
-  // scope.
-  borrower->rc_.RemoveLocalReference(inner_id, nullptr);
-  ASSERT_FALSE(borrower->rc_.HasReference(borrower_return_id));
-  ASSERT_FALSE(borrower->rc_.HasReference(return_id));
-  ASSERT_FALSE(borrower->rc_.HasReference(inner_id));
-
-  // The caller's reference to the borrower's return value goes out of scope.
-  caller->rc_.RemoveLocalReference(borrower_return_id, nullptr);
-  ASSERT_FALSE(caller->rc_.HasReference(borrower_return_id));
-  ASSERT_FALSE(caller->rc_.HasReference(inner_id));
-  // The owner should still have the object ID in scope because it hasn't heard
-  // from borrower yet.
-  ASSERT_TRUE(owner->rc_.HasReference(inner_id));
-
-  ASSERT_TRUE(borrower->FlushBorrowerCallbacks());
-  ASSERT_FALSE(owner->rc_.HasReference(inner_id));
-}
-
-// We submit a task and submit another task that depends on the return ID. The
-// first submitted task returns an object ID, which will get borrowed by the second
-// task. The second task returns the borrowed ID. The driver gets the value of
-// the second task and now has a reference to the inner object ID.
-//
-// @ray.remote
-// def returns_id():
-//     inner_id = ray.put()
-//     return inner_id
-//
-// @ray.remote
-// def returns_borrowed_id(inner_ids):
-//     return inner_ids
-//
-// return_id = returns_id.remote()
-// inner_id = ray.get(returns_borrowed_id.remote(return_id))[0]
-TEST(DistributedReferenceCountTest, TestReturnBorrowedIdDeserialize) {
-  auto caller = std::make_shared<MockWorkerClient>("1");
-  auto borrower = std::make_shared<MockWorkerClient>("2");
-  auto owner = std::make_shared<MockWorkerClient>("3", [&](const rpc::Address &addr) {
-    if (addr.ip_address() == caller->address_.ip_address()) {
-      return caller;
-    } else {
-      return borrower;
-    }
-  });
-
-  // Caller submits a task.
-  auto return_id = caller->SubmitTaskWithArg(ObjectID::Nil());
-
-  // Task returns inner_id as its return value.
-  auto inner_id = ObjectID::FromRandom();
-  owner->Put(inner_id);
-  rpc::WorkerAddress addr(caller->address_);
-  auto refs = owner->FinishExecutingTask(ObjectID::Nil(), return_id, &inner_id, &addr);
-  owner->rc_.RemoveLocalReference(inner_id, nullptr);
-  ASSERT_TRUE(refs.empty());
-  ASSERT_TRUE(owner->rc_.HasReference(inner_id));
-
-  // Caller receives the owner's message, but inner_id is still in scope
-  // because caller has a reference to return_id.
-  caller->HandleSubmittedTaskFinished(return_id, ObjectID::Nil(),
-                                      {{return_id, {inner_id}}});
-  auto borrower_return_id = caller->SubmitTaskWithArg(return_id);
-  caller->rc_.RemoveLocalReference(return_id, nullptr);
-  ASSERT_TRUE(owner->rc_.HasReference(inner_id));
-
-  // Borrower receives a reference to inner_id. It returns the inner_id as its
-  // return value.
-  borrower->ExecuteTaskWithArg(return_id, inner_id, owner->address_);
-  ASSERT_TRUE(borrower->rc_.HasReference(inner_id));
-  auto borrower_refs =
-      borrower->FinishExecutingTask(return_id, borrower_return_id, &inner_id, &addr);
-  ASSERT_TRUE(borrower->rc_.HasReference(inner_id));
-
-  // Borrower merges ref count into the caller.
-  caller->HandleSubmittedTaskFinished(borrower_return_id, return_id,
-                                      {{borrower_return_id, {inner_id}}},
-                                      borrower->address_, borrower_refs);
-  // The caller should still have a ref count because it has a reference to
-  // borrower_return_id.
-  ASSERT_FALSE(caller->rc_.HasReference(return_id));
-  ASSERT_TRUE(caller->rc_.HasReference(borrower_return_id));
-  ASSERT_TRUE(owner->rc_.HasReference(inner_id));
-
-  caller->GetSerializedObjectId(borrower_return_id, inner_id, owner->address_);
-  caller->rc_.RemoveLocalReference(borrower_return_id, nullptr);
-  ASSERT_TRUE(caller->FlushBorrowerCallbacks());
-  caller->rc_.RemoveLocalReference(inner_id, nullptr);
-  ASSERT_FALSE(caller->rc_.HasReference(return_id));
-  ASSERT_FALSE(caller->rc_.HasReference(borrower_return_id));
-  ASSERT_FALSE(caller->rc_.HasReference(inner_id));
-  ASSERT_TRUE(owner->rc_.HasReference(inner_id));
-
-  // The borrower's receives the owner's message and its reference goes out of
-  // scope.
-  ASSERT_TRUE(borrower->FlushBorrowerCallbacks());
-  borrower->rc_.RemoveLocalReference(inner_id, nullptr);
-  ASSERT_FALSE(borrower->rc_.HasReference(borrower_return_id));
-  ASSERT_FALSE(borrower->rc_.HasReference(return_id));
-  ASSERT_FALSE(borrower->rc_.HasReference(inner_id));
-  ASSERT_FALSE(owner->rc_.HasReference(inner_id));
-}
-
-// Recursively returning IDs. We submit a task, which submits another task and
-// returns the submitted task's return ID. The nested task creates an object
-// and returns that ID.
-//
-// @ray.remote
-// def nested_worker():
-//     inner_id = ray.put()
-//     return inner_id
-//
-// @ray.remote
-// def worker():
-//     return nested_worker.remote()
-//
-// return_id = worker.remote()
-// nested_return_id = ray.get(return_id)
-// inner_id = ray.get(nested_return_id)
-TEST(DistributedReferenceCountTest, TestReturnIdChain) {
-  auto root = std::make_shared<MockWorkerClient>("1");
-  auto worker = std::make_shared<MockWorkerClient>("2", [&](const rpc::Address &addr) {
-    RAY_CHECK(addr.ip_address() == root->address_.ip_address());
-    return root;
-  });
-  auto nested_worker =
-      std::make_shared<MockWorkerClient>("3", [&](const rpc::Address &addr) {
-        RAY_CHECK(addr.ip_address() == worker->address_.ip_address());
-        return worker;
-      });
-
-  // Root submits a task.
-  auto return_id = root->SubmitTaskWithArg(ObjectID::Nil());
-
-  // Task submits a nested task and returns the return ID.
-  auto nested_return_id = worker->SubmitTaskWithArg(ObjectID::Nil());
-  rpc::WorkerAddress addr(root->address_);
-  auto refs =
-      worker->FinishExecutingTask(ObjectID::Nil(), return_id, &nested_return_id, &addr);
-
-  // The nested task returns an ObjectID that it owns.
-  auto inner_id = ObjectID::FromRandom();
-  nested_worker->Put(inner_id);
-  rpc::WorkerAddress worker_addr(worker->address_);
-  auto nested_refs = nested_worker->FinishExecutingTask(ObjectID::Nil(), nested_return_id,
-                                                        &inner_id, &worker_addr);
-  nested_worker->rc_.RemoveLocalReference(inner_id, nullptr);
-  ASSERT_TRUE(nested_worker->rc_.HasReference(inner_id));
-
-  // All task execution replies are received.
-  root->HandleSubmittedTaskFinished(return_id, ObjectID::Nil(),
-                                    {{return_id, {nested_return_id}}});
-  worker->HandleSubmittedTaskFinished(nested_return_id, ObjectID::Nil(),
-                                      {{nested_return_id, {inner_id}}});
-  root->FlushBorrowerCallbacks();
-  worker->FlushBorrowerCallbacks();
-
-  // The reference only goes out of scope once the other workers' references to
-  // their submitted tasks' return ID go out of scope.
-  ASSERT_TRUE(nested_worker->rc_.HasReference(inner_id));
-  worker->rc_.RemoveLocalReference(nested_return_id, nullptr);
-  ASSERT_TRUE(nested_worker->rc_.HasReference(inner_id));
-  root->rc_.RemoveLocalReference(return_id, nullptr);
-  ASSERT_FALSE(nested_worker->rc_.HasReference(inner_id));
-}
-
-// Recursively returning a borrowed object ID. We submit a task, which submits
-// another task, calls ray.get() on the return ID and returns the value.  The
-// nested task creates an object and returns that ID.
-//
-// @ray.remote
-// def nested_worker():
-//     inner_id = ray.put()
-//     return inner_id
-//
-// @ray.remote
-// def worker():
-//     return ray.get(nested_worker.remote())
-//
-// return_id = worker.remote()
-// inner_id = ray.get(return_id)
-TEST(DistributedReferenceCountTest, TestReturnBorrowedIdChain) {
-  auto root = std::make_shared<MockWorkerClient>("1");
-  auto worker = std::make_shared<MockWorkerClient>("2", [&](const rpc::Address &addr) {
-    RAY_CHECK(addr.ip_address() == root->address_.ip_address());
-    return root;
-  });
-  auto nested_worker =
-      std::make_shared<MockWorkerClient>("3", [&](const rpc::Address &addr) {
-        if (addr.ip_address() == root->address_.ip_address()) {
-          return root;
-        } else {
-          return worker;
-        }
-      });
-
-  // Root submits a task.
-  auto return_id = root->SubmitTaskWithArg(ObjectID::Nil());
-
-  // Task submits a nested task.
-  auto nested_return_id = worker->SubmitTaskWithArg(ObjectID::Nil());
-
-  // The nested task returns an ObjectID that it owns.
-  auto inner_id = ObjectID::FromRandom();
-  nested_worker->Put(inner_id);
-  rpc::WorkerAddress worker_addr(worker->address_);
-  auto nested_refs = nested_worker->FinishExecutingTask(ObjectID::Nil(), nested_return_id,
-                                                        &inner_id, &worker_addr);
-  nested_worker->rc_.RemoveLocalReference(inner_id, nullptr);
-  ASSERT_TRUE(nested_worker->rc_.HasReference(inner_id));
-
-  // Worker receives the reply from the nested task.
-  worker->HandleSubmittedTaskFinished(nested_return_id, ObjectID::Nil(),
-                                      {{nested_return_id, {inner_id}}});
-  worker->FlushBorrowerCallbacks();
-  // Worker deserializes the inner_id and returns it.
-  worker->GetSerializedObjectId(nested_return_id, inner_id, nested_worker->address_);
-  rpc::WorkerAddress addr(root->address_);
-  auto refs = worker->FinishExecutingTask(ObjectID::Nil(), return_id, &inner_id, &addr);
-
-  // Worker no longer borrowers the inner ID.
-  worker->rc_.RemoveLocalReference(inner_id, nullptr);
-  ASSERT_TRUE(worker->rc_.HasReference(inner_id));
-  worker->rc_.RemoveLocalReference(nested_return_id, nullptr);
-  ASSERT_FALSE(worker->rc_.HasReference(inner_id));
-  ASSERT_TRUE(nested_worker->rc_.HasReference(inner_id));
-
-  // Root receives worker's reply, then the WaitForRefRemovedRequest from
-  // nested_worker.
-  root->HandleSubmittedTaskFinished(return_id, ObjectID::Nil(),
-                                    {{return_id, {inner_id}}});
-  root->FlushBorrowerCallbacks();
-  // Object is still in scope because root now knows that return_id contains
-  // inner_id.
-  ASSERT_TRUE(nested_worker->rc_.HasReference(inner_id));
-
-  root->rc_.RemoveLocalReference(return_id, nullptr);
-  ASSERT_FALSE(root->rc_.HasReference(return_id));
-  ASSERT_FALSE(root->rc_.HasReference(inner_id));
-  ASSERT_FALSE(nested_worker->rc_.HasReference(inner_id));
-}
-
-// Recursively returning a borrowed object ID. We submit a task, which submits
-// another task, calls ray.get() on the return ID and returns the value.  The
-// nested task creates an object and returns that ID.
-//
-// This test is the same as above, except that it reorders messages so that the
-// driver receives the WaitForRefRemovedRequest from nested_worker BEFORE it
-// receives the reply from worker indicating that return_id contains inner_id.
-//
-// @ray.remote
-// def nested_worker():
-//     inner_id = ray.put()
-//     return inner_id
-//
-// @ray.remote
-// def worker():
-//     return ray.get(nested_worker.remote())
-//
-// return_id = worker.remote()
-// inner_id = ray.get(return_id)
-TEST(DistributedReferenceCountTest, TestReturnBorrowedIdChainOutOfOrder) {
-  auto root = std::make_shared<MockWorkerClient>("1");
-  auto worker = std::make_shared<MockWorkerClient>("2", [&](const rpc::Address &addr) {
-    RAY_CHECK(addr.ip_address() == root->address_.ip_address());
-    return root;
-  });
-  auto nested_worker =
-      std::make_shared<MockWorkerClient>("3", [&](const rpc::Address &addr) {
-        if (addr.ip_address() == root->address_.ip_address()) {
-          return root;
-        } else {
-          return worker;
-        }
-      });
-
-  // Root submits a task.
-  auto return_id = root->SubmitTaskWithArg(ObjectID::Nil());
-
-  // Task submits a nested task.
-  auto nested_return_id = worker->SubmitTaskWithArg(ObjectID::Nil());
-
-  // The nested task returns an ObjectID that it owns.
-  auto inner_id = ObjectID::FromRandom();
-  nested_worker->Put(inner_id);
-  rpc::WorkerAddress worker_addr(worker->address_);
-  auto nested_refs = nested_worker->FinishExecutingTask(ObjectID::Nil(), nested_return_id,
-                                                        &inner_id, &worker_addr);
-  nested_worker->rc_.RemoveLocalReference(inner_id, nullptr);
-  ASSERT_TRUE(nested_worker->rc_.HasReference(inner_id));
-
-  // Worker receives the reply from the nested task.
-  worker->HandleSubmittedTaskFinished(nested_return_id, ObjectID::Nil(),
-                                      {{nested_return_id, {inner_id}}});
-  worker->FlushBorrowerCallbacks();
-  // Worker deserializes the inner_id and returns it.
-  worker->GetSerializedObjectId(nested_return_id, inner_id, nested_worker->address_);
-  rpc::WorkerAddress addr(root->address_);
-  auto refs = worker->FinishExecutingTask(ObjectID::Nil(), return_id, &inner_id, &addr);
-
-  // Worker no longer borrowers the inner ID.
-  worker->rc_.RemoveLocalReference(inner_id, nullptr);
-  ASSERT_TRUE(worker->rc_.HasReference(inner_id));
-  worker->rc_.RemoveLocalReference(nested_return_id, nullptr);
-  ASSERT_FALSE(worker->rc_.HasReference(inner_id));
-  ASSERT_TRUE(nested_worker->rc_.HasReference(inner_id));
-
-  // Root receives the WaitForRefRemovedRequest from nested_worker BEFORE the
-  // reply from worker.
-  root->FlushBorrowerCallbacks();
-  ASSERT_TRUE(nested_worker->rc_.HasReference(inner_id));
-
-  root->HandleSubmittedTaskFinished(return_id, ObjectID::Nil(),
-                                    {{return_id, {inner_id}}});
-  root->rc_.RemoveLocalReference(return_id, nullptr);
-  ASSERT_FALSE(root->rc_.HasReference(return_id));
-  ASSERT_FALSE(root->rc_.HasReference(inner_id));
-  ASSERT_FALSE(nested_worker->rc_.HasReference(inner_id));
-}
-
-// TODO: Test Pop and Merge individually.
-
-TEST_F(ReferenceCountLineageEnabledTest, TestUnreconstructableObjectOutOfScope) {
-  ObjectID id = ObjectID::FromRandom();
-  ObjectID return_id = ObjectID::FromRandom();
-  rpc::Address address;
-  address.set_ip_address("1234");
-
-  auto out_of_scope = std::make_shared<bool>(false);
-  auto callback = [&](const ObjectID &object_id) { *out_of_scope = true; };
-
-  // The object goes out of scope once it has no more refs.
-  std::vector<ObjectID> out;
-  ASSERT_FALSE(rc->SetDeleteCallback(id, callback));
-  rc->AddOwnedObject(id, {}, address, "", 0, false);
-  ASSERT_TRUE(rc->SetDeleteCallback(id, callback));
-  ASSERT_FALSE(*out_of_scope);
-  rc->AddLocalReference(id, "");
-  ASSERT_FALSE(*out_of_scope);
-  rc->RemoveLocalReference(id, &out);
-  ASSERT_TRUE(*out_of_scope);
-
-  rc->AddLocalReference(return_id, "");
-
-  // Unreconstructable objects stay in scope if they have a nonzero lineage ref
-  // count.
-  *out_of_scope = false;
-  ASSERT_FALSE(rc->SetDeleteCallback(id, callback));
-  rc->AddOwnedObject(id, {}, address, "", 0, false);
-  ASSERT_TRUE(rc->SetDeleteCallback(id, callback));
-  rc->UpdateSubmittedTaskReferences({return_id}, {id});
-  ASSERT_TRUE(rc->IsObjectPendingCreation(return_id));
-  ASSERT_FALSE(*out_of_scope);
-  rc->UpdateFinishedTaskReferences({return_id}, {id}, false, empty_borrower, empty_refs,
-                                   &out);
-  ASSERT_FALSE(rc->IsObjectPendingCreation(return_id));
-  ASSERT_FALSE(*out_of_scope);
-
-  // Unreconstructable objects go out of scope once their lineage ref count
-  // reaches 0.
-  rc->UpdateResubmittedTaskReferences({return_id}, {id});
-  ASSERT_TRUE(rc->IsObjectPendingCreation(return_id));
-  rc->UpdateFinishedTaskReferences({return_id}, {id}, true, empty_borrower, empty_refs,
-                                   &out);
-  ASSERT_FALSE(rc->IsObjectPendingCreation(return_id));
-  ASSERT_TRUE(*out_of_scope);
-}
-
-// Test to make sure that we call the lineage released callback correctly.
-TEST_F(ReferenceCountLineageEnabledTest, TestBasicLineage) {
-  std::vector<ObjectID> out;
-  std::vector<ObjectID> lineage_deleted;
-
-  ObjectID id = ObjectID::FromRandom();
-
-  rc->SetReleaseLineageCallback(
-      [&](const ObjectID &object_id, std::vector<ObjectID> *ids_to_release) {
-        lineage_deleted.push_back(object_id);
-        return 0;
-      });
-
-  // We should not keep lineage for borrowed objects.
-  rc->AddLocalReference(id, "");
-  ASSERT_TRUE(rc->HasReference(id));
-  rc->RemoveLocalReference(id, nullptr);
-  ASSERT_TRUE(lineage_deleted.empty());
-
-  // We should keep lineage for owned objects.
-  rc->AddOwnedObject(id, {}, rpc::Address(), "", 0, false);
-  rc->AddLocalReference(id, "");
-  ASSERT_TRUE(rc->HasReference(id));
-  rc->RemoveLocalReference(id, nullptr);
-  ASSERT_EQ(lineage_deleted.size(), 1);
-}
-
-// Test for pinning the lineage of an object, where the lineage is a chain of
-// tasks that each depend on the previous. The previous objects should already
-// have gone out of scope, but their Reference entry is pinned until the final
-// object goes out of scope.
-TEST_F(ReferenceCountLineageEnabledTest, TestPinLineageRecursive) {
-  std::vector<ObjectID> out;
-  std::vector<ObjectID> lineage_deleted;
-
-  std::vector<ObjectID> ids;
-  for (int i = 0; i < 3; i++) {
-    ObjectID id = ObjectID::FromRandom();
-    ids.push_back(id);
-    rc->AddOwnedObject(id, {}, rpc::Address(), "", 0, true);
-  }
-
-  rc->SetReleaseLineageCallback(
-      [&](const ObjectID &object_id, std::vector<ObjectID> *ids_to_release) {
-        lineage_deleted.push_back(object_id);
-        // Simulate releasing objects in downstream_id's lineage.
-        size_t i = 0;
-        for (; i < ids.size(); i++) {
-          if (ids[i] == object_id) {
-            break;
-          }
-        }
-        RAY_CHECK(i < ids.size());
-        if (i > 0) {
-          ids_to_release->push_back(ids[i - 1]);
-        }
-        return 0;
-      });
-
-  for (size_t i = 0; i < ids.size() - 1; i++) {
-    auto id = ids[i];
-    // Submit a dependent task on id.
-    rc->AddLocalReference(id, "");
-    ASSERT_TRUE(rc->HasReference(id));
-    rc->UpdateSubmittedTaskReferences({}, {id});
-    rc->RemoveLocalReference(id, nullptr);
-
-    // The task finishes but is retryable.
-    rc->UpdateFinishedTaskReferences({}, {id}, false, empty_borrower, empty_refs, &out);
-    // We should fail to set the deletion callback because the object has
-    // already gone out of scope.
-    ASSERT_FALSE(rc->SetDeleteCallback(
-        id, [&](const ObjectID &object_id) { ASSERT_FALSE(true); }));
-
-    ASSERT_EQ(out.size(), 1);
-    out.clear();
-    ASSERT_TRUE(lineage_deleted.empty());
-    ASSERT_TRUE(rc->HasReference(id));
-  }
-
-  // The task return ID goes out of scope.
-  rc->AddLocalReference(ids.back(), "");
-  rc->RemoveLocalReference(ids.back(), nullptr);
-  // The removal of the last return ID should recursively delete all
-  // references.
-  ASSERT_EQ(lineage_deleted.size(), ids.size());
-  ASSERT_EQ(rc->NumObjectIDsInScope(), 0);
-}
-
-TEST_F(ReferenceCountLineageEnabledTest, TestEvictLineage) {
-  std::vector<ObjectID> ids;
-  for (int i = 0; i < 3; i++) {
-    ObjectID id = ObjectID::FromRandom();
-    ids.push_back(id);
-    rc->AddOwnedObject(id, {}, rpc::Address(), "", 0, true);
-  }
-  std::vector<ObjectID> lineage_deleted;
-  rc->SetReleaseLineageCallback(
-      [&](const ObjectID &object_id, std::vector<ObjectID> *ids_to_release) {
-        lineage_deleted.push_back(object_id);
-        if (object_id == ids[1]) {
-          // ID1 depends on ID0.
-          ids_to_release->push_back(ids[0]);
-        }
-
-        return 10;
-      });
-
-  // ID1 depends on ID0.
-  rc->UpdateSubmittedTaskReferences({ids[1]}, {ids[0]});
-  rc->UpdateFinishedTaskReferences({ids[1]}, {ids[0]}, /*release_lineage=*/false,
-                                   empty_borrower, empty_refs, nullptr);
-  rc->AddLocalReference(ids[1], "");
-  rc->AddLocalReference(ids[2], "");
-
-  bool lineage_evicted = false;
-  for (const auto &id : ids) {
-    ASSERT_TRUE(rc->IsObjectReconstructable(id, &lineage_evicted));
-    ASSERT_FALSE(lineage_evicted);
-  }
-
-  // IDs 0 and 1 should be evicted because they were created before ID2, and
-  // ID1 depends on ID0.
-  auto bytes_evicted = rc->EvictLineage(10);
-  ASSERT_EQ(bytes_evicted, 20);
-  ASSERT_EQ(lineage_deleted.size(), 2);
-  ASSERT_FALSE(rc->HasReference(ids[0]));
-  ASSERT_TRUE(rc->HasReference(ids[1]));
-  ASSERT_TRUE(rc->HasReference(ids[2]));
-  // ID1 is no longer reconstructable due to lineage eviction.
-  ASSERT_FALSE(rc->IsObjectReconstructable(ids[1], &lineage_evicted));
-  ASSERT_TRUE(lineage_evicted);
-  ASSERT_TRUE(rc->IsObjectReconstructable(ids[2], &lineage_evicted));
-  ASSERT_FALSE(lineage_evicted);
-}
-
-TEST_F(ReferenceCountLineageEnabledTest, TestResubmittedTask) {
-  std::vector<ObjectID> out;
-  std::vector<ObjectID> lineage_deleted;
-
-  ObjectID id = ObjectID::FromRandom();
-  rc->AddOwnedObject(id, {}, rpc::Address(), "", 0, true);
-
-  rc->SetReleaseLineageCallback(
-      [&](const ObjectID &object_id, std::vector<ObjectID> *ids_to_release) {
-        lineage_deleted.push_back(object_id);
-        return 0;
-      });
-
-  // Local references.
-  rc->AddLocalReference(id, "");
-  ASSERT_TRUE(rc->HasReference(id));
-
-  // Submit 2 dependent tasks.
-  rc->UpdateSubmittedTaskReferences({}, {id});
-  rc->UpdateSubmittedTaskReferences({}, {id});
-  rc->RemoveLocalReference(id, nullptr);
-  ASSERT_TRUE(rc->HasReference(id));
-
-  // Both tasks finish, 1 is retryable.
-  rc->UpdateFinishedTaskReferences({}, {id}, true, empty_borrower, empty_refs, &out);
-  rc->UpdateFinishedTaskReferences({}, {id}, false, empty_borrower, empty_refs, &out);
-  // The dependency is no longer in scope, but we still keep a reference to it
-  // because it is in the lineage of the retryable task.
-  ASSERT_EQ(out.size(), 1);
-  ASSERT_TRUE(rc->HasReference(id));
-
-  // Simulate retrying the task.
-  rc->UpdateResubmittedTaskReferences({}, {id});
-  rc->UpdateFinishedTaskReferences({}, {id}, true, empty_borrower, empty_refs, &out);
-  ASSERT_FALSE(rc->HasReference(id));
-  ASSERT_EQ(lineage_deleted.size(), 1);
-}
-
-TEST_F(ReferenceCountLineageEnabledTest, TestPlasmaLocation) {
-  auto deleted = std::make_shared<std::unordered_set<ObjectID>>();
-  auto callback = [&](const ObjectID &object_id) { deleted->insert(object_id); };
-
-  ObjectID borrowed_id = ObjectID::FromRandom();
-  rc->AddLocalReference(borrowed_id, "");
-  bool owned_by_us = false;
-  NodeID pinned_at;
-  bool spilled = false;
-  ASSERT_TRUE(
-      rc->IsPlasmaObjectPinnedOrSpilled(borrowed_id, &owned_by_us, &pinned_at, &spilled));
-  ASSERT_FALSE(owned_by_us);
-
-  ObjectID id = ObjectID::FromRandom();
-  NodeID node_id = NodeID::FromRandom();
-  rc->AddOwnedObject(id, {}, rpc::Address(), "", 0, true);
-  rc->AddLocalReference(id, "");
-  ASSERT_TRUE(rc->SetDeleteCallback(id, callback));
-  ASSERT_TRUE(rc->IsPlasmaObjectPinnedOrSpilled(id, &owned_by_us, &pinned_at, &spilled));
-  ASSERT_TRUE(owned_by_us);
-  ASSERT_TRUE(pinned_at.IsNil());
-  rc->UpdateObjectPinnedAtRaylet(id, node_id);
-  ASSERT_TRUE(rc->IsPlasmaObjectPinnedOrSpilled(id, &owned_by_us, &pinned_at, &spilled));
-  ASSERT_TRUE(owned_by_us);
-  ASSERT_FALSE(pinned_at.IsNil());
-
-  rc->RemoveLocalReference(id, nullptr);
-  ASSERT_FALSE(rc->IsPlasmaObjectPinnedOrSpilled(id, &owned_by_us, &pinned_at, &spilled));
-  ASSERT_TRUE(deleted->count(id) > 0);
-  deleted->clear();
-
-  rc->AddOwnedObject(id, {}, rpc::Address(), "", 0, true);
-  rc->AddLocalReference(id, "");
-  ASSERT_TRUE(rc->SetDeleteCallback(id, callback));
-  rc->UpdateObjectPinnedAtRaylet(id, node_id);
-  auto objects = rc->ResetObjectsOnRemovedNode(node_id);
-  ASSERT_EQ(objects.size(), 1);
-  ASSERT_EQ(objects[0], id);
-  ASSERT_TRUE(rc->IsPlasmaObjectPinnedOrSpilled(id, &owned_by_us, &pinned_at, &spilled));
-  ASSERT_TRUE(owned_by_us);
-  ASSERT_TRUE(pinned_at.IsNil());
-  ASSERT_TRUE(deleted->count(id) > 0);
-  deleted->clear();
-}
-
-TEST_F(ReferenceCountTest, TestFree) {
-  auto deleted = std::make_shared<std::unordered_set<ObjectID>>();
-  auto callback = [&](const ObjectID &object_id) { deleted->insert(object_id); };
-
-  ObjectID id = ObjectID::FromRandom();
-  NodeID node_id = NodeID::FromRandom();
-
-  // Test free before receiving information about where the object is pinned.
-  rc->AddOwnedObject(id, {}, rpc::Address(), "", 0, true);
-  ASSERT_FALSE(rc->IsPlasmaObjectFreed(id));
-  rc->AddLocalReference(id, "");
-  rc->FreePlasmaObjects({id});
-  ASSERT_TRUE(rc->IsPlasmaObjectFreed(id));
-  ASSERT_FALSE(rc->SetDeleteCallback(id, callback));
-  ASSERT_EQ(deleted->count(id), 0);
-  rc->UpdateObjectPinnedAtRaylet(id, node_id);
-  bool owned_by_us;
-  NodeID pinned_at;
-  bool spilled;
-  ASSERT_TRUE(rc->IsPlasmaObjectPinnedOrSpilled(id, &owned_by_us, &pinned_at, &spilled));
-  ASSERT_TRUE(owned_by_us);
-  ASSERT_TRUE(pinned_at.IsNil());
-  ASSERT_TRUE(rc->IsPlasmaObjectFreed(id));
-  rc->RemoveLocalReference(id, nullptr);
-  ASSERT_FALSE(rc->IsPlasmaObjectFreed(id));
-
-  // Test free after receiving information about where the object is pinned.
-  rc->AddOwnedObject(id, {}, rpc::Address(), "", 0, true);
-  rc->AddLocalReference(id, "");
-  ASSERT_TRUE(rc->SetDeleteCallback(id, callback));
-  rc->UpdateObjectPinnedAtRaylet(id, node_id);
-  ASSERT_FALSE(rc->IsPlasmaObjectFreed(id));
-  rc->FreePlasmaObjects({id});
-  ASSERT_TRUE(rc->IsPlasmaObjectFreed(id));
-  ASSERT_TRUE(deleted->count(id) > 0);
-  ASSERT_TRUE(rc->IsPlasmaObjectPinnedOrSpilled(id, &owned_by_us, &pinned_at, &spilled));
-  ASSERT_TRUE(owned_by_us);
-  ASSERT_TRUE(pinned_at.IsNil());
-  rc->RemoveLocalReference(id, nullptr);
-  ASSERT_FALSE(rc->IsPlasmaObjectFreed(id));
-}
-
-TEST_F(ReferenceCountTest, TestRemoveOwnedObject) {
-  ObjectID id = ObjectID::FromRandom();
-
-  // Test remove owned object.
-  rc->AddOwnedObject(id, {}, rpc::Address(), "", 0, false);
-  ASSERT_TRUE(rc->HasReference(id));
-  rc->RemoveOwnedObject(id);
-  ASSERT_FALSE(rc->HasReference(id));
-}
-
-TEST_F(ReferenceCountTest, TestGetObjectStatusReplyDelayed) {
-  // https://github.com/ray-project/ray/issues/18557.
-  // Check that we track an ObjectRef nested inside another borrowed ObjectRef.
-  ObjectID outer_id = ObjectID::FromRandom();
-  ObjectID inner_id = ObjectID::FromRandom();
-
-  // We have a reference to the borrowed ObjectRef.
-  rpc::Address owner_address(MockWorkerClient::CreateRandomAddress("1234"));
-  rc->AddLocalReference(outer_id, "");
-  rc->AddBorrowedObject(outer_id, ObjectID::Nil(), owner_address);
-  ASSERT_TRUE(rc->HasReference(outer_id));
-  // Task finishes and our local ref to the outer ObjectRef is deleted. We
-  // return borrower information to the owner.
-  ReferenceCounter::ReferenceTableProto refs_proto;
-  rc->PopAndClearLocalBorrowers({outer_id}, &refs_proto, nullptr);
-  ASSERT_FALSE(rc->HasReference(outer_id));
-  // Future resolution is async, so we may receive information about the inner
-  // ObjectRef after we deleted the outer ObjectRef. Check that we do not leak
-  // the inner Reference info.
-  rc->AddBorrowedObject(inner_id, outer_id, owner_address);
-  ASSERT_FALSE(rc->HasReference(inner_id));
-
-  // Now we do it again but the future is resolved while the outer ObjectRef is
-  // still in scope.
-  rc->AddLocalReference(outer_id, "");
-  rc->AddBorrowedObject(outer_id, ObjectID::Nil(), owner_address);
-  ASSERT_TRUE(rc->HasReference(outer_id));
-  // Future is resolved and we receive information about the inner ObjectRef.
-  // This time we keep the Reference information.
-  rc->AddBorrowedObject(inner_id, outer_id, owner_address);
-  ASSERT_TRUE(rc->HasReference(inner_id));
-  refs_proto.Clear();
-  rc->PopAndClearLocalBorrowers({outer_id}, &refs_proto, nullptr);
-  // Inner ObjectRef info gets popped with the outer ObjectRef.
-  ASSERT_FALSE(rc->HasReference(outer_id));
-  ASSERT_FALSE(rc->HasReference(inner_id));
-}
-
-TEST_F(ReferenceCountTest, TestDelayedWaitForRefRemoved) {
-  auto borrower = std::make_shared<MockWorkerClient>("1");
-  auto owner = std::make_shared<MockWorkerClient>(
-      "2", [&](const rpc::Address &addr) { return borrower; });
-
-  // Owner owns a nested object ref, borrower is using the outer ObjectRef.
-  ObjectID outer_id = ObjectID::FromRandom();
-  ObjectID inner_id = ObjectID::FromRandom();
-  owner->rc_.AddOwnedObject(outer_id, {}, owner->address_, "", 0, false);
-  owner->rc_.AddBorrowerAddress(outer_id, borrower->address_);
-  owner->rc_.AddOwnedObject(inner_id, {}, owner->address_, "", 0, false);
-  owner->rc_.AddLocalReference(inner_id, "");
-  ASSERT_TRUE(owner->rc_.HasReference(outer_id));
-  ASSERT_TRUE(owner->rc_.HasReference(inner_id));
-
-  borrower->rc_.AddLocalReference(outer_id, "");
-  borrower->rc_.AddBorrowedObject(outer_id, ObjectID::Nil(), owner->address_);
-  // Borrower deserializes the inner ObjectRef.
-  borrower->rc_.AddLocalReference(inner_id, "");
-  borrower->rc_.AddBorrowedObject(inner_id, outer_id, owner->address_);
-  ASSERT_TRUE(borrower->rc_.HasReference(outer_id));
-  ASSERT_TRUE(borrower->rc_.HasReference(inner_id));
-
-  // Borrower deletes the outer ObjectRef. Inner ObjectRef is still in scope.
-  borrower->rc_.RemoveLocalReference(outer_id, nullptr);
-  // WaitForRefRemoved RPC from owner arrives after outer object ref has been deleted.
-  ASSERT_TRUE(borrower->FlushBorrowerCallbacks());
-  ASSERT_FALSE(owner->rc_.HasReference(outer_id));
-  ASSERT_TRUE(owner->rc_.HasReference(inner_id));
-
-  // Inner ObjectRef is still in scope because the borrower is still using it.
-  owner->rc_.RemoveLocalReference(inner_id, nullptr);
-  ASSERT_TRUE(owner->rc_.HasReference(inner_id));
-
-  // Delete all refs to the inner ObjectRef.
-  borrower->rc_.RemoveLocalReference(inner_id, nullptr);
-  ASSERT_TRUE(owner->rc_.HasReference(inner_id));
-  ASSERT_TRUE(borrower->FlushBorrowerCallbacks());
-  ASSERT_FALSE(owner->rc_.HasReference(inner_id));
-}
-
-TEST_F(ReferenceCountTest, TestRepeatedDeserialization) {
-  auto borrower = std::make_shared<MockWorkerClient>("1");
-  auto owner = std::make_shared<MockWorkerClient>(
-      "2", [&](const rpc::Address &addr) { return borrower; });
-
-  // Owner owns a nested object ref, borrower is using the outer ObjectRef.
-  ObjectID outer_id = ObjectID::FromRandom();
-  ObjectID middle_id = ObjectID::FromRandom();
-  ObjectID inner_id = ObjectID::FromRandom();
-  owner->rc_.AddOwnedObject(inner_id, {}, owner->address_, "", 0, false);
-  owner->rc_.AddOwnedObject(middle_id, {inner_id}, owner->address_, "", 0, false);
-  owner->rc_.AddOwnedObject(outer_id, {middle_id}, owner->address_, "", 0, false);
-  owner->rc_.AddBorrowerAddress(outer_id, borrower->address_);
-  ASSERT_TRUE(owner->rc_.HasReference(outer_id));
-  ASSERT_TRUE(owner->rc_.HasReference(middle_id));
-  ASSERT_TRUE(owner->rc_.HasReference(inner_id));
-
-  borrower->rc_.AddLocalReference(outer_id, "");
-  borrower->rc_.AddBorrowedObject(outer_id, ObjectID::Nil(), owner->address_);
-  borrower->rc_.AddLocalReference(middle_id, "");
-  borrower->rc_.AddBorrowedObject(middle_id, outer_id, owner->address_);
-  // Borrower receives the inlined inner ObjectRef.
-  // This also simulates the case where the borrower deserializes the inner
-  // ObjectRef, then deletes it.
-  borrower->rc_.AddBorrowedObject(inner_id, middle_id, owner->address_);
-
-  borrower->rc_.RemoveLocalReference(outer_id, nullptr);
-  ASSERT_TRUE(borrower->FlushBorrowerCallbacks());
-  ASSERT_FALSE(owner->rc_.HasReference(outer_id));
-  ASSERT_TRUE(owner->rc_.HasReference(middle_id));
-  ASSERT_TRUE(owner->rc_.HasReference(inner_id));
-
-  // Borrower deserializes the inner ObjectRef.
-  borrower->rc_.AddLocalReference(inner_id, "");
-  borrower->rc_.RemoveLocalReference(middle_id, nullptr);
-  ASSERT_TRUE(borrower->FlushBorrowerCallbacks());
-  ASSERT_FALSE(owner->rc_.HasReference(middle_id));
-  ASSERT_TRUE(owner->rc_.HasReference(inner_id));
-
-  borrower->rc_.RemoveLocalReference(inner_id, nullptr);
-  ASSERT_TRUE(borrower->FlushBorrowerCallbacks());
-  ASSERT_FALSE(owner->rc_.HasReference(inner_id));
-}
-
-// Matches test_reference_counting_2.py::test_forward_nested_ref.
-TEST_F(ReferenceCountTest, TestForwardNestedRefs) {
-  auto borrower1 = std::make_shared<MockWorkerClient>("1");
-  auto borrower2 = std::make_shared<MockWorkerClient>("2");
-  bool first_borrower = true;
-  auto owner = std::make_shared<MockWorkerClient>("2", [&](const rpc::Address &addr) {
-    return first_borrower ? borrower1 : borrower2;
-  });
-
-  // Owner owns a nested object ref, borrower1 is using the outer ObjectRef.
-  ObjectID outer_id = ObjectID::FromRandom();
-  ObjectID middle_id = ObjectID::FromRandom();
-  ObjectID inner_id = ObjectID::FromRandom();
-  owner->rc_.AddOwnedObject(inner_id, {}, owner->address_, "", 0, false);
-  owner->rc_.AddOwnedObject(middle_id, {inner_id}, owner->address_, "", 0, false);
-  owner->rc_.AddOwnedObject(outer_id, {middle_id}, owner->address_, "", 0, false);
-  owner->rc_.AddBorrowerAddress(outer_id, borrower1->address_);
-  ASSERT_TRUE(owner->rc_.HasReference(outer_id));
-  ASSERT_TRUE(owner->rc_.HasReference(middle_id));
-  ASSERT_TRUE(owner->rc_.HasReference(inner_id));
-
-  // Borrower 1 forwards the ObjectRef to borrower 2 via task submission.
-  borrower1->rc_.AddLocalReference(outer_id, "");
-  borrower1->rc_.AddBorrowedObject(outer_id, ObjectID::Nil(), owner->address_);
-  auto return_id = borrower1->SubmitTaskWithArg(outer_id);
-
-  // Borrower 2 executes the task, keeps ref to inner ref.
-  borrower2->ExecuteTaskWithArg(outer_id, middle_id, owner->address_);
-  borrower2->GetSerializedObjectId(middle_id, inner_id, owner->address_);
-  borrower2->rc_.RemoveLocalReference(middle_id, nullptr);
-  auto borrower_refs = borrower2->FinishExecutingTask(outer_id, ObjectID::Nil());
-  borrower1->HandleSubmittedTaskFinished(return_id, outer_id, {}, borrower2->address_,
-                                         borrower_refs);
-  borrower1->rc_.RemoveLocalReference(outer_id, nullptr);
-
-  // Now the owner should contact borrower 2.
-  first_borrower = false;
-  ASSERT_TRUE(borrower1->FlushBorrowerCallbacks());
-  ASSERT_FALSE(owner->rc_.HasReference(outer_id));
-  ASSERT_FALSE(owner->rc_.HasReference(middle_id));
-  ASSERT_TRUE(owner->rc_.HasReference(inner_id));
-
-  ASSERT_TRUE(borrower2->FlushBorrowerCallbacks());
-  borrower2->rc_.RemoveLocalReference(inner_id, nullptr);
-}
-
-}  // namespace core
-}  // namespace ray
-
-int main(int argc, char **argv) {
-  ::testing::InitGoogleTest(&argc, argv);
-  return RUN_ALL_TESTS();
-}
->>>>>>> 19672688
+// Copyright 2017 The Ray Authors.
+//
+// Licensed under the Apache License, Version 2.0 (the "License");
+// you may not use this file except in compliance with the License.
+// You may obtain a copy of the License at
+//
+//  http://www.apache.org/licenses/LICENSE-2.0
+//
+// Unless required by applicable law or agreed to in writing, software
+// distributed under the License is distributed on an "AS IS" BASIS,
+// WITHOUT WARRANTIES OR CONDITIONS OF ANY KIND, either express or implied.
+// See the License for the specific language governing permissions and
+// limitations under the License.
+
+#include "ray/core_worker/reference_count.h"
+
+#include <vector>
+
+#include "absl/functional/bind_front.h"
+#include "gmock/gmock.h"
+#include "gtest/gtest.h"
+#include "ray/common/asio/instrumented_io_context.h"
+#include "ray/common/asio/periodical_runner.h"
+#include "ray/common/ray_object.h"
+#include "ray/core_worker/store_provider/memory_store/memory_store.h"
+#include "ray/pubsub/mock_pubsub.h"
+#include "ray/pubsub/publisher.h"
+#include "ray/pubsub/subscriber.h"
+
+namespace ray {
+namespace core {
+
+static const rpc::Address empty_borrower;
+static const ReferenceCounter::ReferenceTableProto empty_refs;
+
+class ReferenceCountTest : public ::testing::Test {
+ protected:
+  std::unique_ptr<ReferenceCounter> rc;
+  virtual void SetUp() {
+    rpc::Address addr;
+    publisher_ = std::make_shared<mock_pubsub::MockPublisher>();
+    subscriber_ = std::make_shared<mock_pubsub::MockSubscriber>();
+    rc = std::make_unique<ReferenceCounter>(addr, publisher_.get(), subscriber_.get());
+  }
+
+  virtual void TearDown() {
+    AssertNoLeaks();
+    publisher_.reset();
+    subscriber_.reset();
+    rc.reset();
+  }
+
+  void AssertNoLeaks() { ASSERT_EQ(rc->NumObjectIDsInScope(), 0); }
+
+  std::shared_ptr<mock_pubsub::MockPublisher> publisher_;
+  std::shared_ptr<mock_pubsub::MockSubscriber> subscriber_;
+};
+
+class ReferenceCountLineageEnabledTest : public ::testing::Test {
+ protected:
+  std::unique_ptr<ReferenceCounter> rc;
+  virtual void SetUp() {
+    rpc::Address addr;
+    publisher_ = std::make_shared<mock_pubsub::MockPublisher>();
+    subscriber_ = std::make_shared<mock_pubsub::MockSubscriber>();
+    rc = std::make_unique<ReferenceCounter>(addr, publisher_.get(), subscriber_.get(),
+                                            /*lineage_pinning_enabled=*/true);
+  }
+
+  virtual void TearDown() {
+    publisher_.reset();
+    subscriber_.reset();
+    rc.reset();
+  }
+
+  std::shared_ptr<mock_pubsub::MockPublisher> publisher_;
+  std::shared_ptr<mock_pubsub::MockSubscriber> subscriber_;
+};
+
+/// The 2 classes below are implemented to support distributed mock test using
+/// MockWorkerClient.
+/// How it works? if Publish is called, the corresponding callback from
+/// the Subscriber is called.
+class MockDistributedSubscriber;
+class MockDistributedPublisher;
+
+using ObjectToCallbackMap =
+    std::unordered_map<ObjectID, pubsub::SubscriptionItemCallback>;
+using ObjectToFailureCallbackMap =
+    std::unordered_map<ObjectID, pubsub::SubscriptionFailureCallback>;
+using SubscriptionCallbackMap = std::unordered_map<std::string, ObjectToCallbackMap>;
+using SubscriptionFailureCallbackMap =
+    std::unordered_map<std::string, ObjectToFailureCallbackMap>;
+
+// static maps are used to simulate distirubted environment.
+static SubscriptionCallbackMap subscription_callback_map;
+static SubscriptionFailureCallbackMap subscription_failure_callback_map;
+static pubsub::pub_internal::SubscriptionIndex directory;
+
+static std::string GenerateID(UniqueID publisher_id, UniqueID subscriber_id) {
+  return publisher_id.Binary() + subscriber_id.Binary();
+}
+
+class MockCoreWorkerClientInterface : public rpc::CoreWorkerClientInterface {
+ public:
+  ~MockCoreWorkerClientInterface() = default;
+  virtual void WaitForRefRemoved(const ObjectID object_id, const ObjectID contained_in_id,
+                                 rpc::Address owner_address) = 0;
+};
+
+using PublisherFactoryFn =
+    std::function<std::shared_ptr<MockCoreWorkerClientInterface>(const rpc::Address &)>;
+
+class MockDistributedSubscriber : public pubsub::SubscriberInterface {
+ public:
+  MockDistributedSubscriber(
+      pubsub::pub_internal::SubscriptionIndex *directory,
+      SubscriptionCallbackMap *subscription_callback_map,
+      SubscriptionFailureCallbackMap *subscription_failure_callback_map,
+      WorkerID subscriber_id, PublisherFactoryFn client_factory)
+      : directory_(directory),
+        subscription_callback_map_(subscription_callback_map),
+        subscription_failure_callback_map_(subscription_failure_callback_map),
+        subscriber_id_(subscriber_id),
+        client_factory_(client_factory) {}
+
+  ~MockDistributedSubscriber() = default;
+
+  bool Subscribe(
+      const std::unique_ptr<rpc::SubMessage> sub_message,
+      const rpc::ChannelType channel_type, const rpc::Address &publisher_address,
+      const std::string &key_id_binary,
+      pubsub::SubscribeDoneCallback subscribe_done_callback,
+      pubsub::SubscriptionItemCallback subscription_callback,
+      pubsub::SubscriptionFailureCallback subscription_failure_callback) override {
+    const auto &request = sub_message->worker_ref_removed_message();
+    // Register the borrower callback first. It will be flushable by
+    // FlushBorrowerCallbacks from mock core worker client.
+    const auto object_id = ObjectID::FromBinary(request.reference().object_id());
+    const auto contained_in_id = ObjectID::FromBinary(request.contained_in_id());
+    const auto owner_address = request.reference().owner_address();
+    if (client_factory_) {
+      client_factory_(publisher_address)
+          ->WaitForRefRemoved(object_id, contained_in_id, owner_address);
+    }
+    // Due to the test env, there are times that the same message id from the same
+    // subscriber is subscribed twice. We should just no-op in this case.
+    if (!(directory_->HasKeyId(key_id_binary) &&
+          directory_->HasSubscriber(subscriber_id_))) {
+      directory_->AddEntry(key_id_binary, subscriber_id_);
+    }
+    const auto publisher_id = UniqueID::FromBinary(publisher_address.worker_id());
+    const auto id = GenerateID(publisher_id, subscriber_id_);
+    auto callback_it = subscription_callback_map_->find(id);
+    if (callback_it == subscription_callback_map_->end()) {
+      callback_it = subscription_callback_map_->emplace(id, ObjectToCallbackMap()).first;
+    }
+
+    auto failure_callback_it = subscription_failure_callback_map_->find(id);
+    if (failure_callback_it == subscription_failure_callback_map_->end()) {
+      failure_callback_it =
+          subscription_failure_callback_map_->emplace(id, ObjectToFailureCallbackMap())
+              .first;
+    }
+
+    const auto oid = ObjectID::FromBinary(key_id_binary);
+    callback_it->second.emplace(oid, subscription_callback);
+    return failure_callback_it->second.emplace(oid, subscription_failure_callback).second;
+  }
+
+  bool SubscribeChannel(
+      const std::unique_ptr<rpc::SubMessage> sub_message,
+      const rpc::ChannelType channel_type, const rpc::Address &publisher_address,
+      pubsub::SubscribeDoneCallback subscribe_done_callback,
+      pubsub::SubscriptionItemCallback subscription_callback,
+      pubsub::SubscriptionFailureCallback subscription_failure_callback) override {
+    RAY_LOG(FATAL) << "Unimplemented!";
+    return false;
+  }
+
+  bool Unsubscribe(const rpc::ChannelType channel_type,
+                   const rpc::Address &publisher_address,
+                   const std::string &key_id_binary) override {
+    return true;
+  }
+
+  bool UnsubscribeChannel(const rpc::ChannelType channel_type,
+                          const rpc::Address &publisher_address) override {
+    return true;
+  }
+
+  bool IsSubscribed(const rpc::ChannelType channel_type,
+                    const rpc::Address &publisher_address,
+                    const std::string &key_id_binary) const override {
+    return directory_->HasKeyId(key_id_binary) &&
+           directory_->HasSubscriber(subscriber_id_);
+  }
+
+  std::string DebugString() const override {
+    RAY_LOG(FATAL) << "No need to implement it for testing.";
+    return "";
+  }
+
+  pubsub::pub_internal::SubscriptionIndex *directory_;
+  SubscriptionCallbackMap *subscription_callback_map_;
+  SubscriptionFailureCallbackMap *subscription_failure_callback_map_;
+  WorkerID subscriber_id_;
+  PublisherFactoryFn client_factory_;
+};
+
+class MockDistributedPublisher : public pubsub::PublisherInterface {
+ public:
+  MockDistributedPublisher(
+      pubsub::pub_internal::SubscriptionIndex *directory,
+      SubscriptionCallbackMap *subscription_callback_map,
+      SubscriptionFailureCallbackMap *subscription_failure_callback_map,
+      WorkerID publisher_id)
+      : directory_(directory),
+        subscription_callback_map_(subscription_callback_map),
+        subscription_failure_callback_map_(subscription_failure_callback_map),
+        publisher_id_(publisher_id) {}
+  ~MockDistributedPublisher() = default;
+
+  bool RegisterSubscription(const rpc::ChannelType channel_type,
+                            const pubsub::SubscriberID &subscriber_id,
+                            const std::optional<std::string> &key_id_binary) {
+    RAY_CHECK(false) << "No need to implement it for testing.";
+    return false;
+  }
+
+  void PublishFailure(const rpc::ChannelType channel_type,
+                      const std::string &key_id_binary) {}
+
+  void Publish(const rpc::PubMessage &pub_message) {
+    if (pub_message.channel_type() == rpc::ChannelType::WORKER_OBJECT_LOCATIONS_CHANNEL) {
+      // TODO(swang): Test object locations pubsub too.
+      return;
+    }
+    const auto subscribers = directory_->GetSubscriberIdsByKeyId(pub_message.key_id());
+    const auto oid = ObjectID::FromBinary(pub_message.key_id());
+    for (const auto &subscriber_id : subscribers) {
+      const auto id = GenerateID(publisher_id_, subscriber_id);
+      const auto it = subscription_callback_map_->find(id);
+      if (it != subscription_callback_map_->end()) {
+        const auto callback_it = it->second.find(oid);
+        RAY_CHECK(callback_it != it->second.end());
+        callback_it->second(pub_message);
+      }
+    }
+  }
+
+  bool UnregisterSubscription(const rpc::ChannelType channel_type,
+                              const pubsub::SubscriberID &subscriber_id,
+                              const std::optional<std::string> &key_id_binary) {
+    return true;
+  }
+
+  pubsub::pub_internal::SubscriptionIndex *directory_;
+  SubscriptionCallbackMap *subscription_callback_map_;
+  SubscriptionFailureCallbackMap *subscription_failure_callback_map_;
+  WorkerID publisher_id_;
+};
+
+class MockWorkerClient : public MockCoreWorkerClientInterface {
+ public:
+  // Helper function to generate a random address.
+  static rpc::Address CreateRandomAddress(const std::string &addr) {
+    rpc::Address address;
+    address.set_ip_address(addr);
+    address.set_raylet_id(NodeID::FromRandom().Binary());
+    address.set_worker_id(WorkerID::FromRandom().Binary());
+    return address;
+  }
+
+  MockWorkerClient(const std::string &addr, PublisherFactoryFn client_factory = nullptr)
+      : address_(CreateRandomAddress(addr)),
+        publisher_(std::make_shared<MockDistributedPublisher>(
+            &directory, &subscription_callback_map, &subscription_failure_callback_map,
+            WorkerID::FromBinary(address_.worker_id()))),
+        subscriber_(std::make_shared<MockDistributedSubscriber>(
+            &directory, &subscription_callback_map, &subscription_failure_callback_map,
+            WorkerID::FromBinary(address_.worker_id()), client_factory)),
+        rc_(rpc::WorkerAddress(address_), publisher_.get(), subscriber_.get(),
+            /*lineage_pinning_enabled=*/false, client_factory) {}
+
+  ~MockWorkerClient() override {
+    if (!failed_) {
+      AssertNoLeaks();
+    }
+  }
+
+  void WaitForRefRemoved(const ObjectID object_id, const ObjectID contained_in_id,
+                         rpc::Address owner_address) override {
+    auto r = num_requests_;
+
+    auto borrower_callback = [=]() {
+      auto ref_removed_callback =
+          absl::bind_front(&ReferenceCounter::HandleRefRemoved, &rc_);
+      rc_.SetRefRemovedCallback(object_id, contained_in_id, owner_address,
+                                ref_removed_callback);
+    };
+    borrower_callbacks_[r] = borrower_callback;
+
+    num_requests_++;
+  }
+
+  bool FlushBorrowerCallbacks() {
+    // Flush all the borrower callbacks. This means that after this function is invoked,
+    // all of ref_counts will be tracked.
+    if (borrower_callbacks_.empty()) {
+      return false;
+    } else {
+      // Copy borrower callbacks in case we modify during the callbacks.
+      auto borrower_callbacks_copy = borrower_callbacks_;
+      borrower_callbacks_.clear();
+      for (auto &callback : borrower_callbacks_copy) {
+        callback.second();
+      }
+      return true;
+    }
+  }
+
+  void FailAllWaitForRefRemovedRequests() {
+    // Invoke all failure callbacks so that we can simulate the borrower failure scenario.
+    for (const auto &it : subscription_failure_callback_map) {
+      auto &callback_map = it.second;
+      for (const auto &callback_it : callback_map) {
+        const auto object_id = callback_it.first;
+        const auto failure_callback = callback_it.second;
+        failure_callback(object_id.Binary(), Status::UnknownError("Test failure"));
+      }
+    }
+    subscription_failure_callback_map.clear();
+    failed_ = true;
+  }
+
+  // The below methods mirror a core worker's operations, e.g., `Put` simulates
+  // a ray.put().
+  void Put(const ObjectID &object_id) {
+    rc_.AddOwnedObject(object_id, {}, address_, "", 0, false);
+    rc_.AddLocalReference(object_id, "");
+  }
+
+  void PutWithForeignOwner(const ObjectID &object_id, const rpc::Address &owner_address) {
+    rc_.AddLocalReference(object_id, "");
+    rc_.AddBorrowedObject(object_id, {}, owner_address, /*foreign=*/true);
+  }
+
+  void PutWrappedId(const ObjectID outer_id, const ObjectID &inner_id) {
+    rc_.AddOwnedObject(outer_id, {inner_id}, address_, "", 0, false);
+    rc_.AddLocalReference(outer_id, "");
+  }
+
+  void GetSerializedObjectId(const ObjectID outer_id, const ObjectID &inner_id,
+                             const rpc::Address &owner_address) {
+    rc_.AddLocalReference(inner_id, "");
+    rc_.AddBorrowedObject(inner_id, outer_id, owner_address);
+  }
+
+  void ExecuteTaskWithArg(const ObjectID &arg_id, const ObjectID &inner_id,
+                          const rpc::Address &owner_address) {
+    // Add a sentinel reference to keep the argument ID in scope even though
+    // the frontend won't have a reference.
+    rc_.AddLocalReference(arg_id, "");
+    GetSerializedObjectId(arg_id, inner_id, owner_address);
+  }
+
+  ObjectID SubmitTaskWithArg(const ObjectID &arg_id) {
+    ObjectID return_id = ObjectID::FromRandom();
+    if (!arg_id.IsNil()) {
+      rc_.UpdateSubmittedTaskReferences({return_id}, {arg_id});
+    }
+    rc_.AddOwnedObject(return_id, {}, address_, "", 0, false);
+    // Add a sentinel reference to keep all nested object IDs in scope.
+    rc_.AddLocalReference(return_id, "");
+    return_ids_.push_back(return_id);
+    return return_id;
+  }
+
+  ReferenceCounter::ReferenceTableProto FinishExecutingTask(
+      const ObjectID &arg_id, const ObjectID &return_id,
+      const ObjectID *return_wrapped_id = nullptr,
+      const rpc::WorkerAddress *owner_address = nullptr) {
+    if (return_wrapped_id) {
+      rc_.AddNestedObjectIds(return_id, {*return_wrapped_id}, *owner_address);
+    }
+
+    ReferenceCounter::ReferenceTableProto refs;
+    if (!arg_id.IsNil()) {
+      rc_.PopAndClearLocalBorrowers({arg_id}, &refs, nullptr);
+    }
+    return refs;
+  }
+
+  void HandleSubmittedTaskFinished(
+      const ObjectID &return_id, const ObjectID &arg_id,
+      const std::unordered_map<ObjectID, std::vector<ObjectID>> &nested_return_ids = {},
+      const rpc::Address &borrower_address = empty_borrower,
+      const ReferenceCounter::ReferenceTableProto &borrower_refs = empty_refs) {
+    std::vector<ObjectID> arguments;
+    for (const auto &pair : nested_return_ids) {
+      // NOTE(swang): https://github.com/ray-project/ray/issues/17553.
+      rc_.AddNestedObjectIds(pair.first, pair.second, address_);
+    }
+    if (!arg_id.IsNil()) {
+      arguments.push_back(arg_id);
+    }
+    rc_.UpdateFinishedTaskReferences({return_id}, arguments, false, borrower_address,
+                                     borrower_refs, nullptr);
+  }
+
+  WorkerID GetID() const { return WorkerID::FromBinary(address_.worker_id()); }
+
+  void AssertNoLeaks() {
+    for (const auto &return_id : return_ids_) {
+      if (rc_.HasReference(return_id)) {
+        rc_.RemoveLocalReference(return_id, nullptr);
+      }
+    }
+    for (const auto &id : rc_.GetAllInScopeObjectIDs()) {
+      RAY_LOG(INFO) << id;
+    }
+    ASSERT_EQ(rc_.NumObjectIDsInScope(), 0);
+  }
+
+  // Global map from Worker ID -> MockWorkerClient.
+  // Global map from Object ID -> owner worker ID, list of objects that it depends on,
+  // worker address that it's scheduled on. Worker map of pending return IDs.
+
+  rpc::Address address_;
+  std::shared_ptr<MockDistributedPublisher> publisher_;
+  std::shared_ptr<MockDistributedSubscriber> subscriber_;
+  // The ReferenceCounter at the "client".
+  ReferenceCounter rc_;
+  std::unordered_map<int, std::function<void()>> borrower_callbacks_;
+  int num_requests_ = 0;
+  std::vector<ObjectID> return_ids_;
+  bool failed_ = false;
+};
+
+// Tests basic incrementing/decrementing of direct/submitted task reference counts. An
+// entry should only be removed once both of its reference counts reach zero.
+TEST_F(ReferenceCountTest, TestBasic) {
+  std::vector<ObjectID> out;
+
+  ObjectID id1 = ObjectID::FromRandom();
+  ObjectID id2 = ObjectID::FromRandom();
+  ObjectID return_id1 = ObjectID::FromRandom();
+  ObjectID return_id2 = ObjectID::FromRandom();
+
+  // Local references.
+  rc->AddLocalReference(id1, "");
+  rc->AddLocalReference(id1, "");
+  rc->AddLocalReference(id2, "");
+  ASSERT_EQ(rc->NumObjectIDsInScope(), 2);
+  rc->RemoveLocalReference(id1, &out);
+  ASSERT_EQ(rc->NumObjectIDsInScope(), 2);
+  ASSERT_EQ(out.size(), 0);
+  rc->RemoveLocalReference(id2, &out);
+  ASSERT_EQ(rc->NumObjectIDsInScope(), 1);
+  ASSERT_EQ(out.size(), 1);
+  rc->RemoveLocalReference(id1, &out);
+  ASSERT_EQ(rc->NumObjectIDsInScope(), 0);
+  ASSERT_EQ(out.size(), 2);
+  out.clear();
+
+  // Submitted task references.
+  rc->AddLocalReference(return_id1, "");
+  rc->AddLocalReference(return_id2, "");
+  ASSERT_FALSE(rc->IsObjectPendingCreation(return_id1));
+  ASSERT_FALSE(rc->IsObjectPendingCreation(return_id2));
+  rc->UpdateSubmittedTaskReferences({return_id1}, {id1});
+  rc->UpdateSubmittedTaskReferences({return_id2}, {id1, id2});
+  ASSERT_TRUE(rc->IsObjectPendingCreation(return_id1));
+  ASSERT_TRUE(rc->IsObjectPendingCreation(return_id2));
+
+  ASSERT_EQ(rc->NumObjectIDsInScope(), 4);
+  rc->UpdateFinishedTaskReferences({return_id1}, {id1}, false, empty_borrower, empty_refs,
+                                   &out);
+  ASSERT_EQ(rc->NumObjectIDsInScope(), 4);
+  ASSERT_EQ(out.size(), 0);
+  rc->UpdateFinishedTaskReferences({return_id2}, {id2}, false, empty_borrower, empty_refs,
+                                   &out);
+  ASSERT_EQ(rc->NumObjectIDsInScope(), 3);
+  ASSERT_EQ(out.size(), 1);
+  rc->UpdateFinishedTaskReferences({return_id2}, {id1}, false, empty_borrower, empty_refs,
+                                   &out);
+  ASSERT_EQ(out.size(), 2);
+  ASSERT_FALSE(rc->IsObjectPendingCreation(return_id1));
+  ASSERT_FALSE(rc->IsObjectPendingCreation(return_id2));
+  rc->RemoveLocalReference(return_id1, &out);
+  rc->RemoveLocalReference(return_id2, &out);
+  ASSERT_EQ(rc->NumObjectIDsInScope(), 0);
+  out.clear();
+
+  // Local & submitted task references.
+  rc->AddLocalReference(id1, "");
+  rc->UpdateSubmittedTaskReferences({return_id1}, {id1, id2});
+  rc->AddLocalReference(id2, "");
+  ASSERT_EQ(rc->NumObjectIDsInScope(), 2);
+  rc->RemoveLocalReference(id1, &out);
+  ASSERT_EQ(rc->NumObjectIDsInScope(), 2);
+  ASSERT_EQ(out.size(), 0);
+  rc->UpdateFinishedTaskReferences({return_id1}, {id2}, false, empty_borrower, empty_refs,
+                                   &out);
+  ASSERT_EQ(rc->NumObjectIDsInScope(), 2);
+  ASSERT_EQ(out.size(), 0);
+  rc->UpdateFinishedTaskReferences({return_id1}, {id1}, false, empty_borrower, empty_refs,
+                                   &out);
+  ASSERT_EQ(rc->NumObjectIDsInScope(), 1);
+  ASSERT_EQ(out.size(), 1);
+  rc->RemoveLocalReference(id2, &out);
+  ASSERT_EQ(rc->NumObjectIDsInScope(), 0);
+  ASSERT_EQ(out.size(), 2);
+  out.clear();
+
+  // Submitted task with inlined references.
+  rc->UpdateSubmittedTaskReferences({return_id1}, {id1});
+  rc->UpdateSubmittedTaskReferences({return_id1}, {id2}, {id1}, &out);
+  ASSERT_EQ(rc->NumObjectIDsInScope(), 1);
+  ASSERT_EQ(out.size(), 1);
+  rc->UpdateSubmittedTaskReferences({return_id1}, {}, {id2}, &out);
+  ASSERT_EQ(rc->NumObjectIDsInScope(), 0);
+  ASSERT_EQ(out.size(), 2);
+  out.clear();
+}
+
+TEST_F(ReferenceCountTest, TestUnreconstructableObjectOutOfScope) {
+  ObjectID id = ObjectID::FromRandom();
+  rpc::Address address;
+  address.set_ip_address("1234");
+
+  auto out_of_scope = std::make_shared<bool>(false);
+  auto callback = [&](const ObjectID &object_id) { *out_of_scope = true; };
+
+  // The object goes out of scope once it has no more refs.
+  std::vector<ObjectID> out;
+  ASSERT_FALSE(rc->SetDeleteCallback(id, callback));
+  rc->AddOwnedObject(id, {}, address, "", 0, false);
+  ASSERT_TRUE(rc->SetDeleteCallback(id, callback));
+  ASSERT_FALSE(*out_of_scope);
+  rc->AddLocalReference(id, "");
+  ASSERT_FALSE(*out_of_scope);
+  rc->RemoveLocalReference(id, &out);
+  ASSERT_TRUE(*out_of_scope);
+
+  // Unreconstructable objects go out of scope even if they have a nonzero
+  // lineage ref count.
+  *out_of_scope = false;
+  ASSERT_FALSE(rc->SetDeleteCallback(id, callback));
+  rc->AddOwnedObject(id, {}, address, "", 0, false);
+  ASSERT_TRUE(rc->SetDeleteCallback(id, callback));
+  rc->UpdateSubmittedTaskReferences({}, {id});
+  ASSERT_FALSE(*out_of_scope);
+  rc->UpdateFinishedTaskReferences({}, {id}, false, empty_borrower, empty_refs, &out);
+  ASSERT_TRUE(*out_of_scope);
+}
+
+// Tests call site tracking and ability to update object size.
+TEST_F(ReferenceCountTest, TestReferenceStats) {
+  ObjectID id1 = ObjectID::FromRandom();
+  ObjectID id2 = ObjectID::FromRandom();
+  rpc::Address address;
+  address.set_ip_address("1234");
+
+  rc->AddLocalReference(id1, "file.py:42");
+  rc->UpdateObjectSize(id1, 200);
+
+  rpc::CoreWorkerStats stats;
+  rc->AddObjectRefStats({}, &stats);
+  ASSERT_EQ(stats.object_refs_size(), 1);
+  ASSERT_EQ(stats.object_refs(0).object_id(), id1.Binary());
+  ASSERT_EQ(stats.object_refs(0).local_ref_count(), 1);
+  ASSERT_EQ(stats.object_refs(0).object_size(), 200);
+  ASSERT_EQ(stats.object_refs(0).call_site(), "file.py:42");
+  rc->RemoveLocalReference(id1, nullptr);
+
+  rc->AddOwnedObject(id2, {}, address, "file2.py:43", 100, false);
+  rpc::CoreWorkerStats stats2;
+  rc->AddObjectRefStats({}, &stats2);
+  ASSERT_EQ(stats2.object_refs_size(), 1);
+  ASSERT_EQ(stats2.object_refs(0).object_id(), id2.Binary());
+  ASSERT_EQ(stats2.object_refs(0).local_ref_count(), 0);
+  ASSERT_EQ(stats2.object_refs(0).object_size(), 100);
+  ASSERT_EQ(stats2.object_refs(0).call_site(), "file2.py:43");
+
+  rc->AddLocalReference(id2, "");
+  rc->RemoveLocalReference(id2, nullptr);
+}
+
+// Tests fetching of locality data from reference table.
+TEST_F(ReferenceCountTest, TestGetLocalityData) {
+  ObjectID obj1 = ObjectID::FromRandom();
+  ObjectID obj2 = ObjectID::FromRandom();
+  NodeID node1 = NodeID::FromRandom();
+  NodeID node2 = NodeID::FromRandom();
+  rpc::Address address;
+  address.set_ip_address("1234");
+
+  // Owned object with defined object size and pinned node location should return valid
+  // locality data.
+  int64_t object_size = 100;
+  rc->AddOwnedObject(obj1, {}, address, "file2.py:42", object_size, false,
+                     absl::optional<NodeID>(node1));
+  auto locality_data_obj1 = rc->GetLocalityData(obj1);
+  ASSERT_TRUE(locality_data_obj1.has_value());
+  ASSERT_EQ(locality_data_obj1->object_size, object_size);
+  ASSERT_EQ(locality_data_obj1->nodes_containing_object,
+            absl::flat_hash_set<NodeID>{node1});
+
+  // Owned object with defined object size and at least one node location should return
+  // valid locality data.
+  rc->AddObjectLocation(obj1, node2);
+  locality_data_obj1 = rc->GetLocalityData(obj1);
+  ASSERT_TRUE(locality_data_obj1.has_value());
+  ASSERT_EQ(locality_data_obj1->object_size, object_size);
+  ASSERT_EQ(locality_data_obj1->nodes_containing_object,
+            absl::flat_hash_set<NodeID>({node1, node2}));
+  rc->RemoveObjectLocation(obj1, node2);
+  locality_data_obj1 = rc->GetLocalityData(obj1);
+  ASSERT_EQ(locality_data_obj1->nodes_containing_object,
+            absl::flat_hash_set<NodeID>({node1}));
+
+  // When node2 is dead, reference table should remove it from obj1's locations.
+  // And then GetLocalityData should only return node1.
+  rc->AddObjectLocation(obj1, node2);
+  locality_data_obj1 = rc->GetLocalityData(obj1);
+  ASSERT_TRUE(locality_data_obj1.has_value());
+  ASSERT_EQ(locality_data_obj1->object_size, object_size);
+  ASSERT_EQ(locality_data_obj1->nodes_containing_object,
+            absl::flat_hash_set<NodeID>({node1, node2}));
+  rc->ResetObjectsOnRemovedNode(node2);
+  locality_data_obj1 = rc->GetLocalityData(obj1);
+  ASSERT_EQ(locality_data_obj1->nodes_containing_object,
+            absl::flat_hash_set<NodeID>({node1}));
+
+  // Borrowed object with defined object size and at least one node location should
+  // return valid locality data.
+  rc->AddLocalReference(obj2, "file.py:43");
+  rc->AddBorrowedObject(obj2, ObjectID::Nil(), address);
+  rc->ReportLocalityData(obj2, absl::flat_hash_set<NodeID>({node2}), object_size);
+  auto locality_data_obj2 = rc->GetLocalityData(obj2);
+  ASSERT_TRUE(locality_data_obj2.has_value());
+  ASSERT_EQ(locality_data_obj2->object_size, object_size);
+  ASSERT_EQ(locality_data_obj2->nodes_containing_object,
+            absl::flat_hash_set<NodeID>({node2}));
+  rc->RemoveLocalReference(obj2, nullptr);
+
+  // Fetching locality data for an object that doesn't have a reference in the table
+  // should return a null optional.
+  auto locality_data_obj2_not_exist = rc->GetLocalityData(obj2);
+  ASSERT_FALSE(locality_data_obj2_not_exist.has_value());
+
+  // Fetching locality data for an object that doesn't have a pinned node location
+  // defined should return empty locations.
+  rc->AddLocalReference(obj2, "file.py:43");
+  rc->UpdateObjectSize(obj2, 200);
+  auto locality_data_obj2_no_pinned_raylet = rc->GetLocalityData(obj2);
+  ASSERT_TRUE(locality_data_obj2_no_pinned_raylet.has_value());
+  ASSERT_EQ(locality_data_obj2_no_pinned_raylet->nodes_containing_object.size(), 0);
+  rc->RemoveLocalReference(obj2, nullptr);
+
+  // Fetching locality data for an object that doesn't have an object size defined
+  // should return a null optional.
+  rc->AddOwnedObject(obj2, {}, address, "file2.py:43", -1, false,
+                     absl::optional<NodeID>(node2));
+  auto locality_data_obj2_no_object_size = rc->GetLocalityData(obj2);
+  ASSERT_FALSE(locality_data_obj2_no_object_size.has_value());
+
+  rc->AddLocalReference(obj1, "");
+  rc->RemoveLocalReference(obj1, nullptr);
+  rc->AddLocalReference(obj2, "");
+  rc->RemoveLocalReference(obj2, nullptr);
+}
+
+// Tests that we can get the owner address correctly for objects that we own,
+// objects that we borrowed via a serialized object ID, and objects whose
+// origin we do not know.
+TEST_F(ReferenceCountTest, TestOwnerAddress) {
+  auto object_id = ObjectID::FromRandom();
+  rpc::Address address;
+  address.set_ip_address("1234");
+  rc->AddOwnedObject(object_id, {}, address, "", 0, false);
+
+  TaskID added_id;
+  rpc::Address added_address;
+  ASSERT_TRUE(rc->GetOwner(object_id, &added_address));
+  ASSERT_EQ(address.ip_address(), added_address.ip_address());
+
+  auto object_id2 = ObjectID::FromRandom();
+  address.set_ip_address("5678");
+  rc->AddOwnedObject(object_id2, {}, address, "", 0, false);
+  ASSERT_TRUE(rc->GetOwner(object_id2, &added_address));
+  ASSERT_EQ(address.ip_address(), added_address.ip_address());
+
+  auto object_id3 = ObjectID::FromRandom();
+  ASSERT_FALSE(rc->GetOwner(object_id3, &added_address));
+  rc->AddLocalReference(object_id3, "");
+  ASSERT_FALSE(rc->GetOwner(object_id3, &added_address));
+
+  rc->AddLocalReference(object_id, "");
+  rc->RemoveLocalReference(object_id, nullptr);
+  rc->AddLocalReference(object_id2, "");
+  rc->RemoveLocalReference(object_id2, nullptr);
+  rc->RemoveLocalReference(object_id3, nullptr);
+}
+
+// Tests that the ref counts are properly integrated into the local
+// object memory store.
+TEST(MemoryStoreIntegrationTest, TestSimple) {
+  ObjectID id1 = ObjectID::FromRandom();
+  ObjectID id2 = ObjectID::FromRandom();
+  uint8_t data[] = {1, 2, 3, 4, 5, 6, 7, 8};
+  RayObject buffer(std::make_shared<LocalMemoryBuffer>(data, sizeof(data)), nullptr, {});
+
+  auto publisher = std::make_shared<mock_pubsub::MockPublisher>();
+  auto subscriber = std::make_shared<mock_pubsub::MockSubscriber>();
+  auto rc = std::shared_ptr<ReferenceCounter>(new ReferenceCounter(
+      rpc::WorkerAddress(rpc::Address()), publisher.get(), subscriber.get()));
+  CoreWorkerMemoryStore store(rc);
+
+  // Tests putting an object with no references is ignored.
+  RAY_CHECK(store.Put(buffer, id2));
+  ASSERT_EQ(store.Size(), 0);
+
+  // Tests ref counting overrides remove after get option.
+  rc->AddLocalReference(id1, "");
+  RAY_CHECK(store.Put(buffer, id1));
+  ASSERT_EQ(store.Size(), 1);
+  std::vector<std::shared_ptr<RayObject>> results;
+  WorkerContext ctx(WorkerType::WORKER, WorkerID::FromRandom(), JobID::Nil());
+  RAY_CHECK_OK(store.Get({id1}, /*num_objects*/ 1, /*timeout_ms*/ -1, ctx,
+                         /*remove_after_get*/ true, &results));
+  ASSERT_EQ(results.size(), 1);
+  ASSERT_EQ(store.Size(), 1);
+}
+
+// A borrower is given a reference to an object ID, submits a task, waits for
+// it to finish, then returns.
+//
+// @ray.remote
+// def borrower(inner_ids):
+//     inner_id = inner_ids[0]
+//     ray.get(foo.remote(inner_id))
+//
+// inner_id = ray.put(1)
+// outer_id = ray.put([inner_id])
+// res = borrower.remote(outer_id)
+TEST(DistributedReferenceCountTest, TestNoBorrow) {
+  auto borrower = std::make_shared<MockWorkerClient>("1");
+  auto owner = std::make_shared<MockWorkerClient>(
+      "2", [&](const rpc::Address &addr) { return borrower; });
+
+  // The owner creates an inner object and wraps it.
+  auto inner_id = ObjectID::FromRandom();
+  auto outer_id = ObjectID::FromRandom();
+  owner->Put(inner_id);
+  owner->PutWrappedId(outer_id, inner_id);
+
+  // The owner submits a task that depends on the outer object. The task will
+  // be given a reference to inner_id.
+  auto return_id1 = owner->SubmitTaskWithArg(outer_id);
+  // The owner's references go out of scope.
+  owner->rc_.RemoveLocalReference(outer_id, nullptr);
+  owner->rc_.RemoveLocalReference(inner_id, nullptr);
+  // The owner's ref count > 0 for both objects.
+  ASSERT_TRUE(owner->rc_.HasReference(outer_id));
+  ASSERT_TRUE(owner->rc_.HasReference(inner_id));
+
+  // The borrower is given a reference to the inner object.
+  borrower->ExecuteTaskWithArg(outer_id, inner_id, owner->address_);
+  // The borrower submits a task that depends on the inner object.
+  auto return_id2 = borrower->SubmitTaskWithArg(inner_id);
+  borrower->rc_.RemoveLocalReference(inner_id, nullptr);
+  ASSERT_TRUE(borrower->rc_.HasReference(inner_id));
+
+  // The borrower waits for the task to finish before returning to the owner.
+  borrower->HandleSubmittedTaskFinished(return_id2, inner_id);
+  auto borrower_refs = borrower->FinishExecutingTask(outer_id, ObjectID::Nil());
+  // Check that the borrower's ref count is now 0 for all objects.
+  ASSERT_FALSE(borrower->rc_.HasReference(inner_id));
+  ASSERT_FALSE(borrower->rc_.HasReference(outer_id));
+
+  // The owner receives the borrower's reply and merges the borrower's ref
+  // count into its own.
+  owner->HandleSubmittedTaskFinished(return_id1, outer_id, {}, borrower->address_,
+                                     borrower_refs);
+  borrower->FlushBorrowerCallbacks();
+  // Check that owner's ref count is now 0 for all objects.
+  ASSERT_FALSE(owner->rc_.HasReference(inner_id));
+  ASSERT_FALSE(owner->rc_.HasReference(outer_id));
+}
+
+// A borrower is given a reference to an object ID, submits a task, does not
+// wait for it to finish.
+//
+// @ray.remote
+// def borrower(inner_ids):
+//     inner_id = inner_ids[0]
+//     foo.remote(inner_id)
+//
+// inner_id = ray.put(1)
+// outer_id = ray.put([inner_id])
+// res = borrower.remote(outer_id)
+TEST(DistributedReferenceCountTest, TestSimpleBorrower) {
+  auto borrower = std::make_shared<MockWorkerClient>("1");
+  auto owner = std::make_shared<MockWorkerClient>(
+      "2", [&](const rpc::Address &addr) { return borrower; });
+
+  // The owner creates an inner object and wraps it.
+  auto inner_id = ObjectID::FromRandom();
+  auto outer_id = ObjectID::FromRandom();
+  owner->Put(inner_id);
+  owner->PutWrappedId(outer_id, inner_id);
+
+  // The owner submits a task that depends on the outer object. The task will
+  // be given a reference to inner_id.
+  auto return_id1 =
+      owner->SubmitTaskWithArg(outer_id);  // The owner's references go out of scope.
+  owner->rc_.RemoveLocalReference(outer_id, nullptr);
+  owner->rc_.RemoveLocalReference(inner_id, nullptr);
+  // The owner's ref count > 0 for both objects.
+  ASSERT_TRUE(owner->rc_.HasReference(outer_id));
+  ASSERT_TRUE(owner->rc_.HasReference(inner_id));
+
+  // The borrower is given a reference to the inner object.
+  borrower->ExecuteTaskWithArg(outer_id, inner_id, owner->address_);
+  // The borrower submits a task that depends on the inner object.
+  auto return_id2 = borrower->SubmitTaskWithArg(inner_id);
+  borrower->rc_.RemoveLocalReference(inner_id, nullptr);
+  ASSERT_TRUE(borrower->rc_.HasReference(inner_id));
+
+  // The borrower task returns to the owner without waiting for its submitted
+  // task to finish.
+  auto borrower_refs = borrower->FinishExecutingTask(outer_id, ObjectID::Nil());
+  // ASSERT_FALSE(borrower->rc_.HasReference(outer_id));
+  // Check that the borrower's ref count for inner_id > 0 because of the
+  // pending task.
+  ASSERT_TRUE(borrower->rc_.HasReference(inner_id));
+
+  // The owner receives the borrower's reply and merges the borrower's ref
+  // count into its own.
+  owner->HandleSubmittedTaskFinished(return_id1, outer_id, {}, borrower->address_,
+                                     borrower_refs);
+  borrower->FlushBorrowerCallbacks();
+  // Check that owner now has borrower in inner's borrowers list.
+  ASSERT_TRUE(owner->rc_.HasReference(inner_id));
+  // Check that owner's ref count for outer == 0 since the borrower task
+  // returned and there were no local references to outer_id.
+  ASSERT_FALSE(owner->rc_.HasReference(outer_id));
+
+  // The task submitted by the borrower returns. Everyone's ref count should go
+  // to 0.
+  borrower->HandleSubmittedTaskFinished(return_id2, inner_id);
+  ASSERT_FALSE(borrower->rc_.HasReference(inner_id));
+  ASSERT_FALSE(borrower->rc_.HasReference(outer_id));
+  ASSERT_FALSE(owner->rc_.HasReference(inner_id));
+  ASSERT_FALSE(owner->rc_.HasReference(outer_id));
+}
+
+// A borrower is given a reference to an object ID, submits a task, does not
+// wait for it to finish. The borrower then fails before the task finishes.
+//
+// @ray.remote
+// def borrower(inner_ids):
+//     inner_id = inner_ids[0]
+//     foo.remote(inner_id)
+//     # Process exits before task finishes.
+//
+// inner_id = ray.put(1)
+// outer_id = ray.put([inner_id])
+// res = borrower.remote(outer_id)
+TEST(DistributedReferenceCountTest, TestSimpleBorrowerFailure) {
+  // We need to clean up the failure callback map, so that we can properly test failure
+  // scenario.
+  subscription_failure_callback_map.clear();
+  auto borrower = std::make_shared<MockWorkerClient>("1");
+  auto owner = std::make_shared<MockWorkerClient>(
+      "2", [&](const rpc::Address &addr) { return borrower; });
+
+  // The owner creates an inner object and wraps it.
+  auto inner_id = ObjectID::FromRandom();
+  auto outer_id = ObjectID::FromRandom();
+  owner->Put(inner_id);
+  owner->PutWrappedId(outer_id, inner_id);
+
+  // The owner submits a task that depends on the outer object. The task will
+  // be given a reference to inner_id.
+  auto return_id1 = owner->SubmitTaskWithArg(outer_id);
+  // The owner's references go out of scope.
+  owner->rc_.RemoveLocalReference(outer_id, nullptr);
+  owner->rc_.RemoveLocalReference(inner_id, nullptr);
+  // The owner's ref count > 0 for both objects.
+  ASSERT_TRUE(owner->rc_.HasReference(outer_id));
+  ASSERT_TRUE(owner->rc_.HasReference(inner_id));
+
+  // The borrower is given a reference to the inner object.
+  borrower->ExecuteTaskWithArg(outer_id, inner_id, owner->address_);
+  // The borrower submits a task that depends on the inner object.
+  borrower->SubmitTaskWithArg(inner_id);
+  borrower->rc_.RemoveLocalReference(inner_id, nullptr);
+  ASSERT_TRUE(borrower->rc_.HasReference(inner_id));
+
+  // The borrower task returns to the owner without waiting for its submitted
+  // task to finish.
+  auto borrower_refs = borrower->FinishExecutingTask(outer_id, ObjectID::Nil());
+  // ASSERT_FALSE(borrower->rc_.HasReference(outer_id));
+  // Check that the borrower's ref count for inner_id > 0 because of the
+  // pending task.
+  ASSERT_TRUE(borrower->rc_.HasReference(inner_id));
+
+  // The owner receives the borrower's reply and merges the borrower's ref
+  // count into its own.
+  owner->HandleSubmittedTaskFinished(return_id1, outer_id, {}, borrower->address_,
+                                     borrower_refs);
+  borrower->FlushBorrowerCallbacks();
+  // Check that owner now has borrower in inner's borrowers list.
+  ASSERT_TRUE(owner->rc_.HasReference(inner_id));
+  // Check that owner's ref count for outer == 0 since the borrower task
+  // returned and there were no local references to outer_id.
+  ASSERT_FALSE(owner->rc_.HasReference(outer_id));
+
+  // The borrower fails. The owner's ref count should go to 0.
+  borrower->FailAllWaitForRefRemovedRequests();
+  ASSERT_FALSE(owner->rc_.HasReference(inner_id));
+  ASSERT_FALSE(owner->rc_.HasReference(outer_id));
+}
+
+// A borrower is given a reference to an object ID, keeps the reference past
+// the task's lifetime, then deletes the reference before it hears from the
+// owner.
+//
+// @ray.remote
+// class Borrower:
+//     def __init__(self, inner_ids):
+//        self.inner_id = inner_ids[0]
+//
+// inner_id = ray.put(1)
+// outer_id = ray.put([inner_id])
+// res = Borrower.remote(outer_id)
+TEST(DistributedReferenceCountTest, TestSimpleBorrowerReferenceRemoved) {
+  auto borrower = std::make_shared<MockWorkerClient>("1");
+  auto owner = std::make_shared<MockWorkerClient>(
+      "2", [&](const rpc::Address &addr) { return borrower; });
+
+  // The owner creates an inner object and wraps it.
+  auto inner_id = ObjectID::FromRandom();
+  auto outer_id = ObjectID::FromRandom();
+  owner->Put(inner_id);
+  owner->PutWrappedId(outer_id, inner_id);
+
+  // The owner submits a task that depends on the outer object. The task will
+  // be given a reference to inner_id.
+  auto return_id = owner->SubmitTaskWithArg(outer_id);
+  // The owner's references go out of scope.
+  owner->rc_.RemoveLocalReference(outer_id, nullptr);
+  owner->rc_.RemoveLocalReference(inner_id, nullptr);
+  // The owner's ref count > 0 for both objects.
+  ASSERT_TRUE(owner->rc_.HasReference(outer_id));
+  ASSERT_TRUE(owner->rc_.HasReference(inner_id));
+
+  // The borrower is given a reference to the inner object.
+  borrower->ExecuteTaskWithArg(outer_id, inner_id, owner->address_);
+  ASSERT_TRUE(borrower->rc_.HasReference(inner_id));
+
+  // The borrower task returns to the owner while still using inner_id.
+  auto borrower_refs = borrower->FinishExecutingTask(outer_id, ObjectID::Nil());
+  ASSERT_FALSE(borrower->rc_.HasReference(outer_id));
+  ASSERT_TRUE(borrower->rc_.HasReference(inner_id));
+
+  // The owner receives the borrower's reply and merges the borrower's ref
+  // count into its own.
+  owner->HandleSubmittedTaskFinished(return_id, outer_id, {}, borrower->address_,
+                                     borrower_refs);
+  // Check that owner now has borrower in inner's borrowers list.
+  ASSERT_TRUE(owner->rc_.HasReference(inner_id));
+  // Check that owner's ref count for outer == 0 since the borrower task
+  // returned and there were no local references to outer_id.
+  ASSERT_FALSE(owner->rc_.HasReference(outer_id));
+
+  // The borrower is no longer using inner_id, but it hasn't received the
+  // message from the owner yet.
+  borrower->rc_.RemoveLocalReference(inner_id, nullptr);
+  ASSERT_FALSE(borrower->rc_.HasReference(inner_id));
+  ASSERT_TRUE(owner->rc_.HasReference(inner_id));
+
+  // The borrower receives the owner's wait message. It should return a reply
+  // to the owner immediately saying that it is no longer using inner_id.
+  borrower->FlushBorrowerCallbacks();
+  ASSERT_FALSE(borrower->rc_.HasReference(inner_id));
+  ASSERT_FALSE(owner->rc_.HasReference(inner_id));
+}
+
+// A borrower is given a reference to an object ID, passes the reference to
+// another borrower by submitting a task, and does not wait for it to finish.
+//
+// @ray.remote
+// def borrower2(inner_ids):
+//     pass
+//
+// @ray.remote
+// def borrower(inner_ids):
+//     borrower2.remote(inner_ids)
+//
+// inner_id = ray.put(1)
+// outer_id = ray.put([inner_id])
+// res = borrower.remote(outer_id)
+TEST(DistributedReferenceCountTest, TestBorrowerTree) {
+  auto borrower1 = std::make_shared<MockWorkerClient>("1");
+  auto borrower2 = std::make_shared<MockWorkerClient>("2");
+  auto owner = std::make_shared<MockWorkerClient>("3", [&](const rpc::Address &addr) {
+    if (addr.ip_address() == borrower1->address_.ip_address()) {
+      return borrower1;
+    } else {
+      return borrower2;
+    }
+  });
+
+  // The owner creates an inner object and wraps it.
+  auto inner_id = ObjectID::FromRandom();
+  auto outer_id = ObjectID::FromRandom();
+  owner->Put(inner_id);
+  owner->PutWrappedId(outer_id, inner_id);
+
+  // The owner submits a task that depends on the outer object. The task will
+  // be given a reference to inner_id.
+  auto return_id1 = owner->SubmitTaskWithArg(outer_id);
+  // The owner's references go out of scope.
+  owner->rc_.RemoveLocalReference(outer_id, nullptr);
+  owner->rc_.RemoveLocalReference(inner_id, nullptr);
+  // The owner's ref count > 0 for both objects.
+  ASSERT_TRUE(owner->rc_.HasReference(outer_id));
+  ASSERT_TRUE(owner->rc_.HasReference(inner_id));
+
+  // Borrower 1 is given a reference to the inner object.
+  borrower1->ExecuteTaskWithArg(outer_id, inner_id, owner->address_);
+  // The borrower submits a task that depends on the inner object.
+  auto outer_id2 = ObjectID::FromRandom();
+  borrower1->PutWrappedId(outer_id2, inner_id);
+  auto return_id2 = borrower1->SubmitTaskWithArg(outer_id2);
+  borrower1->rc_.RemoveLocalReference(inner_id, nullptr);
+  borrower1->rc_.RemoveLocalReference(outer_id2, nullptr);
+  ASSERT_TRUE(borrower1->rc_.HasReference(inner_id));
+  ASSERT_TRUE(borrower1->rc_.HasReference(outer_id2));
+
+  // The borrower task returns to the owner without waiting for its submitted
+  // task to finish.
+  auto borrower_refs = borrower1->FinishExecutingTask(outer_id, ObjectID::Nil());
+  ASSERT_TRUE(borrower1->rc_.HasReference(inner_id));
+  ASSERT_TRUE(borrower1->rc_.HasReference(outer_id2));
+  ASSERT_FALSE(borrower1->rc_.HasReference(outer_id));
+
+  // The owner receives the borrower's reply and merges the borrower's ref
+  // count into its own.
+  owner->HandleSubmittedTaskFinished(return_id1, outer_id, {}, borrower1->address_,
+                                     borrower_refs);
+  borrower1->FlushBorrowerCallbacks();
+  // Check that owner now has borrower in inner's borrowers list.
+  ASSERT_TRUE(owner->rc_.HasReference(inner_id));
+  // Check that owner's ref count for outer == 0 since the borrower task
+  // returned and there were no local references to outer_id.
+  ASSERT_FALSE(owner->rc_.HasReference(outer_id));
+
+  // Borrower 2 starts executing. It is given a reference to the inner object
+  // when it gets outer_id2 as an argument.
+  borrower2->ExecuteTaskWithArg(outer_id2, inner_id, owner->address_);
+  ASSERT_TRUE(borrower2->rc_.HasReference(inner_id));
+  // Borrower 2 finishes but it is still using inner_id.
+  borrower_refs = borrower2->FinishExecutingTask(outer_id2, ObjectID::Nil());
+  ASSERT_TRUE(borrower2->rc_.HasReference(inner_id));
+  ASSERT_FALSE(borrower2->rc_.HasReference(outer_id2));
+  ASSERT_FALSE(borrower2->rc_.HasReference(outer_id));
+
+  borrower1->HandleSubmittedTaskFinished(return_id2, outer_id2, {}, borrower2->address_,
+                                         borrower_refs);
+  borrower2->FlushBorrowerCallbacks();
+  // Borrower 1 no longer has a reference to any objects.
+  ASSERT_FALSE(borrower1->rc_.HasReference(inner_id));
+  ASSERT_FALSE(borrower1->rc_.HasReference(outer_id2));
+  // The owner should now have borrower 2 in its count.
+  ASSERT_TRUE(owner->rc_.HasReference(inner_id));
+  borrower2->rc_.RemoveLocalReference(inner_id, nullptr);
+  ASSERT_FALSE(borrower2->rc_.HasReference(inner_id));
+  ASSERT_FALSE(owner->rc_.HasReference(inner_id));
+}
+
+// A task is given a reference to an object ID, whose value contains another
+// object ID. The task gets a reference to the innermost object ID, but deletes
+// it by the time the task finishes.
+//
+// @ray.remote
+// def borrower(mid_ids):
+//     inner_id = ray.get(mid_ids[0])
+//     del inner_id
+//
+// inner_id = ray.put(1)
+// mid_id = ray.put([inner_id])
+// outer_id = ray.put([mid_id])
+// res = borrower.remote(outer_id)
+TEST(DistributedReferenceCountTest, TestNestedObjectNoBorrow) {
+  auto borrower = std::make_shared<MockWorkerClient>("1");
+  auto owner = std::make_shared<MockWorkerClient>(
+      "2", [&](const rpc::Address &addr) { return borrower; });
+
+  // The owner creates an inner object and wraps it.
+  auto inner_id = ObjectID::FromRandom();
+  auto mid_id = ObjectID::FromRandom();
+  auto outer_id = ObjectID::FromRandom();
+  owner->Put(inner_id);
+  owner->PutWrappedId(mid_id, inner_id);
+  owner->PutWrappedId(outer_id, mid_id);
+
+  // The owner submits a task that depends on the outer object. The task will
+  // be given a reference to mid_id.
+  auto return_id = owner->SubmitTaskWithArg(outer_id);
+  // The owner's references go out of scope.
+  owner->rc_.RemoveLocalReference(outer_id, nullptr);
+  owner->rc_.RemoveLocalReference(mid_id, nullptr);
+  owner->rc_.RemoveLocalReference(inner_id, nullptr);
+  // The owner's ref count > 0 for all objects.
+  ASSERT_TRUE(owner->rc_.HasReference(outer_id));
+  ASSERT_TRUE(owner->rc_.HasReference(mid_id));
+  ASSERT_TRUE(owner->rc_.HasReference(inner_id));
+
+  // The borrower is given a reference to the middle object.
+  borrower->ExecuteTaskWithArg(outer_id, mid_id, owner->address_);
+  ASSERT_TRUE(borrower->rc_.HasReference(mid_id));
+  ASSERT_FALSE(borrower->rc_.HasReference(inner_id));
+
+  // The borrower unwraps the inner object with ray.get.
+  borrower->GetSerializedObjectId(mid_id, inner_id, owner->address_);
+  borrower->rc_.RemoveLocalReference(mid_id, nullptr);
+  ASSERT_TRUE(borrower->rc_.HasReference(inner_id));
+  // The borrower's reference to inner_id goes out of scope.
+  borrower->rc_.RemoveLocalReference(inner_id, nullptr);
+
+  // The borrower task returns to the owner.
+  auto borrower_refs = borrower->FinishExecutingTask(outer_id, ObjectID::Nil());
+  ASSERT_FALSE(borrower->rc_.HasReference(outer_id));
+  ASSERT_FALSE(borrower->rc_.HasReference(mid_id));
+  ASSERT_FALSE(borrower->rc_.HasReference(inner_id));
+
+  // The owner receives the borrower's reply and merges the borrower's ref
+  // count into its own.
+  owner->HandleSubmittedTaskFinished(return_id, outer_id, {}, borrower->address_,
+                                     borrower_refs);
+  // Check that owner now has nothing in scope.
+  ASSERT_FALSE(owner->rc_.HasReference(outer_id));
+  ASSERT_FALSE(owner->rc_.HasReference(mid_id));
+  ASSERT_FALSE(owner->rc_.HasReference(inner_id));
+}
+
+// A task is given a reference to an object ID, whose value contains another
+// object ID. The task gets a reference to the innermost object ID, and is
+// still borrowing it by the time the task finishes.
+//
+// @ray.remote
+// def borrower(mid_ids):
+//     inner_id = ray.get(mid_ids[0])
+//     foo.remote(inner_id)
+//
+// inner_id = ray.put(1)
+// mid_id = ray.put([inner_id])
+// outer_id = ray.put([mid_id])
+// res = borrower.remote(outer_id)
+TEST(DistributedReferenceCountTest, TestNestedObject) {
+  auto borrower = std::make_shared<MockWorkerClient>("1");
+  auto owner = std::make_shared<MockWorkerClient>(
+      "2", [&](const rpc::Address &addr) { return borrower; });
+
+  // The owner creates an inner object and wraps it.
+  auto inner_id = ObjectID::FromRandom();
+  auto mid_id = ObjectID::FromRandom();
+  auto outer_id = ObjectID::FromRandom();
+  owner->Put(inner_id);
+  owner->PutWrappedId(mid_id, inner_id);
+  owner->PutWrappedId(outer_id, mid_id);
+
+  // The owner submits a task that depends on the outer object. The task will
+  // be given a reference to mid_id.
+  auto return_id = owner->SubmitTaskWithArg(outer_id);
+  // The owner's references go out of scope.
+  owner->rc_.RemoveLocalReference(outer_id, nullptr);
+  owner->rc_.RemoveLocalReference(mid_id, nullptr);
+  owner->rc_.RemoveLocalReference(inner_id, nullptr);
+  // The owner's ref count > 0 for all objects.
+  ASSERT_TRUE(owner->rc_.HasReference(outer_id));
+  ASSERT_TRUE(owner->rc_.HasReference(mid_id));
+  ASSERT_TRUE(owner->rc_.HasReference(inner_id));
+
+  // The borrower is given a reference to the middle object.
+  borrower->ExecuteTaskWithArg(outer_id, mid_id, owner->address_);
+  ASSERT_TRUE(borrower->rc_.HasReference(mid_id));
+  ASSERT_FALSE(borrower->rc_.HasReference(inner_id));
+
+  // The borrower unwraps the inner object with ray.get.
+  borrower->GetSerializedObjectId(mid_id, inner_id, owner->address_);
+  borrower->rc_.RemoveLocalReference(mid_id, nullptr);
+  ASSERT_TRUE(borrower->rc_.HasReference(inner_id));
+
+  // The borrower task returns to the owner while still using inner_id.
+  auto borrower_refs = borrower->FinishExecutingTask(outer_id, ObjectID::Nil());
+  ASSERT_FALSE(borrower->rc_.HasReference(outer_id));
+  ASSERT_FALSE(borrower->rc_.HasReference(mid_id));
+  ASSERT_TRUE(borrower->rc_.HasReference(inner_id));
+
+  // The owner receives the borrower's reply and merges the borrower's ref
+  // count into its own.
+  owner->HandleSubmittedTaskFinished(return_id, outer_id, {}, borrower->address_,
+                                     borrower_refs);
+  // Check that owner now has borrower in inner's borrowers list.
+  ASSERT_TRUE(owner->rc_.HasReference(inner_id));
+  // Check that owner's ref count for outer and mid are 0 since the borrower
+  // task returned and there were no local references to outer_id.
+  ASSERT_FALSE(owner->rc_.HasReference(outer_id));
+  ASSERT_FALSE(owner->rc_.HasReference(mid_id));
+
+  // The borrower receives the owner's wait message. It should return a reply
+  // to the owner immediately saying that it is no longer using inner_id.
+  borrower->FlushBorrowerCallbacks();
+  ASSERT_TRUE(borrower->rc_.HasReference(inner_id));
+  ASSERT_TRUE(owner->rc_.HasReference(inner_id));
+
+  // The borrower is no longer using inner_id, but it hasn't received the
+  // message from the owner yet.
+  borrower->rc_.RemoveLocalReference(inner_id, nullptr);
+  ASSERT_FALSE(borrower->rc_.HasReference(inner_id));
+  ASSERT_FALSE(owner->rc_.HasReference(inner_id));
+}
+
+// A borrower is given a reference to an object ID, whose value contains
+// another object ID. The borrower passes the reference again to another
+// borrower and waits for it to finish. The nested borrower unwraps the outer
+// object and gets a reference to the innermost ID.
+//
+// @ray.remote
+// def borrower2(owner_id2):
+//     owner_id1 = ray.get(owner_id2[0])[0]
+//     foo.remote(owner_id1)
+//
+// @ray.remote
+// def borrower1(owner_id2):
+//     ray.get(borrower2.remote(owner_id2))
+//
+// owner_id1 = ray.put(1)
+// owner_id2 = ray.put([owner_id1])
+// owner_id3 = ray.put([owner_id2])
+// res = borrower1.remote(owner_id3)
+TEST(DistributedReferenceCountTest, TestNestedObjectDifferentOwners) {
+  auto borrower1 = std::make_shared<MockWorkerClient>("1");
+  auto borrower2 = std::make_shared<MockWorkerClient>("2");
+  auto owner = std::make_shared<MockWorkerClient>("3", [&](const rpc::Address &addr) {
+    if (addr.ip_address() == borrower1->address_.ip_address()) {
+      return borrower1;
+    } else {
+      return borrower2;
+    }
+  });
+
+  // The owner creates an inner object and wraps it.
+  auto owner_id1 = ObjectID::FromRandom();
+  auto owner_id2 = ObjectID::FromRandom();
+  auto owner_id3 = ObjectID::FromRandom();
+  owner->Put(owner_id1);
+  owner->PutWrappedId(owner_id2, owner_id1);
+  owner->PutWrappedId(owner_id3, owner_id2);
+
+  // The owner submits a task that depends on the outer object. The task will
+  // be given a reference to owner_id2.
+  auto return_id2 = owner->SubmitTaskWithArg(owner_id3);
+  // The owner's references go out of scope.
+  owner->rc_.RemoveLocalReference(owner_id1, nullptr);
+  owner->rc_.RemoveLocalReference(owner_id2, nullptr);
+  owner->rc_.RemoveLocalReference(owner_id3, nullptr);
+
+  // The borrower is given a reference to the middle object.
+  borrower1->ExecuteTaskWithArg(owner_id3, owner_id2, owner->address_);
+  ASSERT_TRUE(borrower1->rc_.HasReference(owner_id2));
+  ASSERT_FALSE(borrower1->rc_.HasReference(owner_id1));
+
+  // The borrower wraps the object ID again.
+  auto borrower_id = ObjectID::FromRandom();
+  borrower1->PutWrappedId(borrower_id, owner_id2);
+  borrower1->rc_.RemoveLocalReference(owner_id2, nullptr);
+
+  // Borrower 1 submits a task that depends on the wrapped object. The task
+  // will be given a reference to owner_id2.
+  auto return_id1 = borrower1->SubmitTaskWithArg(borrower_id);
+  borrower1->rc_.RemoveLocalReference(borrower_id, nullptr);
+  borrower2->ExecuteTaskWithArg(borrower_id, owner_id2, owner->address_);
+
+  // The nested task returns while still using owner_id1.
+  borrower2->GetSerializedObjectId(owner_id2, owner_id1, owner->address_);
+  borrower2->rc_.RemoveLocalReference(owner_id2, nullptr);
+  auto borrower_refs = borrower2->FinishExecutingTask(borrower_id, ObjectID::Nil());
+  ASSERT_TRUE(borrower2->rc_.HasReference(owner_id1));
+  ASSERT_FALSE(borrower2->rc_.HasReference(owner_id2));
+
+  // Borrower 1 should now know that borrower 2 is borrowing the inner object
+  // ID.
+  borrower1->HandleSubmittedTaskFinished(return_id1, borrower_id, {}, borrower2->address_,
+                                         borrower_refs);
+  ASSERT_TRUE(borrower1->rc_.HasReference(owner_id1));
+
+  // Borrower 1 finishes. It should not have any references now because all
+  // state has been merged into the owner.
+  borrower_refs = borrower1->FinishExecutingTask(owner_id3, ObjectID::Nil());
+  ASSERT_FALSE(borrower1->rc_.HasReference(owner_id1));
+  ASSERT_FALSE(borrower1->rc_.HasReference(owner_id2));
+  ASSERT_FALSE(borrower1->rc_.HasReference(owner_id3));
+  ASSERT_FALSE(borrower1->rc_.HasReference(borrower_id));
+
+  // The owner receives the borrower's reply and merges the borrower's ref
+  // count into its own.
+  owner->HandleSubmittedTaskFinished(return_id2, owner_id3, {}, borrower1->address_,
+                                     borrower_refs);
+  // Check that owner now has borrower2 in inner's borrowers list.
+  ASSERT_TRUE(owner->rc_.HasReference(owner_id1));
+  ASSERT_FALSE(owner->rc_.HasReference(owner_id2));
+  ASSERT_FALSE(owner->rc_.HasReference(owner_id3));
+
+  // The borrower receives the owner's wait message.
+  borrower2->FlushBorrowerCallbacks();
+  ASSERT_TRUE(owner->rc_.HasReference(owner_id1));
+  borrower2->rc_.RemoveLocalReference(owner_id1, nullptr);
+  ASSERT_FALSE(borrower2->rc_.HasReference(owner_id1));
+  ASSERT_FALSE(owner->rc_.HasReference(owner_id1));
+}
+
+// A borrower is given a reference to an object ID, whose value contains
+// another object ID. The borrower passes the reference again to another
+// borrower but does not wait for it to finish. The nested borrower unwraps the
+// outer object and gets a reference to the innermost ID.
+//
+// @ray.remote
+// def borrower2(owner_id2):
+//     owner_id1 = ray.get(owner_id2[0])[0]
+//     foo.remote(owner_id1)
+//
+// @ray.remote
+// def borrower1(owner_id2):
+//     borrower2.remote(owner_id2)
+//
+// owner_id1 = ray.put(1)
+// owner_id2 = ray.put([owner_id1])
+// owner_id3 = ray.put([owner_id2])
+// res = borrower1.remote(owner_id3)
+TEST(DistributedReferenceCountTest, TestNestedObjectDifferentOwners2) {
+  auto borrower1 = std::make_shared<MockWorkerClient>("1");
+  auto borrower2 = std::make_shared<MockWorkerClient>("2");
+  auto owner = std::make_shared<MockWorkerClient>("3", [&](const rpc::Address &addr) {
+    if (addr.ip_address() == borrower1->address_.ip_address()) {
+      return borrower1;
+    } else {
+      return borrower2;
+    }
+  });
+
+  // The owner creates an inner object and wraps it.
+  auto owner_id1 = ObjectID::FromRandom();
+  auto owner_id2 = ObjectID::FromRandom();
+  auto owner_id3 = ObjectID::FromRandom();
+  owner->Put(owner_id1);
+  owner->PutWrappedId(owner_id2, owner_id1);
+  owner->PutWrappedId(owner_id3, owner_id2);
+
+  // The owner submits a task that depends on the outer object. The task will
+  // be given a reference to owner_id2.
+  auto return_id2 = owner->SubmitTaskWithArg(owner_id3);
+  // The owner's references go out of scope.
+  owner->rc_.RemoveLocalReference(owner_id1, nullptr);
+  owner->rc_.RemoveLocalReference(owner_id2, nullptr);
+  owner->rc_.RemoveLocalReference(owner_id3, nullptr);
+
+  // The borrower is given a reference to the middle object.
+  borrower1->ExecuteTaskWithArg(owner_id3, owner_id2, owner->address_);
+  ASSERT_TRUE(borrower1->rc_.HasReference(owner_id2));
+  ASSERT_FALSE(borrower1->rc_.HasReference(owner_id1));
+
+  // The borrower wraps the object ID again.
+  auto borrower_id = ObjectID::FromRandom();
+  borrower1->PutWrappedId(borrower_id, owner_id2);
+  borrower1->rc_.RemoveLocalReference(owner_id2, nullptr);
+
+  // Borrower 1 submits a task that depends on the wrapped object. The task
+  // will be given a reference to owner_id2.
+  auto return_id1 = borrower1->SubmitTaskWithArg(borrower_id);
+  borrower2->ExecuteTaskWithArg(borrower_id, owner_id2, owner->address_);
+
+  // The nested task returns while still using owner_id1.
+  borrower2->GetSerializedObjectId(owner_id2, owner_id1, owner->address_);
+  borrower2->rc_.RemoveLocalReference(owner_id2, nullptr);
+  auto borrower_refs = borrower2->FinishExecutingTask(borrower_id, ObjectID::Nil());
+  ASSERT_TRUE(borrower2->rc_.HasReference(owner_id1));
+  ASSERT_FALSE(borrower2->rc_.HasReference(owner_id2));
+
+  // Borrower 1 should now know that borrower 2 is borrowing the inner object
+  // ID.
+  borrower1->HandleSubmittedTaskFinished(return_id1, borrower_id, {}, borrower2->address_,
+                                         borrower_refs);
+  ASSERT_TRUE(borrower1->rc_.HasReference(owner_id1));
+  ASSERT_TRUE(borrower1->rc_.HasReference(owner_id2));
+
+  // Borrower 1 finishes. It should only have its reference to owner_id2 now.
+  borrower_refs = borrower1->FinishExecutingTask(owner_id3, ObjectID::Nil());
+  ASSERT_TRUE(borrower1->rc_.HasReference(owner_id2));
+  ASSERT_FALSE(borrower1->rc_.HasReference(owner_id3));
+
+  // The owner receives the borrower's reply and merges the borrower's ref
+  // count into its own.
+  owner->HandleSubmittedTaskFinished(return_id2, owner_id3, {}, borrower1->address_,
+                                     borrower_refs);
+  // Check that owner now has borrower2 in inner's borrowers list.
+  ASSERT_TRUE(owner->rc_.HasReference(owner_id1));
+  ASSERT_TRUE(owner->rc_.HasReference(owner_id2));
+  ASSERT_FALSE(owner->rc_.HasReference(owner_id3));
+
+  // The borrower receives the owner's wait message.
+  borrower2->FlushBorrowerCallbacks();
+  ASSERT_TRUE(owner->rc_.HasReference(owner_id1));
+  borrower2->rc_.RemoveLocalReference(owner_id1, nullptr);
+  ASSERT_FALSE(borrower2->rc_.HasReference(owner_id1));
+  ASSERT_TRUE(owner->rc_.HasReference(owner_id1));
+
+  // The borrower receives the owner's wait message.
+  borrower1->FlushBorrowerCallbacks();
+  ASSERT_TRUE(owner->rc_.HasReference(owner_id2));
+  borrower1->rc_.RemoveLocalReference(borrower_id, nullptr);
+  ASSERT_FALSE(borrower1->rc_.HasReference(owner_id2));
+  ASSERT_FALSE(borrower1->rc_.HasReference(owner_id1));
+  ASSERT_FALSE(owner->rc_.HasReference(owner_id2));
+}
+
+// A borrower is given a reference to an object ID and passes the reference to
+// another task. The nested task executes on the object's owner.
+//
+// @ray.remote
+// def executes_on_owner(inner_ids):
+//     inner_id = inner_ids[0]
+//
+// @ray.remote
+// def borrower(inner_ids):
+//     outer_id2 = ray.put(inner_ids)
+//     executes_on_owner.remote(outer_id2)
+//
+// inner_id = ray.put(1)
+// outer_id = ray.put([inner_id])
+// res = borrower.remote(outer_id)
+TEST(DistributedReferenceCountTest, TestBorrowerPingPong) {
+  auto borrower = std::make_shared<MockWorkerClient>("1");
+  auto owner = std::make_shared<MockWorkerClient>("2", [&](const rpc::Address &addr) {
+    RAY_CHECK(addr.ip_address() == borrower->address_.ip_address());
+    return borrower;
+  });
+
+  // The owner creates an inner object and wraps it.
+  auto inner_id = ObjectID::FromRandom();
+  auto outer_id = ObjectID::FromRandom();
+  owner->Put(inner_id);
+  owner->PutWrappedId(outer_id, inner_id);
+
+  // The owner submits a task that depends on the outer object. The task will
+  // be given a reference to inner_id.
+  auto return_id1 = owner->SubmitTaskWithArg(outer_id);
+  // The owner's references go out of scope.
+  owner->rc_.RemoveLocalReference(outer_id, nullptr);
+  owner->rc_.RemoveLocalReference(inner_id, nullptr);
+
+  // Borrower 1 is given a reference to the inner object.
+  borrower->ExecuteTaskWithArg(outer_id, inner_id, owner->address_);
+  // The borrower submits a task that depends on the inner object.
+  auto outer_id2 = ObjectID::FromRandom();
+  borrower->PutWrappedId(outer_id2, inner_id);
+  auto return_id2 = borrower->SubmitTaskWithArg(outer_id2);
+  borrower->rc_.RemoveLocalReference(inner_id, nullptr);
+  borrower->rc_.RemoveLocalReference(outer_id2, nullptr);
+  ASSERT_TRUE(borrower->rc_.HasReference(inner_id));
+  ASSERT_TRUE(borrower->rc_.HasReference(outer_id2));
+
+  // The borrower task returns to the owner without waiting for its submitted
+  // task to finish.
+  auto borrower_refs = borrower->FinishExecutingTask(outer_id, ObjectID::Nil());
+  ASSERT_TRUE(borrower->rc_.HasReference(inner_id));
+  ASSERT_TRUE(borrower->rc_.HasReference(outer_id2));
+  ASSERT_FALSE(borrower->rc_.HasReference(outer_id));
+
+  // The owner receives the borrower's reply and merges the borrower's ref
+  // count into its own.
+  owner->HandleSubmittedTaskFinished(return_id1, outer_id, {}, borrower->address_,
+                                     borrower_refs);
+  borrower->FlushBorrowerCallbacks();
+  // Check that owner now has a borrower for inner.
+  ASSERT_TRUE(owner->rc_.HasReference(inner_id));
+  // Check that owner's ref count for outer == 0 since the borrower task
+  // returned and there were no local references to outer_id.
+  ASSERT_FALSE(owner->rc_.HasReference(outer_id));
+
+  // Owner starts executing the submitted task. It is given a second reference
+  // to the inner object when it gets outer_id2 as an argument.
+  owner->ExecuteTaskWithArg(outer_id2, inner_id, owner->address_);
+  ASSERT_TRUE(owner->rc_.HasReference(inner_id));
+  // Owner finishes but it is still using inner_id.
+  borrower_refs = owner->FinishExecutingTask(outer_id2, ObjectID::Nil());
+  ASSERT_TRUE(owner->rc_.HasReference(inner_id));
+
+  borrower->HandleSubmittedTaskFinished(return_id2, outer_id2, {}, owner->address_,
+                                        borrower_refs);
+  borrower->FlushBorrowerCallbacks();
+  // Borrower no longer has a reference to any objects.
+  ASSERT_FALSE(borrower->rc_.HasReference(inner_id));
+  ASSERT_FALSE(borrower->rc_.HasReference(outer_id2));
+  // The owner should now have borrower 2 in its count.
+  ASSERT_TRUE(owner->rc_.HasReference(inner_id));
+  owner->rc_.RemoveLocalReference(inner_id, nullptr);
+  ASSERT_FALSE(owner->rc_.HasReference(inner_id));
+}
+
+// A borrower is given two references to the same object ID. `task` and `Actor`
+// execute on the same process.
+//
+// @ray.remote
+// def task(inner_ids):
+//     foo.remote(inner_ids[0])
+//
+// @ray.remote
+// class Actor:
+//     def __init__(self, inner_ids):
+//         self.inner_id = inner_ids[0]
+//
+// inner_id = ray.put(1)
+// outer_id = ray.put([inner_id])
+// res = task.remote(outer_id)
+// Actor.remote(outer_id)
+TEST(DistributedReferenceCountTest, TestDuplicateBorrower) {
+  auto borrower = std::make_shared<MockWorkerClient>("1");
+  auto owner = std::make_shared<MockWorkerClient>(
+      "2", [&](const rpc::Address &addr) { return borrower; });
+
+  // The owner creates an inner object and wraps it.
+  auto inner_id = ObjectID::FromRandom();
+  auto outer_id = ObjectID::FromRandom();
+  owner->Put(inner_id);
+  owner->PutWrappedId(outer_id, inner_id);
+
+  // The owner submits a task that depends on the outer object. The task will
+  // be given a reference to inner_id.
+  auto return_id1 = owner->SubmitTaskWithArg(outer_id);
+  // The owner's references go out of scope.
+  owner->rc_.RemoveLocalReference(inner_id, nullptr);
+  ASSERT_TRUE(owner->rc_.HasReference(inner_id));
+
+  // The borrower is given a reference to the inner object.
+  borrower->ExecuteTaskWithArg(outer_id, inner_id, owner->address_);
+  // The borrower submits a task that depends on the inner object.
+  auto return_id2 = borrower->SubmitTaskWithArg(inner_id);
+  borrower->rc_.RemoveLocalReference(inner_id, nullptr);
+  ASSERT_TRUE(borrower->rc_.HasReference(inner_id));
+
+  // The borrower task returns to the owner without waiting for its submitted
+  // task to finish.
+  auto borrower_refs1 = borrower->FinishExecutingTask(outer_id, ObjectID::Nil());
+  // Check that the borrower's ref count for inner_id > 0 because of the
+  // pending task.
+  ASSERT_TRUE(borrower->rc_.HasReference(inner_id));
+
+  // The borrower is given a 2nd reference to the inner object.
+  auto return_id3 = owner->SubmitTaskWithArg(outer_id);
+  owner->rc_.RemoveLocalReference(outer_id, nullptr);
+  borrower->ExecuteTaskWithArg(outer_id, inner_id, owner->address_);
+  auto borrower_refs2 = borrower->FinishExecutingTask(outer_id, ObjectID::Nil());
+
+  // The owner receives the borrower's replies and merges the borrower's ref
+  // count into its own.
+  owner->HandleSubmittedTaskFinished(return_id1, outer_id, {}, borrower->address_,
+                                     borrower_refs1);
+  owner->HandleSubmittedTaskFinished(return_id3, outer_id, {}, borrower->address_,
+                                     borrower_refs2);
+  borrower->FlushBorrowerCallbacks();
+  // Check that owner now has borrower in inner's borrowers list.
+  ASSERT_TRUE(owner->rc_.HasReference(inner_id));
+  // Check that owner's ref count for outer == 0 since the borrower task
+  // returned and there were no local references to outer_id.
+  ASSERT_FALSE(owner->rc_.HasReference(outer_id));
+
+  // The task submitted by the borrower returns and its second reference goes
+  // out of scope. Everyone's ref count should go to 0.
+  borrower->HandleSubmittedTaskFinished(return_id2, inner_id);
+  ASSERT_TRUE(owner->rc_.HasReference(inner_id));
+  borrower->rc_.RemoveLocalReference(inner_id, nullptr);
+  ASSERT_FALSE(owner->rc_.HasReference(inner_id));
+  ASSERT_FALSE(borrower->rc_.HasReference(inner_id));
+  ASSERT_FALSE(borrower->rc_.HasReference(outer_id));
+  ASSERT_FALSE(owner->rc_.HasReference(outer_id));
+}
+
+// Two tasks execute on the same worker. After the inner object id returned is
+// transited twice on the same worker, a WaitForRefRemoved RPC is still able
+// to retrieve the right containment metadata about the inner id.
+//
+// This unit test covers scenarios from test_dataset.py::test_callable_classes
+// and test_dataset_pipeline.py::test_pipeline_actors.
+//
+// @ray.remote
+// def owner_task1():
+//     inner_id = ray.put(data, _owner=owner)
+//     return inner_id
+//
+// @ray.remote
+// def owner_task2(x):
+//     ray.put(data, _owner=owner)
+//
+// return_id = owner_task1.remote()
+// inner_id = ray.get(outer_id)[0]
+// return_id2 = owner_task2.remote(inner_id)
+//
+TEST(DistributedReferenceCountTest, TestForeignOwner) {
+  auto caller = std::make_shared<MockWorkerClient>("1");
+  auto owner = std::make_shared<MockWorkerClient>("2");
+  auto foreign_owner =
+      std::make_shared<MockWorkerClient>("3", [&](const rpc::Address &addr) {
+        if (addr.ip_address() == owner->address_.ip_address()) {
+          return owner;
+        } else
+          return caller;
+      });
+
+  //
+  // Phase 1 -- submit and execute owner_task1()
+  //
+  // Caller submits a task.
+  auto return_id = caller->SubmitTaskWithArg(ObjectID::Nil());
+  // Task returns inner_id as its return value.
+  auto inner_id = ObjectID::FromRandom();
+  owner->PutWithForeignOwner(inner_id, foreign_owner->address_);
+  rpc::WorkerAddress addr(caller->address_);
+  ASSERT_FALSE(caller->rc_.HasReference(inner_id));
+  auto refs = owner->FinishExecutingTask(ObjectID::Nil(), return_id, &inner_id, &addr);
+  ASSERT_TRUE(refs.empty());
+  ASSERT_TRUE(owner->rc_.HasReference(inner_id));
+  ASSERT_FALSE(caller->rc_.HasReference(inner_id));
+  // Caller receives the owner's message, but inner_id is still in scope
+  // because caller has a reference to return_id.
+  caller->HandleSubmittedTaskFinished(return_id, ObjectID::Nil(),
+                                      {{return_id, {inner_id}}});
+  ASSERT_TRUE(caller->rc_.HasReference(inner_id));
+
+  //
+  // Phase 2 -- submit and execute owner_task2(x)
+  //
+  auto return_id2 = caller->SubmitTaskWithArg(return_id);
+  caller->rc_.RemoveLocalReference(return_id, nullptr);
+  ASSERT_TRUE(owner->rc_.HasReference(inner_id));
+  ASSERT_TRUE(caller->rc_.HasReference(inner_id));
+  caller->rc_.RemoveLocalReference(return_id2, nullptr);
+  // Owner receives a reference to inner_id. It still has a reference when
+  // the task returns.
+  owner->ExecuteTaskWithArg(return_id, inner_id, caller->address_);
+  auto refs2 = owner->FinishExecutingTask(return_id, return_id2);
+  // owner merges ref count into the caller.
+  caller->HandleSubmittedTaskFinished(return_id2, return_id, {}, owner->address_, refs2);
+  ASSERT_FALSE(caller->rc_.HasReference(inner_id));
+  ASSERT_FALSE(owner->rc_.HasReference(return_id));
+  ASSERT_FALSE(caller->rc_.HasReference(return_id));
+  ASSERT_FALSE(owner->rc_.HasReference(return_id2));
+  ASSERT_FALSE(caller->rc_.HasReference(return_id2));
+  ASSERT_TRUE(owner->rc_.HasReference(inner_id));
+
+  //
+  // Phase 3 -- foreign owner gets ref removed information.
+  //
+  // Emulate ref removed callback.
+  foreign_owner->rc_.AddOwnedObject(inner_id, {}, foreign_owner->address_, "", 0, false);
+  foreign_owner->rc_.AddBorrowerAddress(inner_id, owner->address_);
+
+  // Foreign owner waits on owner.
+  ASSERT_TRUE(owner->FlushBorrowerCallbacks());
+  ASSERT_TRUE(foreign_owner->rc_.HasReference(inner_id));
+  ASSERT_TRUE(owner->rc_.HasReference(inner_id));
+  ASSERT_FALSE(caller->FlushBorrowerCallbacks());
+  owner->rc_.RemoveLocalReference(inner_id, nullptr);
+  owner->rc_.RemoveLocalReference(inner_id, nullptr);
+  caller->rc_.RemoveLocalReference(inner_id, nullptr);
+
+  // Foreign owner waits on caller next.
+  ASSERT_TRUE(caller->FlushBorrowerCallbacks());
+  ASSERT_FALSE(owner->rc_.HasReference(inner_id));
+  ASSERT_FALSE(foreign_owner->rc_.HasReference(inner_id));
+  ASSERT_FALSE(caller->rc_.HasReference(inner_id));
+}
+
+// A borrower is given references to 2 different objects, which each contain a
+// reference to an object ID. The borrower unwraps both objects and receives a
+// duplicate reference to the inner ID.
+TEST(DistributedReferenceCountTest, TestDuplicateNestedObject) {
+  auto borrower1 = std::make_shared<MockWorkerClient>("1");
+  auto borrower2 = std::make_shared<MockWorkerClient>("2");
+  auto owner = std::make_shared<MockWorkerClient>("3", [&](const rpc::Address &addr) {
+    if (addr.ip_address() == borrower1->address_.ip_address()) {
+      return borrower1;
+    } else {
+      return borrower2;
+    }
+  });
+
+  // The owner creates an inner object and wraps it.
+  auto owner_id1 = ObjectID::FromRandom();
+  auto owner_id2 = ObjectID::FromRandom();
+  auto owner_id3 = ObjectID::FromRandom();
+  owner->Put(owner_id1);
+  owner->PutWrappedId(owner_id2, owner_id1);
+  owner->PutWrappedId(owner_id3, owner_id2);
+
+  auto return_id1 = owner->SubmitTaskWithArg(owner_id3);
+  auto return_id2 = owner->SubmitTaskWithArg(owner_id2);
+  owner->rc_.RemoveLocalReference(owner_id1, nullptr);
+  owner->rc_.RemoveLocalReference(owner_id2, nullptr);
+  owner->rc_.RemoveLocalReference(owner_id3, nullptr);
+
+  borrower2->ExecuteTaskWithArg(owner_id3, owner_id2, owner->address_);
+  borrower2->GetSerializedObjectId(owner_id2, owner_id1, owner->address_);
+  borrower2->rc_.RemoveLocalReference(owner_id2, nullptr);
+  // The nested task returns while still using owner_id1.
+  auto borrower_refs = borrower2->FinishExecutingTask(owner_id3, ObjectID::Nil());
+  owner->HandleSubmittedTaskFinished(return_id1, owner_id3, {}, borrower2->address_,
+                                     borrower_refs);
+  ASSERT_TRUE(borrower2->FlushBorrowerCallbacks());
+
+  // The owner submits a task that is given a reference to owner_id1.
+  borrower1->ExecuteTaskWithArg(owner_id2, owner_id1, owner->address_);
+  // The borrower wraps the object ID again.
+  auto borrower_id = ObjectID::FromRandom();
+  borrower1->PutWrappedId(borrower_id, owner_id1);
+  borrower1->rc_.RemoveLocalReference(owner_id1, nullptr);
+  // Borrower 1 submits a task that depends on the wrapped object. The task
+  // will be given a reference to owner_id1.
+  auto return_id3 = borrower1->SubmitTaskWithArg(borrower_id);
+  borrower1->rc_.RemoveLocalReference(borrower_id, nullptr);
+  borrower2->ExecuteTaskWithArg(borrower_id, owner_id1, owner->address_);
+  // The nested task returns while still using owner_id1.
+  // It should now have 2 local references to owner_id1, one from the owner and
+  // one from the borrower.
+  borrower_refs = borrower2->FinishExecutingTask(borrower_id, ObjectID::Nil());
+  borrower1->HandleSubmittedTaskFinished(return_id3, borrower_id, {}, borrower2->address_,
+                                         borrower_refs);
+
+  // Borrower 1 finishes. It should not have any references now because all
+  // state has been merged into the owner.
+  borrower_refs = borrower1->FinishExecutingTask(owner_id2, ObjectID::Nil());
+  ASSERT_FALSE(borrower1->rc_.HasReference(owner_id1));
+  ASSERT_FALSE(borrower1->rc_.HasReference(owner_id2));
+  ASSERT_FALSE(borrower1->rc_.HasReference(owner_id3));
+  ASSERT_FALSE(borrower1->rc_.HasReference(borrower_id));
+  // Borrower 1 should not have merge any refs into the owner because borrower 2's ref was
+  // already merged into the owner.
+  owner->HandleSubmittedTaskFinished(return_id2, owner_id2, {}, borrower1->address_,
+                                     borrower_refs);
+
+  // The borrower receives the owner's wait message.
+  borrower2->FlushBorrowerCallbacks();
+  ASSERT_TRUE(owner->rc_.HasReference(owner_id1));
+  borrower2->rc_.RemoveLocalReference(owner_id1, nullptr);
+  ASSERT_TRUE(owner->rc_.HasReference(owner_id1));
+  borrower2->rc_.RemoveLocalReference(owner_id1, nullptr);
+  ASSERT_FALSE(borrower2->rc_.HasReference(owner_id1));
+  ASSERT_FALSE(owner->rc_.HasReference(owner_id1));
+}
+
+// We submit a task and immediately delete the reference to the return ID. The
+// submitted task returns an object ID.
+//
+// @ray.remote
+// def returns_id():
+//     inner_id = ray.put()
+//     return inner_id
+//
+// returns_id.remote()
+TEST(DistributedReferenceCountTest, TestReturnObjectIdNoBorrow) {
+  auto caller = std::make_shared<MockWorkerClient>("1");
+  auto owner = std::make_shared<MockWorkerClient>("3", [&](const rpc::Address &addr) {
+    RAY_CHECK(addr.ip_address() == caller->address_.ip_address());
+    return caller;
+  });
+
+  // Caller submits a task.
+  auto return_id = caller->SubmitTaskWithArg(ObjectID::Nil());
+
+  // Task returns inner_id as its return value.
+  auto inner_id = ObjectID::FromRandom();
+  owner->Put(inner_id);
+  rpc::WorkerAddress addr(caller->address_);
+  auto refs = owner->FinishExecutingTask(ObjectID::Nil(), return_id, &inner_id, &addr);
+  owner->rc_.RemoveLocalReference(inner_id, nullptr);
+  ASSERT_TRUE(refs.empty());
+  ASSERT_TRUE(owner->rc_.HasReference(inner_id));
+
+  // Caller's ref to the task's return ID goes out of scope before it hears
+  // from the owner of inner_id.
+  caller->HandleSubmittedTaskFinished(return_id, ObjectID::Nil(),
+                                      {{return_id, {inner_id}}});
+  caller->rc_.RemoveLocalReference(return_id, nullptr);
+  ASSERT_FALSE(caller->rc_.HasReference(return_id));
+  ASSERT_FALSE(caller->rc_.HasReference(inner_id));
+
+  // Caller should respond to the owner's message immediately.
+  ASSERT_TRUE(caller->FlushBorrowerCallbacks());
+  ASSERT_FALSE(owner->rc_.HasReference(inner_id));
+}
+
+// We submit a task and keep the reference to the return ID. The submitted task
+// returns an object ID.
+//
+// @ray.remote
+// def returns_id():
+//     inner_id = ray.put()
+//     return inner_id
+//
+// return_id = returns_id.remote()
+TEST(DistributedReferenceCountTest, TestReturnObjectIdBorrow) {
+  auto caller = std::make_shared<MockWorkerClient>("1");
+  auto owner = std::make_shared<MockWorkerClient>("3", [&](const rpc::Address &addr) {
+    RAY_CHECK(addr.ip_address() == caller->address_.ip_address());
+    return caller;
+  });
+
+  // Caller submits a task.
+  auto return_id = caller->SubmitTaskWithArg(ObjectID::Nil());
+
+  // Task returns inner_id as its return value.
+  auto inner_id = ObjectID::FromRandom();
+  owner->Put(inner_id);
+  rpc::WorkerAddress addr(caller->address_);
+  auto refs = owner->FinishExecutingTask(ObjectID::Nil(), return_id, &inner_id, &addr);
+  owner->rc_.RemoveLocalReference(inner_id, nullptr);
+  ASSERT_TRUE(refs.empty());
+  ASSERT_TRUE(owner->rc_.HasReference(inner_id));
+
+  // Caller receives the owner's message, but inner_id is still in scope
+  // because caller has a reference to return_id.
+  caller->HandleSubmittedTaskFinished(return_id, ObjectID::Nil(),
+                                      {{return_id, {inner_id}}});
+  ASSERT_TRUE(caller->FlushBorrowerCallbacks());
+  ASSERT_TRUE(owner->rc_.HasReference(inner_id));
+
+  // Caller's reference to return_id goes out of scope. The caller should
+  // respond to the owner of inner_id so that inner_id can be deleted.
+  caller->rc_.RemoveLocalReference(return_id, nullptr);
+  ASSERT_FALSE(caller->rc_.HasReference(return_id));
+  ASSERT_FALSE(caller->rc_.HasReference(inner_id));
+  ASSERT_FALSE(owner->rc_.HasReference(inner_id));
+}
+
+// We submit a task and submit another task that depends on the return ID. The
+// submitted task returns an object ID, which will get borrowed by the second
+// task.
+//
+// @ray.remote
+// def returns_id():
+//     inner_id = ray.put()
+//     return inner_id
+//
+// return_id = returns_id.remote()
+// borrow.remote(return_id)
+TEST(DistributedReferenceCountTest, TestReturnObjectIdBorrowChain) {
+  auto caller = std::make_shared<MockWorkerClient>("1");
+  auto borrower = std::make_shared<MockWorkerClient>("2");
+  auto owner = std::make_shared<MockWorkerClient>("3", [&](const rpc::Address &addr) {
+    if (addr.ip_address() == caller->address_.ip_address()) {
+      return caller;
+    } else {
+      return borrower;
+    }
+  });
+
+  // Caller submits a task.
+  auto return_id = caller->SubmitTaskWithArg(ObjectID::Nil());
+
+  // Task returns inner_id as its return value.
+  auto inner_id = ObjectID::FromRandom();
+  owner->Put(inner_id);
+  rpc::WorkerAddress addr(caller->address_);
+  auto refs = owner->FinishExecutingTask(ObjectID::Nil(), return_id, &inner_id, &addr);
+  owner->rc_.RemoveLocalReference(inner_id, nullptr);
+  ASSERT_TRUE(refs.empty());
+  ASSERT_TRUE(owner->rc_.HasReference(inner_id));
+
+  // Caller receives the owner's message, but inner_id is still in scope
+  // because caller has a reference to return_id.
+  caller->HandleSubmittedTaskFinished(return_id, ObjectID::Nil(),
+                                      {{return_id, {inner_id}}});
+  auto return_id2 = caller->SubmitTaskWithArg(return_id);
+  caller->rc_.RemoveLocalReference(return_id, nullptr);
+  ASSERT_TRUE(caller->FlushBorrowerCallbacks());
+  ASSERT_TRUE(owner->rc_.HasReference(inner_id));
+
+  // Borrower receives a reference to inner_id. It still has a reference when
+  // the task returns.
+  borrower->ExecuteTaskWithArg(return_id, inner_id, owner->address_);
+  ASSERT_TRUE(borrower->rc_.HasReference(inner_id));
+  auto borrower_refs = borrower->FinishExecutingTask(return_id, return_id);
+  ASSERT_TRUE(borrower->rc_.HasReference(inner_id));
+
+  // Borrower merges ref count into the caller.
+  caller->HandleSubmittedTaskFinished(return_id2, return_id, {}, borrower->address_,
+                                      borrower_refs);
+  // The caller should not have a ref count anymore because it was merged into
+  // the owner.
+  ASSERT_FALSE(caller->rc_.HasReference(return_id));
+  ASSERT_FALSE(caller->rc_.HasReference(inner_id));
+  ASSERT_TRUE(owner->rc_.HasReference(inner_id));
+
+  // The borrower's receives the owner's message and its reference goes out of
+  // scope.
+  ASSERT_TRUE(borrower->FlushBorrowerCallbacks());
+  borrower->rc_.RemoveLocalReference(inner_id, nullptr);
+  ASSERT_FALSE(borrower->rc_.HasReference(return_id));
+  ASSERT_FALSE(borrower->rc_.HasReference(inner_id));
+  ASSERT_FALSE(owner->rc_.HasReference(inner_id));
+}
+
+// We submit a task and submit another task that depends on the return ID. The
+// first submitted task returns an object ID, which will get borrowed by the second
+// task. The second task returns the borrowed ID.
+//
+// @ray.remote
+// def returns_id():
+//     inner_id = ray.put()
+//     return inner_id
+//
+// @ray.remote
+// def returns_borrowed_id(inner_ids):
+//     return inner_ids
+//
+// return_id = returns_id.remote()
+// returns_borrowed_id.remote(return_id)
+TEST(DistributedReferenceCountTest, TestReturnBorrowedId) {
+  auto caller = std::make_shared<MockWorkerClient>("1");
+  auto borrower = std::make_shared<MockWorkerClient>("2");
+  auto owner = std::make_shared<MockWorkerClient>("3", [&](const rpc::Address &addr) {
+    if (addr.ip_address() == caller->address_.ip_address()) {
+      return caller;
+    } else {
+      return borrower;
+    }
+  });
+
+  // Caller submits a task.
+  auto return_id = caller->SubmitTaskWithArg(ObjectID::Nil());
+
+  // Task returns inner_id as its return value.
+  auto inner_id = ObjectID::FromRandom();
+  owner->Put(inner_id);
+  rpc::WorkerAddress addr(caller->address_);
+  auto refs = owner->FinishExecutingTask(ObjectID::Nil(), return_id, &inner_id, &addr);
+  owner->rc_.RemoveLocalReference(inner_id, nullptr);
+  ASSERT_TRUE(refs.empty());
+  ASSERT_TRUE(owner->rc_.HasReference(inner_id));
+
+  // Caller receives the owner's message, but inner_id is still in scope
+  // because caller has a reference to return_id.
+  caller->HandleSubmittedTaskFinished(return_id, ObjectID::Nil(),
+                                      {{return_id, {inner_id}}});
+  auto borrower_return_id = caller->SubmitTaskWithArg(return_id);
+  caller->rc_.RemoveLocalReference(return_id, nullptr);
+  ASSERT_TRUE(caller->FlushBorrowerCallbacks());
+  ASSERT_TRUE(owner->rc_.HasReference(inner_id));
+
+  // Borrower receives a reference to inner_id. It returns the inner_id as its
+  // return value.
+  borrower->ExecuteTaskWithArg(return_id, inner_id, owner->address_);
+  ASSERT_TRUE(borrower->rc_.HasReference(inner_id));
+  auto borrower_refs =
+      borrower->FinishExecutingTask(return_id, borrower_return_id, &inner_id, &addr);
+  ASSERT_TRUE(borrower->rc_.HasReference(inner_id));
+
+  // Borrower merges ref count into the caller.
+  caller->HandleSubmittedTaskFinished(borrower_return_id, return_id,
+                                      {{borrower_return_id, {inner_id}}},
+                                      borrower->address_, borrower_refs);
+  // The caller should still have a ref count because it has a reference to
+  // borrower_return_id.
+  ASSERT_FALSE(caller->rc_.HasReference(return_id));
+  ASSERT_TRUE(caller->rc_.HasReference(borrower_return_id));
+  ASSERT_TRUE(caller->rc_.HasReference(inner_id));
+  ASSERT_TRUE(owner->rc_.HasReference(inner_id));
+
+  // The borrower's receives the owner's message and its reference goes out of
+  // scope.
+  borrower->rc_.RemoveLocalReference(inner_id, nullptr);
+  ASSERT_FALSE(borrower->rc_.HasReference(borrower_return_id));
+  ASSERT_FALSE(borrower->rc_.HasReference(return_id));
+  ASSERT_FALSE(borrower->rc_.HasReference(inner_id));
+
+  // The caller's reference to the borrower's return value goes out of scope.
+  caller->rc_.RemoveLocalReference(borrower_return_id, nullptr);
+  ASSERT_FALSE(caller->rc_.HasReference(borrower_return_id));
+  ASSERT_FALSE(caller->rc_.HasReference(inner_id));
+  // The owner should still have the object ID in scope because it hasn't heard
+  // from borrower yet.
+  ASSERT_TRUE(owner->rc_.HasReference(inner_id));
+
+  ASSERT_TRUE(borrower->FlushBorrowerCallbacks());
+  ASSERT_FALSE(owner->rc_.HasReference(inner_id));
+}
+
+// We submit a task and submit another task that depends on the return ID. The
+// first submitted task returns an object ID, which will get borrowed by the second
+// task. The second task returns the borrowed ID. The driver gets the value of
+// the second task and now has a reference to the inner object ID.
+//
+// @ray.remote
+// def returns_id():
+//     inner_id = ray.put()
+//     return inner_id
+//
+// @ray.remote
+// def returns_borrowed_id(inner_ids):
+//     return inner_ids
+//
+// return_id = returns_id.remote()
+// inner_id = ray.get(returns_borrowed_id.remote(return_id))[0]
+TEST(DistributedReferenceCountTest, TestReturnBorrowedIdDeserialize) {
+  auto caller = std::make_shared<MockWorkerClient>("1");
+  auto borrower = std::make_shared<MockWorkerClient>("2");
+  auto owner = std::make_shared<MockWorkerClient>("3", [&](const rpc::Address &addr) {
+    if (addr.ip_address() == caller->address_.ip_address()) {
+      return caller;
+    } else {
+      return borrower;
+    }
+  });
+
+  // Caller submits a task.
+  auto return_id = caller->SubmitTaskWithArg(ObjectID::Nil());
+
+  // Task returns inner_id as its return value.
+  auto inner_id = ObjectID::FromRandom();
+  owner->Put(inner_id);
+  rpc::WorkerAddress addr(caller->address_);
+  auto refs = owner->FinishExecutingTask(ObjectID::Nil(), return_id, &inner_id, &addr);
+  owner->rc_.RemoveLocalReference(inner_id, nullptr);
+  ASSERT_TRUE(refs.empty());
+  ASSERT_TRUE(owner->rc_.HasReference(inner_id));
+
+  // Caller receives the owner's message, but inner_id is still in scope
+  // because caller has a reference to return_id.
+  caller->HandleSubmittedTaskFinished(return_id, ObjectID::Nil(),
+                                      {{return_id, {inner_id}}});
+  auto borrower_return_id = caller->SubmitTaskWithArg(return_id);
+  caller->rc_.RemoveLocalReference(return_id, nullptr);
+  ASSERT_TRUE(owner->rc_.HasReference(inner_id));
+
+  // Borrower receives a reference to inner_id. It returns the inner_id as its
+  // return value.
+  borrower->ExecuteTaskWithArg(return_id, inner_id, owner->address_);
+  ASSERT_TRUE(borrower->rc_.HasReference(inner_id));
+  auto borrower_refs =
+      borrower->FinishExecutingTask(return_id, borrower_return_id, &inner_id, &addr);
+  ASSERT_TRUE(borrower->rc_.HasReference(inner_id));
+
+  // Borrower merges ref count into the caller.
+  caller->HandleSubmittedTaskFinished(borrower_return_id, return_id,
+                                      {{borrower_return_id, {inner_id}}},
+                                      borrower->address_, borrower_refs);
+  // The caller should still have a ref count because it has a reference to
+  // borrower_return_id.
+  ASSERT_FALSE(caller->rc_.HasReference(return_id));
+  ASSERT_TRUE(caller->rc_.HasReference(borrower_return_id));
+  ASSERT_TRUE(owner->rc_.HasReference(inner_id));
+
+  caller->GetSerializedObjectId(borrower_return_id, inner_id, owner->address_);
+  caller->rc_.RemoveLocalReference(borrower_return_id, nullptr);
+  ASSERT_TRUE(caller->FlushBorrowerCallbacks());
+  caller->rc_.RemoveLocalReference(inner_id, nullptr);
+  ASSERT_FALSE(caller->rc_.HasReference(return_id));
+  ASSERT_FALSE(caller->rc_.HasReference(borrower_return_id));
+  ASSERT_FALSE(caller->rc_.HasReference(inner_id));
+  ASSERT_TRUE(owner->rc_.HasReference(inner_id));
+
+  // The borrower's receives the owner's message and its reference goes out of
+  // scope.
+  ASSERT_TRUE(borrower->FlushBorrowerCallbacks());
+  borrower->rc_.RemoveLocalReference(inner_id, nullptr);
+  ASSERT_FALSE(borrower->rc_.HasReference(borrower_return_id));
+  ASSERT_FALSE(borrower->rc_.HasReference(return_id));
+  ASSERT_FALSE(borrower->rc_.HasReference(inner_id));
+  ASSERT_FALSE(owner->rc_.HasReference(inner_id));
+}
+
+// Recursively returning IDs. We submit a task, which submits another task and
+// returns the submitted task's return ID. The nested task creates an object
+// and returns that ID.
+//
+// @ray.remote
+// def nested_worker():
+//     inner_id = ray.put()
+//     return inner_id
+//
+// @ray.remote
+// def worker():
+//     return nested_worker.remote()
+//
+// return_id = worker.remote()
+// nested_return_id = ray.get(return_id)
+// inner_id = ray.get(nested_return_id)
+TEST(DistributedReferenceCountTest, TestReturnIdChain) {
+  auto root = std::make_shared<MockWorkerClient>("1");
+  auto worker = std::make_shared<MockWorkerClient>("2", [&](const rpc::Address &addr) {
+    RAY_CHECK(addr.ip_address() == root->address_.ip_address());
+    return root;
+  });
+  auto nested_worker =
+      std::make_shared<MockWorkerClient>("3", [&](const rpc::Address &addr) {
+        RAY_CHECK(addr.ip_address() == worker->address_.ip_address());
+        return worker;
+      });
+
+  // Root submits a task.
+  auto return_id = root->SubmitTaskWithArg(ObjectID::Nil());
+
+  // Task submits a nested task and returns the return ID.
+  auto nested_return_id = worker->SubmitTaskWithArg(ObjectID::Nil());
+  rpc::WorkerAddress addr(root->address_);
+  auto refs =
+      worker->FinishExecutingTask(ObjectID::Nil(), return_id, &nested_return_id, &addr);
+
+  // The nested task returns an ObjectID that it owns.
+  auto inner_id = ObjectID::FromRandom();
+  nested_worker->Put(inner_id);
+  rpc::WorkerAddress worker_addr(worker->address_);
+  auto nested_refs = nested_worker->FinishExecutingTask(ObjectID::Nil(), nested_return_id,
+                                                        &inner_id, &worker_addr);
+  nested_worker->rc_.RemoveLocalReference(inner_id, nullptr);
+  ASSERT_TRUE(nested_worker->rc_.HasReference(inner_id));
+
+  // All task execution replies are received.
+  root->HandleSubmittedTaskFinished(return_id, ObjectID::Nil(),
+                                    {{return_id, {nested_return_id}}});
+  worker->HandleSubmittedTaskFinished(nested_return_id, ObjectID::Nil(),
+                                      {{nested_return_id, {inner_id}}});
+  root->FlushBorrowerCallbacks();
+  worker->FlushBorrowerCallbacks();
+
+  // The reference only goes out of scope once the other workers' references to
+  // their submitted tasks' return ID go out of scope.
+  ASSERT_TRUE(nested_worker->rc_.HasReference(inner_id));
+  worker->rc_.RemoveLocalReference(nested_return_id, nullptr);
+  ASSERT_TRUE(nested_worker->rc_.HasReference(inner_id));
+  root->rc_.RemoveLocalReference(return_id, nullptr);
+  ASSERT_FALSE(nested_worker->rc_.HasReference(inner_id));
+}
+
+// Recursively returning a borrowed object ID. We submit a task, which submits
+// another task, calls ray.get() on the return ID and returns the value.  The
+// nested task creates an object and returns that ID.
+//
+// @ray.remote
+// def nested_worker():
+//     inner_id = ray.put()
+//     return inner_id
+//
+// @ray.remote
+// def worker():
+//     return ray.get(nested_worker.remote())
+//
+// return_id = worker.remote()
+// inner_id = ray.get(return_id)
+TEST(DistributedReferenceCountTest, TestReturnBorrowedIdChain) {
+  auto root = std::make_shared<MockWorkerClient>("1");
+  auto worker = std::make_shared<MockWorkerClient>("2", [&](const rpc::Address &addr) {
+    RAY_CHECK(addr.ip_address() == root->address_.ip_address());
+    return root;
+  });
+  auto nested_worker =
+      std::make_shared<MockWorkerClient>("3", [&](const rpc::Address &addr) {
+        if (addr.ip_address() == root->address_.ip_address()) {
+          return root;
+        } else {
+          return worker;
+        }
+      });
+
+  // Root submits a task.
+  auto return_id = root->SubmitTaskWithArg(ObjectID::Nil());
+
+  // Task submits a nested task.
+  auto nested_return_id = worker->SubmitTaskWithArg(ObjectID::Nil());
+
+  // The nested task returns an ObjectID that it owns.
+  auto inner_id = ObjectID::FromRandom();
+  nested_worker->Put(inner_id);
+  rpc::WorkerAddress worker_addr(worker->address_);
+  auto nested_refs = nested_worker->FinishExecutingTask(ObjectID::Nil(), nested_return_id,
+                                                        &inner_id, &worker_addr);
+  nested_worker->rc_.RemoveLocalReference(inner_id, nullptr);
+  ASSERT_TRUE(nested_worker->rc_.HasReference(inner_id));
+
+  // Worker receives the reply from the nested task.
+  worker->HandleSubmittedTaskFinished(nested_return_id, ObjectID::Nil(),
+                                      {{nested_return_id, {inner_id}}});
+  worker->FlushBorrowerCallbacks();
+  // Worker deserializes the inner_id and returns it.
+  worker->GetSerializedObjectId(nested_return_id, inner_id, nested_worker->address_);
+  rpc::WorkerAddress addr(root->address_);
+  auto refs = worker->FinishExecutingTask(ObjectID::Nil(), return_id, &inner_id, &addr);
+
+  // Worker no longer borrowers the inner ID.
+  worker->rc_.RemoveLocalReference(inner_id, nullptr);
+  ASSERT_TRUE(worker->rc_.HasReference(inner_id));
+  worker->rc_.RemoveLocalReference(nested_return_id, nullptr);
+  ASSERT_FALSE(worker->rc_.HasReference(inner_id));
+  ASSERT_TRUE(nested_worker->rc_.HasReference(inner_id));
+
+  // Root receives worker's reply, then the WaitForRefRemovedRequest from
+  // nested_worker.
+  root->HandleSubmittedTaskFinished(return_id, ObjectID::Nil(),
+                                    {{return_id, {inner_id}}});
+  root->FlushBorrowerCallbacks();
+  // Object is still in scope because root now knows that return_id contains
+  // inner_id.
+  ASSERT_TRUE(nested_worker->rc_.HasReference(inner_id));
+
+  root->rc_.RemoveLocalReference(return_id, nullptr);
+  ASSERT_FALSE(root->rc_.HasReference(return_id));
+  ASSERT_FALSE(root->rc_.HasReference(inner_id));
+  ASSERT_FALSE(nested_worker->rc_.HasReference(inner_id));
+}
+
+// Recursively returning a borrowed object ID. We submit a task, which submits
+// another task, calls ray.get() on the return ID and returns the value.  The
+// nested task creates an object and returns that ID.
+//
+// This test is the same as above, except that it reorders messages so that the
+// driver receives the WaitForRefRemovedRequest from nested_worker BEFORE it
+// receives the reply from worker indicating that return_id contains inner_id.
+//
+// @ray.remote
+// def nested_worker():
+//     inner_id = ray.put()
+//     return inner_id
+//
+// @ray.remote
+// def worker():
+//     return ray.get(nested_worker.remote())
+//
+// return_id = worker.remote()
+// inner_id = ray.get(return_id)
+TEST(DistributedReferenceCountTest, TestReturnBorrowedIdChainOutOfOrder) {
+  auto root = std::make_shared<MockWorkerClient>("1");
+  auto worker = std::make_shared<MockWorkerClient>("2", [&](const rpc::Address &addr) {
+    RAY_CHECK(addr.ip_address() == root->address_.ip_address());
+    return root;
+  });
+  auto nested_worker =
+      std::make_shared<MockWorkerClient>("3", [&](const rpc::Address &addr) {
+        if (addr.ip_address() == root->address_.ip_address()) {
+          return root;
+        } else {
+          return worker;
+        }
+      });
+
+  // Root submits a task.
+  auto return_id = root->SubmitTaskWithArg(ObjectID::Nil());
+
+  // Task submits a nested task.
+  auto nested_return_id = worker->SubmitTaskWithArg(ObjectID::Nil());
+
+  // The nested task returns an ObjectID that it owns.
+  auto inner_id = ObjectID::FromRandom();
+  nested_worker->Put(inner_id);
+  rpc::WorkerAddress worker_addr(worker->address_);
+  auto nested_refs = nested_worker->FinishExecutingTask(ObjectID::Nil(), nested_return_id,
+                                                        &inner_id, &worker_addr);
+  nested_worker->rc_.RemoveLocalReference(inner_id, nullptr);
+  ASSERT_TRUE(nested_worker->rc_.HasReference(inner_id));
+
+  // Worker receives the reply from the nested task.
+  worker->HandleSubmittedTaskFinished(nested_return_id, ObjectID::Nil(),
+                                      {{nested_return_id, {inner_id}}});
+  worker->FlushBorrowerCallbacks();
+  // Worker deserializes the inner_id and returns it.
+  worker->GetSerializedObjectId(nested_return_id, inner_id, nested_worker->address_);
+  rpc::WorkerAddress addr(root->address_);
+  auto refs = worker->FinishExecutingTask(ObjectID::Nil(), return_id, &inner_id, &addr);
+
+  // Worker no longer borrowers the inner ID.
+  worker->rc_.RemoveLocalReference(inner_id, nullptr);
+  ASSERT_TRUE(worker->rc_.HasReference(inner_id));
+  worker->rc_.RemoveLocalReference(nested_return_id, nullptr);
+  ASSERT_FALSE(worker->rc_.HasReference(inner_id));
+  ASSERT_TRUE(nested_worker->rc_.HasReference(inner_id));
+
+  // Root receives the WaitForRefRemovedRequest from nested_worker BEFORE the
+  // reply from worker.
+  root->FlushBorrowerCallbacks();
+  ASSERT_TRUE(nested_worker->rc_.HasReference(inner_id));
+
+  root->HandleSubmittedTaskFinished(return_id, ObjectID::Nil(),
+                                    {{return_id, {inner_id}}});
+  root->rc_.RemoveLocalReference(return_id, nullptr);
+  ASSERT_FALSE(root->rc_.HasReference(return_id));
+  ASSERT_FALSE(root->rc_.HasReference(inner_id));
+  ASSERT_FALSE(nested_worker->rc_.HasReference(inner_id));
+}
+
+// TODO: Test Pop and Merge individually.
+
+TEST_F(ReferenceCountLineageEnabledTest, TestUnreconstructableObjectOutOfScope) {
+  ObjectID id = ObjectID::FromRandom();
+  ObjectID return_id = ObjectID::FromRandom();
+  rpc::Address address;
+  address.set_ip_address("1234");
+
+  auto out_of_scope = std::make_shared<bool>(false);
+  auto callback = [&](const ObjectID &object_id) { *out_of_scope = true; };
+
+  // The object goes out of scope once it has no more refs.
+  std::vector<ObjectID> out;
+  ASSERT_FALSE(rc->SetDeleteCallback(id, callback));
+  rc->AddOwnedObject(id, {}, address, "", 0, false);
+  ASSERT_TRUE(rc->SetDeleteCallback(id, callback));
+  ASSERT_FALSE(*out_of_scope);
+  rc->AddLocalReference(id, "");
+  ASSERT_FALSE(*out_of_scope);
+  rc->RemoveLocalReference(id, &out);
+  ASSERT_TRUE(*out_of_scope);
+
+  rc->AddLocalReference(return_id, "");
+
+  // Unreconstructable objects stay in scope if they have a nonzero lineage ref
+  // count.
+  *out_of_scope = false;
+  ASSERT_FALSE(rc->SetDeleteCallback(id, callback));
+  rc->AddOwnedObject(id, {}, address, "", 0, false);
+  ASSERT_TRUE(rc->SetDeleteCallback(id, callback));
+  rc->UpdateSubmittedTaskReferences({return_id}, {id});
+  ASSERT_TRUE(rc->IsObjectPendingCreation(return_id));
+  ASSERT_FALSE(*out_of_scope);
+  rc->UpdateFinishedTaskReferences({return_id}, {id}, false, empty_borrower, empty_refs,
+                                   &out);
+  ASSERT_FALSE(rc->IsObjectPendingCreation(return_id));
+  ASSERT_FALSE(*out_of_scope);
+
+  // Unreconstructable objects go out of scope once their lineage ref count
+  // reaches 0.
+  rc->UpdateResubmittedTaskReferences({return_id}, {id});
+  ASSERT_TRUE(rc->IsObjectPendingCreation(return_id));
+  rc->UpdateFinishedTaskReferences({return_id}, {id}, true, empty_borrower, empty_refs,
+                                   &out);
+  ASSERT_FALSE(rc->IsObjectPendingCreation(return_id));
+  ASSERT_TRUE(*out_of_scope);
+}
+
+// Test to make sure that we call the lineage released callback correctly.
+TEST_F(ReferenceCountLineageEnabledTest, TestBasicLineage) {
+  std::vector<ObjectID> out;
+  std::vector<ObjectID> lineage_deleted;
+
+  ObjectID id = ObjectID::FromRandom();
+
+  rc->SetReleaseLineageCallback(
+      [&](const ObjectID &object_id, std::vector<ObjectID> *ids_to_release) {
+        lineage_deleted.push_back(object_id);
+        return 0;
+      });
+
+  // We should not keep lineage for borrowed objects.
+  rc->AddLocalReference(id, "");
+  ASSERT_TRUE(rc->HasReference(id));
+  rc->RemoveLocalReference(id, nullptr);
+  ASSERT_TRUE(lineage_deleted.empty());
+
+  // We should keep lineage for owned objects.
+  rc->AddOwnedObject(id, {}, rpc::Address(), "", 0, false);
+  rc->AddLocalReference(id, "");
+  ASSERT_TRUE(rc->HasReference(id));
+  rc->RemoveLocalReference(id, nullptr);
+  ASSERT_EQ(lineage_deleted.size(), 1);
+}
+
+// Test for pinning the lineage of an object, where the lineage is a chain of
+// tasks that each depend on the previous. The previous objects should already
+// have gone out of scope, but their Reference entry is pinned until the final
+// object goes out of scope.
+TEST_F(ReferenceCountLineageEnabledTest, TestPinLineageRecursive) {
+  std::vector<ObjectID> out;
+  std::vector<ObjectID> lineage_deleted;
+
+  std::vector<ObjectID> ids;
+  for (int i = 0; i < 3; i++) {
+    ObjectID id = ObjectID::FromRandom();
+    ids.push_back(id);
+    rc->AddOwnedObject(id, {}, rpc::Address(), "", 0, true);
+  }
+
+  rc->SetReleaseLineageCallback(
+      [&](const ObjectID &object_id, std::vector<ObjectID> *ids_to_release) {
+        lineage_deleted.push_back(object_id);
+        // Simulate releasing objects in downstream_id's lineage.
+        size_t i = 0;
+        for (; i < ids.size(); i++) {
+          if (ids[i] == object_id) {
+            break;
+          }
+        }
+        RAY_CHECK(i < ids.size());
+        if (i > 0) {
+          ids_to_release->push_back(ids[i - 1]);
+        }
+        return 0;
+      });
+
+  for (size_t i = 0; i < ids.size() - 1; i++) {
+    auto id = ids[i];
+    // Submit a dependent task on id.
+    rc->AddLocalReference(id, "");
+    ASSERT_TRUE(rc->HasReference(id));
+    rc->UpdateSubmittedTaskReferences({}, {id});
+    rc->RemoveLocalReference(id, nullptr);
+
+    // The task finishes but is retryable.
+    rc->UpdateFinishedTaskReferences({}, {id}, false, empty_borrower, empty_refs, &out);
+    // We should fail to set the deletion callback because the object has
+    // already gone out of scope.
+    ASSERT_FALSE(rc->SetDeleteCallback(
+        id, [&](const ObjectID &object_id) { ASSERT_FALSE(true); }));
+
+    ASSERT_EQ(out.size(), 1);
+    out.clear();
+    ASSERT_TRUE(lineage_deleted.empty());
+    ASSERT_TRUE(rc->HasReference(id));
+  }
+
+  // The task return ID goes out of scope.
+  rc->AddLocalReference(ids.back(), "");
+  rc->RemoveLocalReference(ids.back(), nullptr);
+  // The removal of the last return ID should recursively delete all
+  // references.
+  ASSERT_EQ(lineage_deleted.size(), ids.size());
+  ASSERT_EQ(rc->NumObjectIDsInScope(), 0);
+}
+
+TEST_F(ReferenceCountLineageEnabledTest, TestEvictLineage) {
+  std::vector<ObjectID> ids;
+  for (int i = 0; i < 3; i++) {
+    ObjectID id = ObjectID::FromRandom();
+    ids.push_back(id);
+    rc->AddOwnedObject(id, {}, rpc::Address(), "", 0, true);
+  }
+  std::vector<ObjectID> lineage_deleted;
+  rc->SetReleaseLineageCallback(
+      [&](const ObjectID &object_id, std::vector<ObjectID> *ids_to_release) {
+        lineage_deleted.push_back(object_id);
+        if (object_id == ids[1]) {
+          // ID1 depends on ID0.
+          ids_to_release->push_back(ids[0]);
+        }
+
+        return 10;
+      });
+
+  // ID1 depends on ID0.
+  rc->UpdateSubmittedTaskReferences({ids[1]}, {ids[0]});
+  rc->UpdateFinishedTaskReferences({ids[1]}, {ids[0]}, /*release_lineage=*/false,
+                                   empty_borrower, empty_refs, nullptr);
+  rc->AddLocalReference(ids[1], "");
+  rc->AddLocalReference(ids[2], "");
+
+  bool lineage_evicted = false;
+  for (const auto &id : ids) {
+    ASSERT_TRUE(rc->IsObjectReconstructable(id, &lineage_evicted));
+    ASSERT_FALSE(lineage_evicted);
+  }
+
+  // IDs 0 and 1 should be evicted because they were created before ID2, and
+  // ID1 depends on ID0.
+  auto bytes_evicted = rc->EvictLineage(10);
+  ASSERT_EQ(bytes_evicted, 20);
+  ASSERT_EQ(lineage_deleted.size(), 2);
+  ASSERT_FALSE(rc->HasReference(ids[0]));
+  ASSERT_TRUE(rc->HasReference(ids[1]));
+  ASSERT_TRUE(rc->HasReference(ids[2]));
+  // ID1 is no longer reconstructable due to lineage eviction.
+  ASSERT_FALSE(rc->IsObjectReconstructable(ids[1], &lineage_evicted));
+  ASSERT_TRUE(lineage_evicted);
+  ASSERT_TRUE(rc->IsObjectReconstructable(ids[2], &lineage_evicted));
+  ASSERT_FALSE(lineage_evicted);
+}
+
+TEST_F(ReferenceCountLineageEnabledTest, TestResubmittedTask) {
+  std::vector<ObjectID> out;
+  std::vector<ObjectID> lineage_deleted;
+
+  ObjectID id = ObjectID::FromRandom();
+  rc->AddOwnedObject(id, {}, rpc::Address(), "", 0, true);
+
+  rc->SetReleaseLineageCallback(
+      [&](const ObjectID &object_id, std::vector<ObjectID> *ids_to_release) {
+        lineage_deleted.push_back(object_id);
+        return 0;
+      });
+
+  // Local references.
+  rc->AddLocalReference(id, "");
+  ASSERT_TRUE(rc->HasReference(id));
+
+  // Submit 2 dependent tasks.
+  rc->UpdateSubmittedTaskReferences({}, {id});
+  rc->UpdateSubmittedTaskReferences({}, {id});
+  rc->RemoveLocalReference(id, nullptr);
+  ASSERT_TRUE(rc->HasReference(id));
+
+  // Both tasks finish, 1 is retryable.
+  rc->UpdateFinishedTaskReferences({}, {id}, true, empty_borrower, empty_refs, &out);
+  rc->UpdateFinishedTaskReferences({}, {id}, false, empty_borrower, empty_refs, &out);
+  // The dependency is no longer in scope, but we still keep a reference to it
+  // because it is in the lineage of the retryable task.
+  ASSERT_EQ(out.size(), 1);
+  ASSERT_TRUE(rc->HasReference(id));
+
+  // Simulate retrying the task.
+  rc->UpdateResubmittedTaskReferences({}, {id});
+  rc->UpdateFinishedTaskReferences({}, {id}, true, empty_borrower, empty_refs, &out);
+  ASSERT_FALSE(rc->HasReference(id));
+  ASSERT_EQ(lineage_deleted.size(), 1);
+}
+
+TEST_F(ReferenceCountLineageEnabledTest, TestPlasmaLocation) {
+  auto deleted = std::make_shared<std::unordered_set<ObjectID>>();
+  auto callback = [&](const ObjectID &object_id) { deleted->insert(object_id); };
+
+  ObjectID borrowed_id = ObjectID::FromRandom();
+  rc->AddLocalReference(borrowed_id, "");
+  bool owned_by_us = false;
+  NodeID pinned_at;
+  bool spilled = false;
+  ASSERT_TRUE(
+      rc->IsPlasmaObjectPinnedOrSpilled(borrowed_id, &owned_by_us, &pinned_at, &spilled));
+  ASSERT_FALSE(owned_by_us);
+
+  ObjectID id = ObjectID::FromRandom();
+  NodeID node_id = NodeID::FromRandom();
+  rc->AddOwnedObject(id, {}, rpc::Address(), "", 0, true);
+  rc->AddLocalReference(id, "");
+  ASSERT_TRUE(rc->SetDeleteCallback(id, callback));
+  ASSERT_TRUE(rc->IsPlasmaObjectPinnedOrSpilled(id, &owned_by_us, &pinned_at, &spilled));
+  ASSERT_TRUE(owned_by_us);
+  ASSERT_TRUE(pinned_at.IsNil());
+  rc->UpdateObjectPinnedAtRaylet(id, node_id);
+  ASSERT_TRUE(rc->IsPlasmaObjectPinnedOrSpilled(id, &owned_by_us, &pinned_at, &spilled));
+  ASSERT_TRUE(owned_by_us);
+  ASSERT_FALSE(pinned_at.IsNil());
+
+  rc->RemoveLocalReference(id, nullptr);
+  ASSERT_FALSE(rc->IsPlasmaObjectPinnedOrSpilled(id, &owned_by_us, &pinned_at, &spilled));
+  ASSERT_TRUE(deleted->count(id) > 0);
+  deleted->clear();
+
+  rc->AddOwnedObject(id, {}, rpc::Address(), "", 0, true);
+  rc->AddLocalReference(id, "");
+  ASSERT_TRUE(rc->SetDeleteCallback(id, callback));
+  rc->UpdateObjectPinnedAtRaylet(id, node_id);
+  auto objects = rc->ResetObjectsOnRemovedNode(node_id);
+  ASSERT_EQ(objects.size(), 1);
+  ASSERT_EQ(objects[0], id);
+  ASSERT_TRUE(rc->IsPlasmaObjectPinnedOrSpilled(id, &owned_by_us, &pinned_at, &spilled));
+  ASSERT_TRUE(owned_by_us);
+  ASSERT_TRUE(pinned_at.IsNil());
+  ASSERT_TRUE(deleted->count(id) > 0);
+  deleted->clear();
+}
+
+TEST_F(ReferenceCountTest, TestFree) {
+  auto deleted = std::make_shared<std::unordered_set<ObjectID>>();
+  auto callback = [&](const ObjectID &object_id) { deleted->insert(object_id); };
+
+  ObjectID id = ObjectID::FromRandom();
+  NodeID node_id = NodeID::FromRandom();
+
+  // Test free before receiving information about where the object is pinned.
+  rc->AddOwnedObject(id, {}, rpc::Address(), "", 0, true);
+  ASSERT_FALSE(rc->IsPlasmaObjectFreed(id));
+  rc->AddLocalReference(id, "");
+  rc->FreePlasmaObjects({id});
+  ASSERT_TRUE(rc->IsPlasmaObjectFreed(id));
+  ASSERT_FALSE(rc->SetDeleteCallback(id, callback));
+  ASSERT_EQ(deleted->count(id), 0);
+  rc->UpdateObjectPinnedAtRaylet(id, node_id);
+  bool owned_by_us;
+  NodeID pinned_at;
+  bool spilled;
+  ASSERT_TRUE(rc->IsPlasmaObjectPinnedOrSpilled(id, &owned_by_us, &pinned_at, &spilled));
+  ASSERT_TRUE(owned_by_us);
+  ASSERT_TRUE(pinned_at.IsNil());
+  ASSERT_TRUE(rc->IsPlasmaObjectFreed(id));
+  rc->RemoveLocalReference(id, nullptr);
+  ASSERT_FALSE(rc->IsPlasmaObjectFreed(id));
+
+  // Test free after receiving information about where the object is pinned.
+  rc->AddOwnedObject(id, {}, rpc::Address(), "", 0, true);
+  rc->AddLocalReference(id, "");
+  ASSERT_TRUE(rc->SetDeleteCallback(id, callback));
+  rc->UpdateObjectPinnedAtRaylet(id, node_id);
+  ASSERT_FALSE(rc->IsPlasmaObjectFreed(id));
+  rc->FreePlasmaObjects({id});
+  ASSERT_TRUE(rc->IsPlasmaObjectFreed(id));
+  ASSERT_TRUE(deleted->count(id) > 0);
+  ASSERT_TRUE(rc->IsPlasmaObjectPinnedOrSpilled(id, &owned_by_us, &pinned_at, &spilled));
+  ASSERT_TRUE(owned_by_us);
+  ASSERT_TRUE(pinned_at.IsNil());
+  rc->RemoveLocalReference(id, nullptr);
+  ASSERT_FALSE(rc->IsPlasmaObjectFreed(id));
+}
+
+TEST_F(ReferenceCountTest, TestRemoveOwnedObject) {
+  ObjectID id = ObjectID::FromRandom();
+
+  // Test remove owned object.
+  rc->AddOwnedObject(id, {}, rpc::Address(), "", 0, false);
+  ASSERT_TRUE(rc->HasReference(id));
+  rc->RemoveOwnedObject(id);
+  ASSERT_FALSE(rc->HasReference(id));
+}
+
+TEST_F(ReferenceCountTest, TestGetObjectStatusReplyDelayed) {
+  // https://github.com/ray-project/ray/issues/18557.
+  // Check that we track an ObjectRef nested inside another borrowed ObjectRef.
+  ObjectID outer_id = ObjectID::FromRandom();
+  ObjectID inner_id = ObjectID::FromRandom();
+
+  // We have a reference to the borrowed ObjectRef.
+  rpc::Address owner_address(MockWorkerClient::CreateRandomAddress("1234"));
+  rc->AddLocalReference(outer_id, "");
+  rc->AddBorrowedObject(outer_id, ObjectID::Nil(), owner_address);
+  ASSERT_TRUE(rc->HasReference(outer_id));
+  // Task finishes and our local ref to the outer ObjectRef is deleted. We
+  // return borrower information to the owner.
+  ReferenceCounter::ReferenceTableProto refs_proto;
+  rc->PopAndClearLocalBorrowers({outer_id}, &refs_proto, nullptr);
+  ASSERT_FALSE(rc->HasReference(outer_id));
+  // Future resolution is async, so we may receive information about the inner
+  // ObjectRef after we deleted the outer ObjectRef. Check that we do not leak
+  // the inner Reference info.
+  rc->AddBorrowedObject(inner_id, outer_id, owner_address);
+  ASSERT_FALSE(rc->HasReference(inner_id));
+
+  // Now we do it again but the future is resolved while the outer ObjectRef is
+  // still in scope.
+  rc->AddLocalReference(outer_id, "");
+  rc->AddBorrowedObject(outer_id, ObjectID::Nil(), owner_address);
+  ASSERT_TRUE(rc->HasReference(outer_id));
+  // Future is resolved and we receive information about the inner ObjectRef.
+  // This time we keep the Reference information.
+  rc->AddBorrowedObject(inner_id, outer_id, owner_address);
+  ASSERT_TRUE(rc->HasReference(inner_id));
+  refs_proto.Clear();
+  rc->PopAndClearLocalBorrowers({outer_id}, &refs_proto, nullptr);
+  // Inner ObjectRef info gets popped with the outer ObjectRef.
+  ASSERT_FALSE(rc->HasReference(outer_id));
+  ASSERT_FALSE(rc->HasReference(inner_id));
+}
+
+TEST_F(ReferenceCountTest, TestDelayedWaitForRefRemoved) {
+  auto borrower = std::make_shared<MockWorkerClient>("1");
+  auto owner = std::make_shared<MockWorkerClient>(
+      "2", [&](const rpc::Address &addr) { return borrower; });
+
+  // Owner owns a nested object ref, borrower is using the outer ObjectRef.
+  ObjectID outer_id = ObjectID::FromRandom();
+  ObjectID inner_id = ObjectID::FromRandom();
+  owner->rc_.AddOwnedObject(outer_id, {}, owner->address_, "", 0, false);
+  owner->rc_.AddBorrowerAddress(outer_id, borrower->address_);
+  owner->rc_.AddOwnedObject(inner_id, {}, owner->address_, "", 0, false);
+  owner->rc_.AddLocalReference(inner_id, "");
+  ASSERT_TRUE(owner->rc_.HasReference(outer_id));
+  ASSERT_TRUE(owner->rc_.HasReference(inner_id));
+
+  borrower->rc_.AddLocalReference(outer_id, "");
+  borrower->rc_.AddBorrowedObject(outer_id, ObjectID::Nil(), owner->address_);
+  // Borrower deserializes the inner ObjectRef.
+  borrower->rc_.AddLocalReference(inner_id, "");
+  borrower->rc_.AddBorrowedObject(inner_id, outer_id, owner->address_);
+  ASSERT_TRUE(borrower->rc_.HasReference(outer_id));
+  ASSERT_TRUE(borrower->rc_.HasReference(inner_id));
+
+  // Borrower deletes the outer ObjectRef. Inner ObjectRef is still in scope.
+  borrower->rc_.RemoveLocalReference(outer_id, nullptr);
+  // WaitForRefRemoved RPC from owner arrives after outer object ref has been deleted.
+  ASSERT_TRUE(borrower->FlushBorrowerCallbacks());
+  ASSERT_FALSE(owner->rc_.HasReference(outer_id));
+  ASSERT_TRUE(owner->rc_.HasReference(inner_id));
+
+  // Inner ObjectRef is still in scope because the borrower is still using it.
+  owner->rc_.RemoveLocalReference(inner_id, nullptr);
+  ASSERT_TRUE(owner->rc_.HasReference(inner_id));
+
+  // Delete all refs to the inner ObjectRef.
+  borrower->rc_.RemoveLocalReference(inner_id, nullptr);
+  ASSERT_TRUE(owner->rc_.HasReference(inner_id));
+  ASSERT_TRUE(borrower->FlushBorrowerCallbacks());
+  ASSERT_FALSE(owner->rc_.HasReference(inner_id));
+}
+
+TEST_F(ReferenceCountTest, TestRepeatedDeserialization) {
+  auto borrower = std::make_shared<MockWorkerClient>("1");
+  auto owner = std::make_shared<MockWorkerClient>(
+      "2", [&](const rpc::Address &addr) { return borrower; });
+
+  // Owner owns a nested object ref, borrower is using the outer ObjectRef.
+  ObjectID outer_id = ObjectID::FromRandom();
+  ObjectID middle_id = ObjectID::FromRandom();
+  ObjectID inner_id = ObjectID::FromRandom();
+  owner->rc_.AddOwnedObject(inner_id, {}, owner->address_, "", 0, false);
+  owner->rc_.AddOwnedObject(middle_id, {inner_id}, owner->address_, "", 0, false);
+  owner->rc_.AddOwnedObject(outer_id, {middle_id}, owner->address_, "", 0, false);
+  owner->rc_.AddBorrowerAddress(outer_id, borrower->address_);
+  ASSERT_TRUE(owner->rc_.HasReference(outer_id));
+  ASSERT_TRUE(owner->rc_.HasReference(middle_id));
+  ASSERT_TRUE(owner->rc_.HasReference(inner_id));
+
+  borrower->rc_.AddLocalReference(outer_id, "");
+  borrower->rc_.AddBorrowedObject(outer_id, ObjectID::Nil(), owner->address_);
+  borrower->rc_.AddLocalReference(middle_id, "");
+  borrower->rc_.AddBorrowedObject(middle_id, outer_id, owner->address_);
+  // Borrower receives the inlined inner ObjectRef.
+  // This also simulates the case where the borrower deserializes the inner
+  // ObjectRef, then deletes it.
+  borrower->rc_.AddBorrowedObject(inner_id, middle_id, owner->address_);
+
+  borrower->rc_.RemoveLocalReference(outer_id, nullptr);
+  ASSERT_TRUE(borrower->FlushBorrowerCallbacks());
+  ASSERT_FALSE(owner->rc_.HasReference(outer_id));
+  ASSERT_TRUE(owner->rc_.HasReference(middle_id));
+  ASSERT_TRUE(owner->rc_.HasReference(inner_id));
+
+  // Borrower deserializes the inner ObjectRef.
+  borrower->rc_.AddLocalReference(inner_id, "");
+  borrower->rc_.RemoveLocalReference(middle_id, nullptr);
+  ASSERT_TRUE(borrower->FlushBorrowerCallbacks());
+  ASSERT_FALSE(owner->rc_.HasReference(middle_id));
+  ASSERT_TRUE(owner->rc_.HasReference(inner_id));
+
+  borrower->rc_.RemoveLocalReference(inner_id, nullptr);
+  ASSERT_TRUE(borrower->FlushBorrowerCallbacks());
+  ASSERT_FALSE(owner->rc_.HasReference(inner_id));
+}
+
+// Matches test_reference_counting_2.py::test_forward_nested_ref.
+TEST_F(ReferenceCountTest, TestForwardNestedRefs) {
+  auto borrower1 = std::make_shared<MockWorkerClient>("1");
+  auto borrower2 = std::make_shared<MockWorkerClient>("2");
+  bool first_borrower = true;
+  auto owner = std::make_shared<MockWorkerClient>("2", [&](const rpc::Address &addr) {
+    return first_borrower ? borrower1 : borrower2;
+  });
+
+  // Owner owns a nested object ref, borrower1 is using the outer ObjectRef.
+  ObjectID outer_id = ObjectID::FromRandom();
+  ObjectID middle_id = ObjectID::FromRandom();
+  ObjectID inner_id = ObjectID::FromRandom();
+  owner->rc_.AddOwnedObject(inner_id, {}, owner->address_, "", 0, false);
+  owner->rc_.AddOwnedObject(middle_id, {inner_id}, owner->address_, "", 0, false);
+  owner->rc_.AddOwnedObject(outer_id, {middle_id}, owner->address_, "", 0, false);
+  owner->rc_.AddBorrowerAddress(outer_id, borrower1->address_);
+  ASSERT_TRUE(owner->rc_.HasReference(outer_id));
+  ASSERT_TRUE(owner->rc_.HasReference(middle_id));
+  ASSERT_TRUE(owner->rc_.HasReference(inner_id));
+
+  // Borrower 1 forwards the ObjectRef to borrower 2 via task submission.
+  borrower1->rc_.AddLocalReference(outer_id, "");
+  borrower1->rc_.AddBorrowedObject(outer_id, ObjectID::Nil(), owner->address_);
+  auto return_id = borrower1->SubmitTaskWithArg(outer_id);
+
+  // Borrower 2 executes the task, keeps ref to inner ref.
+  borrower2->ExecuteTaskWithArg(outer_id, middle_id, owner->address_);
+  borrower2->GetSerializedObjectId(middle_id, inner_id, owner->address_);
+  borrower2->rc_.RemoveLocalReference(middle_id, nullptr);
+  auto borrower_refs = borrower2->FinishExecutingTask(outer_id, ObjectID::Nil());
+  borrower1->HandleSubmittedTaskFinished(return_id, outer_id, {}, borrower2->address_,
+                                         borrower_refs);
+  borrower1->rc_.RemoveLocalReference(outer_id, nullptr);
+
+  // Now the owner should contact borrower 2.
+  first_borrower = false;
+  ASSERT_TRUE(borrower1->FlushBorrowerCallbacks());
+  ASSERT_FALSE(owner->rc_.HasReference(outer_id));
+  ASSERT_FALSE(owner->rc_.HasReference(middle_id));
+  ASSERT_TRUE(owner->rc_.HasReference(inner_id));
+
+  ASSERT_TRUE(borrower2->FlushBorrowerCallbacks());
+  borrower2->rc_.RemoveLocalReference(inner_id, nullptr);
+}
+
+}  // namespace core
+}  // namespace ray
+
+int main(int argc, char **argv) {
+  ::testing::InitGoogleTest(&argc, argv);
+  return RUN_ALL_TESTS();
+}