--- conflicted
+++ resolved
@@ -257,8 +257,6 @@
   ASSERT_EQ(rc->NumObjectIDsInScope(), 0);
   ASSERT_EQ(out.size(), 2);
   out.clear();
-<<<<<<< HEAD
-=======
 }
 
 // Tests call site tracking and ability to update object size.
@@ -289,7 +287,6 @@
   ASSERT_EQ(stats2.object_refs(0).local_ref_count(), 0);
   ASSERT_EQ(stats2.object_refs(0).object_size(), 100);
   ASSERT_EQ(stats2.object_refs(0).call_site(), "file2.py:43");
->>>>>>> 31a5266b
 }
 
 // Tests that we can get the owner address correctly for objects that we own,
@@ -339,11 +336,7 @@
   ASSERT_EQ(store.Size(), 0);
 
   // Tests ref counting overrides remove after get option.
-<<<<<<< HEAD
-  rc->AddLocalReference(id1);
-=======
   rc->AddLocalReference(id1, "");
->>>>>>> 31a5266b
   RAY_CHECK(store.Put(buffer, id1));
   ASSERT_EQ(store.Size(), 1);
   std::vector<std::shared_ptr<RayObject>> results;
@@ -1753,23 +1746,14 @@
       });
 
   // We should not keep lineage for borrowed objects.
-<<<<<<< HEAD
-  rc->AddLocalReference(id);
-=======
   rc->AddLocalReference(id, "");
->>>>>>> 31a5266b
   ASSERT_TRUE(rc->HasReference(id));
   rc->RemoveLocalReference(id, nullptr);
   ASSERT_TRUE(lineage_deleted.empty());
 
   // We should keep lineage for owned objects.
-<<<<<<< HEAD
-  rc->AddOwnedObject(id, {}, TaskID::Nil(), rpc::Address());
-  rc->AddLocalReference(id);
-=======
   rc->AddOwnedObject(id, {}, TaskID::Nil(), rpc::Address(), "", 0);
   rc->AddLocalReference(id, "");
->>>>>>> 31a5266b
   ASSERT_TRUE(rc->HasReference(id));
   rc->RemoveLocalReference(id, nullptr);
   ASSERT_EQ(lineage_deleted.size(), 1);
@@ -1787,11 +1771,7 @@
   for (int i = 0; i < 3; i++) {
     ObjectID id = ObjectID::FromRandom();
     ids.push_back(id);
-<<<<<<< HEAD
-    rc->AddOwnedObject(id, {}, TaskID::Nil(), rpc::Address());
-=======
     rc->AddOwnedObject(id, {}, TaskID::Nil(), rpc::Address(), "", 0);
->>>>>>> 31a5266b
   }
 
   rc->SetReleaseLineageCallback(
@@ -1813,11 +1793,7 @@
   for (size_t i = 0; i < ids.size() - 1; i++) {
     auto id = ids[i];
     // Submit a dependent task on id.
-<<<<<<< HEAD
-    rc->AddLocalReference(id);
-=======
     rc->AddLocalReference(id, "");
->>>>>>> 31a5266b
     ASSERT_TRUE(rc->HasReference(id));
     rc->UpdateSubmittedTaskReferences({id});
     rc->RemoveLocalReference(id, nullptr);
@@ -1831,11 +1807,7 @@
   }
 
   // The task return ID goes out of scope.
-<<<<<<< HEAD
-  rc->AddLocalReference(ids.back());
-=======
   rc->AddLocalReference(ids.back(), "");
->>>>>>> 31a5266b
   rc->RemoveLocalReference(ids.back(), nullptr);
   // The removal of the last return ID should recursively delete all
   // references.
@@ -1843,13 +1815,12 @@
   ASSERT_EQ(rc->NumObjectIDsInScope(), 0);
 }
 
-<<<<<<< HEAD
 TEST_F(ReferenceCountLineageEnabledTest, TestResubmittedTask) {
   std::vector<ObjectID> out;
   std::vector<ObjectID> lineage_deleted;
 
   ObjectID id = ObjectID::FromRandom();
-  rc->AddOwnedObject(id, {}, TaskID::Nil(), rpc::Address());
+  rc->AddOwnedObject(id, {}, TaskID::Nil(), rpc::Address(), "", 0);
 
   rc->SetReleaseLineageCallback(
       [&](const ObjectID &object_id, std::vector<ObjectID> *ids_to_release) {
@@ -1857,7 +1828,7 @@
       });
 
   // Local references.
-  rc->AddLocalReference(id);
+  rc->AddLocalReference(id, "");
   ASSERT_TRUE(rc->HasReference(id));
 
   // Submit 2 dependent tasks.
@@ -1881,8 +1852,6 @@
   ASSERT_EQ(lineage_deleted.size(), 1);
 }
 
-=======
->>>>>>> 31a5266b
 }  // namespace ray
 
 int main(int argc, char **argv) {
