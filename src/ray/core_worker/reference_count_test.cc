--- conflicted
+++ resolved
@@ -1986,14 +1986,9 @@
 
   ObjectID borrowed_id = ObjectID::FromRandom();
   rc->AddLocalReference(borrowed_id, "");
-<<<<<<< HEAD
-  ClientID pinned_at;
+  NodeID pinned_at;
   bool spilled;
   ASSERT_FALSE(rc->IsPlasmaObjectPinnedOrSpilled(borrowed_id, &pinned_at, &spilled));
-=======
-  NodeID pinned_at;
-  ASSERT_FALSE(rc->IsPlasmaObjectPinned(borrowed_id, &pinned_at));
->>>>>>> 10015e60
 
   ObjectID id = ObjectID::FromRandom();
   NodeID node_id = NodeID::FromRandom();
@@ -2040,14 +2035,9 @@
   ASSERT_FALSE(rc->SetDeleteCallback(id, callback));
   ASSERT_EQ(deleted->count(id), 0);
   rc->UpdateObjectPinnedAtRaylet(id, node_id);
-<<<<<<< HEAD
-  ClientID pinned_at;
+  NodeID pinned_at;
   bool spilled;
   ASSERT_TRUE(rc->IsPlasmaObjectPinnedOrSpilled(id, &pinned_at, &spilled));
-=======
-  NodeID pinned_at;
-  ASSERT_TRUE(rc->IsPlasmaObjectPinned(id, &pinned_at));
->>>>>>> 10015e60
   ASSERT_TRUE(pinned_at.IsNil());
   ASSERT_TRUE(rc->IsPlasmaObjectFreed(id));
   rc->RemoveLocalReference(id, nullptr);
