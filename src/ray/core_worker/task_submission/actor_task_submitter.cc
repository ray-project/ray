// Copyright 2017 The Ray Authors.
//
// Licensed under the Apache License, Version 2.0 (the "License");
// you may not use this file except in compliance with the License.
// You may obtain a copy of the License at
//
//  http://www.apache.org/licenses/LICENSE-2.0
//
// Unless required by applicable law or agreed to in writing, software
// distributed under the License is distributed on an "AS IS" BASIS,
// WITHOUT WARRANTIES OR CONDITIONS OF ANY KIND, either express or implied.
// See the License for the specific language governing permissions and
// limitations under the License.

#include "ray/core_worker/task_submission/actor_task_submitter.h"

#include <deque>
#include <memory>
#include <string>
#include <utility>
#include <vector>

#include "ray/common/protobuf_utils.h"
#include "ray/util/time.h"

namespace ray {
namespace core {

void ActorTaskSubmitter::NotifyGCSWhenActorOutOfScope(
    const ActorID &actor_id, uint64_t num_restarts_due_to_lineage_reconstruction) {
  const auto actor_creation_return_id = ObjectID::ForActorHandle(actor_id);
  auto actor_out_of_scope_callback = [this,
                                      actor_id,
                                      num_restarts_due_to_lineage_reconstruction](
                                         const ObjectID &object_id) {
    {
      absl::MutexLock lock(&mu_);
      if (auto iter = client_queues_.find(actor_id); iter != client_queues_.end()) {
        if (iter->second.state_ != rpc::ActorTableData::DEAD) {
          iter->second.pending_out_of_scope_death_ = true;
        }
      }
    }
    actor_creator_.AsyncReportActorOutOfScope(
        actor_id, num_restarts_due_to_lineage_reconstruction, [actor_id](Status status) {
          if (!status.ok()) {
            RAY_LOG(ERROR).WithField(actor_id)
                << "Failed to report actor out of scope: " << status
                << ". The actor will not be killed";
          }
        });
  };

  if (!reference_counter_->AddObjectOutOfScopeOrFreedCallback(
          actor_creation_return_id,
          [actor_out_of_scope_callback](const ObjectID &object_id) {
            actor_out_of_scope_callback(object_id);
          })) {
    RAY_LOG(DEBUG).WithField(actor_id) << "Actor already out of scope";
    actor_out_of_scope_callback(actor_creation_return_id);
  }
}

void ActorTaskSubmitter::AddActorQueueIfNotExists(const ActorID &actor_id,
                                                  int32_t max_pending_calls,
                                                  bool allow_out_of_order_execution,
                                                  bool fail_if_actor_unreachable,
                                                  bool owned) {
  bool inserted;
  {
    absl::MutexLock lock(&mu_);
    // No need to check whether the insert was successful, since it is possible
    // for this worker to have multiple references to the same actor.
    RAY_LOG(INFO).WithField(actor_id)
        << "Set actor max pending calls to " << max_pending_calls;
    inserted = client_queues_
                   .emplace(actor_id,
                            ClientQueue(allow_out_of_order_execution,
                                        max_pending_calls,
                                        fail_if_actor_unreachable,
                                        owned))
                   .second;
  }
  if (owned && inserted) {
    // Actor owner is responsible for notifying GCS when the
    // actor is out of scope so that GCS can kill the actor.
    NotifyGCSWhenActorOutOfScope(actor_id,
                                 /*num_restarts_due_to_lineage_reconstruction*/ 0);
  }
}

void ActorTaskSubmitter::SubmitActorCreationTask(TaskSpecification task_spec) {
  RAY_CHECK(task_spec.IsActorCreationTask());
  RAY_LOG(DEBUG).WithField(task_spec.ActorCreationId()).WithField(task_spec.TaskId())
      << "Submitting actor creation task";
  resolver_.ResolveDependencies(task_spec, [this, task_spec](Status status) mutable {
    // NOTE: task_spec here is capture copied (from a stack variable) and also
    // mutable. (Mutations to the variable are expected to be shared inside and
    // outside of this closure).
    const auto actor_id = task_spec.ActorCreationId();
    const auto task_id = task_spec.TaskId();
    task_manager_.MarkDependenciesResolved(task_id);
    if (!status.ok()) {
      RAY_LOG(WARNING).WithField(actor_id).WithField(task_id)
          << "Resolving actor creation task dependencies failed " << status;
      RAY_UNUSED(task_manager_.FailOrRetryPendingTask(
          task_id, rpc::ErrorType::DEPENDENCY_RESOLUTION_FAILED, &status));
      return;
    }
    RAY_LOG(DEBUG).WithField(actor_id).WithField(task_id)
        << "Actor creation task dependencies resolved";
    // The actor creation task will be sent to
    // gcs server directly after the in-memory dependent objects are resolved. For
    // more details please see the protocol of actor management based on gcs.
    // https://docs.google.com/document/d/1EAWide-jy05akJp6OMtDn58XOK7bUyruWMia4E-fV28/edit?usp=sharing
    RAY_LOG(DEBUG).WithField(actor_id).WithField(task_id) << "Creating actor via GCS";
    actor_creator_.AsyncCreateActor(
        task_spec,
        [this, actor_id, task_id](Status create_actor_status,
                                  const rpc::CreateActorReply &reply) {
          if (create_actor_status.ok() || create_actor_status.IsCreationTaskError()) {
            rpc::PushTaskReply push_task_reply;
            push_task_reply.mutable_borrowed_refs()->CopyFrom(reply.borrowed_refs());
            if (create_actor_status.IsCreationTaskError()) {
              RAY_LOG(INFO).WithField(actor_id).WithField(task_id)
                  << "Actor creation failed and we will not be retrying the "
                     "creation task";
              // Update the task execution error to be CreationTaskError.
              push_task_reply.set_task_execution_error(create_actor_status.ToString());
            } else {
              RAY_LOG(DEBUG).WithField(actor_id).WithField(task_id) << "Created actor";
            }
            // NOTE: When actor creation task failed we will not retry the creation
            // task so just marking the task fails.
            task_manager_.CompletePendingTask(
                task_id,
                push_task_reply,
                reply.actor_address(),
                /*is_application_error=*/create_actor_status.IsCreationTaskError());
          } else {
            // Either fails the rpc call or actor scheduling cancelled.
            rpc::RayErrorInfo ray_error_info;
            if (create_actor_status.IsSchedulingCancelled()) {
              RAY_LOG(DEBUG).WithField(actor_id).WithField(task_id)
                  << "Actor creation cancelled";
              task_manager_.MarkTaskNoRetry(task_id);
              if (reply.has_death_cause()) {
                ray_error_info.mutable_actor_died_error()->CopyFrom(reply.death_cause());
              }
            } else {
              RAY_LOG(INFO).WithField(actor_id).WithField(task_id)
                  << "Failed to create actor with status: " << create_actor_status;
            }
            // Actor creation task retry happens in GCS
            // and transient rpc errors are retried in gcs client
            // so we don't need to retry here.
            RAY_UNUSED(task_manager_.FailPendingTask(
                task_id,
                rpc::ErrorType::ACTOR_CREATION_FAILED,
                &create_actor_status,
                ray_error_info.has_actor_died_error() ? &ray_error_info : nullptr));
          }
        });
  });
}

void ActorTaskSubmitter::SubmitTask(TaskSpecification task_spec) {
  auto task_id = task_spec.TaskId();
  auto actor_id = task_spec.ActorId();
  RAY_LOG(DEBUG).WithField(task_id) << "Submitting task";
  RAY_CHECK(task_spec.IsActorTask());

  bool task_queued = false;
  uint64_t send_pos = 0;
  {
    // We must release mu_ before resolving the task dependencies since the callback that
    // reacquires mu_ may get called in the same call stack.
    absl::MutexLock lock(&mu_);
    auto queue = client_queues_.find(actor_id);
    RAY_CHECK(queue != client_queues_.end());
    if (queue->second.state_ == rpc::ActorTableData::DEAD &&
        queue->second.is_restartable_ && queue->second.owned_) {
      RestartActorForLineageReconstruction(actor_id);
    }
    if (queue->second.state_ != rpc::ActorTableData::DEAD) {
      // We must fix the send order prior to resolving dependencies, which may
      // complete out of order. This ensures that we will not deadlock due to
      // backpressure. The receiving actor will execute the tasks according to
      // this sequence number.
      send_pos = task_spec.SequenceNumber();
      queue->second.actor_submit_queue_->Emplace(send_pos, task_spec);
      queue->second.cur_pending_calls_++;
      task_queued = true;
    }
  }

  if (task_queued) {
    {
      absl::MutexLock resolver_lock(&resolver_mu_);
      pending_dependency_resolution_.insert(task_id);
    }
    io_service_.post(
        [task_spec, task_id, actor_id, send_pos, this]() mutable {
          {
            absl::MutexLock resolver_lock(&resolver_mu_);
            if (pending_dependency_resolution_.erase(task_id) == 0) {
              return;
            }
            resolver_.ResolveDependencies(
                task_spec, [this, send_pos, actor_id, task_id](Status status) {
                  task_manager_.MarkDependenciesResolved(task_id);
                  bool fail_or_retry_task = false;
                  {
                    absl::MutexLock lock(&mu_);
                    auto queue = client_queues_.find(actor_id);
                    RAY_CHECK(queue != client_queues_.end());
                    auto &actor_submit_queue = queue->second.actor_submit_queue_;
                    // Only dispatch tasks if the submitted task is still queued. The task
                    // may have been dequeued if the actor has since failed.
                    if (actor_submit_queue->Contains(send_pos)) {
                      if (status.ok()) {
                        actor_submit_queue->MarkDependencyResolved(send_pos);
                        SendPendingTasks(actor_id);
                      } else {
                        fail_or_retry_task = true;
                        actor_submit_queue->MarkDependencyFailed(send_pos);
                      }
                    }
                  }

<<<<<<< HEAD
                if (fail_or_retry_task) {
                  task_manager_.FailOrRetryPendingTask(
                      task_id, rpc::ErrorType::DEPENDENCY_RESOLUTION_FAILED, &status);
                }
              });
=======
                  if (fail_or_retry_task) {
                    GetTaskManagerWithoutMu().FailOrRetryPendingTask(
                        task_id, rpc::ErrorType::DEPENDENCY_RESOLUTION_FAILED, &status);
                  }
                });
          }
>>>>>>> 369c7809
        },
        "ActorTaskSubmitter::SubmitTask");
  } else {
    // Do not hold the lock while calling into task_manager_.
    task_manager_.MarkTaskNoRetry(task_id);
    rpc::ErrorType error_type;
    rpc::RayErrorInfo error_info;
    {
      absl::MutexLock lock(&mu_);
      const auto queue_it = client_queues_.find(task_spec.ActorId());
      const auto &death_cause = queue_it->second.death_cause_;
      error_info = gcs::GetErrorInfoFromActorDeathCause(death_cause);
      error_type = error_info.error_type();
    }
    auto status = Status::IOError("cancelling task of dead actor");
    // No need to increment the number of completed tasks since the actor is
    // dead.
    bool fail_immediately =
        error_info.has_actor_died_error() &&
        error_info.actor_died_error().has_oom_context() &&
        error_info.actor_died_error().oom_context().fail_immediately();
    task_manager_.FailOrRetryPendingTask(task_id,
                                         error_type,
                                         &status,
                                         &error_info,
                                         /*mark_task_object_failed*/ true,
                                         fail_immediately);
  }
}

void ActorTaskSubmitter::CancelDependencyResolution(const TaskID &task_id) {
  absl::MutexLock resolver_lock(&resolver_mu_);
  pending_dependency_resolution_.erase(task_id);
  RAY_UNUSED(resolver_.CancelDependencyResolution(task_id));
}

void ActorTaskSubmitter::DisconnectRpcClient(ClientQueue &queue) {
  queue.rpc_client_ = nullptr;
  core_worker_client_pool_.Disconnect(WorkerID::FromBinary(queue.worker_id_));
  queue.worker_id_.clear();
}

void ActorTaskSubmitter::FailInflightTasksOnRestart(
    const absl::flat_hash_map<TaskAttempt, rpc::ClientCallback<rpc::PushTaskReply>>
        &inflight_task_callbacks) {
  // NOTE(kfstorm): We invoke the callbacks with a bad status to act like there's a
  // network issue. We don't call `task_manager_.FailOrRetryPendingTask` directly because
  // there's much more work to do in the callback.
  auto status = Status::IOError("The actor was restarted");
  for (const auto &[_, callback] : inflight_task_callbacks) {
    callback(status, rpc::PushTaskReply());
  }
}

void ActorTaskSubmitter::ConnectActor(const ActorID &actor_id,
                                      const rpc::Address &address,
                                      int64_t num_restarts) {
  RAY_LOG(DEBUG).WithField(actor_id).WithField(WorkerID::FromBinary(address.worker_id()))
      << "Connecting to actor";

  absl::flat_hash_map<TaskAttempt, rpc::ClientCallback<rpc::PushTaskReply>>
      inflight_task_callbacks;

  {
    absl::MutexLock lock(&mu_);

    auto queue = client_queues_.find(actor_id);
    RAY_CHECK(queue != client_queues_.end());
    if (num_restarts < queue->second.num_restarts_) {
      // This message is about an old version of the actor and the actor has
      // already restarted since then. Skip the connection.
      RAY_LOG(INFO).WithField(actor_id)
          << "Skip actor connection that has already been restarted";
      return;
    }

    if (queue->second.rpc_client_ &&
        queue->second.rpc_client_->Addr().ip_address() == address.ip_address() &&
        queue->second.rpc_client_->Addr().port() == address.port()) {
      RAY_LOG(DEBUG).WithField(actor_id) << "Skip actor that has already been connected";
      return;
    }

    if (queue->second.state_ == rpc::ActorTableData::DEAD) {
      // This message is about an old version of the actor and the actor has
      // already died since then. Skip the connection.
      return;
    }

    queue->second.num_restarts_ = num_restarts;
    if (queue->second.rpc_client_) {
      // Clear the client to the old version of the actor.
      DisconnectRpcClient(queue->second);
      inflight_task_callbacks = std::move(queue->second.inflight_task_callbacks_);
      queue->second.inflight_task_callbacks_.clear();
    }

    queue->second.state_ = rpc::ActorTableData::ALIVE;
    // Update the mapping so new RPCs go out with the right intended worker id.
    queue->second.worker_id_ = address.worker_id();
    // Create a new connection to the actor.
    queue->second.rpc_client_ = core_worker_client_pool_.GetOrConnect(address);

    SendPendingTasks(actor_id);
  }

  // NOTE(kfstorm): We need to make sure the lock is released before invoking callbacks.
  FailInflightTasksOnRestart(inflight_task_callbacks);
}

void ActorTaskSubmitter::RestartActorForLineageReconstruction(const ActorID &actor_id) {
  RAY_LOG(INFO).WithField(actor_id) << "Reconstructing actor";
  auto queue = client_queues_.find(actor_id);
  RAY_CHECK(queue != client_queues_.end());
  RAY_CHECK(queue->second.owned_) << "Only owner can restart the dead actor";
  RAY_CHECK(queue->second.is_restartable_) << "This actor is no longer restartable";
  queue->second.state_ = rpc::ActorTableData::RESTARTING;
  queue->second.num_restarts_due_to_lineage_reconstructions_ += 1;
  actor_creator_.AsyncRestartActorForLineageReconstruction(
      actor_id,
      queue->second.num_restarts_due_to_lineage_reconstructions_,
      [this,
       actor_id,
       num_restarts_due_to_lineage_reconstructions =
           queue->second.num_restarts_due_to_lineage_reconstructions_](Status status) {
        if (!status.ok()) {
          RAY_LOG(ERROR).WithField(actor_id)
              << "Failed to reconstruct actor. Error message: " << status.ToString();
        } else {
          // Notify GCS when the actor is out of scope again.
          NotifyGCSWhenActorOutOfScope(actor_id,
                                       num_restarts_due_to_lineage_reconstructions);
        }
      });
}

void ActorTaskSubmitter::DisconnectActor(const ActorID &actor_id,
                                         int64_t num_restarts,
                                         bool dead,
                                         const rpc::ActorDeathCause &death_cause,
                                         bool is_restartable) {
  RAY_LOG(DEBUG).WithField(actor_id) << "Disconnecting from actor, death context type="
                                     << gcs::GetActorDeathCauseString(death_cause);

  absl::flat_hash_map<TaskAttempt, rpc::ClientCallback<rpc::PushTaskReply>>
      inflight_task_callbacks;
  std::deque<std::shared_ptr<PendingTaskWaitingForDeathInfo>> wait_for_death_info_tasks;
  std::vector<TaskID> task_ids_to_fail;
  {
    absl::MutexLock lock(&mu_);
    auto queue = client_queues_.find(actor_id);
    RAY_CHECK(queue != client_queues_.end());
    if (!dead) {
      RAY_CHECK_GT(num_restarts, 0);
    }
    if (num_restarts <= queue->second.num_restarts_ && !dead) {
      // This message is about an old version of the actor that has already been
      // restarted successfully. Skip the message handling.
      RAY_LOG(INFO).WithField(actor_id)
          << "Skip actor disconnection that has already been restarted";
      return;
    }

    // The actor failed, so erase the client for now. Either the actor is
    // permanently dead or the new client will be inserted once the actor is
    // restarted.
    DisconnectRpcClient(queue->second);
    inflight_task_callbacks = std::move(queue->second.inflight_task_callbacks_);
    queue->second.inflight_task_callbacks_.clear();

    if (dead) {
      queue->second.state_ = rpc::ActorTableData::DEAD;
      queue->second.death_cause_ = death_cause;
      queue->second.pending_out_of_scope_death_ = false;
      queue->second.is_restartable_ = is_restartable;

      if (queue->second.is_restartable_ && queue->second.owned_) {
        // Actor is out of scope so there should be no inflight actor tasks.
        RAY_CHECK(queue->second.wait_for_death_info_tasks_.empty());
        RAY_CHECK(inflight_task_callbacks.empty());
        if (!queue->second.actor_submit_queue_->Empty()) {
          // There are pending lineage reconstruction tasks.
          RestartActorForLineageReconstruction(actor_id);
        }
      } else {
        // If there are pending requests, treat the pending tasks as failed.
        RAY_LOG(INFO).WithField(actor_id)
            << "Failing pending tasks for actor because the actor is already dead.";

        task_ids_to_fail = queue->second.actor_submit_queue_->ClearAllTasks();
        // We need to execute this outside of the lock to prevent deadlock.
        wait_for_death_info_tasks = std::move(queue->second.wait_for_death_info_tasks_);
        // Reset the queue
        queue->second.wait_for_death_info_tasks_ =
            std::deque<std::shared_ptr<PendingTaskWaitingForDeathInfo>>();
      }
    } else if (queue->second.state_ != rpc::ActorTableData::DEAD) {
      // Only update the actor's state if it is not permanently dead. The actor
      // will eventually get restarted or marked as permanently dead.
      queue->second.state_ = rpc::ActorTableData::RESTARTING;
      queue->second.num_restarts_ = num_restarts;
    }
  }

  if (task_ids_to_fail.size() + wait_for_death_info_tasks.size() != 0) {
    // Failing tasks has to be done without mu_ hold because the callback
    // might require holding mu_ which will lead to a deadlock.
    auto status = Status::IOError("cancelling all pending tasks of dead actor");
    const auto error_info = gcs::GetErrorInfoFromActorDeathCause(death_cause);
    const auto error_type = error_info.error_type();

    for (auto &task_id : task_ids_to_fail) {
      // No need to increment the number of completed tasks since the actor is
      // dead.
      task_manager_.MarkTaskNoRetry(task_id);
      // This task may have been waiting for dependency resolution, so cancel
      // this first.
      CancelDependencyResolution(task_id);
      bool fail_immediatedly =
          error_info.has_actor_died_error() &&
          error_info.actor_died_error().has_oom_context() &&
          error_info.actor_died_error().oom_context().fail_immediately();
      task_manager_.FailOrRetryPendingTask(task_id,
                                           error_type,
                                           &status,
                                           &error_info,
                                           /*mark_task_object_failed*/ true,
                                           fail_immediatedly);
    }
    if (!wait_for_death_info_tasks.empty()) {
      RAY_LOG(DEBUG).WithField(actor_id) << "Failing tasks waiting for death info, size="
                                         << wait_for_death_info_tasks.size();
      for (auto &task : wait_for_death_info_tasks) {
        task_manager_.FailPendingTask(
            task->task_spec_.TaskId(), error_type, &task->status_, &error_info);
      }
    }
  }
  // NOTE(kfstorm): We need to make sure the lock is released before invoking callbacks.
  FailInflightTasksOnRestart(inflight_task_callbacks);
}

void ActorTaskSubmitter::FailTaskWithError(const PendingTaskWaitingForDeathInfo &task) {
  rpc::RayErrorInfo error_info;
  if (!task.actor_preempted_) {
    error_info = task.timeout_error_info_;
  } else {
    // Special error for preempted actor. The task "timed out" because the actor may
    // not have sent a notification to the gcs; regardless we already know it's
    // preempted and it's dead.
    auto actor_death_cause = error_info.mutable_actor_died_error();
    auto actor_died_error_context = actor_death_cause->mutable_actor_died_error_context();
    actor_died_error_context->set_reason(rpc::ActorDiedErrorContext::NODE_DIED);
    actor_died_error_context->set_actor_id(task.task_spec_.ActorId().Binary());
    auto node_death_info = actor_died_error_context->mutable_node_death_info();
    node_death_info->set_reason(rpc::NodeDeathInfo::AUTOSCALER_DRAIN_PREEMPTED);
    node_death_info->set_reason_message(
        "the node was inferred to be dead due to draining.");
    error_info.set_error_type(rpc::ErrorType::ACTOR_DIED);
    error_info.set_error_message("Actor died by preemption.");
  }
  task_manager_.FailPendingTask(
      task.task_spec_.TaskId(), error_info.error_type(), &task.status_, &error_info);
}

void ActorTaskSubmitter::CheckTimeoutTasks() {
  // For each task in `wait_for_death_info_tasks`, if it times out, fail it with
  // timeout_error_info. But operating on the queue requires the mu_ lock; while calling
  // FailPendingTask requires the opposite. So we copy the tasks out from the queue within
  // the lock. This requires putting the data into shared_ptr.
  std::vector<std::shared_ptr<PendingTaskWaitingForDeathInfo>> timeout_tasks;
  int64_t now = current_time_ms();
  {
    absl::MutexLock lock(&mu_);
    for (auto &[actor_id, client_queue] : client_queues_) {
      auto &deque = client_queue.wait_for_death_info_tasks_;
      auto deque_itr = deque.begin();
      while (deque_itr != deque.end() && (*deque_itr)->deadline_ms_ < now) {
        // Populate the info of whether the actor is preempted. If so we hard fail the
        // task.
        (*deque_itr)->actor_preempted_ = client_queue.preempted_;
        timeout_tasks.push_back(*deque_itr);
        deque_itr = deque.erase(deque_itr);
      }
    }
  }
  // Note: mu_ released.
  for (auto &task : timeout_tasks) {
    FailTaskWithError(*task);
  }
}

void ActorTaskSubmitter::SendPendingTasks(const ActorID &actor_id) {
  auto it = client_queues_.find(actor_id);
  RAY_CHECK(it != client_queues_.end());
  auto &client_queue = it->second;
  auto &actor_submit_queue = client_queue.actor_submit_queue_;
  if (client_queue.pending_out_of_scope_death_) {
    // Wait until the actor is dead and then decide
    // whether we should fail pending tasks or restart the actor.
    // If the actor is restarted, ConnectActor will be called
    // and pending tasks will be sent at that time.
    return;
  }
  if (!client_queue.rpc_client_) {
    if (client_queue.state_ == rpc::ActorTableData::RESTARTING &&
        client_queue.fail_if_actor_unreachable_) {
      // When `fail_if_actor_unreachable` is true, tasks submitted while the actor is in
      // `RESTARTING` state fail immediately.
      while (true) {
        auto task = actor_submit_queue->PopNextTaskToSend();
        if (!task.has_value()) {
          break;
        }

        io_service_.post(
            [this, task_spec = std::move(task.value().first)] {
              rpc::PushTaskReply reply;
              rpc::Address addr;
              HandlePushTaskReply(
                  Status::IOError("The actor is restarting."), reply, addr, task_spec);
            },
            "ActorTaskSubmitter::SendPendingTasks_ForceFail");
      }
    }
    return;
  }

  // Submit all pending actor_submit_queue->
  while (true) {
    auto task = actor_submit_queue->PopNextTaskToSend();
    if (!task.has_value()) {
      break;
    }
    RAY_CHECK(!client_queue.worker_id_.empty());
    PushActorTask(client_queue, /*task_spec=*/task->first, /*skip_queue=*/task->second);
  }
}

void ActorTaskSubmitter::PushActorTask(ClientQueue &queue,
                                       const TaskSpecification &task_spec,
                                       bool skip_queue) {
  const auto task_id = task_spec.TaskId();

  auto request = std::make_unique<rpc::PushTaskRequest>();
  // NOTE(swang): CopyFrom is needed because if we use Swap here and the task
  // fails, then the task data will be gone when the TaskManager attempts to
  // access the task.
  request->mutable_task_spec()->CopyFrom(task_spec.GetMessage());

  request->set_intended_worker_id(queue.worker_id_);
  request->set_sequence_number(task_spec.SequenceNumber());

  const auto actor_id = task_spec.ActorId();

  const auto num_queued = queue.inflight_task_callbacks_.size();
  RAY_LOG(DEBUG).WithField(task_id).WithField(actor_id)
      << "Pushing task to actor, actor id " << actor_id << " seq no "
      << request->sequence_number() << " num queued " << num_queued;
  if (num_queued >= next_queueing_warn_threshold_) {
    // TODO(ekl) add more debug info about the actor name, etc.
    warn_excess_queueing_(actor_id, num_queued);
    next_queueing_warn_threshold_ *= 2;
  }

  rpc::Address addr(queue.rpc_client_->Addr());
  rpc::ClientCallback<rpc::PushTaskReply> reply_callback =
      [this, addr, task_spec](const Status &status, const rpc::PushTaskReply &reply) {
        HandlePushTaskReply(status, reply, addr, task_spec);
      };

  const TaskAttempt task_attempt = std::make_pair(task_id, task_spec.AttemptNumber());
  queue.inflight_task_callbacks_.emplace(task_attempt, std::move(reply_callback));
  rpc::ClientCallback<rpc::PushTaskReply> wrapped_callback =
      [this, task_attempt, actor_id](const Status &status, rpc::PushTaskReply &&reply) {
        rpc::ClientCallback<rpc::PushTaskReply> push_task_reply_callback;
        {
          absl::MutexLock lock(&mu_);
          auto it = client_queues_.find(actor_id);
          RAY_CHECK(it != client_queues_.end());
          auto &client_queue = it->second;
          auto callback_it = client_queue.inflight_task_callbacks_.find(task_attempt);
          if (callback_it == client_queue.inflight_task_callbacks_.end()) {
            RAY_LOG(DEBUG).WithField(task_attempt.first)
                << "The task has already been marked as failed. Ignore the reply.";
            return;
          }
          push_task_reply_callback = std::move(callback_it->second);
          client_queue.inflight_task_callbacks_.erase(callback_it);
        }
        push_task_reply_callback(status, std::move(reply));
      };

  task_manager_.MarkTaskWaitingForExecution(task_id,
                                            NodeID::FromBinary(addr.node_id()),
                                            WorkerID::FromBinary(addr.worker_id()));
  queue.rpc_client_->PushActorTask(
      std::move(request), skip_queue, std::move(wrapped_callback));
}

void ActorTaskSubmitter::HandlePushTaskReply(const Status &status,
                                             const rpc::PushTaskReply &reply,
                                             const rpc::Address &addr,
                                             const TaskSpecification &task_spec) {
  const auto task_id = task_spec.TaskId();
  const auto actor_id = task_spec.ActorId();

  bool resubmit_generator = false;
  {
    absl::MutexLock lock(&mu_);
    // If the generator was queued up for resubmission for object recovery,
    // resubmit as long as we get a valid reply.
    resubmit_generator = generators_to_resubmit_.erase(task_id) > 0 && status.ok();
    if (resubmit_generator) {
      auto queue_pair = client_queues_.find(actor_id);
      RAY_CHECK(queue_pair != client_queues_.end());
      auto &queue = queue_pair->second;
      queue.cur_pending_calls_--;
    }
  }
  if (resubmit_generator) {
    task_manager_.MarkGeneratorFailedAndResubmit(task_id);
    return;
  }

  const bool is_retryable_exception = status.ok() && reply.is_retryable_error();
  /// Whether or not we will retry this actor task.
  auto will_retry = false;

  if (status.ok() && !is_retryable_exception) {
    // status.ok() means the worker completed the reply, either succeeded or with a
    // retryable failure (e.g. user exceptions). We complete only on non-retryable case.
    task_manager_.CompletePendingTask(task_id, reply, addr, reply.is_application_error());
  } else if (status.IsSchedulingCancelled()) {
    std::ostringstream stream;
    stream << "The task " << task_id << " is canceled from an actor " << actor_id
           << " before it executes.";
    const auto &msg = stream.str();
    RAY_LOG(DEBUG) << msg;
    rpc::RayErrorInfo error_info;
    error_info.set_error_message(msg);
    error_info.set_error_type(rpc::ErrorType::TASK_CANCELLED);
    task_manager_.FailPendingTask(task_spec.TaskId(),
                                  rpc::ErrorType::TASK_CANCELLED,
                                  /*status*/ nullptr,
                                  &error_info);
  } else {
    bool is_actor_dead = false;
    bool fail_immediately = false;
    rpc::RayErrorInfo error_info;
    if (status.ok()) {
      // retryable user exception.
      RAY_CHECK(is_retryable_exception);
      error_info = gcs::GetRayErrorInfo(rpc::ErrorType::TASK_EXECUTION_EXCEPTION,
                                        reply.task_execution_error());
    } else {
      // push task failed due to network error. For example, actor is dead
      // and no process response for the push task.
      absl::MutexLock lock(&mu_);
      auto queue_pair = client_queues_.find(actor_id);
      RAY_CHECK(queue_pair != client_queues_.end());
      auto &queue = queue_pair->second;

      // If the actor is already dead, immediately mark the task object as failed.
      // Otherwise, start the grace period, waiting for the actor death reason. Before the
      // deadline:
      // - If we got the death reason: mark the object as failed with that reason.
      // - If we did not get the death reason: raise ACTOR_UNAVAILABLE with the status.
      // - If we did not get the death reason, but *the actor is preempted*: raise
      // ACTOR_DIED. See `CheckTimeoutTasks`.
      is_actor_dead = queue.state_ == rpc::ActorTableData::DEAD;
      if (is_actor_dead) {
        const auto &death_cause = queue.death_cause_;
        error_info = gcs::GetErrorInfoFromActorDeathCause(death_cause);
        fail_immediately = error_info.has_actor_died_error() &&
                           error_info.actor_died_error().has_oom_context() &&
                           error_info.actor_died_error().oom_context().fail_immediately();
      } else {
        // The actor may or may not be dead, but the request failed. Consider the failure
        // temporary. May recognize retry, so fail_immediately = false.
        error_info.set_error_message("The actor is temporarily unavailable: " +
                                     status.ToString());
        error_info.set_error_type(rpc::ErrorType::ACTOR_UNAVAILABLE);
        error_info.mutable_actor_unavailable_error()->set_actor_id(actor_id.Binary());
      }
    }

    // This task may have been waiting for dependency resolution, so cancel
    // this first.
    CancelDependencyResolution(task_id);

    will_retry =
        task_manager_.FailOrRetryPendingTask(task_id,
                                             error_info.error_type(),
                                             &status,
                                             &error_info,
                                             /*mark_task_object_failed*/ is_actor_dead,
                                             fail_immediately);
    if (!is_actor_dead && !will_retry) {
      // Ran out of retries, last failure = either user exception or actor death.
      if (status.ok()) {
        // last failure = user exception, just complete it with failure.
        RAY_CHECK(reply.is_retryable_error());

        task_manager_.CompletePendingTask(
            task_id, reply, addr, reply.is_application_error());

      } else if (RayConfig::instance().timeout_ms_task_wait_for_death_info() != 0) {
        // last failure = Actor death, but we still see the actor "alive" so we optionally
        // wait for a grace period for the death info.

        int64_t death_info_grace_period_ms =
            current_time_ms() +
            RayConfig::instance().timeout_ms_task_wait_for_death_info();
        absl::MutexLock lock(&mu_);
        auto queue_pair = client_queues_.find(actor_id);
        RAY_CHECK(queue_pair != client_queues_.end());
        auto &queue = queue_pair->second;
        queue.wait_for_death_info_tasks_.push_back(
            std::make_shared<PendingTaskWaitingForDeathInfo>(
                death_info_grace_period_ms, task_spec, status, error_info));
        RAY_LOG(INFO).WithField(task_spec.TaskId())
            << "PushActorTask failed because of network error, this task "
               "will be stashed away and waiting for Death info from GCS"
               ", wait_queue_size="
            << queue.wait_for_death_info_tasks_.size();
      } else {
        // TODO(vitsai): if we don't need death info, just fail the request.
        {
          absl::MutexLock lock(&mu_);
          auto queue_pair = client_queues_.find(actor_id);
          RAY_CHECK(queue_pair != client_queues_.end());
        }
        task_manager_.FailPendingTask(
            task_spec.TaskId(), error_info.error_type(), &status, &error_info);
      }
    }
  }
  {
    absl::MutexLock lock(&mu_);
    auto queue_pair = client_queues_.find(actor_id);
    RAY_CHECK(queue_pair != client_queues_.end());
    auto &queue = queue_pair->second;
    queue.cur_pending_calls_--;
  }
}

std::optional<rpc::ActorTableData::ActorState> ActorTaskSubmitter::GetLocalActorState(
    const ActorID &actor_id) const {
  absl::MutexLock lock(&mu_);

  auto iter = client_queues_.find(actor_id);
  if (iter == client_queues_.end()) {
    return std::nullopt;
  } else {
    return iter->second.state_;
  }
}

bool ActorTaskSubmitter::IsActorAlive(const ActorID &actor_id) const {
  absl::MutexLock lock(&mu_);

  auto iter = client_queues_.find(actor_id);
  return (iter != client_queues_.end() && iter->second.rpc_client_);
}

std::optional<rpc::Address> ActorTaskSubmitter::GetActorAddress(
    const ActorID &actor_id) const {
  absl::MutexLock lock(&mu_);

  auto iter = client_queues_.find(actor_id);
  if (iter == client_queues_.end()) {
    return std::nullopt;
  }

  const auto &rpc_client = iter->second.rpc_client_;
  if (rpc_client == nullptr) {
    return std::nullopt;
  }

  return iter->second.rpc_client_->Addr();
}

bool ActorTaskSubmitter::PendingTasksFull(const ActorID &actor_id) const {
  absl::MutexLock lock(&mu_);
  auto it = client_queues_.find(actor_id);
  RAY_CHECK(it != client_queues_.end());
  return it->second.max_pending_calls_ > 0 &&
         it->second.cur_pending_calls_ >= it->second.max_pending_calls_;
}

size_t ActorTaskSubmitter::NumPendingTasks(const ActorID &actor_id) const {
  absl::MutexLock lock(&mu_);
  auto it = client_queues_.find(actor_id);
  RAY_CHECK(it != client_queues_.end());
  return it->second.cur_pending_calls_;
}

bool ActorTaskSubmitter::CheckActorExists(const ActorID &actor_id) const {
  absl::MutexLock lock(&mu_);
  return client_queues_.find(actor_id) != client_queues_.end();
}

std::string ActorTaskSubmitter::DebugString(const ActorID &actor_id) const {
  absl::MutexLock lock(&mu_);
  auto it = client_queues_.find(actor_id);
  RAY_CHECK(it != client_queues_.end());
  std::ostringstream stream;
  stream << "Submitter debug string for actor " << actor_id << " "
         << it->second.DebugString();
  return stream.str();
}

void ActorTaskSubmitter::RetryCancelTask(TaskSpecification task_spec,
                                         bool recursive,
                                         int64_t milliseconds) {
  RAY_LOG(DEBUG).WithField(task_spec.TaskId())
      << "Task cancelation will be retried in " << milliseconds << " ms";
  execute_after(
      io_service_,
      [this, task_spec = std::move(task_spec), recursive] {
        CancelTask(task_spec, recursive);
      },
      std::chrono::milliseconds(milliseconds));
}

void ActorTaskSubmitter::CancelTask(TaskSpecification task_spec, bool recursive) {
  // We don't support force_kill = true for actor tasks.
  bool force_kill = false;
  RAY_LOG(INFO).WithField(task_spec.TaskId()).WithField(task_spec.ActorId())
      << "Cancelling an actor task: force_kill: " << force_kill
      << " recursive: " << recursive;

  // Tasks are in one of the following states.
  // - dependencies not resolved
  // - queued
  // - sent
  // - finished.

  const auto actor_id = task_spec.ActorId();
  const auto &task_id = task_spec.TaskId();
  auto send_pos = task_spec.SequenceNumber();

  // Shouldn't hold a lock while accessing task_manager_.
  // Task is already canceled or finished.
  task_manager_.MarkTaskCanceled(task_id);
  if (!task_manager_.IsTaskPending(task_id)) {
    RAY_LOG(DEBUG).WithField(task_id) << "Task is already finished or canceled";
    return;
  }

  auto task_queued = false;
  {
    absl::MutexLock lock(&mu_);

    generators_to_resubmit_.erase(task_id);

    auto queue = client_queues_.find(actor_id);
    RAY_CHECK(queue != client_queues_.end());
    if (queue->second.state_ == rpc::ActorTableData::DEAD) {
      // No need to decrement cur_pending_calls because it doesn't matter.
      RAY_LOG(DEBUG).WithField(task_id)
          << "Task's actor is already dead. Ignoring the cancel request.";
      return;
    }

    task_queued = queue->second.actor_submit_queue_->Contains(send_pos);
    if (task_queued) {
      RAY_LOG(DEBUG).WithField(task_id)
          << "Task was queued. Mark a task is canceled from a queue.";
      queue->second.actor_submit_queue_->MarkTaskCanceled(send_pos);
    }
  }

  // Fail a request immediately if it is still queued.
  // The task won't be sent to an actor in this case.
  // We cannot hold a lock when calling `FailOrRetryPendingTask`.
  if (task_queued) {
    // Could be in dependency resolution or ResolveDependencies call may be queued up
    CancelDependencyResolution(task_id);
    rpc::RayErrorInfo error_info;
    std::ostringstream stream;
    stream << "The task " << task_id << " is canceled from an actor " << actor_id
           << " before it executes.";
    error_info.set_error_message(stream.str());
    error_info.set_error_type(rpc::ErrorType::TASK_CANCELLED);
    task_manager_.FailOrRetryPendingTask(
        task_id, rpc::ErrorType::TASK_CANCELLED, /*status*/ nullptr, &error_info);
    return;
  }

  // At this point, the task is in "sent" state and not finished yet.
  // We cannot guarantee a cancel request is received "after" a task
  // is submitted because gRPC is not ordered. To get around it,
  // we keep retrying cancel RPCs until task is finished or
  // an executor tells us to stop retrying.

  // If there's no client, it means actor is not created yet.
  // Retry in 1 second.
  {
    absl::MutexLock lock(&mu_);
    RAY_LOG(DEBUG).WithField(task_id) << "Task was sent to an actor. Send a cancel RPC.";
    auto queue = client_queues_.find(actor_id);
    RAY_CHECK(queue != client_queues_.end());
    if (!queue->second.rpc_client_) {
      RetryCancelTask(task_spec, recursive, 1000);
      return;
    }

    const auto &client = queue->second.rpc_client_;
    auto request = rpc::CancelTaskRequest();
    request.set_intended_task_id(task_spec.TaskIdBinary());
    request.set_force_kill(force_kill);
    request.set_recursive(recursive);
    request.set_caller_worker_id(task_spec.CallerWorkerIdBinary());
    client->CancelTask(request,
                       [this, task_spec = std::move(task_spec), recursive, task_id](
                           const Status &status, const rpc::CancelTaskReply &reply) {
                         RAY_LOG(DEBUG).WithField(task_spec.TaskId())
                             << "CancelTask RPC response received with status "
                             << status.ToString();

                         // Keep retrying every 2 seconds until a task is officially
                         // finished.
                         if (!task_manager_.GetTaskSpec(task_id)) {
                           // Task is already finished.
                           RAY_LOG(DEBUG).WithField(task_spec.TaskId())
                               << "Task is finished. Stop a cancel request.";
                           return;
                         }

                         if (!reply.attempt_succeeded()) {
                           RetryCancelTask(task_spec, recursive, 2000);
                         }
                       });
  }
}

bool ActorTaskSubmitter::QueueGeneratorForResubmit(const TaskSpecification &spec) {
  // TODO(dayshah): Needs to integrate with the cancellation logic - what if task was
  // cancelled before this?
  absl::MutexLock lock(&mu_);
  generators_to_resubmit_.insert(spec.TaskId());
  return true;
}

}  // namespace core
}  // namespace ray<|MERGE_RESOLUTION|>--- conflicted
+++ resolved
@@ -228,20 +228,11 @@
                     }
                   }
 
-<<<<<<< HEAD
                 if (fail_or_retry_task) {
                   task_manager_.FailOrRetryPendingTask(
                       task_id, rpc::ErrorType::DEPENDENCY_RESOLUTION_FAILED, &status);
                 }
               });
-=======
-                  if (fail_or_retry_task) {
-                    GetTaskManagerWithoutMu().FailOrRetryPendingTask(
-                        task_id, rpc::ErrorType::DEPENDENCY_RESOLUTION_FAILED, &status);
-                  }
-                });
-          }
->>>>>>> 369c7809
         },
         "ActorTaskSubmitter::SubmitTask");
   } else {
