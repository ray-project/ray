// Copyright 2017 The Ray Authors.
//
// Licensed under the Apache License, Version 2.0 (the "License");
// you may not use this file except in compliance with the License.
// You may obtain a copy of the License at
//
//  http://www.apache.org/licenses/LICENSE-2.0
//
// Unless required by applicable law or agreed to in writing, software
// distributed under the License is distributed on an "AS IS" BASIS,
// WITHOUT WARRANTIES OR CONDITIONS OF ANY KIND, either express or implied.
// See the License for the specific language governing permissions and
// limitations under the License.

#include "ray/core_worker/task_submission/actor_task_submitter.h"

#include <deque>
#include <memory>
#include <string>
#include <utility>
#include <vector>

#include "ray/common/protobuf_utils.h"
<<<<<<< HEAD
=======
#include "ray/util/time.h"
>>>>>>> 943221d5

namespace ray {
namespace core {

void ActorTaskSubmitter::NotifyGCSWhenActorOutOfScope(
    const ActorID &actor_id, uint64_t num_restarts_due_to_lineage_reconstruction) {
  const auto actor_creation_return_id = ObjectID::ForActorHandle(actor_id);
  auto actor_out_of_scope_callback = [this,
                                      actor_id,
                                      num_restarts_due_to_lineage_reconstruction](
                                         const ObjectID &object_id) {
    {
      absl::MutexLock lock(&mu_);
      if (auto iter = client_queues_.find(actor_id); iter != client_queues_.end()) {
        if (iter->second.state_ != rpc::ActorTableData::DEAD) {
          iter->second.pending_out_of_scope_death_ = true;
        }
      }
    }
    actor_creator_.AsyncReportActorOutOfScope(
        actor_id, num_restarts_due_to_lineage_reconstruction, [actor_id](Status status) {
          if (!status.ok()) {
            RAY_LOG(ERROR).WithField(actor_id)
                << "Failed to report actor out of scope: " << status
                << ". The actor will not be killed";
          }
        });
  };

  if (!reference_counter_->AddObjectOutOfScopeOrFreedCallback(
          actor_creation_return_id,
          [actor_out_of_scope_callback](const ObjectID &object_id) {
            actor_out_of_scope_callback(object_id);
          })) {
    RAY_LOG(DEBUG).WithField(actor_id) << "Actor already out of scope";
    actor_out_of_scope_callback(actor_creation_return_id);
  }
}

void ActorTaskSubmitter::AddActorQueueIfNotExists(const ActorID &actor_id,
                                                  int32_t max_pending_calls,
                                                  bool allow_out_of_order_execution,
                                                  bool fail_if_actor_unreachable,
                                                  bool owned) {
  bool inserted;
  {
    absl::MutexLock lock(&mu_);
    // No need to check whether the insert was successful, since it is possible
    // for this worker to have multiple references to the same actor.
    RAY_LOG(INFO).WithField(actor_id)
        << "Set actor max pending calls to " << max_pending_calls;
    inserted = client_queues_
                   .emplace(actor_id,
                            ClientQueue(allow_out_of_order_execution,
                                        max_pending_calls,
                                        fail_if_actor_unreachable,
                                        owned))
                   .second;
  }
  if (owned && inserted) {
    // Actor owner is responsible for notifying GCS when the
    // actor is out of scope so that GCS can kill the actor.
    NotifyGCSWhenActorOutOfScope(actor_id,
                                 /*num_restarts_due_to_lineage_reconstruction*/ 0);
  }
}

Status ActorTaskSubmitter::SubmitActorCreationTask(TaskSpecification task_spec) {
  RAY_CHECK(task_spec.IsActorCreationTask());
  RAY_LOG(DEBUG).WithField(task_spec.ActorCreationId()).WithField(task_spec.TaskId())
      << "Submitting actor creation task";
  resolver_.ResolveDependencies(task_spec, [this, task_spec](Status status) mutable {
    // NOTE: task_spec here is capture copied (from a stack variable) and also
    // mutable. (Mutations to the variable are expected to be shared inside and
    // outside of this closure).
    const auto actor_id = task_spec.ActorCreationId();
    const auto task_id = task_spec.TaskId();
    task_manager_.MarkDependenciesResolved(task_id);
    if (!status.ok()) {
      RAY_LOG(WARNING).WithField(actor_id).WithField(task_id)
          << "Resolving actor creation task dependencies failed " << status;
      RAY_UNUSED(task_manager_.FailOrRetryPendingTask(
          task_id, rpc::ErrorType::DEPENDENCY_RESOLUTION_FAILED, &status));
      return;
    }
    RAY_LOG(DEBUG).WithField(actor_id).WithField(task_id)
        << "Actor creation task dependencies resolved";
    // The actor creation task will be sent to
    // gcs server directly after the in-memory dependent objects are resolved. For
    // more details please see the protocol of actor management based on gcs.
    // https://docs.google.com/document/d/1EAWide-jy05akJp6OMtDn58XOK7bUyruWMia4E-fV28/edit?usp=sharing
    RAY_LOG(DEBUG).WithField(actor_id).WithField(task_id) << "Creating actor via GCS";
    actor_creator_.AsyncCreateActor(
        task_spec,
        [this, actor_id, task_id](Status create_actor_status,
                                  const rpc::CreateActorReply &reply) {
          if (create_actor_status.ok() || create_actor_status.IsCreationTaskError()) {
            rpc::PushTaskReply push_task_reply;
            push_task_reply.mutable_borrowed_refs()->CopyFrom(reply.borrowed_refs());
            if (create_actor_status.IsCreationTaskError()) {
              RAY_LOG(INFO).WithField(actor_id).WithField(task_id)
                  << "Actor creation failed and we will not be retrying the "
                     "creation task";
              // Update the task execution error to be CreationTaskError.
              push_task_reply.set_task_execution_error(create_actor_status.ToString());
            } else {
              RAY_LOG(DEBUG).WithField(actor_id).WithField(task_id) << "Created actor";
            }
            // NOTE: When actor creation task failed we will not retry the creation
            // task so just marking the task fails.
            task_manager_.CompletePendingTask(
                task_id,
                push_task_reply,
                reply.actor_address(),
                /*is_application_error=*/create_actor_status.IsCreationTaskError());
          } else {
            // Either fails the rpc call or actor scheduling cancelled.
            rpc::RayErrorInfo ray_error_info;
            if (create_actor_status.IsSchedulingCancelled()) {
              RAY_LOG(DEBUG).WithField(actor_id).WithField(task_id)
                  << "Actor creation cancelled";
              task_manager_.MarkTaskNoRetry(task_id);
              if (reply.has_death_cause()) {
                ray_error_info.mutable_actor_died_error()->CopyFrom(reply.death_cause());
              }
            } else {
              RAY_LOG(INFO).WithField(actor_id).WithField(task_id)
                  << "Failed to create actor with status: " << create_actor_status;
            }
            // Actor creation task retry happens in GCS
            // and transient rpc errors are retried in gcs client
            // so we don't need to retry here.
            RAY_UNUSED(task_manager_.FailPendingTask(
                task_id,
                rpc::ErrorType::ACTOR_CREATION_FAILED,
                &create_actor_status,
                ray_error_info.has_actor_died_error() ? &ray_error_info : nullptr));
          }
        });
  });

  return Status::OK();
}

Status ActorTaskSubmitter::SubmitTask(TaskSpecification task_spec) {
  auto task_id = task_spec.TaskId();
  auto actor_id = task_spec.ActorId();
  RAY_LOG(DEBUG).WithField(task_id) << "Submitting task";
  RAY_CHECK(task_spec.IsActorTask());

  bool task_queued = false;
  uint64_t send_pos = 0;
  {
    absl::MutexLock lock(&mu_);
    auto queue = client_queues_.find(actor_id);
    RAY_CHECK(queue != client_queues_.end());
    if (queue->second.state_ == rpc::ActorTableData::DEAD &&
        queue->second.is_restartable_ && queue->second.owned_) {
      RestartActorForLineageReconstruction(actor_id);
    }
    if (queue->second.state_ != rpc::ActorTableData::DEAD) {
      // We must fix the send order prior to resolving dependencies, which may
      // complete out of order. This ensures that we will not deadlock due to
      // backpressure. The receiving actor will execute the tasks according to
      // this sequence number.
      send_pos = task_spec.SequenceNumber();
      queue->second.actor_submit_queue_->Emplace(send_pos, task_spec);
      queue->second.cur_pending_calls_++;
      task_queued = true;
    }
  }

  if (task_queued) {
    io_service_.post(
        [task_spec, task_id, actor_id, send_pos, this]() mutable {
          // We must release the lock before resolving the task dependencies since
          // the callback may get called in the same call stack.
          resolver_.ResolveDependencies(
              task_spec, [this, send_pos, actor_id, task_id](Status status) {
                task_manager_.MarkDependenciesResolved(task_id);
                bool fail_or_retry_task = false;
                {
                  absl::MutexLock lock(&mu_);
                  auto queue = client_queues_.find(actor_id);
                  RAY_CHECK(queue != client_queues_.end());
                  auto &actor_submit_queue = queue->second.actor_submit_queue_;
                  // Only dispatch tasks if the submitted task is still queued. The task
                  // may have been dequeued if the actor has since failed.
                  if (actor_submit_queue->Contains(send_pos)) {
                    if (status.ok()) {
                      actor_submit_queue->MarkDependencyResolved(send_pos);
                      SendPendingTasks(actor_id);
                    } else {
                      fail_or_retry_task = true;
                      actor_submit_queue->MarkDependencyFailed(send_pos);
                    }
                  }
                }

                if (fail_or_retry_task) {
                  GetTaskManagerWithoutMu().FailOrRetryPendingTask(
                      task_id, rpc::ErrorType::DEPENDENCY_RESOLUTION_FAILED, &status);
                }
              });
        },
        "ActorTaskSubmitter::SubmitTask");
  } else {
    // Do not hold the lock while calling into task_manager_.
    task_manager_.MarkTaskNoRetry(task_id);
    rpc::ErrorType error_type;
    rpc::RayErrorInfo error_info;
    {
      absl::MutexLock lock(&mu_);
      const auto queue_it = client_queues_.find(task_spec.ActorId());
      const auto &death_cause = queue_it->second.death_cause_;
      error_info = gcs::GetErrorInfoFromActorDeathCause(death_cause);
      error_type = error_info.error_type();
    }
    auto status = Status::IOError("cancelling task of dead actor");
    // No need to increment the number of completed tasks since the actor is
    // dead.
    bool fail_immediately =
        error_info.has_actor_died_error() &&
        error_info.actor_died_error().has_oom_context() &&
        error_info.actor_died_error().oom_context().fail_immediately();
    GetTaskManagerWithoutMu().FailOrRetryPendingTask(task_id,
                                                     error_type,
                                                     &status,
                                                     &error_info,
                                                     /*mark_task_object_failed*/ true,
                                                     fail_immediately);
  }

  // If the task submission subsequently fails, then the client will receive
  // the error in a callback.
  return Status::OK();
}

void ActorTaskSubmitter::DisconnectRpcClient(ClientQueue &queue) {
  queue.rpc_client_ = nullptr;
  core_worker_client_pool_.Disconnect(WorkerID::FromBinary(queue.worker_id_));
  queue.worker_id_.clear();
}

void ActorTaskSubmitter::FailInflightTasksOnRestart(
    const absl::flat_hash_map<TaskAttempt, rpc::ClientCallback<rpc::PushTaskReply>>
        &inflight_task_callbacks) {
  // NOTE(kfstorm): We invoke the callbacks with a bad status to act like there's a
  // network issue. We don't call `task_manager_.FailOrRetryPendingTask` directly because
  // there's much more work to do in the callback.
  auto status = Status::IOError("The actor was restarted");
  for (const auto &[_, callback] : inflight_task_callbacks) {
    callback(status, rpc::PushTaskReply());
  }
}

void ActorTaskSubmitter::ConnectActor(const ActorID &actor_id,
                                      const rpc::Address &address,
                                      int64_t num_restarts) {
  RAY_LOG(DEBUG).WithField(actor_id).WithField(WorkerID::FromBinary(address.worker_id()))
      << "Connecting to actor";

  absl::flat_hash_map<TaskAttempt, rpc::ClientCallback<rpc::PushTaskReply>>
      inflight_task_callbacks;

  {
    absl::MutexLock lock(&mu_);

    auto queue = client_queues_.find(actor_id);
    RAY_CHECK(queue != client_queues_.end());
    if (num_restarts < queue->second.num_restarts_) {
      // This message is about an old version of the actor and the actor has
      // already restarted since then. Skip the connection.
      RAY_LOG(INFO).WithField(actor_id)
          << "Skip actor connection that has already been restarted";
      return;
    }

    if (queue->second.rpc_client_ &&
        queue->second.rpc_client_->Addr().ip_address() == address.ip_address() &&
        queue->second.rpc_client_->Addr().port() == address.port()) {
      RAY_LOG(DEBUG).WithField(actor_id) << "Skip actor that has already been connected";
      return;
    }

    if (queue->second.state_ == rpc::ActorTableData::DEAD) {
      // This message is about an old version of the actor and the actor has
      // already died since then. Skip the connection.
      return;
    }

    queue->second.num_restarts_ = num_restarts;
    if (queue->second.rpc_client_) {
      // Clear the client to the old version of the actor.
      DisconnectRpcClient(queue->second);
      inflight_task_callbacks = std::move(queue->second.inflight_task_callbacks_);
      queue->second.inflight_task_callbacks_.clear();
    }

    queue->second.state_ = rpc::ActorTableData::ALIVE;
    // Update the mapping so new RPCs go out with the right intended worker id.
    queue->second.worker_id_ = address.worker_id();
    // Create a new connection to the actor.
    queue->second.rpc_client_ = core_worker_client_pool_.GetOrConnect(address);

    SendPendingTasks(actor_id);
  }

  // NOTE(kfstorm): We need to make sure the lock is released before invoking callbacks.
  FailInflightTasksOnRestart(inflight_task_callbacks);
}

void ActorTaskSubmitter::RestartActorForLineageReconstruction(const ActorID &actor_id) {
  RAY_LOG(INFO).WithField(actor_id) << "Reconstructing actor";
  auto queue = client_queues_.find(actor_id);
  RAY_CHECK(queue != client_queues_.end());
  RAY_CHECK(queue->second.owned_) << "Only owner can restart the dead actor";
  RAY_CHECK(queue->second.is_restartable_) << "This actor is no longer restartable";
  queue->second.state_ = rpc::ActorTableData::RESTARTING;
  queue->second.num_restarts_due_to_lineage_reconstructions_ += 1;
  actor_creator_.AsyncRestartActorForLineageReconstruction(
      actor_id,
      queue->second.num_restarts_due_to_lineage_reconstructions_,
      [this,
       actor_id,
       num_restarts_due_to_lineage_reconstructions =
           queue->second.num_restarts_due_to_lineage_reconstructions_](Status status) {
        if (!status.ok()) {
          RAY_LOG(ERROR).WithField(actor_id)
              << "Failed to reconstruct actor. Error message: " << status.ToString();
        } else {
          // Notify GCS when the actor is out of scope again.
          NotifyGCSWhenActorOutOfScope(actor_id,
                                       num_restarts_due_to_lineage_reconstructions);
        }
      });
}

void ActorTaskSubmitter::DisconnectActor(const ActorID &actor_id,
                                         int64_t num_restarts,
                                         bool dead,
                                         const rpc::ActorDeathCause &death_cause,
                                         bool is_restartable) {
  RAY_LOG(DEBUG).WithField(actor_id) << "Disconnecting from actor, death context type="
                                     << gcs::GetActorDeathCauseString(death_cause);

  absl::flat_hash_map<TaskAttempt, rpc::ClientCallback<rpc::PushTaskReply>>
      inflight_task_callbacks;
  std::deque<std::shared_ptr<PendingTaskWaitingForDeathInfo>> wait_for_death_info_tasks;
  std::vector<TaskID> task_ids_to_fail;
  {
    absl::MutexLock lock(&mu_);
    auto queue = client_queues_.find(actor_id);
    RAY_CHECK(queue != client_queues_.end());
    if (!dead) {
      RAY_CHECK_GT(num_restarts, 0);
    }
    if (num_restarts <= queue->second.num_restarts_ && !dead) {
      // This message is about an old version of the actor that has already been
      // restarted successfully. Skip the message handling.
      RAY_LOG(INFO).WithField(actor_id)
          << "Skip actor disconnection that has already been restarted";
      return;
    }

    // The actor failed, so erase the client for now. Either the actor is
    // permanently dead or the new client will be inserted once the actor is
    // restarted.
    DisconnectRpcClient(queue->second);
    inflight_task_callbacks = std::move(queue->second.inflight_task_callbacks_);
    queue->second.inflight_task_callbacks_.clear();

    if (dead) {
      queue->second.state_ = rpc::ActorTableData::DEAD;
      queue->second.death_cause_ = death_cause;
      queue->second.pending_out_of_scope_death_ = false;
      queue->second.is_restartable_ = is_restartable;

      if (queue->second.is_restartable_ && queue->second.owned_) {
        // Actor is out of scope so there should be no inflight actor tasks.
        RAY_CHECK(queue->second.wait_for_death_info_tasks_.empty());
        RAY_CHECK(inflight_task_callbacks.empty());
        if (!queue->second.actor_submit_queue_->Empty()) {
          // There are pending lineage reconstruction tasks.
          RestartActorForLineageReconstruction(actor_id);
        }
      } else {
        // If there are pending requests, treat the pending tasks as failed.
        RAY_LOG(INFO).WithField(actor_id)
            << "Failing pending tasks for actor because the actor is already dead.";

        task_ids_to_fail = queue->second.actor_submit_queue_->ClearAllTasks();
        // We need to execute this outside of the lock to prevent deadlock.
        wait_for_death_info_tasks = std::move(queue->second.wait_for_death_info_tasks_);
        // Reset the queue
        queue->second.wait_for_death_info_tasks_ =
            std::deque<std::shared_ptr<PendingTaskWaitingForDeathInfo>>();
      }
    } else if (queue->second.state_ != rpc::ActorTableData::DEAD) {
      // Only update the actor's state if it is not permanently dead. The actor
      // will eventually get restarted or marked as permanently dead.
      queue->second.state_ = rpc::ActorTableData::RESTARTING;
      queue->second.num_restarts_ = num_restarts;
    }
  }

  if (task_ids_to_fail.size() + wait_for_death_info_tasks.size() != 0) {
    // Failing tasks has to be done without mu_ hold because the callback
    // might require holding mu_ which will lead to a deadlock.
    auto status = Status::IOError("cancelling all pending tasks of dead actor");
    const auto error_info = gcs::GetErrorInfoFromActorDeathCause(death_cause);
    const auto error_type = error_info.error_type();

    for (auto &task_id : task_ids_to_fail) {
      // No need to increment the number of completed tasks since the actor is
      // dead.
      task_manager_.MarkTaskNoRetry(task_id);
      // This task may have been waiting for dependency resolution, so cancel
      // this first.
      RAY_UNUSED(resolver_.CancelDependencyResolution(task_id));
      bool fail_immediatedly =
          error_info.has_actor_died_error() &&
          error_info.actor_died_error().has_oom_context() &&
          error_info.actor_died_error().oom_context().fail_immediately();
      GetTaskManagerWithoutMu().FailOrRetryPendingTask(task_id,
                                                       error_type,
                                                       &status,
                                                       &error_info,
                                                       /*mark_task_object_failed*/ true,
                                                       fail_immediatedly);
    }
    if (!wait_for_death_info_tasks.empty()) {
      RAY_LOG(DEBUG).WithField(actor_id) << "Failing tasks waiting for death info, size="
                                         << wait_for_death_info_tasks.size();
      for (auto &task : wait_for_death_info_tasks) {
        GetTaskManagerWithoutMu().FailPendingTask(
            task->task_spec_.TaskId(), error_type, &task->status_, &error_info);
      }
    }
  }
  // NOTE(kfstorm): We need to make sure the lock is released before invoking callbacks.
  FailInflightTasksOnRestart(inflight_task_callbacks);
}

void ActorTaskSubmitter::FailTaskWithError(const PendingTaskWaitingForDeathInfo &task) {
  rpc::RayErrorInfo error_info;
  if (!task.actor_preempted_) {
    error_info = task.timeout_error_info_;
  } else {
    // Special error for preempted actor. The task "timed out" because the actor may
    // not have sent a notification to the gcs; regardless we already know it's
    // preempted and it's dead.
    auto actor_death_cause = error_info.mutable_actor_died_error();
    auto actor_died_error_context = actor_death_cause->mutable_actor_died_error_context();
    actor_died_error_context->set_reason(rpc::ActorDiedErrorContext::NODE_DIED);
    actor_died_error_context->set_actor_id(task.task_spec_.ActorId().Binary());
    auto node_death_info = actor_died_error_context->mutable_node_death_info();
    node_death_info->set_reason(rpc::NodeDeathInfo::AUTOSCALER_DRAIN_PREEMPTED);
    node_death_info->set_reason_message(
        "the node was inferred to be dead due to draining.");
    error_info.set_error_type(rpc::ErrorType::ACTOR_DIED);
    error_info.set_error_message("Actor died by preemption.");
  }
  GetTaskManagerWithoutMu().FailPendingTask(
      task.task_spec_.TaskId(), error_info.error_type(), &task.status_, &error_info);
}

void ActorTaskSubmitter::CheckTimeoutTasks() {
  // For each task in `wait_for_death_info_tasks`, if it times out, fail it with
  // timeout_error_info. But operating on the queue requires the mu_ lock; while calling
  // FailPendingTask requires the opposite. So we copy the tasks out from the queue within
  // the lock. This requires putting the data into shared_ptr.
  std::vector<std::shared_ptr<PendingTaskWaitingForDeathInfo>> timeout_tasks;
  int64_t now = current_time_ms();
  {
    absl::MutexLock lock(&mu_);
    for (auto &[actor_id, client_queue] : client_queues_) {
      auto &deque = client_queue.wait_for_death_info_tasks_;
      auto deque_itr = deque.begin();
      while (deque_itr != deque.end() && (*deque_itr)->deadline_ms_ < now) {
        // Populate the info of whether the actor is preempted. If so we hard fail the
        // task.
        (*deque_itr)->actor_preempted_ = client_queue.preempted_;
        timeout_tasks.push_back(*deque_itr);
        deque_itr = deque.erase(deque_itr);
      }
    }
  }
  // Note: mu_ released.
  for (auto &task : timeout_tasks) {
    FailTaskWithError(*task);
  }
}

void ActorTaskSubmitter::SendPendingTasks(const ActorID &actor_id) {
  auto it = client_queues_.find(actor_id);
  RAY_CHECK(it != client_queues_.end());
  auto &client_queue = it->second;
  auto &actor_submit_queue = client_queue.actor_submit_queue_;
  if (client_queue.pending_out_of_scope_death_) {
    // Wait until the actor is dead and then decide
    // whether we should fail pending tasks or restart the actor.
    // If the actor is restarted, ConnectActor will be called
    // and pending tasks will be sent at that time.
    return;
  }
  if (!client_queue.rpc_client_) {
    if (client_queue.state_ == rpc::ActorTableData::RESTARTING &&
        client_queue.fail_if_actor_unreachable_) {
      // When `fail_if_actor_unreachable` is true, tasks submitted while the actor is in
      // `RESTARTING` state fail immediately.
      while (true) {
        auto task = actor_submit_queue->PopNextTaskToSend();
        if (!task.has_value()) {
          break;
        }

        io_service_.post(
            [this, task_spec = std::move(task.value().first)] {
              rpc::PushTaskReply reply;
              rpc::Address addr;
              HandlePushTaskReply(
                  Status::IOError("The actor is restarting."), reply, addr, task_spec);
            },
            "ActorTaskSubmitter::SendPendingTasks_ForceFail");
      }
    }
    return;
  }

  // Submit all pending actor_submit_queue->
  while (true) {
    auto task = actor_submit_queue->PopNextTaskToSend();
    if (!task.has_value()) {
      break;
    }
    RAY_CHECK(!client_queue.worker_id_.empty());
    PushActorTask(client_queue, /*task_spec=*/task->first, /*skip_queue=*/task->second);
  }
}

void ActorTaskSubmitter::PushActorTask(ClientQueue &queue,
                                       const TaskSpecification &task_spec,
                                       bool skip_queue) {
  const auto task_id = task_spec.TaskId();

  auto request = std::make_unique<rpc::PushTaskRequest>();
  // NOTE(swang): CopyFrom is needed because if we use Swap here and the task
  // fails, then the task data will be gone when the TaskManager attempts to
  // access the task.
  request->mutable_task_spec()->CopyFrom(task_spec.GetMessage());

  request->set_intended_worker_id(queue.worker_id_);
  request->set_sequence_number(task_spec.SequenceNumber());

  const auto actor_id = task_spec.ActorId();

  const auto num_queued = queue.inflight_task_callbacks_.size();
  RAY_LOG(DEBUG).WithField(task_id).WithField(actor_id)
      << "Pushing task to actor, actor id " << actor_id << " seq no "
      << request->sequence_number() << " num queued " << num_queued;
  if (num_queued >= next_queueing_warn_threshold_) {
    // TODO(ekl) add more debug info about the actor name, etc.
    warn_excess_queueing_(actor_id, num_queued);
    next_queueing_warn_threshold_ *= 2;
  }

  rpc::Address addr(queue.rpc_client_->Addr());
  rpc::ClientCallback<rpc::PushTaskReply> reply_callback =
      [this, addr, task_spec](const Status &status, const rpc::PushTaskReply &reply) {
        HandlePushTaskReply(status, reply, addr, task_spec);
      };

  const TaskAttempt task_attempt = std::make_pair(task_id, task_spec.AttemptNumber());
  queue.inflight_task_callbacks_.emplace(task_attempt, std::move(reply_callback));
  rpc::ClientCallback<rpc::PushTaskReply> wrapped_callback =
      [this, task_attempt, actor_id](const Status &status, rpc::PushTaskReply &&reply) {
        rpc::ClientCallback<rpc::PushTaskReply> push_task_reply_callback;
        {
          absl::MutexLock lock(&mu_);
          auto it = client_queues_.find(actor_id);
          RAY_CHECK(it != client_queues_.end());
          auto &client_queue = it->second;
          auto callback_it = client_queue.inflight_task_callbacks_.find(task_attempt);
          if (callback_it == client_queue.inflight_task_callbacks_.end()) {
            RAY_LOG(DEBUG).WithField(task_attempt.first)
                << "The task has already been marked as failed. Ignore the reply.";
            return;
          }
          push_task_reply_callback = std::move(callback_it->second);
          client_queue.inflight_task_callbacks_.erase(callback_it);
        }
        push_task_reply_callback(status, std::move(reply));
      };

  task_manager_.MarkTaskWaitingForExecution(task_id,
                                            NodeID::FromBinary(addr.node_id()),
                                            WorkerID::FromBinary(addr.worker_id()));
  queue.rpc_client_->PushActorTask(
      std::move(request), skip_queue, std::move(wrapped_callback));
}

void ActorTaskSubmitter::HandlePushTaskReply(const Status &status,
                                             const rpc::PushTaskReply &reply,
                                             const rpc::Address &addr,
                                             const TaskSpecification &task_spec) {
  const auto task_id = task_spec.TaskId();
  const auto actor_id = task_spec.ActorId();

  bool resubmit_generator = false;
  {
    absl::MutexLock lock(&mu_);
    // If the generator was queued up for resubmission for object recovery,
    // resubmit as long as we get a valid reply.
    resubmit_generator = generators_to_resubmit_.erase(task_id) > 0 && status.ok();
    if (resubmit_generator) {
      auto queue_pair = client_queues_.find(actor_id);
      RAY_CHECK(queue_pair != client_queues_.end());
      auto &queue = queue_pair->second;
      queue.cur_pending_calls_--;
    }
  }
  if (resubmit_generator) {
    GetTaskManagerWithoutMu().MarkGeneratorFailedAndResubmit(task_id);
    return;
  }

  const bool is_retryable_exception = status.ok() && reply.is_retryable_error();
  /// Whether or not we will retry this actor task.
  auto will_retry = false;

  if (status.ok() && !is_retryable_exception) {
    // status.ok() means the worker completed the reply, either succeeded or with a
    // retryable failure (e.g. user exceptions). We complete only on non-retryable case.
    task_manager_.CompletePendingTask(task_id, reply, addr, reply.is_application_error());
  } else if (status.IsSchedulingCancelled()) {
    std::ostringstream stream;
    stream << "The task " << task_id << " is canceled from an actor " << actor_id
           << " before it executes.";
    const auto &msg = stream.str();
    RAY_LOG(DEBUG) << msg;
    rpc::RayErrorInfo error_info;
    error_info.set_error_message(msg);
    error_info.set_error_type(rpc::ErrorType::TASK_CANCELLED);
    GetTaskManagerWithoutMu().FailPendingTask(task_spec.TaskId(),
                                              rpc::ErrorType::TASK_CANCELLED,
                                              /*status*/ nullptr,
                                              &error_info);
  } else {
    bool is_actor_dead = false;
    bool fail_immediately = false;
    rpc::RayErrorInfo error_info;
    if (status.ok()) {
      // retryable user exception.
      RAY_CHECK(is_retryable_exception);
      error_info = gcs::GetRayErrorInfo(rpc::ErrorType::TASK_EXECUTION_EXCEPTION,
                                        reply.task_execution_error());
    } else {
      // push task failed due to network error. For example, actor is dead
      // and no process response for the push task.
      absl::MutexLock lock(&mu_);
      auto queue_pair = client_queues_.find(actor_id);
      RAY_CHECK(queue_pair != client_queues_.end());
      auto &queue = queue_pair->second;

      // If the actor is already dead, immediately mark the task object as failed.
      // Otherwise, start the grace period, waiting for the actor death reason. Before the
      // deadline:
      // - If we got the death reason: mark the object as failed with that reason.
      // - If we did not get the death reason: raise ACTOR_UNAVAILABLE with the status.
      // - If we did not get the death reason, but *the actor is preempted*: raise
      // ACTOR_DIED. See `CheckTimeoutTasks`.
      is_actor_dead = queue.state_ == rpc::ActorTableData::DEAD;
      if (is_actor_dead) {
        const auto &death_cause = queue.death_cause_;
        error_info = gcs::GetErrorInfoFromActorDeathCause(death_cause);
        fail_immediately = error_info.has_actor_died_error() &&
                           error_info.actor_died_error().has_oom_context() &&
                           error_info.actor_died_error().oom_context().fail_immediately();
      } else {
        // The actor may or may not be dead, but the request failed. Consider the failure
        // temporary. May recognize retry, so fail_immediately = false.
        error_info.set_error_message("The actor is temporarily unavailable: " +
                                     status.ToString());
        error_info.set_error_type(rpc::ErrorType::ACTOR_UNAVAILABLE);
        error_info.mutable_actor_unavailable_error()->set_actor_id(actor_id.Binary());
      }
    }

    // This task may have been waiting for dependency resolution, so cancel
    // this first.
    RAY_UNUSED(resolver_.CancelDependencyResolution(task_id));

    will_retry = GetTaskManagerWithoutMu().FailOrRetryPendingTask(
        task_id,
        error_info.error_type(),
        &status,
        &error_info,
        /*mark_task_object_failed*/ is_actor_dead,
        fail_immediately);
    if (!is_actor_dead && !will_retry) {
      // Ran out of retries, last failure = either user exception or actor death.
      if (status.ok()) {
        // last failure = user exception, just complete it with failure.
        RAY_CHECK(reply.is_retryable_error());

        GetTaskManagerWithoutMu().CompletePendingTask(
            task_id, reply, addr, reply.is_application_error());

      } else if (RayConfig::instance().timeout_ms_task_wait_for_death_info() != 0) {
        // last failure = Actor death, but we still see the actor "alive" so we optionally
        // wait for a grace period for the death info.

        int64_t death_info_grace_period_ms =
            current_time_ms() +
            RayConfig::instance().timeout_ms_task_wait_for_death_info();
        absl::MutexLock lock(&mu_);
        auto queue_pair = client_queues_.find(actor_id);
        RAY_CHECK(queue_pair != client_queues_.end());
        auto &queue = queue_pair->second;
        queue.wait_for_death_info_tasks_.push_back(
            std::make_shared<PendingTaskWaitingForDeathInfo>(
                death_info_grace_period_ms, task_spec, status, error_info));
        RAY_LOG(INFO).WithField(task_spec.TaskId())
            << "PushActorTask failed because of network error, this task "
               "will be stashed away and waiting for Death info from GCS"
               ", wait_queue_size="
            << queue.wait_for_death_info_tasks_.size();
      } else {
        // TODO(vitsai): if we don't need death info, just fail the request.
        {
          absl::MutexLock lock(&mu_);
          auto queue_pair = client_queues_.find(actor_id);
          RAY_CHECK(queue_pair != client_queues_.end());
        }
        GetTaskManagerWithoutMu().FailPendingTask(
            task_spec.TaskId(), error_info.error_type(), &status, &error_info);
      }
    }
  }
  {
    absl::MutexLock lock(&mu_);
    auto queue_pair = client_queues_.find(actor_id);
    RAY_CHECK(queue_pair != client_queues_.end());
    auto &queue = queue_pair->second;
    queue.cur_pending_calls_--;
  }
}

std::optional<rpc::ActorTableData::ActorState> ActorTaskSubmitter::GetLocalActorState(
    const ActorID &actor_id) const {
  absl::MutexLock lock(&mu_);

  auto iter = client_queues_.find(actor_id);
  if (iter == client_queues_.end()) {
    return std::nullopt;
  } else {
    return iter->second.state_;
  }
}

bool ActorTaskSubmitter::IsActorAlive(const ActorID &actor_id) const {
  absl::MutexLock lock(&mu_);

  auto iter = client_queues_.find(actor_id);
  return (iter != client_queues_.end() && iter->second.rpc_client_);
}

std::optional<rpc::Address> ActorTaskSubmitter::GetActorAddress(
    const ActorID &actor_id) const {
  absl::MutexLock lock(&mu_);

  auto iter = client_queues_.find(actor_id);
  if (iter == client_queues_.end()) {
    return std::nullopt;
  }

  const auto &rpc_client = iter->second.rpc_client_;
  if (rpc_client == nullptr) {
    return std::nullopt;
  }

  return iter->second.rpc_client_->Addr();
}

bool ActorTaskSubmitter::PendingTasksFull(const ActorID &actor_id) const {
  absl::MutexLock lock(&mu_);
  auto it = client_queues_.find(actor_id);
  RAY_CHECK(it != client_queues_.end());
  return it->second.max_pending_calls_ > 0 &&
         it->second.cur_pending_calls_ >= it->second.max_pending_calls_;
}

size_t ActorTaskSubmitter::NumPendingTasks(const ActorID &actor_id) const {
  absl::MutexLock lock(&mu_);
  auto it = client_queues_.find(actor_id);
  RAY_CHECK(it != client_queues_.end());
  return it->second.cur_pending_calls_;
}

bool ActorTaskSubmitter::CheckActorExists(const ActorID &actor_id) const {
  absl::MutexLock lock(&mu_);
  return client_queues_.find(actor_id) != client_queues_.end();
}

std::string ActorTaskSubmitter::DebugString(const ActorID &actor_id) const {
  absl::MutexLock lock(&mu_);
  auto it = client_queues_.find(actor_id);
  RAY_CHECK(it != client_queues_.end());
  std::ostringstream stream;
  stream << "Submitter debug string for actor " << actor_id << " "
         << it->second.DebugString();
  return stream.str();
}

void ActorTaskSubmitter::RetryCancelTask(TaskSpecification task_spec,
                                         bool recursive,
                                         int64_t milliseconds) {
  RAY_LOG(DEBUG).WithField(task_spec.TaskId())
      << "Task cancelation will be retried in " << milliseconds << " ms";
  execute_after(
      io_service_,
      [this, task_spec = std::move(task_spec), recursive] {
        CancelTask(task_spec, recursive);
      },
      std::chrono::milliseconds(milliseconds));
}

void ActorTaskSubmitter::CancelTask(TaskSpecification task_spec, bool recursive) {
  // We don't support force_kill = true for actor tasks.
  bool force_kill = false;
  RAY_LOG(INFO).WithField(task_spec.TaskId()).WithField(task_spec.ActorId())
      << "Cancelling an actor task: force_kill: " << force_kill
      << " recursive: " << recursive;

  // Tasks are in one of the following states.
  // - dependencies not resolved
  // - queued
  // - sent
  // - finished.

  const auto actor_id = task_spec.ActorId();
  const auto &task_id = task_spec.TaskId();
  auto send_pos = task_spec.SequenceNumber();

  // Shouldn't hold a lock while accessing task_manager_.
  // Task is already canceled or finished.
  GetTaskManagerWithoutMu().MarkTaskCanceled(task_id);
  if (!GetTaskManagerWithoutMu().IsTaskPending(task_id)) {
    RAY_LOG(DEBUG).WithField(task_id) << "Task is already finished or canceled";
    return;
  }

  auto task_queued = false;
  {
    absl::MutexLock lock(&mu_);

    generators_to_resubmit_.erase(task_id);

    auto queue = client_queues_.find(actor_id);
    RAY_CHECK(queue != client_queues_.end());
    if (queue->second.state_ == rpc::ActorTableData::DEAD) {
      // No need to decrement cur_pending_calls because it doesn't matter.
      RAY_LOG(DEBUG).WithField(task_id)
          << "Task's actor is already dead. Ignoring the cancel request.";
      return;
    }

    task_queued = queue->second.actor_submit_queue_->Contains(send_pos);
    if (task_queued) {
      auto dep_resolved =
          queue->second.actor_submit_queue_->DependenciesResolved(send_pos);
      if (!dep_resolved) {
        RAY_LOG(DEBUG).WithField(task_id)
            << "Task has been resolving dependencies. Cancel to resolve dependencies";
        RAY_UNUSED(resolver_.CancelDependencyResolution(task_id));
      }
      RAY_LOG(DEBUG).WithField(task_id)
          << "Task was queued. Mark a task is canceled from a queue.";
      queue->second.actor_submit_queue_->MarkTaskCanceled(send_pos);
    }
  }

  // Fail a request immediately if it is still queued.
  // The task won't be sent to an actor in this case.
  // We cannot hold a lock when calling `FailOrRetryPendingTask`.
  if (task_queued) {
    rpc::RayErrorInfo error_info;
    std::ostringstream stream;
    stream << "The task " << task_id << " is canceled from an actor " << actor_id
           << " before it executes.";
    error_info.set_error_message(stream.str());
    error_info.set_error_type(rpc::ErrorType::TASK_CANCELLED);
    GetTaskManagerWithoutMu().FailOrRetryPendingTask(
        task_id, rpc::ErrorType::TASK_CANCELLED, /*status*/ nullptr, &error_info);
    return;
  }

  // At this point, the task is in "sent" state and not finished yet.
  // We cannot guarantee a cancel request is received "after" a task
  // is submitted because gRPC is not ordered. To get around it,
  // we keep retrying cancel RPCs until task is finished or
  // an executor tells us to stop retrying.

  // If there's no client, it means actor is not created yet.
  // Retry in 1 second.
  {
    absl::MutexLock lock(&mu_);
    RAY_LOG(DEBUG).WithField(task_id) << "Task was sent to an actor. Send a cancel RPC.";
    auto queue = client_queues_.find(actor_id);
    RAY_CHECK(queue != client_queues_.end());
    if (!queue->second.rpc_client_) {
      RetryCancelTask(task_spec, recursive, 1000);
      return;
    }

    const auto &client = queue->second.rpc_client_;
    auto request = rpc::CancelTaskRequest();
    request.set_intended_task_id(task_spec.TaskIdBinary());
    request.set_force_kill(force_kill);
    request.set_recursive(recursive);
    request.set_caller_worker_id(task_spec.CallerWorkerIdBinary());
    client->CancelTask(request,
                       [this, task_spec = std::move(task_spec), recursive, task_id](
                           const Status &status, const rpc::CancelTaskReply &reply) {
                         RAY_LOG(DEBUG).WithField(task_spec.TaskId())
                             << "CancelTask RPC response received with status "
                             << status.ToString();

                         // Keep retrying every 2 seconds until a task is officially
                         // finished.
                         if (!GetTaskManagerWithoutMu().GetTaskSpec(task_id)) {
                           // Task is already finished.
                           RAY_LOG(DEBUG).WithField(task_spec.TaskId())
                               << "Task is finished. Stop a cancel request.";
                           return;
                         }

                         if (!reply.attempt_succeeded()) {
                           RetryCancelTask(task_spec, recursive, 2000);
                         }
                       });
  }
}

bool ActorTaskSubmitter::QueueGeneratorForResubmit(const TaskSpecification &spec) {
  // TODO(dayshah): Needs to integrate with the cancellation logic - what if task was
  // cancelled before this?
  absl::MutexLock lock(&mu_);
  generators_to_resubmit_.insert(spec.TaskId());
  return true;
}

}  // namespace core
}  // namespace ray<|MERGE_RESOLUTION|>--- conflicted
+++ resolved
@@ -21,10 +21,7 @@
 #include <vector>
 
 #include "ray/common/protobuf_utils.h"
-<<<<<<< HEAD
-=======
 #include "ray/util/time.h"
->>>>>>> 943221d5
 
 namespace ray {
 namespace core {
