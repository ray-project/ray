--- conflicted
+++ resolved
@@ -36,12 +36,9 @@
         "//:ray_mock",
         "//src/ray/core_worker:reference_counter",
         "//src/ray/core_worker/task_submission:actor_task_submitter",
-<<<<<<< HEAD
-        "//src/ray/raylet_rpc_client:raylet_client_pool",
-=======
         "//src/ray/pubsub:fake_publisher",
         "//src/ray/pubsub:fake_subscriber",
->>>>>>> ae94ff49
+        "//src/ray/raylet_rpc_client:raylet_client_pool",
         "@com_google_googletest//:gtest",
         "@com_google_googletest//:gtest_main",
     ],
@@ -61,12 +58,9 @@
         "//src/ray/core_worker:reference_counter",
         "//src/ray/core_worker:task_manager",
         "//src/ray/core_worker_rpc_client:fake_core_worker_client",
-<<<<<<< HEAD
-        "//src/ray/raylet_rpc_client:raylet_client_pool",
-=======
         "//src/ray/pubsub:fake_publisher",
         "//src/ray/pubsub:fake_subscriber",
->>>>>>> ae94ff49
+        "//src/ray/raylet_rpc_client:raylet_client_pool",
         "@com_google_googletest//:gtest",
         "@com_google_googletest//:gtest_main",
     ],
