--- conflicted
+++ resolved
@@ -101,17 +101,12 @@
       const JobID &job_id,
       std::shared_ptr<LeaseRequestRateLimiter> lease_request_rate_limiter,
       const TensorTransportGetter &tensor_transport_getter,
-<<<<<<< HEAD
-      boost::asio::steady_timer cancel_timer,
+      instrumented_io_context &io_service,
       ray::observability::MetricInterface &scheduler_placement_time_ms_histogram,
       ray::observability::MetricInterface
           &task_total_submitter_preprocessing_time_ms_histogram,
       ray::observability::MetricInterface &task_dependency_resolution_time_ms_histogram,
       ray::observability::MetricInterface &task_push_time_ms_histogram)
-=======
-      instrumented_io_context &io_service,
-      ray::observability::MetricInterface &scheduler_placement_time_ms_histogram)
->>>>>>> 10fe5f2b
       : rpc_address_(std::move(rpc_address)),
         local_raylet_client_(std::move(local_raylet_client)),
         raylet_client_pool_(std::move(raylet_client_pool)),
@@ -126,18 +121,13 @@
         core_worker_client_pool_(std::move(core_worker_client_pool)),
         job_id_(job_id),
         lease_request_rate_limiter_(std::move(lease_request_rate_limiter)),
-<<<<<<< HEAD
-        cancel_retry_timer_(std::move(cancel_timer)),
+        io_service_(io_service),
         scheduler_placement_time_ms_histogram_(scheduler_placement_time_ms_histogram),
         task_total_submitter_preprocessing_time_ms_histogram_(
             task_total_submitter_preprocessing_time_ms_histogram),
         task_dependency_resolution_time_ms_histogram_(
             task_dependency_resolution_time_ms_histogram),
         task_push_time_ms_histogram_(task_push_time_ms_histogram) {}
-=======
-        io_service_(io_service),
-        scheduler_placement_time_ms_histogram_(scheduler_placement_time_ms_histogram) {}
->>>>>>> 10fe5f2b
 
   /// Schedule a task for direct submission to a worker.
   void SubmitTask(TaskSpecification task_spec);
