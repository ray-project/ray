// Copyright 2017 The Ray Authors.
//
// Licensed under the Apache License, Version 2.0 (the "License");
// you may not use this file except in compliance with the License.
// You may obtain a copy of the License at
//
//  http://www.apache.org/licenses/LICENSE-2.0
//
// Unless required by applicable law or agreed to in writing, software
// distributed under the License is distributed on an "AS IS" BASIS,
// WITHOUT WARRANTIES OR CONDITIONS OF ANY KIND, either express or implied.
// See the License for the specific language governing permissions and
// limitations under the License.

#pragma once

#include <google/protobuf/repeated_field.h>

#include <deque>
#include <memory>
#include <string>
#include <tuple>
#include <utility>
#include <vector>

#include "absl/base/thread_annotations.h"
#include "ray/common/id.h"
#include "ray/core_worker/lease_policy.h"
#include "ray/core_worker/store_provider/memory_store/memory_store.h"
#include "ray/core_worker/task_manager_interface.h"
#include "ray/core_worker/task_submission/dependency_resolver.h"
#include "ray/core_worker_rpc_client/core_worker_client_pool.h"
#include "ray/raylet_rpc_client/raylet_client_interface.h"
#include "ray/raylet_rpc_client/raylet_client_pool.h"

namespace ray {

namespace gcs {
class GcsClient;
}  // namespace gcs

namespace core {

// The task queues are keyed on resource shape & function descriptor
// (encapsulated in SchedulingClass) to defer resource allocation decisions to the raylet
// and ensure fairness between different tasks, as well as plasma task dependencies as
// a performance optimization because the raylet will fetch plasma dependencies to the
// scheduled worker. It is also keyed on RuntimeEnvHash, because a worker can only run a
// task if the worker's RuntimeEnvHash matches the RuntimeEnvHash required by the task
// spec.
using RuntimeEnvHash = int;
using SchedulingKey = std::tuple<SchedulingClass, std::vector<ObjectID>, RuntimeEnvHash>;

// Interface that controls the max concurrent pending lease requests
// per scheduling category.
class LeaseRequestRateLimiter {
 public:
  virtual size_t GetMaxPendingLeaseRequestsPerSchedulingCategory() = 0;
  virtual ~LeaseRequestRateLimiter() = default;
};

// Lease request rate-limiter with fixed number.
class StaticLeaseRequestRateLimiter : public LeaseRequestRateLimiter {
 public:
  explicit StaticLeaseRequestRateLimiter(size_t limit) : kLimit(limit) {}
  size_t GetMaxPendingLeaseRequestsPerSchedulingCategory() override { return kLimit; }

 private:
  const size_t kLimit;
};

// Lease request rate-limiter based on cluster node size.
// It returns max(num_nodes_in_cluster, min_concurrent_lease_limit)
class ClusterSizeBasedLeaseRequestRateLimiter : public LeaseRequestRateLimiter {
 public:
  explicit ClusterSizeBasedLeaseRequestRateLimiter(size_t min_concurrent_lease_limit);
  size_t GetMaxPendingLeaseRequestsPerSchedulingCategory() override;
  void OnNodeChanges(const rpc::GcsNodeAddressAndLiveness &data,
                     const bool is_initializing = false);

 private:
  const size_t min_concurrent_lease_cap_;
  std::atomic<size_t> num_alive_nodes_;
};

// This class is thread-safe.
class NormalTaskSubmitter {
 public:
  explicit NormalTaskSubmitter(
      rpc::Address rpc_address,
      std::shared_ptr<RayletClientInterface> local_raylet_client,
      std::shared_ptr<rpc::CoreWorkerClientPool> core_worker_client_pool,
      std::shared_ptr<rpc::RayletClientPool> raylet_client_pool,
      std::shared_ptr<gcs::GcsClient> gcs_client,
      std::unique_ptr<LeasePolicyInterface> lease_policy,
      std::shared_ptr<CoreWorkerMemoryStore> store,
      TaskManagerInterface &task_manager,
      NodeID local_node_id,
      WorkerType worker_type,
      int64_t lease_timeout_ms,
      std::shared_ptr<ActorCreatorInterface> actor_creator,
      const JobID &job_id,
      std::shared_ptr<LeaseRequestRateLimiter> lease_request_rate_limiter,
      const TensorTransportGetter &tensor_transport_getter,
      instrumented_io_context &io_service,
      ray::observability::MetricInterface &scheduler_placement_time_ms_histogram)
      : rpc_address_(std::move(rpc_address)),
        local_raylet_client_(std::move(local_raylet_client)),
        raylet_client_pool_(std::move(raylet_client_pool)),
        gcs_client_(std::move(gcs_client)),
        lease_policy_(std::move(lease_policy)),
        resolver_(*store, task_manager, *actor_creator, tensor_transport_getter),
        task_manager_(task_manager),
        lease_timeout_ms_(lease_timeout_ms),
        local_node_id_(local_node_id),
        worker_id_(WorkerID::FromBinary(rpc_address_.worker_id())),
        worker_type_(worker_type),
        core_worker_client_pool_(std::move(core_worker_client_pool)),
        job_id_(job_id),
        lease_request_rate_limiter_(std::move(lease_request_rate_limiter)),
        io_service_(io_service),
        scheduler_placement_time_ms_histogram_(scheduler_placement_time_ms_histogram) {}

  /// Schedule a task for direct submission to a worker.
  void SubmitTask(TaskSpecification task_spec);

  /// Either remove a pending task or send an RPC to kill a running task
  ///
  /// \param[in] task_spec The task to kill.
  /// \param[in] force_kill Whether to kill the worker executing the task.
  void CancelTask(TaskSpecification task_spec, bool force_kill, bool recursive);

  /// Request the owner of the object ID to cancel a request.
  /// It is used when a object ID is not owned by the current process.
  /// We cannot cancel the task in this case because we don't have enough
  /// information to cancel a task.
  void RequestOwnerToCancelTask(const ObjectID &object_id,
                                const rpc::Address &worker_addr,
                                bool force_kill,
                                bool recursive);

  /// Queue the streaming generator up for resubmission.
  /// \return true if the task is still executing and the submitter agrees to resubmit
  /// when it finishes. false if the user cancelled the task.
  bool QueueGeneratorForResubmit(const TaskSpecification &spec);

  /// Check that the scheduling_key_entries_ hashmap is empty by calling the private
  /// CheckNoSchedulingKeyEntries function after acquiring the lock.
  bool CheckNoSchedulingKeyEntriesPublic() {
    absl::MutexLock lock(&mu_);
    return scheduling_key_entries_.empty();
  }

  /// Report worker backlog information to the local raylet.
  /// Since each worker only reports to its local rayet
  /// we avoid double counting backlogs in autoscaler.
  void ReportWorkerBacklog();

 private:
  /// Schedule more work onto an idle worker or return it back to the raylet if
  /// no more tasks are queued for submission. If an error was encountered
  /// processing the worker, we don't attempt to re-use the worker.
  ///
  /// \param[in] addr The address of the worker.
  /// \param[in] task_queue_key The scheduling class of the worker.
  /// \param[in] was_error Whether the task failed to be submitted.
  /// \param[in] error_detail The reason why it was errored.
  /// It is unused if was_error is false.
  /// \param[in] worker_exiting Whether the worker is exiting.
  /// \param[in] assigned_resources Resource ids previously assigned to the worker.
  void OnWorkerIdle(
      const rpc::Address &addr,
      const SchedulingKey &task_queue_key,
      bool was_error,
      const std::string &error_detail,
      bool worker_exiting,
      const google::protobuf::RepeatedPtrField<rpc::ResourceMapEntry> &assigned_resources)
      ABSL_EXCLUSIVE_LOCKS_REQUIRED(mu_);

  /// Report worker backlog information to the local raylet
  void ReportWorkerBacklogInternal() ABSL_EXCLUSIVE_LOCKS_REQUIRED(mu_);

  /// Report backlog if the backlog size is changed for this scheduling key
  /// since last report
  void ReportWorkerBacklogIfNeeded(const SchedulingKey &scheduling_key)
      ABSL_EXCLUSIVE_LOCKS_REQUIRED(mu_);

  /// Request a new worker from the raylet if no such requests are currently in
  /// flight and there are tasks queued. If a raylet address is provided, then
  /// the worker should be requested from the raylet at that address. Else, the
  /// worker should be requested from the local raylet.
  void RequestNewWorkerIfNeeded(const SchedulingKey &task_queue_key,
                                const rpc::Address *raylet_address = nullptr)
      ABSL_EXCLUSIVE_LOCKS_REQUIRED(mu_);

  /// Cancel a pending worker lease and retry until the cancellation succeeds
  /// (i.e., the raylet drops the request). This should be called when there
  /// are no more tasks queued with the given scheduling key and there is an
  /// in-flight lease request for that key.
  void CancelWorkerLeaseIfNeeded(const SchedulingKey &scheduling_key)
      ABSL_EXCLUSIVE_LOCKS_REQUIRED(mu_);

  /// Set up client state for newly granted worker lease.
  void AddWorkerLeaseClient(
      const rpc::Address &worker_address,
      const rpc::Address &raylet_address,
      const google::protobuf::RepeatedPtrField<rpc::ResourceMapEntry> &assigned_resources,
      const SchedulingKey &scheduling_key,
      const LeaseID &lease_id) ABSL_EXCLUSIVE_LOCKS_REQUIRED(mu_);

  /// This function takes care of returning a worker to the Raylet.
  /// \param[in] addr The address of the worker.
  /// \param[in] was_error Whether the task failed to be submitted.
  /// \param[in] error_detail The reason why it was errored.
  /// it is unused if was_error is false.
  /// \param[in] worker_exiting Whether the worker is exiting.
  void ReturnWorkerLease(const rpc::Address &addr,
                         bool was_error,
                         const std::string &error_detail,
                         bool worker_exiting,
                         const SchedulingKey &scheduling_key)
      ABSL_EXCLUSIVE_LOCKS_REQUIRED(mu_);

  /// Check that the scheduling_key_entries_ hashmap is empty.
  bool CheckNoSchedulingKeyEntries() const ABSL_EXCLUSIVE_LOCKS_REQUIRED(mu_) {
    return scheduling_key_entries_.empty();
  }

  /// Push a task to a specific worker.
  void PushNormalTask(const rpc::Address &addr,
                      std::shared_ptr<rpc::CoreWorkerClientInterface> client,
                      const SchedulingKey &task_queue_key,
                      TaskSpecification task_spec,
                      const google::protobuf::RepeatedPtrField<rpc::ResourceMapEntry>
                          &assigned_resources);

  /// Handles result from GetWorkerFailureCause.
  /// \return true if the task executing on the worker should be retried, false otherwise.
  bool HandleGetWorkerFailureCause(
      const Status &task_execution_status,
      const TaskID &task_id,
      const rpc::Address &addr,
      const Status &get_worker_failure_cause_reply_status,
      const rpc::GetWorkerFailureCauseReply &get_worker_failure_cause_reply);

  /// Address of our RPC server.
  rpc::Address rpc_address_;

  /// Client that can be used to lease and return workers from the local raylet.
  std::shared_ptr<RayletClientInterface> local_raylet_client_;

  /// Raylet client pool for producing new clients to request leases from remote nodes.
  std::shared_ptr<rpc::RayletClientPool> raylet_client_pool_;

  /// GCS client for checking node liveness.
  std::shared_ptr<gcs::GcsClient> gcs_client_;

  /// Provider of worker leasing decisions for the first lease request (not on
  /// spillback).
  std::unique_ptr<LeasePolicyInterface> lease_policy_;

  /// Resolve local and remote dependencies;
  LocalDependencyResolver resolver_;

  /// Used to complete tasks.
  TaskManagerInterface &task_manager_;

  /// The timeout for worker leases; after this duration, workers will be returned
  /// to the raylet.
  int64_t lease_timeout_ms_;

  /// The local node ID. Used to make sure that we use the local lease client
  /// if a remote raylet tells us to spill the task back to the local raylet.
  const NodeID local_node_id_;

  /// The local worker ID.
  const WorkerID worker_id_;

  /// The type of this core worker process.
  const WorkerType worker_type_;

  // Protects task submission state below.
  absl::Mutex mu_;

  std::shared_ptr<rpc::CoreWorkerClientPool> core_worker_client_pool_;

  /// The ID of the job.
  const JobID job_id_;

  /// A LeaseEntry struct is used to condense the metadata about a single executor:
  /// (1) The address of the raylet that leased the worker.
  /// (2) The expiration time of a worker's lease.
  /// (3) Whether the worker has assigned task to do.
  /// (4) The resources assigned to the worker
  /// (5) The SchedulingKey assigned to tasks that will be sent to the worker
  /// (6) The task id used to obtain the worker lease.
  struct LeaseEntry {
    rpc::Address addr;
    int64_t lease_expiration_time;
    google::protobuf::RepeatedPtrField<rpc::ResourceMapEntry> assigned_resources;
    SchedulingKey scheduling_key;
    LeaseID lease_id;
    bool is_busy = false;
  };

  // Map from worker address to a LeaseEntry struct containing the lease's metadata.
  absl::flat_hash_map<rpc::Address, LeaseEntry> worker_to_lease_entry_
      ABSL_GUARDED_BY(mu_);

  struct SchedulingKeyEntry {
    // Keep track of pending worker lease requests to the raylet.
    absl::flat_hash_map<LeaseID, rpc::Address> pending_lease_requests;

    LeaseSpecification lease_spec;
    // Tasks that are queued for execution. We keep an individual queue per
    // scheduling class to ensure fairness.
    std::deque<TaskSpecification> task_queue;
    // Keep track of the active workers, so that we can quickly check if one of them has
    // room for more tasks in flight
    absl::flat_hash_set<rpc::Address> active_workers;
    // Keep track of how many workers have tasks to do.
    uint32_t num_busy_workers = 0;
    int64_t last_reported_backlog_size = 0;

    // Check whether it's safe to delete this SchedulingKeyEntry from the
    // scheduling_key_entries_ hashmap.
    bool CanDelete() const {
      if (pending_lease_requests.empty() && task_queue.empty() &&
          active_workers.size() == 0 && num_busy_workers == 0) {
        return true;
      }

      return false;
    }

    // Check whether all workers are busy.
    bool AllWorkersBusy() const {
      RAY_CHECK_LE(num_busy_workers, active_workers.size());
      return num_busy_workers == active_workers.size();
    }

    // Get the current backlog size for this scheduling key
    int64_t BacklogSize() const {
      if (task_queue.size() < pending_lease_requests.size()) {
        // This can happen if worker is reused.
        return 0;
      }

      // Subtract tasks with pending lease requests so we don't double count them.
      return task_queue.size() - pending_lease_requests.size();
    }
  };

  // For each Scheduling Key, scheduling_key_entries_ contains a SchedulingKeyEntry struct
  // with the queue of tasks belonging to that SchedulingKey, together with the other
  // fields that are needed to orchestrate the execution of those tasks by the workers.
  absl::flat_hash_map<SchedulingKey, SchedulingKeyEntry> scheduling_key_entries_
      ABSL_GUARDED_BY(mu_);

  // Tasks that were cancelled while being resolved.
  absl::flat_hash_set<TaskID> cancelled_tasks_ ABSL_GUARDED_BY(mu_);

  // Keeps track of where currently executing tasks are being run.
  absl::flat_hash_map<TaskID, rpc::Address> executing_tasks_ ABSL_GUARDED_BY(mu_);

  // Generators that are currently running and need to be resubmitted.
  absl::flat_hash_set<TaskID> generators_to_resubmit_ ABSL_GUARDED_BY(mu_);

  // Tasks that have failed but were waiting for their error cause to decide if they
  // should be retried or permanently failed.
  absl::flat_hash_set<TaskID> failed_tasks_pending_failure_cause_ ABSL_GUARDED_BY(mu_);

  // Ratelimiter controls the num of pending lease requests.
  std::shared_ptr<LeaseRequestRateLimiter> lease_request_rate_limiter_;

<<<<<<< HEAD
  // Retries cancellation requests if they were not successful.
  boost::asio::steady_timer cancel_retry_timer_ ABSL_GUARDED_BY(mu_);
=======
  // Retries cancelation requests if they were not successful.
  instrumented_io_context &io_service_;
>>>>>>> 10fe5f2b

  ray::observability::MetricInterface &scheduler_placement_time_ms_histogram_;
};

}  // namespace core
}  // namespace ray<|MERGE_RESOLUTION|>--- conflicted
+++ resolved
@@ -373,13 +373,8 @@
   // Ratelimiter controls the num of pending lease requests.
   std::shared_ptr<LeaseRequestRateLimiter> lease_request_rate_limiter_;
 
-<<<<<<< HEAD
   // Retries cancellation requests if they were not successful.
-  boost::asio::steady_timer cancel_retry_timer_ ABSL_GUARDED_BY(mu_);
-=======
-  // Retries cancelation requests if they were not successful.
   instrumented_io_context &io_service_;
->>>>>>> 10fe5f2b
 
   ray::observability::MetricInterface &scheduler_placement_time_ms_histogram_;
 };
