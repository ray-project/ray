// Copyright 2017 The Ray Authors.
//
// Licensed under the Apache License, Version 2.0 (the "License");
// you may not use this file except in compliance with the License.
// You may obtain a copy of the License at
//
//  http://www.apache.org/licenses/LICENSE-2.0
//
// Unless required by applicable law or agreed to in writing, software
// distributed under the License is distributed on an "AS IS" BASIS,
// WITHOUT WARRANTIES OR CONDITIONS OF ANY KIND, either express or implied.
// See the License for the specific language governing permissions and
// limitations under the License.

#include "ray/core_worker/task_submission/normal_task_submitter.h"

#include <algorithm>
#include <deque>
#include <memory>
#include <string>
#include <utility>
#include <vector>

#include "ray/gcs/pb_util.h"

namespace ray {
namespace core {

Status NormalTaskSubmitter::SubmitTask(TaskSpecification task_spec) {
  RAY_CHECK(task_spec.IsNormalTask());
  RAY_LOG(DEBUG) << "Submit task " << task_spec.TaskId();

  resolver_.ResolveDependencies(task_spec, [this, task_spec](Status status) mutable {
    task_manager_.MarkDependenciesResolved(task_spec.TaskId());
    if (!status.ok()) {
      // TODO(https://github.com/ray-project/ray/issues/54871): There is a potential
      // logical race conditions here where the task is cancelled right before the
      // task is retried. Task cancellation might remove the task from the submissible
      // task queue, while the task retry here expects that the task must be in the
      // submissible task queue.
      RAY_LOG(WARNING) << "Resolving task dependencies failed " << status.ToString();
      bool will_retry = task_manager_.FailOrRetryPendingTask(
          task_spec.TaskId(), rpc::ErrorType::DEPENDENCY_RESOLUTION_FAILED, &status);
      if (!will_retry) {
        absl::MutexLock lock(&mu_);
        cancelled_tasks_.erase(task_spec.TaskId());
      }
      return;
    }
    RAY_LOG(DEBUG) << "Task dependencies resolved " << task_spec.TaskId();

    absl::MutexLock lock(&mu_);
    if (cancelled_tasks_.erase(task_spec.TaskId()) > 0) {
      task_manager_.FailPendingTask(task_spec.TaskId(), rpc::ErrorType::TASK_CANCELLED);
      return;
    }

    task_spec.GetMutableMessage().set_dependency_resolution_timestamp_ms(
        current_sys_time_ms());
    // Note that the dependencies in the task spec are mutated to only contain
    // plasma dependencies after ResolveDependencies finishes.
    const SchedulingKey scheduling_key(task_spec.GetSchedulingClass(),
                                       task_spec.GetDependencyIds(),
                                       task_spec.GetRuntimeEnvHash());
    auto &scheduling_key_entry = scheduling_key_entries_[scheduling_key];
    scheduling_key_entry.task_queue.push_back(task_spec);
    scheduling_key_entry.resource_spec = std::move(task_spec);

    if (!scheduling_key_entry.AllWorkersBusy()) {
      // There are idle workers, so we don't need more
      // workers.
      for (const auto &active_worker_addr : scheduling_key_entry.active_workers) {
        auto iter = worker_to_lease_entry_.find(active_worker_addr);
        RAY_CHECK(iter != worker_to_lease_entry_.end());
        auto &lease_entry = iter->second;
        if (!lease_entry.is_busy) {
          OnWorkerIdle(active_worker_addr,
                       scheduling_key,
                       /*was_error*/ false,
                       /*error_detail*/ "",
                       /*worker_exiting*/ false,
                       lease_entry.assigned_resources);
          break;
        }
      }
    }
    RequestNewWorkerIfNeeded(scheduling_key);
  });
  return Status::OK();
}

void NormalTaskSubmitter::AddWorkerLeaseClient(
    const rpc::Address &addr,
    std::shared_ptr<RayletClientInterface> raylet_client,
    const google::protobuf::RepeatedPtrField<rpc::ResourceMapEntry> &assigned_resources,
    const SchedulingKey &scheduling_key,
    const TaskID &task_id) {
  core_worker_client_pool_->GetOrConnect(addr);
  int64_t expiration = current_time_ms() + lease_timeout_ms_;
  LeaseEntry new_lease_entry{
      std::move(raylet_client), expiration, assigned_resources, scheduling_key, task_id};
  worker_to_lease_entry_.emplace(addr, new_lease_entry);

  auto &scheduling_key_entry = scheduling_key_entries_[scheduling_key];
  RAY_CHECK(scheduling_key_entry.active_workers.emplace(addr).second);
  RAY_CHECK(scheduling_key_entry.active_workers.size() >= 1);
}

void NormalTaskSubmitter::ReturnWorker(const rpc::Address &addr,
                                       bool was_error,
                                       const std::string &error_detail,
                                       bool worker_exiting,
                                       const SchedulingKey &scheduling_key) {
  RAY_LOG(DEBUG) << "Returning worker " << WorkerID::FromBinary(addr.worker_id())
                 << " to raylet " << NodeID::FromBinary(addr.node_id());
  auto &scheduling_key_entry = scheduling_key_entries_[scheduling_key];
  RAY_CHECK(scheduling_key_entry.active_workers.size() >= 1);
  auto &lease_entry = worker_to_lease_entry_[addr];
  RAY_CHECK(lease_entry.raylet_client);
  RAY_CHECK(!lease_entry.is_busy);

  // Decrement the number of active workers consuming tasks from the queue associated
  // with the current scheduling_key
  scheduling_key_entry.active_workers.erase(addr);
  if (scheduling_key_entry.CanDelete()) {
    // We can safely remove the entry keyed by scheduling_key from the
    // scheduling_key_entries_ hashmap.
    scheduling_key_entries_.erase(scheduling_key);
  }

  auto status =
      lease_entry.raylet_client->ReturnWorker(addr.port(),
                                              WorkerID::FromBinary(addr.worker_id()),
                                              was_error,
                                              error_detail,
                                              worker_exiting);
  if (!status.ok()) {
    RAY_LOG(ERROR) << "Error returning worker to raylet: " << status.ToString();
  }
  worker_to_lease_entry_.erase(addr);
}

void NormalTaskSubmitter::OnWorkerIdle(
    const rpc::Address &addr,
    const SchedulingKey &scheduling_key,
    bool was_error,
    const std::string &error_detail,
    bool worker_exiting,
    const google::protobuf::RepeatedPtrField<rpc::ResourceMapEntry> &assigned_resources) {
  auto &lease_entry = worker_to_lease_entry_[addr];
  if (!lease_entry.raylet_client) {
    return;
  }

  auto &scheduling_key_entry = scheduling_key_entries_[scheduling_key];
  auto &current_queue = scheduling_key_entry.task_queue;
  // Return the worker if there was an error executing the previous task,
  // the lease is expired; Return the worker if there are no more applicable
  // queued tasks.
  if ((was_error || worker_exiting ||
       current_time_ms() > lease_entry.lease_expiration_time) ||
      current_queue.empty()) {
    RAY_CHECK(scheduling_key_entry.active_workers.size() >= 1);

    // Return the worker only if there are no tasks to do.
    if (!lease_entry.is_busy) {
      ReturnWorker(addr, was_error, error_detail, worker_exiting, scheduling_key);
    }
  } else {
    auto client = core_worker_client_pool_->GetOrConnect(addr);

    while (!current_queue.empty() && !lease_entry.is_busy) {
      auto task_spec = std::move(current_queue.front());
      current_queue.pop_front();

      lease_entry.is_busy = true;

      // Increment the total number of tasks in flight to any worker associated with the
      // current scheduling_key
      RAY_CHECK(scheduling_key_entry.active_workers.size() >= 1);
      scheduling_key_entry.num_busy_workers++;

      task_spec.GetMutableMessage().set_lease_grant_timestamp_ms(current_sys_time_ms());
      task_spec.EmitTaskMetrics();

      executing_tasks_.emplace(task_spec.TaskId(), addr);
      PushNormalTask(
          addr, client, scheduling_key, std::move(task_spec), assigned_resources);
    }

    CancelWorkerLeaseIfNeeded(scheduling_key);
  }
  RequestNewWorkerIfNeeded(scheduling_key);
}

void NormalTaskSubmitter::CancelWorkerLeaseIfNeeded(const SchedulingKey &scheduling_key) {
  auto &scheduling_key_entry = scheduling_key_entries_[scheduling_key];
  auto &task_queue = scheduling_key_entry.task_queue;
  if (!task_queue.empty()) {
    // There are still pending tasks so let the worker lease request succeed.
    return;
  }

  RAY_LOG(DEBUG) << "Task queue is empty; canceling lease request";

  for (auto &pending_lease_request : scheduling_key_entry.pending_lease_requests) {
    // There is an in-flight lease request. Cancel it.
    auto raylet_client =
        raylet_client_pool_->GetOrConnectByAddress(pending_lease_request.second);
    auto &task_id = pending_lease_request.first;
    RAY_LOG(DEBUG) << "Canceling lease request " << task_id;
    raylet_client->CancelWorkerLease(
        task_id,
        [this, scheduling_key](const Status &status,
                               const rpc::CancelWorkerLeaseReply &reply) {
          absl::MutexLock lock(&mu_);
          if (status.ok() && !reply.success()) {
            // The cancellation request can fail if the raylet does not have
            // the request queued. This can happen if: a) due to message
            // reordering, the raylet has not yet received the worker lease
            // request, or b) we have already returned the worker lease
            // request. In the former case, we should try the cancellation
            // request again. In the latter case, the in-flight lease request
            // should already have been removed from our local state, so we no
            // longer need to cancel.
            CancelWorkerLeaseIfNeeded(scheduling_key);
          }
        });
  }
}

void NormalTaskSubmitter::ReportWorkerBacklog() {
  absl::MutexLock lock(&mu_);
  ReportWorkerBacklogInternal();
}

void NormalTaskSubmitter::ReportWorkerBacklogInternal() {
  absl::flat_hash_map<SchedulingClass, std::pair<TaskSpecification, int64_t>> backlogs;
  for (auto &scheduling_key_and_entry : scheduling_key_entries_) {
    const SchedulingClass scheduling_class = std::get<0>(scheduling_key_and_entry.first);
    if (backlogs.find(scheduling_class) == backlogs.end()) {
      backlogs[scheduling_class].first = scheduling_key_and_entry.second.resource_spec;
      backlogs[scheduling_class].second = 0;
    }
    // We report backlog size per scheduling class not per scheduling key
    // so we need to aggregate backlog sizes of different scheduling keys
    // with the same scheduling class
    backlogs[scheduling_class].second += scheduling_key_and_entry.second.BacklogSize();
    scheduling_key_and_entry.second.last_reported_backlog_size =
        scheduling_key_and_entry.second.BacklogSize();
  }

  std::vector<rpc::WorkerBacklogReport> backlog_reports;
  for (const auto &backlog : backlogs) {
    rpc::WorkerBacklogReport backlog_report;
    backlog_report.mutable_resource_spec()->CopyFrom(backlog.second.first.GetMessage());
    backlog_report.set_backlog_size(backlog.second.second);
    backlog_reports.emplace_back(backlog_report);
  }
  local_raylet_client_->ReportWorkerBacklog(worker_id_, backlog_reports);
}

void NormalTaskSubmitter::ReportWorkerBacklogIfNeeded(
    const SchedulingKey &scheduling_key) {
  const auto &scheduling_key_entry = scheduling_key_entries_[scheduling_key];

  if (scheduling_key_entry.last_reported_backlog_size !=
      scheduling_key_entry.BacklogSize()) {
    ReportWorkerBacklogInternal();
  }
}

void NormalTaskSubmitter::RequestNewWorkerIfNeeded(const SchedulingKey &scheduling_key,
                                                   const rpc::Address *raylet_address) {
  auto &scheduling_key_entry = scheduling_key_entries_[scheduling_key];

  const size_t kMaxPendingLeaseRequestsPerSchedulingCategory =
      lease_request_rate_limiter_->GetMaxPendingLeaseRequestsPerSchedulingCategory();

  if (scheduling_key_entry.pending_lease_requests.size() >=
      kMaxPendingLeaseRequestsPerSchedulingCategory) {
    RAY_LOG(DEBUG) << "Exceeding the pending request limit "
                   << kMaxPendingLeaseRequestsPerSchedulingCategory;
    return;
  }

  if (!scheduling_key_entry.AllWorkersBusy()) {
    // There are idle workers, so we don't need more.
    return;
  }

  const auto &task_queue = scheduling_key_entry.task_queue;
  if (task_queue.empty()) {
    if (scheduling_key_entry.CanDelete()) {
      // We can safely remove the entry keyed by scheduling_key from the
      // scheduling_key_entries_ hashmap.
      scheduling_key_entries_.erase(scheduling_key);
    }
    return;
  } else if (scheduling_key_entry.task_queue.size() <=
             scheduling_key_entry.pending_lease_requests.size()) {
    // All tasks have corresponding pending leases, no need to request more
    return;
  }

  // Create a TaskSpecification with an overwritten TaskID to make sure we don't reuse the
  // same TaskID to request a worker
  auto resource_spec_msg = scheduling_key_entry.resource_spec.GetMutableMessage();
  resource_spec_msg.set_task_id(TaskID::FromRandom(job_id_).Binary());
  const TaskSpecification resource_spec = TaskSpecification(std::move(resource_spec_msg));
  rpc::Address best_node_address;
  const bool is_spillback = (raylet_address != nullptr);
  bool is_selected_based_on_locality = false;
  if (raylet_address == nullptr) {
    // If no raylet address is given, find the best worker for our next lease request.
    std::tie(best_node_address, is_selected_based_on_locality) =
        lease_policy_->GetBestNodeForTask(resource_spec);
    raylet_address = &best_node_address;
  }

  auto raylet_client = raylet_client_pool_->GetOrConnectByAddress(*raylet_address);
  const TaskID task_id = resource_spec.TaskId();
  const std::string task_name = resource_spec.GetName();
  RAY_LOG(DEBUG) << "Requesting lease from raylet "
                 << NodeID::FromBinary(raylet_address->node_id()) << " for task "
                 << task_id;

  raylet_client->RequestWorkerLease(
      resource_spec.GetMessage(),
      /*grant_or_reject=*/is_spillback,
      [this,
       scheduling_key,
       task_id,
       task_name,
       is_spillback,
       raylet_address = *raylet_address](const Status &status,
                                         const rpc::RequestWorkerLeaseReply &reply) {
        std::deque<TaskSpecification> tasks_to_fail;
        rpc::RayErrorInfo error_info;
        ray::Status error_status;
        rpc::ErrorType error_type = rpc::ErrorType::WORKER_DIED;
        {
          absl::MutexLock lock(&mu_);

<<<<<<< HEAD
          auto &sched_entry = scheduling_key_entries_[scheduling_key];
          auto raylet_lease_client = GetOrConnectRayletClient(&raylet_address);
          sched_entry.pending_lease_requests.erase(task_id);
=======
          auto &scheduling_key_entry = scheduling_key_entries_[scheduling_key];
          auto raylet_client = raylet_client_pool_->GetOrConnectByAddress(raylet_address);
          scheduling_key_entry.pending_lease_requests.erase(task_id);
>>>>>>> 4dd73213

          if (status.ok()) {
            if (reply.canceled()) {
              RAY_LOG(DEBUG) << "Lease canceled for task: " << task_id
                             << ", canceled type: "
                             << rpc::RequestWorkerLeaseReply::SchedulingFailureType_Name(
                                    reply.failure_type());
              if (reply.failure_type() ==
                      rpc::RequestWorkerLeaseReply::
                          SCHEDULING_CANCELLED_RUNTIME_ENV_SETUP_FAILED ||
                  reply.failure_type() ==
                      rpc::RequestWorkerLeaseReply::
                          SCHEDULING_CANCELLED_PLACEMENT_GROUP_REMOVED ||
                  reply.failure_type() ==
                      rpc::RequestWorkerLeaseReply::SCHEDULING_CANCELLED_UNSCHEDULABLE) {
                // We need to actively fail all of the pending tasks in the queue when the
                // placement group was removed or the runtime env failed to be set up.
                // Such an operation is straightforward for the scenario of placement
                // group removal as all tasks in the queue are associated with the same
                // placement group, but in the case of runtime env setup failed, This
                // makes an implicit assumption that runtime_env failures are not
                // transient -- we may consider adding some retries in the future.
                if (reply.failure_type() ==
                    rpc::RequestWorkerLeaseReply::
                        SCHEDULING_CANCELLED_RUNTIME_ENV_SETUP_FAILED) {
                  error_type = rpc::ErrorType::RUNTIME_ENV_SETUP_FAILED;
                  error_info.mutable_runtime_env_setup_failed_error()->set_error_message(
                      reply.scheduling_failure_message());
                } else if (reply.failure_type() ==
                           rpc::RequestWorkerLeaseReply::
                               SCHEDULING_CANCELLED_UNSCHEDULABLE) {
                  error_type = rpc::ErrorType::TASK_UNSCHEDULABLE_ERROR;
                } else {
                  error_type = rpc::ErrorType::TASK_PLACEMENT_GROUP_REMOVED;
                }
                error_info.set_error_message(
                    absl::StrCat(reply.scheduling_failure_message(),
                                 " task_id=",
                                 task_id.Hex(),
                                 ", task_name=",
                                 task_name));

                tasks_to_fail = std::move(sched_entry.task_queue);
                sched_entry.task_queue.clear();
                if (sched_entry.CanDelete()) {
                  scheduling_key_entries_.erase(scheduling_key);
                }
              } else {
                RequestNewWorkerIfNeeded(scheduling_key);
              }
            } else if (reply.rejected()) {
              RAY_LOG(DEBUG) << "Lease rejected " << task_id;
              // It might happen when the first raylet has a stale view
              // of the spillback raylet resources.
              // Retry the request at the first raylet since the resource view may be
              // refreshed.
              RAY_CHECK(is_spillback);
              RequestNewWorkerIfNeeded(scheduling_key);
            } else if (!reply.worker_address().node_id().empty()) {
              // We got a lease for a worker. Add the lease client state and try to
              // assign work to the worker.
              RAY_LOG(DEBUG) << "Lease granted to task " << task_id << " from raylet "
                             << NodeID::FromBinary(reply.worker_address().node_id())
                             << " with worker "
                             << WorkerID::FromBinary(reply.worker_address().worker_id());

              AddWorkerLeaseClient(reply.worker_address(),
                                   std::move(raylet_lease_client),
                                   reply.resource_mapping(),
                                   scheduling_key,
                                   task_id);
              RAY_CHECK(sched_entry.active_workers.size() >= 1);
              OnWorkerIdle(reply.worker_address(),
                           scheduling_key,
                           /*was_error=*/false,
                           /*error_detail*/ "",
                           /*worker_exiting=*/false,
                           reply.resource_mapping());
            } else {
              // The raylet redirected us to a different raylet to retry at.
              RAY_CHECK(!is_spillback);
              RAY_LOG(DEBUG) << "Redirect lease for task " << task_id << " from raylet "
                             << NodeID::FromBinary(raylet_address.node_id())
                             << " to raylet "
                             << NodeID::FromBinary(
                                    reply.retry_at_raylet_address().node_id());

              RequestNewWorkerIfNeeded(scheduling_key, &reply.retry_at_raylet_address());
            }
<<<<<<< HEAD
          } else if (raylet_lease_client != local_raylet_client_) {
=======
          } else if (NodeID::FromBinary(raylet_address.node_id()) != local_node_id_) {
>>>>>>> 4dd73213
            // A lease request to a remote raylet failed. Retry locally if the lease is
            // still needed.
            // TODO(swang): Fail after some number of retries?
            RAY_LOG_EVERY_MS(INFO, 30 * 1000)
                << "Retrying attempt to schedule task (id: " << task_id
                << " name: " << task_name
                << ") at remote node (id: " << raylet_address.node_id()
                << " ip: " << raylet_address.ip_address()
                << "). Try again "
                   "on a local node. Error: "
                << status.ToString();

            RequestNewWorkerIfNeeded(scheduling_key);

          } else {
            if (status.IsRpcError() &&
                status.rpc_code() == grpc::StatusCode::UNAVAILABLE) {
              RAY_LOG(WARNING)
                  << "The worker failed to receive a response from the local "
                  << "raylet because the raylet is unavailable (crashed). "
                  << "Error: " << status;
              if (worker_type_ == WorkerType::WORKER) {
                // Exit the worker so that caller can retry somewhere else.
                RAY_LOG(WARNING) << "Terminating the worker due to local raylet death";
                QuickExit();
              }
              RAY_CHECK(worker_type_ == WorkerType::DRIVER);
              error_type = rpc::ErrorType::LOCAL_RAYLET_DIED;
              error_status = status;
              // Grpc errors are not helpful at all. So we are overwriting it.
              std::stringstream ss;
              ss << "The worker failed to receive a response from the local raylet"
                 << "(id: " << NodeID::FromBinary(raylet_address.node_id()).Hex()
                 << " ,ip: " << raylet_address.ip_address() << ") "
                 << "because the raylet is "
                    "unavailable (crashed).";
              error_info.set_error_message(ss.str());
              tasks_to_fail = std::move(sched_entry.task_queue);
              sched_entry.task_queue.clear();
              if (sched_entry.CanDelete()) {
                scheduling_key_entries_.erase(scheduling_key);
              }
            } else {
              RAY_LOG(WARNING)
                  << "The worker failed to receive a response from the local raylet, but "
                     "raylet is still alive. Try again on a local node. Error: "
                  << status;
              // TODO(sang): Maybe we should raise FATAL error if it happens too many
              // times.
              RequestNewWorkerIfNeeded(scheduling_key);
            }
          }
        }
        error_info.set_error_type(error_type);
        while (!tasks_to_fail.empty()) {
          auto &task_spec = tasks_to_fail.front();
          task_manager_.FailPendingTask(
              task_spec.TaskId(), error_type, &error_status, &error_info);
          tasks_to_fail.pop_front();
        }
      },
      task_queue.size(),
      is_selected_based_on_locality);
  scheduling_key_entry.pending_lease_requests.emplace(task_id, *raylet_address);
  ReportWorkerBacklogIfNeeded(scheduling_key);

  // Lease more workers if there are still pending tasks and
  // and we haven't hit the max_pending_lease_requests yet.
  if (scheduling_key_entry.task_queue.size() >
          scheduling_key_entry.pending_lease_requests.size() &&
      scheduling_key_entry.pending_lease_requests.size() <
          kMaxPendingLeaseRequestsPerSchedulingCategory) {
    RequestNewWorkerIfNeeded(scheduling_key);
  }
}

void NormalTaskSubmitter::PushNormalTask(
    const rpc::Address &addr,
    std::shared_ptr<rpc::CoreWorkerClientInterface> client,
    const SchedulingKey &scheduling_key,
    TaskSpecification task_spec,
    const google::protobuf::RepeatedPtrField<rpc::ResourceMapEntry> &assigned_resources) {
  RAY_LOG(DEBUG) << "Pushing task " << task_spec.TaskId() << " to worker "
                 << WorkerID::FromBinary(addr.worker_id()) << " of raylet "
                 << NodeID::FromBinary(addr.node_id());
  auto task_id = task_spec.TaskId();
  auto request = std::make_unique<rpc::PushTaskRequest>();
  // NOTE(swang): CopyFrom is needed because if we use Swap here and the task
  // fails, then the task data will be gone when the TaskManager attempts to
  // access the task.
  request->mutable_task_spec()->CopyFrom(task_spec.GetMessage());
  request->mutable_resource_mapping()->CopyFrom(assigned_resources);
  request->set_intended_worker_id(addr.worker_id());
  task_manager_.MarkTaskWaitingForExecution(task_id,
                                            NodeID::FromBinary(addr.node_id()),
                                            WorkerID::FromBinary(addr.worker_id()));
  client->PushNormalTask(
      std::move(request),
      [this,
       task_spec = std::move(task_spec),
       task_id,
       scheduling_key,
       addr,
       assigned_resources](Status status, const rpc::PushTaskReply &reply) {
        bool resubmit_generator = false;
        {
          RAY_LOG(DEBUG) << "Task " << task_id << " finished from worker "
                         << WorkerID::FromBinary(addr.worker_id()) << " of raylet "
                         << NodeID::FromBinary(addr.node_id());
          absl::MutexLock lock(&mu_);
          executing_tasks_.erase(task_id);

          resubmit_generator = generators_to_resubmit_.erase(task_id) > 0;

          // Decrement the number of tasks in flight to the worker
          auto &lease_entry = worker_to_lease_entry_[addr];
          RAY_CHECK(lease_entry.is_busy);
          lease_entry.is_busy = false;

          // Decrement the total number of tasks in flight to any worker with the current
          // scheduling_key.
          auto &scheduling_key_entry = scheduling_key_entries_[scheduling_key];
          RAY_CHECK_GE(scheduling_key_entry.active_workers.size(), 1u);
          RAY_CHECK_GE(scheduling_key_entry.num_busy_workers, 1u);
          scheduling_key_entry.num_busy_workers--;

          if (!status.ok()) {
            failed_tasks_pending_failure_cause_.insert(task_id);
            RAY_LOG(DEBUG) << "Getting error from raylet for task " << task_id;
            const ray::rpc::ClientCallback<ray::rpc::GetTaskFailureCauseReply> callback =
                [this, status, task_id, addr](
                    const Status &get_task_failure_cause_reply_status,
                    const rpc::GetTaskFailureCauseReply &get_task_failure_cause_reply) {
                  bool will_retry =
                      HandleGetTaskFailureCause(status,
                                                task_id,
                                                addr,
                                                get_task_failure_cause_reply_status,
                                                get_task_failure_cause_reply);
                  absl::MutexLock task_submission_state_lock(&mu_);
                  if (!will_retry) {
                    // Task submission and task cancellation are the only two other code
                    // paths that clean up the cancelled_tasks_ map. If the task is not
                    // retried (aka. it will not go through the task submission path),
                    // we need to remove it from the map here.
                    cancelled_tasks_.erase(task_id);
                  }
                  failed_tasks_pending_failure_cause_.erase(task_id);
                };
            auto &cur_lease_entry = worker_to_lease_entry_[addr];
            RAY_CHECK(cur_lease_entry.raylet_client);
            cur_lease_entry.raylet_client->GetTaskFailureCause(cur_lease_entry.task_id,
                                                               callback);
          }
          OnWorkerIdle(addr,
                       scheduling_key,
                       /*was_error=*/!status.ok(),
                       /*error_detail*/ status.message(),
                       /*worker_exiting=*/reply.worker_exiting(),
                       assigned_resources);
        }
        if (status.ok()) {
          if (reply.was_cancelled_before_running()) {
            RAY_LOG(DEBUG) << "Task " << task_id
                           << " was cancelled before it started running.";
            task_manager_.FailPendingTask(task_id, rpc::ErrorType::TASK_CANCELLED);
          } else if (resubmit_generator) {
            // If the generator was queued up for resubmission for object recovery,
            // resubmit as long as we get a valid reply.
            task_manager_.MarkGeneratorFailedAndResubmit(task_id);
          } else if (!task_spec.GetMessage().retry_exceptions() ||
                     !reply.is_retryable_error() ||
                     !task_manager_.RetryTaskIfPossible(
                         task_id,
                         gcs::GetRayErrorInfo(rpc::ErrorType::TASK_EXECUTION_EXCEPTION,
                                              reply.task_execution_error()))) {
            task_manager_.CompletePendingTask(
                task_id, reply, addr, reply.is_application_error());
          }
        }
      });
}

bool NormalTaskSubmitter::HandleGetTaskFailureCause(
    const Status &task_execution_status,
    const TaskID &task_id,
    const rpc::Address &addr,
    const Status &get_task_failure_cause_reply_status,
    const rpc::GetTaskFailureCauseReply &get_task_failure_cause_reply) {
  rpc::ErrorType task_error_type = rpc::ErrorType::WORKER_DIED;
  std::unique_ptr<rpc::RayErrorInfo> error_info;
  bool fail_immediately = false;
  if (get_task_failure_cause_reply_status.ok()) {
    RAY_LOG(WARNING) << "Task failure cause for task " << task_id << ": "
                     << ray::gcs::RayErrorInfoToString(
                            get_task_failure_cause_reply.failure_cause())
                     << " fail immedediately: "
                     << get_task_failure_cause_reply.fail_task_immediately();
    if (get_task_failure_cause_reply.has_failure_cause()) {
      task_error_type = get_task_failure_cause_reply.failure_cause().error_type();
      error_info = std::make_unique<rpc::RayErrorInfo>(
          get_task_failure_cause_reply.failure_cause());
      // TODO(clarng): track and append task retry history to the error message.
    }
    fail_immediately = get_task_failure_cause_reply.fail_task_immediately();
  } else {
    RAY_LOG(WARNING) << "Failed to fetch task result with status "
                     << get_task_failure_cause_reply_status.ToString()
                     << " node id: " << NodeID::FromBinary(addr.node_id())
                     << " ip: " << addr.ip_address();
    task_error_type = rpc::ErrorType::NODE_DIED;
    std::stringstream buffer;
    buffer << "Task failed due to the node (where this task was running) "
           << " was dead or unavailable.\n\nThe node IP: " << addr.ip_address()
           << ", node ID: " << NodeID::FromBinary(addr.node_id()) << "\n\n"
           << "This can happen if the instance where the node was running failed, "
           << "the node was preempted, or raylet crashed unexpectedly "
           << "(e.g., due to OOM) etc.\n\n"
           << "To see node death information, use `ray list nodes --filter \"node_id="
           << NodeID::FromBinary(addr.node_id()) << "\"`, "
           << "or check Ray dashboard cluster page, or search the node ID in GCS log, "
           << "or use `ray logs raylet.out -ip " << addr.ip_address() << "`";
    error_info = std::make_unique<rpc::RayErrorInfo>();
    error_info->set_error_message(buffer.str());
    error_info->set_error_type(rpc::ErrorType::NODE_DIED);
  }
  return task_manager_.FailOrRetryPendingTask(task_id,
                                              task_error_type,
                                              &task_execution_status,
                                              error_info.get(),
                                              /*mark_task_object_failed*/ true,
                                              fail_immediately);
}

Status NormalTaskSubmitter::CancelTask(TaskSpecification task_spec,
                                       bool force_kill,
                                       bool recursive) {
  const auto task_id = task_spec.TaskId();
  RAY_LOG(INFO) << "Cancelling a task: " << task_id << " force_kill: " << force_kill
                << " recursive: " << recursive;
  SchedulingKey scheduling_key(task_spec.GetSchedulingClass(),
                               task_spec.GetDependencyIds(),
                               task_spec.GetRuntimeEnvHash());
  std::shared_ptr<rpc::CoreWorkerClientInterface> client = nullptr;
  {
    absl::MutexLock lock(&mu_);
    generators_to_resubmit_.erase(task_id);

    // For idempotency.
    if (cancelled_tasks_.contains(task_id)) {
      // The task cancel is already in progress. We don't need to do anything.
      return Status::OK();
    }

    task_manager_.MarkTaskCanceled(task_id);
    if (!task_manager_.IsTaskPending(task_id)) {
      // The task is finished or failed so marking the task as cancelled is sufficient.
      return Status::OK();
    }

    auto &scheduling_key_entry = scheduling_key_entries_[scheduling_key];
    auto &scheduling_tasks = scheduling_key_entry.task_queue;
    // This cancels tasks that have completed dependencies and are awaiting
    // a worker lease.
    if (!scheduling_tasks.empty()) {
      for (auto spec = scheduling_tasks.begin(); spec != scheduling_tasks.end(); spec++) {
        if (spec->TaskId() == task_id) {
          scheduling_tasks.erase(spec);
          CancelWorkerLeaseIfNeeded(scheduling_key);
          task_manager_.FailPendingTask(task_id, rpc::ErrorType::TASK_CANCELLED);
          return Status::OK();
        }
      }
    }

    // This will get removed either when the RPC call to cancel is returned, when all
    // dependencies are resolved, or when dependency resolution is successfully cancelled.
    RAY_CHECK(cancelled_tasks_.emplace(task_id).second);
    auto rpc_client = executing_tasks_.find(task_id);

    if (rpc_client == executing_tasks_.end()) {
      if (failed_tasks_pending_failure_cause_.contains(task_id)) {
        // We are waiting for the task failure cause. Do not fail it here; instead,
        // wait for the cause to come in and then handle it appropriately.
      } else {
        // This case is reached for tasks that have unresolved dependencies.
        if (resolver_.CancelDependencyResolution(task_id)) {
          // ResolveDependencies callback will never be called if dependency resolution
          // was successfully cancelled, so need to remove from the set here.
          cancelled_tasks_.erase(task_id);
        }
        task_manager_.FailPendingTask(task_id, rpc::ErrorType::TASK_CANCELLED);
      }
      if (scheduling_key_entry.CanDelete()) {
        // We can safely remove the entry keyed by scheduling_key from the
        // scheduling_key_entries_ hashmap.
        scheduling_key_entries_.erase(scheduling_key);
      }
      return Status::OK();
    }
    // Looks for an RPC handle for the worker executing the task.
    client = core_worker_client_pool_->GetOrConnect(rpc_client->second);
  }

  RAY_CHECK(client != nullptr);
  auto request = rpc::CancelTaskRequest();
  request.set_intended_task_id(task_spec.TaskIdBinary());
  request.set_force_kill(force_kill);
  request.set_recursive(recursive);
  request.set_caller_worker_id(task_spec.CallerWorkerIdBinary());
  client->CancelTask(
      request,
      [this,
       task_spec = std::move(task_spec),
       scheduling_key = std::move(scheduling_key),
       force_kill,
       recursive](const Status &status, const rpc::CancelTaskReply &reply) mutable {
        absl::MutexLock lock(&mu_);
        RAY_LOG(DEBUG) << "CancelTask RPC response received for " << task_spec.TaskId()
                       << " with status " << status.ToString();
        cancelled_tasks_.erase(task_spec.TaskId());

        // Retry is not attempted if !status.ok() because force-kill may kill the worker
        // before the reply is sent.
        if (!status.ok()) {
          RAY_LOG(DEBUG) << "Failed to cancel a task due to " << status.ToString();
          return;
        }

        if (!reply.attempt_succeeded()) {
          if (reply.requested_task_running()) {
            // Retry cancel request if failed.
            if (cancel_retry_timer_.expiry().time_since_epoch() <=
                std::chrono::high_resolution_clock::now().time_since_epoch()) {
              cancel_retry_timer_.expires_after(boost::asio::chrono::milliseconds(
                  RayConfig::instance().cancellation_retry_ms()));
            }
            cancel_retry_timer_.async_wait(boost::bind(&NormalTaskSubmitter::CancelTask,
                                                       this,
                                                       std::move(task_spec),
                                                       force_kill,
                                                       recursive));
          } else {
            RAY_LOG(DEBUG) << "Attempt to cancel task " << task_spec.TaskId()
                           << " in a worker that doesn't have this task.";
          }
        }
      });
  return Status::OK();
}

Status NormalTaskSubmitter::CancelRemoteTask(const ObjectID &object_id,
                                             const rpc::Address &worker_addr,
                                             bool force_kill,
                                             bool recursive) {
  auto client = core_worker_client_pool_->GetOrConnect(worker_addr);
  auto request = rpc::RemoteCancelTaskRequest();
  request.set_force_kill(force_kill);
  request.set_recursive(recursive);
  request.set_remote_object_id(object_id.Binary());
  client->RemoteCancelTask(request, nullptr);
  return Status::OK();
}

bool NormalTaskSubmitter::QueueGeneratorForResubmit(const TaskSpecification &spec) {
  absl::MutexLock lock(&mu_);
  if (cancelled_tasks_.contains(spec.TaskId())) {
    // The user cancelled the task.
    return false;
  }
  generators_to_resubmit_.insert(spec.TaskId());
  return true;
}

ClusterSizeBasedLeaseRequestRateLimiter::ClusterSizeBasedLeaseRequestRateLimiter(
    size_t min_concurrent_lease_limit)
    : min_concurrent_lease_cap_(min_concurrent_lease_limit), num_alive_nodes_(0) {}

size_t ClusterSizeBasedLeaseRequestRateLimiter::
    GetMaxPendingLeaseRequestsPerSchedulingCategory() {
  return std::max<size_t>(min_concurrent_lease_cap_, num_alive_nodes_.load());
}

void ClusterSizeBasedLeaseRequestRateLimiter::OnNodeChanges(
    const rpc::GcsNodeInfo &data) {
  if (data.state() == rpc::GcsNodeInfo::DEAD) {
    if (num_alive_nodes_ != 0) {
      num_alive_nodes_--;
    } else {
      RAY_LOG(WARNING) << "Node" << data.node_manager_address()
                       << " change state to DEAD but num_alive_node is 0.";
    }
  } else {
    num_alive_nodes_++;
  }
  RAY_LOG_EVERY_MS(INFO, 60000) << "Number of alive nodes:" << num_alive_nodes_.load();
}

}  // namespace core
}  // namespace ray<|MERGE_RESOLUTION|>--- conflicted
+++ resolved
@@ -342,15 +342,9 @@
         {
           absl::MutexLock lock(&mu_);
 
-<<<<<<< HEAD
           auto &sched_entry = scheduling_key_entries_[scheduling_key];
-          auto raylet_lease_client = GetOrConnectRayletClient(&raylet_address);
+          auto raylet_client = raylet_client_pool_->GetOrConnectByAddress(raylet_address);
           sched_entry.pending_lease_requests.erase(task_id);
-=======
-          auto &scheduling_key_entry = scheduling_key_entries_[scheduling_key];
-          auto raylet_client = raylet_client_pool_->GetOrConnectByAddress(raylet_address);
-          scheduling_key_entry.pending_lease_requests.erase(task_id);
->>>>>>> 4dd73213
 
           if (status.ok()) {
             if (reply.canceled()) {
@@ -440,11 +434,7 @@
 
               RequestNewWorkerIfNeeded(scheduling_key, &reply.retry_at_raylet_address());
             }
-<<<<<<< HEAD
-          } else if (raylet_lease_client != local_raylet_client_) {
-=======
           } else if (NodeID::FromBinary(raylet_address.node_id()) != local_node_id_) {
->>>>>>> 4dd73213
             // A lease request to a remote raylet failed. Retry locally if the lease is
             // still needed.
             // TODO(swang): Fail after some number of retries?
