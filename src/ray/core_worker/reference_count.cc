--- conflicted
+++ resolved
@@ -280,10 +280,6 @@
   } else {
     PRINT_REF_COUNT(it);
   }
-<<<<<<< HEAD
-  // PRINT_REF_COUNT(it);
-=======
->>>>>>> 2c41936a
 }
 
 void ReferenceCounter::UpdateSubmittedTaskReferences(
