#include "ray/core_worker/reference_count.h"

namespace ray {

void ReferenceCounter::AddBorrowedObject(const ObjectID &object_id,
                                         const TaskID &owner_id,
                                         const rpc::Address &owner_address) {
  absl::MutexLock lock(&mutex_);
  auto it = object_id_refs_.find(object_id);
  RAY_CHECK(it != object_id_refs_.end());

  if (!it->second.owner.has_value()) {
    it->second.owner = {owner_id, owner_address};
  }
}

void ReferenceCounter::AddOwnedObject(const ObjectID &object_id, const TaskID &owner_id,
                                      const rpc::Address &owner_address,
                                      absl::flat_hash_set<ObjectID> &&dependencies) {
  absl::MutexLock lock(&mutex_);

  for (const ObjectID &dependency_id : dependencies) {
    AddLocalReferenceInternal(dependency_id);
  }

  RAY_CHECK(object_id_refs_.count(object_id) == 0)
      << "Cannot create an object that already exists. ObjectID: " << object_id;
  // If the entry doesn't exist, we initialize the direct reference count to zero
  // because this corresponds to a submitted task whose return ObjectID will be created
  // in the frontend language, incrementing the reference count.
  object_id_refs_.emplace(object_id,
                          Reference(owner_id, owner_address, std::move(dependencies)));
}

void ReferenceCounter::AddLocalReferenceInternal(const ObjectID &object_id) {
  auto entry = object_id_refs_.find(object_id);
  if (entry == object_id_refs_.end()) {
    // TODO: Once ref counting is implemented, we should always know how the
    // ObjectID was created, so there should always be an entry.
    entry = object_id_refs_.emplace(object_id, Reference()).first;
  }
  entry->second.local_ref_count++;
}

void ReferenceCounter::AddLocalReference(const ObjectID &object_id) {
  absl::MutexLock lock(&mutex_);
  AddLocalReferenceInternal(object_id);
}

void ReferenceCounter::RemoveLocalReference(const ObjectID &object_id,
                                            std::vector<ObjectID> *deleted) {
  absl::MutexLock lock(&mutex_);
  RemoveReferenceRecursive(object_id, deleted);
}

void ReferenceCounter::RemoveDependencies(const ObjectID &object_id,
                                          std::vector<ObjectID> *deleted) {
  absl::MutexLock lock(&mutex_);
  auto entry = object_id_refs_.find(object_id);
  if (entry == object_id_refs_.end()) {
    RAY_LOG(WARNING) << "Tried to remove dependencies for nonexistent object ID: "
                     << object_id;
    return;
  }
<<<<<<< HEAD
  for (const ObjectID &pending_task_object_id : entry->second.dependencies) {
    RemoveReferenceRecursive(pending_task_object_id, deleted);
  }
  if (entry->second.local_ref_count == 0) {
    object_id_refs_.erase(entry);
    deleted->push_back(object_id);
  } else {
    entry->second.dependencies.clear();
=======
  if (entry->second.dependencies) {
    for (const ObjectID &pending_task_object_id : *entry->second.dependencies) {
      RemoveReferenceRecursive(pending_task_object_id, deleted);
    }
    entry->second.dependencies = nullptr;
>>>>>>> 64d8626d
  }
}

void ReferenceCounter::RemoveReferenceRecursive(const ObjectID &object_id,
                                                std::vector<ObjectID> *deleted) {
  auto entry = object_id_refs_.find(object_id);
  if (entry == object_id_refs_.end()) {
    RAY_LOG(WARNING) << "Tried to decrease ref count for nonexistent object ID: "
                     << object_id;
    return;
  }
  if (--entry->second.local_ref_count == 0 && entry->second.dependencies.empty()) {
    object_id_refs_.erase(entry);
    deleted->push_back(object_id);
  }
}

bool ReferenceCounter::GetOwner(const ObjectID &object_id, TaskID *owner_id,
                                rpc::Address *owner_address) const {
  absl::MutexLock lock(&mutex_);
  auto it = object_id_refs_.find(object_id);
  if (it == object_id_refs_.end()) {
    return false;
  }

  if (it->second.owner.has_value()) {
    *owner_id = it->second.owner.value().first;
    *owner_address = it->second.owner.value().second;
    return true;
  } else {
    return false;
  }
}

bool ReferenceCounter::HasReference(const ObjectID &object_id) const {
  absl::MutexLock lock(&mutex_);
  return object_id_refs_.find(object_id) != object_id_refs_.end();
}

size_t ReferenceCounter::NumObjectIDsInScope() const {
  absl::MutexLock lock(&mutex_);
  return object_id_refs_.size();
}

std::unordered_set<ObjectID> ReferenceCounter::GetAllInScopeObjectIDs() const {
  absl::MutexLock lock(&mutex_);
  std::unordered_set<ObjectID> in_scope_object_ids;
  in_scope_object_ids.reserve(object_id_refs_.size());
  for (auto it : object_id_refs_) {
    in_scope_object_ids.insert(it.first);
  }
  return in_scope_object_ids;
}

void ReferenceCounter::LogDebugString() const {
  absl::MutexLock lock(&mutex_);

  RAY_LOG(DEBUG) << "ReferenceCounter state:";
  if (object_id_refs_.empty()) {
    RAY_LOG(DEBUG) << "\tEMPTY";
    return;
  }

  for (const auto &entry : object_id_refs_) {
    RAY_LOG(DEBUG) << "\t" << entry.first.Hex();
    RAY_LOG(DEBUG) << "\t\treference count: " << entry.second.local_ref_count;
    RAY_LOG(DEBUG) << "\t\tdependencies: ";
    if (entry.second.dependencies.empty()) {
      RAY_LOG(DEBUG) << "\t\t\tEMPTY";
    } else {
      for (const ObjectID &pending_task_object_id : entry.second.dependencies) {
        RAY_LOG(DEBUG) << "\t\t\t" << pending_task_object_id.Hex();
      }
    }
  }
}

}  // namespace ray<|MERGE_RESOLUTION|>--- conflicted
+++ resolved
@@ -62,22 +62,16 @@
                      << object_id;
     return;
   }
-<<<<<<< HEAD
-  for (const ObjectID &pending_task_object_id : entry->second.dependencies) {
-    RemoveReferenceRecursive(pending_task_object_id, deleted);
-  }
-  if (entry->second.local_ref_count == 0) {
-    object_id_refs_.erase(entry);
-    deleted->push_back(object_id);
-  } else {
-    entry->second.dependencies.clear();
-=======
   if (entry->second.dependencies) {
     for (const ObjectID &pending_task_object_id : *entry->second.dependencies) {
       RemoveReferenceRecursive(pending_task_object_id, deleted);
     }
-    entry->second.dependencies = nullptr;
->>>>>>> 64d8626d
+    if (entry->second.local_ref_count == 0) {
+      object_id_refs_.erase(entry);
+      deleted->push_back(object_id);
+    } else {
+      entry->second.dependencies = nullptr;
+    }
   }
 }
 
