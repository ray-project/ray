--- conflicted
+++ resolved
@@ -787,11 +787,7 @@
 }
 
 void ReferenceCounter::UnsetObjectPrimaryCopy(ReferenceTable::iterator it) {
-<<<<<<< HEAD
-  it->second.pinned_at_raylet_id_.reset();
-=======
-  it->second.pinned_at_node_id.reset();
->>>>>>> 4e5f03e7
+  it->second.pinned_at_node_id_.reset();
   if (it->second.spilled && !it->second.spilled_node_id.IsNil()) {
     it->second.spilled = false;
     it->second.spilled_url = "";
@@ -835,13 +831,8 @@
   absl::MutexLock lock(&mutex_);
   for (auto it = object_id_refs_.begin(); it != object_id_refs_.end(); it++) {
     const auto &object_id = it->first;
-<<<<<<< HEAD
-    if (it->second.pinned_at_raylet_id_.value_or(NodeID::Nil()) == raylet_id ||
-        it->second.spilled_node_id == raylet_id) {
-=======
-    if (it->second.pinned_at_node_id.value_or(NodeID::Nil()) == node_id ||
+    if (it->second.pinned_at_node_id_.value_or(NodeID::Nil()) == node_id ||
         it->second.spilled_node_id == node_id) {
->>>>>>> 4e5f03e7
       UnsetObjectPrimaryCopy(it);
       if (!it->second.OutOfScope(lineage_pinning_enabled_)) {
         objects_to_recover_.push_back(object_id);
@@ -870,30 +861,17 @@
 
     // The object is still in scope. Track the raylet location until the object
     // has gone out of scope or the raylet fails, whichever happens first.
-<<<<<<< HEAD
-    if (it->second.pinned_at_raylet_id_.has_value()) {
-      RAY_LOG(INFO).WithField(object_id)
-          << "Updating primary location for object to node " << raylet_id
-          << ", but it already has a primary location "
-          << *it->second.pinned_at_raylet_id_
-=======
-    if (it->second.pinned_at_node_id.has_value()) {
+    if (it->second.pinned_at_node_id_.has_value()) {
       RAY_LOG(INFO).WithField(object_id)
           << "Updating primary location for object to node " << node_id
-          << ", but it already has a primary location " << *it->second.pinned_at_node_id
->>>>>>> 4e5f03e7
+          << ", but it already has a primary location " << *it->second.pinned_at_node_id_
           << ". This should only happen during reconstruction";
     }
     // Only the owner tracks the location.
     RAY_CHECK(it->second.owned_by_us_);
     if (!it->second.OutOfScope(lineage_pinning_enabled_)) {
-<<<<<<< HEAD
-      if (!is_node_dead_(raylet_id)) {
-        it->second.pinned_at_raylet_id_ = raylet_id;
-=======
       if (!is_node_dead_(node_id)) {
-        it->second.pinned_at_node_id = node_id;
->>>>>>> 4e5f03e7
+        it->second.pinned_at_node_id_ = node_id;
       } else {
         UnsetObjectPrimaryCopy(it);
         objects_to_recover_.push_back(object_id);
@@ -912,11 +890,7 @@
     if (it->second.owned_by_us_) {
       *owned_by_us = true;
       *spilled = it->second.spilled;
-<<<<<<< HEAD
-      *pinned_at = it->second.pinned_at_raylet_id_.value_or(NodeID::Nil());
-=======
-      *pinned_at = it->second.pinned_at_node_id.value_or(NodeID::Nil());
->>>>>>> 4e5f03e7
+      *pinned_at = it->second.pinned_at_node_id_.value_or(NodeID::Nil());
     }
     return true;
   }
@@ -1507,13 +1481,8 @@
   auto node_ids = it->second.locations;
   // Add location of the primary copy since the object must be there: either in memory or
   // spilled.
-<<<<<<< HEAD
-  if (it->second.pinned_at_raylet_id_.has_value()) {
-    node_ids.emplace(it->second.pinned_at_raylet_id_.value());
-=======
-  if (it->second.pinned_at_node_id.has_value()) {
-    node_ids.emplace(it->second.pinned_at_node_id.value());
->>>>>>> 4e5f03e7
+  if (it->second.pinned_at_node_id_.has_value()) {
+    node_ids.emplace(it->second.pinned_at_node_id_.value());
   }
 
   // We should only reach here if we have valid locality data to return.
@@ -1599,11 +1568,7 @@
   auto object_size = it->second.object_size_;
   const auto &spilled_url = it->second.spilled_url;
   const auto &spilled_node_id = it->second.spilled_node_id;
-<<<<<<< HEAD
-  const auto &optional_primary_node_id = it->second.pinned_at_raylet_id_;
-=======
-  const auto &optional_primary_node_id = it->second.pinned_at_node_id;
->>>>>>> 4e5f03e7
+  const auto &optional_primary_node_id = it->second.pinned_at_node_id_;
   const auto &primary_node_id = optional_primary_node_id.value_or(NodeID::Nil());
   RAY_LOG(DEBUG).WithField(object_id)
       << "Published message for object, " << locations.size()
@@ -1647,11 +1612,7 @@
   }
   object_info->set_spilled_url(it->second.spilled_url);
   object_info->set_spilled_node_id(it->second.spilled_node_id.Binary());
-<<<<<<< HEAD
-  auto primary_node_id = it->second.pinned_at_raylet_id_.value_or(NodeID::Nil());
-=======
-  auto primary_node_id = it->second.pinned_at_node_id.value_or(NodeID::Nil());
->>>>>>> 4e5f03e7
+  auto primary_node_id = it->second.pinned_at_node_id_.value_or(NodeID::Nil());
   object_info->set_primary_node_id(primary_node_id.Binary());
   object_info->set_pending_creation(it->second.pending_creation_);
   object_info->set_did_spill(it->second.did_spill);
