--- conflicted
+++ resolved
@@ -701,14 +701,8 @@
         DeleteReferenceInternal(inner_it, deleted);
       }
     }
-<<<<<<< HEAD
-    // Perform the deletion.
-    DeleteObjectPrimaryCopy(it);
+    OnObjectOutOfScopeOrFreed(it);
     if (deleted != nullptr) {
-=======
-    OnObjectOutOfScopeOrFreed(it);
-    if (deleted) {
->>>>>>> 9375c1f5
       deleted->push_back(id);
     }
 
