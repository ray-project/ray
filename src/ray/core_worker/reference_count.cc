--- conflicted
+++ resolved
@@ -869,13 +869,8 @@
     // Only the owner tracks the location.
     RAY_CHECK(it->second.owned_by_us_);
     if (!it->second.OutOfScope(lineage_pinning_enabled_)) {
-<<<<<<< HEAD
-      if (check_node_alive_(raylet_id)) {
+      if (!is_node_dead_(raylet_id)) {
         it->second.pinned_at_raylet_id_ = raylet_id;
-=======
-      if (!is_node_dead_(raylet_id)) {
-        it->second.pinned_at_raylet_id = raylet_id;
->>>>>>> 2af79136
       } else {
         UnsetObjectPrimaryCopy(it);
         objects_to_recover_.push_back(object_id);
