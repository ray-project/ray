// Copyright 2017 The Ray Authors.
//
// Licensed under the Apache License, Version 2.0 (the "License");
// you may not use this file except in compliance with the License.
// You may obtain a copy of the License at
//
//  http://www.apache.org/licenses/LICENSE-2.0
//
// Unless required by applicable law or agreed to in writing, software
// distributed under the License is distributed on an "AS IS" BASIS,
// WITHOUT WARRANTIES OR CONDITIONS OF ANY KIND, either express or implied.
// See the License for the specific language governing permissions and
// limitations under the License.

#include "ray/core_worker/reference_count.h"

#include <memory>
#include <string>
#include <unordered_map>
#include <unordered_set>
#include <utility>
#include <vector>

#define PRINT_REF_COUNT(it) \
  RAY_LOG(DEBUG) << "REF " << it->first << ": " << it->second.DebugString();

namespace ray {
namespace core {

size_t ReferenceCounter::Size() const {
  absl::MutexLock lock(&mutex_);
  return object_id_refs_.size();
}

bool ReferenceCounter::OwnedByUs(const ObjectID &object_id) const {
  absl::MutexLock lock(&mutex_);
  auto it = object_id_refs_.find(object_id);
  if (it != object_id_refs_.end()) {
    return it->second.owned_by_us;
  }
  return false;
}

void ReferenceCounter::DrainAndShutdown(std::function<void()> shutdown) {
  absl::MutexLock lock(&mutex_);
  if (object_id_refs_.empty()) {
    shutdown();
  } else {
    RAY_LOG(WARNING)
        << "This worker is still managing " << object_id_refs_.size()
        << " objects, waiting for them to go out of scope before shutting down.";
    shutdown_hook_ = std::move(shutdown);
  }
}

void ReferenceCounter::ShutdownIfNeeded() {
  if (shutdown_hook_ && object_id_refs_.empty()) {
    RAY_LOG(WARNING)
        << "All object references have gone out of scope, shutting down worker.";
    shutdown_hook_();
  }
}

ReferenceCounter::ReferenceTable ReferenceCounter::ReferenceTableFromProto(
    const ReferenceTableProto &proto) {
  ReferenceTable refs;
  refs.reserve(proto.size());
  for (const auto &ref : proto) {
    refs.emplace(ObjectID::FromBinary(ref.reference().object_id()),
                 Reference::FromProto(ref));
  }
  return refs;
}

void ReferenceCounter::ReferenceTableToProto(ReferenceProtoTable &table,
                                             ReferenceTableProto *proto) {
  for (auto &[id, ref] : table) {
    auto *proto_ref = proto->Add();
    *proto_ref = std::move(ref);
    proto_ref->mutable_reference()->set_object_id(id.Binary());
  }
}

bool ReferenceCounter::AddBorrowedObject(const ObjectID &object_id,
                                         const ObjectID &outer_id,
                                         const rpc::Address &owner_address,
                                         bool foreign_owner_already_monitoring) {
  absl::MutexLock lock(&mutex_);
  return AddBorrowedObjectInternal(
      object_id, outer_id, owner_address, foreign_owner_already_monitoring);
}

bool ReferenceCounter::AddBorrowedObjectInternal(const ObjectID &object_id,
                                                 const ObjectID &outer_id,
                                                 const rpc::Address &owner_address,
                                                 bool foreign_owner_already_monitoring) {
  auto it = object_id_refs_.find(object_id);
  if (it == object_id_refs_.end()) {
    it = object_id_refs_.emplace(object_id, Reference()).first;
  }

  RAY_LOG(DEBUG) << "Adding borrowed object " << object_id;
  it->second.owner_address = owner_address;
  it->second.foreign_owner_already_monitoring |= foreign_owner_already_monitoring;

  if (!outer_id.IsNil()) {
    auto outer_it = object_id_refs_.find(outer_id);
    if (outer_it != object_id_refs_.end() && !outer_it->second.owned_by_us) {
      RAY_LOG(DEBUG) << "Setting borrowed inner ID " << object_id
                     << " contained_in_borrowed: " << outer_id;
      RAY_CHECK_NE(object_id, outer_id);
      it->second.mutable_nested()->contained_in_borrowed_ids.insert(outer_id);
      outer_it->second.mutable_nested()->contains.insert(object_id);
      // The inner object ref is in use. We must report our ref to the object's
      // owner.
      if (it->second.RefCount() > 0) {
        SetNestedRefInUseRecursive(it);
      }
    }
  }

  if (it->second.RefCount() == 0) {
    DeleteReferenceInternal(it, nullptr);
  }
  return true;
}

void ReferenceCounter::AddObjectRefStats(
    const absl::flat_hash_map<ObjectID, std::pair<int64_t, std::string>> &pinned_objects,
    rpc::CoreWorkerStats *stats,
    const int64_t limit) const {
  absl::MutexLock lock(&mutex_);
  auto total = object_id_refs_.size();
  auto count = 0;

  for (const auto &ref : object_id_refs_) {
    if (limit != -1 && count >= limit) {
      break;
    }
    count += 1;

    auto ref_proto = stats->add_object_refs();
    ref_proto->set_object_id(ref.first.Binary());
    ref_proto->set_call_site(ref.second.call_site);
    ref_proto->set_object_size(ref.second.object_size);
    ref_proto->set_local_ref_count(ref.second.local_ref_count);
    ref_proto->set_submitted_task_ref_count(ref.second.submitted_task_ref_count);
    auto it = pinned_objects.find(ref.first);
    if (it != pinned_objects.end()) {
      ref_proto->set_pinned_in_memory(true);
      // If some info isn't available, fallback to getting it from the pinned info.
      if (ref.second.object_size <= 0) {
        ref_proto->set_object_size(it->second.first);
      }
      if (ref.second.call_site.empty()) {
        ref_proto->set_call_site(it->second.second);
      }
    }
    for (const auto &obj_id : ref.second.nested().contained_in_owned) {
      ref_proto->add_contained_in_owned(obj_id.Binary());
    }

    if (ref.second.owned_by_us && !ref.second.pending_creation) {
      // For finished tasks only, we set the status here instead of in the
      // TaskManager in case the task spec has already been GCed.
      ref_proto->set_task_status(rpc::TaskStatus::FINISHED);
    }
  }
  // Also include any unreferenced objects that are pinned in memory.
  for (const auto &entry : pinned_objects) {
    if (object_id_refs_.find(entry.first) == object_id_refs_.end()) {
      if (limit != -1 && count >= limit) {
        break;
      }
      count += 1;
      total += 1;

      auto ref_proto = stats->add_object_refs();
      ref_proto->set_object_id(entry.first.Binary());
      ref_proto->set_object_size(entry.second.first);
      ref_proto->set_call_site(entry.second.second);
      ref_proto->set_pinned_in_memory(true);
    }
  }

  stats->set_objects_total(total);
}

void ReferenceCounter::AddOwnedObject(const ObjectID &object_id,
                                      const std::vector<ObjectID> &inner_ids,
                                      const rpc::Address &owner_address,
                                      const std::string &call_site,
                                      const int64_t object_size,
                                      bool is_reconstructable,
                                      bool add_local_ref,
                                      const std::optional<NodeID> &pinned_at_raylet_id,
                                      rpc::TensorTransport tensor_transport) {
  absl::MutexLock lock(&mutex_);
  RAY_CHECK(AddOwnedObjectInternal(object_id,
                                   inner_ids,
                                   owner_address,
                                   call_site,
                                   object_size,
                                   is_reconstructable,
                                   add_local_ref,
                                   pinned_at_raylet_id,
                                   tensor_transport))
      << "Tried to create an owned object that already exists: " << object_id;
}

void ReferenceCounter::AddDynamicReturn(const ObjectID &object_id,
                                        const ObjectID &generator_id) {
  absl::MutexLock lock(&mutex_);
  auto outer_it = object_id_refs_.find(generator_id);
  if (outer_it == object_id_refs_.end()) {
    // Outer object already went out of scope. Either:
    // 1. The inner object was never deserialized and has already gone out of
    // scope.
    // 2. The inner object was deserialized and we already added it as a
    // dynamic return.
    // Either way, we shouldn't add the inner object to the ref count.
    return;
  }
  RAY_LOG(DEBUG) << "Adding dynamic return " << object_id
                 << " contained in generator object " << generator_id;
  RAY_CHECK(outer_it->second.owned_by_us);
  RAY_CHECK(outer_it->second.owner_address.has_value());
  rpc::Address owner_address(outer_it->second.owner_address.value());
  RAY_UNUSED(AddOwnedObjectInternal(object_id,
                                    {},
                                    owner_address,
                                    outer_it->second.call_site,
                                    /*object_size=*/-1,
                                    outer_it->second.is_reconstructable,
                                    /*add_local_ref=*/false,
                                    std::optional<NodeID>()));
  AddNestedObjectIdsInternal(generator_id, {object_id}, owner_address);
}

void ReferenceCounter::OwnDynamicStreamingTaskReturnRef(const ObjectID &object_id,
                                                        const ObjectID &generator_id) {
  absl::MutexLock lock(&mutex_);
  // NOTE: The upper layer (the layer that manages the object ref stream)
  // should make sure the generator ref is not GC'ed until the
  // stream is deleted.
  auto outer_it = object_id_refs_.find(generator_id);
  if (outer_it == object_id_refs_.end()) {
    // Generator object already went out of scope.
    // It means the generator is already GC'ed. No need to
    // update the reference.
    RAY_LOG(DEBUG)
        << "Ignore OwnDynamicStreamingTaskReturnRef. The dynamic return reference "
        << object_id << " is registered after the generator id " << generator_id
        << " went out of scope.";
    return;
  }
  RAY_LOG(DEBUG) << "Adding dynamic return " << object_id
                 << " contained in generator object " << generator_id;
  RAY_CHECK(outer_it->second.owned_by_us);
  RAY_CHECK(outer_it->second.owner_address.has_value());
  rpc::Address owner_address(outer_it->second.owner_address.value());
  // We add a local reference here. The ref removal will be handled
  // by the ObjectRefStream.
  RAY_UNUSED(AddOwnedObjectInternal(object_id,
                                    {},
                                    owner_address,
                                    outer_it->second.call_site,
                                    /*object_size=*/-1,
                                    outer_it->second.is_reconstructable,
                                    /*add_local_ref=*/true,
                                    std::optional<NodeID>()));
}

void ReferenceCounter::TryReleaseLocalRefs(const std::vector<ObjectID> &object_ids,
                                           std::vector<ObjectID> *deleted) {
  absl::MutexLock lock(&mutex_);
  for (const auto &object_id : object_ids) {
    auto it = object_id_refs_.find(object_id);
    if (it == object_id_refs_.end()) {
      // Unconsumed ref has already been released.
      continue;
    }

    if (it->second.local_ref_count == 0) {
      // Unconsumed ref has already been released.
      continue;
    }
    RemoveLocalReferenceInternal(object_id, deleted);
  }
}

bool ReferenceCounter::CheckGeneratorRefsLineageOutOfScope(
    const ObjectID &generator_id, int64_t num_objects_generated) {
  absl::MutexLock lock(&mutex_);
  if (object_id_refs_.contains(generator_id)) {
    return false;
  }

  auto task_id = generator_id.TaskId();
  for (int64_t i = 0; i < num_objects_generated; i++) {
    // Add 2 because task returns start from index 1 and the
    // first return object is the generator ID.
    const auto return_id = ObjectID::FromIndex(task_id, i + 2);
    if (object_id_refs_.contains(return_id)) {
      return false;
    }
  }

  return true;
}

bool ReferenceCounter::AddOwnedObjectInternal(
    const ObjectID &object_id,
    const std::vector<ObjectID> &inner_ids,
    const rpc::Address &owner_address,
    const std::string &call_site,
    const int64_t object_size,
    bool is_reconstructable,
    bool add_local_ref,
    const std::optional<NodeID> &pinned_at_raylet_id,
    rpc::TensorTransport tensor_transport) {
  if (object_id_refs_.count(object_id) != 0) {
    return false;
  }
  // To lazily subscribe to node changes once there's at least one object this worker
  // owns.
  RAY_CHECK(subscribe_to_node_changes_);
  subscribe_to_node_changes_();

  if (ObjectID::IsActorID(object_id)) {
    num_actors_owned_by_us_++;
  } else {
    num_objects_owned_by_us_++;
  }
  RAY_LOG(DEBUG) << "Adding owned object " << object_id;
  // If the entry doesn't exist, we initialize the direct reference count to zero
  // because this corresponds to a submitted task whose return ObjectID will be created
  // in the frontend language, incrementing the reference count.
  // TODO(swang): Objects that are not reconstructable should not increment
  // their arguments' lineage ref counts.
  auto it = object_id_refs_
                .emplace(object_id,
                         Reference(owner_address,
                                   call_site,
                                   object_size,
                                   is_reconstructable,
                                   pinned_at_raylet_id,
                                   tensor_transport))
                .first;
  if (!inner_ids.empty()) {
    // Mark that this object ID contains other inner IDs. Then, we will not GC
    // the inner objects until the outer object ID goes out of scope.
    AddNestedObjectIdsInternal(object_id, inner_ids, rpc_address_);
  }
  if (pinned_at_raylet_id.has_value()) {
    // We eagerly add the pinned location to the set of object locations.
    AddObjectLocationInternal(it, pinned_at_raylet_id.value());
  }

  reconstructable_owned_objects_.emplace_back(object_id);
  auto back_it = reconstructable_owned_objects_.end();
  back_it--;
  RAY_CHECK(reconstructable_owned_objects_index_.emplace(object_id, back_it).second);

  if (add_local_ref) {
    it->second.local_ref_count++;
  }
  PRINT_REF_COUNT(it);
  return true;
}

void ReferenceCounter::UpdateObjectSize(const ObjectID &object_id, int64_t object_size) {
  absl::MutexLock lock(&mutex_);
  auto it = object_id_refs_.find(object_id);
  if (it != object_id_refs_.end()) {
    it->second.object_size = object_size;
    PushToLocationSubscribers(it);
  }
}

void ReferenceCounter::AddLocalReference(const ObjectID &object_id,
                                         const std::string &call_site) {
  if (object_id.IsNil()) {
    return;
  }
  absl::MutexLock lock(&mutex_);
  auto it = object_id_refs_.find(object_id);
  if (it == object_id_refs_.end()) {
    // NOTE: ownership info for these objects must be added later via AddBorrowedObject.
    it = object_id_refs_.emplace(object_id, Reference(call_site, -1)).first;
  }
  bool was_in_use = it->second.RefCount() > 0;
  it->second.local_ref_count++;
  RAY_LOG(DEBUG) << "Add local reference " << object_id;
  PRINT_REF_COUNT(it);
  if (!was_in_use && it->second.RefCount() > 0) {
    SetNestedRefInUseRecursive(it);
  }
}

void ReferenceCounter::SetNestedRefInUseRecursive(ReferenceTable::iterator inner_ref_it) {
  for (const auto &contained_in_borrowed_id :
       inner_ref_it->second.nested().contained_in_borrowed_ids) {
    auto contained_in_it = object_id_refs_.find(contained_in_borrowed_id);
    RAY_CHECK(contained_in_it != object_id_refs_.end());
    if (!contained_in_it->second.has_nested_refs_to_report) {
      contained_in_it->second.has_nested_refs_to_report = true;
      SetNestedRefInUseRecursive(contained_in_it);
    }
  }
}

void ReferenceCounter::ReleaseAllLocalReferences() {
  absl::MutexLock lock(&mutex_);
  std::vector<ObjectID> refs_to_remove;
  for (auto &ref : object_id_refs_) {
    for (int i = ref.second.local_ref_count; i > 0; --i) {
      refs_to_remove.push_back(ref.first);
    }
  }
  for (const auto &object_id_to_remove : refs_to_remove) {
    RemoveLocalReferenceInternal(object_id_to_remove, nullptr);
  }
}

void ReferenceCounter::RemoveLocalReference(const ObjectID &object_id,
                                            std::vector<ObjectID> *deleted) {
  if (object_id.IsNil()) {
    return;
  }
  absl::MutexLock lock(&mutex_);
  RemoveLocalReferenceInternal(object_id, deleted);
}

void ReferenceCounter::RemoveLocalReferenceInternal(const ObjectID &object_id,
                                                    std::vector<ObjectID> *deleted) {
  RAY_CHECK(!object_id.IsNil());
  auto it = object_id_refs_.find(object_id);
  if (it == object_id_refs_.end()) {
    RAY_LOG_EVERY_MS(WARNING, 5000)
        << "Tried to decrease ref count for nonexistent object ID: " << object_id;
    return;
  }
  if (it->second.local_ref_count == 0) {
    RAY_LOG_EVERY_MS(WARNING, 5000)
        << "Tried to decrease ref count for object ID that has count 0 " << object_id
        << ". This should only happen if ray.internal.free was called earlier.";
    return;
  }
  it->second.local_ref_count--;
  RAY_LOG(DEBUG) << "Remove local reference " << object_id;
  PRINT_REF_COUNT(it);
  if (it->second.RefCount() == 0) {
    DeleteReferenceInternal(it, deleted);
  } else {
    PRINT_REF_COUNT(it);
  }
}

void ReferenceCounter::UpdateSubmittedTaskReferences(
    const std::vector<ObjectID> &return_ids,
    const std::vector<ObjectID> &argument_ids_to_add,
    const std::vector<ObjectID> &argument_ids_to_remove,
    std::vector<ObjectID> *deleted) {
  absl::MutexLock lock(&mutex_);
  for (const auto &return_id : return_ids) {
    UpdateObjectPendingCreationInternal(return_id, true);
  }
  for (const ObjectID &argument_id : argument_ids_to_add) {
    RAY_LOG(DEBUG) << "Increment ref count for submitted task argument " << argument_id;
    auto it = object_id_refs_.find(argument_id);
    if (it == object_id_refs_.end()) {
      // This happens if a large argument is transparently passed by reference
      // because we don't hold a Python reference to its ObjectID.
      it = object_id_refs_.emplace(argument_id, Reference()).first;
    }
    bool was_in_use = it->second.RefCount() > 0;
    it->second.submitted_task_ref_count++;
    // The lineage ref will get released once the task finishes and cannot be
    // retried again.
    it->second.lineage_ref_count++;
    if (!was_in_use && it->second.RefCount() > 0) {
      SetNestedRefInUseRecursive(it);
    }
  }
  // Release the submitted task ref and the lineage ref for any argument IDs
  // whose values were inlined.
  RemoveSubmittedTaskReferences(
      argument_ids_to_remove, /*release_lineage=*/true, deleted);
}

void ReferenceCounter::UpdateResubmittedTaskReferences(
    const std::vector<ObjectID> &argument_ids) {
  absl::MutexLock lock(&mutex_);
  for (const ObjectID &argument_id : argument_ids) {
    auto it = object_id_refs_.find(argument_id);
    RAY_CHECK(it != object_id_refs_.end());
    bool was_in_use = it->second.RefCount() > 0;
    it->second.submitted_task_ref_count++;
    if (!was_in_use && it->second.RefCount() > 0) {
      SetNestedRefInUseRecursive(it);
    }
  }
}

void ReferenceCounter::UpdateFinishedTaskReferences(
    const std::vector<ObjectID> &return_ids,
    const std::vector<ObjectID> &argument_ids,
    bool release_lineage,
    const rpc::Address &worker_addr,
    const ReferenceTableProto &borrowed_refs,
    std::vector<ObjectID> *deleted) {
  absl::MutexLock lock(&mutex_);
  for (const auto &return_id : return_ids) {
    UpdateObjectPendingCreationInternal(return_id, false);
  }
  // Must merge the borrower refs before decrementing any ref counts. This is
  // to make sure that for serialized IDs, we increment the borrower count for
  // the inner ID before decrementing the submitted_task_ref_count for the
  // outer ID.
  const auto refs = ReferenceTableFromProto(borrowed_refs);
  if (!refs.empty()) {
    RAY_CHECK(!WorkerID::FromBinary(worker_addr.worker_id()).IsNil());
  }
  for (const ObjectID &argument_id : argument_ids) {
    MergeRemoteBorrowers(argument_id, worker_addr, refs);
  }

  RemoveSubmittedTaskReferences(argument_ids, release_lineage, deleted);
}

int64_t ReferenceCounter::ReleaseLineageReferences(ReferenceTable::iterator ref) {
  int64_t lineage_bytes_evicted = 0;
  std::vector<ObjectID> argument_ids;
  if (on_lineage_released_ && ref->second.owned_by_us) {
    RAY_LOG(DEBUG) << "Releasing lineage for object " << ref->first;
    lineage_bytes_evicted += on_lineage_released_(ref->first, &argument_ids);
    // The object is still in scope by the application and it was
    // reconstructable with lineage. Mark that its lineage has been evicted so
    // we can return the right error during reconstruction.
    if (!ref->second.OutOfScope(lineage_pinning_enabled_) &&
        ref->second.is_reconstructable) {
      ref->second.lineage_evicted = true;
      ref->second.is_reconstructable = false;
    }
  }

  for (const ObjectID &argument_id : argument_ids) {
    auto arg_it = object_id_refs_.find(argument_id);
    if (arg_it == object_id_refs_.end()) {
      continue;
    }

    if (arg_it->second.lineage_ref_count == 0) {
      continue;
    }

    RAY_LOG(DEBUG) << "Releasing lineage internal for argument " << argument_id;
    arg_it->second.lineage_ref_count--;
    if (arg_it->second.OutOfScope(lineage_pinning_enabled_)) {
      OnObjectOutOfScopeOrFreed(arg_it);
    }
    if (arg_it->second.ShouldDelete(lineage_pinning_enabled_)) {
      RAY_CHECK(arg_it->second.on_ref_removed == nullptr);
      lineage_bytes_evicted += ReleaseLineageReferences(arg_it);
      EraseReference(arg_it);
    }
  }
  return lineage_bytes_evicted;
}

void ReferenceCounter::RemoveSubmittedTaskReferences(
    const std::vector<ObjectID> &argument_ids,
    bool release_lineage,
    std::vector<ObjectID> *deleted) {
  for (const ObjectID &argument_id : argument_ids) {
    RAY_LOG(DEBUG) << "Releasing ref for submitted task argument " << argument_id;
    auto it = object_id_refs_.find(argument_id);
    if (it == object_id_refs_.end()) {
      RAY_LOG(WARNING) << "Tried to decrease ref count for nonexistent object ID: "
                       << argument_id;
      return;
    }
    RAY_CHECK(it->second.submitted_task_ref_count > 0);
    it->second.submitted_task_ref_count--;
    if (release_lineage) {
      if (it->second.lineage_ref_count > 0) {
        it->second.lineage_ref_count--;
      }
    }
    if (it->second.RefCount() == 0) {
      DeleteReferenceInternal(it, deleted);
    }
  }
}

bool ReferenceCounter::HasOwner(const ObjectID &object_id) const {
  absl::MutexLock lock(&mutex_);
  return object_id_refs_.find(object_id) != object_id_refs_.end();
}

bool ReferenceCounter::GetOwner(const ObjectID &object_id,
                                rpc::Address *owner_address) const {
  absl::MutexLock lock(&mutex_);
  return GetOwnerInternal(object_id, owner_address);
}

bool ReferenceCounter::GetOwnerInternal(const ObjectID &object_id,
                                        rpc::Address *owner_address) const {
  auto it = object_id_refs_.find(object_id);
  if (it == object_id_refs_.end()) {
    return false;
  }

  if (it->second.owner_address) {
    *owner_address = *it->second.owner_address;
    return true;
  } else {
    return false;
  }
}

std::vector<rpc::Address> ReferenceCounter::GetOwnerAddresses(
    const std::vector<ObjectID> &object_ids) const {
  absl::MutexLock lock(&mutex_);
  std::vector<rpc::Address> owner_addresses;
  for (const auto &object_id : object_ids) {
    rpc::Address owner_addr;
    bool has_owner = GetOwnerInternal(object_id, &owner_addr);
    if (!has_owner) {
      RAY_LOG(WARNING)
          << " Object IDs generated randomly (ObjectID.from_random()) or out-of-band "
             "(ObjectID.from_binary(...)) cannot be passed to ray.get(), ray.wait(), or "
             "as "
             "a task argument because Ray does not know which task created them. "
             "If this was not how your object ID was generated, please file an issue "
             "at https://github.com/ray-project/ray/issues/";
      // TODO(swang): Java does not seem to keep the ref count properly, so the
      // entry may get deleted.
      owner_addresses.emplace_back();
    } else {
      owner_addresses.push_back(owner_addr);
    }
  }
  return owner_addresses;
}

bool ReferenceCounter::IsPlasmaObjectFreed(const ObjectID &object_id) const {
  absl::MutexLock lock(&mutex_);
  return freed_objects_.find(object_id) != freed_objects_.end();
}

bool ReferenceCounter::TryMarkFreedObjectInUseAgain(const ObjectID &object_id) {
  absl::MutexLock lock(&mutex_);
  if (object_id_refs_.count(object_id) == 0) {
    return false;
  }
  return freed_objects_.erase(object_id) != 0u;
}

void ReferenceCounter::FreePlasmaObjects(const std::vector<ObjectID> &object_ids) {
  absl::MutexLock lock(&mutex_);
  for (const ObjectID &object_id : object_ids) {
    auto it = object_id_refs_.find(object_id);
    if (it == object_id_refs_.end()) {
      RAY_LOG(WARNING) << "Tried to free an object " << object_id
                       << " that is already out of scope";
      continue;
    }
    // The object is still in scope. It will be removed from this set
    // once its Reference has been deleted.
    freed_objects_.insert(object_id);
    if (!it->second.owned_by_us) {
      RAY_LOG(WARNING)
          << "Tried to free an object " << object_id
          << " that we did not create. The object value may not be released.";
      continue;
    }
    // Free only the plasma value. We must keep the reference around so that we
    // have the ownership information.
    OnObjectOutOfScopeOrFreed(it);
  }
}

void ReferenceCounter::DeleteReferenceInternal(ReferenceTable::iterator it,
                                               std::vector<ObjectID> *deleted) {
  const ObjectID id = it->first;
  RAY_LOG(DEBUG) << "Attempting to delete object " << id;
  if (it->second.RefCount() == 0 && it->second.on_ref_removed) {
    RAY_LOG(DEBUG) << "Calling on_ref_removed for object " << id;
    it->second.on_ref_removed(id);
    it->second.on_ref_removed = nullptr;
  }

  PRINT_REF_COUNT(it);

  // Whether it is safe to unpin the value.
  if (it->second.OutOfScope(lineage_pinning_enabled_)) {
    for (const auto &inner_id : it->second.nested().contains) {
      auto inner_it = object_id_refs_.find(inner_id);
      if (inner_it != object_id_refs_.end()) {
        RAY_LOG(DEBUG) << "Try to delete inner object " << inner_id;
        if (it->second.owned_by_us) {
          // If this object ID was nested in an owned object, make sure that
          // the outer object counted towards the ref count for the inner
          // object.
          RAY_CHECK(inner_it->second.mutable_nested()->contained_in_owned.erase(id));
        } else {
          RAY_CHECK(
              inner_it->second.mutable_nested()->contained_in_borrowed_ids.erase(id));
        }
        // NOTE: a NestedReferenceCount struct is created after the first
        // mutable_nested() call, but the struct will not be deleted until the
        // enclosing Reference struct is deleted.
        DeleteReferenceInternal(inner_it, deleted);
      }
    }
    OnObjectOutOfScopeOrFreed(it);
    if (deleted != nullptr) {
      deleted->push_back(id);
    }

    auto index_it = reconstructable_owned_objects_index_.find(id);
    if (index_it != reconstructable_owned_objects_index_.end()) {
      reconstructable_owned_objects_.erase(index_it->second);
      reconstructable_owned_objects_index_.erase(index_it);
    }
  }

  if (it->second.ShouldDelete(lineage_pinning_enabled_)) {
    RAY_LOG(DEBUG) << "Deleting Reference to object " << id;
    // TODO(swang): Update lineage_ref_count for nested objects?
    ReleaseLineageReferences(it);
    EraseReference(it);
  }
}

void ReferenceCounter::EraseReference(ReferenceTable::iterator it) {
  // NOTE(swang): We have to publish failure to subscribers in case they
  // subscribe after the ref is already deleted.
  object_info_publisher_->PublishFailure(
      rpc::ChannelType::WORKER_OBJECT_LOCATIONS_CHANNEL, it->first.Binary());

  RAY_CHECK(it->second.ShouldDelete(lineage_pinning_enabled_));
  auto index_it = reconstructable_owned_objects_index_.find(it->first);
  if (index_it != reconstructable_owned_objects_index_.end()) {
    reconstructable_owned_objects_.erase(index_it->second);
    reconstructable_owned_objects_index_.erase(index_it);
  }
  freed_objects_.erase(it->first);
  if (it->second.owned_by_us) {
    if (ObjectID::IsActorID(it->first)) {
      num_actors_owned_by_us_--;
    } else {
      num_objects_owned_by_us_--;
    }
  }
  if (it->second.on_object_ref_delete) {
    it->second.on_object_ref_delete(it->first);
  }
  object_id_refs_.erase(it);
  ShutdownIfNeeded();
}

int64_t ReferenceCounter::EvictLineage(int64_t min_bytes_to_evict) {
  absl::MutexLock lock(&mutex_);
  int64_t lineage_bytes_evicted = 0;
  while (!reconstructable_owned_objects_.empty() &&
         lineage_bytes_evicted < min_bytes_to_evict) {
    ObjectID object_id = std::move(reconstructable_owned_objects_.front());
    reconstructable_owned_objects_.pop_front();
    reconstructable_owned_objects_index_.erase(object_id);

    auto it = object_id_refs_.find(object_id);
    RAY_CHECK(it != object_id_refs_.end());
    lineage_bytes_evicted += ReleaseLineageReferences(it);
  }
  return lineage_bytes_evicted;
}

void ReferenceCounter::OnObjectOutOfScopeOrFreed(ReferenceTable::iterator it) {
  RAY_LOG(DEBUG) << "Calling on_object_out_of_scope_or_freed_callbacks for object "
                 << it->first << " num callbacks: "
                 << it->second.on_object_out_of_scope_or_freed_callbacks.size();
  for (const auto &callback : it->second.on_object_out_of_scope_or_freed_callbacks) {
    callback(it->first);
  }
  it->second.on_object_out_of_scope_or_freed_callbacks.clear();
  UnsetObjectPrimaryCopy(it);
}

void ReferenceCounter::UnsetObjectPrimaryCopy(ReferenceTable::iterator it) {
  it->second.pinned_at_raylet_id.reset();
  if (it->second.spilled && !it->second.spilled_node_id.IsNil()) {
    it->second.spilled = false;
    it->second.spilled_url = "";
    it->second.spilled_node_id = NodeID::Nil();
  }
}

bool ReferenceCounter::SetObjectRefDeletedCallback(
    const ObjectID &object_id, const std::function<void(const ObjectID &)> callback) {
  absl::MutexLock lock(&mutex_);
  auto it = object_id_refs_.find(object_id);
  if (it == object_id_refs_.end()) {
    return false;
  }
  it->second.on_object_ref_delete = callback;
  return true;
}

bool ReferenceCounter::AddObjectOutOfScopeOrFreedCallback(
    const ObjectID &object_id, const std::function<void(const ObjectID &)> callback) {
  absl::MutexLock lock(&mutex_);
  auto it = object_id_refs_.find(object_id);
  if (it == object_id_refs_.end()) {
    return false;
  } else if (it->second.OutOfScope(lineage_pinning_enabled_) &&
             !it->second.ShouldDelete(lineage_pinning_enabled_)) {
    // The object has already gone out of scope but cannot be deleted yet. Do
    // not set the deletion callback because it may never get called.
    return false;
  } else if (freed_objects_.count(object_id) > 0) {
    // The object has been freed by the language frontend, so it
    // should be deleted immediately.
    return false;
  }

  it->second.on_object_out_of_scope_or_freed_callbacks.emplace_back(callback);
  return true;
}

void ReferenceCounter::ResetObjectsOnRemovedNode(const NodeID &raylet_id) {
  absl::MutexLock lock(&mutex_);
  for (auto it = object_id_refs_.begin(); it != object_id_refs_.end(); it++) {
    const auto &object_id = it->first;
    if (it->second.pinned_at_raylet_id.value_or(NodeID::Nil()) == raylet_id ||
        it->second.spilled_node_id == raylet_id) {
      UnsetObjectPrimaryCopy(it);
      if (!it->second.OutOfScope(lineage_pinning_enabled_)) {
        objects_to_recover_.push_back(object_id);
      }
    }
    RemoveObjectLocationInternal(it, raylet_id);
  }
}

std::vector<ObjectID> ReferenceCounter::FlushObjectsToRecover() {
  absl::MutexLock lock(&mutex_);
  std::vector<ObjectID> objects_to_recover = std::move(objects_to_recover_);
  objects_to_recover_.clear();
  return objects_to_recover;
}

void ReferenceCounter::UpdateObjectPinnedAtRaylet(const ObjectID &object_id,
                                                  const NodeID &raylet_id) {
  absl::MutexLock lock(&mutex_);
  auto it = object_id_refs_.find(object_id);
  if (it != object_id_refs_.end()) {
    if (freed_objects_.count(object_id) > 0) {
      // The object has been freed by the language frontend.
      return;
    }

    // The object is still in scope. Track the raylet location until the object
    // has gone out of scope or the raylet fails, whichever happens first.
    if (it->second.pinned_at_raylet_id.has_value()) {
      RAY_LOG(INFO).WithField(object_id)
          << "Updating primary location for object to node " << raylet_id
          << ", but it already has a primary location " << *it->second.pinned_at_raylet_id
          << ". This should only happen during reconstruction";
    }
    // Only the owner tracks the location.
    RAY_CHECK(it->second.owned_by_us);
    if (!it->second.OutOfScope(lineage_pinning_enabled_)) {
      if (check_node_alive_(raylet_id)) {
        it->second.pinned_at_raylet_id = raylet_id;
      } else {
        UnsetObjectPrimaryCopy(it);
        objects_to_recover_.push_back(object_id);
      }
    }
  }
}

bool ReferenceCounter::IsPlasmaObjectPinnedOrSpilled(const ObjectID &object_id,
                                                     bool *owned_by_us,
                                                     NodeID *pinned_at,
                                                     bool *spilled) const {
  absl::MutexLock lock(&mutex_);
  auto it = object_id_refs_.find(object_id);
  if (it != object_id_refs_.end()) {
    if (it->second.owned_by_us) {
      *owned_by_us = true;
      *spilled = it->second.spilled;
      *pinned_at = it->second.pinned_at_raylet_id.value_or(NodeID::Nil());
    }
    return true;
  }
  return false;
}

bool ReferenceCounter::HasReference(const ObjectID &object_id) const {
  absl::MutexLock lock(&mutex_);
  return object_id_refs_.find(object_id) != object_id_refs_.end();
}

size_t ReferenceCounter::NumObjectIDsInScope() const {
  absl::MutexLock lock(&mutex_);
  return object_id_refs_.size();
}

size_t ReferenceCounter::NumObjectsOwnedByUs() const {
  absl::MutexLock lock(&mutex_);
  return num_objects_owned_by_us_;
}

size_t ReferenceCounter::NumActorsOwnedByUs() const {
  absl::MutexLock lock(&mutex_);
  return num_actors_owned_by_us_;
}

std::unordered_set<ObjectID> ReferenceCounter::GetAllInScopeObjectIDs() const {
  absl::MutexLock lock(&mutex_);
  std::unordered_set<ObjectID> in_scope_object_ids;
  in_scope_object_ids.reserve(object_id_refs_.size());
  for (const auto &[id, ref] : object_id_refs_) {
    in_scope_object_ids.insert(id);
  }
  return in_scope_object_ids;
}

std::unordered_map<ObjectID, std::pair<size_t, size_t>>
ReferenceCounter::GetAllReferenceCounts() const {
  absl::MutexLock lock(&mutex_);
  std::unordered_map<ObjectID, std::pair<size_t, size_t>> all_ref_counts;
  all_ref_counts.reserve(object_id_refs_.size());
  for (const auto &[id, ref] : object_id_refs_) {
    all_ref_counts.emplace(
        id, std::pair<size_t, size_t>(ref.local_ref_count, ref.submitted_task_ref_count));
  }
  return all_ref_counts;
}

void ReferenceCounter::PopAndClearLocalBorrowers(
    const std::vector<ObjectID> &borrowed_ids,
    ReferenceCounter::ReferenceTableProto *proto,
    std::vector<ObjectID> *deleted) {
  absl::MutexLock lock(&mutex_);
  ReferenceProtoTable borrowed_refs;
  for (const auto &borrowed_id : borrowed_ids) {
    // Setting `deduct_local_ref` to true to decrease the ref count for each of the
    // borrowed IDs. This is because we artificially increment each borrowed ID to
    // keep it pinned during task execution. However, this should not count towards
    // the final ref count / existence of local ref returned to the task's caller.
    RAY_CHECK(GetAndClearLocalBorrowersInternal(borrowed_id,
                                                /*for_ref_removed=*/false,
                                                /*deduct_local_ref=*/true,
                                                &borrowed_refs))
        << borrowed_id;
  }
  ReferenceTableToProto(borrowed_refs, proto);

  for (const auto &borrowed_id : borrowed_ids) {
    RAY_LOG(DEBUG).WithField(borrowed_id) << "Remove local reference to borrowed object.";
    auto it = object_id_refs_.find(borrowed_id);
    if (it == object_id_refs_.end()) {
      RAY_LOG(WARNING).WithField(borrowed_id)
          << "Tried to decrease ref count for nonexistent object.";
      continue;
    }
    if (it->second.local_ref_count == 0) {
      RAY_LOG(WARNING).WithField(borrowed_id)
          << "Tried to decrease ref count for object ID that has count 0. This should "
             "only happen if ray.internal.free was called earlier.";
    } else {
      it->second.local_ref_count--;
    }
    PRINT_REF_COUNT(it);
    if (it->second.RefCount() == 0) {
      DeleteReferenceInternal(it, deleted);
    }
  }
}

bool ReferenceCounter::GetAndClearLocalBorrowersInternal(
    const ObjectID &object_id,
    bool for_ref_removed,
    bool deduct_local_ref,
    ReferenceProtoTable *borrowed_refs) {
  RAY_LOG(DEBUG).WithField(object_id) << "Pop object for_ref_removed " << for_ref_removed;
  auto it = object_id_refs_.find(object_id);
  if (it == object_id_refs_.end()) {
    return false;
  }

  auto &ref = it->second;
  // We only borrow objects that we do not own. This is not an assertion
  // because it is possible to receive a reference to an object that we already
  // own, e.g., if we execute a task that has an object ID in its arguments
  // that we created in an earlier task.
  if (ref.owned_by_us) {
    // Return true because we have the ref, but there is no need to return it
    // since we own the object.
    return true;
  }

  if (for_ref_removed || !ref.foreign_owner_already_monitoring) {
    auto [borrowed_ref_it, inserted] = borrowed_refs->try_emplace(object_id);
    if (inserted) {
      ref.ToProto(&borrowed_ref_it->second, deduct_local_ref);
      // Clear the local list of borrowers that we have accumulated. The receiver
      // of the returned borrowed_refs must merge this list into their own list
      // until all active borrowers are merged into the owner.
      //
      // If a foreign owner process is waiting for this ref to be removed already,
      // then don't clear its stored metadata. Clearing this will prevent the
      // foreign owner from learning about the parent task borrowing this value.
      ref.borrow_info.reset();
    }
  }
  // Attempt to pop children.
  for (const auto &contained_id : it->second.nested().contains) {
    GetAndClearLocalBorrowersInternal(
        contained_id, for_ref_removed, /*deduct_local_ref=*/false, borrowed_refs);
  }
  // We've reported our nested refs.
  ref.has_nested_refs_to_report = false;

  return true;
}

void ReferenceCounter::MergeRemoteBorrowers(const ObjectID &object_id,
                                            const rpc::Address &worker_addr,
                                            const ReferenceTable &borrowed_refs) {
  RAY_LOG(DEBUG).WithField(object_id) << "Merging ref";
  auto borrower_it = borrowed_refs.find(object_id);
  if (borrower_it == borrowed_refs.end()) {
    return;
  }
  const auto &borrower_ref = borrower_it->second;
  RAY_LOG(DEBUG).WithField(object_id)
      << "Borrower ref has " << borrower_ref.borrow().borrowers.size() << " borrowers"
      << ", local: " << borrower_ref.local_ref_count
      << ", submitted: " << borrower_ref.submitted_task_ref_count
      << ", contained_in_owned: " << borrower_ref.nested().contained_in_owned.size()
      << ", stored_in_objects: " << borrower_ref.borrow().stored_in_objects.size();

  auto it = object_id_refs_.find(object_id);
  if (it == object_id_refs_.end()) {
    it = object_id_refs_.emplace(object_id, Reference()).first;
  }
  std::vector<rpc::Address> new_borrowers;

  // The worker is still using the reference, so it is still a borrower.
  if (borrower_ref.RefCount() > 0) {
    auto inserted = it->second.mutable_borrow()->borrowers.insert(worker_addr).second;
    // If we are the owner of id, then send WaitForRefRemoved to borrower.
    if (inserted) {
      RAY_LOG(DEBUG)
              .WithField(WorkerID::FromBinary(worker_addr.worker_id()))
              .WithField(object_id)
          << "Adding borrower " << worker_addr.ip_address() << ":" << worker_addr.port()
          << " to object";
      new_borrowers.push_back(worker_addr);
    }
  }

  // Add any other workers that this worker passed the ID to as new borrowers.
  for (const auto &nested_borrower : borrower_ref.borrow().borrowers) {
    auto inserted = it->second.mutable_borrow()->borrowers.insert(nested_borrower).second;
    if (inserted) {
      RAY_LOG(DEBUG)
              .WithField(WorkerID::FromBinary(nested_borrower.worker_id()))
              .WithField(object_id)
          << "Adding borrower " << nested_borrower.ip_address() << ":"
          << nested_borrower.port() << " to object";
      new_borrowers.push_back(nested_borrower);
    }
  }

  // This ref was nested inside another object. Copy this information to our
  // local table.
  for (const auto &contained_in_borrowed_id :
       borrower_it->second.nested().contained_in_borrowed_ids) {
    RAY_CHECK(borrower_ref.owner_address);
    AddBorrowedObjectInternal(object_id,
                              contained_in_borrowed_id,
                              *borrower_ref.owner_address,
                              /*foreign_owner_already_monitoring=*/false);
  }

  // If we own this ID, then wait for all new borrowers to reach a ref count
  // of 0 before GCing the object value.
  if (it->second.owned_by_us) {
    for (const auto &addr : new_borrowers) {
      WaitForRefRemoved(it, addr);
    }
  } else {
    // We received ref counts from another borrower. Make sure we forward it
    // back to the owner.
    SetNestedRefInUseRecursive(it);
  }

  // If the borrower stored this object ID inside another object ID that it did
  // not own, then mark that the object ID is nested inside another.
  for (const auto &stored_in_object : borrower_ref.borrow().stored_in_objects) {
    AddNestedObjectIdsInternal(
        stored_in_object.first, {object_id}, stored_in_object.second);
  }

  // Recursively merge any references that were contained in this object, to
  // handle any borrowers of nested objects.
  for (const auto &inner_id : borrower_ref.nested().contains) {
    MergeRemoteBorrowers(inner_id, worker_addr, borrowed_refs);
  }
  PRINT_REF_COUNT(it);
}

void ReferenceCounter::CleanupBorrowersOnRefRemoved(
    const ReferenceTable &new_borrower_refs,
    const ObjectID &object_id,
    const rpc::Address &borrower_addr) {
  absl::MutexLock lock(&mutex_);
  // Merge in any new borrowers that the previous borrower learned of.
  MergeRemoteBorrowers(object_id, borrower_addr, new_borrower_refs);

  // Erase the previous borrower.
  auto it = object_id_refs_.find(object_id);
  RAY_CHECK(it != object_id_refs_.end()) << object_id;
  RAY_CHECK(it->second.mutable_borrow()->borrowers.erase(borrower_addr));
  DeleteReferenceInternal(it, nullptr);
}

void ReferenceCounter::WaitForRefRemoved(const ReferenceTable::iterator &ref_it,
                                         const rpc::Address &addr,
                                         const ObjectID &contained_in_id) {
  const ObjectID &object_id = ref_it->first;
  RAY_LOG(DEBUG).WithField(object_id).WithField(WorkerID::FromBinary(addr.worker_id()))
      << "WaitForRefRemoved object, dest worker";
  auto sub_message = std::make_unique<rpc::SubMessage>();
  auto *request = sub_message->mutable_worker_ref_removed_message();
  // Only the owner should send requests to borrowers.
  RAY_CHECK(ref_it->second.owned_by_us);
  request->mutable_reference()->set_object_id(object_id.Binary());
  request->mutable_reference()->mutable_owner_address()->CopyFrom(
      *ref_it->second.owner_address);
  request->set_contained_in_id(contained_in_id.Binary());
  request->set_intended_worker_id(addr.worker_id());
  request->set_subscriber_worker_id(rpc_address_.worker_id());

  // If the message is published, this callback will be invoked.
  const auto message_published_callback = [this, addr, object_id](
                                              const rpc::PubMessage &msg) {
    RAY_CHECK(msg.has_worker_ref_removed_message());
    const ReferenceTable new_borrower_refs =
        ReferenceTableFromProto(msg.worker_ref_removed_message().borrowed_refs());
    RAY_LOG(DEBUG).WithField(object_id).WithField(WorkerID::FromBinary(addr.worker_id()))
        << "WaitForRefRemoved returned for object, dest worker";

    CleanupBorrowersOnRefRemoved(new_borrower_refs, object_id, addr);
    // Unsubscribe the object once the message is published.
    RAY_CHECK(object_info_subscriber_->Unsubscribe(
        rpc::ChannelType::WORKER_REF_REMOVED_CHANNEL, addr, object_id.Binary()));
  };

  // If the borrower is failed, this callback will be called.
  const auto publisher_failed_callback = [this, addr](const std::string &object_id_binary,
                                                      const Status &) {
    // When the request is failed, there's no new borrowers ref published from this
    // borrower.
    const auto object_id = ObjectID::FromBinary(object_id_binary);
    RAY_LOG(DEBUG).WithField(object_id).WithField(WorkerID::FromBinary(addr.worker_id()))
        << "WaitForRefRemoved failed for object, dest worker";
    CleanupBorrowersOnRefRemoved({}, object_id, addr);
  };

  RAY_CHECK(
      object_info_subscriber_->Subscribe(std::move(sub_message),
                                         rpc::ChannelType::WORKER_REF_REMOVED_CHANNEL,
                                         addr,
                                         object_id.Binary(),
                                         /*subscribe_done_callback=*/nullptr,
                                         message_published_callback,
                                         publisher_failed_callback));
}

void ReferenceCounter::AddNestedObjectIds(const ObjectID &object_id,
                                          const std::vector<ObjectID> &inner_ids,
                                          const rpc::Address &owner_address) {
  absl::MutexLock lock(&mutex_);
  AddNestedObjectIdsInternal(object_id, inner_ids, owner_address);
}

void ReferenceCounter::AddNestedObjectIdsInternal(const ObjectID &object_id,
                                                  const std::vector<ObjectID> &inner_ids,
                                                  const rpc::Address &owner_address) {
  RAY_CHECK(!WorkerID::FromBinary(owner_address.worker_id()).IsNil());
  auto it = object_id_refs_.find(object_id);
  if (owner_address.worker_id() == rpc_address_.worker_id()) {
    // We own object_id. This is a `ray.put()` case OR returning an object ID
    // from a task and the task's caller executed in the same process as us.
    if (it != object_id_refs_.end()) {
      RAY_CHECK(it->second.owned_by_us);
      // The outer object is still in scope. Mark the inner ones as being
      // contained in the outer object ID so we do not GC the inner objects
      // until the outer object goes out of scope.
      for (const auto &inner_id : inner_ids) {
        it->second.mutable_nested()->contains.insert(inner_id);
        RAY_LOG(DEBUG).WithField(inner_id)
            << "Setting inner ID " << inner_id << " contained_in_owned: " << object_id;
      }
      // WARNING: Following loop could invalidate `it` iterator on insertion.
      // That's why we use two loops, and we should avoid using `it` hearafter.
      for (const auto &inner_id : inner_ids) {
        auto inner_it = object_id_refs_.emplace(inner_id, Reference()).first;
        bool was_in_use = inner_it->second.RefCount() > 0;
        inner_it->second.mutable_nested()->contained_in_owned.insert(object_id);
        if (!was_in_use && inner_it->second.RefCount() > 0) {
          SetNestedRefInUseRecursive(inner_it);
        }
      }
    }
  } else {
    // We do not own object_id. This is the case where we returned an object ID
    // from a task, and the task's caller executed in a remote process.
    for (const auto &inner_id : inner_ids) {
      RAY_LOG(DEBUG).WithField(inner_id)
          << "Adding borrower " << owner_address.ip_address() << ":"
          << owner_address.port() << " to object, borrower owns outer ID " << object_id;
      auto inner_it = object_id_refs_.find(inner_id);
      if (inner_it == object_id_refs_.end()) {
        inner_it = object_id_refs_.emplace(inner_id, Reference()).first;
      }
      // Add the task's caller as a borrower.
      if (inner_it->second.owned_by_us) {
        auto inserted =
            inner_it->second.mutable_borrow()->borrowers.insert(owner_address).second;
        if (inserted) {
          // Wait for it to remove its reference.
          WaitForRefRemoved(inner_it, owner_address, object_id);
        }
      } else {
        auto inserted = inner_it->second.mutable_borrow()
                            ->stored_in_objects.emplace(object_id, owner_address)
                            .second;
        // This should be the first time that we have stored this object ID
        // inside this return ID.
        RAY_CHECK(inserted);
      }
      PRINT_REF_COUNT(inner_it);
    }
  }
}

void ReferenceCounter::HandleRefRemoved(const ObjectID &object_id) {
  RAY_LOG(DEBUG).WithField(object_id) << "HandleRefRemoved ";
  auto it = object_id_refs_.find(object_id);
  if (it != object_id_refs_.end()) {
    PRINT_REF_COUNT(it);
  }
  ReferenceProtoTable borrowed_refs;
  RAY_UNUSED(GetAndClearLocalBorrowersInternal(object_id,
                                               /*for_ref_removed=*/true,
                                               /*deduct_local_ref=*/false,
                                               &borrowed_refs));
  for (const auto &[id, ref] : borrowed_refs) {
    RAY_LOG(DEBUG).WithField(id)
        << "Object has " << ref.borrowers().size() << " borrowers, stored in "
        << ref.stored_in_objects().size();
  }

  // Send the owner information about any new borrowers.
  rpc::PubMessage pub_message;
  pub_message.set_key_id(object_id.Binary());
  pub_message.set_channel_type(rpc::ChannelType::WORKER_REF_REMOVED_CHANNEL);
  auto *worker_ref_removed_message = pub_message.mutable_worker_ref_removed_message();
  ReferenceTableToProto(borrowed_refs,
                        worker_ref_removed_message->mutable_borrowed_refs());

  RAY_LOG(DEBUG).WithField(object_id)
      << "Publishing WaitForRefRemoved message for object, message has "
      << worker_ref_removed_message->borrowed_refs().size() << " borrowed references.";
  object_info_publisher_->Publish(std::move(pub_message));
}

void ReferenceCounter::SetRefRemovedCallback(
    const ObjectID &object_id,
    const ObjectID &contained_in_id,
    const rpc::Address &owner_address,
    const ReferenceCounter::ReferenceRemovedCallback &ref_removed_callback) {
  absl::MutexLock lock(&mutex_);
  RAY_LOG(DEBUG).WithField(object_id)
      << "Received WaitForRefRemoved object contained in " << contained_in_id;

  auto it = object_id_refs_.find(object_id);
  if (it == object_id_refs_.end()) {
    it = object_id_refs_.emplace(object_id, Reference()).first;
  }

  // If we are borrowing the ID because we own an object that contains it, then
  // add the outer object to the inner ID's ref count. We will not respond to
  // the owner of the inner ID until the outer object ID goes out of scope.
  if (!contained_in_id.IsNil()) {
    AddNestedObjectIdsInternal(contained_in_id, {object_id}, rpc_address_);
  }

  if (it->second.RefCount() == 0) {
    RAY_LOG(DEBUG).WithField(object_id)
        << "Ref count for borrowed object is already 0, responding to WaitForRefRemoved";
    // We already stopped borrowing the object ID. Respond to the owner
    // immediately.
    ref_removed_callback(object_id);
    DeleteReferenceInternal(it, nullptr);
  } else {
    // We are still borrowing the object ID. Respond to the owner once we have
    // stopped borrowing it.
    if (it->second.on_ref_removed != nullptr) {
      // TODO(swang): If the owner of an object dies and and is re-executed, it
      // is possible that we will receive a duplicate request to set
      // on_ref_removed. If messages are delayed and we overwrite the
      // callback here, it's possible we will drop the request that was sent by
      // the more recent owner. We should fix this by setting multiple
      // callbacks or by versioning the owner requests.
      RAY_LOG(WARNING).WithField(object_id)
          << "on_ref_removed already set for object. The owner task must have died and "
             "been re-executed.";
    }
    it->second.on_ref_removed = ref_removed_callback;
  }
}

void ReferenceCounter::SetReleaseLineageCallback(
    const LineageReleasedCallback &callback) {
  RAY_CHECK(on_lineage_released_ == nullptr);
  on_lineage_released_ = callback;
}

bool ReferenceCounter::AddObjectLocation(const ObjectID &object_id,
                                         const NodeID &node_id) {
  absl::MutexLock lock(&mutex_);
  auto it = object_id_refs_.find(object_id);
  if (it == object_id_refs_.end()) {
    RAY_LOG(DEBUG).WithField(object_id)
        << "Tried to add an object location for an object that doesn't exist in the "
           "reference table. It can happen if the "
           "object is already evicted.";
    return false;
  }
  AddObjectLocationInternal(it, node_id);
  return true;
}

void ReferenceCounter::AddObjectLocationInternal(ReferenceTable::iterator it,
                                                 const NodeID &node_id) {
  RAY_LOG(DEBUG).WithField(node_id).WithField(it->first) << "Adding location for object";
  if (it->second.locations.emplace(node_id).second) {
    // Only push to subscribers if we added a new location. We eagerly add the pinned
    // location without waiting for the object store notification to trigger a location
    // report, so there's a chance that we already knew about the node_id location.
    PushToLocationSubscribers(it);
  }
}

bool ReferenceCounter::RemoveObjectLocation(const ObjectID &object_id,
                                            const NodeID &node_id) {
  absl::MutexLock lock(&mutex_);
  RAY_LOG(DEBUG).WithField(node_id).WithField(object_id)
      << "Removing location for object";
  auto it = object_id_refs_.find(object_id);
  if (it == object_id_refs_.end()) {
    RAY_LOG(DEBUG).WithField(object_id)
        << "Tried to remove an object location for an object that doesn't exist in the "
           "reference table. It can happen if the "
           "object is already evicted.";
    return false;
  }
  RemoveObjectLocationInternal(it, node_id);
  return true;
}

void ReferenceCounter::RemoveObjectLocationInternal(ReferenceTable::iterator it,
                                                    const NodeID &node_id) {
  it->second.locations.erase(node_id);
  PushToLocationSubscribers(it);
}

void ReferenceCounter::UpdateObjectPendingCreationInternal(const ObjectID &object_id,
                                                           bool pending_creation) {
  auto it = object_id_refs_.find(object_id);
  bool push = false;
  if (it != object_id_refs_.end()) {
    push = (it->second.pending_creation != pending_creation);
    it->second.pending_creation = pending_creation;
  }
  if (push) {
    PushToLocationSubscribers(it);
  }
}

std::optional<absl::flat_hash_set<NodeID>> ReferenceCounter::GetObjectLocations(
    const ObjectID &object_id) {
  absl::MutexLock lock(&mutex_);
  auto it = object_id_refs_.find(object_id);
  if (it == object_id_refs_.end()) {
    RAY_LOG(DEBUG).WithField(object_id)
        << "Tried to get the object locations for an object that doesn't exist in the "
           "reference table";
    return absl::nullopt;
  }
  return it->second.locations;
}

bool ReferenceCounter::HandleObjectSpilled(const ObjectID &object_id,
                                           const std::string &spilled_url,
                                           const NodeID &spilled_node_id) {
  absl::MutexLock lock(&mutex_);
  auto it = object_id_refs_.find(object_id);
  if (it == object_id_refs_.end()) {
    RAY_LOG(WARNING).WithField(object_id) << "Spilled object already out of scope";
    return false;
  }
  if (it->second.OutOfScope(lineage_pinning_enabled_) && !spilled_node_id.IsNil()) {
    // NOTE(swang): If the object is out of scope and was spilled locally by
    // its primary raylet, then we should have already sent the "object
    // evicted" notification to delete the copy at this spilled URL. Therefore,
    // we should not add this spill URL as a location.
    return false;
  }

  it->second.spilled = true;
  it->second.did_spill = true;
  bool spilled_location_alive =
      spilled_node_id.IsNil() || check_node_alive_(spilled_node_id);
  if (spilled_location_alive) {
    if (!spilled_url.empty()) {
      it->second.spilled_url = spilled_url;
    }
    if (!spilled_node_id.IsNil()) {
      it->second.spilled_node_id = spilled_node_id;
    }
    PushToLocationSubscribers(it);
  } else {
    RAY_LOG(DEBUG).WithField(spilled_node_id).WithField(object_id)
        << "Object spilled to dead node ";
    UnsetObjectPrimaryCopy(it);
    objects_to_recover_.push_back(object_id);
  }
  return true;
}

std::optional<LocalityData> ReferenceCounter::GetLocalityData(
    const ObjectID &object_id) const {
  absl::MutexLock lock(&mutex_);
  // Uses the reference table to return locality data for an object.
  auto it = object_id_refs_.find(object_id);
  if (it == object_id_refs_.end()) {
    // We don't have any information about this object so we can't return valid locality
    // data.
    RAY_LOG(DEBUG).WithField(object_id)
        << "Object not in reference table, locality data not available";
    return absl::nullopt;
  }

  // The size of this object.
  const auto object_size = it->second.object_size;
  if (object_size < 0) {
    // We don't know the object size so we can't returned valid locality data.
    RAY_LOG(DEBUG).WithField(object_id)
        << "Reference [" << it->second.call_site
        << "] for object has an unknown object size, locality data not available";
    return absl::nullopt;
  }

  // The locations of this object.
  // - If we own this object, this will contain the complete up-to-date set of object
  //   locations.
  // - If we don't own this object, this will contain a snapshot of the object locations
  //   at future resolution time.
  auto node_ids = it->second.locations;
  // Add location of the primary copy since the object must be there: either in memory or
  // spilled.
  if (it->second.pinned_at_raylet_id.has_value()) {
    node_ids.emplace(it->second.pinned_at_raylet_id.value());
  }

  // We should only reach here if we have valid locality data to return.
  std::optional<LocalityData> locality_data(
      {static_cast<uint64_t>(object_size), std::move(node_ids)});
  return locality_data;
}

bool ReferenceCounter::ReportLocalityData(const ObjectID &object_id,
                                          const absl::flat_hash_set<NodeID> &locations,
                                          uint64_t object_size) {
  absl::MutexLock lock(&mutex_);
  auto it = object_id_refs_.find(object_id);
  if (it == object_id_refs_.end()) {
    RAY_LOG(DEBUG).WithField(object_id) << "Tried to report locality data for an object "
                                           "that doesn't exist in the reference table."
                                        << " The object has probably already been freed.";
    return false;
  }
  RAY_CHECK(!it->second.owned_by_us)
      << "ReportLocalityData should only be used for borrowed references.";
  for (const auto &location : locations) {
    it->second.locations.emplace(location);
  }
  if (object_size > 0) {
    it->second.object_size = object_size;
  }
  return true;
}

void ReferenceCounter::AddBorrowerAddress(const ObjectID &object_id,
                                          const rpc::Address &borrower_address) {
  absl::MutexLock lock(&mutex_);
  auto it = object_id_refs_.find(object_id);
  RAY_CHECK(it != object_id_refs_.end());

  RAY_CHECK(it->second.owned_by_us)
      << "AddBorrowerAddress should only be used for owner references.";

  RAY_CHECK(borrower_address.worker_id() != rpc_address_.worker_id())
      << "The borrower cannot be the owner itself";

  RAY_LOG(DEBUG).WithField(object_id)
      << "Add borrower " << borrower_address.DebugString() << " for object";
  auto inserted = it->second.mutable_borrow()->borrowers.insert(borrower_address).second;
  if (inserted) {
    WaitForRefRemoved(it, borrower_address);
  }
}

bool ReferenceCounter::IsObjectReconstructable(const ObjectID &object_id,
                                               bool *lineage_evicted) const {
  if (!lineage_pinning_enabled_) {
    return false;
  }
  absl::MutexLock lock(&mutex_);
  auto it = object_id_refs_.find(object_id);
  if (it == object_id_refs_.end()) {
    return false;
  }
  *lineage_evicted = it->second.lineage_evicted;
  return it->second.is_reconstructable;
}

void ReferenceCounter::UpdateObjectPendingCreation(const ObjectID &object_id,
                                                   bool pending_creation) {
  absl::MutexLock lock(&mutex_);
  UpdateObjectPendingCreationInternal(object_id, pending_creation);
}

bool ReferenceCounter::IsObjectPendingCreation(const ObjectID &object_id) const {
  absl::MutexLock lock(&mutex_);
  auto it = object_id_refs_.find(object_id);
  if (it == object_id_refs_.end()) {
    return false;
  }
  return it->second.pending_creation;
}

void ReferenceCounter::PushToLocationSubscribers(ReferenceTable::iterator it) {
  const auto &object_id = it->first;
  const auto &locations = it->second.locations;
  auto object_size = it->second.object_size;
  const auto &spilled_url = it->second.spilled_url;
  const auto &spilled_node_id = it->second.spilled_node_id;
  const auto &optional_primary_node_id = it->second.pinned_at_raylet_id;
  const auto &primary_node_id = optional_primary_node_id.value_or(NodeID::Nil());
  RAY_LOG(DEBUG).WithField(object_id)
      << "Published message for object, " << locations.size()
      << " locations, spilled url: [" << spilled_url
      << "], spilled node ID: " << spilled_node_id << ", and object size: " << object_size
      << ", and primary node ID: " << primary_node_id << ", pending creation? "
      << it->second.pending_creation;
  rpc::PubMessage pub_message;
  pub_message.set_key_id(object_id.Binary());
  pub_message.set_channel_type(rpc::ChannelType::WORKER_OBJECT_LOCATIONS_CHANNEL);
  auto object_locations_msg = pub_message.mutable_worker_object_locations_message();
  FillObjectInformationInternal(it, object_locations_msg);

  object_info_publisher_->Publish(std::move(pub_message));
}

void ReferenceCounter::FillObjectInformation(
    const ObjectID &object_id, rpc::WorkerObjectLocationsPubMessage *object_info) {
  RAY_CHECK(object_info != nullptr);
  absl::MutexLock lock(&mutex_);
  auto it = object_id_refs_.find(object_id);
  if (it == object_id_refs_.end()) {
    RAY_LOG(WARNING).WithField(object_id)
        << "Object locations requested for object, but ref already removed. This may be "
           "a bug in the distributed "
           "reference counting protocol.";
    object_info->set_ref_removed(true);
  } else {
    FillObjectInformationInternal(it, object_info);
  }
}

void ReferenceCounter::FillObjectInformationInternal(
    ReferenceTable::iterator it, rpc::WorkerObjectLocationsPubMessage *object_info) {
  for (const auto &node_id : it->second.locations) {
    object_info->add_node_ids(node_id.Binary());
  }
  int64_t object_size = it->second.object_size;
  if (object_size > 0) {
    object_info->set_object_size(it->second.object_size);
  }
  object_info->set_spilled_url(it->second.spilled_url);
  object_info->set_spilled_node_id(it->second.spilled_node_id.Binary());
  auto primary_node_id = it->second.pinned_at_raylet_id.value_or(NodeID::Nil());
  object_info->set_primary_node_id(primary_node_id.Binary());
  object_info->set_pending_creation(it->second.pending_creation);
  object_info->set_did_spill(it->second.did_spill);
}

void ReferenceCounter::PublishObjectLocationSnapshot(const ObjectID &object_id) {
  absl::MutexLock lock(&mutex_);
  auto it = object_id_refs_.find(object_id);
  if (it == object_id_refs_.end()) {
    RAY_LOG(WARNING).WithField(object_id)
        << "Object locations requested for object, but ref already removed. This may be "
           "a bug in the distributed "
           "reference counting protocol.";
    // First let subscribers handle this error.
    rpc::PubMessage pub_message;
    pub_message.set_key_id(object_id.Binary());
    pub_message.set_channel_type(rpc::ChannelType::WORKER_OBJECT_LOCATIONS_CHANNEL);
    pub_message.mutable_worker_object_locations_message()->set_ref_removed(true);
    object_info_publisher_->Publish(pub_message);
    // Then, publish a failure to subscribers since this object is unreachable.
    object_info_publisher_->PublishFailure(
        rpc::ChannelType::WORKER_OBJECT_LOCATIONS_CHANNEL, object_id.Binary());
    return;
  }

  // Always publish the location when subscribed for the first time.
  // This will ensure that the subscriber will get the first snapshot of the
  // object location.
  PushToLocationSubscribers(it);
}

std::string ReferenceCounter::DebugString() const {
  absl::MutexLock lock(&mutex_);
  std::stringstream ss;
  ss << "ReferenceTable{size: " << object_id_refs_.size();
  if (!object_id_refs_.empty()) {
    ss << " sample: " << object_id_refs_.begin()->first << ":"
       << object_id_refs_.begin()->second.DebugString();
  }
  ss << "}";
  return ss.str();
}

std::string ReferenceCounter::Reference::DebugString() const {
  std::stringstream ss;
  ss << "Reference{borrowers: " << borrow().borrowers.size()
     << " local_ref_count: " << local_ref_count
     << " submitted_count: " << submitted_task_ref_count
     << " contained_on_owned: " << nested().contained_in_owned.size()
     << " contained_in_borrowed: " << nested().contained_in_borrowed_ids.size()
     << " contains: " << nested().contains.size()
     << " stored_in: " << borrow().stored_in_objects.size()
     << " lineage_ref_count: " << lineage_ref_count << "}";
  return ss.str();
}

ReferenceCounter::Reference ReferenceCounter::Reference::FromProto(
    const rpc::ObjectReferenceCount &ref_count) {
  Reference ref;
  ref.owner_address = ref_count.reference().owner_address();
  ref.local_ref_count = ref_count.has_local_ref() ? 1 : 0;

  for (const auto &borrower : ref_count.borrowers()) {
    ref.mutable_borrow()->borrowers.insert(borrower);
  }
  for (const auto &object : ref_count.stored_in_objects()) {
    const auto &object_id = ObjectID::FromBinary(object.object_id());
    ref.mutable_borrow()->stored_in_objects.emplace(object_id, object.owner_address());
  }
  for (const auto &id : ref_count.contains()) {
    ref.mutable_nested()->contains.insert(ObjectID::FromBinary(id));
  }
  const auto contained_in_borrowed_ids =
      IdVectorFromProtobuf<ObjectID>(ref_count.contained_in_borrowed_ids());
  ref.mutable_nested()->contained_in_borrowed_ids.insert(
      contained_in_borrowed_ids.begin(), contained_in_borrowed_ids.end());
  return ref;
}

void ReferenceCounter::Reference::ToProto(rpc::ObjectReferenceCount *ref,
                                          bool deduct_local_ref) const {
  if (owner_address) {
    ref->mutable_reference()->mutable_owner_address()->CopyFrom(*owner_address);
  }
  ref->set_has_local_ref(RefCount() > (deduct_local_ref ? 1 : 0));
  for (const auto &borrower : borrow().borrowers) {
    ref->add_borrowers()->CopyFrom(borrower);
  }
  for (const auto &object : borrow().stored_in_objects) {
    auto ref_object = ref->add_stored_in_objects();
    ref_object->set_object_id(object.first.Binary());
    ref_object->mutable_owner_address()->CopyFrom(object.second);
  }
  for (const auto &contained_in_borrowed_id : nested().contained_in_borrowed_ids) {
    ref->add_contained_in_borrowed_ids(contained_in_borrowed_id.Binary());
  }
  for (const auto &contains_id : nested().contains) {
    ref->add_contains(contains_id.Binary());
  }
}

<<<<<<< HEAD
void ReferenceCounter::RegisterNodeSubscriber(
    std::function<void()> subscribe_to_node_changes) {
  subscribe_to_node_changes_ = std::move(subscribe_to_node_changes);
=======
std::optional<rpc::TensorTransport> ReferenceCounter::GetTensorTransport(
    const ObjectID &object_id) const {
  absl::MutexLock lock(&mutex_);
  auto it = object_id_refs_.find(object_id);
  if (it == object_id_refs_.end()) {
    return absl::nullopt;
  }
  return it->second.tensor_transport;
>>>>>>> 57125ad2
}

}  // namespace core
}  // namespace ray<|MERGE_RESOLUTION|>--- conflicted
+++ resolved
@@ -1713,20 +1713,19 @@
   }
 }
 
-<<<<<<< HEAD
+std::optional<rpc::TensorTransport> ReferenceCounter::GetTensorTransport(
+    const ObjectID &object_id) const {
+  absl::MutexLock lock(&mutex_);
+  auto it = object_id_refs_.find(object_id);
+  if (it == object_id_refs_.end()) {
+    return absl::nullopt;
+  }
+  return it->second.tensor_transport;
+}
+
 void ReferenceCounter::RegisterNodeSubscriber(
     std::function<void()> subscribe_to_node_changes) {
   subscribe_to_node_changes_ = std::move(subscribe_to_node_changes);
-=======
-std::optional<rpc::TensorTransport> ReferenceCounter::GetTensorTransport(
-    const ObjectID &object_id) const {
-  absl::MutexLock lock(&mutex_);
-  auto it = object_id_refs_.find(object_id);
-  if (it == object_id_refs_.end()) {
-    return absl::nullopt;
-  }
-  return it->second.tensor_transport;
->>>>>>> 57125ad2
 }
 
 }  // namespace core
