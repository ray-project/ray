#include <condition_variable>

#include "ray/common/ray_config.h"
#include "ray/core_worker/context.h"
#include "ray/core_worker/core_worker.h"

namespace ray {

/// A class that represents a `Get` request.
class GetRequest {
 public:
  GetRequest(absl::flat_hash_set<ObjectID> object_ids, size_t num_objects,
             bool remove_after_get, bool abort_if_any_object_is_exception);

  const absl::flat_hash_set<ObjectID> &ObjectIds() const;

  /// Wait until all requested objects are available, or timeout happens.
  ///
  /// \param timeout_ms The maximum time in milliseconds to wait for.
  /// \return Whether all requested objects are available.
  bool Wait(int64_t timeout_ms);
  /// Set the object content for the specific object id.
  void Set(const ObjectID &object_id, std::shared_ptr<RayObject> buffer);
  /// Get the object content for the specific object id.
  std::shared_ptr<RayObject> Get(const ObjectID &object_id) const;
  /// Whether this is a `get` request.
  bool ShouldRemoveObjects() const;

 private:
  /// Wait until all requested objects are available.
  void Wait();

  /// The object IDs involved in this request.
  const absl::flat_hash_set<ObjectID> object_ids_;
  /// The object information for the objects in this request.
  absl::flat_hash_map<ObjectID, std::shared_ptr<RayObject>> objects_;
  /// Number of objects required.
  const size_t num_objects_;

  // Whether the requested objects should be removed from store
  // after `get` returns.
  const bool remove_after_get_;
  // Whether we should abort the waiting if any object is an exception.
  const bool abort_if_any_object_is_exception_;
  // Whether all the requested objects are available.
  bool is_ready_;
  mutable std::mutex mutex_;
  std::condition_variable cv_;
};

GetRequest::GetRequest(absl::flat_hash_set<ObjectID> object_ids, size_t num_objects,
                       bool remove_after_get, bool abort_if_any_object_is_exception_)
    : object_ids_(std::move(object_ids)),
      num_objects_(num_objects),
      remove_after_get_(remove_after_get),
      abort_if_any_object_is_exception_(abort_if_any_object_is_exception_),
      is_ready_(false) {
  RAY_CHECK(num_objects_ <= object_ids_.size());
}

const absl::flat_hash_set<ObjectID> &GetRequest::ObjectIds() const { return object_ids_; }

bool GetRequest::ShouldRemoveObjects() const { return remove_after_get_; }

bool GetRequest::Wait(int64_t timeout_ms) {
  RAY_CHECK(timeout_ms >= 0 || timeout_ms == -1);
  if (timeout_ms == -1) {
    // Wait forever until all objects are ready.
    Wait();
    return true;
  }

  // Wait until all objects are ready, or the timeout expires.
  std::unique_lock<std::mutex> lock(mutex_);
  while (!is_ready_) {
    auto status = cv_.wait_for(lock, std::chrono::milliseconds(timeout_ms));
    if (status == std::cv_status::timeout) {
      return false;
    }
  }
  return true;
}

void GetRequest::Wait() {
  std::unique_lock<std::mutex> lock(mutex_);
  while (!is_ready_) {
    cv_.wait(lock);
  }
}

void GetRequest::Set(const ObjectID &object_id, std::shared_ptr<RayObject> object) {
  std::unique_lock<std::mutex> lock(mutex_);
  if (is_ready_) {
    return;  // We have already hit the number of objects to return limit.
  }
  objects_.emplace(object_id, object);
  if (objects_.size() == num_objects_ ||
      (abort_if_any_object_is_exception_ && object->IsException() &&
       !object->IsInPlasmaError())) {
    is_ready_ = true;
    cv_.notify_all();
  }
}

std::shared_ptr<RayObject> GetRequest::Get(const ObjectID &object_id) const {
  std::unique_lock<std::mutex> lock(mutex_);
  auto iter = objects_.find(object_id);
  if (iter != objects_.end()) {
    return iter->second;
  }

  return nullptr;
}

CoreWorkerMemoryStore::CoreWorkerMemoryStore(
    std::function<void(const RayObject &, const ObjectID &)> store_in_plasma,
    std::shared_ptr<ReferenceCounter> counter,
    std::shared_ptr<raylet::RayletClient> raylet_client,
    std::function<Status()> check_signals)
    : store_in_plasma_(store_in_plasma),
      ref_counter_(counter),
      raylet_client_(raylet_client),
      check_signals_(check_signals) {}

void CoreWorkerMemoryStore::GetAsync(
    const ObjectID &object_id, std::function<void(std::shared_ptr<RayObject>)> callback) {
  std::shared_ptr<RayObject> ptr;
  {
    absl::MutexLock lock(&mu_);
    auto iter = objects_.find(object_id);
    if (iter != objects_.end()) {
      ptr = iter->second;
    } else {
      object_async_get_requests_[object_id].push_back(callback);
    }
  }
  // It's important for performance to run the callback outside the lock.
  if (ptr != nullptr) {
    callback(ptr);
  }
}

std::shared_ptr<RayObject> CoreWorkerMemoryStore::GetOrPromoteToPlasma(
    const ObjectID &object_id) {
  absl::MutexLock lock(&mu_);
  auto iter = objects_.find(object_id);
  if (iter != objects_.end()) {
    auto obj = iter->second;
    if (obj->IsInPlasmaError()) {
      return nullptr;
    }
    return obj;
  }
  RAY_CHECK(store_in_plasma_ != nullptr)
      << "Cannot promote object without plasma provider callback.";
  promoted_to_plasma_.insert(object_id);
  return nullptr;
}

<<<<<<< HEAD
bool CoreWorkerMemoryStore::Put(const RayObject &object, const ObjectID &object_id) {
  RAY_CHECK(object_id.IsDirectCallType());
=======
Status CoreWorkerMemoryStore::Put(const RayObject &object, const ObjectID &object_id) {
>>>>>>> be48e196
  std::vector<std::function<void(std::shared_ptr<RayObject>)>> async_callbacks;
  auto object_entry = std::make_shared<RayObject>(object.GetData(), object.GetMetadata(),
                                                  object.GetNestedIds(), true);
  bool stored_in_direct_memory = true;

  // TODO(edoakes): we should instead return a flag to the caller to put the object in
  // plasma.
  bool should_put_in_plasma = false;
  {
    absl::MutexLock lock(&mu_);

    auto iter = objects_.find(object_id);
    if (iter != objects_.end()) {
      return true;  // Object already exists in the store, which is fine.
    }

    auto async_callback_it = object_async_get_requests_.find(object_id);
    if (async_callback_it != object_async_get_requests_.end()) {
      auto &callbacks = async_callback_it->second;
      async_callbacks = std::move(callbacks);
      object_async_get_requests_.erase(async_callback_it);
    }

    auto promoted_it = promoted_to_plasma_.find(object_id);
    if (promoted_it != promoted_to_plasma_.end()) {
      RAY_CHECK(store_in_plasma_ != nullptr);
      // Only need to promote to plasma if it wasn't already put into plasma
      // by the task that created the object.
      should_put_in_plasma = !object.IsInPlasmaError();
      promoted_to_plasma_.erase(promoted_it);
      stored_in_direct_memory = false;
    }

    bool should_add_entry = true;
    auto object_request_iter = object_get_requests_.find(object_id);
    if (object_request_iter != object_get_requests_.end()) {
      auto &get_requests = object_request_iter->second;
      for (auto &get_request : get_requests) {
        get_request->Set(object_id, object_entry);
        // If ref counting is enabled, override the removal behaviour.
        if (get_request->ShouldRemoveObjects() && ref_counter_ == nullptr) {
          should_add_entry = false;
        }
      }
    }
    // Don't put it in the store, since we won't get a callback for deletion.
    if (ref_counter_ != nullptr && !ref_counter_->HasReference(object_id)) {
      should_add_entry = false;
    }

    if (should_add_entry) {
      // If there is no existing get request, then add the `RayObject` to map.
      objects_.emplace(object_id, object_entry);
    }
  }

  // Must be called without holding the lock because store_in_plasma_ goes
  // through the regular CoreWorker::Put() codepath, which calls into the
  // in-memory store (would cause deadlock).
  if (should_put_in_plasma) {
    store_in_plasma_(object, object_id);
  }

  // It's important for performance to run the callbacks outside the lock.
  for (const auto &cb : async_callbacks) {
    cb(object_entry);
  }

  return stored_in_direct_memory;
}

Status CoreWorkerMemoryStore::Get(const std::vector<ObjectID> &object_ids,
                                  int num_objects, int64_t timeout_ms,
                                  const WorkerContext &ctx, bool remove_after_get,
                                  std::vector<std::shared_ptr<RayObject>> *results) {
  return GetImpl(object_ids, num_objects, timeout_ms, ctx, remove_after_get, results,
                 /*abort_if_any_object_is_exception=*/true);
}

Status CoreWorkerMemoryStore::GetImpl(const std::vector<ObjectID> &object_ids,
                                      int num_objects, int64_t timeout_ms,
                                      const WorkerContext &ctx, bool remove_after_get,
                                      std::vector<std::shared_ptr<RayObject>> *results,
                                      bool abort_if_any_object_is_exception) {
  (*results).resize(object_ids.size(), nullptr);

  std::shared_ptr<GetRequest> get_request;
  int count = 0;

  {
    absl::flat_hash_set<ObjectID> remaining_ids;
    absl::flat_hash_set<ObjectID> ids_to_remove;

    absl::MutexLock lock(&mu_);
    // Check for existing objects and see if this get request can be fullfilled.
    for (size_t i = 0; i < object_ids.size() && count < num_objects; i++) {
      const auto &object_id = object_ids[i];
      auto iter = objects_.find(object_id);
      if (iter != objects_.end()) {
        (*results)[i] = iter->second;
        if (remove_after_get) {
          // Note that we cannot remove the object_id from `objects_` now,
          // because `object_ids` might have duplicate ids.
          ids_to_remove.insert(object_id);
        }
        count += 1;
      } else {
        remaining_ids.insert(object_id);
      }
    }
    RAY_CHECK(count <= num_objects);

    // Clean up the objects if ref counting is off.
    if (ref_counter_ == nullptr) {
      for (const auto &object_id : ids_to_remove) {
        objects_.erase(object_id);
      }
    }

    // Return if all the objects are obtained.
    if (remaining_ids.empty() || count >= num_objects) {
      return Status::OK();
    }

    size_t required_objects = num_objects - (object_ids.size() - remaining_ids.size());

    // Otherwise, create a GetRequest to track remaining objects.
    get_request =
        std::make_shared<GetRequest>(std::move(remaining_ids), required_objects,
                                     remove_after_get, abort_if_any_object_is_exception);
    for (const auto &object_id : get_request->ObjectIds()) {
      object_get_requests_[object_id].push_back(get_request);
    }
  }

  // Only send block/unblock IPCs for non-actor tasks on the main thread.
  bool should_notify_raylet =
      (raylet_client_ != nullptr && ctx.ShouldReleaseResourcesOnBlockingCalls());

  // Wait for remaining objects (or timeout).
  if (should_notify_raylet) {
    RAY_CHECK_OK(raylet_client_->NotifyDirectCallTaskBlocked());
  }

  bool done = false;
  bool timed_out = false;
  Status signal_status = Status::OK();
  int64_t remaining_timeout = timeout_ms;
  int64_t iteration_timeout =
      std::min(timeout_ms, RayConfig::instance().get_timeout_milliseconds());
  if (timeout_ms == -1) {
    iteration_timeout = RayConfig::instance().get_timeout_milliseconds();
  }

  // Repeatedly call Wait() on a shorter timeout so we can check for signals between
  // calls. If timeout_ms == -1, this should run forever until all objects are
  // ready or a signal is received. Else it should run repeatedly until that timeout
  // is reached.
  while (!(done = get_request->Wait(iteration_timeout)) && !timed_out &&
         signal_status.ok()) {
    if (check_signals_) {
      signal_status = check_signals_();
    }

    if (remaining_timeout >= 0) {
      iteration_timeout = std::min(remaining_timeout, iteration_timeout);
      remaining_timeout -= iteration_timeout;
      timed_out = remaining_timeout <= 0;
    }
  }

  if (should_notify_raylet) {
    RAY_CHECK_OK(raylet_client_->NotifyDirectCallTaskUnblocked());
  }

  {
    absl::MutexLock lock(&mu_);
    // Populate results.
    for (size_t i = 0; i < object_ids.size(); i++) {
      const auto &object_id = object_ids[i];
      if ((*results)[i] == nullptr) {
        (*results)[i] = get_request->Get(object_id);
      }
    }

    // Remove get request.
    for (const auto &object_id : get_request->ObjectIds()) {
      auto object_request_iter = object_get_requests_.find(object_id);
      if (object_request_iter != object_get_requests_.end()) {
        auto &get_requests = object_request_iter->second;
        // Erase get_request from the vector.
        auto it = std::find(get_requests.begin(), get_requests.end(), get_request);
        if (it != get_requests.end()) {
          get_requests.erase(it);
          // If the vector is empty, remove the object ID from the map.
          if (get_requests.empty()) {
            object_get_requests_.erase(object_request_iter);
          }
        }
      }
    }
  }

  if (!signal_status.ok()) {
    return signal_status;
  } else if (done) {
    return Status::OK();
  } else {
    return Status::TimedOut("Get timed out: some object(s) not ready.");
  }
}

Status CoreWorkerMemoryStore::Get(
    const absl::flat_hash_set<ObjectID> &object_ids, int64_t timeout_ms,
    const WorkerContext &ctx,
    absl::flat_hash_map<ObjectID, std::shared_ptr<RayObject>> *results,
    bool *got_exception) {
  const std::vector<ObjectID> id_vector(object_ids.begin(), object_ids.end());
  std::vector<std::shared_ptr<RayObject>> result_objects;
  RAY_RETURN_NOT_OK(Get(id_vector, id_vector.size(), timeout_ms, ctx,
                        /*remove_after_get=*/false, &result_objects));

  for (size_t i = 0; i < id_vector.size(); i++) {
    if (result_objects[i] != nullptr) {
      (*results)[id_vector[i]] = result_objects[i];
      if (result_objects[i]->IsException() && !result_objects[i]->IsInPlasmaError()) {
        // Can return early if an object value contains an exception.
        // InPlasmaError does not count as an exception because then the object
        // value should then be found in plasma.
        *got_exception = true;
      }
    }
  }
  return Status::OK();
}

Status CoreWorkerMemoryStore::Wait(const absl::flat_hash_set<ObjectID> &object_ids,
                                   int num_objects, int64_t timeout_ms,
                                   const WorkerContext &ctx,
                                   absl::flat_hash_set<ObjectID> *ready) {
  std::vector<ObjectID> id_vector(object_ids.begin(), object_ids.end());
  std::vector<std::shared_ptr<RayObject>> result_objects;
  RAY_CHECK(object_ids.size() == id_vector.size());
  auto status = GetImpl(id_vector, num_objects, timeout_ms, ctx, false, &result_objects,
                        /*abort_if_any_object_is_exception=*/false);
  // Ignore TimedOut statuses since we return ready objects explicitly.
  if (!status.IsTimedOut()) {
    RAY_RETURN_NOT_OK(status);
  }

  for (size_t i = 0; i < id_vector.size(); i++) {
    if (result_objects[i] != nullptr) {
      ready->insert(id_vector[i]);
    }
  }

  return Status::OK();
}

void CoreWorkerMemoryStore::Delete(const absl::flat_hash_set<ObjectID> &object_ids,
                                   absl::flat_hash_set<ObjectID> *plasma_ids_to_delete) {
  absl::MutexLock lock(&mu_);
  for (const auto &object_id : object_ids) {
    auto it = objects_.find(object_id);
    if (it != objects_.end()) {
      if (it->second->IsInPlasmaError()) {
        plasma_ids_to_delete->insert(object_id);
      } else {
        objects_.erase(it);
      }
    }
  }
}

void CoreWorkerMemoryStore::Delete(const std::vector<ObjectID> &object_ids) {
  absl::MutexLock lock(&mu_);
  for (const auto &object_id : object_ids) {
    objects_.erase(object_id);
  }
}

bool CoreWorkerMemoryStore::Contains(const ObjectID &object_id, bool *in_plasma) {
  absl::MutexLock lock(&mu_);
  auto it = objects_.find(object_id);
  if (it != objects_.end()) {
    if (it->second->IsInPlasmaError()) {
      *in_plasma = true;
    }
    return true;
  }
  return false;
}

MemoryStoreStats CoreWorkerMemoryStore::GetMemoryStoreStatisticalData() {
  absl::MutexLock lock(&mu_);
  MemoryStoreStats item;
  for (const auto &it : objects_) {
    if (!it.second->IsInPlasmaError()) {
      item.num_local_objects += 1;
      item.used_object_store_memory += it.second->GetSize();
    }
  }
  return item;
}

}  // namespace ray<|MERGE_RESOLUTION|>--- conflicted
+++ resolved
@@ -157,12 +157,7 @@
   return nullptr;
 }
 
-<<<<<<< HEAD
 bool CoreWorkerMemoryStore::Put(const RayObject &object, const ObjectID &object_id) {
-  RAY_CHECK(object_id.IsDirectCallType());
-=======
-Status CoreWorkerMemoryStore::Put(const RayObject &object, const ObjectID &object_id) {
->>>>>>> be48e196
   std::vector<std::function<void(std::shared_ptr<RayObject>)>> async_callbacks;
   auto object_entry = std::make_shared<RayObject>(object.GetData(), object.GetMetadata(),
                                                   object.GetNestedIds(), true);
