#ifndef RAY_CORE_WORKER_MEMORY_STORE_H
#define RAY_CORE_WORKER_MEMORY_STORE_H

#include "absl/container/flat_hash_map.h"
#include "absl/container/flat_hash_set.h"
#include "absl/synchronization/mutex.h"
#include "ray/common/id.h"
#include "ray/common/status.h"
#include "ray/core_worker/common.h"
#include "ray/core_worker/reference_count.h"

namespace ray {

class GetRequest;
class CoreWorkerMemoryStore;

/// The class provides implementations for local process memory store.
/// An example usage for this is to retrieve the returned objects from direct
/// actor call (see direct_actor_transport.cc).
class CoreWorkerMemoryStore {
 public:
<<<<<<< HEAD
  /// Create a memory store.
  ///
  /// \param[in] counter If not null, this enables ref counting for local objects,
  ///            and the `remove_after_get` flag for Get() will be ignored.
  CoreWorkerMemoryStore(std::shared_ptr<ReferenceCounter> counter = nullptr);
=======
  CoreWorkerMemoryStore(
      std::function<void(const RayObject &, const ObjectID &)> store_in_plasma = nullptr);
>>>>>>> 8ff393a7
  ~CoreWorkerMemoryStore(){};

  /// Put an object with specified ID into object store.
  ///
  /// \param[in] object_id Object ID specified by user.
  /// \param[in] object The ray object.
  /// \return Status.
  Status Put(const ObjectID &object_id, const RayObject &object);

  /// Get a list of objects from the object store.
  ///
  /// \param[in] object_ids IDs of the objects to get. Duplicates are not allowed.
  /// \param[in] num_objects Number of objects that should appear.
  /// \param[in] timeout_ms Timeout in milliseconds, wait infinitely if it's negative.
  /// \param[in] remove_after_get When to remove the objects from store after `Get`
  /// finishes. This has no effect if ref counting is enabled.
  /// \param[out] results Result list of objects data.
  /// \return Status.
  Status Get(const std::vector<ObjectID> &object_ids, int num_objects, int64_t timeout_ms,
             bool remove_after_get, std::vector<std::shared_ptr<RayObject>> *results);

  /// Asynchronously get an object from the object store. The object will not be removed
  /// from storage after GetAsync (TODO(ekl): integrate this with object GC).
  ///
  /// \param[in] object_id The object id to get.
  /// \param[in] callback The callback to run with the reference to the retrieved
  ///            object value once available.
  void GetAsync(const ObjectID &object_id,
                std::function<void(std::shared_ptr<RayObject>)> callback);

  /// Get a single object if available. If the object is not local yet, or if the object
  /// is local but is ErrorType::OBJECT_IN_PLASMA, then nullptr will be returned, and
  /// the store will ensure the object is promoted to plasma once available.
  ///
  /// \param[in] object_id The object id to get.
  /// \return pointer to the local object, or nullptr if promoted to plasma.
  std::shared_ptr<RayObject> GetOrPromoteToPlasma(const ObjectID &object_id);

  /// Delete a list of objects from the object store.
  ///
  /// \param[in] object_ids IDs of the objects to delete.
  /// \return Void.
  void Delete(const std::vector<ObjectID> &object_ids);

  /// Check whether this store contains the object.
  ///
  /// \param[in] object_id The object to check.
  /// \return Whether the store has the object.
  bool Contains(const ObjectID &object_id);

  /// Returns the number of objects in this store.
  ///
  /// \return Count of objects in the store.
  int Size() {
    absl::MutexLock lock(&mu_);
    return objects_.size();
  }

 private:
  /// Optional callback for putting objects into the plasma store.
  std::function<void(const RayObject &, const ObjectID &)> store_in_plasma_;

  /// Protects the data structures below.
  absl::Mutex mu_;

  /// Set of objects that should be promoted to plasma once available.
  absl::flat_hash_set<ObjectID> promoted_to_plasma_ GUARDED_BY(mu_);

  /// Map from object ID to `RayObject`.
  absl::flat_hash_map<ObjectID, std::shared_ptr<RayObject>> objects_ GUARDED_BY(mu_);

  /// Map from object ID to its get requests.
  absl::flat_hash_map<ObjectID, std::vector<std::shared_ptr<GetRequest>>>
      object_get_requests_ GUARDED_BY(mu_);

  /// Map from object ID to its async get requests.
  absl::flat_hash_map<ObjectID,
                      std::vector<std::function<void(std::shared_ptr<RayObject>)>>>
      object_async_get_requests_ GUARDED_BY(mu_);
<<<<<<< HEAD

  /// Protect the two maps above.
  absl::Mutex mu_;

  /// If enabled, holds a reference to local worker ref counter. TODO(ekl) make this
  /// mandatory once Java is supported.
  std::shared_ptr<ReferenceCounter> ref_counter_ = nullptr;
=======
>>>>>>> 8ff393a7
};

}  // namespace ray

#endif  // RAY_CORE_WORKER_MEMORY_STORE_H<|MERGE_RESOLUTION|>--- conflicted
+++ resolved
@@ -19,16 +19,14 @@
 /// actor call (see direct_actor_transport.cc).
 class CoreWorkerMemoryStore {
  public:
-<<<<<<< HEAD
   /// Create a memory store.
   ///
+  /// \param[in] store_in_plasma If not null, this is used to spill to plasma.
   /// \param[in] counter If not null, this enables ref counting for local objects,
   ///            and the `remove_after_get` flag for Get() will be ignored.
-  CoreWorkerMemoryStore(std::shared_ptr<ReferenceCounter> counter = nullptr);
-=======
   CoreWorkerMemoryStore(
-      std::function<void(const RayObject &, const ObjectID &)> store_in_plasma = nullptr);
->>>>>>> 8ff393a7
+      std::function<void(const RayObject &, const ObjectID &)> store_in_plasma = nullptr,
+      std::shared_ptr<ReferenceCounter> counter = nullptr);
   ~CoreWorkerMemoryStore(){};
 
   /// Put an object with specified ID into object store.
@@ -91,6 +89,10 @@
   /// Optional callback for putting objects into the plasma store.
   std::function<void(const RayObject &, const ObjectID &)> store_in_plasma_;
 
+  /// If enabled, holds a reference to local worker ref counter. TODO(ekl) make this
+  /// mandatory once Java is supported.
+  std::shared_ptr<ReferenceCounter> ref_counter_ = nullptr;
+
   /// Protects the data structures below.
   absl::Mutex mu_;
 
@@ -108,16 +110,6 @@
   absl::flat_hash_map<ObjectID,
                       std::vector<std::function<void(std::shared_ptr<RayObject>)>>>
       object_async_get_requests_ GUARDED_BY(mu_);
-<<<<<<< HEAD
-
-  /// Protect the two maps above.
-  absl::Mutex mu_;
-
-  /// If enabled, holds a reference to local worker ref counter. TODO(ekl) make this
-  /// mandatory once Java is supported.
-  std::shared_ptr<ReferenceCounter> ref_counter_ = nullptr;
-=======
->>>>>>> 8ff393a7
 };
 
 }  // namespace ray
