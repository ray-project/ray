#ifndef RAY_CORE_WORKER_STORE_PROVIDER_H
#define RAY_CORE_WORKER_STORE_PROVIDER_H

#include "ray/common/buffer.h"
#include "ray/common/id.h"
#include "ray/common/status.h"
#include "ray/core_worker/common.h"

namespace ray {

/// Object value in ray system.
<<<<<<< HEAD
class RayObjectValue {
 public:
  /// Create an ray object value instance.
  ///
  /// \param[in] data Data of the object value.
  /// \param[in] metadata Metadata of the object value.
  RayObjectValue(const std::shared_ptr<Buffer> &data,
                 const std::shared_ptr<Buffer> &metadata)
=======
class RayObject {
 public:
  /// Create a ray object value instance.
  ///
  /// \param[in] data Data of the object value.
  /// \param[in] metadata Metadata of the object value.
  RayObject(const std::shared_ptr<Buffer> &data, const std::shared_ptr<Buffer> &metadata)
>>>>>>> 4d0c34d3
      : data_(data), metadata_(metadata) {}

  /// Return the data of the object value.
  const std::shared_ptr<Buffer> &GetData() const { return data_; };

  /// Return the metadata of the object value.
  const std::shared_ptr<Buffer> &GetMetadata() const { return metadata_; };

 private:
  /// Data of the object value.
  const std::shared_ptr<Buffer> data_;
  /// Metadata of the object value.
  const std::shared_ptr<Buffer> metadata_;
};

/// Provider interface for store access. Store provider should inherit from this class and
/// provide implementions for the methods. The actual store provider may use a plasma
/// store or local memory store in worker process, or possibly other types of storage.

class CoreWorkerStoreProvider {
 public:
  CoreWorkerStoreProvider() {}

  virtual ~CoreWorkerStoreProvider() {}

  /// Put an object with specified ID into object store.
  ///
  /// \param[in] value The object value.
  /// \param[in] object_id Object ID specified by user.
  /// \return Status.
<<<<<<< HEAD
  virtual Status Put(const RayObjectValue &value, const ObjectID &object_id) = 0;
=======
  virtual Status Put(const RayObject &value, const ObjectID &object_id) = 0;
>>>>>>> 4d0c34d3

  /// Get a list of objects from the object store.
  ///
  /// \param[in] ids IDs of the objects to get.
  /// \param[in] timeout_ms Timeout in milliseconds, wait infinitely if it's negative.
  /// \param[in] task_id ID for the current task.
  /// \param[out] results Result list of objects data.
  /// \return Status.
  virtual Status Get(const std::vector<ObjectID> &ids, int64_t timeout_ms,
                     const TaskID &task_id,
<<<<<<< HEAD
                     std::vector<std::shared_ptr<RayObjectValue>> *results) = 0;
=======
                     std::vector<std::shared_ptr<RayObject>> *results) = 0;
>>>>>>> 4d0c34d3

  /// Wait for a list of objects to appear in the object store.
  ///
  /// \param[in] IDs of the objects to wait for.
  /// \param[in] num_returns Number of objects that should appear.
  /// \param[in] timeout_ms Timeout in milliseconds, wait infinitely if it's negative.
  /// \param[in] task_id ID for the current task.
  /// \param[out] results A bitset that indicates each object has appeared or not.
  /// \return Status.
  virtual Status Wait(const std::vector<ObjectID> &object_ids, int num_objects,
                      int64_t timeout_ms, const TaskID &task_id,
                      std::vector<bool> *results) = 0;

  /// Delete a list of objects from the object store.
  ///
  /// \param[in] object_ids IDs of the objects to delete.
  /// \param[in] local_only Whether only delete the objects in local node, or all nodes in
  /// the cluster.
  /// \param[in] delete_creating_tasks Whether also delete the tasks that
  /// created these objects. \return Status.
  virtual Status Delete(const std::vector<ObjectID> &object_ids, bool local_only,
                        bool delete_creating_tasks) = 0;
};

}  // namespace ray

#endif  // RAY_CORE_WORKER_STORE_PROVIDER_H<|MERGE_RESOLUTION|>--- conflicted
+++ resolved
@@ -9,16 +9,6 @@
 namespace ray {
 
 /// Object value in ray system.
-<<<<<<< HEAD
-class RayObjectValue {
- public:
-  /// Create an ray object value instance.
-  ///
-  /// \param[in] data Data of the object value.
-  /// \param[in] metadata Metadata of the object value.
-  RayObjectValue(const std::shared_ptr<Buffer> &data,
-                 const std::shared_ptr<Buffer> &metadata)
-=======
 class RayObject {
  public:
   /// Create a ray object value instance.
@@ -26,7 +16,6 @@
   /// \param[in] data Data of the object value.
   /// \param[in] metadata Metadata of the object value.
   RayObject(const std::shared_ptr<Buffer> &data, const std::shared_ptr<Buffer> &metadata)
->>>>>>> 4d0c34d3
       : data_(data), metadata_(metadata) {}
 
   /// Return the data of the object value.
@@ -57,11 +46,7 @@
   /// \param[in] value The object value.
   /// \param[in] object_id Object ID specified by user.
   /// \return Status.
-<<<<<<< HEAD
-  virtual Status Put(const RayObjectValue &value, const ObjectID &object_id) = 0;
-=======
   virtual Status Put(const RayObject &value, const ObjectID &object_id) = 0;
->>>>>>> 4d0c34d3
 
   /// Get a list of objects from the object store.
   ///
@@ -72,11 +57,7 @@
   /// \return Status.
   virtual Status Get(const std::vector<ObjectID> &ids, int64_t timeout_ms,
                      const TaskID &task_id,
-<<<<<<< HEAD
-                     std::vector<std::shared_ptr<RayObjectValue>> *results) = 0;
-=======
                      std::vector<std::shared_ptr<RayObject>> *results) = 0;
->>>>>>> 4d0c34d3
 
   /// Wait for a list of objects to appear in the object store.
   ///
