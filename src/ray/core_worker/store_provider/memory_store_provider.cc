--- conflicted
+++ resolved
@@ -18,15 +18,6 @@
 
 Status CoreWorkerMemoryStoreProvider::Put(const RayObject &object,
                                           const ObjectID &object_id) {
-<<<<<<< HEAD
-  Status status = store_->Put(object_id, object);
-  if (status.IsKeyError()) {
-    RAY_LOG(WARNING) << "Trying to put an object that already existed in memory: "
-                     << object_id << ".";
-    return Status::OK();
-  }
-  return status;
-=======
   auto status = store_->Put(object_id, object);
   if (status.IsObjectExists()) {
     // Object already exists in store, treat it as ok.
@@ -34,7 +25,6 @@
   } else {
     return status;
   }
->>>>>>> 8a352a8e
 }
 
 Status CoreWorkerMemoryStoreProvider::Get(
