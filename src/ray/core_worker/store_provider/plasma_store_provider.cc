--- conflicted
+++ resolved
@@ -194,7 +194,6 @@
     }
 
     size_t previous_size = remaining.size();
-<<<<<<< HEAD
     // This is a separate IPC from the FetchAndGet in direct call mode.
     if (ctx.CurrentTaskIsDirectCall() && ctx.ShouldReleaseResourcesOnBlockingCalls()) {
       RAY_RETURN_NOT_OK(raylet_client_->NotifyDirectCallTaskBlocked());
@@ -203,14 +202,6 @@
         FetchAndGetFromPlasmaStore(remaining, batch_ids, batch_timeout,
                                    /*fetch_only=*/false, ctx.CurrentTaskIsDirectCall(),
                                    ctx.GetCurrentTaskID(), results, got_exception));
-=======
-    // TODO: For direct calls, use NotifyDirectCallTaskBlocked/Unblocked calls
-    // for missing objects instead of going through the normal fetch-and-get
-    // codepath.
-    RAY_RETURN_NOT_OK(FetchAndGetFromPlasmaStore(remaining, batch_ids, batch_timeout,
-                                                 /*fetch_only=*/false, task_id, results,
-                                                 got_exception));
->>>>>>> 53641f1f
     should_break = timed_out || *got_exception;
 
     if ((previous_size - remaining.size()) < batch_ids.size()) {
