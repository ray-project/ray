// Copyright 2017 The Ray Authors.
//
// Licensed under the Apache License, Version 2.0 (the "License");
// you may not use this file except in compliance with the License.
// You may obtain a copy of the License at
//
//  http://www.apache.org/licenses/LICENSE-2.0
//
// Unless required by applicable law or agreed to in writing, software
// distributed under the License is distributed on an "AS IS" BASIS,
// WITHOUT WARRANTIES OR CONDITIONS OF ANY KIND, either express or implied.
// See the License for the specific language governing permissions and
// limitations under the License.

#include "ray/core_worker/store_provider/plasma_store_provider.h"

#include <algorithm>
#include <cstdint>
#include <memory>
#include <string>
#include <utility>
#include <vector>

#include "ray/common/ray_config.h"
#include "ray/common/status.h"
#include "ray/common/status_or.h"
#include "ray/raylet_ipc_client/raylet_ipc_client_interface.h"
#include "ray/util/time.h"
#include "src/ray/protobuf/common.pb.h"

namespace ray {
namespace core {

void BufferTracker::Record(const ObjectID &object_id,
                           TrackedBuffer *buffer,
                           const std::string &call_site) {
  absl::MutexLock lock(&active_buffers_mutex_);
  active_buffers_[std::make_pair(object_id, buffer)] = call_site;
}

void BufferTracker::Release(const ObjectID &object_id, TrackedBuffer *buffer) {
  absl::MutexLock lock(&active_buffers_mutex_);
  auto key = std::make_pair(object_id, buffer);
  RAY_CHECK(active_buffers_.contains(key));
  active_buffers_.erase(key);
}

absl::flat_hash_map<ObjectID, std::pair<int64_t, std::string>>
BufferTracker::UsedObjects() const {
  absl::flat_hash_map<ObjectID, std::pair<int64_t, std::string>> used;
  absl::MutexLock lock(&active_buffers_mutex_);
  for (const auto &entry : active_buffers_) {
    auto it = used.find(entry.first.first);
    if (it != used.end()) {
      // Prefer to keep entries that have non-empty callsites.
      if (!it->second.second.empty()) {
        continue;
      }
    }
    used[entry.first.first] = std::make_pair(entry.first.second->Size(), entry.second);
  }
  return used;
}

CoreWorkerPlasmaStoreProvider::CoreWorkerPlasmaStoreProvider(
    const std::string &store_socket,
    const std::shared_ptr<ipc::RayletIpcClientInterface> raylet_ipc_client,
    std::function<Status()> check_signals,
    bool warmup,
    std::shared_ptr<plasma::PlasmaClientInterface> store_client,
    int64_t fetch_batch_size,
    std::function<std::string()> get_current_call_site)
    : raylet_ipc_client_(raylet_ipc_client),
      store_client_(std::move(store_client)),
      check_signals_(std::move(check_signals)),
      fetch_batch_size_(fetch_batch_size),
      get_request_counter_(0) {
  if (get_current_call_site != nullptr) {
    get_current_call_site_ = get_current_call_site;
  } else {
    get_current_call_site_ = []() { return "<no callsite callback>"; };
  }
  object_store_full_delay_ms_ = RayConfig::instance().object_store_full_delay_ms();
  buffer_tracker_ = std::make_shared<BufferTracker>();
  if (!store_socket.empty()) {
    RAY_CHECK(store_client_ != nullptr) << "Plasma client must be provided";
    RAY_CHECK_OK(store_client_->Connect(store_socket));
  }
  if (warmup) {
    RAY_CHECK_OK(WarmupStore());
  }
}

CoreWorkerPlasmaStoreProvider::~CoreWorkerPlasmaStoreProvider() {
  store_client_->Disconnect();
}

Status CoreWorkerPlasmaStoreProvider::Put(const RayObject &object,
                                          const ObjectID &object_id,
                                          const rpc::Address &owner_address,
                                          bool *object_exists) {
  RAY_CHECK(!object.IsInPlasmaError()) << object_id;
  std::shared_ptr<Buffer> data;
  RAY_RETURN_NOT_OK(Create(object.GetMetadata(),
                           object.HasData() ? object.GetData()->Size() : 0,
                           object_id,
                           owner_address,
                           &data,
                           /*created_by_worker=*/true));
  // data could be a nullptr if the ObjectID already existed, but this does
  // not throw an error.
  if (data != nullptr) {
    if (object.HasData()) {
      memcpy(data->Data(), object.GetData()->Data(), object.GetData()->Size());
    }
    RAY_RETURN_NOT_OK(Seal(object_id));
    if (object_exists) {
      *object_exists = false;
    }
  } else if (object_exists) {
    *object_exists = true;
  }
  return Status::OK();
}

Status CoreWorkerPlasmaStoreProvider::Create(const std::shared_ptr<Buffer> &metadata,
                                             const size_t data_size,
                                             const ObjectID &object_id,
                                             const rpc::Address &owner_address,
                                             std::shared_ptr<Buffer> *data,
                                             bool created_by_worker,
                                             bool is_mutable) {
  const auto source = created_by_worker
                          ? plasma::flatbuf::ObjectSource::CreatedByWorker
                          : plasma::flatbuf::ObjectSource::RestoredFromStorage;
  Status status =
      store_client_->CreateAndSpillIfNeeded(object_id,
                                            owner_address,
                                            is_mutable,
                                            data_size,
                                            metadata ? metadata->Data() : nullptr,
                                            metadata ? metadata->Size() : 0,
                                            data,
                                            source,
                                            /*device_num=*/0);

  if (status.IsObjectStoreFull()) {
    StatusOr<std::string> memory_usage = GetMemoryUsage();
    RAY_CHECK_OK(memory_usage.status()) << "Unable to communicate with the Plasma Store.";
    RAY_LOG(ERROR) << "Failed to put object " << object_id
                   << " in object store because it "
                   << "is full. Object size is " << data_size << " bytes.\n"
                   << "Plasma store status:\n"
                   << memory_usage.value() << "\n---\n"
                   << "--- Tip: Use the `ray memory` command to list active objects "
                      "in the cluster."
                   << "\n---\n";

    // Replace the status with a more helpful error message.
    std::ostringstream message;
    message << "Failed to put object " << object_id << " in object store because it "
            << "is full. Object size is " << data_size << " bytes.";
    status = Status::ObjectStoreFull(message.str());
  } else if (status.IsObjectExists()) {
    RAY_LOG_EVERY_MS(WARNING, 5000)
        << "Trying to put an object that already existed in plasma: " << object_id << ".";
    status = Status::OK();
  }
  return status;
}

Status CoreWorkerPlasmaStoreProvider::Seal(const ObjectID &object_id) {
  return store_client_->Seal(object_id);
}

Status CoreWorkerPlasmaStoreProvider::Release(const ObjectID &object_id) {
  return store_client_->Release(object_id);
}

Status CoreWorkerPlasmaStoreProvider::GetObjectsFromPlasmaStore(
    absl::flat_hash_map<ObjectID, int64_t> &remaining_object_id_to_idx,
    const std::vector<ObjectID> &ids,
    int64_t timeout_ms,
    absl::flat_hash_map<ObjectID, std::shared_ptr<RayObject>> *results,
    bool *got_exception) {
  std::vector<plasma::ObjectBuffer> plasma_results;
  RAY_RETURN_NOT_OK(store_client_->Get(ids, timeout_ms, &plasma_results));

  // Add successfully retrieved objects to the result map and remove them from
  // the set of IDs to get.
  for (size_t i = 0; i < plasma_results.size(); i++) {
    if (plasma_results[i].data != nullptr || plasma_results[i].metadata != nullptr) {
      const auto &object_id = ids[i];
      std::shared_ptr<TrackedBuffer> data = nullptr;
      std::shared_ptr<Buffer> metadata = nullptr;
      if (plasma_results[i].data && plasma_results[i].data->Size() > 0) {
        // We track the set of active data buffers in active_buffers_. On destruction,
        // the buffer entry will be removed from the set via callback.
        data = std::make_shared<TrackedBuffer>(
            std::move(plasma_results[i].data), buffer_tracker_, object_id);
        buffer_tracker_->Record(object_id, data.get(), get_current_call_site_());
      }
      if (plasma_results[i].metadata && plasma_results[i].metadata->Size() > 0) {
        metadata = std::move(plasma_results[i].metadata);
      }
      auto result_object = std::make_shared<RayObject>(
          data, metadata, std::vector<rpc::ObjectReference>());
      remaining_object_id_to_idx.erase(object_id);
      if (result_object->IsException()) {
        RAY_CHECK(!result_object->IsInPlasmaError());
        *got_exception = true;
      }
      (*results)[object_id] = std::move(result_object);
    }
  }
  return Status::OK();
}

Status CoreWorkerPlasmaStoreProvider::GetIfLocal(
    const std::vector<ObjectID> &object_ids,
    absl::flat_hash_map<ObjectID, std::shared_ptr<RayObject>> *results) {
  std::vector<plasma::ObjectBuffer> plasma_results;
  RAY_RETURN_NOT_OK(store_client_->Get(object_ids, /*timeout_ms=*/0, &plasma_results));

  for (size_t i = 0; i < object_ids.size(); i++) {
    if (plasma_results[i].data != nullptr || plasma_results[i].metadata != nullptr) {
      const auto &object_id = object_ids[i];
      std::shared_ptr<TrackedBuffer> data = nullptr;
      std::shared_ptr<Buffer> metadata = nullptr;
      if (plasma_results[i].data && plasma_results[i].data->Size()) {
        // We track the set of active data buffers in active_buffers_. On destruction,
        // the buffer entry will be removed from the set via callback.
        data = std::make_shared<TrackedBuffer>(
            plasma_results[i].data, buffer_tracker_, object_id);
        buffer_tracker_->Record(object_id, data.get(), get_current_call_site_());
      }
      if (plasma_results[i].metadata && plasma_results[i].metadata->Size()) {
        metadata = plasma_results[i].metadata;
      }
      auto result_object = std::make_shared<RayObject>(
          data, metadata, std::vector<rpc::ObjectReference>());
      (*results)[object_id] = std::move(result_object);
    }
  }
  return Status::OK();
}

Status CoreWorkerPlasmaStoreProvider::GetExperimentalMutableObject(
    const ObjectID &object_id, std::unique_ptr<plasma::MutableObject> *mutable_object) {
  return store_client_->GetExperimentalMutableObject(object_id, mutable_object);
}

Status CoreWorkerPlasmaStoreProvider::Get(
    const std::vector<ObjectID> &object_ids,
    const std::vector<rpc::Address> &owner_addresses,
    int64_t timeout_ms,
    absl::flat_hash_map<ObjectID, std::shared_ptr<RayObject>> *results) {
  std::vector<ipc::ScopedResponse> get_request_cleanup_handlers;
<<<<<<< HEAD
  absl::flat_hash_map<ObjectID, int64_t> remaining_object_id_to_idx;
=======
  int64_t get_request_id = get_request_counter_.fetch_add(1);

  bool got_exception = false;
  absl::flat_hash_set<ObjectID> remaining(object_ids.begin(), object_ids.end());
  std::vector<ObjectID> id_vector(object_ids.begin(), object_ids.end());
  std::vector<ObjectID> batch_ids;

  int64_t num_total_objects = static_cast<int64_t>(object_ids.size());
>>>>>>> 60e327b5

  // TODO(57923): Need to understand if batching is necessary. If it's necessary,
  // then the reason needs to be documented.
  bool got_exception = false;
  int64_t total_size = static_cast<int64_t>(object_ids.size());
  for (int64_t start = 0; start < total_size; start += fetch_batch_size_) {
    std::vector<ObjectID> batch_ids;
    std::vector<rpc::Address> batch_owner_addresses;
    for (int64_t i = start; i < start + fetch_batch_size_ && i < total_size; i++) {
      remaining_object_id_to_idx[object_ids[i]] = i;

      batch_ids.push_back(object_ids[i]);
      batch_owner_addresses.push_back(owner_addresses[i]);
    }

    // 1. Make the request to pull all objects into local plasma if not local already.
    StatusOr<ipc::ScopedResponse> status_or_cleanup =
<<<<<<< HEAD
        raylet_ipc_client_->AsyncGetObjects(batch_ids, batch_owner_addresses);
=======
        raylet_ipc_client_->AsyncGetObjects(batch_ids, owner_addresses, get_request_id);
>>>>>>> 60e327b5
    RAY_RETURN_NOT_OK(status_or_cleanup.status());
    get_request_cleanup_handlers.emplace_back(std::move(status_or_cleanup.value()));

    // 2. Try to Get all objects that are already local from the plasma store.
    RAY_RETURN_NOT_OK(
        GetObjectsFromPlasmaStore(remaining_object_id_to_idx,
                                  batch_ids,
                                  /*timeout_ms=*/0,
                                  // Mutable objects must be local before ray.get.
                                  results,
                                  &got_exception));
  }

  if (remaining_object_id_to_idx.empty() || got_exception) {
    return Status::OK();
  }

  // 3. If not all objects were successfully fetched, repeatedly call
  // GetObjectsFromPlasmaStore in batches. This loop will run indefinitely until the
  // objects are all fetched if timeout is -1.
  bool should_break = false;
  bool timed_out = false;
  int64_t remaining_timeout = timeout_ms;
  auto fetch_start_time_ms = current_time_ms();
  while (!remaining_object_id_to_idx.empty() && !should_break) {
    std::vector<ObjectID> batch_ids;
    std::vector<rpc::Address> batch_owner_addresses;
    for (const auto &[id, idx] : remaining_object_id_to_idx) {
      if (static_cast<int64_t>(batch_ids.size()) == fetch_batch_size_) {
        break;
      }
      batch_ids.push_back(id);
      batch_owner_addresses.push_back(owner_addresses[idx]);
    }

    int64_t batch_timeout =
        std::max(RayConfig::instance().get_check_signal_interval_milliseconds(),
                 static_cast<int64_t>(10 * batch_ids.size()));
    if (remaining_timeout >= 0) {
      batch_timeout = std::min(remaining_timeout, batch_timeout);
      remaining_timeout -= batch_timeout;
      timed_out = remaining_timeout <= 0;
    }

    size_t previous_size = remaining_object_id_to_idx.size();
    RAY_RETURN_NOT_OK(GetObjectsFromPlasmaStore(
        remaining_object_id_to_idx, batch_ids, batch_timeout, results, &got_exception));
    should_break = timed_out || got_exception;

    if ((previous_size - remaining_object_id_to_idx.size()) < batch_ids.size()) {
      WarnIfFetchHanging(fetch_start_time_ms, remaining_object_id_to_idx);
    }
    if (check_signals_) {
      Status status = check_signals_();
      if (!status.ok()) {
        return status;
      }
    }
    if (RayConfig::instance().yield_plasma_lock_workaround() && !should_break &&
        remaining_object_id_to_idx.size() > 0) {
      // Yield the plasma lock to other threads. This is a temporary workaround since we
      // are holding the lock for a long time, so it can easily starve inbound RPC
      // requests to Release() buffers which only require holding the lock for brief
      // periods. See https://github.com/ray-project/ray/pull/16402 for more context.
      std::this_thread::sleep_for(std::chrono::milliseconds(10));
    }
  }

  if (!remaining_object_id_to_idx.empty() && timed_out) {
    return Status::TimedOut(absl::StrFormat(
        "Could not fetch %d objects within the timeout of %dms. %d objects were not "
        "ready.",
        object_ids.size(),
        timeout_ms,
        remaining_object_id_to_idx.size()));
  }
  return Status::OK();
}

Status CoreWorkerPlasmaStoreProvider::Contains(const ObjectID &object_id,
                                               bool *has_object) {
  return store_client_->Contains(object_id, has_object);
}

Status CoreWorkerPlasmaStoreProvider::Wait(
    const std::vector<ObjectID> &object_ids,
    const std::vector<rpc::Address> &owner_addresses,
    int num_objects,
    int64_t timeout_ms,
    const WorkerContext &ctx,
    absl::flat_hash_set<ObjectID> *ready) {
  bool should_break = false;
  int64_t remaining_timeout = timeout_ms;
  absl::flat_hash_set<ObjectID> ready_in_plasma;
  while (!should_break) {
    int64_t call_timeout = RayConfig::instance().get_check_signal_interval_milliseconds();
    if (remaining_timeout >= 0) {
      call_timeout = std::min(remaining_timeout, call_timeout);
      remaining_timeout -= call_timeout;
      should_break = remaining_timeout <= 0;
    }

    RAY_ASSIGN_OR_RETURN(
        ready_in_plasma,
        raylet_ipc_client_->Wait(object_ids, owner_addresses, num_objects, call_timeout));

    if (ready_in_plasma.size() >= static_cast<size_t>(num_objects)) {
      should_break = true;
    }
    if (check_signals_) {
      RAY_RETURN_NOT_OK(check_signals_());
    }
  }
  for (const auto &entry : ready_in_plasma) {
    ready->insert(entry);
  }
  if (ctx.CurrentTaskIsDirectCall() && ctx.ShouldReleaseResourcesOnBlockingCalls()) {
    RAY_RETURN_NOT_OK(raylet_ipc_client_->NotifyWorkerUnblocked());
  }
  return Status::OK();
}

Status CoreWorkerPlasmaStoreProvider::Delete(
    const absl::flat_hash_set<ObjectID> &object_ids, bool local_only) {
  std::vector<ObjectID> object_id_vector(object_ids.begin(), object_ids.end());
  return raylet_ipc_client_->FreeObjects(object_id_vector, local_only);
}

StatusOr<std::string> CoreWorkerPlasmaStoreProvider::GetMemoryUsage() {
  return store_client_->GetMemoryUsage();
}

absl::flat_hash_map<ObjectID, std::pair<int64_t, std::string>>
CoreWorkerPlasmaStoreProvider::UsedObjectsList() const {
  return buffer_tracker_->UsedObjects();
}

void CoreWorkerPlasmaStoreProvider::WarnIfFetchHanging(
    int64_t fetch_start_time_ms,
    const absl::flat_hash_map<ObjectID, int64_t> &remaining_object_id_to_idx) {
  int64_t duration_ms = current_time_ms() - fetch_start_time_ms;
  if (duration_ms > RayConfig::instance().fetch_warn_timeout_milliseconds()) {
    std::ostringstream oss;
    size_t printed = 0;
    for (auto &[id, _] : remaining_object_id_to_idx) {
      if (printed >=
          RayConfig::instance().object_store_get_max_ids_to_print_in_warning()) {
        break;
      }
      if (printed > 0) {
        oss << ", ";
      }
      oss << id.Hex();
      printed++;
    }
    if (printed < remaining_object_id_to_idx.size()) {
      oss << ", etc";
    }
    RAY_LOG(WARNING)
        << "Objects " << oss.str() << " are still not local after "
        << (duration_ms / 1000) << "s. "
        << "If this message continues to print, ray.get() is likely hung. Please file an "
           "issue at https://github.com/ray-project/ray/issues/.";
  }
}

Status CoreWorkerPlasmaStoreProvider::WarmupStore() {
  ObjectID object_id = ObjectID::FromRandom();
  std::shared_ptr<Buffer> data;
  RAY_RETURN_NOT_OK(Create(nullptr,
                           8,
                           object_id,
                           rpc::Address(),
                           &data,
                           /*created_by_worker=*/true));
  RAY_RETURN_NOT_OK(Seal(object_id));
  RAY_RETURN_NOT_OK(Release(object_id));
  RAY_RETURN_NOT_OK(Delete({object_id}, true));
  return Status::OK();
}

}  // namespace core
}  // namespace ray<|MERGE_RESOLUTION|>--- conflicted
+++ resolved
@@ -256,27 +256,17 @@
     int64_t timeout_ms,
     absl::flat_hash_map<ObjectID, std::shared_ptr<RayObject>> *results) {
   std::vector<ipc::ScopedResponse> get_request_cleanup_handlers;
-<<<<<<< HEAD
   absl::flat_hash_map<ObjectID, int64_t> remaining_object_id_to_idx;
-=======
   int64_t get_request_id = get_request_counter_.fetch_add(1);
-
-  bool got_exception = false;
-  absl::flat_hash_set<ObjectID> remaining(object_ids.begin(), object_ids.end());
-  std::vector<ObjectID> id_vector(object_ids.begin(), object_ids.end());
-  std::vector<ObjectID> batch_ids;
-
-  int64_t num_total_objects = static_cast<int64_t>(object_ids.size());
->>>>>>> 60e327b5
 
   // TODO(57923): Need to understand if batching is necessary. If it's necessary,
   // then the reason needs to be documented.
   bool got_exception = false;
-  int64_t total_size = static_cast<int64_t>(object_ids.size());
-  for (int64_t start = 0; start < total_size; start += fetch_batch_size_) {
+  int64_t num_total_objects = static_cast<int64_t>(object_ids.size());
+  for (int64_t start = 0; start < num_total_objects; start += fetch_batch_size_) {
     std::vector<ObjectID> batch_ids;
     std::vector<rpc::Address> batch_owner_addresses;
-    for (int64_t i = start; i < start + fetch_batch_size_ && i < total_size; i++) {
+    for (int64_t i = start; i < start + fetch_batch_size_ && i < num_total_objects; i++) {
       remaining_object_id_to_idx[object_ids[i]] = i;
 
       batch_ids.push_back(object_ids[i]);
@@ -285,11 +275,7 @@
 
     // 1. Make the request to pull all objects into local plasma if not local already.
     StatusOr<ipc::ScopedResponse> status_or_cleanup =
-<<<<<<< HEAD
-        raylet_ipc_client_->AsyncGetObjects(batch_ids, batch_owner_addresses);
-=======
         raylet_ipc_client_->AsyncGetObjects(batch_ids, owner_addresses, get_request_id);
->>>>>>> 60e327b5
     RAY_RETURN_NOT_OK(status_or_cleanup.status());
     get_request_cleanup_handlers.emplace_back(std::move(status_or_cleanup.value()));
 
