#include "ray/core_worker/store_provider/plasma_store_provider.h"
#include "ray/common/ray_config.h"
#include "ray/core_worker/context.h"
#include "ray/core_worker/core_worker.h"
#include "ray/core_worker/object_interface.h"
#include "ray/protobuf/gcs.pb.h"

namespace ray {

CoreWorkerPlasmaStoreProvider::CoreWorkerPlasmaStoreProvider(
    const std::string &store_socket, std::unique_ptr<RayletClient> &raylet_client)
    : local_store_provider_(store_socket), raylet_client_(raylet_client) {}

Status CoreWorkerPlasmaStoreProvider::Put(const RayObject &object,
                                          const ObjectID &object_id) {
  return local_store_provider_.Put(object, object_id);
}

Status CoreWorkerPlasmaStoreProvider::Create(const std::shared_ptr<Buffer> &metadata,
                                             const size_t data_size,
                                             const ObjectID &object_id,
                                             std::shared_ptr<Buffer> *data) {
  return local_store_provider_.Create(metadata, data_size, object_id, data);
}

Status CoreWorkerPlasmaStoreProvider::Seal(const ObjectID &object_id) {
  return local_store_provider_.Seal(object_id);
}

Status CoreWorkerPlasmaStoreProvider::Get(
    const std::vector<ObjectID> &ids, int64_t timeout_ms, const TaskID &task_id,
    std::vector<std::shared_ptr<RayObject>> *results) {
  int64_t batch_size = RayConfig::instance().worker_fetch_request_size();
  (*results).resize(ids.size(), nullptr);
<<<<<<< HEAD
  std::unordered_map<ObjectID, std::vector<int>> unready;

  // First, attempt to fetch all of the required objects without reconstructing.
  for (int64_t start = 0; start < ids.size(); start += batch_size) {
=======
  std::unordered_map<ObjectID, std::vector<int>> remaining;

  // First, attempt to fetch all of the required objects without reconstructing.
  for (int64_t start = 0; start < int64_t(ids.size()); start += batch_size) {
>>>>>>> 5cfe0749
    int64_t end = std::min(start + batch_size, int64_t(ids.size()));
    const std::vector<ObjectID> ids_slice(ids.cbegin() + start, ids.cbegin() + end);
    RAY_CHECK_OK(
        raylet_client_->FetchOrReconstruct(ids_slice, /*fetch_only=*/true, task_id));
    std::vector<std::shared_ptr<RayObject>> results_slice;
    RAY_RETURN_NOT_OK(local_store_provider_.Get(ids_slice, 0, task_id, &results_slice));

<<<<<<< HEAD
    // Iterate through the results from the local store, adding them to the unready
    // map if they weren't successfully fetched from the local store (are nullptr).
    // Keeps track of the locations of the unready object IDs in the original list
=======
    // Iterate through the results from the local store, adding them to the remaining
    // map if they weren't successfully fetched from the local store (are nullptr).
    // Keeps track of the locations of the remaining object IDs in the original list
>>>>>>> 5cfe0749
    // (accounting for duplicates).
    for (size_t i = 0; i < ids_slice.size(); i++) {
      if (results_slice[i] != nullptr) {
        (*results)[start + i] = results_slice[i];
<<<<<<< HEAD
        continue;
      }
      auto it = unready.find(ids_slice[i]);
      if (it == unready.end()) {
        std::vector<int> v;
        v.push_back(start + i);
        unready.insert({ids[i], v});
      } else {
        it->second.push_back(start + i);
=======
        // Terminate early on exception because it'll be raised by the worker anyways.
        if (IsException(*results_slice[i])) {
          return Status::OK();
        }
      } else {
        auto it = remaining.find(ids_slice[i]);
        if (it == remaining.end()) {
          std::vector<int> v;
          v.push_back(start + i);
          remaining.insert({ids[i], v});
        } else {
          it->second.push_back(start + i);
        }
>>>>>>> 5cfe0749
      }
    }
  }

  // If all objects were fetched already, return.
<<<<<<< HEAD
  if (unready.empty()) {
=======
  if (remaining.empty()) {
>>>>>>> 5cfe0749
    return Status::OK();
  }

  // If not all objects were successfully fetched, repeatedly call FetchOrReconstruct and
  // Get from the local object store in batches. This loop will run indefinitely until the
  // objects are all fetched if timeout is -1.
<<<<<<< HEAD
  int num_attempts = 0;
  bool should_break = false;
  int64_t remaining_timeout = timeout_ms;
  while (!unready.empty() && !should_break) {
    std::vector<ObjectID> unready_ids;
    for (const auto &entry : unready) {
      if (unready_ids.size() == batch_size) {
        break;
      }
      unready_ids.push_back(entry.first);
    }

    RAY_CHECK_OK(
        raylet_client_->FetchOrReconstruct(unready_ids, /*fetch_only=*/false, task_id));

    int64_t batch_timeout = std::max(RayConfig::instance().get_timeout_milliseconds(),
                                     int64_t(0.01 * unready.size()));
    if (remaining_timeout >= 0) {
      batch_timeout = std::min(remaining_timeout, batch_timeout);
      remaining_timeout = std::max(int64_t(0), remaining_timeout - batch_timeout);
=======
  int unsuccessful_attempts = 0;
  bool should_break = false;
  int64_t remaining_timeout = timeout_ms;
  while (!remaining.empty() && !should_break) {
    std::vector<ObjectID> batch_ids;
    for (const auto &entry : remaining) {
      if (int64_t(batch_ids.size()) == batch_size) {
        break;
      }
      batch_ids.push_back(entry.first);
    }

    RAY_CHECK_OK(
        raylet_client_->FetchOrReconstruct(batch_ids, /*fetch_only=*/false, task_id));

    int64_t batch_timeout = std::max(RayConfig::instance().get_timeout_milliseconds(),
                                     int64_t(10 * batch_ids.size()));
    if (remaining_timeout >= 0) {
      batch_timeout = std::min(remaining_timeout, batch_timeout);
      remaining_timeout -= batch_timeout;
>>>>>>> 5cfe0749
      should_break = remaining_timeout <= 0;
    }

    std::vector<std::shared_ptr<RayObject>> batch_results;
    RAY_RETURN_NOT_OK(
<<<<<<< HEAD
        local_store_provider_.Get(unready_ids, batch_timeout, task_id, &result_objects));

    // Add successfully retrieved objects to the result list and remove them from unready.
    uint64_t successes = 0;
    for (size_t i = 0; i < result_objects.size(); i++) {
      if (result_objects[i] != nullptr) {
        successes++;
        const auto &object_id = unready_ids[i];
        for (int idx : unready[object_id]) {
          (*results)[idx] = result_objects[i];
        }
        unready.erase(object_id);
        if (IsException(*result_objects[i])) {
=======
        local_store_provider_.Get(batch_ids, batch_timeout, task_id, &batch_results));

    // Add successfully retrieved objects to the result list and remove them from
    // remaining.
    uint64_t successes = 0;
    for (size_t i = 0; i < batch_results.size(); i++) {
      if (batch_results[i] != nullptr) {
        successes++;
        const auto &object_id = batch_ids[i];
        for (int idx : remaining[object_id]) {
          (*results)[idx] = batch_results[i];
        }
        remaining.erase(object_id);
        if (IsException(*batch_results[i])) {
>>>>>>> 5cfe0749
          should_break = true;
        }
      }
    }

<<<<<<< HEAD
    if (successes < unready_ids.size()) {
      num_attempts++;
      WarnIfAttemptedTooManyTimes(num_attempts, unready);
=======
    if (successes < batch_ids.size()) {
      unsuccessful_attempts++;
      WarnIfAttemptedTooManyTimes(unsuccessful_attempts, remaining);
>>>>>>> 5cfe0749
    }
  }

  // Notify unblocked because we blocked when calling FetchOrReconstruct with
  // fetch_only=false.
  return raylet_client_->NotifyUnblocked(task_id);
}

Status CoreWorkerPlasmaStoreProvider::Wait(const std::vector<ObjectID> &object_ids,
                                           int num_objects, int64_t timeout_ms,
                                           const TaskID &task_id,
                                           std::vector<bool> *results) {
  WaitResultPair result_pair;
  auto status = raylet_client_->Wait(object_ids, num_objects, timeout_ms,
                                     /*wait_local=*/false, task_id, &result_pair);
  std::unordered_set<ObjectID> ready_ids;
  for (const auto &entry : result_pair.first) {
    ready_ids.insert(entry);
  }

  // TODO(zhijunfu): change RayletClient::Wait() to return a bit set, so that we don't
  // need
  // to do this translation.
  (*results).resize(object_ids.size());
  for (size_t i = 0; i < object_ids.size(); i++) {
    (*results)[i] = ready_ids.count(object_ids[i]) > 0;
  }

  return status;
}

Status CoreWorkerPlasmaStoreProvider::Free(const std::vector<ObjectID> &object_ids,
                                           bool local_only, bool delete_creating_tasks) {
  return raylet_client_->FreeObjects(object_ids, local_only, delete_creating_tasks);
}

bool CoreWorkerPlasmaStoreProvider::IsException(const RayObject &object) {
  // TODO (kfstorm): metadata should be structured.
  const std::string metadata(reinterpret_cast<const char *>(object.GetMetadata()->Data()),
                             object.GetMetadata()->Size());
  const auto error_type_descriptor = ray::rpc::ErrorType_descriptor();
  for (int i = 0; i < error_type_descriptor->value_count(); i++) {
    const auto error_type_number = error_type_descriptor->value(i)->number();
    if (metadata == std::to_string(error_type_number)) {
      return true;
    }
  }
  return false;
}

void CoreWorkerPlasmaStoreProvider::WarnIfAttemptedTooManyTimes(
<<<<<<< HEAD
    int num_attempts, const std::unordered_map<ObjectID, std::vector<int>> &unready) {
=======
    int num_attempts, const std::unordered_map<ObjectID, std::vector<int>> &remaining) {
>>>>>>> 5cfe0749
  if (num_attempts % RayConfig::instance().object_store_get_warn_per_num_attempts() ==
      0) {
    std::ostringstream oss;
    size_t printed = 0;
    for (auto &entry : remaining) {
      if (printed >=
          RayConfig::instance().object_store_get_max_ids_to_print_in_warning()) {
        break;
      }
      if (printed > 0) {
        oss << ", ";
      }
      oss << entry.first.Hex();
    }
    if (printed < remaining.size()) {
      oss << ", etc";
    }
    RAY_LOG(WARNING)
        << "Attempted " << num_attempts << " times to reconstruct objects, but "
        << "some objects are still unavailable. If this message continues to print,"
        << " it may indicate that object's creating task is hanging, or something wrong"
        << " happened in raylet backend. " << remaining.size()
        << " object(s) pending: " << oss.str() << ".";
  }
}

}  // namespace ray<|MERGE_RESOLUTION|>--- conflicted
+++ resolved
@@ -32,17 +32,10 @@
     std::vector<std::shared_ptr<RayObject>> *results) {
   int64_t batch_size = RayConfig::instance().worker_fetch_request_size();
   (*results).resize(ids.size(), nullptr);
-<<<<<<< HEAD
-  std::unordered_map<ObjectID, std::vector<int>> unready;
-
-  // First, attempt to fetch all of the required objects without reconstructing.
-  for (int64_t start = 0; start < ids.size(); start += batch_size) {
-=======
   std::unordered_map<ObjectID, std::vector<int>> remaining;
 
   // First, attempt to fetch all of the required objects without reconstructing.
   for (int64_t start = 0; start < int64_t(ids.size()); start += batch_size) {
->>>>>>> 5cfe0749
     int64_t end = std::min(start + batch_size, int64_t(ids.size()));
     const std::vector<ObjectID> ids_slice(ids.cbegin() + start, ids.cbegin() + end);
     RAY_CHECK_OK(
@@ -50,30 +43,13 @@
     std::vector<std::shared_ptr<RayObject>> results_slice;
     RAY_RETURN_NOT_OK(local_store_provider_.Get(ids_slice, 0, task_id, &results_slice));
 
-<<<<<<< HEAD
-    // Iterate through the results from the local store, adding them to the unready
-    // map if they weren't successfully fetched from the local store (are nullptr).
-    // Keeps track of the locations of the unready object IDs in the original list
-=======
     // Iterate through the results from the local store, adding them to the remaining
     // map if they weren't successfully fetched from the local store (are nullptr).
     // Keeps track of the locations of the remaining object IDs in the original list
->>>>>>> 5cfe0749
     // (accounting for duplicates).
     for (size_t i = 0; i < ids_slice.size(); i++) {
       if (results_slice[i] != nullptr) {
         (*results)[start + i] = results_slice[i];
-<<<<<<< HEAD
-        continue;
-      }
-      auto it = unready.find(ids_slice[i]);
-      if (it == unready.end()) {
-        std::vector<int> v;
-        v.push_back(start + i);
-        unready.insert({ids[i], v});
-      } else {
-        it->second.push_back(start + i);
-=======
         // Terminate early on exception because it'll be raised by the worker anyways.
         if (IsException(*results_slice[i])) {
           return Status::OK();
@@ -87,45 +63,18 @@
         } else {
           it->second.push_back(start + i);
         }
->>>>>>> 5cfe0749
       }
     }
   }
 
   // If all objects were fetched already, return.
-<<<<<<< HEAD
-  if (unready.empty()) {
-=======
   if (remaining.empty()) {
->>>>>>> 5cfe0749
     return Status::OK();
   }
 
   // If not all objects were successfully fetched, repeatedly call FetchOrReconstruct and
   // Get from the local object store in batches. This loop will run indefinitely until the
   // objects are all fetched if timeout is -1.
-<<<<<<< HEAD
-  int num_attempts = 0;
-  bool should_break = false;
-  int64_t remaining_timeout = timeout_ms;
-  while (!unready.empty() && !should_break) {
-    std::vector<ObjectID> unready_ids;
-    for (const auto &entry : unready) {
-      if (unready_ids.size() == batch_size) {
-        break;
-      }
-      unready_ids.push_back(entry.first);
-    }
-
-    RAY_CHECK_OK(
-        raylet_client_->FetchOrReconstruct(unready_ids, /*fetch_only=*/false, task_id));
-
-    int64_t batch_timeout = std::max(RayConfig::instance().get_timeout_milliseconds(),
-                                     int64_t(0.01 * unready.size()));
-    if (remaining_timeout >= 0) {
-      batch_timeout = std::min(remaining_timeout, batch_timeout);
-      remaining_timeout = std::max(int64_t(0), remaining_timeout - batch_timeout);
-=======
   int unsuccessful_attempts = 0;
   bool should_break = false;
   int64_t remaining_timeout = timeout_ms;
@@ -146,27 +95,11 @@
     if (remaining_timeout >= 0) {
       batch_timeout = std::min(remaining_timeout, batch_timeout);
       remaining_timeout -= batch_timeout;
->>>>>>> 5cfe0749
       should_break = remaining_timeout <= 0;
     }
 
     std::vector<std::shared_ptr<RayObject>> batch_results;
     RAY_RETURN_NOT_OK(
-<<<<<<< HEAD
-        local_store_provider_.Get(unready_ids, batch_timeout, task_id, &result_objects));
-
-    // Add successfully retrieved objects to the result list and remove them from unready.
-    uint64_t successes = 0;
-    for (size_t i = 0; i < result_objects.size(); i++) {
-      if (result_objects[i] != nullptr) {
-        successes++;
-        const auto &object_id = unready_ids[i];
-        for (int idx : unready[object_id]) {
-          (*results)[idx] = result_objects[i];
-        }
-        unready.erase(object_id);
-        if (IsException(*result_objects[i])) {
-=======
         local_store_provider_.Get(batch_ids, batch_timeout, task_id, &batch_results));
 
     // Add successfully retrieved objects to the result list and remove them from
@@ -181,21 +114,14 @@
         }
         remaining.erase(object_id);
         if (IsException(*batch_results[i])) {
->>>>>>> 5cfe0749
           should_break = true;
         }
       }
     }
 
-<<<<<<< HEAD
-    if (successes < unready_ids.size()) {
-      num_attempts++;
-      WarnIfAttemptedTooManyTimes(num_attempts, unready);
-=======
     if (successes < batch_ids.size()) {
       unsuccessful_attempts++;
       WarnIfAttemptedTooManyTimes(unsuccessful_attempts, remaining);
->>>>>>> 5cfe0749
     }
   }
 
@@ -247,11 +173,7 @@
 }
 
 void CoreWorkerPlasmaStoreProvider::WarnIfAttemptedTooManyTimes(
-<<<<<<< HEAD
-    int num_attempts, const std::unordered_map<ObjectID, std::vector<int>> &unready) {
-=======
     int num_attempts, const std::unordered_map<ObjectID, std::vector<int>> &remaining) {
->>>>>>> 5cfe0749
   if (num_attempts % RayConfig::instance().object_store_get_warn_per_num_attempts() ==
       0) {
     std::ostringstream oss;
