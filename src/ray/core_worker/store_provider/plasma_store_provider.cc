// Copyright 2017 The Ray Authors.
//
// Licensed under the Apache License, Version 2.0 (the "License");
// you may not use this file except in compliance with the License.
// You may obtain a copy of the License at
//
//  http://www.apache.org/licenses/LICENSE-2.0
//
// Unless required by applicable law or agreed to in writing, software
// distributed under the License is distributed on an "AS IS" BASIS,
// WITHOUT WARRANTIES OR CONDITIONS OF ANY KIND, either express or implied.
// See the License for the specific language governing permissions and
// limitations under the License.

#include "ray/core_worker/store_provider/plasma_store_provider.h"

#include "ray/common/ray_config.h"
#include "ray/core_worker/context.h"
#include "ray/core_worker/core_worker.h"
#include "src/ray/protobuf/gcs.pb.h"

namespace ray {

void BufferTracker::Record(const ObjectID &object_id, TrackedBuffer *buffer,
                           const std::string &call_site) {
  absl::MutexLock lock(&active_buffers_mutex_);
  active_buffers_[std::make_pair(object_id, buffer)] = call_site;
}

void BufferTracker::Release(const ObjectID &object_id, TrackedBuffer *buffer) {
  absl::MutexLock lock(&active_buffers_mutex_);
  auto key = std::make_pair(object_id, buffer);
  RAY_CHECK(active_buffers_.contains(key));
  active_buffers_.erase(key);
}

absl::flat_hash_map<ObjectID, std::pair<int64_t, std::string>>
BufferTracker::UsedObjects() const {
  absl::flat_hash_map<ObjectID, std::pair<int64_t, std::string>> used;
  absl::MutexLock lock(&active_buffers_mutex_);
  for (const auto &entry : active_buffers_) {
    auto it = used.find(entry.first.first);
    if (it != used.end()) {
      // Prefer to keep entries that have non-empty callsites.
      if (!it->second.second.empty()) {
        continue;
      }
    }
    used[entry.first.first] = std::make_pair(entry.first.second->Size(), entry.second);
  }
  return used;
}

CoreWorkerPlasmaStoreProvider::CoreWorkerPlasmaStoreProvider(
    const std::string &store_socket,
    const std::shared_ptr<raylet::RayletClient> raylet_client,
    const std::shared_ptr<ReferenceCounter> reference_counter,
    std::function<Status()> check_signals, bool warmup,
    std::function<std::string()> get_current_call_site)
    : raylet_client_(raylet_client),
      reference_counter_(reference_counter),
      check_signals_(check_signals) {
  if (get_current_call_site != nullptr) {
    get_current_call_site_ = get_current_call_site;
  } else {
    get_current_call_site_ = []() { return "<no callsite callback>"; };
  }
  object_store_full_delay_ms_ =
      ray::core::RayConfig::instance().object_store_full_delay_ms();
  buffer_tracker_ = std::make_shared<BufferTracker>();
  RAY_CHECK_OK(store_client_.Connect(store_socket));
  if (warmup) {
    RAY_CHECK_OK(WarmupStore());
  }
}

CoreWorkerPlasmaStoreProvider::~CoreWorkerPlasmaStoreProvider() {
  RAY_IGNORE_EXPR(store_client_.Disconnect());
}

Status CoreWorkerPlasmaStoreProvider::Put(const RayObject &object,
                                          const ObjectID &object_id,
                                          const rpc::Address &owner_address,
                                          bool *object_exists) {
  RAY_CHECK(!object.IsInPlasmaError()) << object_id;
  std::shared_ptr<Buffer> data;
  RAY_RETURN_NOT_OK(Create(object.GetMetadata(),
                           object.HasData() ? object.GetData()->Size() : 0, object_id,
                           owner_address, &data, /*created_by_worker=*/true));
  // data could be a nullptr if the ObjectID already existed, but this does
  // not throw an error.
  if (data != nullptr) {
    if (object.HasData()) {
      memcpy(data->Data(), object.GetData()->Data(), object.GetData()->Size());
    }
    RAY_RETURN_NOT_OK(Seal(object_id));
    if (object_exists) {
      *object_exists = false;
    }
  } else if (object_exists) {
    *object_exists = true;
  }
  return Status::OK();
}

Status CoreWorkerPlasmaStoreProvider::Create(const std::shared_ptr<Buffer> &metadata,
                                             const size_t data_size,
                                             const ObjectID &object_id,
                                             const rpc::Address &owner_address,
                                             std::shared_ptr<Buffer> *data,
                                             bool created_by_worker) {
  auto source = plasma::flatbuf::ObjectSource::CreatedByWorker;
  if (!created_by_worker) {
    source = plasma::flatbuf::ObjectSource::RestoredFromStorage;
  }
  Status status = store_client_.CreateAndSpillIfNeeded(
      object_id, owner_address, data_size, metadata ? metadata->Data() : nullptr,
      metadata ? metadata->Size() : 0, data, source,
      /*device_num=*/0);

  if (status.IsObjectStoreFull()) {
    RAY_LOG(ERROR) << "Failed to put object " << object_id
                   << " in object store because it "
                   << "is full. Object size is " << data_size << " bytes.\n"
                   << "Plasma store status:\n"
                   << MemoryUsageString() << "\n---\n"
                   << "--- Tip: Use the `ray memory` command to list active objects "
                      "in the cluster."
                   << "\n---\n";

    // Replace the status with a more helpful error message.
    std::ostringstream message;
    message << "Failed to put object " << object_id << " in object store because it "
            << "is full. Object size is " << data_size << " bytes.";
    status = Status::ObjectStoreFull(message.str());
  } else if (status.IsObjectExists()) {
    RAY_LOG(WARNING) << "Trying to put an object that already existed in plasma: "
                     << object_id << ".";
    status = Status::OK();
  } else {
    RAY_RETURN_NOT_OK(status);
  }
  return status;
}

Status CoreWorkerPlasmaStoreProvider::Seal(const ObjectID &object_id) {
  return store_client_.Seal(object_id);
}

Status CoreWorkerPlasmaStoreProvider::Release(const ObjectID &object_id) {
  return store_client_.Release(object_id);
}

Status CoreWorkerPlasmaStoreProvider::FetchAndGetFromPlasmaStore(
    absl::flat_hash_set<ObjectID> &remaining, const std::vector<ObjectID> &batch_ids,
    int64_t timeout_ms, bool fetch_only, bool in_direct_call, const TaskID &task_id,
    absl::flat_hash_map<ObjectID, std::shared_ptr<RayObject>> *results,
    bool *got_exception) {
  const auto owner_addresses = reference_counter_->GetOwnerAddresses(batch_ids);
  RAY_RETURN_NOT_OK(raylet_client_->FetchOrReconstruct(
      batch_ids, owner_addresses, fetch_only, /*mark_worker_blocked*/ !in_direct_call,
      task_id));

  std::vector<plasma::ObjectBuffer> plasma_results;
  RAY_RETURN_NOT_OK(store_client_.Get(batch_ids, timeout_ms, &plasma_results,
                                      /*is_from_worker=*/true));

  // Add successfully retrieved objects to the result map and remove them from
  // the set of IDs to get.
  for (size_t i = 0; i < plasma_results.size(); i++) {
    if (plasma_results[i].data != nullptr || plasma_results[i].metadata != nullptr) {
      const auto &object_id = batch_ids[i];
      std::shared_ptr<TrackedBuffer> data = nullptr;
      std::shared_ptr<Buffer> metadata = nullptr;
      if (plasma_results[i].data && plasma_results[i].data->Size()) {
        // We track the set of active data buffers in active_buffers_. On destruction,
        // the buffer entry will be removed from the set via callback.
        data = std::make_shared<TrackedBuffer>(plasma_results[i].data, buffer_tracker_,
                                               object_id);
        buffer_tracker_->Record(object_id, data.get(), get_current_call_site_());
      }
      if (plasma_results[i].metadata && plasma_results[i].metadata->Size()) {
        metadata = plasma_results[i].metadata;
      }
      const auto result_object =
          std::make_shared<RayObject>(data, metadata, std::vector<ObjectID>());
      (*results)[object_id] = result_object;
      remaining.erase(object_id);
      if (result_object->IsException()) {
        RAY_CHECK(!result_object->IsInPlasmaError());
        *got_exception = true;
      }
    }
  }

  return Status::OK();
}

Status CoreWorkerPlasmaStoreProvider::GetIfLocal(
    const std::vector<ObjectID> &object_ids,
    absl::flat_hash_map<ObjectID, std::shared_ptr<RayObject>> *results) {
  std::vector<plasma::ObjectBuffer> plasma_results;
  // Since this path is used only for spilling, we should set is_from_worker: false.
  RAY_RETURN_NOT_OK(store_client_.Get(object_ids, /*timeout_ms=*/0, &plasma_results,
                                      /*is_from_worker=*/false));

  for (size_t i = 0; i < object_ids.size(); i++) {
    if (plasma_results[i].data != nullptr || plasma_results[i].metadata != nullptr) {
      const auto &object_id = object_ids[i];
      std::shared_ptr<TrackedBuffer> data = nullptr;
      std::shared_ptr<Buffer> metadata = nullptr;
      if (plasma_results[i].data && plasma_results[i].data->Size()) {
        // We track the set of active data buffers in active_buffers_. On destruction,
        // the buffer entry will be removed from the set via callback.
        data = std::make_shared<TrackedBuffer>(plasma_results[i].data, buffer_tracker_,
                                               object_id);
        buffer_tracker_->Record(object_id, data.get(), get_current_call_site_());
      }
      if (plasma_results[i].metadata && plasma_results[i].metadata->Size()) {
        metadata = plasma_results[i].metadata;
      }
      const auto result_object =
          std::make_shared<RayObject>(data, metadata, std::vector<ObjectID>());
      (*results)[object_id] = result_object;
    }
  }
  return Status::OK();
}

Status UnblockIfNeeded(const std::shared_ptr<raylet::RayletClient> &client,
                       const WorkerContext &ctx) {
  if (ctx.CurrentTaskIsDirectCall()) {
    // NOTE: for direct call actors, we still need to issue an unblock IPC to release
    // get subscriptions, even if the worker isn't blocked.
    if (ctx.ShouldReleaseResourcesOnBlockingCalls() || ctx.CurrentActorIsDirectCall()) {
      return client->NotifyDirectCallTaskUnblocked();
    } else {
      return Status::OK();  // We don't need to release resources.
    }
  } else {
    return client->NotifyUnblocked(ctx.GetCurrentTaskID());
  }
}

Status CoreWorkerPlasmaStoreProvider::Get(
    const absl::flat_hash_set<ObjectID> &object_ids, int64_t timeout_ms,
    const WorkerContext &ctx,
    absl::flat_hash_map<ObjectID, std::shared_ptr<RayObject>> *results,
    bool *got_exception) {
  int64_t batch_size = ray::core::RayConfig::instance().worker_fetch_request_size();
  std::vector<ObjectID> batch_ids;
  absl::flat_hash_set<ObjectID> remaining(object_ids.begin(), object_ids.end());

  // First, attempt to fetch all of the required objects once without reconstructing.
  std::vector<ObjectID> id_vector(object_ids.begin(), object_ids.end());
  int64_t total_size = static_cast<int64_t>(object_ids.size());
  for (int64_t start = 0; start < total_size; start += batch_size) {
    batch_ids.clear();
    for (int64_t i = start; i < batch_size && i < total_size; i++) {
      batch_ids.push_back(id_vector[start + i]);
    }
    RAY_RETURN_NOT_OK(
        FetchAndGetFromPlasmaStore(remaining, batch_ids, /*timeout_ms=*/0,
                                   /*fetch_only=*/true, ctx.CurrentTaskIsDirectCall(),
                                   ctx.GetCurrentTaskID(), results, got_exception));
  }

  // If all objects were fetched already, return. Note that we always need to
  // call UnblockIfNeeded() to cancel the get request.
  if (remaining.empty() || *got_exception) {
    return UnblockIfNeeded(raylet_client_, ctx);
  }

  // If not all objects were successfully fetched, repeatedly call FetchOrReconstruct
  // and Get from the local object store in batches. This loop will run indefinitely
  // until the objects are all fetched if timeout is -1.
  bool should_break = false;
  bool timed_out = false;
  int64_t remaining_timeout = timeout_ms;
  auto fetch_start_time_ms = current_time_ms();
  while (!remaining.empty() && !should_break) {
    batch_ids.clear();
    for (const auto &id : remaining) {
      if (int64_t(batch_ids.size()) == batch_size) {
        break;
      }
      batch_ids.push_back(id);
    }

    int64_t batch_timeout =
        std::max(ray::core::RayConfig::instance().get_timeout_milliseconds(),
                 int64_t(10 * batch_ids.size()));
    if (remaining_timeout >= 0) {
      batch_timeout = std::min(remaining_timeout, batch_timeout);
      remaining_timeout -= batch_timeout;
      timed_out = remaining_timeout <= 0;
    }

    size_t previous_size = remaining.size();
    // This is a separate IPC from the FetchAndGet in direct call mode.
    if (ctx.CurrentTaskIsDirectCall() && ctx.ShouldReleaseResourcesOnBlockingCalls()) {
      RAY_RETURN_NOT_OK(raylet_client_->NotifyDirectCallTaskBlocked(
          /*release_resources_during_plasma_fetch=*/false));
    }
    RAY_RETURN_NOT_OK(
        FetchAndGetFromPlasmaStore(remaining, batch_ids, batch_timeout,
                                   /*fetch_only=*/false, ctx.CurrentTaskIsDirectCall(),
                                   ctx.GetCurrentTaskID(), results, got_exception));
    should_break = timed_out || *got_exception;

    if ((previous_size - remaining.size()) < batch_ids.size()) {
      WarnIfFetchHanging(fetch_start_time_ms, remaining);
    }
    if (check_signals_) {
      Status status = check_signals_();
      if (!status.ok()) {
        // TODO(edoakes): in this case which status should we return?
        RAY_RETURN_NOT_OK(UnblockIfNeeded(raylet_client_, ctx));
        return status;
      }
    }
    if (ray::core::RayConfig::instance().yield_plasma_lock_workaround() &&
        !should_break && remaining.size() > 0) {
      // Yield the plasma lock to other threads. This is a temporary workaround since we
      // are holding the lock for a long time, so it can easily starve inbound RPC
      // requests to Release() buffers which only require holding the lock for brief
      // periods. See https://github.com/ray-project/ray/pull/16402 for more context.
      std::this_thread::sleep_for(std::chrono::milliseconds(10));
    }
  }

  if (!remaining.empty() && timed_out) {
    RAY_RETURN_NOT_OK(UnblockIfNeeded(raylet_client_, ctx));
    return Status::TimedOut("Get timed out: some object(s) not ready.");
  }

  // Notify unblocked because we blocked when calling FetchOrReconstruct with
  // fetch_only=false.
  return UnblockIfNeeded(raylet_client_, ctx);
}

Status CoreWorkerPlasmaStoreProvider::Contains(const ObjectID &object_id,
                                               bool *has_object) {
  return store_client_.Contains(object_id, has_object);
}

Status CoreWorkerPlasmaStoreProvider::Wait(
    const absl::flat_hash_set<ObjectID> &object_ids, int num_objects, int64_t timeout_ms,
    const WorkerContext &ctx, absl::flat_hash_set<ObjectID> *ready) {
  std::vector<ObjectID> id_vector(object_ids.begin(), object_ids.end());

  bool should_break = false;
  int64_t remaining_timeout = timeout_ms;
  while (!should_break) {
    WaitResultPair result_pair;
    int64_t call_timeout = ray::core::RayConfig::instance().get_timeout_milliseconds();
    if (remaining_timeout >= 0) {
      call_timeout = std::min(remaining_timeout, call_timeout);
      remaining_timeout -= call_timeout;
      should_break = remaining_timeout <= 0;
    }

    // This is a separate IPC from the Wait in direct call mode.
    if (ctx.CurrentTaskIsDirectCall() && ctx.ShouldReleaseResourcesOnBlockingCalls()) {
      RAY_RETURN_NOT_OK(raylet_client_->NotifyDirectCallTaskBlocked(
          /*release_resources_during_plasma_fetch=*/false));
    }
    const auto owner_addresses = reference_counter_->GetOwnerAddresses(id_vector);
    RAY_RETURN_NOT_OK(
        raylet_client_->Wait(id_vector, owner_addresses, num_objects, call_timeout,
                             /*mark_worker_blocked*/ !ctx.CurrentTaskIsDirectCall(),
                             ctx.GetCurrentTaskID(), &result_pair));

    if (result_pair.first.size() >= static_cast<size_t>(num_objects)) {
      should_break = true;
    }
    for (const auto &entry : result_pair.first) {
      ready->insert(entry);
    }
    if (check_signals_) {
      RAY_RETURN_NOT_OK(check_signals_());
    }
  }
  if (ctx.CurrentTaskIsDirectCall() && ctx.ShouldReleaseResourcesOnBlockingCalls()) {
    RAY_RETURN_NOT_OK(raylet_client_->NotifyDirectCallTaskUnblocked());
  }
  return Status::OK();
}

Status CoreWorkerPlasmaStoreProvider::Delete(
    const absl::flat_hash_set<ObjectID> &object_ids, bool local_only) {
  std::vector<ObjectID> object_id_vector(object_ids.begin(), object_ids.end());
  return raylet_client_->FreeObjects(object_id_vector, local_only);
}

std::string CoreWorkerPlasmaStoreProvider::MemoryUsageString() {
  return store_client_.DebugString();
}

absl::flat_hash_map<ObjectID, std::pair<int64_t, std::string>>
CoreWorkerPlasmaStoreProvider::UsedObjectsList() const {
  return buffer_tracker_->UsedObjects();
}

<<<<<<< HEAD
void CoreWorkerPlasmaStoreProvider::WarnIfAttemptedTooManyTimes(
    int num_attempts, const absl::flat_hash_set<ObjectID> &remaining) {
  if (num_attempts %
          ray::core::RayConfig::instance().object_store_get_warn_per_num_attempts() ==
      0) {
=======
void CoreWorkerPlasmaStoreProvider::WarnIfFetchHanging(
    int64_t fetch_start_time_ms, const absl::flat_hash_set<ObjectID> &remaining) {
  int64_t duration_ms = current_time_ms() - fetch_start_time_ms;
  if (duration_ms > RayConfig::instance().fetch_warn_timeout_milliseconds()) {
>>>>>>> 550c8bf1
    std::ostringstream oss;
    size_t printed = 0;
    for (auto &id : remaining) {
      if (printed >= ray::core::RayConfig::instance()
                         .object_store_get_max_ids_to_print_in_warning()) {
        break;
      }
      if (printed > 0) {
        oss << ", ";
      }
      oss << id.Hex();
      printed++;
    }
    if (printed < remaining.size()) {
      oss << ", etc";
    }
    RAY_LOG(WARNING)
        << "Objects " << oss.str() << " are still not local after "
        << (duration_ms / 1000) << "s. "
        << "If this message continues to print, ray.get() is likely hung. Please file an "
           "issue at https://github.com/ray-project/ray/issues/.";
  }
}

Status CoreWorkerPlasmaStoreProvider::WarmupStore() {
  ObjectID object_id = ObjectID::FromRandom();
  std::shared_ptr<Buffer> data;
  RAY_RETURN_NOT_OK(
      Create(nullptr, 8, object_id, rpc::Address(), &data, /*created_by_worker=*/true));
  RAY_RETURN_NOT_OK(Seal(object_id));
  RAY_RETURN_NOT_OK(Release(object_id));
  RAY_RETURN_NOT_OK(Delete({object_id}, true));
  return Status::OK();
}

}  // namespace ray<|MERGE_RESOLUTION|>--- conflicted
+++ resolved
@@ -402,18 +402,10 @@
   return buffer_tracker_->UsedObjects();
 }
 
-<<<<<<< HEAD
-void CoreWorkerPlasmaStoreProvider::WarnIfAttemptedTooManyTimes(
-    int num_attempts, const absl::flat_hash_set<ObjectID> &remaining) {
-  if (num_attempts %
-          ray::core::RayConfig::instance().object_store_get_warn_per_num_attempts() ==
-      0) {
-=======
 void CoreWorkerPlasmaStoreProvider::WarnIfFetchHanging(
     int64_t fetch_start_time_ms, const absl::flat_hash_set<ObjectID> &remaining) {
   int64_t duration_ms = current_time_ms() - fetch_start_time_ms;
-  if (duration_ms > RayConfig::instance().fetch_warn_timeout_milliseconds()) {
->>>>>>> 550c8bf1
+  if (duration_ms > ray::core::RayConfig::instance().fetch_warn_timeout_milliseconds()) {
     std::ostringstream oss;
     size_t printed = 0;
     for (auto &id : remaining) {
