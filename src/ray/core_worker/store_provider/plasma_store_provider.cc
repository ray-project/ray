// Copyright 2017 The Ray Authors.
//
// Licensed under the Apache License, Version 2.0 (the "License");
// you may not use this file except in compliance with the License.
// You may obtain a copy of the License at
//
//  http://www.apache.org/licenses/LICENSE-2.0
//
// Unless required by applicable law or agreed to in writing, software
// distributed under the License is distributed on an "AS IS" BASIS,
// WITHOUT WARRANTIES OR CONDITIONS OF ANY KIND, either express or implied.
// See the License for the specific language governing permissions and
// limitations under the License.

#include "ray/core_worker/store_provider/plasma_store_provider.h"

#include <algorithm>
#include <cstdint>
#include <memory>
#include <string>
#include <utility>
#include <vector>

#include "ray/common/ray_config.h"
#include "ray/common/status.h"
#include "ray/common/status_or.h"
#include "ray/raylet_ipc_client/raylet_ipc_client_interface.h"
#include "ray/util/time.h"
#include "src/ray/protobuf/common.pb.h"

namespace ray {
namespace core {

void BufferTracker::Record(const ObjectID &object_id,
                           TrackedBuffer *buffer,
                           const std::string &call_site) {
  absl::MutexLock lock(&active_buffers_mutex_);
  active_buffers_[std::make_pair(object_id, buffer)] = call_site;
}

void BufferTracker::Release(const ObjectID &object_id, TrackedBuffer *buffer) {
  absl::MutexLock lock(&active_buffers_mutex_);
  auto key = std::make_pair(object_id, buffer);
  RAY_CHECK(active_buffers_.contains(key));
  active_buffers_.erase(key);
}

absl::flat_hash_map<ObjectID, std::pair<int64_t, std::string>>
BufferTracker::UsedObjects() const {
  absl::flat_hash_map<ObjectID, std::pair<int64_t, std::string>> used;
  absl::MutexLock lock(&active_buffers_mutex_);
  for (const auto &entry : active_buffers_) {
    auto it = used.find(entry.first.first);
    if (it != used.end()) {
      // Prefer to keep entries that have non-empty callsites.
      if (!it->second.second.empty()) {
        continue;
      }
    }
    used[entry.first.first] = std::make_pair(entry.first.second->Size(), entry.second);
  }
  return used;
}

CoreWorkerPlasmaStoreProvider::CoreWorkerPlasmaStoreProvider(
    const std::string &store_socket,
    const std::shared_ptr<ipc::RayletIpcClientInterface> raylet_ipc_client,
    std::function<Status()> check_signals,
    bool warmup,
    std::shared_ptr<plasma::PlasmaClientInterface> store_client,
    int64_t fetch_batch_size,
    std::function<std::string()> get_current_call_site)
    : raylet_ipc_client_(raylet_ipc_client),
      store_client_(std::move(store_client)),
      check_signals_(std::move(check_signals)),
      fetch_batch_size_(fetch_batch_size),
      get_request_counter_(0) {
  if (get_current_call_site != nullptr) {
    get_current_call_site_ = get_current_call_site;
  } else {
    get_current_call_site_ = []() { return "<no callsite callback>"; };
  }
  object_store_full_delay_ms_ = RayConfig::instance().object_store_full_delay_ms();
  buffer_tracker_ = std::make_shared<BufferTracker>();
  if (!store_socket.empty()) {
    RAY_CHECK(store_client_ != nullptr) << "Plasma client must be provided";
    RAY_CHECK_OK(store_client_->Connect(store_socket));
  }
  if (warmup) {
    RAY_CHECK_OK(WarmupStore());
  }
}

CoreWorkerPlasmaStoreProvider::~CoreWorkerPlasmaStoreProvider() {
  store_client_->Disconnect();
}

Status CoreWorkerPlasmaStoreProvider::Put(const RayObject &object,
                                          const ObjectID &object_id,
                                          const rpc::Address &owner_address,
                                          bool *object_exists) {
  RAY_CHECK(!object.IsInPlasmaError()) << object_id;
  std::shared_ptr<Buffer> data;
  RAY_RETURN_NOT_OK(Create(object.GetMetadata(),
                           object.HasData() ? object.GetData()->Size() : 0,
                           object_id,
                           owner_address,
                           &data,
                           /*created_by_worker=*/true));
  // data could be a nullptr if the ObjectID already existed, but this does
  // not throw an error.
  if (data != nullptr) {
    if (object.HasData()) {
      memcpy(data->Data(), object.GetData()->Data(), object.GetData()->Size());
    }
    RAY_RETURN_NOT_OK(Seal(object_id));
    if (object_exists) {
      *object_exists = false;
    }
  } else if (object_exists) {
    *object_exists = true;
  }
  return Status::OK();
}

Status CoreWorkerPlasmaStoreProvider::Create(const std::shared_ptr<Buffer> &metadata,
                                             const size_t data_size,
                                             const ObjectID &object_id,
                                             const rpc::Address &owner_address,
                                             std::shared_ptr<Buffer> *data,
                                             bool created_by_worker,
                                             bool is_mutable) {
  const auto source = created_by_worker
                          ? plasma::flatbuf::ObjectSource::CreatedByWorker
                          : plasma::flatbuf::ObjectSource::RestoredFromStorage;
  Status status =
      store_client_->CreateAndSpillIfNeeded(object_id,
                                            owner_address,
                                            is_mutable,
                                            data_size,
                                            metadata ? metadata->Data() : nullptr,
                                            metadata ? metadata->Size() : 0,
                                            data,
                                            source,
                                            /*device_num=*/0);

  if (status.IsObjectStoreFull()) {
    StatusOr<std::string> memory_usage = GetMemoryUsage();
    RAY_CHECK_OK(memory_usage.status()) << "Unable to communicate with the Plasma Store.";
    RAY_LOG(ERROR) << "Failed to put object " << object_id
                   << " in object store because it "
                   << "is full. Object size is " << data_size << " bytes.\n"
                   << "Plasma store status:\n"
                   << memory_usage.value() << "\n---\n"
                   << "--- Tip: Use the `ray memory` command to list active objects "
                      "in the cluster."
                   << "\n---\n";

    // Replace the status with a more helpful error message.
    std::ostringstream message;
    message << "Failed to put object " << object_id << " in object store because it "
            << "is full. Object size is " << data_size << " bytes.";
    status = Status::ObjectStoreFull(message.str());
  } else if (status.IsObjectExists()) {
    RAY_LOG_EVERY_MS(WARNING, 5000)
        << "Trying to put an object that already existed in plasma: " << object_id << ".";
    status = Status::OK();
  }
  return status;
}

Status CoreWorkerPlasmaStoreProvider::Seal(const ObjectID &object_id) {
  return store_client_->Seal(object_id);
}

Status CoreWorkerPlasmaStoreProvider::Release(const ObjectID &object_id) {
  return store_client_->Release(object_id);
}

Status CoreWorkerPlasmaStoreProvider::GetObjectsFromPlasmaStore(
    absl::flat_hash_map<ObjectID, int64_t> &remaining_object_id_to_idx,
    const std::vector<ObjectID> &ids,
    int64_t timeout_ms,
    absl::flat_hash_map<ObjectID, std::shared_ptr<RayObject>> *results,
    bool *got_exception) {
  std::vector<plasma::ObjectBuffer> plasma_results;
  RAY_RETURN_NOT_OK(store_client_->Get(ids, timeout_ms, &plasma_results));

  // Add successfully retrieved objects to the result map and remove them from
  // the set of IDs to get.
  for (size_t i = 0; i < plasma_results.size(); i++) {
    if (plasma_results[i].data != nullptr || plasma_results[i].metadata != nullptr) {
      const auto &object_id = ids[i];
      std::shared_ptr<TrackedBuffer> data = nullptr;
      std::shared_ptr<Buffer> metadata = nullptr;
      if (plasma_results[i].data && plasma_results[i].data->Size() > 0) {
        // We track the set of active data buffers in active_buffers_. On destruction,
        // the buffer entry will be removed from the set via callback.
        data = std::make_shared<TrackedBuffer>(
            std::move(plasma_results[i].data), buffer_tracker_, object_id);
        buffer_tracker_->Record(object_id, data.get(), get_current_call_site_());
      }
      if (plasma_results[i].metadata && plasma_results[i].metadata->Size() > 0) {
        metadata = std::move(plasma_results[i].metadata);
      }
      auto result_object = std::make_shared<RayObject>(
          data, metadata, std::vector<rpc::ObjectReference>());
      remaining_object_id_to_idx.erase(object_id);
      if (result_object->IsException()) {
        RAY_CHECK(!result_object->IsInPlasmaError());
        *got_exception = true;
      }
      (*results)[object_id] = std::move(result_object);
    }
  }
  return Status::OK();
}

Status CoreWorkerPlasmaStoreProvider::GetIfLocal(
    const std::vector<ObjectID> &object_ids,
    absl::flat_hash_map<ObjectID, std::shared_ptr<RayObject>> *results) {
  std::vector<plasma::ObjectBuffer> plasma_results;
  RAY_RETURN_NOT_OK(store_client_->Get(object_ids, /*timeout_ms=*/0, &plasma_results));

  for (size_t i = 0; i < object_ids.size(); i++) {
    if (plasma_results[i].data != nullptr || plasma_results[i].metadata != nullptr) {
      const auto &object_id = object_ids[i];
      std::shared_ptr<TrackedBuffer> data = nullptr;
      std::shared_ptr<Buffer> metadata = nullptr;
      if (plasma_results[i].data && plasma_results[i].data->Size()) {
        // We track the set of active data buffers in active_buffers_. On destruction,
        // the buffer entry will be removed from the set via callback.
        data = std::make_shared<TrackedBuffer>(
            plasma_results[i].data, buffer_tracker_, object_id);
        buffer_tracker_->Record(object_id, data.get(), get_current_call_site_());
      }
      if (plasma_results[i].metadata && plasma_results[i].metadata->Size()) {
        metadata = plasma_results[i].metadata;
      }
      auto result_object = std::make_shared<RayObject>(
          data, metadata, std::vector<rpc::ObjectReference>());
      (*results)[object_id] = std::move(result_object);
    }
  }
  return Status::OK();
}

Status CoreWorkerPlasmaStoreProvider::GetExperimentalMutableObject(
    const ObjectID &object_id, std::unique_ptr<plasma::MutableObject> *mutable_object) {
  return store_client_->GetExperimentalMutableObject(object_id, mutable_object);
}

Status CoreWorkerPlasmaStoreProvider::Get(
    const std::vector<ObjectID> &object_ids,
    const std::vector<rpc::Address> &owner_addresses,
    int64_t timeout_ms,
    absl::flat_hash_map<ObjectID, std::shared_ptr<RayObject>> *results) {
  std::vector<ipc::ScopedResponse> get_request_cleanup_handlers;
  absl::flat_hash_map<ObjectID, int64_t> remaining_object_id_to_idx;
  int64_t get_request_id = get_request_counter_.fetch_add(1);

  // TODO(57923): Need to understand if batching is necessary. If it's necessary,
  // then the reason needs to be documented.
  bool got_exception = false;
  int64_t num_total_objects = static_cast<int64_t>(object_ids.size());
  for (int64_t start = 0; start < num_total_objects; start += fetch_batch_size_) {
    std::vector<ObjectID> batch_ids;
    std::vector<rpc::Address> batch_owner_addresses;
    for (int64_t i = start; i < start + fetch_batch_size_ && i < num_total_objects; i++) {
      remaining_object_id_to_idx[object_ids[i]] = i;

      batch_ids.push_back(object_ids[i]);
      batch_owner_addresses.push_back(owner_addresses[i]);
    }

    // 1. Make the request to pull all objects into local plasma if not local already.
<<<<<<< HEAD
    StatusOr<ipc::ScopedResponse> status_or_cleanup =
        raylet_ipc_client_->AsyncGetObjects(batch_ids, owner_addresses, get_request_id);
=======
    std::vector<rpc::Address> owner_addresses =
        reference_counter_.GetOwnerAddresses(batch_ids);
    StatusOr<ipc::ScopedResponse> status_or_cleanup = raylet_ipc_client_->AsyncGetObjects(
        batch_ids, owner_addresses, get_request_counter_.fetch_add(1));
>>>>>>> e713b3de
    RAY_RETURN_NOT_OK(status_or_cleanup.status());
    get_request_cleanup_handlers.emplace_back(std::move(status_or_cleanup.value()));

    // 2. Try to Get all objects that are already local from the plasma store.
    RAY_RETURN_NOT_OK(
        GetObjectsFromPlasmaStore(remaining_object_id_to_idx,
                                  batch_ids,
                                  /*timeout_ms=*/0,
                                  // Mutable objects must be local before ray.get.
                                  results,
                                  &got_exception));
  }

  if (remaining_object_id_to_idx.empty() || got_exception) {
    return Status::OK();
  }

  // 3. If not all objects were successfully fetched, repeatedly call
  // GetObjectsFromPlasmaStore in batches. This loop will run indefinitely until the
  // objects are all fetched if timeout is -1.
  bool should_break = false;
  bool timed_out = false;
  int64_t remaining_timeout = timeout_ms;
  auto fetch_start_time_ms = current_time_ms();
  while (!remaining_object_id_to_idx.empty() && !should_break) {
    std::vector<ObjectID> batch_ids;
    std::vector<rpc::Address> batch_owner_addresses;
    for (const auto &[id, idx] : remaining_object_id_to_idx) {
      if (static_cast<int64_t>(batch_ids.size()) == fetch_batch_size_) {
        break;
      }
      batch_ids.push_back(id);
      batch_owner_addresses.push_back(owner_addresses[idx]);
    }

    int64_t batch_timeout =
        std::max(RayConfig::instance().get_check_signal_interval_milliseconds(),
                 static_cast<int64_t>(10 * batch_ids.size()));
    if (remaining_timeout >= 0) {
      batch_timeout = std::min(remaining_timeout, batch_timeout);
      remaining_timeout -= batch_timeout;
      timed_out = remaining_timeout <= 0;
    }

    size_t previous_size = remaining_object_id_to_idx.size();
    RAY_RETURN_NOT_OK(GetObjectsFromPlasmaStore(
        remaining_object_id_to_idx, batch_ids, batch_timeout, results, &got_exception));
    should_break = timed_out || got_exception;

    if ((previous_size - remaining_object_id_to_idx.size()) < batch_ids.size()) {
      WarnIfFetchHanging(fetch_start_time_ms, remaining_object_id_to_idx);
    }
    if (check_signals_) {
      Status status = check_signals_();
      if (!status.ok()) {
        return status;
      }
    }
    if (RayConfig::instance().yield_plasma_lock_workaround() && !should_break &&
        remaining_object_id_to_idx.size() > 0) {
      // Yield the plasma lock to other threads. This is a temporary workaround since we
      // are holding the lock for a long time, so it can easily starve inbound RPC
      // requests to Release() buffers which only require holding the lock for brief
      // periods. See https://github.com/ray-project/ray/pull/16402 for more context.
      std::this_thread::sleep_for(std::chrono::milliseconds(10));
    }
  }

  if (!remaining_object_id_to_idx.empty() && timed_out) {
    return Status::TimedOut(absl::StrFormat(
        "Could not fetch %d objects within the timeout of %dms. %d objects were not "
        "ready.",
        object_ids.size(),
        timeout_ms,
        remaining_object_id_to_idx.size()));
  }
  return Status::OK();
}

Status CoreWorkerPlasmaStoreProvider::Contains(const ObjectID &object_id,
                                               bool *has_object) {
  return store_client_->Contains(object_id, has_object);
}

Status CoreWorkerPlasmaStoreProvider::Wait(
    const std::vector<ObjectID> &object_ids,
    const std::vector<rpc::Address> &owner_addresses,
    int num_objects,
    int64_t timeout_ms,
    const WorkerContext &ctx,
    absl::flat_hash_set<ObjectID> *ready) {
  bool should_break = false;
  int64_t remaining_timeout = timeout_ms;
  absl::flat_hash_set<ObjectID> ready_in_plasma;
  while (!should_break) {
    int64_t call_timeout = RayConfig::instance().get_check_signal_interval_milliseconds();
    if (remaining_timeout >= 0) {
      call_timeout = std::min(remaining_timeout, call_timeout);
      remaining_timeout -= call_timeout;
      should_break = remaining_timeout <= 0;
    }

    RAY_ASSIGN_OR_RETURN(
        ready_in_plasma,
        raylet_ipc_client_->Wait(object_ids, owner_addresses, num_objects, call_timeout));

    if (ready_in_plasma.size() >= static_cast<size_t>(num_objects)) {
      should_break = true;
    }
    if (check_signals_) {
      RAY_RETURN_NOT_OK(check_signals_());
    }
  }
  for (const auto &entry : ready_in_plasma) {
    ready->insert(entry);
  }
  if (ctx.CurrentTaskIsDirectCall() && ctx.ShouldReleaseResourcesOnBlockingCalls()) {
    RAY_RETURN_NOT_OK(raylet_ipc_client_->NotifyWorkerUnblocked());
  }
  return Status::OK();
}

Status CoreWorkerPlasmaStoreProvider::Delete(
    const absl::flat_hash_set<ObjectID> &object_ids, bool local_only) {
  std::vector<ObjectID> object_id_vector(object_ids.begin(), object_ids.end());
  return raylet_ipc_client_->FreeObjects(object_id_vector, local_only);
}

StatusOr<std::string> CoreWorkerPlasmaStoreProvider::GetMemoryUsage() {
  return store_client_->GetMemoryUsage();
}

absl::flat_hash_map<ObjectID, std::pair<int64_t, std::string>>
CoreWorkerPlasmaStoreProvider::UsedObjectsList() const {
  return buffer_tracker_->UsedObjects();
}

void CoreWorkerPlasmaStoreProvider::WarnIfFetchHanging(
    int64_t fetch_start_time_ms,
    const absl::flat_hash_map<ObjectID, int64_t> &remaining_object_id_to_idx) {
  int64_t duration_ms = current_time_ms() - fetch_start_time_ms;
  if (duration_ms > RayConfig::instance().fetch_warn_timeout_milliseconds()) {
    std::ostringstream oss;
    size_t printed = 0;
    for (auto &[id, _] : remaining_object_id_to_idx) {
      if (printed >=
          RayConfig::instance().object_store_get_max_ids_to_print_in_warning()) {
        break;
      }
      if (printed > 0) {
        oss << ", ";
      }
      oss << id.Hex();
      printed++;
    }
    if (printed < remaining_object_id_to_idx.size()) {
      oss << ", etc";
    }
    RAY_LOG(WARNING)
        << "Objects " << oss.str() << " are still not local after "
        << (duration_ms / 1000) << "s. "
        << "If this message continues to print, ray.get() is likely hung. Please file an "
           "issue at https://github.com/ray-project/ray/issues/.";
  }
}

Status CoreWorkerPlasmaStoreProvider::WarmupStore() {
  ObjectID object_id = ObjectID::FromRandom();
  std::shared_ptr<Buffer> data;
  RAY_RETURN_NOT_OK(Create(nullptr,
                           8,
                           object_id,
                           rpc::Address(),
                           &data,
                           /*created_by_worker=*/true));
  RAY_RETURN_NOT_OK(Seal(object_id));
  RAY_RETURN_NOT_OK(Release(object_id));
  RAY_RETURN_NOT_OK(Delete({object_id}, true));
  return Status::OK();
}

}  // namespace core
}  // namespace ray<|MERGE_RESOLUTION|>--- conflicted
+++ resolved
@@ -257,7 +257,6 @@
     absl::flat_hash_map<ObjectID, std::shared_ptr<RayObject>> *results) {
   std::vector<ipc::ScopedResponse> get_request_cleanup_handlers;
   absl::flat_hash_map<ObjectID, int64_t> remaining_object_id_to_idx;
-  int64_t get_request_id = get_request_counter_.fetch_add(1);
 
   // TODO(57923): Need to understand if batching is necessary. If it's necessary,
   // then the reason needs to be documented.
@@ -274,15 +273,8 @@
     }
 
     // 1. Make the request to pull all objects into local plasma if not local already.
-<<<<<<< HEAD
-    StatusOr<ipc::ScopedResponse> status_or_cleanup =
-        raylet_ipc_client_->AsyncGetObjects(batch_ids, owner_addresses, get_request_id);
-=======
-    std::vector<rpc::Address> owner_addresses =
-        reference_counter_.GetOwnerAddresses(batch_ids);
     StatusOr<ipc::ScopedResponse> status_or_cleanup = raylet_ipc_client_->AsyncGetObjects(
-        batch_ids, owner_addresses, get_request_counter_.fetch_add(1));
->>>>>>> e713b3de
+        batch_ids, batch_owner_addresses, get_request_counter_.fetch_add(1));
     RAY_RETURN_NOT_OK(status_or_cleanup.status());
     get_request_cleanup_handlers.emplace_back(std::move(status_or_cleanup.value()));
 
