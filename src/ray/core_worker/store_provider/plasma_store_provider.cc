#include "ray/core_worker/store_provider/plasma_store_provider.h"
#include "ray/common/ray_config.h"
#include "ray/core_worker/context.h"
#include "ray/core_worker/core_worker.h"
#include "ray/core_worker/object_interface.h"

namespace ray {

CoreWorkerPlasmaStoreProvider::CoreWorkerPlasmaStoreProvider(
<<<<<<< HEAD
    plasma::PlasmaClient &store_client, std::mutex &store_client_mutex,
    std::unique_ptr<RayletClient> &raylet_client)
    : store_client_(store_client),
      store_client_mutex_(store_client_mutex),
      raylet_client_(raylet_client) {}
=======
    const std::string &store_socket, std::unique_ptr<RayletClient> &raylet_client)
    : raylet_client_(raylet_client) {
  auto status = store_client_.Connect(store_socket);
  if (!status.ok()) {
    RAY_LOG(ERROR) << "Connecting plasma store failed when trying to construct"
                   << " core worker: " << status.message();
    throw std::runtime_error(status.message());
  }
}
>>>>>>> 7e020e71

Status CoreWorkerPlasmaStoreProvider::Put(const RayObject &object,
                                          const ObjectID &object_id) {
  auto plasma_id = object_id.ToPlasmaId();
  auto data = object.GetData();
  auto metadata = object.GetMetadata();
  std::shared_ptr<arrow::Buffer> out_buffer;
  {
    std::unique_lock<std::mutex> guard(store_client_mutex_);
    RAY_ARROW_RETURN_NOT_OK(store_client_.Create(
        plasma_id, data->Size(), metadata ? metadata->Data() : nullptr,
        metadata ? metadata->Size() : 0, &out_buffer));
  }

  memcpy(out_buffer->mutable_data(), data->Data(), data->Size());

  {
    std::unique_lock<std::mutex> guard(store_client_mutex_);
    RAY_ARROW_RETURN_NOT_OK(store_client_.Seal(plasma_id));
    RAY_ARROW_RETURN_NOT_OK(store_client_.Release(plasma_id));
  }
  return Status::OK();
}

Status CoreWorkerPlasmaStoreProvider::Get(
    const std::vector<ObjectID> &ids, int64_t timeout_ms, const TaskID &task_id,
    std::vector<std::shared_ptr<RayObject>> *results) {
  (*results).resize(ids.size(), nullptr);

  bool was_blocked = false;

  std::unordered_map<ObjectID, int> unready;
  for (size_t i = 0; i < ids.size(); i++) {
    unready.insert({ids[i], i});
  }

  int num_attempts = 0;
  bool should_break = false;
  int64_t remaining_timeout = timeout_ms;
  // Repeat until we get all objects.
  while (!unready.empty() && !should_break) {
    std::vector<ObjectID> unready_ids;
    for (const auto &entry : unready) {
      unready_ids.push_back(entry.first);
    }

    // For the initial fetch, we only fetch the objects, do not reconstruct them.
    bool fetch_only = num_attempts == 0;
    if (!fetch_only) {
      // If fetch_only is false, this worker will be blocked.
      was_blocked = true;
    }

    // TODO(zhijunfu): can call `fetchOrReconstruct` in batches as an optimization.
    RAY_CHECK_OK(raylet_client_->FetchOrReconstruct(unready_ids, fetch_only, task_id));

    // Get the objects from the object store, and parse the result.
    int64_t get_timeout;
    if (remaining_timeout >= 0) {
      get_timeout =
          std::min(remaining_timeout, RayConfig::instance().get_timeout_milliseconds());
      remaining_timeout -= get_timeout;
      should_break = remaining_timeout <= 0;
    } else {
      get_timeout = RayConfig::instance().get_timeout_milliseconds();
    }

    std::vector<plasma::ObjectID> plasma_ids;
    for (const auto &id : unready_ids) {
      plasma_ids.push_back(id.ToPlasmaId());
    }

    std::vector<plasma::ObjectBuffer> object_buffers;
    {
      std::unique_lock<std::mutex> guard(store_client_mutex_);
      auto status = store_client_.Get(plasma_ids, get_timeout, &object_buffers);
    }

    for (size_t i = 0; i < object_buffers.size(); i++) {
      if (object_buffers[i].data != nullptr) {
        const auto &object_id = unready_ids[i];
        (*results)[unready[object_id]] = std::make_shared<RayObject>(
            std::make_shared<PlasmaBuffer>(object_buffers[i].data),
            std::make_shared<PlasmaBuffer>(object_buffers[i].metadata));
        unready.erase(object_id);
      }
    }

    num_attempts += 1;
    // TODO(zhijunfu): log a message if attempted too many times.
  }

  if (was_blocked) {
    RAY_CHECK_OK(raylet_client_->NotifyUnblocked(task_id));
  }

  return Status::OK();
}

Status CoreWorkerPlasmaStoreProvider::Wait(const std::vector<ObjectID> &object_ids,
                                           int num_objects, int64_t timeout_ms,
                                           const TaskID &task_id,
                                           std::vector<bool> *results) {
  WaitResultPair result_pair;
  auto status = raylet_client_->Wait(object_ids, num_objects, timeout_ms, false, task_id,
                                     &result_pair);
  std::unordered_set<ObjectID> ready_ids;
  for (const auto &entry : result_pair.first) {
    ready_ids.insert(entry);
  }

  // TODO(zhijunfu): change RayletClient::Wait() to return a bit set, so that we don't
  // need
  // to do this translation.
  (*results).resize(object_ids.size());
  for (size_t i = 0; i < object_ids.size(); i++) {
    (*results)[i] = ready_ids.count(object_ids[i]) > 0;
  }

  return status;
}

Status CoreWorkerPlasmaStoreProvider::Delete(const std::vector<ObjectID> &object_ids,
                                             bool local_only,
                                             bool delete_creating_tasks) {
  return raylet_client_->FreeObjects(object_ids, local_only, delete_creating_tasks);
}

}  // namespace ray<|MERGE_RESOLUTION|>--- conflicted
+++ resolved
@@ -7,13 +7,6 @@
 namespace ray {
 
 CoreWorkerPlasmaStoreProvider::CoreWorkerPlasmaStoreProvider(
-<<<<<<< HEAD
-    plasma::PlasmaClient &store_client, std::mutex &store_client_mutex,
-    std::unique_ptr<RayletClient> &raylet_client)
-    : store_client_(store_client),
-      store_client_mutex_(store_client_mutex),
-      raylet_client_(raylet_client) {}
-=======
     const std::string &store_socket, std::unique_ptr<RayletClient> &raylet_client)
     : raylet_client_(raylet_client) {
   auto status = store_client_.Connect(store_socket);
@@ -23,7 +16,6 @@
     throw std::runtime_error(status.message());
   }
 }
->>>>>>> 7e020e71
 
 Status CoreWorkerPlasmaStoreProvider::Put(const RayObject &object,
                                           const ObjectID &object_id) {
