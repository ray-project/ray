#include "ray/core_worker/store_provider/plasma_store_provider.h"
#include "ray/common/ray_config.h"
#include "ray/core_worker/context.h"
#include "ray/core_worker/core_worker.h"
#include "ray/core_worker/object_interface.h"
#include "ray/protobuf/gcs.pb.h"

namespace ray {

CoreWorkerPlasmaStoreProvider::CoreWorkerPlasmaStoreProvider(
    const std::string &store_socket, std::unique_ptr<RayletClient> &raylet_client)
    : raylet_client_(raylet_client) {
  RAY_ARROW_CHECK_OK(store_client_.Connect(store_socket));
}

Status CoreWorkerPlasmaStoreProvider::Put(const RayObject &object,
                                          const ObjectID &object_id) {
  std::shared_ptr<Buffer> data;
  RAY_RETURN_NOT_OK(
      Create(object.GetMetadata(), object.GetData()->Size(), object_id, &data));
  // data could be a nullptr if the ObjectID already existed, but this does
  // not throw an error.
  if (data != nullptr) {
    memcpy(data->Data(), object.GetData()->Data(), object.GetData()->Size());
    RAY_RETURN_NOT_OK(Seal(object_id));
  }
  return Status::OK();
}

Status CoreWorkerPlasmaStoreProvider::Create(const std::shared_ptr<Buffer> &metadata,
                                                  const size_t data_size,
                                                  const ObjectID &object_id,
                                                  std::shared_ptr<Buffer> *data) {
  auto plasma_id = object_id.ToPlasmaId();
  std::shared_ptr<arrow::Buffer> arrow_buffer;
  {
    std::unique_lock<std::mutex> guard(store_client_mutex_);
    arrow::Status status =
        store_client_.Create(plasma_id, data_size, metadata ? metadata->Data() : nullptr,
                             metadata ? metadata->Size() : 0, &arrow_buffer);
    if (plasma::IsPlasmaObjectExists(status)) {
      RAY_LOG(WARNING) << "Trying to put an object that already existed in plasma: "
                       << object_id << ".";
      return Status::OK();
    }
    RAY_ARROW_RETURN_NOT_OK(status);
  }
  *data = std::make_shared<PlasmaBuffer>(PlasmaBuffer(arrow_buffer));
  return Status::OK();
}

Status CoreWorkerPlasmaStoreProvider::Seal(const ObjectID &object_id) {
  auto plasma_id = object_id.ToPlasmaId();
  {
    std::unique_lock<std::mutex> guard(store_client_mutex_);
    RAY_ARROW_RETURN_NOT_OK(store_client_.Seal(plasma_id));
    RAY_ARROW_RETURN_NOT_OK(store_client_.Release(plasma_id));
  }
  return Status::OK();
}

Status CoreWorkerPlasmaStoreProvider::FetchAndGetFromPlasmaStore(
    std::unordered_set<ObjectID> &ids, const std::vector<ObjectID> &batch_ids,
    const std::vector<plasma::ObjectID> &plasma_batch_ids, int64_t timeout_ms,
    bool fetch_only, const TaskID &task_id,
    std::unordered_map<ObjectID, std::shared_ptr<RayObject>> *results,
    bool *got_exception) {
  RAY_CHECK_OK(raylet_client_->FetchOrReconstruct(batch_ids, fetch_only, task_id));

  std::vector<plasma::ObjectBuffer> batch_results;
  {
    std::unique_lock<std::mutex> guard(store_client_mutex_);
    RAY_ARROW_RETURN_NOT_OK(
        store_client_.Get(plasma_batch_ids, timeout_ms, &batch_results));
  }

  // Add successfully retrieved objects to the result map and remove them from
  // the set of IDs to get.
  for (size_t i = 0; i < batch_results.size(); i++) {
    if (batch_results[i].data != nullptr || batch_results[i].metadata != nullptr) {
      const auto &object_id = batch_ids[i];
      const auto result_object = std::make_shared<RayObject>(
          std::make_shared<PlasmaBuffer>(batch_results[i].data),
          std::make_shared<PlasmaBuffer>(batch_results[i].metadata));
      (*results)[object_id] = result_object;
      ids.erase(object_id);
      if (IsException(*result_object)) {
        *got_exception = true;
      }
    }
  }

  return Status::OK();
}

Status CoreWorkerPlasmaStoreProvider::Get(
    std::unordered_set<ObjectID> &ids, int64_t timeout_ms, const TaskID &task_id,
    std::unordered_map<ObjectID, std::shared_ptr<RayObject>> *results) {
  int64_t batch_size = RayConfig::instance().worker_fetch_request_size();
  bool got_exception = false;
  std::vector<ObjectID> batch_ids;
  std::vector<plasma::ObjectID> plasma_batch_ids;

  // First, attempt to fetch all of the required objects once without reconstructing.
  std::vector<ObjectID> id_vector(ids.begin(), ids.end());
  int64_t total_size = static_cast<int64_t>(ids.size());
  for (int64_t start = 0; start < total_size; start += batch_size) {
    batch_ids.clear();
    plasma_batch_ids.clear();
    for (int64_t i = start; i < total_size; i++) {
      batch_ids.push_back(id_vector[start + i]);
      plasma_batch_ids.push_back(id_vector[start + i].ToPlasmaId());
    }
    RAY_RETURN_NOT_OK(FetchAndGetFromPlasmaStore(
        ids, batch_ids, plasma_batch_ids, /*timeout_ms=*/0,
        /*fetch_only=*/true, task_id, results, &got_exception));
  }

  // If all objects were fetched already, return.
  if (ids.empty() || got_exception) {
    return Status::OK();
  }

  // If not all objects were successfully fetched, repeatedly call FetchOrReconstruct and
  // Get from the local object store in batches. This loop will run indefinitely until the
  // objects are all fetched if timeout is -1.
  int unsuccessful_attempts = 0;
  bool should_break = false;
  int64_t remaining_timeout = timeout_ms;
  while (!ids.empty() && !should_break) {
    batch_ids.clear();
    plasma_batch_ids.clear();
    for (const auto &id : ids) {
      if (int64_t(batch_ids.size()) == batch_size) {
        break;
      }
      batch_ids.push_back(id);
      plasma_batch_ids.push_back(id.ToPlasmaId());
    }

    int64_t batch_timeout = std::max(RayConfig::instance().get_timeout_milliseconds(),
                                     int64_t(10 * batch_ids.size()));
    if (remaining_timeout >= 0) {
      batch_timeout = std::min(remaining_timeout, batch_timeout);
      remaining_timeout -= batch_timeout;
      should_break = remaining_timeout <= 0;
    }

    size_t previous_size = ids.size();
    RAY_RETURN_NOT_OK(FetchAndGetFromPlasmaStore(
        ids, batch_ids, plasma_batch_ids, batch_timeout,
        /*fetch_only=*/false, task_id, results, &got_exception));
    if (got_exception) {
      should_break = true;
    }

    if ((ids.size() - previous_size) < batch_ids.size()) {
      unsuccessful_attempts++;
      WarnIfAttemptedTooManyTimes(unsuccessful_attempts, ids);
    }
  }

  // Notify unblocked because we blocked when calling FetchOrReconstruct with
  // fetch_only=false.
  return raylet_client_->NotifyUnblocked(task_id);
}

Status CoreWorkerPlasmaStoreProvider::Wait(std::unordered_set<ObjectID> &object_ids,
                                           int num_objects, int64_t timeout_ms,
                                           const TaskID &task_id,
                                           std::unordered_set<ObjectID> *ready) {
  WaitResultPair result_pair;
  std::vector<ObjectID> id_vector(object_ids.begin(), object_ids.end());
<<<<<<< HEAD
  RAY_RETURN_NOT_OK(raylet_client_->Wait(id_vector, num_objects, timeout_ms, /*wait_local=*/false, task_id,
                                     &result_pair));
=======
  RAY_RETURN_NOT_OK(raylet_client_->Wait(id_vector, num_objects, timeout_ms, false,
                                         task_id, &result_pair));
>>>>>>> f43ba5d2

  for (const auto &entry : result_pair.first) {
    ready->insert(entry);
    object_ids.erase(entry);
  }

  return Status::OK();
}

Status CoreWorkerPlasmaStoreProvider::Delete(const std::vector<ObjectID> &object_ids,
                                             bool local_only,
                                             bool delete_creating_tasks) {
  return raylet_client_->FreeObjects(object_ids, local_only, delete_creating_tasks);
}

bool CoreWorkerPlasmaStoreProvider::IsException(const RayObject &object) {
  // TODO (kfstorm): metadata should be structured.
  const std::string metadata(reinterpret_cast<const char *>(object.GetMetadata()->Data()),
                             object.GetMetadata()->Size());
  const auto error_type_descriptor = ray::rpc::ErrorType_descriptor();
  for (int i = 0; i < error_type_descriptor->value_count(); i++) {
    const auto error_type_number = error_type_descriptor->value(i)->number();
    if (metadata == std::to_string(error_type_number)) {
      return true;
    }
  }
  return false;
}

void CoreWorkerPlasmaStoreProvider::WarnIfAttemptedTooManyTimes(
    int num_attempts, const std::unordered_set<ObjectID> &remaining) {
  if (num_attempts % RayConfig::instance().object_store_get_warn_per_num_attempts() ==
      0) {
    std::ostringstream oss;
    size_t printed = 0;
    for (auto &id : remaining) {
      if (printed >=
          RayConfig::instance().object_store_get_max_ids_to_print_in_warning()) {
        break;
      }
      if (printed > 0) {
        oss << ", ";
      }
      oss << id.Hex();
    }
    if (printed < remaining.size()) {
      oss << ", etc";
    }
    RAY_LOG(WARNING)
        << "Attempted " << num_attempts << " times to reconstruct objects, but "
        << "some objects are still unavailable. If this message continues to print,"
        << " it may indicate that object's creating task is hanging, or something wrong"
        << " happened in raylet backend. " << remaining.size()
        << " object(s) pending: " << oss.str() << ".";
  }
}

}  // namespace ray<|MERGE_RESOLUTION|>--- conflicted
+++ resolved
@@ -28,9 +28,9 @@
 }
 
 Status CoreWorkerPlasmaStoreProvider::Create(const std::shared_ptr<Buffer> &metadata,
-                                                  const size_t data_size,
-                                                  const ObjectID &object_id,
-                                                  std::shared_ptr<Buffer> *data) {
+                                             const size_t data_size,
+                                             const ObjectID &object_id,
+                                             std::shared_ptr<Buffer> *data) {
   auto plasma_id = object_id.ToPlasmaId();
   std::shared_ptr<arrow::Buffer> arrow_buffer;
   {
@@ -171,13 +171,8 @@
                                            std::unordered_set<ObjectID> *ready) {
   WaitResultPair result_pair;
   std::vector<ObjectID> id_vector(object_ids.begin(), object_ids.end());
-<<<<<<< HEAD
-  RAY_RETURN_NOT_OK(raylet_client_->Wait(id_vector, num_objects, timeout_ms, /*wait_local=*/false, task_id,
-                                     &result_pair));
-=======
-  RAY_RETURN_NOT_OK(raylet_client_->Wait(id_vector, num_objects, timeout_ms, false,
-                                         task_id, &result_pair));
->>>>>>> f43ba5d2
+  RAY_RETURN_NOT_OK(raylet_client_->Wait(id_vector, num_objects, timeout_ms,
+                                         /*wait_local=*/false, task_id, &result_pair));
 
   for (const auto &entry : result_pair.first) {
     ready->insert(entry);
