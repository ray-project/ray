#include "ray/core_worker/store_provider/plasma_store_provider.h"
#include "ray/common/ray_config.h"
#include "ray/core_worker/context.h"
#include "ray/core_worker/core_worker.h"
#include "ray/core_worker/object_interface.h"
#include "ray/protobuf/gcs.pb.h"

namespace ray {

CoreWorkerPlasmaStoreProvider::CoreWorkerPlasmaStoreProvider(
    const std::string &store_socket, std::unique_ptr<RayletClient> &raylet_client)
    : raylet_client_(raylet_client) {
  RAY_ARROW_CHECK_OK(store_client_.Connect(store_socket));
}

Status CoreWorkerPlasmaStoreProvider::Put(const RayObject &object,
                                          const ObjectID &object_id) {
  auto plasma_id = object_id.ToPlasmaId();
  auto data = object.GetData();
  auto metadata = object.GetMetadata();
  std::shared_ptr<arrow::Buffer> out_buffer;
  {
    std::unique_lock<std::mutex> guard(store_client_mutex_);
    arrow::Status status = store_client_.Create(
        plasma_id, data ? data->Size() : 0, metadata ? metadata->Data() : nullptr,
        metadata ? metadata->Size() : 0, &out_buffer);
    if (plasma::IsPlasmaObjectExists(status)) {
      // TODO(hchen): Should we propagate this error out of `ObjectInterface::put`?
      RAY_LOG(WARNING) << "Trying to put an object that already existed in plasma: "
                       << object_id << ".";
      return Status::OK();
    }
    RAY_ARROW_RETURN_NOT_OK(status);
  }

  if (data != nullptr) {
    memcpy(out_buffer->mutable_data(), data->Data(), data->Size());
  }

  {
    std::unique_lock<std::mutex> guard(store_client_mutex_);
    RAY_ARROW_RETURN_NOT_OK(store_client_.Seal(plasma_id));
    RAY_ARROW_RETURN_NOT_OK(store_client_.Release(plasma_id));
  }
  return Status::OK();
}

Status CoreWorkerPlasmaStoreProvider::FetchAndGetFromPlasmaStore(
    std::unordered_set<ObjectID> &remaining, const std::vector<ObjectID> &batch_ids,
    int64_t timeout_ms, bool fetch_only, const TaskID &task_id,
    std::unordered_map<ObjectID, std::shared_ptr<RayObject>> *results,
    bool *got_exception) {
  RAY_CHECK_OK(raylet_client_->FetchOrReconstruct(batch_ids, fetch_only, task_id));

  std::vector<plasma::ObjectID> plasma_batch_ids;
  plasma_batch_ids.reserve(batch_ids.size());
  for (size_t i = 0; i < batch_ids.size(); i++) {
    plasma_batch_ids.push_back(batch_ids[i].ToPlasmaId());
  }
  std::vector<plasma::ObjectBuffer> plasma_results;
  {
    std::unique_lock<std::mutex> guard(store_client_mutex_);
    RAY_ARROW_RETURN_NOT_OK(
        store_client_.Get(plasma_batch_ids, timeout_ms, &plasma_results));
  }

  // Add successfully retrieved objects to the result map and remove them from
  // the set of IDs to get.
  for (size_t i = 0; i < plasma_results.size(); i++) {
    if (plasma_results[i].data != nullptr || plasma_results[i].metadata != nullptr) {
      const auto &object_id = batch_ids[i];
      const auto result_object = std::make_shared<RayObject>(
          std::make_shared<PlasmaBuffer>(plasma_results[i].data),
          std::make_shared<PlasmaBuffer>(plasma_results[i].metadata));
      (*results)[object_id] = result_object;
      remaining.erase(object_id);
      if (IsException(*result_object)) {
        *got_exception = true;
      }
    }
  }

  return Status::OK();
}

Status CoreWorkerPlasmaStoreProvider::Get(
    const std::unordered_set<ObjectID> &object_ids, int64_t timeout_ms,
    const TaskID &task_id,
    std::unordered_map<ObjectID, std::shared_ptr<RayObject>> *results) {
  int64_t batch_size = RayConfig::instance().worker_fetch_request_size();
  bool got_exception = false;
  std::vector<ObjectID> batch_ids;
  std::unordered_set<ObjectID> remaining(object_ids.begin(), object_ids.end());

  // First, attempt to fetch all of the required objects once without reconstructing.
  std::vector<ObjectID> id_vector(object_ids.begin(), object_ids.end());
  int64_t total_size = static_cast<int64_t>(object_ids.size());
  for (int64_t start = 0; start < total_size; start += batch_size) {
    batch_ids.clear();
    for (int64_t i = start; i < batch_size && i < total_size; i++) {
      batch_ids.push_back(id_vector[start + i]);
    }
    RAY_RETURN_NOT_OK(FetchAndGetFromPlasmaStore(remaining, batch_ids, /*timeout_ms=*/0,
                                                 /*fetch_only=*/true, task_id, results,
                                                 &got_exception));
  }

  // If all objects were fetched already, return.
  if (remaining.empty() || got_exception) {
    return Status::OK();
  }

  // If not all objects were successfully fetched, repeatedly call FetchOrReconstruct and
  // Get from the local object store in batches. This loop will run indefinitely until the
  // objects are all fetched if timeout is -1.
  int unsuccessful_attempts = 0;
  bool should_break = false;
  int64_t remaining_timeout = timeout_ms;
  while (!remaining.empty() && !should_break) {
    batch_ids.clear();
    for (const auto &id : remaining) {
      if (int64_t(batch_ids.size()) == batch_size) {
        break;
      }
      batch_ids.push_back(id);
    }

    int64_t batch_timeout = std::max(RayConfig::instance().get_timeout_milliseconds(),
                                     int64_t(10 * batch_ids.size()));
    if (remaining_timeout >= 0) {
      batch_timeout = std::min(remaining_timeout, batch_timeout);
      remaining_timeout -= batch_timeout;
      should_break = remaining_timeout <= 0;
    }

    size_t previous_size = remaining.size();
    RAY_RETURN_NOT_OK(FetchAndGetFromPlasmaStore(remaining, batch_ids, batch_timeout,
                                                 /*fetch_only=*/false, task_id, results,
                                                 &got_exception));
    should_break = should_break || got_exception;

<<<<<<< HEAD
    if ((remaining.size() - previous_size) < batch_ids.size()) {
=======
    if ((previous_size - remaining.size()) < batch_ids.size()) {
>>>>>>> 130b8f21
      unsuccessful_attempts++;
      WarnIfAttemptedTooManyTimes(unsuccessful_attempts, remaining);
    }
  }

  // Notify unblocked because we blocked when calling FetchOrReconstruct with
  // fetch_only=false.
  return raylet_client_->NotifyUnblocked(task_id);
}

Status CoreWorkerPlasmaStoreProvider::Wait(const std::unordered_set<ObjectID> &object_ids,
                                           int num_objects, int64_t timeout_ms,
                                           const TaskID &task_id,
                                           std::unordered_set<ObjectID> *ready) {
  WaitResultPair result_pair;
  std::vector<ObjectID> id_vector(object_ids.begin(), object_ids.end());
  RAY_RETURN_NOT_OK(raylet_client_->Wait(id_vector, num_objects, timeout_ms, false,
                                         task_id, &result_pair));

  for (const auto &entry : result_pair.first) {
    ready->insert(entry);
  }

  return Status::OK();
}

Status CoreWorkerPlasmaStoreProvider::Delete(const std::vector<ObjectID> &object_ids,
                                             bool local_only,
                                             bool delete_creating_tasks) {
  return raylet_client_->FreeObjects(object_ids, local_only, delete_creating_tasks);
}

bool CoreWorkerPlasmaStoreProvider::IsException(const RayObject &object) {
  // TODO (kfstorm): metadata should be structured.
  const std::string metadata(reinterpret_cast<const char *>(object.GetMetadata()->Data()),
                             object.GetMetadata()->Size());
  const auto error_type_descriptor = ray::rpc::ErrorType_descriptor();
  for (int i = 0; i < error_type_descriptor->value_count(); i++) {
    const auto error_type_number = error_type_descriptor->value(i)->number();
    if (metadata == std::to_string(error_type_number)) {
      return true;
    }
  }
  return false;
}

void CoreWorkerPlasmaStoreProvider::WarnIfAttemptedTooManyTimes(
    int num_attempts, const std::unordered_set<ObjectID> &remaining) {
  if (num_attempts % RayConfig::instance().object_store_get_warn_per_num_attempts() ==
      0) {
    std::ostringstream oss;
    size_t printed = 0;
    for (auto &id : remaining) {
      if (printed >=
          RayConfig::instance().object_store_get_max_ids_to_print_in_warning()) {
        break;
      }
      if (printed > 0) {
        oss << ", ";
      }
      oss << id.Hex();
    }
    if (printed < remaining.size()) {
      oss << ", etc";
    }
    RAY_LOG(WARNING)
        << "Attempted " << num_attempts << " times to reconstruct objects, but "
        << "some objects are still unavailable. If this message continues to print,"
        << " it may indicate that object's creating task is hanging, or something wrong"
        << " happened in raylet backend. " << remaining.size()
        << " object(s) pending: " << oss.str() << ".";
  }
}

}  // namespace ray<|MERGE_RESOLUTION|>--- conflicted
+++ resolved
@@ -139,11 +139,7 @@
                                                  &got_exception));
     should_break = should_break || got_exception;
 
-<<<<<<< HEAD
-    if ((remaining.size() - previous_size) < batch_ids.size()) {
-=======
     if ((previous_size - remaining.size()) < batch_ids.size()) {
->>>>>>> 130b8f21
       unsuccessful_attempts++;
       WarnIfAttemptedTooManyTimes(unsuccessful_attempts, remaining);
     }
