// Copyright 2017 The Ray Authors.
//
// Licensed under the Apache License, Version 2.0 (the "License");
// you may not use this file except in compliance with the License.
// You may obtain a copy of the License at
//
//  http://www.apache.org/licenses/LICENSE-2.0
//
// Unless required by applicable law or agreed to in writing, software
// distributed under the License is distributed on an "AS IS" BASIS,
// WITHOUT WARRANTIES OR CONDITIONS OF ANY KIND, either express or implied.
// See the License for the specific language governing permissions and
// limitations under the License.

#include "ray/core_worker/store_provider/plasma_store_provider.h"

#include <algorithm>
#include <memory>
#include <string>
#include <utility>
#include <vector>

#include "ray/common/ray_config.h"
#include "src/ray/protobuf/gcs.pb.h"

namespace ray {
namespace core {

void BufferTracker::Record(const ObjectID &object_id,
                           TrackedBuffer *buffer,
                           const std::string &call_site) {
  absl::MutexLock lock(&active_buffers_mutex_);
  active_buffers_[std::make_pair(object_id, buffer)] = call_site;
}

void BufferTracker::Release(const ObjectID &object_id, TrackedBuffer *buffer) {
  absl::MutexLock lock(&active_buffers_mutex_);
  auto key = std::make_pair(object_id, buffer);
  RAY_CHECK(active_buffers_.contains(key));
  active_buffers_.erase(key);
}

absl::flat_hash_map<ObjectID, std::pair<int64_t, std::string>>
BufferTracker::UsedObjects() const {
  absl::flat_hash_map<ObjectID, std::pair<int64_t, std::string>> used;
  absl::MutexLock lock(&active_buffers_mutex_);
  for (const auto &entry : active_buffers_) {
    auto it = used.find(entry.first.first);
    if (it != used.end()) {
      // Prefer to keep entries that have non-empty callsites.
      if (!it->second.second.empty()) {
        continue;
      }
    }
    used[entry.first.first] = std::make_pair(entry.first.second->Size(), entry.second);
  }
  return used;
}

CoreWorkerPlasmaStoreProvider::CoreWorkerPlasmaStoreProvider(
    const std::string &store_socket,
    const std::shared_ptr<raylet::RayletClient> raylet_client,
    ReferenceCounter &reference_counter,
    std::function<Status()> check_signals,
    bool warmup,
    std::function<std::string()> get_current_call_site)
    : raylet_client_(raylet_client),
      store_client_(std::make_shared<plasma::PlasmaClient>()),
      reference_counter_(reference_counter),
      check_signals_(std::move(check_signals)) {
  if (get_current_call_site != nullptr) {
    get_current_call_site_ = get_current_call_site;
  } else {
    get_current_call_site_ = []() { return "<no callsite callback>"; };
  }
  object_store_full_delay_ms_ = RayConfig::instance().object_store_full_delay_ms();
  buffer_tracker_ = std::make_shared<BufferTracker>();
  RAY_CHECK_OK(store_client_->Connect(store_socket));
  if (warmup) {
    RAY_CHECK_OK(WarmupStore());
  }
}

CoreWorkerPlasmaStoreProvider::~CoreWorkerPlasmaStoreProvider() {
  RAY_IGNORE_EXPR(store_client_->Disconnect());
}

Status CoreWorkerPlasmaStoreProvider::Put(const RayObject &object,
                                          const ObjectID &object_id,
                                          const rpc::Address &owner_address,
                                          bool *object_exists) {
  RAY_CHECK(!object.IsInPlasmaError()) << object_id;
  std::shared_ptr<Buffer> data;
  RAY_RETURN_NOT_OK(Create(object.GetMetadata(),
                           object.HasData() ? object.GetData()->Size() : 0,
                           object_id,
                           owner_address,
                           &data,
                           /*created_by_worker=*/true));
  // data could be a nullptr if the ObjectID already existed, but this does
  // not throw an error.
  if (data != nullptr) {
    if (object.HasData()) {
      memcpy(data->Data(), object.GetData()->Data(), object.GetData()->Size());
    }
    RAY_RETURN_NOT_OK(Seal(object_id));
    if (object_exists) {
      *object_exists = false;
    }
  } else if (object_exists) {
    *object_exists = true;
  }
  return Status::OK();
}

Status CoreWorkerPlasmaStoreProvider::Create(const std::shared_ptr<Buffer> &metadata,
                                             const size_t data_size,
                                             const ObjectID &object_id,
                                             const rpc::Address &owner_address,
                                             std::shared_ptr<Buffer> *data,
                                             bool created_by_worker,
                                             bool is_mutable) {
  auto source = plasma::flatbuf::ObjectSource::CreatedByWorker;
  if (!created_by_worker) {
    source = plasma::flatbuf::ObjectSource::RestoredFromStorage;
  }
  Status status =
      store_client_->CreateAndSpillIfNeeded(object_id,
                                            owner_address,
                                            is_mutable,
                                            data_size,
                                            metadata ? metadata->Data() : nullptr,
                                            metadata ? metadata->Size() : 0,
                                            data,
                                            source,
                                            /*device_num=*/0);

  if (status.IsObjectStoreFull()) {
    RAY_LOG(ERROR) << "Failed to put object " << object_id
                   << " in object store because it "
                   << "is full. Object size is " << data_size << " bytes.\n"
                   << "Plasma store status:\n"
                   << MemoryUsageString() << "\n---\n"
                   << "--- Tip: Use the `ray memory` command to list active objects "
                      "in the cluster."
                   << "\n---\n";

    // Replace the status with a more helpful error message.
    std::ostringstream message;
    message << "Failed to put object " << object_id << " in object store because it "
            << "is full. Object size is " << data_size << " bytes.";
    status = Status::ObjectStoreFull(message.str());
  } else if (status.IsObjectExists()) {
    RAY_LOG_EVERY_MS(WARNING, 5000)
        << "Trying to put an object that already existed in plasma: " << object_id << ".";
    status = Status::OK();
  } else {
    RAY_RETURN_NOT_OK(status);
  }
  return status;
}

Status CoreWorkerPlasmaStoreProvider::Seal(const ObjectID &object_id) {
  return store_client_->Seal(object_id);
}

Status CoreWorkerPlasmaStoreProvider::Release(const ObjectID &object_id) {
  return store_client_->Release(object_id);
}

Status CoreWorkerPlasmaStoreProvider::FetchAndGetFromPlasmaStore(
    absl::flat_hash_set<ObjectID> &remaining,
    const std::vector<ObjectID> &batch_ids,
    int64_t timeout_ms,
    bool fetch_only,
    const TaskID &task_id,
    absl::flat_hash_map<ObjectID, std::shared_ptr<RayObject>> *results,
    bool *got_exception) {
  const auto owner_addresses = reference_counter_.GetOwnerAddresses(batch_ids);
  RAY_RETURN_NOT_OK(raylet_client_->FetchOrReconstruct(
      batch_ids, owner_addresses, fetch_only, task_id));

  std::vector<plasma::ObjectBuffer> plasma_results;
  RAY_RETURN_NOT_OK(store_client_->Get(batch_ids,
                                       timeout_ms,
                                       &plasma_results,
                                       /*is_from_worker=*/true));

  // Add successfully retrieved objects to the result map and remove them from
  // the set of IDs to get.
  for (size_t i = 0; i < plasma_results.size(); i++) {
    if (plasma_results[i].data != nullptr || plasma_results[i].metadata != nullptr) {
      const auto &object_id = batch_ids[i];
      std::shared_ptr<TrackedBuffer> data = nullptr;
      std::shared_ptr<Buffer> metadata = nullptr;
      if (plasma_results[i].data && plasma_results[i].data->Size()) {
        // We track the set of active data buffers in active_buffers_. On destruction,
        // the buffer entry will be removed from the set via callback.
        data = std::make_shared<TrackedBuffer>(
            plasma_results[i].data, buffer_tracker_, object_id);
        buffer_tracker_->Record(object_id, data.get(), get_current_call_site_());
      }
      if (plasma_results[i].metadata && plasma_results[i].metadata->Size()) {
        metadata = plasma_results[i].metadata;
      }
      const auto result_object = std::make_shared<RayObject>(
          data, metadata, std::vector<rpc::ObjectReference>());
      (*results)[object_id] = result_object;
      remaining.erase(object_id);
      if (result_object->IsException()) {
        RAY_CHECK(!result_object->IsInPlasmaError());
        *got_exception = true;
      }
    }
  }

  return Status::OK();
}

Status CoreWorkerPlasmaStoreProvider::GetIfLocal(
    const std::vector<ObjectID> &object_ids,
    absl::flat_hash_map<ObjectID, std::shared_ptr<RayObject>> *results) {
  std::vector<plasma::ObjectBuffer> plasma_results;
  // Since this path is used only for spilling, we should set is_from_worker: false.
  RAY_RETURN_NOT_OK(store_client_->Get(object_ids,
                                       /*timeout_ms=*/0,
                                       &plasma_results,
                                       /*is_from_worker=*/false));

  for (size_t i = 0; i < object_ids.size(); i++) {
    if (plasma_results[i].data != nullptr || plasma_results[i].metadata != nullptr) {
      const auto &object_id = object_ids[i];
      std::shared_ptr<TrackedBuffer> data = nullptr;
      std::shared_ptr<Buffer> metadata = nullptr;
      if (plasma_results[i].data && plasma_results[i].data->Size()) {
        // We track the set of active data buffers in active_buffers_. On destruction,
        // the buffer entry will be removed from the set via callback.
        data = std::make_shared<TrackedBuffer>(
            plasma_results[i].data, buffer_tracker_, object_id);
        buffer_tracker_->Record(object_id, data.get(), get_current_call_site_());
      }
      if (plasma_results[i].metadata && plasma_results[i].metadata->Size()) {
        metadata = plasma_results[i].metadata;
      }
      const auto result_object = std::make_shared<RayObject>(
          data, metadata, std::vector<rpc::ObjectReference>());
      (*results)[object_id] = result_object;
    }
  }
  return Status::OK();
}

Status CoreWorkerPlasmaStoreProvider::GetExperimentalMutableObject(
    const ObjectID &object_id, std::unique_ptr<plasma::MutableObject> *mutable_object) {
  return store_client_->GetExperimentalMutableObject(object_id, mutable_object);
}

Status UnblockIfNeeded(const std::shared_ptr<raylet::RayletClient> &client,
                       const WorkerContext &ctx) {
  if (ctx.CurrentTaskIsDirectCall()) {
    // NOTE: for direct call actors, we still need to issue an unblock IPC to release
    // get subscriptions, even if the worker isn't blocked.
    if (ctx.ShouldReleaseResourcesOnBlockingCalls() || ctx.CurrentActorIsDirectCall()) {
      return client->NotifyDirectCallTaskUnblocked();
    } else {
      return Status::OK();  // We don't need to release resources.
    }
  } else {
    return client->NotifyUnblocked(ctx.GetCurrentTaskID());
  }
}

Status CoreWorkerPlasmaStoreProvider::Get(
    const absl::flat_hash_set<ObjectID> &object_ids,
    int64_t timeout_ms,
    const WorkerContext &ctx,
    absl::flat_hash_map<ObjectID, std::shared_ptr<RayObject>> *results,
    bool *got_exception) {
  int64_t batch_size = RayConfig::instance().worker_fetch_request_size();
  std::vector<ObjectID> batch_ids;
  absl::flat_hash_set<ObjectID> remaining(object_ids.begin(), object_ids.end());

  // First, attempt to fetch all of the required objects once without reconstructing.
  std::vector<ObjectID> id_vector(object_ids.begin(), object_ids.end());
  int64_t total_size = static_cast<int64_t>(object_ids.size());
  for (int64_t start = 0; start < total_size; start += batch_size) {
    batch_ids.clear();
    auto this_batch_size = std::min(batch_size, total_size - start);
    batch_ids.reserve(this_batch_size);
    for (int64_t i = 0; i < this_batch_size; i++) {
      batch_ids.push_back(id_vector[start + i]);
    }
    RAY_RETURN_NOT_OK(
        FetchAndGetFromPlasmaStore(remaining,
                                   batch_ids,
                                   /*timeout_ms=*/0,
                                   // Mutable objects must be local before ray.get.
                                   /*fetch_only=*/true,
                                   ctx.GetCurrentTaskID(),
                                   results,
                                   got_exception));
  }

  // If all objects were fetched already, return. Note that we always need to
  // call UnblockIfNeeded() to cancel the get request.
  if (remaining.empty() || *got_exception) {
    return UnblockIfNeeded(raylet_client_, ctx);
  }

  // If not all objects were successfully fetched, repeatedly call FetchOrReconstruct
  // and Get from the local object store in batches. This loop will run indefinitely
  // until the objects are all fetched if timeout is -1.
  bool should_break = false;
  bool timed_out = false;
  int64_t remaining_timeout = timeout_ms;
  auto fetch_start_time_ms = current_time_ms();
  while (!remaining.empty() && !should_break) {
    batch_ids.clear();
    batch_ids.reserve(std::min(remaining.size(), static_cast<size_t>(batch_size)));
    for (const auto &id : remaining) {
<<<<<<< HEAD
      if (batch_ids.size() == static_cast<size_t>(batch_size)) {
=======
      if (static_cast<int64_t>(batch_ids.size()) == batch_size) {
>>>>>>> 86331a9f
        break;
      }
      batch_ids.push_back(id);
    }

    int64_t batch_timeout =
<<<<<<< HEAD
        std::max(RayConfig::instance().get_iteration_timeout_milliseconds(),
=======
        std::max(RayConfig::instance().get_check_signal_interval_milliseconds(),
>>>>>>> 86331a9f
                 static_cast<int64_t>(10 * batch_ids.size()));
    if (remaining_timeout >= 0) {
      batch_timeout = std::min(remaining_timeout, batch_timeout);
      remaining_timeout -= batch_timeout;
      timed_out = remaining_timeout <= 0;
    }

    size_t previous_size = remaining.size();
    RAY_RETURN_NOT_OK(FetchAndGetFromPlasmaStore(remaining,
                                                 batch_ids,
                                                 batch_timeout,
                                                 /*fetch_only=*/false,
                                                 ctx.GetCurrentTaskID(),
                                                 results,
                                                 got_exception));
    should_break = timed_out || *got_exception;

    if ((previous_size - remaining.size()) < batch_ids.size()) {
      WarnIfFetchHanging(fetch_start_time_ms, remaining);
    }
    if (check_signals_) {
      Status status = check_signals_();
      if (!status.ok()) {
        // TODO(edoakes): in this case which status should we return?
        RAY_RETURN_NOT_OK(UnblockIfNeeded(raylet_client_, ctx));
        return status;
      }
    }
    if (RayConfig::instance().yield_plasma_lock_workaround() && !should_break &&
        !remaining.empty()) {
      // Yield the plasma lock to other threads. This is a temporary workaround since we
      // are holding the lock for a long time, so it can easily starve inbound RPC
      // requests to Release() buffers which only require holding the lock for brief
      // periods. See https://github.com/ray-project/ray/pull/16402 for more context.
      std::this_thread::sleep_for(std::chrono::milliseconds(10));
    }
  }

  if (!remaining.empty() && timed_out) {
    RAY_RETURN_NOT_OK(UnblockIfNeeded(raylet_client_, ctx));
    return Status::TimedOut("Get timed out: some object(s) not ready.");
  }

  // Notify unblocked because we blocked when calling FetchOrReconstruct with
  // fetch_only=false.
  return UnblockIfNeeded(raylet_client_, ctx);
}

Status CoreWorkerPlasmaStoreProvider::Contains(const ObjectID &object_id,
                                               bool *has_object) {
  return store_client_->Contains(object_id, has_object);
}

Status CoreWorkerPlasmaStoreProvider::Wait(
    const absl::flat_hash_set<ObjectID> &object_ids,
    int num_objects,
    int64_t timeout_ms,
    const WorkerContext &ctx,
    absl::flat_hash_set<ObjectID> *ready) {
  std::vector<ObjectID> id_vector(object_ids.begin(), object_ids.end());

  bool should_break = false;
  int64_t remaining_timeout = timeout_ms;
  absl::flat_hash_set<ObjectID> ready_in_plasma;
  while (!should_break) {
<<<<<<< HEAD
    WaitResultPair result_pair;
    int64_t call_timeout = RayConfig::instance().get_iteration_timeout_milliseconds();
=======
    int64_t call_timeout = RayConfig::instance().get_check_signal_interval_milliseconds();
>>>>>>> 86331a9f
    if (remaining_timeout >= 0) {
      call_timeout = std::min(remaining_timeout, call_timeout);
      remaining_timeout -= call_timeout;
      should_break = remaining_timeout <= 0;
    }

    const auto owner_addresses = reference_counter_.GetOwnerAddresses(id_vector);
    RAY_ASSIGN_OR_RETURN(ready_in_plasma,
                         raylet_client_->Wait(id_vector,
                                              owner_addresses,
                                              num_objects,
                                              call_timeout,
                                              ctx.GetCurrentTaskID()));

    if (ready_in_plasma.size() >= static_cast<size_t>(num_objects)) {
      should_break = true;
    }
    if (check_signals_) {
      RAY_RETURN_NOT_OK(check_signals_());
    }
  }
  for (const auto &entry : ready_in_plasma) {
    ready->insert(entry);
  }
  if (ctx.CurrentTaskIsDirectCall() && ctx.ShouldReleaseResourcesOnBlockingCalls()) {
    RAY_RETURN_NOT_OK(raylet_client_->NotifyDirectCallTaskUnblocked());
  }
  return Status::OK();
}

Status CoreWorkerPlasmaStoreProvider::Delete(
    const absl::flat_hash_set<ObjectID> &object_ids, bool local_only) {
  std::vector<ObjectID> object_id_vector(object_ids.begin(), object_ids.end());
  return raylet_client_->FreeObjects(object_id_vector, local_only);
}

std::string CoreWorkerPlasmaStoreProvider::MemoryUsageString() {
  return store_client_->DebugString();
}

absl::flat_hash_map<ObjectID, std::pair<int64_t, std::string>>
CoreWorkerPlasmaStoreProvider::UsedObjectsList() const {
  return buffer_tracker_->UsedObjects();
}

void CoreWorkerPlasmaStoreProvider::WarnIfFetchHanging(
    int64_t fetch_start_time_ms, const absl::flat_hash_set<ObjectID> &remaining) {
  int64_t duration_ms = current_time_ms() - fetch_start_time_ms;
  if (duration_ms > RayConfig::instance().fetch_warn_timeout_milliseconds()) {
    std::ostringstream oss;
    size_t printed = 0;
    for (auto &id : remaining) {
      if (printed >=
          RayConfig::instance().object_store_get_max_ids_to_print_in_warning()) {
        break;
      }
      if (printed > 0) {
        oss << ", ";
      }
      oss << id.Hex();
      printed++;
    }
    if (printed < remaining.size()) {
      oss << ", etc";
    }
    RAY_LOG(WARNING)
        << "Objects " << oss.str() << " are still not local after "
        << (duration_ms / 1000) << "s. "
        << "If this message continues to print, ray.get() is likely hung. Please file an "
           "issue at https://github.com/ray-project/ray/issues/.";
  }
}

Status CoreWorkerPlasmaStoreProvider::WarmupStore() {
  ObjectID object_id = ObjectID::FromRandom();
  std::shared_ptr<Buffer> data;
  RAY_RETURN_NOT_OK(Create(nullptr,
                           8,
                           object_id,
                           rpc::Address(),
                           &data,
                           /*created_by_worker=*/true));
  RAY_RETURN_NOT_OK(Seal(object_id));
  RAY_RETURN_NOT_OK(Release(object_id));
  RAY_RETURN_NOT_OK(Delete({object_id}, true));
  return Status::OK();
}

}  // namespace core
}  // namespace ray<|MERGE_RESOLUTION|>--- conflicted
+++ resolved
@@ -318,22 +318,14 @@
     batch_ids.clear();
     batch_ids.reserve(std::min(remaining.size(), static_cast<size_t>(batch_size)));
     for (const auto &id : remaining) {
-<<<<<<< HEAD
-      if (batch_ids.size() == static_cast<size_t>(batch_size)) {
-=======
       if (static_cast<int64_t>(batch_ids.size()) == batch_size) {
->>>>>>> 86331a9f
         break;
       }
       batch_ids.push_back(id);
     }
 
     int64_t batch_timeout =
-<<<<<<< HEAD
-        std::max(RayConfig::instance().get_iteration_timeout_milliseconds(),
-=======
         std::max(RayConfig::instance().get_check_signal_interval_milliseconds(),
->>>>>>> 86331a9f
                  static_cast<int64_t>(10 * batch_ids.size()));
     if (remaining_timeout >= 0) {
       batch_timeout = std::min(remaining_timeout, batch_timeout);
@@ -399,12 +391,7 @@
   int64_t remaining_timeout = timeout_ms;
   absl::flat_hash_set<ObjectID> ready_in_plasma;
   while (!should_break) {
-<<<<<<< HEAD
-    WaitResultPair result_pair;
-    int64_t call_timeout = RayConfig::instance().get_iteration_timeout_milliseconds();
-=======
     int64_t call_timeout = RayConfig::instance().get_check_signal_interval_milliseconds();
->>>>>>> 86331a9f
     if (remaining_timeout >= 0) {
       call_timeout = std::min(remaining_timeout, call_timeout);
       remaining_timeout -= call_timeout;
