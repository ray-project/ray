--- conflicted
+++ resolved
@@ -255,11 +255,7 @@
   return store_client_->GetExperimentalMutableObject(object_id, mutable_object);
 }
 
-<<<<<<< HEAD
-Status UnblockIfNeeded(const std::shared_ptr<raylet::RayletClient> &raylet_client,
-=======
-Status UnblockIfNeeded(const std::shared_ptr<ipc::RayletIpcClient> &client,
->>>>>>> ba775da1
+Status UnblockIfNeeded(const std::shared_ptr<ipc::RayletIpcClient> &raylet_client,
                        const WorkerContext &ctx) {
   if (ctx.CurrentTaskIsDirectCall()) {
     // NOTE: for direct call actors, we still need to issue an unblock IPC to release
