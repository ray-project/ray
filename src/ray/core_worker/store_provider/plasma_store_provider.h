--- conflicted
+++ resolved
@@ -164,8 +164,6 @@
   Status GetIfLocal(const std::vector<ObjectID> &ids,
                     absl::flat_hash_map<ObjectID, std::shared_ptr<RayObject>> *results);
 
-<<<<<<< HEAD
-=======
   /// Get an experimental mutable object. The object must be
   /// local to this node.
   ///
@@ -176,7 +174,6 @@
   ///
   /// \return Status OK if we got the mutable object. Can fail if the object
   /// was not local or is not mutable.
->>>>>>> 1d37fe76
   Status GetExperimentalMutableObject(
       const ObjectID &object_id, std::unique_ptr<plasma::MutableObject> *mutable_object);
 
