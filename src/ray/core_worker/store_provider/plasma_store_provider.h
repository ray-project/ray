#ifndef RAY_CORE_WORKER_PLASMA_STORE_PROVIDER_H
#define RAY_CORE_WORKER_PLASMA_STORE_PROVIDER_H

#include "plasma/client.h"
#include "ray/common/buffer.h"
#include "ray/common/id.h"
#include "ray/common/status.h"
#include "ray/core_worker/common.h"
#include "ray/core_worker/store_provider/store_provider.h"
#include "ray/raylet/raylet_client.h"

namespace ray {

class CoreWorker;

/// The class provides implementations for accessing plasma store, which includes both
/// local and remote stores. Local access goes is done via a
/// CoreWorkerLocalPlasmaStoreProvider and remote access goes through the raylet.
/// See `CoreWorkerStoreProvider` for the semantics of public methods.
class CoreWorkerPlasmaStoreProvider : public CoreWorkerStoreProvider {
 public:
  CoreWorkerPlasmaStoreProvider(const std::string &store_socket,
                                std::unique_ptr<RayletClient> &raylet_client);

  ~CoreWorkerPlasmaStoreProvider();

  Status SetClientOptions(std::string name, int64_t limit_bytes);

  Status Put(const RayObject &object, const ObjectID &object_id) override;

  Status Create(const std::shared_ptr<Buffer> &metadata, const size_t data_size,
                const ObjectID &object_id, std::shared_ptr<Buffer> *data) override;

  Status Seal(const ObjectID &object_id) override;

  Status Get(const std::unordered_set<ObjectID> &object_ids, int64_t timeout_ms,
             const TaskID &task_id,
             std::unordered_map<ObjectID, std::shared_ptr<RayObject>> *results,
             bool *got_exception) override;
<<<<<<< HEAD

  Status Contains(const ObjectID &object_id, bool *has_object) override;
=======
>>>>>>> 0bf79cfb

  Status Wait(const std::unordered_set<ObjectID> &object_ids, int num_objects,
              int64_t timeout_ms, const TaskID &task_id,
              std::unordered_set<ObjectID> *ready) override;

  Status Delete(const std::vector<ObjectID> &object_ids, bool local_only = true,
                bool delete_creating_tasks = false) override;

  std::string MemoryUsageString() override;

 private:
  /// Ask the raylet to fetch a set of objects and then attempt to get them
  /// from the local plasma store. Successfully fetched objects will be removed
  /// from the input set of remaining IDs and added to the results map.
  ///
  /// \param[in/out] remaining IDs of the remaining objects to get.
  /// \param[in] batch_ids IDs of the objects to get.
  /// \param[in] timeout_ms Timeout in milliseconds.
  /// \param[in] fetch_only Whether the raylet should only fetch or also attempt to
  /// reconstruct objects.
  /// \param[in] task_id The current TaskID.
  /// \param[out] results Map of objects to write results into. This method will only
  /// add to this map, not clear or remove from it, so the caller can pass in a non-empty
  /// map.
  /// \param[out] got_exception Set to true if any of the fetched objects contained an
  /// exception.
  /// \return Status.
  Status FetchAndGetFromPlasmaStore(
      std::unordered_set<ObjectID> &remaining, const std::vector<ObjectID> &batch_ids,
      int64_t timeout_ms, bool fetch_only, const TaskID &task_id,
      std::unordered_map<ObjectID, std::shared_ptr<RayObject>> *results,
      bool *got_exception);

  /// Print a warning if we've attempted too many times, but some objects are still
  /// unavailable. Only the keys in the 'remaining' map are used.
  ///
  /// \param[in] num_attemps The number of attempted times.
  /// \param[in] remaining The remaining objects.
  static void WarnIfAttemptedTooManyTimes(int num_attempts,
                                          const std::unordered_set<ObjectID> &remaining);

  std::unique_ptr<RayletClient> &raylet_client_;
  plasma::PlasmaClient store_client_;
  std::mutex store_client_mutex_;
};

}  // namespace ray

#endif  // RAY_CORE_WORKER_PLASMA_STORE_PROVIDER_H<|MERGE_RESOLUTION|>--- conflicted
+++ resolved
@@ -37,11 +37,8 @@
              const TaskID &task_id,
              std::unordered_map<ObjectID, std::shared_ptr<RayObject>> *results,
              bool *got_exception) override;
-<<<<<<< HEAD
 
   Status Contains(const ObjectID &object_id, bool *has_object) override;
-=======
->>>>>>> 0bf79cfb
 
   Status Wait(const std::unordered_set<ObjectID> &object_ids, int num_objects,
               int64_t timeout_ms, const TaskID &task_id,
