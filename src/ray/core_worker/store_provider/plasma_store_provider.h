#ifndef RAY_CORE_WORKER_PLASMA_STORE_PROVIDER_H
#define RAY_CORE_WORKER_PLASMA_STORE_PROVIDER_H

#include "plasma/client.h"
#include "ray/common/buffer.h"
#include "ray/common/id.h"
#include "ray/common/status.h"
#include "ray/core_worker/common.h"
#include "ray/core_worker/store_provider/store_provider.h"
#include "ray/raylet/raylet_client.h"

namespace ray {

class CoreWorker;

/// The class provides implementations for accessing plasma store, which includes both
/// local and remote stores. Local access goes is done via a
/// CoreWorkerLocalPlasmaStoreProvider and remote access goes through the raylet.
/// See `CoreWorkerStoreProvider` for the semantics of each method.
class CoreWorkerPlasmaStoreProvider : public CoreWorkerStoreProvider {
 public:
  CoreWorkerPlasmaStoreProvider(const std::string &store_socket,
                                std::unique_ptr<RayletClient> &raylet_client);

<<<<<<< HEAD
  Status SetMemoryLimit(int64_t limit_bytes);

  /// See `CoreWorkerStoreProvider::Put` for semantics.
  Status Put(const RayObject &object, const ObjectID &object_id) override;

  /// See `CoreWorkerStoreProvider::Create` for semantics.
  Status Create(const std::shared_ptr<Buffer> &metadata, const size_t data_size,
                const ObjectID &object_id, std::shared_ptr<Buffer> *data) override;

  /// See `CoreWorkerStoreProvider::Seal` for semantics.
  Status Seal(const ObjectID &object_id) override;

  /// See `CoreWorkerStoreProvider::Get` for semantics.
  Status Get(std::unordered_set<ObjectID> &ids, int64_t timeout_ms, const TaskID &task_id,
             std::unordered_map<ObjectID, std::shared_ptr<RayObject>> *results) override;

  /// See `CoreWorkerStoreProvider::Wait` for semantics.
  Status Wait(std::unordered_set<ObjectID> &object_ids, int num_objects,
=======
  /// See `CoreWorkerStoreProvider::Put` for semantics.
  Status Put(const RayObject &object, const ObjectID &object_id) override;

  /// See `CoreWorkerStoreProvider::Get` for semantics.
  Status Get(const std::unordered_set<ObjectID> &object_ids, int64_t timeout_ms,
             const TaskID &task_id,
             std::unordered_map<ObjectID, std::shared_ptr<RayObject>> *results) override;

  /// See `CoreWorkerStoreProvider::Wait` for semantics.
  Status Wait(const std::unordered_set<ObjectID> &object_ids, int num_objects,
>>>>>>> 6b70db7d
              int64_t timeout_ms, const TaskID &task_id,
              std::unordered_set<ObjectID> *ready) override;

  /// See `CoreWorkerStoreProvider::Delete` for semantics.
  Status Delete(const std::vector<ObjectID> &object_ids, bool local_only = true,
                bool delete_creating_tasks = false) override;

 private:
  /// Ask the raylet to fetch a set of objects and then attempt to get them
  /// from the local plasma store. Successfully fetched objects will be removed
<<<<<<< HEAD
  /// from the input set of IDs and added to the results map.
  ///
  /// \param[in/out] ids IDs of the objects to get.
  /// \param[in] batch_ids IDs of the objects to get.
  /// \param[in] plasma_batch_ids IDs of the objects to get (used for plasma call).
=======
  /// from the input set of remaining IDs and added to the results map.
  ///
  /// \param[in/out] remaining IDs of the remaining objects to get.
  /// \param[in] batch_ids IDs of the objects to get.
>>>>>>> 6b70db7d
  /// \param[in] timeout_ms Timeout in milliseconds.
  /// \param[in] fetch_only Whether the raylet should only fetch or also attempt to
  /// reconstruct objects.
  /// \param[in] task_id The current TaskID.
  /// \param[out] results Map of objects to write results into. This method will only
  /// add to this map, not clear or remove from it, so the caller can pass in a non-empty
  /// map.
  /// \param[out] got_exception Whether any of the fetched objects contained an
  /// exception.
  /// \return Status.
  Status FetchAndGetFromPlasmaStore(
<<<<<<< HEAD
      std::unordered_set<ObjectID> &ids, const std::vector<ObjectID> &batch_ids,
      const std::vector<plasma::ObjectID> &plasma_batch_ids, int64_t timeout_ms,
      bool fetch_only, const TaskID &task_id,
=======
      std::unordered_set<ObjectID> &remaining, const std::vector<ObjectID> &batch_ids,
      int64_t timeout_ms, bool fetch_only, const TaskID &task_id,
>>>>>>> 6b70db7d
      std::unordered_map<ObjectID, std::shared_ptr<RayObject>> *results,
      bool *got_exception);

  /// Whether the buffer represents an exception object.
  ///
  /// \param[in] object Object data.
  /// \return Whether it represents an exception object.
  static bool IsException(const RayObject &object);

  /// Print a warning if we've attempted too many times, but some objects are still
  /// unavailable. Only the keys in the 'remaining' map are used.
  ///
  /// \param[in] num_attemps The number of attempted times.
  /// \param[in] remaining The remaining objects.
  static void WarnIfAttemptedTooManyTimes(int num_attempts,
                                          const std::unordered_set<ObjectID> &remaining);

  std::unique_ptr<RayletClient> &raylet_client_;
  plasma::PlasmaClient store_client_;
  std::mutex store_client_mutex_;
};

}  // namespace ray

#endif  // RAY_CORE_WORKER_PLASMA_STORE_PROVIDER_H<|MERGE_RESOLUTION|>--- conflicted
+++ resolved
@@ -22,7 +22,6 @@
   CoreWorkerPlasmaStoreProvider(const std::string &store_socket,
                                 std::unique_ptr<RayletClient> &raylet_client);
 
-<<<<<<< HEAD
   Status SetMemoryLimit(int64_t limit_bytes);
 
   /// See `CoreWorkerStoreProvider::Put` for semantics.
@@ -36,23 +35,12 @@
   Status Seal(const ObjectID &object_id) override;
 
   /// See `CoreWorkerStoreProvider::Get` for semantics.
-  Status Get(std::unordered_set<ObjectID> &ids, int64_t timeout_ms, const TaskID &task_id,
-             std::unordered_map<ObjectID, std::shared_ptr<RayObject>> *results) override;
-
-  /// See `CoreWorkerStoreProvider::Wait` for semantics.
-  Status Wait(std::unordered_set<ObjectID> &object_ids, int num_objects,
-=======
-  /// See `CoreWorkerStoreProvider::Put` for semantics.
-  Status Put(const RayObject &object, const ObjectID &object_id) override;
-
-  /// See `CoreWorkerStoreProvider::Get` for semantics.
   Status Get(const std::unordered_set<ObjectID> &object_ids, int64_t timeout_ms,
              const TaskID &task_id,
              std::unordered_map<ObjectID, std::shared_ptr<RayObject>> *results) override;
 
   /// See `CoreWorkerStoreProvider::Wait` for semantics.
   Status Wait(const std::unordered_set<ObjectID> &object_ids, int num_objects,
->>>>>>> 6b70db7d
               int64_t timeout_ms, const TaskID &task_id,
               std::unordered_set<ObjectID> *ready) override;
 
@@ -63,18 +51,10 @@
  private:
   /// Ask the raylet to fetch a set of objects and then attempt to get them
   /// from the local plasma store. Successfully fetched objects will be removed
-<<<<<<< HEAD
-  /// from the input set of IDs and added to the results map.
-  ///
-  /// \param[in/out] ids IDs of the objects to get.
-  /// \param[in] batch_ids IDs of the objects to get.
-  /// \param[in] plasma_batch_ids IDs of the objects to get (used for plasma call).
-=======
   /// from the input set of remaining IDs and added to the results map.
   ///
   /// \param[in/out] remaining IDs of the remaining objects to get.
   /// \param[in] batch_ids IDs of the objects to get.
->>>>>>> 6b70db7d
   /// \param[in] timeout_ms Timeout in milliseconds.
   /// \param[in] fetch_only Whether the raylet should only fetch or also attempt to
   /// reconstruct objects.
@@ -86,14 +66,8 @@
   /// exception.
   /// \return Status.
   Status FetchAndGetFromPlasmaStore(
-<<<<<<< HEAD
-      std::unordered_set<ObjectID> &ids, const std::vector<ObjectID> &batch_ids,
-      const std::vector<plasma::ObjectID> &plasma_batch_ids, int64_t timeout_ms,
-      bool fetch_only, const TaskID &task_id,
-=======
       std::unordered_set<ObjectID> &remaining, const std::vector<ObjectID> &batch_ids,
       int64_t timeout_ms, bool fetch_only, const TaskID &task_id,
->>>>>>> 6b70db7d
       std::unordered_map<ObjectID, std::shared_ptr<RayObject>> *results,
       bool *got_exception);
 
