#ifndef RAY_CORE_WORKER_PLASMA_STORE_PROVIDER_H
#define RAY_CORE_WORKER_PLASMA_STORE_PROVIDER_H

#include "plasma/client.h"
#include "ray/common/buffer.h"
#include "ray/common/id.h"
#include "ray/common/status.h"
#include "ray/core_worker/common.h"
#include "ray/core_worker/store_provider/store_provider.h"
#include "ray/raylet/raylet_client.h"

namespace ray {

class CoreWorker;

/// The class provides implementations for accessing plasma store, which includes both
/// local and remote store, remote access is done via raylet.
class CoreWorkerPlasmaStoreProvider : public CoreWorkerStoreProvider {
 public:
  CoreWorkerPlasmaStoreProvider(const std::string &store_socket,
<<<<<<< HEAD
                                RayletClient &raylet_client);
=======
                                std::unique_ptr<RayletClient> &raylet_client);
>>>>>>> 5733690a

  /// Put an object with specified ID into object store.
  ///
  /// \param[in] object The ray object.
  /// \param[in] object_id Object ID specified by user.
  /// \return Status.
  Status Put(const RayObject &object, const ObjectID &object_id) override;

  /// Get a list of objects from the object store.
  ///
  /// \param[in] ids IDs of the objects to get.
  /// \param[in] timeout_ms Timeout in milliseconds, wait infinitely if it's negative.
  /// \param[in] task_id ID for the current task.
  /// \param[out] results Result list of objects data.
  /// \return Status.
  Status Get(const std::vector<ObjectID> &ids, int64_t timeout_ms, const TaskID &task_id,
             std::vector<std::shared_ptr<RayObject>> *results) override;

  /// Wait for a list of objects to appear in the object store.
  ///
  /// \param[in] IDs of the objects to wait for.
  /// \param[in] num_returns Number of objects that should appear.
  /// \param[in] timeout_ms Timeout in milliseconds, wait infinitely if it's negative.
  /// \param[in] task_id ID for the current task.
  /// \param[out] results A bitset that indicates each object has appeared or not.
  /// \return Status.
  Status Wait(const std::vector<ObjectID> &object_ids, int num_objects,
              int64_t timeout_ms, const TaskID &task_id,
              std::vector<bool> *results) override;

  /// Delete a list of objects from the object store.
  ///
  /// \param[in] object_ids IDs of the objects to delete.
  /// \param[in] local_only Whether only delete the objects in local node, or all nodes in
  /// the cluster.
  /// \param[in] delete_creating_tasks Whether also delete the tasks that
  /// created these objects. \return Status.
  Status Delete(const std::vector<ObjectID> &object_ids, bool local_only,
                bool delete_creating_tasks) override;

 private:
  /// Plasma store client.
  plasma::PlasmaClient store_client_;

  /// Mutex to protect store_client_.
  std::mutex store_client_mutex_;

  /// Raylet client.
  std::unique_ptr<RayletClient> &raylet_client_;
};

}  // namespace ray

#endif  // RAY_CORE_WORKER_PLASMA_STORE_PROVIDER_H<|MERGE_RESOLUTION|>--- conflicted
+++ resolved
@@ -18,11 +18,7 @@
 class CoreWorkerPlasmaStoreProvider : public CoreWorkerStoreProvider {
  public:
   CoreWorkerPlasmaStoreProvider(const std::string &store_socket,
-<<<<<<< HEAD
-                                RayletClient &raylet_client);
-=======
                                 std::unique_ptr<RayletClient> &raylet_client);
->>>>>>> 5733690a
 
   /// Put an object with specified ID into object store.
   ///
