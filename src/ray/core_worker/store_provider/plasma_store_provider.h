#ifndef RAY_CORE_WORKER_PLASMA_STORE_PROVIDER_H
#define RAY_CORE_WORKER_PLASMA_STORE_PROVIDER_H

#include "plasma/client.h"
#include "ray/common/buffer.h"
#include "ray/common/id.h"
#include "ray/common/status.h"
#include "ray/core_worker/common.h"
#include "ray/core_worker/store_provider/store_provider.h"
#include "ray/raylet/raylet_client.h"

namespace ray {

class CoreWorker;

/// The class provides implementations for accessing plasma store, which includes both
/// local and remote store, remote access is done via raylet.
class CoreWorkerPlasmaStoreProvider : public CoreWorkerStoreProvider {
 public:
<<<<<<< HEAD
  CoreWorkerPlasmaStoreProvider(plasma::PlasmaClient &store_client,
                                std::mutex &store_client_mutex,
=======
  CoreWorkerPlasmaStoreProvider(const std::string &store_socket,
>>>>>>> 7e020e71
                                std::unique_ptr<RayletClient> &raylet_client);

  /// Put an object with specified ID into object store.
  ///
  /// \param[in] object The ray object.
  /// \param[in] object_id Object ID specified by user.
  /// \return Status.
  Status Put(const RayObject &object, const ObjectID &object_id) override;

  /// Get a list of objects from the object store.
  ///
  /// \param[in] ids IDs of the objects to get.
  /// \param[in] timeout_ms Timeout in milliseconds, wait infinitely if it's negative.
  /// \param[in] task_id ID for the current task.
  /// \param[out] results Result list of objects data.
  /// \return Status.
  Status Get(const std::vector<ObjectID> &ids, int64_t timeout_ms, const TaskID &task_id,
             std::vector<std::shared_ptr<RayObject>> *results) override;

  /// Wait for a list of objects to appear in the object store.
  ///
  /// \param[in] IDs of the objects to wait for.
  /// \param[in] num_returns Number of objects that should appear.
  /// \param[in] timeout_ms Timeout in milliseconds, wait infinitely if it's negative.
  /// \param[in] task_id ID for the current task.
  /// \param[out] results A bitset that indicates each object has appeared or not.
  /// \return Status.
  Status Wait(const std::vector<ObjectID> &object_ids, int num_objects,
              int64_t timeout_ms, const TaskID &task_id,
              std::vector<bool> *results) override;

  /// Delete a list of objects from the object store.
  ///
  /// \param[in] object_ids IDs of the objects to delete.
  /// \param[in] local_only Whether only delete the objects in local node, or all nodes in
  /// the cluster.
  /// \param[in] delete_creating_tasks Whether also delete the tasks that
  /// created these objects. \return Status.
  Status Delete(const std::vector<ObjectID> &object_ids, bool local_only,
                bool delete_creating_tasks) override;

 private:
  /// Plasma store client.
  plasma::PlasmaClient store_client_;

  /// Mutex to protect store_client_.
  std::mutex store_client_mutex_;

  /// Raylet client.
  std::unique_ptr<RayletClient> &raylet_client_;
};

}  // namespace ray

#endif  // RAY_CORE_WORKER_PLASMA_STORE_PROVIDER_H<|MERGE_RESOLUTION|>--- conflicted
+++ resolved
@@ -17,12 +17,7 @@
 /// local and remote store, remote access is done via raylet.
 class CoreWorkerPlasmaStoreProvider : public CoreWorkerStoreProvider {
  public:
-<<<<<<< HEAD
-  CoreWorkerPlasmaStoreProvider(plasma::PlasmaClient &store_client,
-                                std::mutex &store_client_mutex,
-=======
   CoreWorkerPlasmaStoreProvider(const std::string &store_socket,
->>>>>>> 7e020e71
                                 std::unique_ptr<RayletClient> &raylet_client);
 
   /// Put an object with specified ID into object store.
