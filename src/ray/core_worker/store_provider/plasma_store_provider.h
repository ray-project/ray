--- conflicted
+++ resolved
@@ -48,16 +48,12 @@
   static bool IsException(const RayObject &object);
 
   /// Print a warning if we've attempted too many times, but some objects are still
-  /// unavailable. Only the keys in the unready map are used.
+  /// unavailable. Only the keys in the 'remaining' map are used.
   ///
   /// \param[in] num_attemps The number of attempted times.
   /// \param[in] remaining The remaining objects.
   static void WarnIfAttemptedTooManyTimes(
-<<<<<<< HEAD
-      int num_attempts, const std::unordered_map<ObjectID, std::vector<int>> &remaining);
-=======
       int num_attempts, const std::unordered_map<ObjectID, int> &remaining);
->>>>>>> f3593339
 
   CoreWorkerLocalPlasmaStoreProvider local_store_provider_;
   std::unique_ptr<RayletClient> &raylet_client_;
