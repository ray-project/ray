--- conflicted
+++ resolved
@@ -61,10 +61,6 @@
                 bool delete_creating_tasks = false) override;
 
  private:
-<<<<<<< HEAD
-  /// local plasma store provider.
-  CoreWorkerLocalPlasmaStoreProvider local_store_provider_;
-=======
   /// Whether the buffer represents an exception object.
   ///
   /// \param[in] buffer the object buffer.
@@ -79,12 +75,8 @@
   static void WarnIfAttemptedTooManyTimes(
       int num_attempts, const std::unordered_map<ObjectID, int> &unready);
 
-  /// Plasma store client.
-  plasma::PlasmaClient store_client_;
-
-  /// Mutex to protect store_client_.
-  std::mutex store_client_mutex_;
->>>>>>> 214f09d9
+  /// local plasma store provider.
+  CoreWorkerLocalPlasmaStoreProvider local_store_provider_;
 
   /// Raylet client.
   std::unique_ptr<RayletClient> &raylet_client_;
