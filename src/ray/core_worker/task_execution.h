--- conflicted
+++ resolved
@@ -39,11 +39,6 @@
                                    CoreWorkerObjectInterface &object_interface,
                                    const TaskExecutor &executor);
 
-  CoreWorkerTaskExecutionInterface(WorkerContext &worker_context,
-                                   std::unique_ptr<RayletClient> &raylet_client,
-                                   CoreWorkerObjectInterface &object_interface,
-                                   const TaskExecutor &executor);
-
   /// Start receving and executes tasks in a infinite loop.
   /// \return void.
   void Run();
@@ -61,12 +56,8 @@
                               std::vector<std::shared_ptr<RayObject>> *args);
 
   /// Execute a task.
-<<<<<<< HEAD
-  Status ExecuteTask(const raylet::TaskSpecification &spec,
+  Status ExecuteTask(const TaskSpecification &spec,
                      std::vector<std::shared_ptr<Buffer>>* results);
-=======
-  Status ExecuteTask(const TaskSpecification &spec);
->>>>>>> f46c555e
 
   /// Reference to the parent CoreWorker's context.
   WorkerContext &worker_context_;
