#ifndef RAY_CORE_WORKER_TASK_EXECUTION_H
#define RAY_CORE_WORKER_TASK_EXECUTION_H

#include "ray/common/buffer.h"
#include "ray/common/status.h"
#include "ray/core_worker/common.h"
#include "ray/core_worker/context.h"
#include "ray/core_worker/object_interface.h"
#include "ray/core_worker/transport/transport.h"
#include "ray/rpc/client_call.h"
#include "ray/rpc/worker/worker_client.h"
#include "ray/rpc/worker/worker_server.h"

namespace ray {

class CoreWorker;

namespace raylet {
class TaskSpecification;
}

/// The interface that contains all `CoreWorker` methods that are related to task
/// execution.
class CoreWorkerTaskExecutionInterface {
 public:
<<<<<<< HEAD
=======
  CoreWorkerTaskExecutionInterface(RunMode run_mode, WorkerContext &worker_context,
                                   std::unique_ptr<RayletClient> &raylet_client,
                                   CoreWorkerObjectInterface &object_interface);

>>>>>>> e568d80b
  /// The callback provided app-language workers that executes tasks.
  ///
  /// \param ray_function[in] Information about the function to execute.
  /// \param args[in] Arguments of the task.
  /// \param task_info[in] Information of the task to execute.
  /// \param results[out] Results of the task execution.
  /// \return Status.
  using TaskExecutor = std::function<Status(
      const RayFunction &ray_function,
      const std::vector<std::shared_ptr<RayObject>> &args, const TaskInfo &task_info,
      int num_returns, std::vector<std::shared_ptr<RayObject>> *results)>;

  CoreWorkerTaskExecutionInterface(WorkerContext &worker_context,
                                   std::unique_ptr<RayletClient> &raylet_client,
                                   CoreWorkerObjectInterface &object_interface,
                                   const TaskExecutor &executor);

<<<<<<< HEAD
  /// Start receving and executes tasks in a infinite loop.
  /// \return void.
  void Run();
=======
  /// Start receving and executes tasks in a loop.
  /// \return Status.
  Status Run(const TaskExecutor &executor);
>>>>>>> e568d80b

  /// Stop the run loop.
  /// \return Status.
  Status Stop();

 private:
  /// Build arguments for task executor. This would loop through all the arguments
  /// in task spec, and for each of them that's passed by reference (ObjectID),
  /// fetch its content from store and; for arguments that are passed by value,
  /// just copy their content.
  ///
  /// \param spec[in] Task specification.
  /// \param args[out] The arguments for passing to task executor.
  ///
  Status BuildArgsForExecutor(const TaskSpecification &spec,
                              std::vector<std::shared_ptr<RayObject>> *args);

<<<<<<< HEAD
  /// Execute a task.
  ///
  /// \param spec[in] Task specification.
  /// \param results[out] Results for task execution.
  /// \return Status.
  Status ExecuteTask(const TaskSpecification &spec,
                     std::vector<std::shared_ptr<RayObject>> *results);
=======
  std::shared_ptr<CoreWorkerTaskReceiver> GetTaskReceiver();

  RunMode run_mode_;
>>>>>>> e568d80b

  /// Reference to the parent CoreWorker's context.
  WorkerContext &worker_context_;
  /// Reference to the parent CoreWorker's objects interface.
  CoreWorkerObjectInterface &object_interface_;

  // Task execution callback.
  TaskExecutor execution_callback_;

  /// All the task task receivers supported.
<<<<<<< HEAD
  EnumUnorderedMap<TaskTransportType, std::unique_ptr<CoreWorkerTaskReceiver>>
      task_receivers_;
=======
  std::unordered_map<int, std::shared_ptr<CoreWorkerTaskReceiver>> task_receivers_;
>>>>>>> e568d80b

  /// The RPC server.
  rpc::GrpcServer worker_server_;

  /// Event loop where tasks are processed.
  boost::asio::io_service main_service_;

  /// The asio work to keep main_service_ alive.
  boost::asio::io_service::work main_work_;

  /// A flag to make the loop stop.
  volatile std::atomic<bool> running_;
  friend class CoreWorker;
};

}  // namespace ray

#endif  // RAY_CORE_WORKER_TASK_EXECUTION_H<|MERGE_RESOLUTION|>--- conflicted
+++ resolved
@@ -23,23 +23,15 @@
 /// execution.
 class CoreWorkerTaskExecutionInterface {
  public:
-<<<<<<< HEAD
-=======
-  CoreWorkerTaskExecutionInterface(RunMode run_mode, WorkerContext &worker_context,
-                                   std::unique_ptr<RayletClient> &raylet_client,
-                                   CoreWorkerObjectInterface &object_interface);
-
->>>>>>> e568d80b
   /// The callback provided app-language workers that executes tasks.
   ///
   /// \param ray_function[in] Information about the function to execute.
   /// \param args[in] Arguments of the task.
-  /// \param task_info[in] Information of the task to execute.
   /// \param results[out] Results of the task execution.
   /// \return Status.
   using TaskExecutor = std::function<Status(
       const RayFunction &ray_function,
-      const std::vector<std::shared_ptr<RayObject>> &args, const TaskInfo &task_info,
+      const std::vector<std::shared_ptr<RayObject>> &args,
       int num_returns, std::vector<std::shared_ptr<RayObject>> *results)>;
 
   CoreWorkerTaskExecutionInterface(WorkerContext &worker_context,
@@ -47,19 +39,9 @@
                                    CoreWorkerObjectInterface &object_interface,
                                    const TaskExecutor &executor);
 
-<<<<<<< HEAD
   /// Start receving and executes tasks in a infinite loop.
   /// \return void.
   void Run();
-=======
-  /// Start receving and executes tasks in a loop.
-  /// \return Status.
-  Status Run(const TaskExecutor &executor);
->>>>>>> e568d80b
-
-  /// Stop the run loop.
-  /// \return Status.
-  Status Stop();
 
  private:
   /// Build arguments for task executor. This would loop through all the arguments
@@ -73,7 +55,6 @@
   Status BuildArgsForExecutor(const TaskSpecification &spec,
                               std::vector<std::shared_ptr<RayObject>> *args);
 
-<<<<<<< HEAD
   /// Execute a task.
   ///
   /// \param spec[in] Task specification.
@@ -81,11 +62,6 @@
   /// \return Status.
   Status ExecuteTask(const TaskSpecification &spec,
                      std::vector<std::shared_ptr<RayObject>> *results);
-=======
-  std::shared_ptr<CoreWorkerTaskReceiver> GetTaskReceiver();
-
-  RunMode run_mode_;
->>>>>>> e568d80b
 
   /// Reference to the parent CoreWorker's context.
   WorkerContext &worker_context_;
@@ -96,12 +72,8 @@
   TaskExecutor execution_callback_;
 
   /// All the task task receivers supported.
-<<<<<<< HEAD
   EnumUnorderedMap<TaskTransportType, std::unique_ptr<CoreWorkerTaskReceiver>>
       task_receivers_;
-=======
-  std::unordered_map<int, std::shared_ptr<CoreWorkerTaskReceiver>> task_receivers_;
->>>>>>> e568d80b
 
   /// The RPC server.
   rpc::GrpcServer worker_server_;
@@ -112,8 +84,6 @@
   /// The asio work to keep main_service_ alive.
   boost::asio::io_service::work main_work_;
 
-  /// A flag to make the loop stop.
-  volatile std::atomic<bool> running_;
   friend class CoreWorker;
 };
 
