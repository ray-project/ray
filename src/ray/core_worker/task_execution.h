#ifndef RAY_CORE_WORKER_TASK_EXECUTION_H
#define RAY_CORE_WORKER_TASK_EXECUTION_H

#include "ray/common/buffer.h"
#include "ray/common/status.h"
#include "ray/core_worker/common.h"
#include "ray/core_worker/context.h"
#include "ray/core_worker/object_interface.h"
#include "ray/core_worker/transport/transport.h"
#include "ray/rpc/client_call.h"
#include "ray/rpc/worker/worker_client.h"
#include "ray/rpc/worker/worker_server.h"

namespace ray {

class CoreWorker;

namespace raylet {
class TaskSpecification;
}

/// The interface that contains all `CoreWorker` methods that are related to task
/// execution.
class CoreWorkerTaskExecutionInterface {
 public:
  CoreWorkerTaskExecutionInterface(WorkerContext &worker_context,
<<<<<<< HEAD
                                   std::shared_ptr<RayletClient> raylet_client,
=======
                                   std::unique_ptr<RayletClient> &raylet_client,
>>>>>>> 5733690a
                                   CoreWorkerObjectInterface &object_interface);

  /// The callback provided app-language workers that executes tasks.
  ///
  /// \param ray_function[in] Information about the function to execute.
  /// \param args[in] Arguments of the task.
  /// \return Status.
  using TaskExecutor =
      std::function<Status(const RayFunction &ray_function,
                           const std::vector<std::shared_ptr<RayObject>> &args,
                           const TaskInfo &task_info, int num_returns)>;

  /// Start receving and executes tasks in a loop.
  /// \return Status.
  Status Run(const TaskExecutor &executor);

  /// Stop the run loop.
  /// \return Status.
  Status Stop();

 private:
  /// Build arguments for task executor. This would loop through all the arguments
  /// in task spec, and for each of them that's passed by reference (ObjectID),
  /// fetch its content from store and; for arguments that are passed by value,
  /// just copy their content.
  ///
  /// \param spec[in] Task specification.
  /// \param args[out] The arguments for passing to task executor.
  ///
  Status BuildArgsForExecutor(const raylet::TaskSpecification &spec,
                              std::vector<std::shared_ptr<RayObject>> *args);

  /// Reference to the parent CoreWorker's context.
  WorkerContext &worker_context_;
  /// Reference to the parent CoreWorker's objects interface.
  CoreWorkerObjectInterface &object_interface_;

  /// All the task task receivers supported.
<<<<<<< HEAD
  std::unordered_map<int, std::unique_ptr<CoreWorkerTaskReceiver>> task_receivers;

  /// A flag to make the loop stop.
  volatile std::atomic<bool> running_;
=======
  std::unordered_map<int, std::unique_ptr<CoreWorkerTaskReceiver>> task_receivers_;

  /// The RPC server.
  rpc::GrpcServer worker_server_;

  /// Event loop where tasks are processed.
  boost::asio::io_service main_service_;

  /// The asio work to keep main_service_ alive.
  boost::asio::io_service::work main_work_;

  friend class CoreWorker;
>>>>>>> 5733690a
};

}  // namespace ray

#endif  // RAY_CORE_WORKER_TASK_EXECUTION_H<|MERGE_RESOLUTION|>--- conflicted
+++ resolved
@@ -24,11 +24,7 @@
 class CoreWorkerTaskExecutionInterface {
  public:
   CoreWorkerTaskExecutionInterface(WorkerContext &worker_context,
-<<<<<<< HEAD
-                                   std::shared_ptr<RayletClient> raylet_client,
-=======
                                    std::unique_ptr<RayletClient> &raylet_client,
->>>>>>> 5733690a
                                    CoreWorkerObjectInterface &object_interface);
 
   /// The callback provided app-language workers that executes tasks.
@@ -67,12 +63,6 @@
   CoreWorkerObjectInterface &object_interface_;
 
   /// All the task task receivers supported.
-<<<<<<< HEAD
-  std::unordered_map<int, std::unique_ptr<CoreWorkerTaskReceiver>> task_receivers;
-
-  /// A flag to make the loop stop.
-  volatile std::atomic<bool> running_;
-=======
   std::unordered_map<int, std::unique_ptr<CoreWorkerTaskReceiver>> task_receivers_;
 
   /// The RPC server.
@@ -84,8 +74,10 @@
   /// The asio work to keep main_service_ alive.
   boost::asio::io_service::work main_work_;
 
+
+  /// A flag to make the loop stop.
+  volatile std::atomic<bool> running_;
   friend class CoreWorker;
->>>>>>> 5733690a
 };
 
 }  // namespace ray
