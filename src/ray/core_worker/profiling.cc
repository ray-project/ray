--- conflicted
+++ resolved
@@ -37,12 +37,8 @@
   rpc_profile_data_->set_component_type(WorkerTypeString(worker_context.GetWorkerType()));
   rpc_profile_data_->set_component_id(worker_context.GetWorkerID().Binary());
   rpc_profile_data_->set_node_ip_address(node_ip_address);
-<<<<<<< HEAD
   periodical_runner_.RunFnPeriodically([this] { FlushEvents(); },
                                        boost::posix_time::milliseconds(1000));
-=======
-  timer_.async_wait(boost::bind(&Profiler::FlushEvents, this, _1));
->>>>>>> de8d9d3e
 }
 
 void Profiler::AddEvent(const rpc::ProfileTableData::ProfileEvent &event) {
@@ -76,13 +72,6 @@
                      << " events to GCS.";
     }
   }
-<<<<<<< HEAD
-=======
-
-  // Reset the timer to 1 second from the previous expiration time to avoid drift.
-  timer_.expires_at(timer_.expiry() + boost::asio::chrono::seconds(1));
-  timer_.async_wait(boost::bind(&Profiler::FlushEvents, this, _1));
->>>>>>> de8d9d3e
 }
 
 }  // namespace worker
