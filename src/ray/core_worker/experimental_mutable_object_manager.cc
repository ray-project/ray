--- conflicted
+++ resolved
@@ -281,14 +281,7 @@
   }
   PlasmaObjectHeader::Semaphores sem;
   if (!GetSemaphores(object_id, sem)) {
-<<<<<<< HEAD
-    channel->reading = false;
-    channel->lock->unlock();
-    return Status::ChannelError(
-        "Channel has not been registered (cannot get semaphores)");
-=======
-    return Status::IOError("Channel has not been registered (cannot get semaphores)");
->>>>>>> 4f40e1d1
+    return Status::ChannelError("Channel has not been registered (cannot get semaphores)");
   }
 
   // Check whether the channel has an error set before checking that we are the only
