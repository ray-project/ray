--- conflicted
+++ resolved
@@ -188,10 +188,7 @@
   // semaphores below. As the two semaphores have already been unlinked by the first
   // instance, the sem_unlink() calls below will both fail with ENOENT.
   int ret = sem_unlink(GetSemaphoreHeaderName(name).c_str());
-<<<<<<< HEAD
-=======
   // TODO (dayshah): use macro with [[likely]] here vs. just RAY_CHECK(false) below
->>>>>>> 14e747f6
   if (ret != 0) {
     RAY_CHECK_EQ(errno, ENOENT);
   }
@@ -433,26 +430,8 @@
 Status MutableObjectManager::SetError(const ObjectID &object_id) {
   RAY_LOG(DEBUG) << "SetError " << object_id;
   absl::ReaderMutexLock guard(&destructor_lock_);
-<<<<<<< HEAD
   if (auto *channel = GetChannel(object_id)) {
     return SetErrorInternal(object_id, *channel);
-=======
-  return SetErrorInternal(object_id);
-}
-
-Status MutableObjectManager::SetErrorInternal(const ObjectID &object_id) {
-  Channel *channel = GetChannel(object_id);
-  if (channel != nullptr) {
-    PlasmaObjectHeader::Semaphores sem{};
-    if (!GetSemaphores(object_id, sem)) {
-      return Status::ChannelError(
-          "Channel has not been registered (cannot get semaphores)");
-    }
-    channel->mutable_object->header->SetErrorUnlocked(sem);
-    channel->reader_registered = false;
-    channel->writer_registered = false;
-    // TODO(jhumphri): Free the channel.
->>>>>>> 14e747f6
   } else {
     return Status::ChannelError("Channel has not been registered");
   }
@@ -460,7 +439,7 @@
 
 Status MutableObjectManager::SetErrorInternal(const ObjectID &object_id,
                                               Channel &channel) {
-  PlasmaObjectHeader::Semaphores sem;
+  PlasmaObjectHeader::Semaphores sem{};
   if (!GetSemaphores(object_id, sem)) {
     return Status::ChannelError(
         "Channel has not been registered (cannot get semaphores)");
