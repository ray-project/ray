--- conflicted
+++ resolved
@@ -46,13 +46,10 @@
   return "";
 }
 
-<<<<<<< HEAD
 std::string GenerateCachedActorName(const std::string &ns,
                                     const std::string &actor_name) {
   return ns + "-" + actor_name;
 }
 
-=======
 }  // namespace core
->>>>>>> 0858f0e4
 }  // namespace ray