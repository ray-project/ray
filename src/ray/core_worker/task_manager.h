--- conflicted
+++ resolved
@@ -26,12 +26,9 @@
 #include "absl/container/flat_hash_map.h"
 #include "absl/synchronization/mutex.h"
 #include "ray/common/id.h"
-<<<<<<< HEAD
 #include "ray/common/status_or.h"
-=======
 #include "ray/common/status.h"
 #include "ray/core_worker/reference_counter_interface.h"
->>>>>>> 881cc442
 #include "ray/core_worker/store_provider/memory_store/memory_store.h"
 #include "ray/core_worker/task_event_buffer.h"
 #include "ray/core_worker/task_manager_interface.h"
@@ -599,16 +596,12 @@
     // 2) There are no tasks that depend on the object. This includes both
     //    pending tasks and tasks that finished execution but that may be
     //    retried in the future.
-<<<<<<< HEAD
     absl::flat_hash_set<ObjectID> reconstructable_return_ids;
     // NOTE: used only for streaming generators.
     // Tracks ObjectIDs return from a streaming generator before its first successful
     // execution. Used to propagate errors to the user if lineage reconstruction
     // happens after the first successful execution and fails.
     absl::flat_hash_set<ObjectID> recon_ret_ids_before_first_successful_exec;
-=======
-    absl::flat_hash_set<ObjectID> reconstructable_return_ids_;
->>>>>>> 881cc442
     // The size of this (serialized) task spec in bytes, if the task spec is
     // not pending, i.e. it is being pinned because it's in another object's
     // lineage. We cache this because the task spec protobuf can mutate
