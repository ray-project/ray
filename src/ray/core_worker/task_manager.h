--- conflicted
+++ resolved
@@ -57,10 +57,7 @@
     reference_counter_->SetReleaseLineageCallback(
         [this](const ObjectID &object_id, std::vector<ObjectID> *ids_to_release) {
           RemoveLineageReference(object_id, ids_to_release);
-<<<<<<< HEAD
-=======
           ShutdownIfNeeded();
->>>>>>> 31a5266b
         });
   }
 
@@ -129,10 +126,6 @@
   /// \return Whether the task is pending.
   bool IsTaskPending(const TaskID &task_id) const;
 
-<<<<<<< HEAD
-  /// Return the number of pending tasks.
-  int NumSubmissibleTasks() const;
-=======
   /// Return the number of submissible tasks. This includes both tasks that are
   /// pending execution and tasks that have finished but that may be
   /// re-executed to recover from a failure.
@@ -140,7 +133,6 @@
 
   /// Return the number of pending tasks.
   size_t NumPendingTasks() const;
->>>>>>> 31a5266b
 
  private:
   struct TaskEntry {
@@ -233,14 +225,11 @@
   /// and tasks that finished execution but that may be retried again in the
   /// future.
   absl::flat_hash_map<TaskID, TaskEntry> submissible_tasks_ GUARDED_BY(mu_);
-<<<<<<< HEAD
-=======
 
   /// Number of tasks that are pending. This is a count of all tasks in
   /// submissible_tasks_ that have been submitted and are currently pending
   /// execution.
   size_t num_pending_tasks_ = 0;
->>>>>>> 31a5266b
 
   /// Optional shutdown hook to call when pending tasks all finish.
   std::function<void()> shutdown_hook_ GUARDED_BY(mu_) = nullptr;
