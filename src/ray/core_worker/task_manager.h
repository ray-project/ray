<<<<<<< HEAD
// Copyright 2017 The Ray Authors.
//
// Licensed under the Apache License, Version 2.0 (the "License");
// you may not use this file except in compliance with the License.
// You may obtain a copy of the License at
//
//  http://www.apache.org/licenses/LICENSE-2.0
//
// Unless required by applicable law or agreed to in writing, software
// distributed under the License is distributed on an "AS IS" BASIS,
// WITHOUT WARRANTIES OR CONDITIONS OF ANY KIND, either express or implied.
// See the License for the specific language governing permissions and
// limitations under the License.

#pragma once

#include "absl/base/thread_annotations.h"
#include "absl/container/flat_hash_map.h"
#include "absl/synchronization/mutex.h"
#include "ray/common/id.h"
#include "ray/common/task/task.h"
#include "ray/core_worker/store_provider/memory_store/memory_store.h"
#include "src/ray/protobuf/core_worker.pb.h"
#include "src/ray/protobuf/gcs.pb.h"

namespace ray {
namespace core {

class TaskFinisherInterface {
 public:
  virtual void CompletePendingTask(const TaskID &task_id, const rpc::PushTaskReply &reply,
                                   const rpc::Address &actor_addr) = 0;

  virtual bool RetryTaskIfPossible(const TaskID &task_id) = 0;

  virtual bool FailOrRetryPendingTask(const TaskID &task_id, rpc::ErrorType error_type,
                                      const Status *status,
                                      const rpc::RayErrorInfo *ray_error_info = nullptr,
                                      bool mark_task_object_failed = true) = 0;

  virtual void OnTaskDependenciesInlined(
      const std::vector<ObjectID> &inlined_dependency_ids,
      const std::vector<ObjectID> &contained_ids) = 0;

  virtual bool MarkTaskCanceled(const TaskID &task_id) = 0;

  virtual void MarkTaskReturnObjectsFailed(
      const TaskSpecification &spec, rpc::ErrorType error_type,
      const rpc::RayErrorInfo *ray_error_info = nullptr) = 0;

  virtual absl::optional<TaskSpecification> GetTaskSpec(const TaskID &task_id) const = 0;

  virtual ~TaskFinisherInterface() {}
};

class TaskResubmissionInterface {
 public:
  virtual bool ResubmitTask(const TaskID &task_id, std::vector<ObjectID> *task_deps) = 0;

  virtual ~TaskResubmissionInterface() {}
};

using PutInLocalPlasmaCallback =
    std::function<void(const RayObject &object, const ObjectID &object_id)>;
using RetryTaskCallback = std::function<void(TaskSpecification &spec, bool delay)>;
using ReconstructObjectCallback = std::function<void(const ObjectID &object_id)>;
using PushErrorCallback =
    std::function<Status(const JobID &job_id, const std::string &type,
                         const std::string &error_message, double timestamp)>;

class TaskManager : public TaskFinisherInterface, public TaskResubmissionInterface {
 public:
  TaskManager(std::shared_ptr<CoreWorkerMemoryStore> in_memory_store,
              std::shared_ptr<ReferenceCounter> reference_counter,
              PutInLocalPlasmaCallback put_in_local_plasma_callback,
              RetryTaskCallback retry_task_callback,
              const std::function<bool(const NodeID &node_id)> &check_node_alive,
              ReconstructObjectCallback reconstruct_object_callback,
              PushErrorCallback push_error_callback, int64_t max_lineage_bytes)
      : in_memory_store_(in_memory_store),
        reference_counter_(reference_counter),
        put_in_local_plasma_callback_(put_in_local_plasma_callback),
        retry_task_callback_(retry_task_callback),
        check_node_alive_(check_node_alive),
        reconstruct_object_callback_(reconstruct_object_callback),
        push_error_callback_(push_error_callback),
        max_lineage_bytes_(max_lineage_bytes) {
    reference_counter_->SetReleaseLineageCallback(
        [this](const ObjectID &object_id, std::vector<ObjectID> *ids_to_release) {
          return RemoveLineageReference(object_id, ids_to_release);
          ShutdownIfNeeded();
        });
  }

  /// Add a task that is pending execution.
  ///
  /// \param[in] caller_address The rpc address of the calling task.
  /// \param[in] spec The spec of the pending task.
  /// \param[in] max_retries Number of times this task may be retried
  /// on failure.
  /// \return ObjectRefs returned by this task.
  std::vector<rpc::ObjectReference> AddPendingTask(const rpc::Address &caller_address,
                                                   const TaskSpecification &spec,
                                                   const std::string &call_site,
                                                   int max_retries = 0);

  /// Resubmit a task that has completed execution before. This is used to
  /// reconstruct objects stored in Plasma that were lost.
  ///
  /// \param[in] task_id The ID of the task to resubmit.
  /// \param[out] task_deps The object dependencies of the resubmitted task,
  /// i.e. all arguments that were not inlined in the task spec. The caller is
  /// responsible for making sure that these dependencies become available, so
  /// that the resubmitted task can run. This is only populated if the task was
  /// not already pending and was successfully resubmitted.
  /// \return OK if the task was successfully resubmitted or was
  /// already pending, Invalid if the task spec is no longer present.
  bool ResubmitTask(const TaskID &task_id, std::vector<ObjectID> *task_deps) override;

  /// Wait for all pending tasks to finish, and then shutdown.
  ///
  /// \param shutdown The shutdown callback to call.
  void DrainAndShutdown(std::function<void()> shutdown);

  /// Write return objects for a pending task to the memory store.
  ///
  /// \param[in] task_id ID of the pending task.
  /// \param[in] reply Proto response to a direct actor or task call.
  /// \param[in] worker_addr Address of the worker that executed the task.
  /// \return Void.
  void CompletePendingTask(const TaskID &task_id, const rpc::PushTaskReply &reply,
                           const rpc::Address &worker_addr) override;

  bool RetryTaskIfPossible(const TaskID &task_id) override;

  /// A pending task failed. This will either retry the task or mark the task
  /// as failed if there are no retries left.
  ///
  /// \param[in] task_id ID of the pending task.
  /// \param[in] error_type The type of the specific error.
  /// \param[in] status Optional status message.
  /// \param[in] ray_error_info The error information of a given error type.
  /// \param[in] mark_task_object_failed whether or not it marks the task
  /// return object as failed.
  /// \return Whether the task will be retried or not.
  bool FailOrRetryPendingTask(const TaskID &task_id, rpc::ErrorType error_type,
                              const Status *status = nullptr,
                              const rpc::RayErrorInfo *ray_error_info = nullptr,
                              bool mark_task_object_failed = true) override;

  /// Treat a pending task's returned Ray object as failed. The lock should not be held
  /// when calling this method because it may trigger callbacks in this or other classes.
  ///
  /// \param[in] spec The TaskSpec that contains return object.
  /// \param[in] error_type The error type the returned Ray object will store.
  /// \param[in] ray_error_info The error information of a given error type.
  void MarkTaskReturnObjectsFailed(
      const TaskSpecification &spec, rpc::ErrorType error_type,
      const rpc::RayErrorInfo *ray_error_info = nullptr) override LOCKS_EXCLUDED(mu_);

  /// A task's dependencies were inlined in the task spec. This will decrement
  /// the ref count for the dependency IDs. If the dependencies contained other
  /// ObjectIDs, then the ref count for these object IDs will be incremented.
  ///
  /// \param[in] inlined_dependency_ids The args that were originally passed by
  /// reference into the task, but have now been inlined.
  /// \param[in] contained_ids Any ObjectIDs that were newly inlined in the
  /// task spec, because a serialized copy of the ID was contained in one of
  /// the inlined dependencies.
  void OnTaskDependenciesInlined(const std::vector<ObjectID> &inlined_dependency_ids,
                                 const std::vector<ObjectID> &contained_ids) override;

  /// Set number of retries to zero for a task that is being canceled.
  ///
  /// \param[in] task_id to cancel.
  /// \return Whether the task was pending and was marked for cancellation.
  bool MarkTaskCanceled(const TaskID &task_id) override;

  /// Return the spec for a pending task.
  absl::optional<TaskSpecification> GetTaskSpec(const TaskID &task_id) const override;

  /// Return specs for pending children tasks of the given parent task.
  std::vector<TaskID> GetPendingChildrenTasks(const TaskID &parent_task_id) const;

  /// Return whether this task can be submitted for execution.
  ///
  /// \param[in] task_id ID of the task to query.
  /// \return Whether the task can be submitted for execution.
  bool IsTaskSubmissible(const TaskID &task_id) const;

  /// Return whether the task is pending.
  ///
  /// \param[in] task_id ID of the task to query.
  /// \return Whether the task is pending.
  bool IsTaskPending(const TaskID &task_id) const;

  /// Return the number of submissible tasks. This includes both tasks that are
  /// pending execution and tasks that have finished but that may be
  /// re-executed to recover from a failure.
  size_t NumSubmissibleTasks() const;

  /// Return the number of pending tasks.
  size_t NumPendingTasks() const;

  int64_t TotalLineageFootprintBytes() const {
    absl::MutexLock lock(&mu_);
    return total_lineage_footprint_bytes_;
  }

 private:
  struct TaskEntry {
    TaskEntry(const TaskSpecification &spec_arg, int num_retries_left_arg,
              size_t num_returns)
        : spec(spec_arg), num_retries_left(num_retries_left_arg) {
      for (size_t i = 0; i < num_returns; i++) {
        reconstructable_return_ids.insert(spec.ReturnId(i));
      }
    }
    /// The task spec. This is pinned as long as the following are true:
    /// - The task is still pending execution. This means that the task may
    /// fail and so it may be retried in the future.
    /// - The task finished execution, but it has num_retries_left > 0 and
    /// reconstructable_return_ids is not empty. This means that the task may
    /// be retried in the future to recreate its return objects.
    /// TODO(swang): The TaskSpec protobuf must be copied into the
    /// PushTaskRequest protobuf when sent to a worker so that we can retry it if
    /// the worker fails. We could avoid this by either not caching the full
    /// TaskSpec for tasks that cannot be retried (e.g., actor tasks), or by
    /// storing a shared_ptr to a PushTaskRequest protobuf for all tasks.
    const TaskSpecification spec;
    // Number of times this task may be resubmitted. If this reaches 0, then
    // the task entry may be erased.
    int num_retries_left;
    // Number of times this task successfully completed execution so far.
    int num_successful_executions = 0;
    // Whether this task is currently pending execution. This is used to pin
    // the task entry if the task is still pending but all of its return IDs
    // are out of scope.
    bool pending = true;
    // Objects returned by this task that are reconstructable. This is set
    // initially to the task's return objects, since if the task fails, these
    // objects may be reconstructed by resubmitting the task. Once the task
    // finishes its first execution, then the objects that the task returned by
    // value are removed from this set because they can be inlined in any
    // dependent tasks. Objects that the task returned through plasma are
    // reconstructable, so they are only removed from this set once:
    // 1) The language frontend no longer has a reference to the object ID.
    // 2) There are no tasks that depend on the object. This includes both
    //    pending tasks and tasks that finished execution but that may be
    //    retried in the future.
    absl::flat_hash_set<ObjectID> reconstructable_return_ids;
    // The size of this (serialized) task spec in bytes, if the task spec is
    // not pending, i.e. it is being pinned because it's in another object's
    // lineage. We cache this because the task spec protobuf can mutate
    // out-of-band.
    int64_t lineage_footprint_bytes = 0;
  };

  /// Remove a lineage reference to this object ID. This should be called
  /// whenever a task that depended on this object ID can no longer be retried.
  ///
  /// \param[in] object_id The object ID whose lineage to delete.
  /// \param[out] ids_to_release If a task was deleted, then these are the
  /// task's arguments whose lineage should also be released.
  /// \param[out] The amount of lineage in bytes that was removed.
  int64_t RemoveLineageReference(const ObjectID &object_id,
                                 std::vector<ObjectID> *ids_to_release)
      LOCKS_EXCLUDED(mu_);

  /// Helper function to call RemoveSubmittedTaskReferences on the remaining
  /// dependencies of the given task spec after the task has finished or
  /// failed. The remaining dependencies are plasma objects and any ObjectIDs
  /// that were inlined in the task spec.
  void RemoveFinishedTaskReferences(
      TaskSpecification &spec, bool release_lineage, const rpc::Address &worker_addr,
      const ReferenceCounter::ReferenceTableProto &borrowed_refs);

  /// Shutdown if all tasks are finished and shutdown is scheduled.
  void ShutdownIfNeeded() LOCKS_EXCLUDED(mu_);

  /// Used to store task results.
  std::shared_ptr<CoreWorkerMemoryStore> in_memory_store_;

  /// Used for reference counting objects.
  /// The task manager is responsible for managing all references related to
  /// submitted tasks (dependencies and return objects).
  std::shared_ptr<ReferenceCounter> reference_counter_;

  /// Callback to store objects in plasma. This is used for objects that were
  /// originally stored in plasma. During reconstruction, we ensure that these
  /// objects get stored in plasma again so that any reference holders can
  /// retrieve them.
  const PutInLocalPlasmaCallback put_in_local_plasma_callback_;

  /// Called when a task should be retried.
  const RetryTaskCallback retry_task_callback_;

  /// Called to check whether a raylet is still alive. This is used when
  /// processing a worker's reply to check whether the node that the worker
  /// was on is still alive. If the node is down, the plasma objects returned by the task
  /// are marked as failed.
  const std::function<bool(const NodeID &node_id)> check_node_alive_;
  /// Called when processing a worker's reply if the node that the worker was
  /// on died. This should be called to attempt to recover a plasma object
  /// returned by the task (or store an error if the object is not
  /// recoverable).
  const ReconstructObjectCallback reconstruct_object_callback_;

  // Called to push an error to the relevant driver.
  const PushErrorCallback push_error_callback_;

  const int64_t max_lineage_bytes_;

  // The number of task failures we have logged total.
  int64_t num_failure_logs_ GUARDED_BY(mu_) = 0;

  // The last time we logged a task failure.
  int64_t last_log_time_ms_ GUARDED_BY(mu_) = 0;

  /// Protects below fields.
  mutable absl::Mutex mu_;

  /// This map contains one entry per task that may be submitted for
  /// execution. This includes both tasks that are currently pending execution
  /// and tasks that finished execution but that may be retried again in the
  /// future.
  absl::flat_hash_map<TaskID, TaskEntry> submissible_tasks_ GUARDED_BY(mu_);

  /// Number of tasks that are pending. This is a count of all tasks in
  /// submissible_tasks_ that have been submitted and are currently pending
  /// execution.
  size_t num_pending_tasks_ = 0;

  int64_t total_lineage_footprint_bytes_ GUARDED_BY(mu_) = 0;

  /// Optional shutdown hook to call when pending tasks all finish.
  std::function<void()> shutdown_hook_ GUARDED_BY(mu_) = nullptr;

  friend class TaskManagerTest;
};

}  // namespace core
}  // namespace ray
=======
// Copyright 2017 The Ray Authors.
//
// Licensed under the Apache License, Version 2.0 (the "License");
// you may not use this file except in compliance with the License.
// You may obtain a copy of the License at
//
//  http://www.apache.org/licenses/LICENSE-2.0
//
// Unless required by applicable law or agreed to in writing, software
// distributed under the License is distributed on an "AS IS" BASIS,
// WITHOUT WARRANTIES OR CONDITIONS OF ANY KIND, either express or implied.
// See the License for the specific language governing permissions and
// limitations under the License.

#pragma once

#include "absl/base/thread_annotations.h"
#include "absl/container/flat_hash_map.h"
#include "absl/synchronization/mutex.h"
#include "ray/common/id.h"
#include "ray/common/task/task.h"
#include "ray/core_worker/store_provider/memory_store/memory_store.h"
#include "src/ray/protobuf/core_worker.pb.h"
#include "src/ray/protobuf/gcs.pb.h"

namespace ray {
namespace core {

class TaskFinisherInterface {
 public:
  virtual void CompletePendingTask(const TaskID &task_id, const rpc::PushTaskReply &reply,
                                   const rpc::Address &actor_addr) = 0;

  virtual bool RetryTaskIfPossible(const TaskID &task_id) = 0;

  virtual void FailPendingTask(const TaskID &task_id, rpc::ErrorType error_type,
                               const Status *status = nullptr,
                               const rpc::RayErrorInfo *ray_error_info = nullptr,
                               bool mark_task_object_failed = true) = 0;

  virtual bool FailOrRetryPendingTask(const TaskID &task_id, rpc::ErrorType error_type,
                                      const Status *status,
                                      const rpc::RayErrorInfo *ray_error_info = nullptr,
                                      bool mark_task_object_failed = true) = 0;

  virtual void OnTaskDependenciesInlined(
      const std::vector<ObjectID> &inlined_dependency_ids,
      const std::vector<ObjectID> &contained_ids) = 0;

  virtual bool MarkTaskCanceled(const TaskID &task_id) = 0;

  virtual void MarkTaskReturnObjectsFailed(
      const TaskSpecification &spec, rpc::ErrorType error_type,
      const rpc::RayErrorInfo *ray_error_info = nullptr) = 0;

  virtual absl::optional<TaskSpecification> GetTaskSpec(const TaskID &task_id) const = 0;

  virtual ~TaskFinisherInterface() {}
};

class TaskResubmissionInterface {
 public:
  virtual bool ResubmitTask(const TaskID &task_id, std::vector<ObjectID> *task_deps) = 0;

  virtual ~TaskResubmissionInterface() {}
};

using PutInLocalPlasmaCallback =
    std::function<void(const RayObject &object, const ObjectID &object_id)>;
using RetryTaskCallback = std::function<void(TaskSpecification &spec, bool delay)>;
using ReconstructObjectCallback = std::function<void(const ObjectID &object_id)>;
using PushErrorCallback =
    std::function<Status(const JobID &job_id, const std::string &type,
                         const std::string &error_message, double timestamp)>;

class TaskManager : public TaskFinisherInterface, public TaskResubmissionInterface {
 public:
  TaskManager(std::shared_ptr<CoreWorkerMemoryStore> in_memory_store,
              std::shared_ptr<ReferenceCounter> reference_counter,
              PutInLocalPlasmaCallback put_in_local_plasma_callback,
              RetryTaskCallback retry_task_callback,
              const std::function<bool(const NodeID &node_id)> &check_node_alive,
              ReconstructObjectCallback reconstruct_object_callback,
              PushErrorCallback push_error_callback, int64_t max_lineage_bytes)
      : in_memory_store_(in_memory_store),
        reference_counter_(reference_counter),
        put_in_local_plasma_callback_(put_in_local_plasma_callback),
        retry_task_callback_(retry_task_callback),
        check_node_alive_(check_node_alive),
        reconstruct_object_callback_(reconstruct_object_callback),
        push_error_callback_(push_error_callback),
        max_lineage_bytes_(max_lineage_bytes) {
    reference_counter_->SetReleaseLineageCallback(
        [this](const ObjectID &object_id, std::vector<ObjectID> *ids_to_release) {
          return RemoveLineageReference(object_id, ids_to_release);
          ShutdownIfNeeded();
        });
  }

  /// Add a task that is pending execution.
  ///
  /// \param[in] caller_address The rpc address of the calling task.
  /// \param[in] spec The spec of the pending task.
  /// \param[in] max_retries Number of times this task may be retried
  /// on failure.
  /// \return ObjectRefs returned by this task.
  std::vector<rpc::ObjectReference> AddPendingTask(const rpc::Address &caller_address,
                                                   const TaskSpecification &spec,
                                                   const std::string &call_site,
                                                   int max_retries = 0);

  /// Resubmit a task that has completed execution before. This is used to
  /// reconstruct objects stored in Plasma that were lost.
  ///
  /// \param[in] task_id The ID of the task to resubmit.
  /// \param[out] task_deps The object dependencies of the resubmitted task,
  /// i.e. all arguments that were not inlined in the task spec. The caller is
  /// responsible for making sure that these dependencies become available, so
  /// that the resubmitted task can run. This is only populated if the task was
  /// not already pending and was successfully resubmitted.
  /// \return OK if the task was successfully resubmitted or was
  /// already pending, Invalid if the task spec is no longer present.
  bool ResubmitTask(const TaskID &task_id, std::vector<ObjectID> *task_deps) override;

  /// Wait for all pending tasks to finish, and then shutdown.
  ///
  /// \param shutdown The shutdown callback to call.
  void DrainAndShutdown(std::function<void()> shutdown);

  /// Write return objects for a pending task to the memory store.
  ///
  /// \param[in] task_id ID of the pending task.
  /// \param[in] reply Proto response to a direct actor or task call.
  /// \param[in] worker_addr Address of the worker that executed the task.
  /// \return Void.
  void CompletePendingTask(const TaskID &task_id, const rpc::PushTaskReply &reply,
                           const rpc::Address &worker_addr) override;

  bool RetryTaskIfPossible(const TaskID &task_id) override;

  /// A pending task failed. This will either retry the task or mark the task
  /// as failed if there are no retries left.
  ///
  /// \param[in] task_id ID of the pending task.
  /// \param[in] error_type The type of the specific error.
  /// \param[in] status Optional status message.
  /// \param[in] ray_error_info The error information of a given error type.
  /// Nullptr means that there's no error information.
  /// TODO(sang): Remove nullptr case. Every error message should have metadata.
  /// \param[in] mark_task_object_failed whether or not it marks the task
  /// return object as failed.
  /// \return Whether the task will be retried or not.
  bool FailOrRetryPendingTask(const TaskID &task_id, rpc::ErrorType error_type,
                              const Status *status = nullptr,
                              const rpc::RayErrorInfo *ray_error_info = nullptr,
                              bool mark_task_object_failed = true) override;

  /// A pending task failed. This will mark the task as failed.
  /// This doesn't always mark the return object as failed
  /// depending on mark_task_object_failed.
  ///
  /// \param[in] task_id ID of the pending task.
  /// \param[in] error_type The type of the specific error.
  /// \param[in] status Optional status message.
  /// \param[in] ray_error_info The error information of a given error type.
  /// \param[in] mark_task_object_failed whether or not it marks the task
  /// return object as failed.
  void FailPendingTask(const TaskID &task_id, rpc::ErrorType error_type,
                       const Status *status = nullptr,
                       const rpc::RayErrorInfo *ray_error_info = nullptr,
                       bool mark_task_object_failed = true) override;

  /// Treat a pending task's returned Ray object as failed. The lock should not be held
  /// when calling this method because it may trigger callbacks in this or other classes.
  ///
  /// \param[in] spec The TaskSpec that contains return object.
  /// \param[in] error_type The error type the returned Ray object will store.
  /// \param[in] ray_error_info The error information of a given error type.
  void MarkTaskReturnObjectsFailed(
      const TaskSpecification &spec, rpc::ErrorType error_type,
      const rpc::RayErrorInfo *ray_error_info = nullptr) override LOCKS_EXCLUDED(mu_);

  /// A task's dependencies were inlined in the task spec. This will decrement
  /// the ref count for the dependency IDs. If the dependencies contained other
  /// ObjectIDs, then the ref count for these object IDs will be incremented.
  ///
  /// \param[in] inlined_dependency_ids The args that were originally passed by
  /// reference into the task, but have now been inlined.
  /// \param[in] contained_ids Any ObjectIDs that were newly inlined in the
  /// task spec, because a serialized copy of the ID was contained in one of
  /// the inlined dependencies.
  void OnTaskDependenciesInlined(const std::vector<ObjectID> &inlined_dependency_ids,
                                 const std::vector<ObjectID> &contained_ids) override;

  /// Set number of retries to zero for a task that is being canceled.
  ///
  /// \param[in] task_id to cancel.
  /// \return Whether the task was pending and was marked for cancellation.
  bool MarkTaskCanceled(const TaskID &task_id) override;

  /// Return the spec for a pending task.
  absl::optional<TaskSpecification> GetTaskSpec(const TaskID &task_id) const override;

  /// Return specs for pending children tasks of the given parent task.
  std::vector<TaskID> GetPendingChildrenTasks(const TaskID &parent_task_id) const;

  /// Return whether this task can be submitted for execution.
  ///
  /// \param[in] task_id ID of the task to query.
  /// \return Whether the task can be submitted for execution.
  bool IsTaskSubmissible(const TaskID &task_id) const;

  /// Return whether the task is pending.
  ///
  /// \param[in] task_id ID of the task to query.
  /// \return Whether the task is pending.
  bool IsTaskPending(const TaskID &task_id) const;

  /// Return the number of submissible tasks. This includes both tasks that are
  /// pending execution and tasks that have finished but that may be
  /// re-executed to recover from a failure.
  size_t NumSubmissibleTasks() const;

  /// Return the number of pending tasks.
  size_t NumPendingTasks() const;

  int64_t TotalLineageFootprintBytes() const {
    absl::MutexLock lock(&mu_);
    return total_lineage_footprint_bytes_;
  }

 private:
  struct TaskEntry {
    TaskEntry(const TaskSpecification &spec_arg, int num_retries_left_arg,
              size_t num_returns)
        : spec(spec_arg), num_retries_left(num_retries_left_arg) {
      for (size_t i = 0; i < num_returns; i++) {
        reconstructable_return_ids.insert(spec.ReturnId(i));
      }
    }
    /// The task spec. This is pinned as long as the following are true:
    /// - The task is still pending execution. This means that the task may
    /// fail and so it may be retried in the future.
    /// - The task finished execution, but it has num_retries_left > 0 and
    /// reconstructable_return_ids is not empty. This means that the task may
    /// be retried in the future to recreate its return objects.
    /// TODO(swang): The TaskSpec protobuf must be copied into the
    /// PushTaskRequest protobuf when sent to a worker so that we can retry it if
    /// the worker fails. We could avoid this by either not caching the full
    /// TaskSpec for tasks that cannot be retried (e.g., actor tasks), or by
    /// storing a shared_ptr to a PushTaskRequest protobuf for all tasks.
    const TaskSpecification spec;
    // Number of times this task may be resubmitted. If this reaches 0, then
    // the task entry may be erased.
    int num_retries_left;
    // Number of times this task successfully completed execution so far.
    int num_successful_executions = 0;
    // Whether this task is currently pending execution. This is used to pin
    // the task entry if the task is still pending but all of its return IDs
    // are out of scope.
    bool pending = true;
    // Objects returned by this task that are reconstructable. This is set
    // initially to the task's return objects, since if the task fails, these
    // objects may be reconstructed by resubmitting the task. Once the task
    // finishes its first execution, then the objects that the task returned by
    // value are removed from this set because they can be inlined in any
    // dependent tasks. Objects that the task returned through plasma are
    // reconstructable, so they are only removed from this set once:
    // 1) The language frontend no longer has a reference to the object ID.
    // 2) There are no tasks that depend on the object. This includes both
    //    pending tasks and tasks that finished execution but that may be
    //    retried in the future.
    absl::flat_hash_set<ObjectID> reconstructable_return_ids;
    // The size of this (serialized) task spec in bytes, if the task spec is
    // not pending, i.e. it is being pinned because it's in another object's
    // lineage. We cache this because the task spec protobuf can mutate
    // out-of-band.
    int64_t lineage_footprint_bytes = 0;
  };

  /// Remove a lineage reference to this object ID. This should be called
  /// whenever a task that depended on this object ID can no longer be retried.
  ///
  /// \param[in] object_id The object ID whose lineage to delete.
  /// \param[out] ids_to_release If a task was deleted, then these are the
  /// task's arguments whose lineage should also be released.
  /// \param[out] The amount of lineage in bytes that was removed.
  int64_t RemoveLineageReference(const ObjectID &object_id,
                                 std::vector<ObjectID> *ids_to_release)
      LOCKS_EXCLUDED(mu_);

  /// Helper function to call RemoveSubmittedTaskReferences on the remaining
  /// dependencies of the given task spec after the task has finished or
  /// failed. The remaining dependencies are plasma objects and any ObjectIDs
  /// that were inlined in the task spec.
  void RemoveFinishedTaskReferences(
      TaskSpecification &spec, bool release_lineage, const rpc::Address &worker_addr,
      const ReferenceCounter::ReferenceTableProto &borrowed_refs);

  /// Shutdown if all tasks are finished and shutdown is scheduled.
  void ShutdownIfNeeded() LOCKS_EXCLUDED(mu_);

  /// Used to store task results.
  std::shared_ptr<CoreWorkerMemoryStore> in_memory_store_;

  /// Used for reference counting objects.
  /// The task manager is responsible for managing all references related to
  /// submitted tasks (dependencies and return objects).
  std::shared_ptr<ReferenceCounter> reference_counter_;

  /// Callback to store objects in plasma. This is used for objects that were
  /// originally stored in plasma. During reconstruction, we ensure that these
  /// objects get stored in plasma again so that any reference holders can
  /// retrieve them.
  const PutInLocalPlasmaCallback put_in_local_plasma_callback_;

  /// Called when a task should be retried.
  const RetryTaskCallback retry_task_callback_;

  /// Called to check whether a raylet is still alive. This is used when
  /// processing a worker's reply to check whether the node that the worker
  /// was on is still alive. If the node is down, the plasma objects returned by the task
  /// are marked as failed.
  const std::function<bool(const NodeID &node_id)> check_node_alive_;
  /// Called when processing a worker's reply if the node that the worker was
  /// on died. This should be called to attempt to recover a plasma object
  /// returned by the task (or store an error if the object is not
  /// recoverable).
  const ReconstructObjectCallback reconstruct_object_callback_;

  // Called to push an error to the relevant driver.
  const PushErrorCallback push_error_callback_;

  const int64_t max_lineage_bytes_;

  // The number of task failures we have logged total.
  int64_t num_failure_logs_ GUARDED_BY(mu_) = 0;

  // The last time we logged a task failure.
  int64_t last_log_time_ms_ GUARDED_BY(mu_) = 0;

  /// Protects below fields.
  mutable absl::Mutex mu_;

  /// This map contains one entry per task that may be submitted for
  /// execution. This includes both tasks that are currently pending execution
  /// and tasks that finished execution but that may be retried again in the
  /// future.
  absl::flat_hash_map<TaskID, TaskEntry> submissible_tasks_ GUARDED_BY(mu_);

  /// Number of tasks that are pending. This is a count of all tasks in
  /// submissible_tasks_ that have been submitted and are currently pending
  /// execution.
  size_t num_pending_tasks_ = 0;

  int64_t total_lineage_footprint_bytes_ GUARDED_BY(mu_) = 0;

  /// Optional shutdown hook to call when pending tasks all finish.
  std::function<void()> shutdown_hook_ GUARDED_BY(mu_) = nullptr;

  friend class TaskManagerTest;
};

}  // namespace core
}  // namespace ray
>>>>>>> 19672688
<|MERGE_RESOLUTION|>--- conflicted
+++ resolved
@@ -1,711 +1,365 @@
-<<<<<<< HEAD
-// Copyright 2017 The Ray Authors.
-//
-// Licensed under the Apache License, Version 2.0 (the "License");
-// you may not use this file except in compliance with the License.
-// You may obtain a copy of the License at
-//
-//  http://www.apache.org/licenses/LICENSE-2.0
-//
-// Unless required by applicable law or agreed to in writing, software
-// distributed under the License is distributed on an "AS IS" BASIS,
-// WITHOUT WARRANTIES OR CONDITIONS OF ANY KIND, either express or implied.
-// See the License for the specific language governing permissions and
-// limitations under the License.
-
-#pragma once
-
-#include "absl/base/thread_annotations.h"
-#include "absl/container/flat_hash_map.h"
-#include "absl/synchronization/mutex.h"
-#include "ray/common/id.h"
-#include "ray/common/task/task.h"
-#include "ray/core_worker/store_provider/memory_store/memory_store.h"
-#include "src/ray/protobuf/core_worker.pb.h"
-#include "src/ray/protobuf/gcs.pb.h"
-
-namespace ray {
-namespace core {
-
-class TaskFinisherInterface {
- public:
-  virtual void CompletePendingTask(const TaskID &task_id, const rpc::PushTaskReply &reply,
-                                   const rpc::Address &actor_addr) = 0;
-
-  virtual bool RetryTaskIfPossible(const TaskID &task_id) = 0;
-
-  virtual bool FailOrRetryPendingTask(const TaskID &task_id, rpc::ErrorType error_type,
-                                      const Status *status,
-                                      const rpc::RayErrorInfo *ray_error_info = nullptr,
-                                      bool mark_task_object_failed = true) = 0;
-
-  virtual void OnTaskDependenciesInlined(
-      const std::vector<ObjectID> &inlined_dependency_ids,
-      const std::vector<ObjectID> &contained_ids) = 0;
-
-  virtual bool MarkTaskCanceled(const TaskID &task_id) = 0;
-
-  virtual void MarkTaskReturnObjectsFailed(
-      const TaskSpecification &spec, rpc::ErrorType error_type,
-      const rpc::RayErrorInfo *ray_error_info = nullptr) = 0;
-
-  virtual absl::optional<TaskSpecification> GetTaskSpec(const TaskID &task_id) const = 0;
-
-  virtual ~TaskFinisherInterface() {}
-};
-
-class TaskResubmissionInterface {
- public:
-  virtual bool ResubmitTask(const TaskID &task_id, std::vector<ObjectID> *task_deps) = 0;
-
-  virtual ~TaskResubmissionInterface() {}
-};
-
-using PutInLocalPlasmaCallback =
-    std::function<void(const RayObject &object, const ObjectID &object_id)>;
-using RetryTaskCallback = std::function<void(TaskSpecification &spec, bool delay)>;
-using ReconstructObjectCallback = std::function<void(const ObjectID &object_id)>;
-using PushErrorCallback =
-    std::function<Status(const JobID &job_id, const std::string &type,
-                         const std::string &error_message, double timestamp)>;
-
-class TaskManager : public TaskFinisherInterface, public TaskResubmissionInterface {
- public:
-  TaskManager(std::shared_ptr<CoreWorkerMemoryStore> in_memory_store,
-              std::shared_ptr<ReferenceCounter> reference_counter,
-              PutInLocalPlasmaCallback put_in_local_plasma_callback,
-              RetryTaskCallback retry_task_callback,
-              const std::function<bool(const NodeID &node_id)> &check_node_alive,
-              ReconstructObjectCallback reconstruct_object_callback,
-              PushErrorCallback push_error_callback, int64_t max_lineage_bytes)
-      : in_memory_store_(in_memory_store),
-        reference_counter_(reference_counter),
-        put_in_local_plasma_callback_(put_in_local_plasma_callback),
-        retry_task_callback_(retry_task_callback),
-        check_node_alive_(check_node_alive),
-        reconstruct_object_callback_(reconstruct_object_callback),
-        push_error_callback_(push_error_callback),
-        max_lineage_bytes_(max_lineage_bytes) {
-    reference_counter_->SetReleaseLineageCallback(
-        [this](const ObjectID &object_id, std::vector<ObjectID> *ids_to_release) {
-          return RemoveLineageReference(object_id, ids_to_release);
-          ShutdownIfNeeded();
-        });
-  }
-
-  /// Add a task that is pending execution.
-  ///
-  /// \param[in] caller_address The rpc address of the calling task.
-  /// \param[in] spec The spec of the pending task.
-  /// \param[in] max_retries Number of times this task may be retried
-  /// on failure.
-  /// \return ObjectRefs returned by this task.
-  std::vector<rpc::ObjectReference> AddPendingTask(const rpc::Address &caller_address,
-                                                   const TaskSpecification &spec,
-                                                   const std::string &call_site,
-                                                   int max_retries = 0);
-
-  /// Resubmit a task that has completed execution before. This is used to
-  /// reconstruct objects stored in Plasma that were lost.
-  ///
-  /// \param[in] task_id The ID of the task to resubmit.
-  /// \param[out] task_deps The object dependencies of the resubmitted task,
-  /// i.e. all arguments that were not inlined in the task spec. The caller is
-  /// responsible for making sure that these dependencies become available, so
-  /// that the resubmitted task can run. This is only populated if the task was
-  /// not already pending and was successfully resubmitted.
-  /// \return OK if the task was successfully resubmitted or was
-  /// already pending, Invalid if the task spec is no longer present.
-  bool ResubmitTask(const TaskID &task_id, std::vector<ObjectID> *task_deps) override;
-
-  /// Wait for all pending tasks to finish, and then shutdown.
-  ///
-  /// \param shutdown The shutdown callback to call.
-  void DrainAndShutdown(std::function<void()> shutdown);
-
-  /// Write return objects for a pending task to the memory store.
-  ///
-  /// \param[in] task_id ID of the pending task.
-  /// \param[in] reply Proto response to a direct actor or task call.
-  /// \param[in] worker_addr Address of the worker that executed the task.
-  /// \return Void.
-  void CompletePendingTask(const TaskID &task_id, const rpc::PushTaskReply &reply,
-                           const rpc::Address &worker_addr) override;
-
-  bool RetryTaskIfPossible(const TaskID &task_id) override;
-
-  /// A pending task failed. This will either retry the task or mark the task
-  /// as failed if there are no retries left.
-  ///
-  /// \param[in] task_id ID of the pending task.
-  /// \param[in] error_type The type of the specific error.
-  /// \param[in] status Optional status message.
-  /// \param[in] ray_error_info The error information of a given error type.
-  /// \param[in] mark_task_object_failed whether or not it marks the task
-  /// return object as failed.
-  /// \return Whether the task will be retried or not.
-  bool FailOrRetryPendingTask(const TaskID &task_id, rpc::ErrorType error_type,
-                              const Status *status = nullptr,
-                              const rpc::RayErrorInfo *ray_error_info = nullptr,
-                              bool mark_task_object_failed = true) override;
-
-  /// Treat a pending task's returned Ray object as failed. The lock should not be held
-  /// when calling this method because it may trigger callbacks in this or other classes.
-  ///
-  /// \param[in] spec The TaskSpec that contains return object.
-  /// \param[in] error_type The error type the returned Ray object will store.
-  /// \param[in] ray_error_info The error information of a given error type.
-  void MarkTaskReturnObjectsFailed(
-      const TaskSpecification &spec, rpc::ErrorType error_type,
-      const rpc::RayErrorInfo *ray_error_info = nullptr) override LOCKS_EXCLUDED(mu_);
-
-  /// A task's dependencies were inlined in the task spec. This will decrement
-  /// the ref count for the dependency IDs. If the dependencies contained other
-  /// ObjectIDs, then the ref count for these object IDs will be incremented.
-  ///
-  /// \param[in] inlined_dependency_ids The args that were originally passed by
-  /// reference into the task, but have now been inlined.
-  /// \param[in] contained_ids Any ObjectIDs that were newly inlined in the
-  /// task spec, because a serialized copy of the ID was contained in one of
-  /// the inlined dependencies.
-  void OnTaskDependenciesInlined(const std::vector<ObjectID> &inlined_dependency_ids,
-                                 const std::vector<ObjectID> &contained_ids) override;
-
-  /// Set number of retries to zero for a task that is being canceled.
-  ///
-  /// \param[in] task_id to cancel.
-  /// \return Whether the task was pending and was marked for cancellation.
-  bool MarkTaskCanceled(const TaskID &task_id) override;
-
-  /// Return the spec for a pending task.
-  absl::optional<TaskSpecification> GetTaskSpec(const TaskID &task_id) const override;
-
-  /// Return specs for pending children tasks of the given parent task.
-  std::vector<TaskID> GetPendingChildrenTasks(const TaskID &parent_task_id) const;
-
-  /// Return whether this task can be submitted for execution.
-  ///
-  /// \param[in] task_id ID of the task to query.
-  /// \return Whether the task can be submitted for execution.
-  bool IsTaskSubmissible(const TaskID &task_id) const;
-
-  /// Return whether the task is pending.
-  ///
-  /// \param[in] task_id ID of the task to query.
-  /// \return Whether the task is pending.
-  bool IsTaskPending(const TaskID &task_id) const;
-
-  /// Return the number of submissible tasks. This includes both tasks that are
-  /// pending execution and tasks that have finished but that may be
-  /// re-executed to recover from a failure.
-  size_t NumSubmissibleTasks() const;
-
-  /// Return the number of pending tasks.
-  size_t NumPendingTasks() const;
-
-  int64_t TotalLineageFootprintBytes() const {
-    absl::MutexLock lock(&mu_);
-    return total_lineage_footprint_bytes_;
-  }
-
- private:
-  struct TaskEntry {
-    TaskEntry(const TaskSpecification &spec_arg, int num_retries_left_arg,
-              size_t num_returns)
-        : spec(spec_arg), num_retries_left(num_retries_left_arg) {
-      for (size_t i = 0; i < num_returns; i++) {
-        reconstructable_return_ids.insert(spec.ReturnId(i));
-      }
-    }
-    /// The task spec. This is pinned as long as the following are true:
-    /// - The task is still pending execution. This means that the task may
-    /// fail and so it may be retried in the future.
-    /// - The task finished execution, but it has num_retries_left > 0 and
-    /// reconstructable_return_ids is not empty. This means that the task may
-    /// be retried in the future to recreate its return objects.
-    /// TODO(swang): The TaskSpec protobuf must be copied into the
-    /// PushTaskRequest protobuf when sent to a worker so that we can retry it if
-    /// the worker fails. We could avoid this by either not caching the full
-    /// TaskSpec for tasks that cannot be retried (e.g., actor tasks), or by
-    /// storing a shared_ptr to a PushTaskRequest protobuf for all tasks.
-    const TaskSpecification spec;
-    // Number of times this task may be resubmitted. If this reaches 0, then
-    // the task entry may be erased.
-    int num_retries_left;
-    // Number of times this task successfully completed execution so far.
-    int num_successful_executions = 0;
-    // Whether this task is currently pending execution. This is used to pin
-    // the task entry if the task is still pending but all of its return IDs
-    // are out of scope.
-    bool pending = true;
-    // Objects returned by this task that are reconstructable. This is set
-    // initially to the task's return objects, since if the task fails, these
-    // objects may be reconstructed by resubmitting the task. Once the task
-    // finishes its first execution, then the objects that the task returned by
-    // value are removed from this set because they can be inlined in any
-    // dependent tasks. Objects that the task returned through plasma are
-    // reconstructable, so they are only removed from this set once:
-    // 1) The language frontend no longer has a reference to the object ID.
-    // 2) There are no tasks that depend on the object. This includes both
-    //    pending tasks and tasks that finished execution but that may be
-    //    retried in the future.
-    absl::flat_hash_set<ObjectID> reconstructable_return_ids;
-    // The size of this (serialized) task spec in bytes, if the task spec is
-    // not pending, i.e. it is being pinned because it's in another object's
-    // lineage. We cache this because the task spec protobuf can mutate
-    // out-of-band.
-    int64_t lineage_footprint_bytes = 0;
-  };
-
-  /// Remove a lineage reference to this object ID. This should be called
-  /// whenever a task that depended on this object ID can no longer be retried.
-  ///
-  /// \param[in] object_id The object ID whose lineage to delete.
-  /// \param[out] ids_to_release If a task was deleted, then these are the
-  /// task's arguments whose lineage should also be released.
-  /// \param[out] The amount of lineage in bytes that was removed.
-  int64_t RemoveLineageReference(const ObjectID &object_id,
-                                 std::vector<ObjectID> *ids_to_release)
-      LOCKS_EXCLUDED(mu_);
-
-  /// Helper function to call RemoveSubmittedTaskReferences on the remaining
-  /// dependencies of the given task spec after the task has finished or
-  /// failed. The remaining dependencies are plasma objects and any ObjectIDs
-  /// that were inlined in the task spec.
-  void RemoveFinishedTaskReferences(
-      TaskSpecification &spec, bool release_lineage, const rpc::Address &worker_addr,
-      const ReferenceCounter::ReferenceTableProto &borrowed_refs);
-
-  /// Shutdown if all tasks are finished and shutdown is scheduled.
-  void ShutdownIfNeeded() LOCKS_EXCLUDED(mu_);
-
-  /// Used to store task results.
-  std::shared_ptr<CoreWorkerMemoryStore> in_memory_store_;
-
-  /// Used for reference counting objects.
-  /// The task manager is responsible for managing all references related to
-  /// submitted tasks (dependencies and return objects).
-  std::shared_ptr<ReferenceCounter> reference_counter_;
-
-  /// Callback to store objects in plasma. This is used for objects that were
-  /// originally stored in plasma. During reconstruction, we ensure that these
-  /// objects get stored in plasma again so that any reference holders can
-  /// retrieve them.
-  const PutInLocalPlasmaCallback put_in_local_plasma_callback_;
-
-  /// Called when a task should be retried.
-  const RetryTaskCallback retry_task_callback_;
-
-  /// Called to check whether a raylet is still alive. This is used when
-  /// processing a worker's reply to check whether the node that the worker
-  /// was on is still alive. If the node is down, the plasma objects returned by the task
-  /// are marked as failed.
-  const std::function<bool(const NodeID &node_id)> check_node_alive_;
-  /// Called when processing a worker's reply if the node that the worker was
-  /// on died. This should be called to attempt to recover a plasma object
-  /// returned by the task (or store an error if the object is not
-  /// recoverable).
-  const ReconstructObjectCallback reconstruct_object_callback_;
-
-  // Called to push an error to the relevant driver.
-  const PushErrorCallback push_error_callback_;
-
-  const int64_t max_lineage_bytes_;
-
-  // The number of task failures we have logged total.
-  int64_t num_failure_logs_ GUARDED_BY(mu_) = 0;
-
-  // The last time we logged a task failure.
-  int64_t last_log_time_ms_ GUARDED_BY(mu_) = 0;
-
-  /// Protects below fields.
-  mutable absl::Mutex mu_;
-
-  /// This map contains one entry per task that may be submitted for
-  /// execution. This includes both tasks that are currently pending execution
-  /// and tasks that finished execution but that may be retried again in the
-  /// future.
-  absl::flat_hash_map<TaskID, TaskEntry> submissible_tasks_ GUARDED_BY(mu_);
-
-  /// Number of tasks that are pending. This is a count of all tasks in
-  /// submissible_tasks_ that have been submitted and are currently pending
-  /// execution.
-  size_t num_pending_tasks_ = 0;
-
-  int64_t total_lineage_footprint_bytes_ GUARDED_BY(mu_) = 0;
-
-  /// Optional shutdown hook to call when pending tasks all finish.
-  std::function<void()> shutdown_hook_ GUARDED_BY(mu_) = nullptr;
-
-  friend class TaskManagerTest;
-};
-
-}  // namespace core
-}  // namespace ray
-=======
-// Copyright 2017 The Ray Authors.
-//
-// Licensed under the Apache License, Version 2.0 (the "License");
-// you may not use this file except in compliance with the License.
-// You may obtain a copy of the License at
-//
-//  http://www.apache.org/licenses/LICENSE-2.0
-//
-// Unless required by applicable law or agreed to in writing, software
-// distributed under the License is distributed on an "AS IS" BASIS,
-// WITHOUT WARRANTIES OR CONDITIONS OF ANY KIND, either express or implied.
-// See the License for the specific language governing permissions and
-// limitations under the License.
-
-#pragma once
-
-#include "absl/base/thread_annotations.h"
-#include "absl/container/flat_hash_map.h"
-#include "absl/synchronization/mutex.h"
-#include "ray/common/id.h"
-#include "ray/common/task/task.h"
-#include "ray/core_worker/store_provider/memory_store/memory_store.h"
-#include "src/ray/protobuf/core_worker.pb.h"
-#include "src/ray/protobuf/gcs.pb.h"
-
-namespace ray {
-namespace core {
-
-class TaskFinisherInterface {
- public:
-  virtual void CompletePendingTask(const TaskID &task_id, const rpc::PushTaskReply &reply,
-                                   const rpc::Address &actor_addr) = 0;
-
-  virtual bool RetryTaskIfPossible(const TaskID &task_id) = 0;
-
-  virtual void FailPendingTask(const TaskID &task_id, rpc::ErrorType error_type,
-                               const Status *status = nullptr,
-                               const rpc::RayErrorInfo *ray_error_info = nullptr,
-                               bool mark_task_object_failed = true) = 0;
-
-  virtual bool FailOrRetryPendingTask(const TaskID &task_id, rpc::ErrorType error_type,
-                                      const Status *status,
-                                      const rpc::RayErrorInfo *ray_error_info = nullptr,
-                                      bool mark_task_object_failed = true) = 0;
-
-  virtual void OnTaskDependenciesInlined(
-      const std::vector<ObjectID> &inlined_dependency_ids,
-      const std::vector<ObjectID> &contained_ids) = 0;
-
-  virtual bool MarkTaskCanceled(const TaskID &task_id) = 0;
-
-  virtual void MarkTaskReturnObjectsFailed(
-      const TaskSpecification &spec, rpc::ErrorType error_type,
-      const rpc::RayErrorInfo *ray_error_info = nullptr) = 0;
-
-  virtual absl::optional<TaskSpecification> GetTaskSpec(const TaskID &task_id) const = 0;
-
-  virtual ~TaskFinisherInterface() {}
-};
-
-class TaskResubmissionInterface {
- public:
-  virtual bool ResubmitTask(const TaskID &task_id, std::vector<ObjectID> *task_deps) = 0;
-
-  virtual ~TaskResubmissionInterface() {}
-};
-
-using PutInLocalPlasmaCallback =
-    std::function<void(const RayObject &object, const ObjectID &object_id)>;
-using RetryTaskCallback = std::function<void(TaskSpecification &spec, bool delay)>;
-using ReconstructObjectCallback = std::function<void(const ObjectID &object_id)>;
-using PushErrorCallback =
-    std::function<Status(const JobID &job_id, const std::string &type,
-                         const std::string &error_message, double timestamp)>;
-
-class TaskManager : public TaskFinisherInterface, public TaskResubmissionInterface {
- public:
-  TaskManager(std::shared_ptr<CoreWorkerMemoryStore> in_memory_store,
-              std::shared_ptr<ReferenceCounter> reference_counter,
-              PutInLocalPlasmaCallback put_in_local_plasma_callback,
-              RetryTaskCallback retry_task_callback,
-              const std::function<bool(const NodeID &node_id)> &check_node_alive,
-              ReconstructObjectCallback reconstruct_object_callback,
-              PushErrorCallback push_error_callback, int64_t max_lineage_bytes)
-      : in_memory_store_(in_memory_store),
-        reference_counter_(reference_counter),
-        put_in_local_plasma_callback_(put_in_local_plasma_callback),
-        retry_task_callback_(retry_task_callback),
-        check_node_alive_(check_node_alive),
-        reconstruct_object_callback_(reconstruct_object_callback),
-        push_error_callback_(push_error_callback),
-        max_lineage_bytes_(max_lineage_bytes) {
-    reference_counter_->SetReleaseLineageCallback(
-        [this](const ObjectID &object_id, std::vector<ObjectID> *ids_to_release) {
-          return RemoveLineageReference(object_id, ids_to_release);
-          ShutdownIfNeeded();
-        });
-  }
-
-  /// Add a task that is pending execution.
-  ///
-  /// \param[in] caller_address The rpc address of the calling task.
-  /// \param[in] spec The spec of the pending task.
-  /// \param[in] max_retries Number of times this task may be retried
-  /// on failure.
-  /// \return ObjectRefs returned by this task.
-  std::vector<rpc::ObjectReference> AddPendingTask(const rpc::Address &caller_address,
-                                                   const TaskSpecification &spec,
-                                                   const std::string &call_site,
-                                                   int max_retries = 0);
-
-  /// Resubmit a task that has completed execution before. This is used to
-  /// reconstruct objects stored in Plasma that were lost.
-  ///
-  /// \param[in] task_id The ID of the task to resubmit.
-  /// \param[out] task_deps The object dependencies of the resubmitted task,
-  /// i.e. all arguments that were not inlined in the task spec. The caller is
-  /// responsible for making sure that these dependencies become available, so
-  /// that the resubmitted task can run. This is only populated if the task was
-  /// not already pending and was successfully resubmitted.
-  /// \return OK if the task was successfully resubmitted or was
-  /// already pending, Invalid if the task spec is no longer present.
-  bool ResubmitTask(const TaskID &task_id, std::vector<ObjectID> *task_deps) override;
-
-  /// Wait for all pending tasks to finish, and then shutdown.
-  ///
-  /// \param shutdown The shutdown callback to call.
-  void DrainAndShutdown(std::function<void()> shutdown);
-
-  /// Write return objects for a pending task to the memory store.
-  ///
-  /// \param[in] task_id ID of the pending task.
-  /// \param[in] reply Proto response to a direct actor or task call.
-  /// \param[in] worker_addr Address of the worker that executed the task.
-  /// \return Void.
-  void CompletePendingTask(const TaskID &task_id, const rpc::PushTaskReply &reply,
-                           const rpc::Address &worker_addr) override;
-
-  bool RetryTaskIfPossible(const TaskID &task_id) override;
-
-  /// A pending task failed. This will either retry the task or mark the task
-  /// as failed if there are no retries left.
-  ///
-  /// \param[in] task_id ID of the pending task.
-  /// \param[in] error_type The type of the specific error.
-  /// \param[in] status Optional status message.
-  /// \param[in] ray_error_info The error information of a given error type.
-  /// Nullptr means that there's no error information.
-  /// TODO(sang): Remove nullptr case. Every error message should have metadata.
-  /// \param[in] mark_task_object_failed whether or not it marks the task
-  /// return object as failed.
-  /// \return Whether the task will be retried or not.
-  bool FailOrRetryPendingTask(const TaskID &task_id, rpc::ErrorType error_type,
-                              const Status *status = nullptr,
-                              const rpc::RayErrorInfo *ray_error_info = nullptr,
-                              bool mark_task_object_failed = true) override;
-
-  /// A pending task failed. This will mark the task as failed.
-  /// This doesn't always mark the return object as failed
-  /// depending on mark_task_object_failed.
-  ///
-  /// \param[in] task_id ID of the pending task.
-  /// \param[in] error_type The type of the specific error.
-  /// \param[in] status Optional status message.
-  /// \param[in] ray_error_info The error information of a given error type.
-  /// \param[in] mark_task_object_failed whether or not it marks the task
-  /// return object as failed.
-  void FailPendingTask(const TaskID &task_id, rpc::ErrorType error_type,
-                       const Status *status = nullptr,
-                       const rpc::RayErrorInfo *ray_error_info = nullptr,
-                       bool mark_task_object_failed = true) override;
-
-  /// Treat a pending task's returned Ray object as failed. The lock should not be held
-  /// when calling this method because it may trigger callbacks in this or other classes.
-  ///
-  /// \param[in] spec The TaskSpec that contains return object.
-  /// \param[in] error_type The error type the returned Ray object will store.
-  /// \param[in] ray_error_info The error information of a given error type.
-  void MarkTaskReturnObjectsFailed(
-      const TaskSpecification &spec, rpc::ErrorType error_type,
-      const rpc::RayErrorInfo *ray_error_info = nullptr) override LOCKS_EXCLUDED(mu_);
-
-  /// A task's dependencies were inlined in the task spec. This will decrement
-  /// the ref count for the dependency IDs. If the dependencies contained other
-  /// ObjectIDs, then the ref count for these object IDs will be incremented.
-  ///
-  /// \param[in] inlined_dependency_ids The args that were originally passed by
-  /// reference into the task, but have now been inlined.
-  /// \param[in] contained_ids Any ObjectIDs that were newly inlined in the
-  /// task spec, because a serialized copy of the ID was contained in one of
-  /// the inlined dependencies.
-  void OnTaskDependenciesInlined(const std::vector<ObjectID> &inlined_dependency_ids,
-                                 const std::vector<ObjectID> &contained_ids) override;
-
-  /// Set number of retries to zero for a task that is being canceled.
-  ///
-  /// \param[in] task_id to cancel.
-  /// \return Whether the task was pending and was marked for cancellation.
-  bool MarkTaskCanceled(const TaskID &task_id) override;
-
-  /// Return the spec for a pending task.
-  absl::optional<TaskSpecification> GetTaskSpec(const TaskID &task_id) const override;
-
-  /// Return specs for pending children tasks of the given parent task.
-  std::vector<TaskID> GetPendingChildrenTasks(const TaskID &parent_task_id) const;
-
-  /// Return whether this task can be submitted for execution.
-  ///
-  /// \param[in] task_id ID of the task to query.
-  /// \return Whether the task can be submitted for execution.
-  bool IsTaskSubmissible(const TaskID &task_id) const;
-
-  /// Return whether the task is pending.
-  ///
-  /// \param[in] task_id ID of the task to query.
-  /// \return Whether the task is pending.
-  bool IsTaskPending(const TaskID &task_id) const;
-
-  /// Return the number of submissible tasks. This includes both tasks that are
-  /// pending execution and tasks that have finished but that may be
-  /// re-executed to recover from a failure.
-  size_t NumSubmissibleTasks() const;
-
-  /// Return the number of pending tasks.
-  size_t NumPendingTasks() const;
-
-  int64_t TotalLineageFootprintBytes() const {
-    absl::MutexLock lock(&mu_);
-    return total_lineage_footprint_bytes_;
-  }
-
- private:
-  struct TaskEntry {
-    TaskEntry(const TaskSpecification &spec_arg, int num_retries_left_arg,
-              size_t num_returns)
-        : spec(spec_arg), num_retries_left(num_retries_left_arg) {
-      for (size_t i = 0; i < num_returns; i++) {
-        reconstructable_return_ids.insert(spec.ReturnId(i));
-      }
-    }
-    /// The task spec. This is pinned as long as the following are true:
-    /// - The task is still pending execution. This means that the task may
-    /// fail and so it may be retried in the future.
-    /// - The task finished execution, but it has num_retries_left > 0 and
-    /// reconstructable_return_ids is not empty. This means that the task may
-    /// be retried in the future to recreate its return objects.
-    /// TODO(swang): The TaskSpec protobuf must be copied into the
-    /// PushTaskRequest protobuf when sent to a worker so that we can retry it if
-    /// the worker fails. We could avoid this by either not caching the full
-    /// TaskSpec for tasks that cannot be retried (e.g., actor tasks), or by
-    /// storing a shared_ptr to a PushTaskRequest protobuf for all tasks.
-    const TaskSpecification spec;
-    // Number of times this task may be resubmitted. If this reaches 0, then
-    // the task entry may be erased.
-    int num_retries_left;
-    // Number of times this task successfully completed execution so far.
-    int num_successful_executions = 0;
-    // Whether this task is currently pending execution. This is used to pin
-    // the task entry if the task is still pending but all of its return IDs
-    // are out of scope.
-    bool pending = true;
-    // Objects returned by this task that are reconstructable. This is set
-    // initially to the task's return objects, since if the task fails, these
-    // objects may be reconstructed by resubmitting the task. Once the task
-    // finishes its first execution, then the objects that the task returned by
-    // value are removed from this set because they can be inlined in any
-    // dependent tasks. Objects that the task returned through plasma are
-    // reconstructable, so they are only removed from this set once:
-    // 1) The language frontend no longer has a reference to the object ID.
-    // 2) There are no tasks that depend on the object. This includes both
-    //    pending tasks and tasks that finished execution but that may be
-    //    retried in the future.
-    absl::flat_hash_set<ObjectID> reconstructable_return_ids;
-    // The size of this (serialized) task spec in bytes, if the task spec is
-    // not pending, i.e. it is being pinned because it's in another object's
-    // lineage. We cache this because the task spec protobuf can mutate
-    // out-of-band.
-    int64_t lineage_footprint_bytes = 0;
-  };
-
-  /// Remove a lineage reference to this object ID. This should be called
-  /// whenever a task that depended on this object ID can no longer be retried.
-  ///
-  /// \param[in] object_id The object ID whose lineage to delete.
-  /// \param[out] ids_to_release If a task was deleted, then these are the
-  /// task's arguments whose lineage should also be released.
-  /// \param[out] The amount of lineage in bytes that was removed.
-  int64_t RemoveLineageReference(const ObjectID &object_id,
-                                 std::vector<ObjectID> *ids_to_release)
-      LOCKS_EXCLUDED(mu_);
-
-  /// Helper function to call RemoveSubmittedTaskReferences on the remaining
-  /// dependencies of the given task spec after the task has finished or
-  /// failed. The remaining dependencies are plasma objects and any ObjectIDs
-  /// that were inlined in the task spec.
-  void RemoveFinishedTaskReferences(
-      TaskSpecification &spec, bool release_lineage, const rpc::Address &worker_addr,
-      const ReferenceCounter::ReferenceTableProto &borrowed_refs);
-
-  /// Shutdown if all tasks are finished and shutdown is scheduled.
-  void ShutdownIfNeeded() LOCKS_EXCLUDED(mu_);
-
-  /// Used to store task results.
-  std::shared_ptr<CoreWorkerMemoryStore> in_memory_store_;
-
-  /// Used for reference counting objects.
-  /// The task manager is responsible for managing all references related to
-  /// submitted tasks (dependencies and return objects).
-  std::shared_ptr<ReferenceCounter> reference_counter_;
-
-  /// Callback to store objects in plasma. This is used for objects that were
-  /// originally stored in plasma. During reconstruction, we ensure that these
-  /// objects get stored in plasma again so that any reference holders can
-  /// retrieve them.
-  const PutInLocalPlasmaCallback put_in_local_plasma_callback_;
-
-  /// Called when a task should be retried.
-  const RetryTaskCallback retry_task_callback_;
-
-  /// Called to check whether a raylet is still alive. This is used when
-  /// processing a worker's reply to check whether the node that the worker
-  /// was on is still alive. If the node is down, the plasma objects returned by the task
-  /// are marked as failed.
-  const std::function<bool(const NodeID &node_id)> check_node_alive_;
-  /// Called when processing a worker's reply if the node that the worker was
-  /// on died. This should be called to attempt to recover a plasma object
-  /// returned by the task (or store an error if the object is not
-  /// recoverable).
-  const ReconstructObjectCallback reconstruct_object_callback_;
-
-  // Called to push an error to the relevant driver.
-  const PushErrorCallback push_error_callback_;
-
-  const int64_t max_lineage_bytes_;
-
-  // The number of task failures we have logged total.
-  int64_t num_failure_logs_ GUARDED_BY(mu_) = 0;
-
-  // The last time we logged a task failure.
-  int64_t last_log_time_ms_ GUARDED_BY(mu_) = 0;
-
-  /// Protects below fields.
-  mutable absl::Mutex mu_;
-
-  /// This map contains one entry per task that may be submitted for
-  /// execution. This includes both tasks that are currently pending execution
-  /// and tasks that finished execution but that may be retried again in the
-  /// future.
-  absl::flat_hash_map<TaskID, TaskEntry> submissible_tasks_ GUARDED_BY(mu_);
-
-  /// Number of tasks that are pending. This is a count of all tasks in
-  /// submissible_tasks_ that have been submitted and are currently pending
-  /// execution.
-  size_t num_pending_tasks_ = 0;
-
-  int64_t total_lineage_footprint_bytes_ GUARDED_BY(mu_) = 0;
-
-  /// Optional shutdown hook to call when pending tasks all finish.
-  std::function<void()> shutdown_hook_ GUARDED_BY(mu_) = nullptr;
-
-  friend class TaskManagerTest;
-};
-
-}  // namespace core
-}  // namespace ray
->>>>>>> 19672688
+// Copyright 2017 The Ray Authors.
+//
+// Licensed under the Apache License, Version 2.0 (the "License");
+// you may not use this file except in compliance with the License.
+// You may obtain a copy of the License at
+//
+//  http://www.apache.org/licenses/LICENSE-2.0
+//
+// Unless required by applicable law or agreed to in writing, software
+// distributed under the License is distributed on an "AS IS" BASIS,
+// WITHOUT WARRANTIES OR CONDITIONS OF ANY KIND, either express or implied.
+// See the License for the specific language governing permissions and
+// limitations under the License.
+
+#pragma once
+
+#include "absl/base/thread_annotations.h"
+#include "absl/container/flat_hash_map.h"
+#include "absl/synchronization/mutex.h"
+#include "ray/common/id.h"
+#include "ray/common/task/task.h"
+#include "ray/core_worker/store_provider/memory_store/memory_store.h"
+#include "src/ray/protobuf/core_worker.pb.h"
+#include "src/ray/protobuf/gcs.pb.h"
+
+namespace ray {
+namespace core {
+
+class TaskFinisherInterface {
+ public:
+  virtual void CompletePendingTask(const TaskID &task_id, const rpc::PushTaskReply &reply,
+                                   const rpc::Address &actor_addr) = 0;
+
+  virtual bool RetryTaskIfPossible(const TaskID &task_id) = 0;
+
+  virtual void FailPendingTask(const TaskID &task_id, rpc::ErrorType error_type,
+                               const Status *status = nullptr,
+                               const rpc::RayErrorInfo *ray_error_info = nullptr,
+                               bool mark_task_object_failed = true) = 0;
+
+  virtual bool FailOrRetryPendingTask(const TaskID &task_id, rpc::ErrorType error_type,
+                                      const Status *status,
+                                      const rpc::RayErrorInfo *ray_error_info = nullptr,
+                                      bool mark_task_object_failed = true) = 0;
+
+  virtual void OnTaskDependenciesInlined(
+      const std::vector<ObjectID> &inlined_dependency_ids,
+      const std::vector<ObjectID> &contained_ids) = 0;
+
+  virtual bool MarkTaskCanceled(const TaskID &task_id) = 0;
+
+  virtual void MarkTaskReturnObjectsFailed(
+      const TaskSpecification &spec, rpc::ErrorType error_type,
+      const rpc::RayErrorInfo *ray_error_info = nullptr) = 0;
+
+  virtual absl::optional<TaskSpecification> GetTaskSpec(const TaskID &task_id) const = 0;
+
+  virtual ~TaskFinisherInterface() {}
+};
+
+class TaskResubmissionInterface {
+ public:
+  virtual bool ResubmitTask(const TaskID &task_id, std::vector<ObjectID> *task_deps) = 0;
+
+  virtual ~TaskResubmissionInterface() {}
+};
+
+using PutInLocalPlasmaCallback =
+    std::function<void(const RayObject &object, const ObjectID &object_id)>;
+using RetryTaskCallback = std::function<void(TaskSpecification &spec, bool delay)>;
+using ReconstructObjectCallback = std::function<void(const ObjectID &object_id)>;
+using PushErrorCallback =
+    std::function<Status(const JobID &job_id, const std::string &type,
+                         const std::string &error_message, double timestamp)>;
+
+class TaskManager : public TaskFinisherInterface, public TaskResubmissionInterface {
+ public:
+  TaskManager(std::shared_ptr<CoreWorkerMemoryStore> in_memory_store,
+              std::shared_ptr<ReferenceCounter> reference_counter,
+              PutInLocalPlasmaCallback put_in_local_plasma_callback,
+              RetryTaskCallback retry_task_callback,
+              const std::function<bool(const NodeID &node_id)> &check_node_alive,
+              ReconstructObjectCallback reconstruct_object_callback,
+              PushErrorCallback push_error_callback, int64_t max_lineage_bytes)
+      : in_memory_store_(in_memory_store),
+        reference_counter_(reference_counter),
+        put_in_local_plasma_callback_(put_in_local_plasma_callback),
+        retry_task_callback_(retry_task_callback),
+        check_node_alive_(check_node_alive),
+        reconstruct_object_callback_(reconstruct_object_callback),
+        push_error_callback_(push_error_callback),
+        max_lineage_bytes_(max_lineage_bytes) {
+    reference_counter_->SetReleaseLineageCallback(
+        [this](const ObjectID &object_id, std::vector<ObjectID> *ids_to_release) {
+          return RemoveLineageReference(object_id, ids_to_release);
+          ShutdownIfNeeded();
+        });
+  }
+
+  /// Add a task that is pending execution.
+  ///
+  /// \param[in] caller_address The rpc address of the calling task.
+  /// \param[in] spec The spec of the pending task.
+  /// \param[in] max_retries Number of times this task may be retried
+  /// on failure.
+  /// \return ObjectRefs returned by this task.
+  std::vector<rpc::ObjectReference> AddPendingTask(const rpc::Address &caller_address,
+                                                   const TaskSpecification &spec,
+                                                   const std::string &call_site,
+                                                   int max_retries = 0);
+
+  /// Resubmit a task that has completed execution before. This is used to
+  /// reconstruct objects stored in Plasma that were lost.
+  ///
+  /// \param[in] task_id The ID of the task to resubmit.
+  /// \param[out] task_deps The object dependencies of the resubmitted task,
+  /// i.e. all arguments that were not inlined in the task spec. The caller is
+  /// responsible for making sure that these dependencies become available, so
+  /// that the resubmitted task can run. This is only populated if the task was
+  /// not already pending and was successfully resubmitted.
+  /// \return OK if the task was successfully resubmitted or was
+  /// already pending, Invalid if the task spec is no longer present.
+  bool ResubmitTask(const TaskID &task_id, std::vector<ObjectID> *task_deps) override;
+
+  /// Wait for all pending tasks to finish, and then shutdown.
+  ///
+  /// \param shutdown The shutdown callback to call.
+  void DrainAndShutdown(std::function<void()> shutdown);
+
+  /// Write return objects for a pending task to the memory store.
+  ///
+  /// \param[in] task_id ID of the pending task.
+  /// \param[in] reply Proto response to a direct actor or task call.
+  /// \param[in] worker_addr Address of the worker that executed the task.
+  /// \return Void.
+  void CompletePendingTask(const TaskID &task_id, const rpc::PushTaskReply &reply,
+                           const rpc::Address &worker_addr) override;
+
+  bool RetryTaskIfPossible(const TaskID &task_id) override;
+
+  /// A pending task failed. This will either retry the task or mark the task
+  /// as failed if there are no retries left.
+  ///
+  /// \param[in] task_id ID of the pending task.
+  /// \param[in] error_type The type of the specific error.
+  /// \param[in] status Optional status message.
+  /// \param[in] ray_error_info The error information of a given error type.
+  /// Nullptr means that there's no error information.
+  /// TODO(sang): Remove nullptr case. Every error message should have metadata.
+  /// \param[in] mark_task_object_failed whether or not it marks the task
+  /// return object as failed.
+  /// \return Whether the task will be retried or not.
+  bool FailOrRetryPendingTask(const TaskID &task_id, rpc::ErrorType error_type,
+                              const Status *status = nullptr,
+                              const rpc::RayErrorInfo *ray_error_info = nullptr,
+                              bool mark_task_object_failed = true) override;
+
+  /// A pending task failed. This will mark the task as failed.
+  /// This doesn't always mark the return object as failed
+  /// depending on mark_task_object_failed.
+  ///
+  /// \param[in] task_id ID of the pending task.
+  /// \param[in] error_type The type of the specific error.
+  /// \param[in] status Optional status message.
+  /// \param[in] ray_error_info The error information of a given error type.
+  /// \param[in] mark_task_object_failed whether or not it marks the task
+  /// return object as failed.
+  void FailPendingTask(const TaskID &task_id, rpc::ErrorType error_type,
+                       const Status *status = nullptr,
+                       const rpc::RayErrorInfo *ray_error_info = nullptr,
+                       bool mark_task_object_failed = true) override;
+
+  /// Treat a pending task's returned Ray object as failed. The lock should not be held
+  /// when calling this method because it may trigger callbacks in this or other classes.
+  ///
+  /// \param[in] spec The TaskSpec that contains return object.
+  /// \param[in] error_type The error type the returned Ray object will store.
+  /// \param[in] ray_error_info The error information of a given error type.
+  void MarkTaskReturnObjectsFailed(
+      const TaskSpecification &spec, rpc::ErrorType error_type,
+      const rpc::RayErrorInfo *ray_error_info = nullptr) override LOCKS_EXCLUDED(mu_);
+
+  /// A task's dependencies were inlined in the task spec. This will decrement
+  /// the ref count for the dependency IDs. If the dependencies contained other
+  /// ObjectIDs, then the ref count for these object IDs will be incremented.
+  ///
+  /// \param[in] inlined_dependency_ids The args that were originally passed by
+  /// reference into the task, but have now been inlined.
+  /// \param[in] contained_ids Any ObjectIDs that were newly inlined in the
+  /// task spec, because a serialized copy of the ID was contained in one of
+  /// the inlined dependencies.
+  void OnTaskDependenciesInlined(const std::vector<ObjectID> &inlined_dependency_ids,
+                                 const std::vector<ObjectID> &contained_ids) override;
+
+  /// Set number of retries to zero for a task that is being canceled.
+  ///
+  /// \param[in] task_id to cancel.
+  /// \return Whether the task was pending and was marked for cancellation.
+  bool MarkTaskCanceled(const TaskID &task_id) override;
+
+  /// Return the spec for a pending task.
+  absl::optional<TaskSpecification> GetTaskSpec(const TaskID &task_id) const override;
+
+  /// Return specs for pending children tasks of the given parent task.
+  std::vector<TaskID> GetPendingChildrenTasks(const TaskID &parent_task_id) const;
+
+  /// Return whether this task can be submitted for execution.
+  ///
+  /// \param[in] task_id ID of the task to query.
+  /// \return Whether the task can be submitted for execution.
+  bool IsTaskSubmissible(const TaskID &task_id) const;
+
+  /// Return whether the task is pending.
+  ///
+  /// \param[in] task_id ID of the task to query.
+  /// \return Whether the task is pending.
+  bool IsTaskPending(const TaskID &task_id) const;
+
+  /// Return the number of submissible tasks. This includes both tasks that are
+  /// pending execution and tasks that have finished but that may be
+  /// re-executed to recover from a failure.
+  size_t NumSubmissibleTasks() const;
+
+  /// Return the number of pending tasks.
+  size_t NumPendingTasks() const;
+
+  int64_t TotalLineageFootprintBytes() const {
+    absl::MutexLock lock(&mu_);
+    return total_lineage_footprint_bytes_;
+  }
+
+ private:
+  struct TaskEntry {
+    TaskEntry(const TaskSpecification &spec_arg, int num_retries_left_arg,
+              size_t num_returns)
+        : spec(spec_arg), num_retries_left(num_retries_left_arg) {
+      for (size_t i = 0; i < num_returns; i++) {
+        reconstructable_return_ids.insert(spec.ReturnId(i));
+      }
+    }
+    /// The task spec. This is pinned as long as the following are true:
+    /// - The task is still pending execution. This means that the task may
+    /// fail and so it may be retried in the future.
+    /// - The task finished execution, but it has num_retries_left > 0 and
+    /// reconstructable_return_ids is not empty. This means that the task may
+    /// be retried in the future to recreate its return objects.
+    /// TODO(swang): The TaskSpec protobuf must be copied into the
+    /// PushTaskRequest protobuf when sent to a worker so that we can retry it if
+    /// the worker fails. We could avoid this by either not caching the full
+    /// TaskSpec for tasks that cannot be retried (e.g., actor tasks), or by
+    /// storing a shared_ptr to a PushTaskRequest protobuf for all tasks.
+    const TaskSpecification spec;
+    // Number of times this task may be resubmitted. If this reaches 0, then
+    // the task entry may be erased.
+    int num_retries_left;
+    // Number of times this task successfully completed execution so far.
+    int num_successful_executions = 0;
+    // Whether this task is currently pending execution. This is used to pin
+    // the task entry if the task is still pending but all of its return IDs
+    // are out of scope.
+    bool pending = true;
+    // Objects returned by this task that are reconstructable. This is set
+    // initially to the task's return objects, since if the task fails, these
+    // objects may be reconstructed by resubmitting the task. Once the task
+    // finishes its first execution, then the objects that the task returned by
+    // value are removed from this set because they can be inlined in any
+    // dependent tasks. Objects that the task returned through plasma are
+    // reconstructable, so they are only removed from this set once:
+    // 1) The language frontend no longer has a reference to the object ID.
+    // 2) There are no tasks that depend on the object. This includes both
+    //    pending tasks and tasks that finished execution but that may be
+    //    retried in the future.
+    absl::flat_hash_set<ObjectID> reconstructable_return_ids;
+    // The size of this (serialized) task spec in bytes, if the task spec is
+    // not pending, i.e. it is being pinned because it's in another object's
+    // lineage. We cache this because the task spec protobuf can mutate
+    // out-of-band.
+    int64_t lineage_footprint_bytes = 0;
+  };
+
+  /// Remove a lineage reference to this object ID. This should be called
+  /// whenever a task that depended on this object ID can no longer be retried.
+  ///
+  /// \param[in] object_id The object ID whose lineage to delete.
+  /// \param[out] ids_to_release If a task was deleted, then these are the
+  /// task's arguments whose lineage should also be released.
+  /// \param[out] The amount of lineage in bytes that was removed.
+  int64_t RemoveLineageReference(const ObjectID &object_id,
+                                 std::vector<ObjectID> *ids_to_release)
+      LOCKS_EXCLUDED(mu_);
+
+  /// Helper function to call RemoveSubmittedTaskReferences on the remaining
+  /// dependencies of the given task spec after the task has finished or
+  /// failed. The remaining dependencies are plasma objects and any ObjectIDs
+  /// that were inlined in the task spec.
+  void RemoveFinishedTaskReferences(
+      TaskSpecification &spec, bool release_lineage, const rpc::Address &worker_addr,
+      const ReferenceCounter::ReferenceTableProto &borrowed_refs);
+
+  /// Shutdown if all tasks are finished and shutdown is scheduled.
+  void ShutdownIfNeeded() LOCKS_EXCLUDED(mu_);
+
+  /// Used to store task results.
+  std::shared_ptr<CoreWorkerMemoryStore> in_memory_store_;
+
+  /// Used for reference counting objects.
+  /// The task manager is responsible for managing all references related to
+  /// submitted tasks (dependencies and return objects).
+  std::shared_ptr<ReferenceCounter> reference_counter_;
+
+  /// Callback to store objects in plasma. This is used for objects that were
+  /// originally stored in plasma. During reconstruction, we ensure that these
+  /// objects get stored in plasma again so that any reference holders can
+  /// retrieve them.
+  const PutInLocalPlasmaCallback put_in_local_plasma_callback_;
+
+  /// Called when a task should be retried.
+  const RetryTaskCallback retry_task_callback_;
+
+  /// Called to check whether a raylet is still alive. This is used when
+  /// processing a worker's reply to check whether the node that the worker
+  /// was on is still alive. If the node is down, the plasma objects returned by the task
+  /// are marked as failed.
+  const std::function<bool(const NodeID &node_id)> check_node_alive_;
+  /// Called when processing a worker's reply if the node that the worker was
+  /// on died. This should be called to attempt to recover a plasma object
+  /// returned by the task (or store an error if the object is not
+  /// recoverable).
+  const ReconstructObjectCallback reconstruct_object_callback_;
+
+  // Called to push an error to the relevant driver.
+  const PushErrorCallback push_error_callback_;
+
+  const int64_t max_lineage_bytes_;
+
+  // The number of task failures we have logged total.
+  int64_t num_failure_logs_ GUARDED_BY(mu_) = 0;
+
+  // The last time we logged a task failure.
+  int64_t last_log_time_ms_ GUARDED_BY(mu_) = 0;
+
+  /// Protects below fields.
+  mutable absl::Mutex mu_;
+
+  /// This map contains one entry per task that may be submitted for
+  /// execution. This includes both tasks that are currently pending execution
+  /// and tasks that finished execution but that may be retried again in the
+  /// future.
+  absl::flat_hash_map<TaskID, TaskEntry> submissible_tasks_ GUARDED_BY(mu_);
+
+  /// Number of tasks that are pending. This is a count of all tasks in
+  /// submissible_tasks_ that have been submitted and are currently pending
+  /// execution.
+  size_t num_pending_tasks_ = 0;
+
+  int64_t total_lineage_footprint_bytes_ GUARDED_BY(mu_) = 0;
+
+  /// Optional shutdown hook to call when pending tasks all finish.
+  std::function<void()> shutdown_hook_ GUARDED_BY(mu_) = nullptr;
+
+  friend class TaskManagerTest;
+};
+
+}  // namespace core
+}  // namespace ray