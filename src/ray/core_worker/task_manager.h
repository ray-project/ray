--- conflicted
+++ resolved
@@ -59,25 +59,16 @@
  public:
   TaskManager(std::shared_ptr<CoreWorkerMemoryStore> in_memory_store,
               std::shared_ptr<ReferenceCounter> reference_counter,
-<<<<<<< HEAD
               std::shared_ptr<ActorReporterInterface> actor_reporter,
-              RetryTaskCallback retry_task_callback)
-      : in_memory_store_(in_memory_store),
-        reference_counter_(reference_counter),
-        actor_reporter_(actor_reporter),
-        retry_task_callback_(retry_task_callback) {
-=======
-              std::shared_ptr<ActorManagerInterface> actor_manager,
               RetryTaskCallback retry_task_callback,
               const std::function<bool(const ClientID &node_id)> &check_node_alive,
               ReconstructObjectCallback reconstruct_object_callback)
       : in_memory_store_(in_memory_store),
         reference_counter_(reference_counter),
-        actor_manager_(actor_manager),
+        actor_reporter_(actor_reporter),
         retry_task_callback_(retry_task_callback),
         check_node_alive_(check_node_alive),
         reconstruct_object_callback_(reconstruct_object_callback) {
->>>>>>> cae475c4
     reference_counter_->SetReleaseLineageCallback(
         [this](const ObjectID &object_id, std::vector<ObjectID> *ids_to_release) {
           RemoveLineageReference(object_id, ids_to_release);
