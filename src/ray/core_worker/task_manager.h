// Copyright 2017 The Ray Authors.
//
// Licensed under the Apache License, Version 2.0 (the "License");
// you may not use this file except in compliance with the License.
// You may obtain a copy of the License at
//
//  http://www.apache.org/licenses/LICENSE-2.0
//
// Unless required by applicable law or agreed to in writing, software
// distributed under the License is distributed on an "AS IS" BASIS,
// WITHOUT WARRANTIES OR CONDITIONS OF ANY KIND, either express or implied.
// See the License for the specific language governing permissions and
// limitations under the License.

#pragma once

#include "absl/base/thread_annotations.h"
#include "absl/container/flat_hash_map.h"
#include "absl/synchronization/mutex.h"
#include "ray/common/id.h"
#include "ray/common/task/task.h"
#include "ray/core_worker/store_provider/memory_store/memory_store.h"
#include "ray/core_worker/task_event_buffer.h"
#include "ray/stats/metric_defs.h"
#include "ray/util/counter_map.h"
#include "src/ray/protobuf/common.pb.h"
#include "src/ray/protobuf/core_worker.pb.h"
#include "src/ray/protobuf/gcs.pb.h"

namespace ray {
namespace core {

class TaskFinisherInterface {
 public:
  virtual void CompletePendingTask(const TaskID &task_id,
                                   const rpc::PushTaskReply &reply,
                                   const rpc::Address &actor_addr,
                                   bool is_application_error) = 0;

  virtual bool RetryTaskIfPossible(const TaskID &task_id,
                                   const rpc::RayErrorInfo &error_info) = 0;

  virtual void FailPendingTask(const TaskID &task_id,
                               rpc::ErrorType error_type,
                               const Status *status = nullptr,
                               const rpc::RayErrorInfo *ray_error_info = nullptr) = 0;

  virtual bool FailOrRetryPendingTask(const TaskID &task_id,
                                      rpc::ErrorType error_type,
                                      const Status *status,
                                      const rpc::RayErrorInfo *ray_error_info = nullptr,
                                      bool mark_task_object_failed = true,
                                      bool fail_immediately = false) = 0;

  virtual void MarkTaskWaitingForExecution(const TaskID &task_id,
                                           const NodeID &node_id,
                                           const WorkerID &worker_id) = 0;

  virtual void OnTaskDependenciesInlined(
      const std::vector<ObjectID> &inlined_dependency_ids,
      const std::vector<ObjectID> &contained_ids) = 0;

  virtual void MarkDependenciesResolved(const TaskID &task_id) = 0;

  virtual bool MarkTaskCanceled(const TaskID &task_id) = 0;

  virtual absl::optional<TaskSpecification> GetTaskSpec(const TaskID &task_id) const = 0;

<<<<<<< HEAD
  virtual bool IsTaskPending(const TaskID &task_id) const = 0;

  virtual ~TaskFinisherInterface() {}
=======
  virtual ~TaskFinisherInterface() = default;
>>>>>>> 9adfd9fa
};

class TaskResubmissionInterface {
 public:
  virtual bool ResubmitTask(const TaskID &task_id, std::vector<ObjectID> *task_deps) = 0;

  virtual ~TaskResubmissionInterface() = default;
};

using TaskStatusCounter = CounterMap<std::tuple<std::string, rpc::TaskStatus, bool>>;
using PutInLocalPlasmaCallback =
    std::function<void(const RayObject &object, const ObjectID &object_id)>;
using RetryTaskCallback = std::function<void(
    TaskSpecification &spec, bool object_recovery, bool update_seqno, uint32_t delay_ms)>;
using ReconstructObjectCallback = std::function<void(const ObjectID &object_id)>;
using PushErrorCallback = std::function<Status(const JobID &job_id,
                                               const std::string &type,
                                               const std::string &error_message,
                                               double timestamp)>;
using ExecutionSignalCallback = std::function<void(Status, int64_t)>;

/// When the streaming generator tasks are submitted,
/// the intermediate return objects are streamed
/// back to the task manager.
/// This class manages the references of intermediately
/// streamed object references.
///
/// The API is not thread-safe.
class ObjectRefStream {
 public:
  ObjectRefStream(const ObjectID &generator_id)
      : generator_id_(generator_id),
        generator_task_id_(generator_id.TaskId()),
        total_num_object_written_(0),
        total_num_object_consumed_(0) {}

  /// Asynchronously read object reference of the next index.
  ///
  /// \param[out] object_id_out The next object ID from the stream.
  /// Nil ID is returned if the next index hasn't been written.
  /// \return KeyError if it reaches to EoF. Ok otherwise.
  Status TryReadNextItem(ObjectID *object_id_out);

  /// Return True if there's no more object to read. False otherwise.
  bool IsFinished() const;

  std::pair<ObjectID, bool> PeekNextItem();

  /// Return True if the item_index is already consumed.
  bool IsObjectConsumed(int64_t item_index);

  /// Insert the object id to the stream of an index item_index.
  ///
  /// If the item_index has been already read (by TryReadNextItem),
  /// the write request will be ignored. If the item_index has been
  /// already written, it will be no-op. It doesn't override.
  ///
  /// \param[in] object_id The object id that will be read at index item_index.
  /// \param[in] item_index The index where the object id will be written.
  /// If -1 is given, it means an index is not known yet. In this case,
  /// the ref will be temporarily written until it is written with an index.
  /// \return True if the ref is written to a stream. False otherwise.
  bool InsertToStream(const ObjectID &object_id, int64_t item_index);

  /// Sometimes, index of the object ID is not known.
  ///
  /// In this case, we should temporarily write the object ref to the
  /// stream until it is written with an index.
  ///
  /// In the following scenario, the API will be no-op because
  /// it means the object ID was already written with an index.
  /// - If the object ID is already consumed.
  /// - If the object ID is already written with an index.
  ///
  /// \param[in] object_id The temporarily written object id.
  /// \return True if object ID is temporarily written. False otherwise.
  bool TemporarilyInsertToStreamIfNeeded(const ObjectID &object_id);

  /// Mark that after a given item_index, the stream cannot be written
  /// anymore.
  ///
  /// \param[in] item_index The item index for the end of the stream. The
  /// caller should pass 1 past the highest index that the generator is
  /// guaranteed to return. The EOF index will be set to the max of this index
  /// and the next index for the caller to consume.
  /// \param[out] The ObjectID for the EOF index. If non-nil, then the caller
  /// should store a sentinel value for this object in the in-memory store.
  void MarkEndOfStream(int64_t item_index, ObjectID *object_id_in_last_index);

  /// Get all the ObjectIDs that are not read yet via TryReadNextItem.
  ///
  /// \return A list of object IDs that are not read yet.
  absl::flat_hash_set<ObjectID> GetItemsUnconsumed() const;

  /// Pop all ObjectIDs that are not read yet via
  /// TryReadNextItem.
  ///
  /// \return A list of object IDs that are not read yet.
  std::vector<ObjectID> PopUnconsumedItems();

  /// \return Index of the last consumed item, -1 if nothing is consumed yet.
  int64_t LastConsumedIndex() const { return next_index_ - 1; }

  int64_t EofIndex() const { return end_of_stream_index_; }

  /// Total number of object that's written to the stream
  int64_t TotalNumObjectWritten() const { return total_num_object_written_; }
  int64_t TotalNumObjectConsumed() const { return total_num_object_consumed_; }

 private:
  ObjectID GetObjectRefAtIndex(int64_t generator_index) const;

  const ObjectID generator_id_;
  const TaskID generator_task_id_;

  /// Refs that are temporarily owned. It means a ref is
  /// written to a stream, but index is not known yet.
  absl::flat_hash_set<ObjectID> temporarily_owned_refs_;
  // A set of refs that's already written to a stream -> size of the object.
  absl::flat_hash_set<ObjectID> refs_written_to_stream_;
  /// The last index of the stream.
  /// item_index < last will contain object references.
  /// If -1, that means the stream hasn't reached to EoF.
  int64_t end_of_stream_index_ = -1;
  /// The next index of the stream.
  /// If next_index_ == end_of_stream_index_, that means it is the end of the stream.
  int64_t next_index_ = 0;
  /// The maximum index that we have seen from the executor. We need to track
  /// this in case the first execution fails mid-generator, and the second task
  /// ends with fewer returns. Then, we mark one past this index as the end of
  /// the stream.
  int64_t max_index_seen_ = -1;
  /// The total number of the objects that are written to stream.
  int64_t total_num_object_written_;
  /// The total number of the objects that are consumed from stream.
  int64_t total_num_object_consumed_;
};

class TaskManager : public TaskFinisherInterface, public TaskResubmissionInterface {
 public:
  TaskManager(std::shared_ptr<CoreWorkerMemoryStore> in_memory_store,
              std::shared_ptr<ReferenceCounter> reference_counter,
              PutInLocalPlasmaCallback put_in_local_plasma_callback,
              RetryTaskCallback retry_task_callback,
              PushErrorCallback push_error_callback,
              int64_t max_lineage_bytes,
              worker::TaskEventBuffer &task_event_buffer)
      : in_memory_store_(in_memory_store),
        reference_counter_(reference_counter),
        put_in_local_plasma_callback_(put_in_local_plasma_callback),
        retry_task_callback_(retry_task_callback),
        push_error_callback_(push_error_callback),
        max_lineage_bytes_(max_lineage_bytes),
        task_event_buffer_(task_event_buffer) {
    task_counter_.SetOnChangeCallback(
        [this](const std::tuple<std::string, rpc::TaskStatus, bool> &key)
            ABSL_EXCLUSIVE_LOCKS_REQUIRED(&mu_) {
              ray::stats::STATS_tasks.Record(
                  task_counter_.Get(key),
                  {{"State", rpc::TaskStatus_Name(std::get<1>(key))},
                   {"Name", std::get<0>(key)},
                   {"IsRetry", std::get<2>(key) ? "1" : "0"},
                   {"Source", "owner"}});
            });
    reference_counter_->SetReleaseLineageCallback(
        [this](const ObjectID &object_id, std::vector<ObjectID> *ids_to_release) {
          return RemoveLineageReference(object_id, ids_to_release);
          ShutdownIfNeeded();
        });
  }

  /// Add a task that is pending execution.
  ///
  /// The local ref count for all return refs (excluding actor creation tasks)
  /// will be initialized to 1 so that the ref is considered in scope before
  /// returning to the language frontend. The caller is responsible for
  /// decrementing the ref count once the frontend ref has gone out of scope.
  ///
  /// \param[in] caller_address The rpc address of the calling task.
  /// \param[in] spec The spec of the pending task.
  /// \param[in] max_retries Number of times this task may be retried
  /// on failure.
  /// \return ObjectRefs returned by this task.
  std::vector<rpc::ObjectReference> AddPendingTask(const rpc::Address &caller_address,
                                                   const TaskSpecification &spec,
                                                   const std::string &call_site,
                                                   int max_retries = 0);

  /// Resubmit a task that has completed execution before. This is used to
  /// reconstruct objects stored in Plasma that were lost.
  ///
  /// \param[in] task_id The ID of the task to resubmit.
  /// \param[out] task_deps The object dependencies of the resubmitted task,
  /// i.e. all arguments that were not inlined in the task spec. The caller is
  /// responsible for making sure that these dependencies become available, so
  /// that the resubmitted task can run. This is only populated if the task was
  /// not already pending and was successfully resubmitted.
  /// \return OK if the task was successfully resubmitted or was
  /// already pending, Invalid if the task spec is no longer present.
  bool ResubmitTask(const TaskID &task_id, std::vector<ObjectID> *task_deps) override;

  /// Wait for all pending tasks to finish, and then shutdown.
  ///
  /// \param shutdown The shutdown callback to call.
  void DrainAndShutdown(std::function<void()> shutdown);

  /// Write return objects for a pending task to the memory store.
  ///
  /// \param[in] task_id ID of the pending task.
  /// \param[in] reply Proto response to a direct actor or task call.
  /// \param[in] worker_addr Address of the worker that executed the task.
  /// \param[in] is_application_error Whether this is an Exception return.
  /// \return Void.
  void CompletePendingTask(const TaskID &task_id,
                           const rpc::PushTaskReply &reply,
                           const rpc::Address &worker_addr,
                           bool is_application_error) override;

  /**
   * The below APIs support streaming generator.
   *
   * API NOTES
   * ---------
   * - The stream must be created when a task is submitted first time. The stream
   * must be deleted by the language frontend when the stream
   * is not used anymore. The DelObjectRefStream APIs guarantee to clean
   * up object references associated with the stream.
   * - The generator return values are reported via HandleReportGeneratorItemReturns.
   * The report ordering is not guaranteed. HandleReportGeneratorItemReturns
   * must handle the out of ordering report correctly.
   * - Streaming generator return reference IDs are deterministic.
   * Ray preserves first `max_num_generator_returns` indexes for a streaming
   * generator returns.
   * - MarkEndOfStream must be called when a task finishes or fails.
   * Once this API is called, the stream will contain the sentinel object
   * that raises END_OF_STREAMING_GENERATOR error at the end of the stream.
   * The language frontend can catch this error and take proper actions.
   * - The generator's first return value contains an exception
   * if the task fails by a system error. Otherwise, it contains nothing.
   *
   * Backpressure Impl
   * -----------------
   * Streaming generator optionally supports backpressure when
   * `generator_backpressure_num_objects` is included in a task spec.
   *
   * Executor Side:
   * - When a new object is yielded, executor sends a gRPC request that
   *   contains an object size and records total_object_generated.
   * - If a total_object_generated - total_object_consumed > threshold,
   *   it blocks a thread and pauses execution. The consumer communicates
   *   `object_consumed` (via gRPC reply) when objects are consumed from it,
   *   and the execution resumes.
   * - If a gRPC request fails, the executor assumes all the objects are
   *   consumed and resume execution. (alternatively, we can fail execution).
   *
   * Client Side:
   * - If object_generated - object_consumed < threshold, it sends a reply that
   *   contains `object_consumed` to an executor immediately.
   * - If object_generated - object_consumed > threshold, it doesn't reply
   *   until objects are consumed via TryReadObjectRefStream.
   * - If objects are not going to be consumed (e.g., generator is deleted
   *   or objects are already consumed), it replies immediately.
   *
   * Reference implementation of streaming generator using the following APIs
   * is available from `_raylet.ObjectRefGenerator`.
   */

  /// Handle the generator task return so that it will be accessible
  /// via TryReadObjectRefStream.
  ///
  /// Generator tasks can report task returns before task is finished.
  /// It is the opposite of regular tasks which can only batch
  /// report the task returns after the task finishes.
  ///
  /// \param[in] request The request that contains reported objects.
  /// \param[in] execution_signal_callback Note: this callback is NOT GUARANTEED
  /// to run in the same thread as the caller.
  /// The callback that receives arguments "status" and
  /// "total_num_object_consumed". status: OK if the object will be consumed/already
  /// consumed. NotFound if the stream is already deleted or the object is from the
  /// previous attempt. total_num_object_consumed: total objects consumed from the
  /// generator. The executor can receive the value to decide to resume execution or keep
  /// being backpressured. If status is not OK, this must be -1.
  ///
  /// \return True if a task return is registered. False otherwise.
  bool HandleReportGeneratorItemReturns(
      const rpc::ReportGeneratorItemReturnsRequest &request,
      ExecutionSignalCallback execution_signal_callback) ABSL_LOCKS_EXCLUDED(mu_);

  /// Temporarily register a given generator return reference.
  ///
  /// For a generator return, the references are not known until
  /// it is reported from an executor (via HandleReportGeneratorItemReturns).
  /// However, there are times when generator return references need to be
  /// owned before the return values are reported.
  ///
  /// For example, when an object is created or spilled from the object store,
  /// pinning or OBOD update requests could be sent from raylets,
  /// and it is possible those requests come before generator returns
  /// are reported. In this case, we should own a reference temporarily,
  /// otherwise, these requests will be ignored.
  ///
  /// In the following scenario, references don't need to be owned. In this case,
  /// the API will be no-op.
  /// - The stream has been already deleted.
  /// - The reference is already read/consumed from a stream.
  ///   In this case, we already owned or GC'ed the refernece.
  /// - The reference is already owned via HandleReportGeneratorItemReturns.
  ///
  /// \param object_id The object ID to temporarily owns.
  /// \param generator_id The return ref ID of a generator task.
  /// \return True if we temporarily owned the reference. False otherwise.
  bool TemporarilyOwnGeneratorReturnRefIfNeeded(const ObjectID &object_id,
                                                const ObjectID &generator_id)
      ABSL_LOCKS_EXCLUDED(mu_);

  /// Delete the object ref stream. The caller must guarantee that the
  /// generator ref and all returned refs have been deleted from the reference
  /// counter (all lineage out of scope) before calling this method.
  ///
  /// Garbage collects any callbacks and unconsumed refs for a streaming
  /// generator task. All registered execution signal callbacks will be
  /// triggered and cleared. Future callbacks will be triggered immediately.
  /// All unconsumed objects in scope will be released and removed from the
  /// in-memory store.
  ///
  /// If present, this method also deletes the task metadata for the streaming
  /// generator task to avoid a memory leak in the edge case where the task
  /// completes after all returned refs have already gone out of scope.
  ///
  /// This method is idempotent. Can return false in any of the following cases:
  /// - The generator ref or one of the returned refs is still in the ref
  /// counter (lineage is in scope).
  /// - Generator task not complete yet. Task metadata is present but the task
  /// is still pending completion, because we need to wait until the task
  /// finishes or fails before we erase it. Otherwise, it is possible for the
  /// task metadata to leak, because we have already deleted the corresponding
  /// stream metadata.
  ///
  /// If the method returns false, the caller should repeat until this method
  /// returns true.
  ///
  /// \param[in] generator_id The object ref id of the streaming
  /// generator task.
  /// \return Whether the task metadata and stream metadata were successfully
  /// erased.
  bool TryDelObjectRefStream(const ObjectID &generator_id) ABSL_LOCKS_EXCLUDED(mu_);

  /// Return true if the object ref stream exists.
  ///
  /// \param[in] generator_id The object ref id of the streaming
  /// generator task.
  bool ObjectRefStreamExists(const ObjectID &generator_id) ABSL_LOCKS_EXCLUDED(mu_);

  /// Read object reference of the next index from the
  /// object stream of a generator_id.
  ///
  /// This API consumes the next index, meaning it is not idempotent.
  /// If you don't want to consume the next index, use PeekObjectRefStream.
  /// This API always return immediately.
  ///
  /// The caller should ensure the ObjectRefStream is already
  /// created, by calling AddPendingTask.
  /// If it is called after the stream hasn't been created or deleted
  /// it will panic.
  ///
  /// \param[out] object_id_out The next object ID from the stream.
  /// Nil ID is returned if the next index hasn't been written.
  /// \return ObjectRefEndOfStream if it reaches to EoF. Ok otherwise.
  Status TryReadObjectRefStream(const ObjectID &generator_id, ObjectID *object_id_out)
      ABSL_LOCKS_EXCLUDED(mu_);

  /// Returns true if there are no more objects to read from the streaming
  /// generator task.
  ///
  /// \param[in] generator_id The ObjectRef ID returned by the streaming
  /// generator task.
  /// \return True if there are no more objects to read from the generator.
  bool StreamingGeneratorIsFinished(const ObjectID &generator_id) const
      ABSL_LOCKS_EXCLUDED(mu_);

  /// Read the next index of a ObjectRefStream of generator_id without
  /// consuming an index.
  ///
  /// This API must be idempotent.
  ///
  /// \param[in] generator_id The object ref id of the streaming
  /// generator task.
  /// \return A object reference of the next index and if the object is already ready
  /// (meaning if the object's value if retrievable).
  /// It should not be nil.
  std::pair<ObjectID, bool> PeekObjectRefStream(const ObjectID &generator_id)
      ABSL_LOCKS_EXCLUDED(mu_);

  /// Returns true if task can be retried.
  ///
  /// \param[in] task_id ID of the task to be retried.
  /// \return true if task is scheduled to be retried.
  bool RetryTaskIfPossible(const TaskID &task_id,
                           const rpc::RayErrorInfo &error_info) override;

  /// A pending task failed. This will either retry the task or mark the task
  /// as failed if there are no retries left.
  ///
  /// \param[in] task_id ID of the pending task.
  /// \param[in] error_type The type of the specific error.
  /// \param[in] status Optional status message.
  /// \param[in] ray_error_info The error information of a given error type.
  /// Nullptr means that there's no error information.
  /// TODO(sang): Remove nullptr case. Every error message should have metadata.
  /// \param[in] mark_task_object_failed whether or not it marks the task
  /// return object as failed. If this is set to false, then the caller is
  /// responsible for later failing or completing the task.
  /// \param[in] fail_immediately whether to fail the task and ignore
  /// the retries that are available.
  /// \return Whether the task will be retried or not.
  bool FailOrRetryPendingTask(const TaskID &task_id,
                              rpc::ErrorType error_type,
                              const Status *status = nullptr,
                              const rpc::RayErrorInfo *ray_error_info = nullptr,
                              bool mark_task_object_failed = true,
                              bool fail_immediately = false) override;

  /// A pending task failed. This will mark the task as failed.
  /// This doesn't always mark the return object as failed
  /// depending on mark_task_object_failed.
  ///
  /// \param[in] task_id ID of the pending task.
  /// \param[in] error_type The type of the specific error.
  /// \param[in] status Optional status message.
  /// \param[in] ray_error_info The error information of a given error type.
  /// \param[in] mark_task_object_failed whether or not it marks the task
  /// return object as failed.
  void FailPendingTask(const TaskID &task_id,
                       rpc::ErrorType error_type,
                       const Status *status = nullptr,
                       const rpc::RayErrorInfo *ray_error_info = nullptr) override;

  /// Treat a pending task's returned Ray object as failed. The lock should not be held
  /// when calling this method because it may trigger callbacks in this or other classes.
  ///
  /// \param[in] spec The TaskSpec that contains return object.
  /// \param[in] error_type The error type the returned Ray object will store.
  /// \param[in] ray_error_info The error information of a given error type.
  void MarkTaskReturnObjectsFailed(
      const TaskSpecification &spec,
      rpc::ErrorType error_type,
      const rpc::RayErrorInfo *ray_error_info,
      const absl::flat_hash_set<ObjectID> &store_in_plasma_ids) ABSL_LOCKS_EXCLUDED(mu_);

  /// A task's dependencies were inlined in the task spec. This will decrement
  /// the ref count for the dependency IDs. If the dependencies contained other
  /// ObjectIDs, then the ref count for these object IDs will be incremented.
  ///
  /// \param[in] inlined_dependency_ids The args that were originally passed by
  /// reference into the task, but have now been inlined.
  /// \param[in] contained_ids Any ObjectIDs that were newly inlined in the
  /// task spec, because a serialized copy of the ID was contained in one of
  /// the inlined dependencies.
  void OnTaskDependenciesInlined(const std::vector<ObjectID> &inlined_dependency_ids,
                                 const std::vector<ObjectID> &contained_ids) override;

  /// Set number of retries to zero for a task that is being canceled.
  ///
  /// \param[in] task_id to cancel.
  /// \return Whether the task was pending and was marked for cancellation.
  bool MarkTaskCanceled(const TaskID &task_id) override;

  /// Return the spec for a pending task.
  absl::optional<TaskSpecification> GetTaskSpec(const TaskID &task_id) const override;

  /// Return specs for pending children tasks of the given parent task.
  std::vector<TaskID> GetPendingChildrenTasks(const TaskID &parent_task_id) const;

  /// Return whether this task can be submitted for execution.
  ///
  /// \param[in] task_id ID of the task to query.
  /// \return Whether the task can be submitted for execution.
  bool IsTaskSubmissible(const TaskID &task_id) const;

  /// Return whether the task is pending.
  ///
  /// \param[in] task_id ID of the task to query.
  /// \return Whether the task is pending.
  bool IsTaskPending(const TaskID &task_id) const override;

  /// Return whether the task is scheduled adn waiting for execution.
  ///
  /// \param[in] task_id ID of the task to query.
  /// \return Whether the task is waiting for execution.
  bool IsTaskWaitingForExecution(const TaskID &task_id) const;

  /// Return the number of submissible tasks. This includes both tasks that are
  /// pending execution and tasks that have finished but that may be
  /// re-executed to recover from a failure.
  size_t NumSubmissibleTasks() const;

  /// Return the number of pending tasks.
  size_t NumPendingTasks() const;

  int64_t TotalLineageFootprintBytes() const {
    absl::MutexLock lock(&mu_);
    return total_lineage_footprint_bytes_;
  }

  /// Record that the given task's dependencies have been created and the task
  /// can now be scheduled for execution.
  ///
  /// \param[in] task_id The task that is now scheduled.
  void MarkDependenciesResolved(const TaskID &task_id) override;

  /// Record that the given task is scheduled and wait for execution.
  ///
  /// \param[in] task_id The task that is will be running.
  /// \param[in] node_id The node id that this task wil be running.
  /// \param[in] worker_id The worker id that this task wil be running.
  void MarkTaskWaitingForExecution(const TaskID &task_id,
                                   const NodeID &node_id,
                                   const WorkerID &worker_id) override;

  /// Add debug information about the current task status for the ObjectRefs
  /// included in the given stats.
  ///
  /// \param[out] stats Will be populated with objects' current task status, if
  /// any.
  void AddTaskStatusInfo(rpc::CoreWorkerStats *stats) const;

  /// Fill every task information of the current worker to GetCoreWorkerStatsReply.
  void FillTaskInfo(rpc::GetCoreWorkerStatsReply *reply, const int64_t limit) const;

  /// Return the ongoing retry tasks triggered by lineage reconstruction.
  /// Key is the lineage reconstruction task info.
  /// Value is the number of ongoing lineage reconstruction tasks of this type.
  std::unordered_map<rpc::LineageReconstructionTask, uint64_t>
  GetOngoingLineageReconstructionTasks() const;

  /// Returns the generator ID that contains the dynamically allocated
  /// ObjectRefs, if the task is dynamic. Else, returns Nil.
  ObjectID TaskGeneratorId(const TaskID &task_id) const;

  /// Record OCL metrics.
  void RecordMetrics();

 private:
  struct TaskEntry {
    TaskEntry(const TaskSpecification &spec_arg,
              int num_retries_left_arg,
              size_t num_returns,
              TaskStatusCounter &counter,
              int64_t num_oom_retries_left)
        : spec(spec_arg),
          num_retries_left(num_retries_left_arg),
          counter(counter),
          num_oom_retries_left(num_oom_retries_left) {
      reconstructable_return_ids.reserve(num_returns);
      for (size_t i = 0; i < num_returns; i++) {
        reconstructable_return_ids.insert(spec.ReturnId(i));
      }
      status =
          std::make_tuple(spec.GetName(), rpc::TaskStatus::PENDING_ARGS_AVAIL, false);
      counter.Increment(status);
    }

    void SetStatus(rpc::TaskStatus new_status) {
      auto new_tuple = std::make_tuple(spec.GetName(), new_status, is_retry_);
      if (IsPending()) {
        counter.Swap(status, new_tuple);
      } else {
        // FINISHED and FAILED are monotonically increasing.
        // TODO(jjyao): We should use Counter instead of Gauge
        // for FINISHED and FAILED tasks.
        counter.Increment(new_tuple);
      }
      status = std::move(new_tuple);
    }

    void MarkRetry() { is_retry_ = true; }

    rpc::TaskStatus GetStatus() const { return std::get<1>(status); }

    // Get the NodeID where the task is executed.
    NodeID GetNodeId() const { return node_id_; }
    // Set the NodeID where the task is executed.
    void SetNodeId(const NodeID &node_id) { node_id_ = node_id; }

    bool IsPending() const {
      return GetStatus() != rpc::TaskStatus::FINISHED &&
             GetStatus() != rpc::TaskStatus::FAILED;
    }

    bool IsWaitingForExecution() const {
      return GetStatus() == rpc::TaskStatus::SUBMITTED_TO_WORKER;
    }

    /// The task spec. This is pinned as long as the following are true:
    /// - The task is still pending execution. This means that the task may
    /// fail and so it may be retried in the future.
    /// - The task finished execution, but it has num_retries_left > 0 and
    /// reconstructable_return_ids is not empty. This means that the task may
    /// be retried in the future to recreate its return objects.
    /// TODO(swang): The TaskSpec protobuf must be copied into the
    /// PushTaskRequest protobuf when sent to a worker so that we can retry it if
    /// the worker fails. We could avoid this by either not caching the full
    /// TaskSpec for tasks that cannot be retried (e.g., actor tasks), or by
    /// storing a shared_ptr to a PushTaskRequest protobuf for all tasks.
    const TaskSpecification spec;
    // Number of times this task may be resubmitted. If this reaches 0, then
    // the task entry may be erased.
    int32_t num_retries_left;
    // Reference to the task stats tracker.
    TaskStatusCounter &counter;
    // Number of times this task may be resubmitted if the task failed
    // due to out of memory failure.
    int32_t num_oom_retries_left;
    // Objects returned by this task that are reconstructable. This is set

    // objects may be reconstructed by resubmitting the task. Once the task
    // finishes its first execution, then the objects that the task returned by
    // value are removed from this set because they can be inlined in any
    // dependent tasks. Objects that the task returned through plasma are
    // reconstructable, so they are only removed from this set once:
    // 1) The language frontend no longer has a reference to the object ID.
    // 2) There are no tasks that depend on the object. This includes both
    //    pending tasks and tasks that finished execution but that may be
    //    retried in the future.
    absl::flat_hash_set<ObjectID> reconstructable_return_ids;
    // The size of this (serialized) task spec in bytes, if the task spec is
    // not pending, i.e. it is being pinned because it's in another object's
    // lineage. We cache this because the task spec protobuf can mutate
    // out-of-band.
    int64_t lineage_footprint_bytes = 0;
    // Number of times this task successfully completed execution so far.
    int num_successful_executions = 0;

   private:
    // The task's current execution and metric status (name, status, is_retry).
    std::tuple<std::string, rpc::TaskStatus, bool> status;
    // The node id where task is executed.
    NodeID node_id_;
    // Whether this is a task retry due to task failure.
    bool is_retry_ = false;
  };

  /// Update nested ref count info and store the in-memory value for a task's
  /// return object. Returns true if the task's return object was returned
  /// directly by value.
  bool HandleTaskReturn(const ObjectID &object_id,
                        const rpc::ReturnObject &return_object,
                        const NodeID &worker_raylet_id,
                        bool store_in_plasma) ABSL_LOCKS_EXCLUDED(mu_);

  /// Remove a lineage reference to this object ID. This should be called
  /// whenever a task that depended on this object ID can no longer be retried.
  ///
  /// \param[in] object_id The object ID whose lineage to delete.
  /// \param[out] ids_to_release If a task was deleted, then these are the
  /// task's arguments whose lineage should also be released.
  /// \param[out] The amount of lineage in bytes that was removed.
  int64_t RemoveLineageReference(const ObjectID &object_id,
                                 std::vector<ObjectID> *ids_to_release)
      ABSL_LOCKS_EXCLUDED(mu_);

  /// Helper function to call RemoveSubmittedTaskReferences on the remaining
  /// dependencies of the given task spec after the task has finished or
  /// failed. The remaining dependencies are plasma objects and any ObjectIDs
  /// that were inlined in the task spec.
  void RemoveFinishedTaskReferences(
      TaskSpecification &spec,
      bool release_lineage,
      const rpc::Address &worker_addr,
      const ReferenceCounter::ReferenceTableProto &borrowed_refs);

  /// Get the objects that were stored in plasma upon the first successful
  /// execution of this task. If the task is re-executed, these objects should
  /// get stored in plasma again, even if they are small and were returned
  /// directly in the worker's reply. This ensures that any reference holders
  /// that are already scheduled at the raylet can retrieve these objects
  /// through plasma.
  ///
  /// \param[in] task_id The task ID.
  /// \param[out] first_execution Whether the task has been successfully
  /// executed before. If this is false, then the objects to store in plasma
  /// will be empty.
  /// \param [out] Return objects that should be stored in plasma. If the
  /// task has been already terminated, it returns an empty set.
  absl::flat_hash_set<ObjectID> GetTaskReturnObjectsToStoreInPlasma(
      const TaskID &task_id, bool *first_execution = nullptr) const
      ABSL_LOCKS_EXCLUDED(mu_);

  /// Shutdown if all tasks are finished and shutdown is scheduled.
  void ShutdownIfNeeded() ABSL_LOCKS_EXCLUDED(mu_);

  /// Set the TaskStatus
  ///
  /// Sets the task status on the TaskEntry, and record the task status change events in
  /// the TaskEventBuffer if enabled.
  ///
  /// \param task_entry corresponding TaskEntry of a task to record the event.
  /// \param status new status.
  /// \param error_info Optional error info for task execution.
  void SetTaskStatus(
      TaskEntry &task_entry,
      rpc::TaskStatus status,
      const absl::optional<const rpc::RayErrorInfo> &error_info = absl::nullopt);

  /// Update the task entry for the task attempt to reflect retry on resubmit.
  ///
  /// This will set the task status, update the attempt number for the task, and increment
  /// the retry counter.
  ///
  /// \param task_entry Task entry for the corresponding task attempt
  void MarkTaskRetryOnResubmit(TaskEntry &task_entry);

  /// Update the task entry for the task attempt to reflect retry on failure.
  ///
  /// This will set the task status, update the attempt number for the task, and increment
  /// the retry counter.
  ///
  /// \param task_entry Task entry for the corresponding task attempt
  void MarkTaskRetryOnFailed(TaskEntry &task_entry, const rpc::RayErrorInfo &error_info);

  /// Mark the stream is ended.
  /// The end of the stream always contains a "sentinel object" passed
  /// via end_of_stream_obj.
  ///
  /// \param generator_id The object ref id of the streaming
  /// generator task.
  /// \param end_of_stream_index The index of the end of the stream.
  /// If -1 is specified, it will mark the current last index as end of stream.
  /// this should be used when a task fails (which means we know the task won't
  /// report any more generator return values).
  void MarkEndOfStream(const ObjectID &generator_id, int64_t end_of_stream_index)
      ABSL_LOCKS_EXCLUDED(object_ref_stream_ops_mu_) ABSL_LOCKS_EXCLUDED(mu_);

  /// See TemporarilyOwnGeneratorReturnRefIfNeeded for a docstring.
  bool TemporarilyOwnGeneratorReturnRefIfNeededInternal(const ObjectID &object_id,
                                                        const ObjectID &generator_id)
      ABSL_EXCLUSIVE_LOCKS_REQUIRED(object_ref_stream_ops_mu_) ABSL_LOCKS_EXCLUDED(mu_);

  /// Helper method for TryDelObjectRefStream. Triggers execution signal
  /// callbacks and releases unconsumed refs. Return true if it is safe to
  /// delete the stream and task metadata for the generator.
  bool TryDelObjectRefStreamInternal(const ObjectID &generator_id)
      ABSL_EXCLUSIVE_LOCKS_REQUIRED(object_ref_stream_ops_mu_) ABSL_LOCKS_EXCLUDED(mu_);

  /// Used to store task results.
  std::shared_ptr<CoreWorkerMemoryStore> in_memory_store_;

  /// Used for reference counting objects.
  /// The task manager is responsible for managing all references related to
  /// submitted tasks (dependencies and return objects).
  std::shared_ptr<ReferenceCounter> reference_counter_;

  /// Mapping from a streaming generator task id -> object ref stream.
  absl::flat_hash_map<ObjectID, ObjectRefStream> object_ref_streams_
      ABSL_GUARDED_BY(object_ref_stream_ops_mu_);

  /// The consumer side of object ref stream should signal the executor
  /// to resume execution via signal callbacks (i.e., RPC reply).
  /// This data structure maintains the mapping of ObjectRefStreamID -> signal_callbacks
  absl::flat_hash_map<ObjectID, std::vector<ExecutionSignalCallback>>
      ref_stream_execution_signal_callbacks_ ABSL_GUARDED_BY(object_ref_stream_ops_mu_);

  /// Callback to store objects in plasma. This is used for objects that were
  /// originally stored in plasma. During reconstruction, we ensure that these
  /// objects get stored in plasma again so that any reference holders can
  /// retrieve them.
  const PutInLocalPlasmaCallback put_in_local_plasma_callback_;

  /// Called when a task should be retried.
  const RetryTaskCallback retry_task_callback_;

  // Called to push an error to the relevant driver.
  const PushErrorCallback push_error_callback_;

  const int64_t max_lineage_bytes_;

  // The number of task failures we have logged total.
  int64_t num_failure_logs_ ABSL_GUARDED_BY(mu_) = 0;

  // The last time we logged a task failure.
  int64_t last_log_time_ms_ ABSL_GUARDED_BY(mu_) = 0;

  /// Protects below fields.
  mutable absl::Mutex mu_;

  /// The lock to protect concurrency problems when
  /// using object ref stream APIs
  mutable absl::Mutex object_ref_stream_ops_mu_;

  /// Tracks per-task-state counters for metric purposes.
  TaskStatusCounter task_counter_ ABSL_GUARDED_BY(mu_);

  /// This map contains one entry per task that may be submitted for
  /// execution. This includes both tasks that are currently pending execution
  /// and tasks that finished execution but that may be retried again in the
  /// future.
  absl::flat_hash_map<TaskID, TaskEntry> submissible_tasks_ ABSL_GUARDED_BY(mu_);

  /// Number of tasks that are pending. This is a count of all tasks in
  /// submissible_tasks_ that have been submitted and are currently pending
  /// execution.
  size_t num_pending_tasks_ = 0;

  int64_t total_lineage_footprint_bytes_ ABSL_GUARDED_BY(mu_) = 0;

  /// Optional shutdown hook to call when pending tasks all finish.
  std::function<void()> shutdown_hook_ ABSL_GUARDED_BY(mu_) = nullptr;

  /// A task state events buffer initialized managed by the CoreWorker.
  /// task_event_buffer_.Enabled() will return false if disabled (due to config or set-up
  /// error).
  worker::TaskEventBuffer &task_event_buffer_;

  friend class TaskManagerTest;
};

}  // namespace core
}  // namespace ray<|MERGE_RESOLUTION|>--- conflicted
+++ resolved
@@ -66,13 +66,9 @@
 
   virtual absl::optional<TaskSpecification> GetTaskSpec(const TaskID &task_id) const = 0;
 
-<<<<<<< HEAD
   virtual bool IsTaskPending(const TaskID &task_id) const = 0;
 
-  virtual ~TaskFinisherInterface() {}
-=======
   virtual ~TaskFinisherInterface() = default;
->>>>>>> 9adfd9fa
 };
 
 class TaskResubmissionInterface {
