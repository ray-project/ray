--- conflicted
+++ resolved
@@ -1,348 +1,171 @@
-<<<<<<< HEAD
-// Copyright 2017 The Ray Authors.
-//
-// Licensed under the Apache License, Version 2.0 (the "License");
-// you may not use this file except in compliance with the License.
-// You may obtain a copy of the License at
-//
-//  http://www.apache.org/licenses/LICENSE-2.0
-//
-// Unless required by applicable law or agreed to in writing, software
-// distributed under the License is distributed on an "AS IS" BASIS,
-// WITHOUT WARRANTIES OR CONDITIONS OF ANY KIND, either express or implied.
-// See the License for the specific language governing permissions and
-// limitations under the License.
-
-#pragma once
-
-#include "ray/common/buffer.h"
-#include "ray/common/id.h"
-#include "ray/common/ray_object.h"
-#include "ray/common/status.h"
-#include "ray/common/task/task_common.h"
-#include "ray/common/task/task_spec.h"
-#include "ray/core_worker/common.h"
-#include "ray/gcs/gcs_client/gcs_client.h"
-#include "ray/util/process.h"
-
-namespace ray {
-namespace core {
-
-// If you change this options's definition, you must change the options used in
-// other files. Please take a global search and modify them !!!
-struct CoreWorkerOptions {
-  // Callback that must be implemented and provided by the language-specific worker
-  // frontend to execute tasks and return their results.
-  using TaskExecutionCallback = std::function<Status(
-      TaskType task_type, const std::string task_name, const RayFunction &ray_function,
-      const std::unordered_map<std::string, double> &required_resources,
-      const std::vector<std::shared_ptr<RayObject>> &args,
-      const std::vector<rpc::ObjectReference> &arg_refs,
-      const std::vector<ObjectID> &return_ids, const std::string &debugger_breakpoint,
-      std::vector<std::shared_ptr<RayObject>> *results,
-      std::shared_ptr<LocalMemoryBuffer> &creation_task_exception_pb_bytes,
-      bool *is_application_level_error,
-      // The following 2 parameters `defined_concurrency_groups` and
-      // `name_of_concurrency_group_to_execute` are used for Python
-      // asyncio actor only.
-      //
-      // Defined concurrency groups of this actor. Note this is only
-      // used for actor creation task.
-      const std::vector<ConcurrencyGroup> &defined_concurrency_groups,
-      const std::string name_of_concurrency_group_to_execute)>;
-
-  CoreWorkerOptions()
-      : store_socket(""),
-        raylet_socket(""),
-        enable_logging(false),
-        log_dir(""),
-        install_failure_signal_handler(false),
-        interactive(false),
-        node_ip_address(""),
-        node_manager_port(0),
-        raylet_ip_address(""),
-        driver_name(""),
-        stdout_file(""),
-        stderr_file(""),
-        task_execution_callback(nullptr),
-        check_signals(nullptr),
-        gc_collect(nullptr),
-        spill_objects(nullptr),
-        restore_spilled_objects(nullptr),
-        delete_spilled_objects(nullptr),
-        unhandled_exception_handler(nullptr),
-        get_lang_stack(nullptr),
-        kill_main(nullptr),
-        is_local_mode(false),
-        num_workers(0),
-        terminate_asyncio_thread(nullptr),
-        serialized_job_config(""),
-        metrics_agent_port(-1),
-        connect_on_start(true),
-        runtime_env_hash(0),
-        worker_shim_pid(0) {}
-
-  /// Type of this worker (i.e., DRIVER or WORKER).
-  WorkerType worker_type;
-  /// Application language of this worker (i.e., PYTHON or JAVA).
-  Language language;
-  /// Object store socket to connect to.
-  std::string store_socket;
-  /// Raylet socket to connect to.
-  std::string raylet_socket;
-  /// Job ID of this worker.
-  JobID job_id;
-  /// Options for the GCS client.
-  gcs::GcsClientOptions gcs_options;
-  /// Initialize logging if true. Otherwise, it must be initialized and cleaned up by the
-  /// caller.
-  bool enable_logging;
-  /// Directory to write logs to. If this is empty, logs won't be written to a file.
-  std::string log_dir;
-  /// If false, will not call `RayLog::InstallFailureSignalHandler()`.
-  bool install_failure_signal_handler;
-  /// Whether this worker is running in a tty.
-  bool interactive;
-  /// IP address of the node.
-  std::string node_ip_address;
-  /// Port of the local raylet.
-  int node_manager_port;
-  /// IP address of the raylet.
-  std::string raylet_ip_address;
-  /// The name of the driver.
-  std::string driver_name;
-  /// The stdout file of this process.
-  std::string stdout_file;
-  /// The stderr file of this process.
-  std::string stderr_file;
-  /// Language worker callback to execute tasks.
-  TaskExecutionCallback task_execution_callback;
-  /// The callback to be called when shutting down a `CoreWorker` instance.
-  std::function<void(const WorkerID &)> on_worker_shutdown;
-  /// Application-language callback to check for signals that have been received
-  /// since calling into C++. This will be called periodically (at least every
-  /// 1s) during long-running operations. If the function returns anything but StatusOK,
-  /// any long-running operations in the core worker will short circuit and return that
-  /// status.
-  std::function<Status()> check_signals;
-  /// Application-language callback to trigger garbage collection in the language
-  /// runtime. This is required to free distributed references that may otherwise
-  /// be held up in garbage objects.
-  std::function<void()> gc_collect;
-  /// Application-language callback to spill objects to external storage.
-  std::function<std::vector<std::string>(const std::vector<rpc::ObjectReference> &)>
-      spill_objects;
-  /// Application-language callback to restore objects from external storage.
-  std::function<int64_t(const std::vector<rpc::ObjectReference> &,
-                        const std::vector<std::string> &)>
-      restore_spilled_objects;
-  /// Application-language callback to delete objects from external storage.
-  std::function<void(const std::vector<std::string> &, rpc::WorkerType)>
-      delete_spilled_objects;
-  /// Function to call on error objects never retrieved.
-  std::function<void(const RayObject &error)> unhandled_exception_handler;
-  /// Language worker callback to get the current call stack.
-  std::function<void(std::string *)> get_lang_stack;
-  // Function that tries to interrupt the currently running Python thread.
-  std::function<bool()> kill_main;
-  /// Is local mode being used.
-  bool is_local_mode;
-  /// The number of workers to be started in the current process.
-  int num_workers;
-  /// The function to destroy asyncio event and loops.
-  std::function<void()> terminate_asyncio_thread;
-  /// Serialized representation of JobConfig.
-  std::string serialized_job_config;
-  /// The port number of a metrics agent that imports metrics from core workers.
-  /// -1 means there's no such agent.
-  int metrics_agent_port;
-  /// If false, the constructor won't connect and notify raylets that it is
-  /// ready. It should be explicitly startd by a caller using CoreWorker::Start.
-  /// TODO(sang): Use this method for Java and cpp frontend too.
-  bool connect_on_start;
-  /// The hash of the runtime env for this worker.
-  int runtime_env_hash;
-  /// The PID of the process for setup worker runtime env.
-  pid_t worker_shim_pid;
-  /// The startup token of the process assigned to it
-  /// during startup via command line arguments.
-  /// This is needed because the actual core worker process
-  /// may not have the same pid as the process the worker pool
-  /// starts (due to shim processes).
-  StartupToken startup_token{0};
-};
-}  // namespace core
-}  // namespace ray
-=======
-// Copyright 2017 The Ray Authors.
-//
-// Licensed under the Apache License, Version 2.0 (the "License");
-// you may not use this file except in compliance with the License.
-// You may obtain a copy of the License at
-//
-//  http://www.apache.org/licenses/LICENSE-2.0
-//
-// Unless required by applicable law or agreed to in writing, software
-// distributed under the License is distributed on an "AS IS" BASIS,
-// WITHOUT WARRANTIES OR CONDITIONS OF ANY KIND, either express or implied.
-// See the License for the specific language governing permissions and
-// limitations under the License.
-
-#pragma once
-
-#include "ray/common/buffer.h"
-#include "ray/common/id.h"
-#include "ray/common/ray_object.h"
-#include "ray/common/status.h"
-#include "ray/common/task/task_common.h"
-#include "ray/common/task/task_spec.h"
-#include "ray/core_worker/common.h"
-#include "ray/gcs/gcs_client/gcs_client.h"
-#include "ray/util/process.h"
-
-namespace ray {
-namespace core {
-
-// If you change this options's definition, you must change the options used in
-// other files. Please take a global search and modify them !!!
-struct CoreWorkerOptions {
-  // Callback that must be implemented and provided by the language-specific worker
-  // frontend to execute tasks and return their results.
-  using TaskExecutionCallback = std::function<Status(
-      TaskType task_type, const std::string task_name, const RayFunction &ray_function,
-      const std::unordered_map<std::string, double> &required_resources,
-      const std::vector<std::shared_ptr<RayObject>> &args,
-      const std::vector<rpc::ObjectReference> &arg_refs,
-      const std::vector<ObjectID> &return_ids, const std::string &debugger_breakpoint,
-      std::vector<std::shared_ptr<RayObject>> *results,
-      std::shared_ptr<LocalMemoryBuffer> &creation_task_exception_pb_bytes,
-      bool *is_application_level_error,
-      // The following 2 parameters `defined_concurrency_groups` and
-      // `name_of_concurrency_group_to_execute` are used for Python
-      // asyncio actor only.
-      //
-      // Defined concurrency groups of this actor. Note this is only
-      // used for actor creation task.
-      const std::vector<ConcurrencyGroup> &defined_concurrency_groups,
-      const std::string name_of_concurrency_group_to_execute)>;
-
-  CoreWorkerOptions()
-      : store_socket(""),
-        raylet_socket(""),
-        enable_logging(false),
-        log_dir(""),
-        install_failure_signal_handler(false),
-        interactive(false),
-        node_ip_address(""),
-        node_manager_port(0),
-        raylet_ip_address(""),
-        driver_name(""),
-        stdout_file(""),
-        stderr_file(""),
-        task_execution_callback(nullptr),
-        check_signals(nullptr),
-        gc_collect(nullptr),
-        spill_objects(nullptr),
-        restore_spilled_objects(nullptr),
-        delete_spilled_objects(nullptr),
-        unhandled_exception_handler(nullptr),
-        get_lang_stack(nullptr),
-        kill_main(nullptr),
-        is_local_mode(false),
-        num_workers(0),
-        terminate_asyncio_thread(nullptr),
-        serialized_job_config(""),
-        metrics_agent_port(-1),
-        connect_on_start(true),
-        runtime_env_hash(0) {}
-
-  /// Type of this worker (i.e., DRIVER or WORKER).
-  WorkerType worker_type;
-  /// Application language of this worker (i.e., PYTHON or JAVA).
-  Language language;
-  /// Object store socket to connect to.
-  std::string store_socket;
-  /// Raylet socket to connect to.
-  std::string raylet_socket;
-  /// Job ID of this worker.
-  JobID job_id;
-  /// Options for the GCS client.
-  gcs::GcsClientOptions gcs_options;
-  /// Initialize logging if true. Otherwise, it must be initialized and cleaned up by the
-  /// caller.
-  bool enable_logging;
-  /// Directory to write logs to. If this is empty, logs won't be written to a file.
-  std::string log_dir;
-  /// If false, will not call `RayLog::InstallFailureSignalHandler()`.
-  bool install_failure_signal_handler;
-  /// Whether this worker is running in a tty.
-  bool interactive;
-  /// IP address of the node.
-  std::string node_ip_address;
-  /// Port of the local raylet.
-  int node_manager_port;
-  /// IP address of the raylet.
-  std::string raylet_ip_address;
-  /// The name of the driver.
-  std::string driver_name;
-  /// The stdout file of this process.
-  std::string stdout_file;
-  /// The stderr file of this process.
-  std::string stderr_file;
-  /// Language worker callback to execute tasks.
-  TaskExecutionCallback task_execution_callback;
-  /// The callback to be called when shutting down a `CoreWorker` instance.
-  std::function<void(const WorkerID &)> on_worker_shutdown;
-  /// Application-language callback to check for signals that have been received
-  /// since calling into C++. This will be called periodically (at least every
-  /// 1s) during long-running operations. If the function returns anything but StatusOK,
-  /// any long-running operations in the core worker will short circuit and return that
-  /// status.
-  std::function<Status()> check_signals;
-  /// Application-language callback to trigger garbage collection in the language
-  /// runtime. This is required to free distributed references that may otherwise
-  /// be held up in garbage objects.
-  std::function<void()> gc_collect;
-  /// Application-language callback to spill objects to external storage.
-  std::function<std::vector<std::string>(const std::vector<rpc::ObjectReference> &)>
-      spill_objects;
-  /// Application-language callback to restore objects from external storage.
-  std::function<int64_t(const std::vector<rpc::ObjectReference> &,
-                        const std::vector<std::string> &)>
-      restore_spilled_objects;
-  /// Application-language callback to delete objects from external storage.
-  std::function<void(const std::vector<std::string> &, rpc::WorkerType)>
-      delete_spilled_objects;
-  /// Function to call on error objects never retrieved.
-  std::function<void(const RayObject &error)> unhandled_exception_handler;
-  /// Language worker callback to get the current call stack.
-  std::function<void(std::string *)> get_lang_stack;
-  // Function that tries to interrupt the currently running Python thread.
-  std::function<bool()> kill_main;
-  /// Is local mode being used.
-  bool is_local_mode;
-  /// The number of workers to be started in the current process.
-  int num_workers;
-  /// The function to destroy asyncio event and loops.
-  std::function<void()> terminate_asyncio_thread;
-  /// Serialized representation of JobConfig.
-  std::string serialized_job_config;
-  /// The port number of a metrics agent that imports metrics from core workers.
-  /// -1 means there's no such agent.
-  int metrics_agent_port;
-  /// If false, the constructor won't connect and notify raylets that it is
-  /// ready. It should be explicitly startd by a caller using CoreWorker::Start.
-  /// TODO(sang): Use this method for Java and cpp frontend too.
-  bool connect_on_start;
-  /// The hash of the runtime env for this worker.
-  int runtime_env_hash;
-  /// The startup token of the process assigned to it
-  /// during startup via command line arguments.
-  /// This is needed because the actual core worker process
-  /// may not have the same pid as the process the worker pool
-  /// starts (due to shim processes).
-  StartupToken startup_token{0};
-};
-}  // namespace core
-}  // namespace ray
->>>>>>> 19672688
+// Copyright 2017 The Ray Authors.
+//
+// Licensed under the Apache License, Version 2.0 (the "License");
+// you may not use this file except in compliance with the License.
+// You may obtain a copy of the License at
+//
+//  http://www.apache.org/licenses/LICENSE-2.0
+//
+// Unless required by applicable law or agreed to in writing, software
+// distributed under the License is distributed on an "AS IS" BASIS,
+// WITHOUT WARRANTIES OR CONDITIONS OF ANY KIND, either express or implied.
+// See the License for the specific language governing permissions and
+// limitations under the License.
+
+#pragma once
+
+#include "ray/common/buffer.h"
+#include "ray/common/id.h"
+#include "ray/common/ray_object.h"
+#include "ray/common/status.h"
+#include "ray/common/task/task_common.h"
+#include "ray/common/task/task_spec.h"
+#include "ray/core_worker/common.h"
+#include "ray/gcs/gcs_client/gcs_client.h"
+#include "ray/util/process.h"
+
+namespace ray {
+namespace core {
+
+// If you change this options's definition, you must change the options used in
+// other files. Please take a global search and modify them !!!
+struct CoreWorkerOptions {
+  // Callback that must be implemented and provided by the language-specific worker
+  // frontend to execute tasks and return their results.
+  using TaskExecutionCallback = std::function<Status(
+      TaskType task_type, const std::string task_name, const RayFunction &ray_function,
+      const std::unordered_map<std::string, double> &required_resources,
+      const std::vector<std::shared_ptr<RayObject>> &args,
+      const std::vector<rpc::ObjectReference> &arg_refs,
+      const std::vector<ObjectID> &return_ids, const std::string &debugger_breakpoint,
+      std::vector<std::shared_ptr<RayObject>> *results,
+      std::shared_ptr<LocalMemoryBuffer> &creation_task_exception_pb_bytes,
+      bool *is_application_level_error,
+      // The following 2 parameters `defined_concurrency_groups` and
+      // `name_of_concurrency_group_to_execute` are used for Python
+      // asyncio actor only.
+      //
+      // Defined concurrency groups of this actor. Note this is only
+      // used for actor creation task.
+      const std::vector<ConcurrencyGroup> &defined_concurrency_groups,
+      const std::string name_of_concurrency_group_to_execute)>;
+
+  CoreWorkerOptions()
+      : store_socket(""),
+        raylet_socket(""),
+        enable_logging(false),
+        log_dir(""),
+        install_failure_signal_handler(false),
+        interactive(false),
+        node_ip_address(""),
+        node_manager_port(0),
+        raylet_ip_address(""),
+        driver_name(""),
+        stdout_file(""),
+        stderr_file(""),
+        task_execution_callback(nullptr),
+        check_signals(nullptr),
+        gc_collect(nullptr),
+        spill_objects(nullptr),
+        restore_spilled_objects(nullptr),
+        delete_spilled_objects(nullptr),
+        unhandled_exception_handler(nullptr),
+        get_lang_stack(nullptr),
+        kill_main(nullptr),
+        is_local_mode(false),
+        num_workers(0),
+        terminate_asyncio_thread(nullptr),
+        serialized_job_config(""),
+        metrics_agent_port(-1),
+        connect_on_start(true),
+        runtime_env_hash(0) {}
+
+  /// Type of this worker (i.e., DRIVER or WORKER).
+  WorkerType worker_type;
+  /// Application language of this worker (i.e., PYTHON or JAVA).
+  Language language;
+  /// Object store socket to connect to.
+  std::string store_socket;
+  /// Raylet socket to connect to.
+  std::string raylet_socket;
+  /// Job ID of this worker.
+  JobID job_id;
+  /// Options for the GCS client.
+  gcs::GcsClientOptions gcs_options;
+  /// Initialize logging if true. Otherwise, it must be initialized and cleaned up by the
+  /// caller.
+  bool enable_logging;
+  /// Directory to write logs to. If this is empty, logs won't be written to a file.
+  std::string log_dir;
+  /// If false, will not call `RayLog::InstallFailureSignalHandler()`.
+  bool install_failure_signal_handler;
+  /// Whether this worker is running in a tty.
+  bool interactive;
+  /// IP address of the node.
+  std::string node_ip_address;
+  /// Port of the local raylet.
+  int node_manager_port;
+  /// IP address of the raylet.
+  std::string raylet_ip_address;
+  /// The name of the driver.
+  std::string driver_name;
+  /// The stdout file of this process.
+  std::string stdout_file;
+  /// The stderr file of this process.
+  std::string stderr_file;
+  /// Language worker callback to execute tasks.
+  TaskExecutionCallback task_execution_callback;
+  /// The callback to be called when shutting down a `CoreWorker` instance.
+  std::function<void(const WorkerID &)> on_worker_shutdown;
+  /// Application-language callback to check for signals that have been received
+  /// since calling into C++. This will be called periodically (at least every
+  /// 1s) during long-running operations. If the function returns anything but StatusOK,
+  /// any long-running operations in the core worker will short circuit and return that
+  /// status.
+  std::function<Status()> check_signals;
+  /// Application-language callback to trigger garbage collection in the language
+  /// runtime. This is required to free distributed references that may otherwise
+  /// be held up in garbage objects.
+  std::function<void()> gc_collect;
+  /// Application-language callback to spill objects to external storage.
+  std::function<std::vector<std::string>(const std::vector<rpc::ObjectReference> &)>
+      spill_objects;
+  /// Application-language callback to restore objects from external storage.
+  std::function<int64_t(const std::vector<rpc::ObjectReference> &,
+                        const std::vector<std::string> &)>
+      restore_spilled_objects;
+  /// Application-language callback to delete objects from external storage.
+  std::function<void(const std::vector<std::string> &, rpc::WorkerType)>
+      delete_spilled_objects;
+  /// Function to call on error objects never retrieved.
+  std::function<void(const RayObject &error)> unhandled_exception_handler;
+  /// Language worker callback to get the current call stack.
+  std::function<void(std::string *)> get_lang_stack;
+  // Function that tries to interrupt the currently running Python thread.
+  std::function<bool()> kill_main;
+  /// Is local mode being used.
+  bool is_local_mode;
+  /// The number of workers to be started in the current process.
+  int num_workers;
+  /// The function to destroy asyncio event and loops.
+  std::function<void()> terminate_asyncio_thread;
+  /// Serialized representation of JobConfig.
+  std::string serialized_job_config;
+  /// The port number of a metrics agent that imports metrics from core workers.
+  /// -1 means there's no such agent.
+  int metrics_agent_port;
+  /// If false, the constructor won't connect and notify raylets that it is
+  /// ready. It should be explicitly startd by a caller using CoreWorker::Start.
+  /// TODO(sang): Use this method for Java and cpp frontend too.
+  bool connect_on_start;
+  /// The hash of the runtime env for this worker.
+  int runtime_env_hash;
+  /// The startup token of the process assigned to it
+  /// during startup via command line arguments.
+  /// This is needed because the actual core worker process
+  /// may not have the same pid as the process the worker pool
+  /// starts (due to shim processes).
+  StartupToken startup_token{0};
+};
+}  // namespace core
+}  // namespace ray