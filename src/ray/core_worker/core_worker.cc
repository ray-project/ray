// Copyright 2017 The Ray Authors.
//
// Licensed under the Apache License, Version 2.0 (the "License");
// you may not use this file except in compliance with the License.
// You may obtain a copy of the License at
//
//  http://www.apache.org/licenses/LICENSE-2.0
//
// Unless required by applicable law or agreed to in writing, software
// distributed under the License is distributed on an "AS IS" BASIS,
// WITHOUT WARRANTIES OR CONDITIONS OF ANY KIND, either express or implied.
// See the License for the specific language governing permissions and
// limitations under the License.

#include "ray/core_worker/core_worker.h"

#include <future>

#ifndef _WIN32
#include <unistd.h>
#endif

#include <google/protobuf/util/json_util.h>

#include "absl/cleanup/cleanup.h"
#include "absl/strings/str_format.h"
#include "ray/common/bundle_spec.h"
#include "ray/common/ray_config.h"
#include "ray/common/runtime_env_common.h"
#include "ray/common/task/task_util.h"
#include "ray/core_worker/context.h"
#include "ray/core_worker/transport/task_receiver.h"
#include "ray/gcs/gcs_client/gcs_client.h"
#include "ray/gcs/pb_util.h"
#include "ray/util/event.h"
#include "ray/util/subreaper.h"
#include "ray/util/util.h"

using json = nlohmann::json;
using MessageType = ray::protocol::MessageType;

namespace ray::core {

namespace {
// Default capacity for serialization caches.
constexpr size_t kDefaultSerializationCacheCap = 500;

// Implements setting the transient RUNNING_IN_RAY_GET and RUNNING_IN_RAY_WAIT states.
// These states override the RUNNING state of a task.
class ScopedTaskMetricSetter {
 public:
  ScopedTaskMetricSetter(const WorkerContext &ctx,
                         TaskCounter &ctr,
                         rpc::TaskStatus status)
      : status_(status), ctr_(ctr) {
    auto task_spec = ctx.GetCurrentTask();
    if (task_spec != nullptr) {
      task_name_ = task_spec->GetName();
      is_retry_ = task_spec->IsRetry();
    } else {
      task_name_ = "Unknown task";
      is_retry_ = false;
    }
    ctr_.SetMetricStatus(task_name_, status, is_retry_);
  }

  ScopedTaskMetricSetter(const ScopedTaskMetricSetter &) = delete;
  ScopedTaskMetricSetter &operator=(const ScopedTaskMetricSetter &) = delete;

  ~ScopedTaskMetricSetter() { ctr_.UnsetMetricStatus(task_name_, status_, is_retry_); }

 private:
  rpc::TaskStatus status_;
  TaskCounter &ctr_;
  std::string task_name_;
  bool is_retry_;
};

using ActorLifetime = ray::rpc::JobConfig_ActorLifetime;

// Helper function converts GetObjectLocationsOwnerReply to ObjectLocation
ObjectLocation CreateObjectLocation(
    const rpc::WorkerObjectLocationsPubMessage &object_info) {
  std::vector<NodeID> node_ids;
  node_ids.reserve(object_info.node_ids_size());
  for (int i = 0; i < object_info.node_ids_size(); ++i) {
    node_ids.push_back(NodeID::FromBinary(object_info.node_ids(i)));
  }
  bool is_spilled = !object_info.spilled_url().empty();
  // If the object size is unknown it's unset, and we use -1 to indicate that.
  int64_t object_size = object_info.object_size() == 0 ? -1 : object_info.object_size();
  return ObjectLocation(NodeID::FromBinary(object_info.primary_node_id()),
                        object_size,
                        std::move(node_ids),
                        is_spilled,
                        object_info.spilled_url(),
                        NodeID::FromBinary(object_info.spilled_node_id()),
                        object_info.did_spill());
}

std::optional<ObjectLocation> TryGetLocalObjectLocation(
    ReferenceCounter &reference_counter, const ObjectID &object_id) {
  if (!reference_counter.HasReference(object_id)) {
    return std::nullopt;
  }
  rpc::WorkerObjectLocationsPubMessage object_info;
  reference_counter.FillObjectInformation(object_id, &object_info);
  // Note: there can be a TOCTOU race condition: HasReference returned true, but before
  // FillObjectInformation the object is released. Hence we check the ref_removed field.
  if (object_info.ref_removed()) {
    return std::nullopt;
  }
  return CreateObjectLocation(object_info);
}

}  // namespace

JobID GetProcessJobID(const CoreWorkerOptions &options) {
  if (options.worker_type == WorkerType::DRIVER) {
    RAY_CHECK(!options.job_id.IsNil());
  } else {
    RAY_CHECK(options.job_id.IsNil());
  }

  if (options.worker_type == WorkerType::WORKER) {
    // For workers, the job ID is assigned by Raylet via an environment variable.
    const std::string &job_id_env = RayConfig::instance().JOB_ID();
    RAY_CHECK(!job_id_env.empty());
    return JobID::FromHex(job_id_env);
  }
  return options.job_id;
}

TaskCounter::TaskCounter() {
  counter_.SetOnChangeCallback(
      [this](const std::tuple<std::string, TaskStatusType, bool>
                 &key) ABSL_EXCLUSIVE_LOCKS_REQUIRED(&mu_) mutable {
        if (std::get<1>(key) != TaskStatusType::kRunning) {
          return;
        }
        const auto &func_name = std::get<0>(key);
        const auto is_retry = std::get<2>(key);
        const int64_t running_total = counter_.Get(key);
        const int64_t num_in_get = running_in_get_counter_.Get({func_name, is_retry});
        const int64_t num_in_wait = running_in_wait_counter_.Get({func_name, is_retry});
        const auto is_retry_label = is_retry ? "1" : "0";
        // RUNNING_IN_RAY_GET/WAIT are sub-states of RUNNING, so we need to subtract
        // them out to avoid double-counting.
        ray::stats::STATS_tasks.Record(
            running_total - num_in_get - num_in_wait,
            {{"State", rpc::TaskStatus_Name(rpc::TaskStatus::RUNNING)},
             {"Name", func_name},
             {"IsRetry", is_retry_label},
             {"JobId", job_id_},
             {"Source", "executor"}});
        // Negate the metrics recorded from the submitter process for these tasks.
        ray::stats::STATS_tasks.Record(
            -running_total,
            {{"State", rpc::TaskStatus_Name(rpc::TaskStatus::SUBMITTED_TO_WORKER)},
             {"Name", func_name},
             {"IsRetry", is_retry_label},
             {"JobId", job_id_},
             {"Source", "executor"}});
        // Record sub-state for get.
        ray::stats::STATS_tasks.Record(
            num_in_get,
            {{"State", rpc::TaskStatus_Name(rpc::TaskStatus::RUNNING_IN_RAY_GET)},
             {"Name", func_name},
             {"IsRetry", is_retry_label},
             {"JobId", job_id_},
             {"Source", "executor"}});
        // Record sub-state for wait.
        ray::stats::STATS_tasks.Record(
            num_in_wait,
            {{"State", rpc::TaskStatus_Name(rpc::TaskStatus::RUNNING_IN_RAY_WAIT)},
             {"Name", func_name},
             {"IsRetry", is_retry_label},
             {"JobId", job_id_},
             {"Source", "executor"}});
      });
}

void TaskCounter::RecordMetrics() {
  absl::MutexLock l(&mu_);
  counter_.FlushOnChangeCallbacks();
  if (IsActor()) {
    float running = 0.0;
    float in_get = 0.0;
    float in_wait = 0.0;
    float idle = 0.0;
    if (running_in_wait_counter_.Total() > 0) {
      in_wait = 1.0;
    } else if (running_in_get_counter_.Total() > 0) {
      in_get = 1.0;
    } else if (num_tasks_running_ > 0) {
      running = 1.0;
    } else {
      idle = 1.0;
    }
    ray::stats::STATS_actors.Record(idle,
                                    {{"State", "IDLE"},
                                     {"Name", actor_name_},
                                     {"Source", "executor"},
                                     {"JobId", job_id_}});
    ray::stats::STATS_actors.Record(running,
                                    {{"State", "RUNNING_TASK"},
                                     {"Name", actor_name_},
                                     {"Source", "executor"},
                                     {"JobId", job_id_}});
    ray::stats::STATS_actors.Record(in_get,
                                    {{"State", "RUNNING_IN_RAY_GET"},
                                     {"Name", actor_name_},
                                     {"Source", "executor"},
                                     {"JobId", job_id_}});
    ray::stats::STATS_actors.Record(in_wait,
                                    {{"State", "RUNNING_IN_RAY_WAIT"},
                                     {"Name", actor_name_},
                                     {"Source", "executor"},
                                     {"JobId", job_id_}});
  }
}

void TaskCounter::SetMetricStatus(const std::string &func_name,
                                  rpc::TaskStatus status,
                                  bool is_retry) {
  absl::MutexLock l(&mu_);
  // Add a no-op increment to counter_ so that
  // it will invoke a callback upon RecordMetrics.
  counter_.Increment({func_name, TaskStatusType::kRunning, is_retry}, 0);
  if (status == rpc::TaskStatus::RUNNING_IN_RAY_GET) {
    running_in_get_counter_.Increment({func_name, is_retry});
  } else if (status == rpc::TaskStatus::RUNNING_IN_RAY_WAIT) {
    running_in_wait_counter_.Increment({func_name, is_retry});
  } else {
    RAY_CHECK(false) << "Unexpected status " << rpc::TaskStatus_Name(status);
  }
}

void TaskCounter::UnsetMetricStatus(const std::string &func_name,
                                    rpc::TaskStatus status,
                                    bool is_retry) {
  absl::MutexLock l(&mu_);
  // Add a no-op decrement to counter_ so that
  // it will invoke a callback upon RecordMetrics.
  counter_.Decrement({func_name, TaskStatusType::kRunning, is_retry}, 0);
  if (status == rpc::TaskStatus::RUNNING_IN_RAY_GET) {
    running_in_get_counter_.Decrement({func_name, is_retry});
  } else if (status == rpc::TaskStatus::RUNNING_IN_RAY_WAIT) {
    running_in_wait_counter_.Decrement({func_name, is_retry});
  } else {
    RAY_LOG(FATAL) << "Unexpected status " << rpc::TaskStatus_Name(status);
  }
}

Status CoreWorker::RegisterWorkerToRaylet(raylet::RayletConnection &conn,
                                          const WorkerID &worker_id,
                                          rpc::WorkerType worker_type,
                                          const JobID &job_id,
                                          int runtime_env_hash,
                                          const Language &language,
                                          const std::string &ip_address,
                                          const std::string &serialized_job_config,
                                          const StartupToken &startup_token,
                                          NodeID *raylet_id,
                                          int *port) {
  flatbuffers::FlatBufferBuilder fbb;
  // TODO(suquark): Use `WorkerType` in `common.proto` without converting to int.
  auto message =
      protocol::CreateRegisterClientRequest(fbb,
                                            static_cast<int>(worker_type),
                                            to_flatbuf(fbb, worker_id),
                                            getpid(),
                                            startup_token,
                                            to_flatbuf(fbb, job_id),
                                            runtime_env_hash,
                                            language,
                                            fbb.CreateString(ip_address),
                                            /*port=*/0,
                                            fbb.CreateString(serialized_job_config));
  fbb.Finish(message);
  // Register the process ID with the raylet.
  // NOTE(swang): If raylet exits and we are registered as a worker, we will get killed.
  std::vector<uint8_t> reply;
  auto request_status = conn.AtomicRequestReply(
      MessageType::RegisterClientRequest, MessageType::RegisterClientReply, &reply, &fbb);
  if (!request_status.ok()) {
    return Status(request_status.code(),
                  std::string("[RayletClient] Unable to register worker with raylet. ") +
                      request_status.message());
  }
  auto reply_message = flatbuffers::GetRoot<protocol::RegisterClientReply>(reply.data());
  bool success = reply_message->success();
  if (!success) {
    return Status::Invalid(string_from_flatbuf(*reply_message->failure_reason()));
  }

  *raylet_id = NodeID::FromBinary(reply_message->raylet_id()->str());
  *port = reply_message->port();
  return Status::OK();
}

CoreWorker::CoreWorker(CoreWorkerOptions options, const WorkerID &worker_id)
    : options_(std::move(options)),
      get_call_site_(RayConfig::instance().record_ref_creation_sites()
                         ? options_.get_lang_stack
                         : nullptr),
      worker_context_(options_.worker_type, worker_id, GetProcessJobID(options_)),
      io_work_(io_service_),
      client_call_manager_(new rpc::ClientCallManager(io_service_)),
      periodical_runner_(PeriodicalRunner::Create(io_service_)),
      task_queue_length_(0),
      num_executed_tasks_(0),
      resource_ids_(),
      grpc_service_(io_service_, *this),
      task_execution_service_work_(task_execution_service_),
      exiting_detail_(std::nullopt),
      pid_(getpid()),
      runtime_env_json_serialization_cache_(kDefaultSerializationCacheCap) {
  // Notify that core worker is initialized.
  absl::Cleanup initialzed_scope_guard = [this] {
    absl::MutexLock lock(&initialize_mutex_);
    initialized_ = true;
    intialize_cv_.SignalAll();
  };
  RAY_LOG(DEBUG).WithField(worker_id) << "Constructing CoreWorker";

  if (RayConfig::instance().kill_child_processes_on_worker_exit_with_raylet_subreaper()) {
#ifdef __linux__
    // Not setting sigchld = ignore: user may want to do waitpid on their own.
    // If user's bad code causes a zombie process, it will hang their in zombie status
    // until this worker exits and raylet reaps it.
    if (SetThisProcessAsSubreaper()) {
      RAY_LOG(INFO) << "Set this core_worker process as subreaper: " << getpid();
      SetSigchldIgnore();
    } else {
      RAY_LOG(WARNING)
          << "Failed to set this core_worker process as subreaper. If Raylet is set as "
             "subreaper, user-spawn daemon processes may be killed by raylet.";
    }
#else
    RAY_LOG(WARNING) << "Subreaper is not supported on this platform. Raylet will not "
                        "kill unknown children.";
#endif
  }

  task_event_buffer_ = std::make_unique<worker::TaskEventBufferImpl>(
      std::make_shared<gcs::GcsClient>(options_.gcs_options));

  // Initialize task receivers.
  if (options_.worker_type == WorkerType::WORKER || options_.is_local_mode) {
    RAY_CHECK(options_.task_execution_callback != nullptr);
    auto execute_task = std::bind(&CoreWorker::ExecuteTask,
                                  this,
                                  std::placeholders::_1,
                                  std::placeholders::_2,
                                  std::placeholders::_3,
                                  std::placeholders::_4,
                                  std::placeholders::_5,
                                  std::placeholders::_6,
                                  std::placeholders::_7,
                                  std::placeholders::_8);
    task_receiver_ = std::make_unique<TaskReceiver>(
        worker_context_,
        task_execution_service_,
        *task_event_buffer_,
        execute_task,
        [this] { return local_raylet_client_->ActorCreationTaskDone(); });
  }

  // Initialize raylet client.
  // NOTE(edoakes): the core_worker_server_ must be running before registering with
  // the raylet, as the raylet will start sending some RPC messages immediately.
  // TODO(zhijunfu): currently RayletClient would crash in its constructor if it cannot
  // connect to Raylet after a number of retries, this can be changed later
  // so that the worker (java/python .etc) can retrieve and handle the error
  // instead of crashing.
  auto grpc_client = rpc::NodeManagerWorkerClient::make(
      options_.raylet_ip_address, options_.node_manager_port, *client_call_manager_);

  if (options_.worker_type != WorkerType::DRIVER) {
    periodical_runner_->RunFnPeriodically(
        [this] { ExitIfParentRayletDies(); },
        RayConfig::instance().raylet_death_check_interval_milliseconds(),
        "CoreWorker.ExitIfParentRayletDies");
  }

  // Start the IO thread first to make sure the checker is working.
  boost::thread::attributes io_thread_attrs;
#if defined(__APPLE__)
  // io thread will run python code through cython
  // but Mac's default stack size for non-main-thread is too small
  // for certain python libraries like numpy and will cause sigbus.
  // Here we increase the stack size to the size that python uses in
  // https://github.com/python/cpython/blob/v3.9.0/Python/thread_pthread.h#L35.
  // See https://github.com/ray-project/ray/issues/41094 for more details.
  io_thread_attrs.set_stack_size(16777216);
#endif
  io_thread_ = boost::thread(io_thread_attrs, [this]() { RunIOService(); });

<<<<<<< HEAD
  Status raylet_client_status;
  NodeID local_raylet_id;
  int assigned_port = 0;

=======
>>>>>>> 9f5b57c4
  if (options_.worker_type == WorkerType::DRIVER &&
      !options_.serialized_job_config.empty()) {
    // Driver populates the job config via initialization.
    // Workers populates it when the first task is received.
    rpc::JobConfig job_config;
    job_config.ParseFromString(options_.serialized_job_config);
    worker_context_.MaybeInitializeJobInfo(worker_context_.GetCurrentJobID(), job_config);
  }

  auto raylet_conn = std::make_unique<raylet::RayletConnection>(
      io_service_, options_.raylet_socket, /*num_retries=*/-1, /*timeout=*/-1);
  NodeID local_raylet_id;
  int assigned_port = 0;
  Status raylet_client_status = RegisterWorkerToRaylet(*raylet_conn,
                                                       GetWorkerID(),
                                                       options_.worker_type,
                                                       worker_context_.GetCurrentJobID(),
                                                       options_.runtime_env_hash,
                                                       options_.language,
                                                       options_.node_ip_address,
                                                       options_.serialized_job_config,
                                                       options_.startup_token,
                                                       &local_raylet_id,
                                                       &assigned_port);
  if (!raylet_client_status.ok()) {
    // Avoid using FATAL log or RAY_CHECK here because they may create a core dump file.
    RAY_LOG(ERROR).WithField(worker_id)
        << "Failed to register worker to Raylet: " << raylet_client_status;
    QuickExit();
  }
  RAY_CHECK_GE(assigned_port, 0);

  local_raylet_client_ = std::make_shared<raylet::RayletClient>(
      std::move(raylet_conn), std::move(grpc_client), GetWorkerID());
  connected_ = true;

  // Start RPC server after all the task receivers are properly initialized and we have
  // our assigned port from the raylet.
  core_worker_server_ =
      std::make_unique<rpc::GrpcServer>(WorkerTypeString(options_.worker_type),
                                        assigned_port,
                                        options_.node_ip_address == "127.0.0.1");
  core_worker_server_->RegisterService(grpc_service_, false /* token_auth */);
  core_worker_server_->Run();

  // Set our own address.
  RAY_CHECK(!local_raylet_id.IsNil());
  rpc_address_.set_ip_address(options_.node_ip_address);
  rpc_address_.set_port(core_worker_server_->GetPort());
  rpc_address_.set_raylet_id(local_raylet_id.Binary());
  rpc_address_.set_worker_id(worker_context_.GetWorkerID().Binary());
  RAY_LOG(INFO).WithField(worker_context_.GetWorkerID()).WithField(local_raylet_id)
      << "Initializing worker at address: " << rpc_address_.ip_address() << ":"
      << rpc_address_.port();

  gcs_client_ = std::make_shared<gcs::GcsClient>(options_.gcs_options, GetWorkerID());

  RAY_CHECK_OK(gcs_client_->Connect(io_service_));
  RegisterToGcs(options_.worker_launch_time_ms, options_.worker_launched_time_ms);

  if (RayConfig::instance().task_events_report_interval_ms() > 0) {
    if (!task_event_buffer_->Start().ok()) {
      RAY_CHECK(!task_event_buffer_->Enabled()) << "TaskEventBuffer should be disabled.";
    }
  }

  core_worker_client_pool_ =
      std::make_shared<rpc::CoreWorkerClientPool>([&](const rpc::Address &addr) {
        return std::make_shared<rpc::CoreWorkerClient>(
            addr,
            *client_call_manager_,
            /*core_worker_unavailable_timeout_callback=*/[this, addr]() {
              const NodeID node_id = NodeID::FromBinary(addr.raylet_id());
              const WorkerID worker_id = WorkerID::FromBinary(addr.worker_id());
              const rpc::GcsNodeInfo *node_info =
                  gcs_client_->Nodes().Get(node_id, /*filter_dead_nodes=*/false);
              if (node_info != nullptr && node_info->state() == rpc::GcsNodeInfo::DEAD) {
                RAY_LOG(INFO).WithField(worker_id).WithField(node_id)
                    << "Disconnect core worker client since its node is dead";
                core_worker_client_pool_->Disconnect(worker_id);
                return;
              }

              raylet::RayletClient raylet_client(
                  rpc::NodeManagerWorkerClient::make(node_info->node_manager_address(),
                                                     node_info->node_manager_port(),
                                                     *client_call_manager_));
              raylet_client.IsLocalWorkerDead(
                  worker_id,
                  [this, worker_id](const Status &status,
                                    rpc::IsLocalWorkerDeadReply &&reply) {
                    if (status.ok() && reply.is_dead()) {
                      RAY_LOG(INFO).WithField(worker_id)
                          << "Disconnect core worker client since it is dead";
                      core_worker_client_pool_->Disconnect(worker_id);
                    }
                  });
            });
      });

  object_info_publisher_ = std::make_unique<pubsub::Publisher>(
      /*channels=*/
      std::vector<rpc::ChannelType>{rpc::ChannelType::WORKER_OBJECT_EVICTION,
                                    rpc::ChannelType::WORKER_REF_REMOVED_CHANNEL,
                                    rpc::ChannelType::WORKER_OBJECT_LOCATIONS_CHANNEL},
      /*periodical_runner=*/*periodical_runner_,
      /*get_time_ms=*/[]() { return absl::GetCurrentTimeNanos() / 1e6; },
      /*subscriber_timeout_ms=*/RayConfig::instance().subscriber_timeout_ms(),
      /*publish_batch_size_=*/RayConfig::instance().publish_batch_size(),
      GetWorkerID());
  object_info_subscriber_ = std::make_unique<pubsub::Subscriber>(
      /*subscriber_id=*/GetWorkerID(),
      /*channels=*/
      std::vector<rpc::ChannelType>{rpc::ChannelType::WORKER_OBJECT_EVICTION,
                                    rpc::ChannelType::WORKER_REF_REMOVED_CHANNEL,
                                    rpc::ChannelType::WORKER_OBJECT_LOCATIONS_CHANNEL},
      /*max_command_batch_size*/ RayConfig::instance().max_command_batch_size(),
      /*get_client=*/
      [this](const rpc::Address &address) {
        return core_worker_client_pool_->GetOrConnect(address);
      },
      /*callback_service*/ &io_service_);

  auto check_node_alive_fn = [this](const NodeID &node_id) {
    auto node = gcs_client_->Nodes().Get(node_id);
    return node != nullptr;
  };
  reference_counter_ = std::make_shared<ReferenceCounter>(
      rpc_address_,
      /*object_info_publisher=*/object_info_publisher_.get(),
      /*object_info_subscriber=*/object_info_subscriber_.get(),
      check_node_alive_fn,
      RayConfig::instance().lineage_pinning_enabled());

  if (RayConfig::instance().max_pending_lease_requests_per_scheduling_category() > 0) {
    lease_request_rate_limiter_ = std::make_shared<StaticLeaseRequestRateLimiter>(
        RayConfig::instance().max_pending_lease_requests_per_scheduling_category());
  } else {
    RAY_CHECK(
        RayConfig::instance().max_pending_lease_requests_per_scheduling_category() != 0)
        << "max_pending_lease_requests_per_scheduling_category can't be 0";
    lease_request_rate_limiter_ =
        std::make_shared<ClusterSizeBasedLeaseRequestRateLimiter>(
            /*min_concurrent_lease_cap_*/ 10);
  }

  // Register a callback to monitor add/removed nodes.
  // Note we capture a shared ownership of reference_counter_ and rate_limiter
  // here to avoid destruction order fiasco between gcs_client and reference_counter_.
  auto on_node_change = [reference_counter = this->reference_counter_,
                         rate_limiter = this->lease_request_rate_limiter_](
                            const NodeID &node_id, const rpc::GcsNodeInfo &data) {
    if (data.state() == rpc::GcsNodeInfo::DEAD) {
      RAY_LOG(INFO).WithField(node_id)
          << "Node failure. All objects pinned on that node will be lost if object "
             "reconstruction is not enabled.";
      reference_counter->ResetObjectsOnRemovedNode(node_id);
    }
    auto cluster_size_based_rate_limiter =
        dynamic_cast<ClusterSizeBasedLeaseRequestRateLimiter *>(rate_limiter.get());
    if (cluster_size_based_rate_limiter != nullptr) {
      cluster_size_based_rate_limiter->OnNodeChanges(data);
    }
  };
  RAY_CHECK_OK(gcs_client_->Nodes().AsyncSubscribeToNodeChange(on_node_change, nullptr));

  plasma_store_provider_ = std::make_shared<CoreWorkerPlasmaStoreProvider>(
      options_.store_socket,
      local_raylet_client_,
      *reference_counter_,
      options_.check_signals,
      /*warmup=*/
      (options_.worker_type != WorkerType::SPILL_WORKER &&
       options_.worker_type != WorkerType::RESTORE_WORKER),
      /*get_current_call_site=*/boost::bind(&CoreWorker::CurrentCallSite, this));
  memory_store_ = std::make_shared<CoreWorkerMemoryStore>(
      io_service_,
      reference_counter_.get(),
      local_raylet_client_,
      options_.check_signals,
      [this](const RayObject &obj) {
        rpc::ErrorType error_type;
        if (obj.IsException(&error_type) &&
            error_type == rpc::ErrorType::END_OF_STREAMING_GENERATOR) {
          // End-of-stream ObjectRefs are sentinels and should never get
          // returned to the caller.
          return;
        }
        // Run this on the event loop to avoid calling back into the language runtime
        // from the middle of user operations.
        io_service_.post(
            [this, obj]() {
              if (options_.unhandled_exception_handler != nullptr) {
                options_.unhandled_exception_handler(obj);
              }
            },
            "CoreWorker.HandleException");
      });

#if defined(__APPLE__) || defined(__linux__)
  // TODO(jhumphri): Combine with implementation in NodeManager.
  // TODO(jhumphri): Pool these connections with the other clients in CoreWorker connected
  // to the raylet.
  auto raylet_channel_client_factory =
      [this](const NodeID &node_id, rpc::ClientCallManager &client_call_manager) {
        auto node_info = gcs_client_->Nodes().Get(node_id);
        RAY_CHECK(node_info) << "No GCS info for node " << node_id;
        auto grpc_client =
            rpc::NodeManagerWorkerClient::make(node_info->node_manager_address(),
                                               node_info->node_manager_port(),
                                               client_call_manager);
        return std::make_shared<raylet::RayletClient>(std::move(grpc_client));
      };
  experimental_mutable_object_provider_ =
      std::make_shared<experimental::MutableObjectProvider>(
          *plasma_store_provider_->store_client(), raylet_channel_client_factory);
#endif

  auto push_error_callback = [this](const JobID &job_id,
                                    const std::string &type,
                                    const std::string &error_message,
                                    double timestamp) {
    return PushError(job_id, type, error_message, timestamp);
  };
  task_manager_ = std::make_shared<TaskManager>(
      *memory_store_,
      *reference_counter_,
      /*put_in_local_plasma_callback=*/
      [this](const RayObject &object, const ObjectID &object_id) {
        RAY_CHECK_OK(PutInLocalPlasmaStore(object, object_id, /*pin_object=*/true));
      },
      /* retry_task_callback= */
      [this](TaskSpecification &spec,
             bool object_recovery,
             bool update_seqno,
             uint32_t delay_ms) {
        spec.GetMutableMessage().set_attempt_number(spec.AttemptNumber() + 1);
        if (!object_recovery) {
          // Retry after a delay to emulate the existing Raylet reconstruction
          // behaviour. TODO(ekl) backoff exponentially.
          RAY_LOG(INFO) << "Will resubmit task after a " << delay_ms
                        << "ms delay: " << spec.DebugString();
          absl::MutexLock lock(&mutex_);
          TaskToRetry task_to_retry{current_time_ms() + delay_ms, spec, update_seqno};
          to_resubmit_.push(std::move(task_to_retry));
        } else {
          if (spec.IsActorTask()) {
            if (update_seqno) {
              auto actor_handle = actor_manager_->GetActorHandle(spec.ActorId());
              actor_handle->SetResubmittedActorTaskSpec(spec);
            }
            RAY_CHECK_OK(actor_task_submitter_->SubmitTask(spec));
          } else {
            RAY_CHECK(spec.IsNormalTask());
            RAY_CHECK_OK(normal_task_submitter_->SubmitTask(spec));
          }
        }
      },
      push_error_callback,
      RayConfig::instance().max_lineage_bytes(),
      *task_event_buffer_);

  // Create an entry for the driver task in the task table. This task is
  // added immediately with status RUNNING. This allows us to push errors
  // related to this driver task back to the driver. For example, if the
  // driver creates an object that is later evicted, we should notify the
  // user that we're unable to reconstruct the object, since we cannot
  // rerun the driver.
  if (options_.worker_type == WorkerType::DRIVER) {
    TaskSpecBuilder builder;
    const TaskID task_id = TaskID::ForDriverTask(worker_context_.GetCurrentJobID());
    builder.SetDriverTaskSpec(task_id,
                              options_.language,
                              worker_context_.GetCurrentJobID(),
                              // Driver has no parent task
                              /* parent_task_id */ TaskID::Nil(),
                              GetCallerId(),
                              rpc_address_,
                              TaskID::Nil());
    // Drivers are never re-executed.
    SetCurrentTaskId(task_id, /*attempt_number=*/0, "driver");

    // Add the driver task info.
    if (task_event_buffer_->Enabled() &&
        !RayConfig::instance().task_events_skip_driver_for_test()) {
      const auto spec = builder.Build();
      auto task_event = std::make_unique<worker::TaskStatusEvent>(
          task_id,
          spec.JobId(),
          /* attempt_number */ 0,
          rpc::TaskStatus::RUNNING,
          /* timestamp */ absl::GetCurrentTimeNanos(),
          std::make_shared<const TaskSpecification>(spec));
      task_event_buffer_->AddTaskEvent(std::move(task_event));
    }
  }

  auto raylet_client_factory = [this](const std::string &ip_address, int port) {
    auto grpc_client =
        rpc::NodeManagerWorkerClient::make(ip_address, port, *client_call_manager_);
    return std::make_shared<raylet::RayletClient>(std::move(grpc_client));
  };

  auto on_excess_queueing = [this](const ActorID &actor_id, uint64_t num_queued) {
    auto timestamp = std::chrono::duration_cast<std::chrono::seconds>(
                         std::chrono::system_clock::now().time_since_epoch())
                         .count();
    std::ostringstream stream;
    stream << "Warning: More than " << num_queued
           << " tasks are pending submission to actor " << actor_id
           << ". To reduce memory usage, wait for these tasks to finish before sending "
              "more.";
    RAY_CHECK_OK(
        PushError(options_.job_id, "excess_queueing_warning", stream.str(), timestamp));
  };

  actor_creator_ = std::make_shared<DefaultActorCreator>(gcs_client_);

  actor_task_submitter_ = std::make_unique<ActorTaskSubmitter>(*core_worker_client_pool_,
                                                               *memory_store_,
                                                               *task_manager_,
                                                               *actor_creator_,
                                                               on_excess_queueing,
                                                               io_service_,
                                                               reference_counter_);

  auto node_addr_factory = [this](const NodeID &node_id) {
    absl::optional<rpc::Address> addr;
    if (auto node_info = gcs_client_->Nodes().Get(node_id)) {
      rpc::Address address;
      address.set_raylet_id(node_info->node_id());
      address.set_ip_address(node_info->node_manager_address());
      address.set_port(node_info->node_manager_port());
      addr = address;
    }
    return addr;
  };
  auto lease_policy = RayConfig::instance().locality_aware_leasing_enabled()
                          ? std::shared_ptr<LeasePolicyInterface>(
                                std::make_shared<LocalityAwareLeasePolicy>(
                                    *reference_counter_, node_addr_factory, rpc_address_))
                          : std::shared_ptr<LeasePolicyInterface>(
                                std::make_shared<LocalLeasePolicy>(rpc_address_));

  normal_task_submitter_ = std::make_unique<NormalTaskSubmitter>(
      rpc_address_,
      local_raylet_client_,
      core_worker_client_pool_,
      raylet_client_factory,
      std::move(lease_policy),
      memory_store_,
      task_manager_,
      local_raylet_id,
      GetWorkerType(),
      RayConfig::instance().worker_lease_timeout_milliseconds(),
      actor_creator_,
      worker_context_.GetCurrentJobID(),
      lease_request_rate_limiter_,
      boost::asio::steady_timer(io_service_));
  auto report_locality_data_callback = [this](
                                           const ObjectID &object_id,
                                           const absl::flat_hash_set<NodeID> &locations,
                                           uint64_t object_size) {
    reference_counter_->ReportLocalityData(object_id, locations, object_size);
  };
  future_resolver_ =
      std::make_unique<FutureResolver>(memory_store_,
                                       reference_counter_,
                                       std::move(report_locality_data_callback),
                                       core_worker_client_pool_,
                                       rpc_address_);

  // Unfortunately the raylet client has to be constructed after the receivers.
  if (task_receiver_ != nullptr) {
    task_argument_waiter_ = std::make_unique<DependencyWaiterImpl>(*local_raylet_client_);
    task_receiver_->Init(
        core_worker_client_pool_, rpc_address_, task_argument_waiter_.get());
  }

  actor_manager_ = std::make_unique<ActorManager>(
      gcs_client_, *actor_task_submitter_, *reference_counter_);

  std::function<Status(const ObjectID &object_id, const ObjectLookupCallback &callback)>
      object_lookup_fn;

  object_lookup_fn = [this, node_addr_factory](const ObjectID &object_id,
                                               const ObjectLookupCallback &callback) {
    std::vector<rpc::Address> locations;
    const absl::optional<absl::flat_hash_set<NodeID>> object_locations =
        reference_counter_->GetObjectLocations(object_id);
    if (object_locations.has_value()) {
      locations.reserve(object_locations.value().size());
      for (const auto &node_id : object_locations.value()) {
        absl::optional<rpc::Address> addr = node_addr_factory(node_id);
        if (addr.has_value()) {
          locations.emplace_back(std::move(addr.value()));
          continue;
        }
        // We're getting potentially stale locations directly from the reference
        // counter, so the location might be a dead node.
        RAY_LOG(DEBUG).WithField(object_id).WithField(node_id)
            << "Object location is dead, not using it in the recovery of object";
      }
    }
    callback(object_id, locations);
    return Status::OK();
  };
  object_recovery_manager_ = std::make_unique<ObjectRecoveryManager>(
      rpc_address_,
      raylet_client_factory,
      local_raylet_client_,
      object_lookup_fn,
      *task_manager_,
      *reference_counter_,
      *memory_store_,
      [this](const ObjectID &object_id, rpc::ErrorType reason, bool pin_object) {
        RAY_LOG(DEBUG).WithField(object_id)
            << "Failed to recover object due to " << rpc::ErrorType_Name(reason);
        // NOTE(swang): Failure here means the local raylet is probably dead.
        // We do not assert failure though, because we should throw the object
        // error to the application.
        RAY_UNUSED(Put(RayObject(reason),
                       /*contained_object_ids=*/{},
                       object_id,
                       /*pin_object=*/pin_object));
      });

  // Used to detect if the object is in the plasma store.
  max_direct_call_object_size_ = RayConfig::instance().max_direct_call_object_size();

  /// If periodic asio stats print is enabled, it will print it.
  const auto event_stats_print_interval_ms =
      RayConfig::instance().event_stats_print_interval_ms();
  if (event_stats_print_interval_ms != -1 && RayConfig::instance().event_stats()) {
    periodical_runner_->RunFnPeriodically(
        [this] {
          RAY_LOG(INFO) << "Event stats:\n\n"
                        << io_service_.stats().StatsString() << "\n\n"
                        << "-----------------\n"
                        << "Task execution event stats:\n"
                        << task_execution_service_.stats().StatsString() << "\n\n"
                        << "-----------------\n"
                        << "Task Event stats:\n"
                        << task_event_buffer_->DebugString() << "\n";
        },
        event_stats_print_interval_ms,
        "CoreWorker.PrintEventStats");
  }

  // Set event context for current core worker thread.
  RayEventContext::Instance().SetEventContext(
      ray::rpc::Event_SourceType::Event_SourceType_CORE_WORKER,
      {{"worker_id", worker_id.Hex()}});

  periodical_runner_->RunFnPeriodically(
      [this] {
        const auto lost_objects = reference_counter_->FlushObjectsToRecover();
        if (!lost_objects.empty()) {
          // Keep :info_message: in sync with LOG_PREFIX_INFO_MESSAGE in ray_constants.py.
          RAY_LOG(ERROR) << ":info_message: Attempting to recover " << lost_objects.size()
                         << " lost objects by resubmitting their tasks. To disable "
                         << "object reconstruction, set @ray.remote(max_retries=0).";
          // Delete the objects from the in-memory store to indicate that they are not
          // available. The object recovery manager will guarantee that a new value
          // will eventually be stored for the objects (either an
          // UnreconstructableError or a value reconstructed from lineage).
          memory_store_->Delete(lost_objects);
          for (const auto &object_id : lost_objects) {
            // NOTE(swang): There is a race condition where this can return false if
            // the reference went out of scope since the call to the ref counter to get
            // the lost objects. It's okay to not mark the object as failed or recover
            // the object since there are no reference holders.
            RAY_UNUSED(object_recovery_manager_->RecoverObject(object_id));
          }
        }
      },
      100,
      "CoreWorker.RecoverObjects");

  periodical_runner_->RunFnPeriodically(
      [this] { InternalHeartbeat(); },
      RayConfig::instance().core_worker_internal_heartbeat_ms(),
      "CoreWorker.InternalHeartbeat");

  periodical_runner_->RunFnPeriodically(
      [this] { RecordMetrics(); },
      RayConfig::instance().metrics_report_interval_ms() / 2,
      "CoreWorker.RecordMetrics");

  periodical_runner_->RunFnPeriodically(
      [this] { TryDeleteObjectRefStreams(); },
      RayConfig::instance().local_gc_min_interval_s() * 1000,
      "CoreWorker.GCStreamingGeneratorMetadata");

#ifndef _WIN32
  // Doing this last during CoreWorker initialization, so initialization logic like
  // registering with Raylet can finish with higher priority.
  static const bool niced = [this]() {
    if (options_.worker_type != WorkerType::DRIVER) {
      const auto niceness = nice(RayConfig::instance().worker_niceness());
      RAY_LOG(INFO) << "Adjusted worker niceness to " << niceness;
      return true;
    }
    return false;
  }();
  // Verify driver and worker are never mixed in the same process.
  RAY_CHECK_EQ(options_.worker_type != WorkerType::DRIVER, niced);
#endif

  // Tell the raylet the port that we are listening on.
  // NOTE: This also marks the worker as available in Raylet. We do this at the
  // very end in case there is a problem during construction.
  ConnectToRayletInternal();
}

CoreWorker::~CoreWorker() { RAY_LOG(INFO) << "Core worker is destructed"; }

void CoreWorker::Shutdown() {
  if (is_shutdown_) {
    RAY_LOG(INFO)
        << "Shutdown request has received although the core worker is already shutdown.";
    return;
  }

  RAY_LOG(INFO) << "Shutting down a core worker.";
  is_shutdown_ = true;
  if (options_.worker_type == WorkerType::WORKER) {
    // Running in a main thread.
    // Asyncio coroutines could still run after CoreWorker is removed because it is
    // running in a different thread. This can cause segfault because coroutines try to
    // access CoreWorker methods that are already garbage collected. We should complete
    // all coroutines before shutting down in order to prevent this.
    if (worker_context_.CurrentActorIsAsync()) {
      options_.terminate_asyncio_thread();
    }
    task_receiver_->Stop();
    task_execution_service_.stop();
  }
  if (options_.on_worker_shutdown) {
    // Running in a main thread.
    options_.on_worker_shutdown(GetWorkerID());
  }

  task_event_buffer_->Stop();

  io_service_.stop();
  RAY_LOG(INFO) << "Waiting for joining a core worker io thread. If it hangs here, there "
                   "might be deadlock or a high load in the core worker io service.";
  if (io_thread_.joinable()) {
    io_thread_.join();
  }

  // Shutdown gRPC server
  core_worker_server_->Shutdown();

  // Now that gcs_client is not used within io service, we can reset the pointer and clean
  // it up.
  if (gcs_client_) {
    RAY_LOG(INFO) << "Disconnecting a GCS client.";
    // TODO(hjiang): Move the Disconnect() logic
    // to GcsClient destructor.
    gcs_client_->Disconnect();
    gcs_client_.reset();
  }

  RAY_LOG(INFO) << "Core worker ready to be deallocated.";
}

void CoreWorker::ConnectToRayletInternal() {
  // Tell the raylet the port that we are listening on.
  // NOTE: This also marks the worker as available in Raylet. We do this at the
  // very end in case there is a problem during construction.
  if (options_.worker_type == WorkerType::DRIVER) {
    Status status = local_raylet_client_->AnnounceWorkerPortForDriver(
        core_worker_server_->GetPort(), options_.entrypoint);
    RAY_CHECK_OK(status) << "Failed to announce driver's port to raylet and GCS";
  } else {
    Status status =
        local_raylet_client_->AnnounceWorkerPortForWorker(core_worker_server_->GetPort());
    RAY_CHECK_OK(status) << "Failed to announce worker's port to raylet and GCS";
  }
}

void CoreWorker::Disconnect(
    const rpc::WorkerExitType &exit_type,
    const std::string &exit_detail,
    const std::shared_ptr<LocalMemoryBuffer> &creation_task_exception_pb_bytes) {
  // Force stats export before exiting the worker.
  RecordMetrics();

  // Driver exiting.
  if (options_.worker_type == WorkerType::DRIVER && task_event_buffer_->Enabled() &&
      !RayConfig::instance().task_events_skip_driver_for_test()) {
    auto task_event = std::make_unique<worker::TaskStatusEvent>(
        worker_context_.GetCurrentTaskID(),
        worker_context_.GetCurrentJobID(),
        /* attempt_number */ 0,
        rpc::TaskStatus::FINISHED,
        /* timestamp */ absl::GetCurrentTimeNanos());
    task_event_buffer_->AddTaskEvent(std::move(task_event));
  }

  // Force task state events push before exiting the worker.
  task_event_buffer_->FlushEvents(/* forced */ true);

  opencensus::stats::StatsExporter::ExportNow();
  if (connected_) {
    RAY_LOG(INFO) << "Disconnecting to the raylet.";
    connected_ = false;
    if (local_raylet_client_) {
      RAY_IGNORE_EXPR(local_raylet_client_->Disconnect(
          exit_type, exit_detail, creation_task_exception_pb_bytes));
    }
  }
}

void CoreWorker::KillChildProcs() {
  // There are cases where worker processes can "leak" child processes.
  // Basically this means that the worker process (either itself, or via
  // code in a task or actor) spawned a process and did not kill it on termination.
  // The process will continue living beyond the lifetime of the worker process.
  // If that leaked process has expensive resources, such as a CUDA context and associated
  // GPU memory, then those resources will never be cleaned until something else kills the
  // process.
  //
  // This function lists all processes that are direct children of the current worker
  // process, then kills them. This currently only works for the "happy-path"; worker
  // process crashes will still leak processes.
  // TODO(cade) Use more robust method to catch leaked processes even in worker crash
  // scenarios (subreaper).

  if (!RayConfig::instance().kill_child_processes_on_worker_exit()) {
    RAY_LOG(DEBUG)
        << "kill_child_processes_on_worker_exit is not true, skipping KillChildProcs";
    return;
  }

  RAY_LOG(DEBUG) << "kill_child_processes_on_worker_exit true, KillChildProcs";
  auto maybe_child_procs = GetAllProcsWithPpid(GetPID());

  // Enumerating child procs is not supported on this platform.
  if (!maybe_child_procs) {
    RAY_LOG(DEBUG) << "Killing leaked procs not supported on this platform.";
    return;
  }

  const auto &child_procs = *maybe_child_procs;
  const auto child_procs_str = absl::StrJoin(child_procs, ",");
  RAY_LOG(INFO) << "Try killing all child processes of this worker as it exits. "
                << "Child process pids: " << child_procs_str;

  for (const auto &child_pid : child_procs) {
    auto maybe_error_code = KillProc(child_pid);
    RAY_CHECK(maybe_error_code)
        << "Expected this path to only be called when KillProc is supported.";
    auto error_code = *maybe_error_code;

    RAY_LOG(INFO) << "Kill result for child pid " << child_pid << ": "
                  << error_code.message() << ", bool " << (bool)error_code;
    if (error_code) {
      RAY_LOG(WARNING) << "Unable to kill potentially leaked process " << child_pid
                       << ": " << error_code.message();
    }
  }
}

void CoreWorker::Exit(
    const rpc::WorkerExitType exit_type,
    const std::string &detail,
    const std::shared_ptr<LocalMemoryBuffer> &creation_task_exception_pb_bytes) {
  RAY_LOG(INFO) << "Exit signal received, this process will exit after all outstanding "
                   "tasks have finished"
                << ", exit_type=" << rpc::WorkerExitType_Name(exit_type)
                << ", detail=" << detail;
  {
    absl::MutexLock lock(&mutex_);
    RAY_CHECK_NE(detail, "");
    exiting_detail_ = std::optional<std::string>{detail};
  }
  // Release the resources early in case draining takes a long time.
  auto status =
      local_raylet_client_->NotifyDirectCallTaskBlocked(/*release_resources*/ true);
  if (!status.ok()) {
    RAY_LOG(WARNING)
        << "Failed to notify Raylet. It is either the raylet is already dead or the "
           "raylet disconnects the client because it kills this worker.";
  }

  RAY_LOG(DEBUG) << "Exit signal received, remove all local references.";
  /// Since this core worker is exiting, it's necessary to release all local references,
  /// otherwise the frontend code may not release its references and this worker will be
  /// leaked. See https://github.com/ray-project/ray/issues/19639.
  reference_counter_->ReleaseAllLocalReferences();

  // Callback to shutdown.
  auto shutdown = [this, exit_type, detail, creation_task_exception_pb_bytes]() {
    // To avoid problems, make sure shutdown is always called from the same
    // event loop each time.
    task_execution_service_.post(
        [this, exit_type, detail, creation_task_exception_pb_bytes]() {
          rpc::DrainServerCallExecutor();
          KillChildProcs();
          // Disconnect should be put close to Shutdown
          // https://github.com/ray-project/ray/pull/34883
          // TODO (iycheng) Improve the Process.h and make it able to monitor
          // process liveness
          Disconnect(exit_type, detail, creation_task_exception_pb_bytes);
          Shutdown();
        },
        "CoreWorker.Shutdown");
  };
  // Callback to drain objects once all pending tasks have been drained.
  auto drain_references_callback = [this, shutdown]() {
    // Post to the event loop to avoid a deadlock between the TaskManager and
    // the ReferenceCounter. The deadlock can occur because this callback may
    // get called by the TaskManager while the ReferenceCounter's lock is held,
    // but the callback itself must acquire the ReferenceCounter's lock to
    // drain the object references.
    task_execution_service_.post(
        [this, shutdown]() {
          bool not_actor_task = false;
          {
            absl::MutexLock lock(&mutex_);
            not_actor_task = actor_id_.IsNil();
          }
          if (not_actor_task) {
            // If we are a task, then we cannot hold any object references in the
            // heap. Therefore, any active object references are being held by other
            // processes. Wait for these processes to release their references
            // before we shutdown. NOTE(swang): This could still cause this worker
            // process to stay alive forever if another process holds a reference
            // forever.
            reference_counter_->DrainAndShutdown(shutdown);
          } else {
            // If we are an actor, then we may be holding object references in the
            // heap. Then, we should not wait to drain the object references before
            // shutdown since this could hang.
            shutdown();
          }
        },
        "CoreWorker.DrainAndShutdown");
  };

  task_manager_->DrainAndShutdown(drain_references_callback);
}

void CoreWorker::ForceExit(const rpc::WorkerExitType exit_type,
                           const std::string &detail) {
  RAY_LOG(WARNING) << "Force exit the process. "
                   << " Details: " << detail;

  KillChildProcs();
  // Disconnect should be put close to Exit
  // https://github.com/ray-project/ray/pull/34883
  // TODO (iycheng) Improve the Process.h and make it able to monitor
  // process liveness
  Disconnect(exit_type, detail);

  // NOTE(hchen): Use `QuickExit()` to force-exit this process without doing cleanup.
  // `exit()` will destruct static objects in an incorrect order, which will lead to
  // core dumps.
  QuickExit();
}

void CoreWorker::RunIOService() {
#ifndef _WIN32
  // Block SIGINT and SIGTERM so they will be handled by the main thread.
  sigset_t mask;
  sigemptyset(&mask);
  sigaddset(&mask, SIGINT);
  sigaddset(&mask, SIGTERM);
  pthread_sigmask(SIG_BLOCK, &mask, nullptr);
#endif
  SetThreadName("worker.io");
  io_service_.run();
  RAY_LOG(INFO) << "Core worker main io service stopped.";
}

const WorkerID &CoreWorker::GetWorkerID() const { return worker_context_.GetWorkerID(); }

void CoreWorker::SetCurrentTaskId(const TaskID &task_id,
                                  uint64_t attempt_number,
                                  const std::string &task_name) {
  worker_context_.SetCurrentTaskId(task_id, attempt_number);
  {
    absl::MutexLock lock(&mutex_);
    main_thread_task_id_ = task_id;
    main_thread_task_name_ = task_name;
  }
}

void CoreWorker::RegisterToGcs(int64_t worker_launch_time_ms,
                               int64_t worker_launched_time_ms) {
  absl::flat_hash_map<std::string, std::string> worker_info;
  const auto &worker_id = GetWorkerID();
  worker_info.emplace("node_ip_address", options_.node_ip_address);
  worker_info.emplace("plasma_store_socket", options_.store_socket);
  worker_info.emplace("raylet_socket", options_.raylet_socket);

  if (options_.worker_type == WorkerType::DRIVER) {
    auto start_time = std::chrono::duration_cast<std::chrono::milliseconds>(
                          std::chrono::system_clock::now().time_since_epoch())
                          .count();
    worker_info.emplace("driver_id", worker_id.Binary());
    worker_info.emplace("start_time", absl::StrFormat("%d", start_time));
    if (!options_.driver_name.empty()) {
      worker_info.emplace("name", options_.driver_name);
    }
  }

  if (!options_.stdout_file.empty()) {
    worker_info.emplace("stdout_file", options_.stdout_file);
  }
  if (!options_.stderr_file.empty()) {
    worker_info.emplace("stderr_file", options_.stderr_file);
  }

  auto worker_data = std::make_shared<rpc::WorkerTableData>();
  worker_data->mutable_worker_address()->set_raylet_id(rpc_address_.raylet_id());
  worker_data->mutable_worker_address()->set_ip_address(rpc_address_.ip_address());
  worker_data->mutable_worker_address()->set_port(rpc_address_.port());
  worker_data->mutable_worker_address()->set_worker_id(worker_id.Binary());
  worker_data->set_worker_type(options_.worker_type);
  worker_data->mutable_worker_info()->insert(std::make_move_iterator(worker_info.begin()),
                                             std::make_move_iterator(worker_info.end()));

  worker_data->set_is_alive(true);
  worker_data->set_pid(pid_);
  worker_data->set_start_time_ms(current_sys_time_ms());
  worker_data->set_worker_launch_time_ms(worker_launch_time_ms);
  worker_data->set_worker_launched_time_ms(worker_launched_time_ms);

  RAY_CHECK_OK(gcs_client_->Workers().AsyncAdd(worker_data, nullptr));
}

void CoreWorker::ExitIfParentRayletDies() {
  RAY_CHECK(!RayConfig::instance().RAYLET_PID().empty());
  static auto raylet_pid =
      static_cast<pid_t>(std::stoi(RayConfig::instance().RAYLET_PID()));
  bool should_shutdown = !IsProcessAlive(raylet_pid);
  if (should_shutdown) {
    RAY_LOG(WARNING) << "Shutting down the core worker because the local raylet failed. "
                     << "Check out the raylet.out log file. Raylet pid: " << raylet_pid;

    // Kill child procs so that child processes of the workers do not outlive the workers.
    KillChildProcs();

    QuickExit();
  }
}

void CoreWorker::InternalHeartbeat() {
  // Retry tasks.
  std::vector<TaskToRetry> tasks_to_resubmit;
  {
    absl::MutexLock lock(&mutex_);
    while (!to_resubmit_.empty() &&
           current_time_ms() > to_resubmit_.top().execution_time_ms) {
      tasks_to_resubmit.emplace_back(to_resubmit_.top());
      to_resubmit_.pop();
    }
  }

  for (auto &task_to_retry : tasks_to_resubmit) {
    auto &spec = task_to_retry.task_spec;
    if (spec.IsActorTask()) {
      if (task_to_retry.update_seqno) {
        auto actor_handle = actor_manager_->GetActorHandle(spec.ActorId());
        actor_handle->SetResubmittedActorTaskSpec(spec);
      }
      RAY_CHECK_OK(actor_task_submitter_->SubmitTask(spec));
    } else if (spec.IsActorCreationTask()) {
      RAY_CHECK_OK(actor_task_submitter_->SubmitActorCreationTask(spec));
    } else {
      RAY_CHECK_OK(normal_task_submitter_->SubmitTask(spec));
    }
  }

  // Check timeout tasks that are waiting for death info.
  if (actor_task_submitter_ != nullptr) {
    actor_task_submitter_->CheckTimeoutTasks();
  }

  // Periodically report the lastest backlog so that
  // local raylet will have the eventually consistent view of worker backlogs
  // even in cases where backlog reports from normal_task_submitter
  // are lost or reordered.
  normal_task_submitter_->ReportWorkerBacklog();

  // Check for unhandled exceptions to raise after a timeout on the driver.
  // Only do this for TTY, since shells like IPython sometimes save references
  // to the result and prevent normal result deletion from handling.
  // See also: https://github.com/ray-project/ray/issues/14485
  if (options_.worker_type == WorkerType::DRIVER && options_.interactive) {
    memory_store_->NotifyUnhandledErrors();
  }
}

void CoreWorker::RecordMetrics() {
  // Record metrics for owned tasks.
  task_manager_->RecordMetrics();
  // Record metrics for executed tasks.
  task_counter_.RecordMetrics();
  // Record worker heap memory metrics.
  memory_store_->RecordMetrics();
}

std::unordered_map<ObjectID, std::pair<size_t, size_t>>
CoreWorker::GetAllReferenceCounts() const {
  auto counts = reference_counter_->GetAllReferenceCounts();
  std::vector<ObjectID> actor_handle_ids = actor_manager_->GetActorHandleIDsFromHandles();
  // Strip actor IDs from the ref counts since there is no associated ObjectID
  // in the language frontend.
  for (const auto &actor_handle_id : actor_handle_ids) {
    counts.erase(actor_handle_id);
  }
  return counts;
}

std::vector<TaskID> CoreWorker::GetPendingChildrenTasks(const TaskID &task_id) const {
  return task_manager_->GetPendingChildrenTasks(task_id);
}

const rpc::Address &CoreWorker::GetRpcAddress() const { return rpc_address_; }

bool CoreWorker::HasOwner(const ObjectID &object_id) const {
  return reference_counter_->HasOwner(object_id);
}

rpc::Address CoreWorker::GetOwnerAddressOrDie(const ObjectID &object_id) const {
  rpc::Address owner_address;
  auto status = GetOwnerAddress(object_id, &owner_address);
  RAY_CHECK_OK(status);
  return owner_address;
}

Status CoreWorker::GetOwnerAddress(const ObjectID &object_id,
                                   rpc::Address *owner_address) const {
  auto has_owner = reference_counter_->GetOwner(object_id, owner_address);
  if (!has_owner) {
    std::ostringstream stream;
    stream << "An application is trying to access a Ray object whose owner is unknown"
           << "(" << object_id
           << "). "
              "Please make sure that all Ray objects you are trying to access are part"
              " of the current Ray session. Note that "
              "object IDs generated randomly (ObjectID.from_random()) or out-of-band "
              "(ObjectID.from_binary(...)) cannot be passed as a task argument because"
              " Ray does not know which task created them. "
              "If this was not how your object ID was generated, please file an issue "
              "at https://github.com/ray-project/ray/issues/";
    return Status::ObjectUnknownOwner(stream.str());
  }
  return Status::OK();
}

std::vector<rpc::ObjectReference> CoreWorker::GetObjectRefs(
    const std::vector<ObjectID> &object_ids) const {
  std::vector<rpc::ObjectReference> refs;
  refs.reserve(object_ids.size());
  for (const auto &object_id : object_ids) {
    rpc::ObjectReference ref;
    ref.set_object_id(object_id.Binary());
    rpc::Address owner_address;
    if (reference_counter_->GetOwner(object_id, &owner_address)) {
      // NOTE(swang): Detached actors do not have an owner address set.
      *ref.mutable_owner_address() = std::move(owner_address);
    }
    refs.emplace_back(std::move(ref));
  }
  return refs;
}

void CoreWorker::GetOwnershipInfoOrDie(const ObjectID &object_id,
                                       rpc::Address *owner_address,
                                       std::string *serialized_object_status) {
  auto status = GetOwnershipInfo(object_id, owner_address, serialized_object_status);
  RAY_CHECK_OK(status);
}

Status CoreWorker::GetOwnershipInfo(const ObjectID &object_id,
                                    rpc::Address *owner_address,
                                    std::string *serialized_object_status) {
  auto has_owner = reference_counter_->GetOwner(object_id, owner_address);
  if (!has_owner) {
    std::ostringstream stream;
    stream << "An application is trying to access a Ray object whose owner is unknown"
           << "(" << object_id
           << "). "
              "Please make sure that all Ray objects you are trying to access are part"
              " of the current Ray session. Note that "
              "object IDs generated randomly (ObjectID.from_random()) or out-of-band "
              "(ObjectID.from_binary(...)) cannot be passed as a task argument because"
              " Ray does not know which task created them. "
              "If this was not how your object ID was generated, please file an issue "
              "at https://github.com/ray-project/ray/issues/";
    return Status::ObjectUnknownOwner(stream.str());
  }

  rpc::GetObjectStatusReply object_status;
  // Optimization: if the object exists, serialize and inline its status. This also
  // resolves some race conditions in resource release (#16025).
  if (RayConfig::instance().inline_object_status_in_refs()) {
    auto existing_object = memory_store_->GetIfExists(object_id);
    if (existing_object != nullptr) {
      PopulateObjectStatus(object_id, existing_object, &object_status);
    }
  }
  *serialized_object_status = object_status.SerializeAsString();
  return Status::OK();
}

void CoreWorker::RegisterOwnershipInfoAndResolveFuture(
    const ObjectID &object_id,
    const ObjectID &outer_object_id,
    const rpc::Address &owner_address,
    const std::string &serialized_object_status) {
  // Add the object's owner to the local metadata in case it gets serialized
  // again.
  reference_counter_->AddBorrowedObject(object_id, outer_object_id, owner_address);

  rpc::GetObjectStatusReply object_status;
  object_status.ParseFromString(serialized_object_status);

  if (object_status.has_object() && !reference_counter_->OwnedByUs(object_id)) {
    // We already have the inlined object status, process it immediately.
    future_resolver_->ProcessResolvedObject(
        object_id, owner_address, Status::OK(), object_status);
  } else {
    // We will ask the owner about the object until the object is
    // created or we can no longer reach the owner.
    future_resolver_->ResolveFutureAsync(object_id, owner_address);
  }
}

Status CoreWorker::Put(const RayObject &object,
                       const std::vector<ObjectID> &contained_object_ids,
                       ObjectID *object_id) {
  *object_id = ObjectID::FromIndex(worker_context_.GetCurrentInternalTaskId(),
                                   worker_context_.GetNextPutIndex());
  reference_counter_->AddOwnedObject(*object_id,
                                     contained_object_ids,
                                     rpc_address_,
                                     CurrentCallSite(),
                                     object.GetSize(),
                                     /*is_reconstructable=*/false,
                                     /*add_local_ref=*/true,
                                     NodeID::FromBinary(rpc_address_.raylet_id()));
  auto status = Put(object, contained_object_ids, *object_id, /*pin_object=*/true);
  if (!status.ok()) {
    RemoveLocalReference(*object_id);
  }
  return status;
}

Status CoreWorker::PutInLocalPlasmaStore(const RayObject &object,
                                         const ObjectID &object_id,
                                         bool pin_object) {
  bool object_exists = false;
  RAY_RETURN_NOT_OK(plasma_store_provider_->Put(
      object, object_id, /* owner_address = */ rpc_address_, &object_exists));
  if (!object_exists) {
    if (pin_object) {
      // Tell the raylet to pin the object **after** it is created.
      RAY_LOG(DEBUG).WithField(object_id) << "Pinning put object";
      local_raylet_client_->PinObjectIDs(
          rpc_address_,
          {object_id},
          /*generator_id=*/ObjectID::Nil(),
          [this, object_id](const Status &status, const rpc::PinObjectIDsReply &reply) {
            // Only release the object once the raylet has responded to avoid the race
            // condition that the object could be evicted before the raylet pins it.
            if (!plasma_store_provider_->Release(object_id).ok()) {
              RAY_LOG(ERROR).WithField(object_id)
                  << "Failed to release object, might cause a leak in plasma.";
            }
          });
    } else {
      RAY_RETURN_NOT_OK(plasma_store_provider_->Release(object_id));
    }
  }
  RAY_CHECK(memory_store_->Put(RayObject(rpc::ErrorType::OBJECT_IN_PLASMA), object_id));
  return Status::OK();
}

Status CoreWorker::Put(const RayObject &object,
                       const std::vector<ObjectID> &contained_object_ids,
                       const ObjectID &object_id,
                       bool pin_object) {
  RAY_RETURN_NOT_OK(WaitForActorRegistered(contained_object_ids));
  if (options_.is_local_mode) {
    RAY_LOG(DEBUG).WithField(object_id) << "Put object in memory store";
    RAY_CHECK(memory_store_->Put(object, object_id));
    return Status::OK();
  }
  return PutInLocalPlasmaStore(object, object_id, pin_object);
}

Status CoreWorker::CreateOwnedAndIncrementLocalRef(
    bool is_experimental_mutable_object,
    const std::shared_ptr<Buffer> &metadata,
    const size_t data_size,
    const std::vector<ObjectID> &contained_object_ids,
    ObjectID *object_id,
    std::shared_ptr<Buffer> *data,
    bool created_by_worker,
    const std::unique_ptr<rpc::Address> &owner_address,
    bool inline_small_object) {
  auto status = WaitForActorRegistered(contained_object_ids);
  if (!status.ok()) {
    return status;
  }
  *object_id = ObjectID::FromIndex(worker_context_.GetCurrentInternalTaskId(),
                                   worker_context_.GetNextPutIndex());
  rpc::Address real_owner_address =
      owner_address != nullptr ? *owner_address : rpc_address_;
  bool owned_by_us = real_owner_address.worker_id() == rpc_address_.worker_id();
  if (owned_by_us) {
    reference_counter_->AddOwnedObject(*object_id,
                                       contained_object_ids,
                                       rpc_address_,
                                       CurrentCallSite(),
                                       data_size + metadata->Size(),
                                       /*is_reconstructable=*/false,
                                       /*add_local_ref=*/true,
                                       NodeID::FromBinary(rpc_address_.raylet_id()));
  } else {
    // Because in the remote worker's `HandleAssignObjectOwner`,
    // a `WaitForRefRemoved` RPC request will be sent back to
    // the current worker. So we need to make sure ref count is > 0
    // by invoking `AddLocalReference` first. Note that in worker.py we set
    // skip_adding_local_ref=True to avoid double referencing the object.
    AddLocalReference(*object_id);
    RAY_UNUSED(
        reference_counter_->AddBorrowedObject(*object_id,
                                              ObjectID::Nil(),
                                              real_owner_address,
                                              /*foreign_owner_already_monitoring=*/true));

    // Remote call `AssignObjectOwner()`.
    rpc::AssignObjectOwnerRequest request;
    request.set_object_id(object_id->Binary());
    request.mutable_borrower_address()->CopyFrom(rpc_address_);
    request.set_call_site(CurrentCallSite());

    for (auto &contained_object_id : contained_object_ids) {
      request.add_contained_object_ids(contained_object_id.Binary());
    }
    request.set_object_size(data_size + metadata->Size());
    auto conn = core_worker_client_pool_->GetOrConnect(real_owner_address);
    std::promise<Status> status_promise;
    conn->AssignObjectOwner(request,
                            [&status_promise](const Status &returned_status,
                                              const rpc::AssignObjectOwnerReply &reply) {
                              status_promise.set_value(returned_status);
                            });
    // Block until the remote call `AssignObjectOwner` returns.
    status = status_promise.get_future().get();
    // Must call `AddNestedObjectIds` after finished assign owner.
    // Otherwise, it will cause the reference count of those contained objects
    // to be less than expected. Details: https://github.com/ray-project/ray/issues/30341
    reference_counter_->AddNestedObjectIds(
        *object_id, contained_object_ids, real_owner_address);
  }

  if (options_.is_local_mode && owned_by_us && inline_small_object) {
    *data = std::make_shared<LocalMemoryBuffer>(data_size);
  } else {
    if (status.ok()) {
      status = plasma_store_provider_->Create(metadata,
                                              data_size,
                                              *object_id,
                                              /* owner_address = */ real_owner_address,
                                              data,
                                              created_by_worker,
                                              is_experimental_mutable_object);
    }
    if (!status.ok()) {
      RemoveLocalReference(*object_id);
      return status;
    } else if (*data == nullptr) {
      // Object already exists in plasma. Store the in-memory value so that the
      // client will check the plasma store.
      RAY_CHECK(
          memory_store_->Put(RayObject(rpc::ErrorType::OBJECT_IN_PLASMA), *object_id));
    }
  }
  return Status::OK();
}

Status CoreWorker::CreateExisting(const std::shared_ptr<Buffer> &metadata,
                                  const size_t data_size,
                                  const ObjectID &object_id,
                                  const rpc::Address &owner_address,
                                  std::shared_ptr<Buffer> *data,
                                  bool created_by_worker) {
  if (options_.is_local_mode) {
    return Status::NotImplemented(
        "Creating an object with a pre-existing ObjectID is not supported in local "
        "mode");
  } else {
    return plasma_store_provider_->Create(
        metadata, data_size, object_id, owner_address, data, created_by_worker);
  }
}

Status CoreWorker::ExperimentalChannelWriteAcquire(
    const ObjectID &object_id,
    const std::shared_ptr<Buffer> &metadata,
    uint64_t data_size,
    int64_t num_readers,
    int64_t timeout_ms,
    std::shared_ptr<Buffer> *data) {
  Status status = experimental_mutable_object_provider_->GetChannelStatus(
      object_id, /*is_reader*/ false);
  if (!status.ok()) {
    return status;
  }
  return experimental_mutable_object_provider_->WriteAcquire(object_id,
                                                             data_size,
                                                             metadata->Data(),
                                                             metadata->Size(),
                                                             num_readers,
                                                             *data,
                                                             timeout_ms);
}

Status CoreWorker::ExperimentalChannelWriteRelease(const ObjectID &object_id) {
  return experimental_mutable_object_provider_->WriteRelease(object_id);
}

Status CoreWorker::ExperimentalChannelSetError(const ObjectID &object_id) {
  return experimental_mutable_object_provider_->SetError(object_id);
}

Status CoreWorker::SealOwned(const ObjectID &object_id,
                             bool pin_object,
                             const std::unique_ptr<rpc::Address> &owner_address) {
  auto status =
      SealExisting(object_id, pin_object, ObjectID::Nil(), std::move(owner_address));
  if (status.ok()) {
    return status;
  }
  RemoveLocalReference(object_id);
  if (reference_counter_->HasReference(object_id)) {
    RAY_LOG(WARNING).WithField(object_id)
        << "Object failed to be put but has a nonzero ref count. This object may leak.";
  }
  return status;
}

Status CoreWorker::SealExisting(const ObjectID &object_id,
                                bool pin_object,
                                const ObjectID &generator_id,
                                const std::unique_ptr<rpc::Address> &owner_address) {
  RAY_RETURN_NOT_OK(plasma_store_provider_->Seal(object_id));
  if (pin_object) {
    // Tell the raylet to pin the object **after** it is created.
    RAY_LOG(DEBUG).WithField(object_id) << "Pinning sealed object";
    local_raylet_client_->PinObjectIDs(
        owner_address != nullptr ? *owner_address : rpc_address_,
        {object_id},
        generator_id,
        [this, object_id](const Status &status, const rpc::PinObjectIDsReply &reply) {
          // Only release the object once the raylet has responded to avoid the race
          // condition that the object could be evicted before the raylet pins it.
          if (!plasma_store_provider_->Release(object_id).ok()) {
            RAY_LOG(ERROR).WithField(object_id)
                << "Failed to release object, might cause a leak in plasma.";
          }
        });
  } else {
    RAY_RETURN_NOT_OK(plasma_store_provider_->Release(object_id));
    reference_counter_->FreePlasmaObjects({object_id});
  }
  RAY_CHECK(memory_store_->Put(RayObject(rpc::ErrorType::OBJECT_IN_PLASMA), object_id));
  return Status::OK();
}

Status CoreWorker::ExperimentalChannelReadRelease(
    const std::vector<ObjectID> &object_ids) {
  RAY_CHECK_EQ(object_ids.size(), 1UL);
  return experimental_mutable_object_provider_->ReadRelease(object_ids[0]);
}

Status CoreWorker::ExperimentalRegisterMutableObjectWriter(
    const ObjectID &writer_object_id, const std::vector<NodeID> &remote_reader_node_ids) {
  experimental_mutable_object_provider_->RegisterWriterChannel(writer_object_id,
                                                               remote_reader_node_ids);
  return Status::OK();
}

Status CoreWorker::ExperimentalRegisterMutableObjectReaderRemote(
    const ObjectID &writer_object_id,
    const std::vector<ray::experimental::ReaderRefInfo> &remote_reader_ref_info) {
  if (remote_reader_ref_info.empty()) {
    return Status::OK();
  }

  std::shared_ptr<size_t> num_replied = std::make_shared<size_t>(0);
  size_t num_requests = remote_reader_ref_info.size();
  std::promise<void> promise;
  for (const auto &reader_ref_info : remote_reader_ref_info) {
    const auto &owner_reader_actor_id = reader_ref_info.owner_reader_actor_id;
    const auto &reader_object_id = reader_ref_info.reader_ref_id;
    const auto &num_reader = reader_ref_info.num_reader_actors;
    const auto &addr = actor_task_submitter_->GetActorAddress(owner_reader_actor_id);
    // It can happen if an actor is not created yet. We assume the API is called only when
    // an actor is alive, which is true now.
    RAY_CHECK(addr.has_value());

    std::shared_ptr<rpc::CoreWorkerClientInterface> conn =
        core_worker_client_pool_->GetOrConnect(*addr);

    rpc::RegisterMutableObjectReaderRequest req;
    req.set_writer_object_id(writer_object_id.Binary());
    req.set_num_readers(num_reader);
    req.set_reader_object_id(reader_object_id.Binary());
    rpc::RegisterMutableObjectReaderReply reply;

    // TODO(sang): Add timeout.
    conn->RegisterMutableObjectReader(
        req,
        [&promise, num_replied, num_requests, addr](
            const Status &status, const rpc::RegisterMutableObjectReaderReply &reply) {
          RAY_CHECK_OK(status);
          *num_replied += 1;
          if (*num_replied == num_requests) {
            promise.set_value();
          }
        });
  }
  promise.get_future().wait();

  return Status::OK();
}

Status CoreWorker::ExperimentalRegisterMutableObjectReader(const ObjectID &object_id) {
  experimental_mutable_object_provider_->RegisterReaderChannel(object_id);
  return Status::OK();
}

Status CoreWorker::Get(const std::vector<ObjectID> &ids,
                       const int64_t timeout_ms,
                       std::vector<std::shared_ptr<RayObject>> &results) {
  std::unique_ptr<ScopedTaskMetricSetter> state = nullptr;
  if (options_.worker_type == WorkerType::WORKER) {
    // We track the state change only from workers.
    state = std::make_unique<ScopedTaskMetricSetter>(
        worker_context_, task_counter_, rpc::TaskStatus::RUNNING_IN_RAY_GET);
  }
  results.resize(ids.size(), nullptr);

#if defined(__APPLE__) || defined(__linux__)
  // Check whether these are experimental.Channel objects.
  bool is_experimental_channel = false;
  for (const ObjectID &id : ids) {
    Status status =
        experimental_mutable_object_provider_->GetChannelStatus(id, /*is_reader*/ true);
    if (status.ok()) {
      is_experimental_channel = true;
      // We continue rather than break because we want to check that *all* of the
      // objects are either experimental or not experimental. We cannot have a mix of
      // the two.
      continue;
    } else if (status.IsChannelError()) {
      // The channel has been closed.
      return status;
    } else if (is_experimental_channel) {
      return Status::NotImplemented(
          "ray.get can only be called on all normal objects, or all "
          "experimental.Channel objects");
    }
  }

  // ray.get path for experimental.Channel objects.
  if (is_experimental_channel) {
    return GetExperimentalMutableObjects(ids, timeout_ms, results);
  }
#endif

  return GetObjects(ids, timeout_ms, results);
}

Status CoreWorker::GetExperimentalMutableObjects(
    const std::vector<ObjectID> &ids,
    int64_t timeout_ms,
    std::vector<std::shared_ptr<RayObject>> &results) {
  for (size_t i = 0; i < ids.size(); i++) {
    RAY_RETURN_NOT_OK(experimental_mutable_object_provider_->ReadAcquire(
        ids[i], results[i], timeout_ms));
  }
  return Status::OK();
}

Status CoreWorker::GetObjects(const std::vector<ObjectID> &ids,
                              const int64_t timeout_ms,
                              std::vector<std::shared_ptr<RayObject>> &results) {
  // Normal ray.get path for immutable in-memory and shared memory objects.
  absl::flat_hash_set<ObjectID> plasma_object_ids;
  absl::flat_hash_set<ObjectID> memory_object_ids(ids.begin(), ids.end());

  bool got_exception = false;
  absl::flat_hash_map<ObjectID, std::shared_ptr<RayObject>> result_map;
  auto start_time = current_time_ms();
  std::ostringstream ids_stream;

  for (size_t i = 0; i < ids.size(); i++) {
    if (!HasOwner(ids[i])) {
      ids_stream << ids[i] << " ";
      got_exception = true;
    }
  }

  if (got_exception) {
    std::ostringstream stream;
    stream << "An application is trying to access Ray objects whose owner is unknown"
           << "(" << ids_stream.str()
           << "). "
              "Please make sure that all Ray objects you are trying to access are part"
              " of the current Ray session. Note that "
              "object IDs generated randomly (ObjectID.from_random()) or out-of-band "
              "(ObjectID.from_binary(...)) cannot be passed as a task argument because"
              " Ray does not know which task created them. "
              "If this was not how your object ID was generated, please file an issue "
              "at https://github.com/ray-project/ray/issues/";
    return Status::ObjectUnknownOwner(stream.str());
  }

  if (!memory_object_ids.empty()) {
    RAY_RETURN_NOT_OK(memory_store_->Get(
        memory_object_ids, timeout_ms, worker_context_, &result_map, &got_exception));
  }

  // Erase any objects that were promoted to plasma from the results. These get
  // requests will be retried at the plasma store.
  for (auto it = result_map.begin(); it != result_map.end();) {
    auto current = it++;
    if (current->second->IsInPlasmaError()) {
      RAY_LOG(DEBUG) << current->first << " in plasma, doing fetch-and-get";
      plasma_object_ids.insert(current->first);
      result_map.erase(current);
    }
  }

  if (!got_exception) {
    // If any of the objects have been promoted to plasma, then we retry their
    // gets at the provider plasma. Once we get the objects from plasma, we flip
    // the transport type again and return them for the original direct call ids.
    int64_t local_timeout_ms = timeout_ms;
    if (timeout_ms >= 0) {
      local_timeout_ms = std::max(static_cast<int64_t>(0),
                                  timeout_ms - (current_time_ms() - start_time));
    }
    RAY_LOG(DEBUG) << "Plasma GET timeout " << local_timeout_ms;
    RAY_RETURN_NOT_OK(plasma_store_provider_->Get(plasma_object_ids,
                                                  local_timeout_ms,
                                                  worker_context_,
                                                  &result_map,
                                                  &got_exception));
  }

  // Loop through `ids` and fill each entry for the `results` vector,
  // this ensures that entries `results` have exactly the same order as
  // they are in `ids`. When there are duplicate object ids, all the entries
  // for the same id are filled in.
  bool missing_result = false;
  bool will_throw_exception = false;
  for (size_t i = 0; i < ids.size(); i++) {
    const auto pair = result_map.find(ids[i]);
    if (pair != result_map.end()) {
      results[i] = pair->second;
      RAY_CHECK(!pair->second->IsInPlasmaError());
      if (pair->second->IsException()) {
        // The language bindings should throw an exception if they see this
        // object.
        will_throw_exception = true;
      }
    } else {
      missing_result = true;
    }
  }

  // If no timeout was set and none of the results will throw an exception,
  // then check that we fetched all results before returning.
  if (timeout_ms < 0 && !will_throw_exception) {
    RAY_CHECK(!missing_result);
  }

  return Status::OK();
}

Status CoreWorker::GetIfLocal(const std::vector<ObjectID> &ids,
                              std::vector<std::shared_ptr<RayObject>> *results) {
  results->resize(ids.size(), nullptr);

  absl::flat_hash_map<ObjectID, std::shared_ptr<RayObject>> result_map;
  RAY_RETURN_NOT_OK(plasma_store_provider_->GetIfLocal(ids, &result_map));
  for (size_t i = 0; i < ids.size(); i++) {
    auto pair = result_map.find(ids[i]);
    // The caller of this method should guarantee that the object exists in the plasma
    // store when this method is called.
    RAY_CHECK(pair != result_map.end());
    RAY_CHECK(pair->second != nullptr);
    (*results)[i] = pair->second;
  }
  return Status::OK();
}

Status CoreWorker::Contains(const ObjectID &object_id,
                            bool *has_object,
                            bool *is_in_plasma) {
  bool found = false;
  bool in_plasma = false;
  found = memory_store_->Contains(object_id, &in_plasma);
  if (in_plasma) {
    RAY_RETURN_NOT_OK(plasma_store_provider_->Contains(object_id, &found));
  }
  *has_object = found;
  if (is_in_plasma != nullptr) {
    *is_in_plasma = found && in_plasma;
  }
  return Status::OK();
}

// For any objects that are ErrorType::OBJECT_IN_PLASMA, we need to move them from
// the ready set into the plasma_object_ids set to wait on them there.
void RetryObjectInPlasmaErrors(std::shared_ptr<CoreWorkerMemoryStore> &memory_store,
                               WorkerContext &worker_context,
                               absl::flat_hash_set<ObjectID> &memory_object_ids,
                               absl::flat_hash_set<ObjectID> &plasma_object_ids,
                               absl::flat_hash_set<ObjectID> &ready) {
  for (auto iter = memory_object_ids.begin(); iter != memory_object_ids.end();) {
    auto current = iter++;
    const auto &mem_id = *current;
    auto found = memory_store->GetIfExists(mem_id);
    if (found != nullptr && found->IsInPlasmaError()) {
      plasma_object_ids.insert(mem_id);
      ready.erase(mem_id);
      memory_object_ids.erase(current);
    }
  }
}

Status CoreWorker::Wait(const std::vector<ObjectID> &ids,
                        int num_objects,
                        int64_t timeout_ms,
                        std::vector<bool> *results,
                        bool fetch_local) {
  std::unique_ptr<ScopedTaskMetricSetter> state = nullptr;
  if (options_.worker_type == WorkerType::WORKER) {
    // We track the state change only from workers.
    state = std::make_unique<ScopedTaskMetricSetter>(
        worker_context_, task_counter_, rpc::TaskStatus::RUNNING_IN_RAY_WAIT);
  }

  results->resize(ids.size(), false);

  if (num_objects <= 0 || num_objects > static_cast<int>(ids.size())) {
    return Status::Invalid(
        "Number of objects to wait for must be between 1 and the number of ids.");
  }

  absl::flat_hash_set<ObjectID> plasma_object_ids;
  absl::flat_hash_set<ObjectID> memory_object_ids(ids.begin(), ids.end());

  if (memory_object_ids.size() != ids.size()) {
    return Status::Invalid("Duplicate object IDs not supported in wait.");
  }

  size_t missing_owners = 0;
  std::ostringstream ids_stream;

  for (size_t i = 0; i < ids.size(); i++) {
    if (!HasOwner(ids[i])) {
      ids_stream << ids[i] << " ";
      missing_owners += 1;
    }
  }

  int objects_with_known_owners = ids.size() - missing_owners;
  // If we are requesting more items than items available, then return a failed status.
  if (missing_owners > 0 && num_objects > objects_with_known_owners) {
    std::ostringstream stream;
    stream << "An application is trying to access a Ray object whose owner is unknown"
           << "(" << ids_stream.str()
           << "). "
              "Please make sure that all Ray objects you are trying to access are part"
              " of the current Ray session. Note that "
              "object IDs generated randomly (ObjectID.from_random()) or out-of-band "
              "(ObjectID.from_binary(...)) cannot be passed as a task argument because"
              " Ray does not know which task created them. "
              "If this was not how your object ID was generated, please file an issue "
              "at https://github.com/ray-project/ray/issues/";
    return Status::ObjectUnknownOwner(stream.str());
  }

  absl::flat_hash_set<ObjectID> ready;
  int64_t start_time = current_time_ms();
  RAY_RETURN_NOT_OK(memory_store_->Wait(
      memory_object_ids,
      std::min(static_cast<int>(memory_object_ids.size()), num_objects),
      timeout_ms,
      worker_context_,
      &ready));
  RAY_CHECK(static_cast<int>(ready.size()) <= num_objects);
  if (timeout_ms > 0) {
    timeout_ms =
        std::max(0, static_cast<int>(timeout_ms - (current_time_ms() - start_time)));
  }
  if (fetch_local) {
    RetryObjectInPlasmaErrors(
        memory_store_, worker_context_, memory_object_ids, plasma_object_ids, ready);
    if (static_cast<int>(ready.size()) < num_objects && !plasma_object_ids.empty()) {
      RAY_RETURN_NOT_OK(plasma_store_provider_->Wait(
          plasma_object_ids,
          std::min(static_cast<int>(plasma_object_ids.size()),
                   num_objects - static_cast<int>(ready.size())),
          timeout_ms,
          worker_context_,
          &ready));
    }
  }
  RAY_CHECK(static_cast<int>(ready.size()) <= num_objects);

  for (size_t i = 0; i < ids.size(); i++) {
    if (ready.find(ids[i]) != ready.end()) {
      results->at(i) = true;
    }
  }

  return Status::OK();
}

Status CoreWorker::Delete(const std::vector<ObjectID> &object_ids, bool local_only) {
  absl::flat_hash_map<WorkerID, std::vector<ObjectID>> by_owner;
  absl::flat_hash_map<WorkerID, rpc::Address> addresses;
  // Group by owner id.
  for (const auto &obj_id : object_ids) {
    auto owner_address = GetOwnerAddressOrDie(obj_id);
    auto worker_id = WorkerID::FromBinary(owner_address.worker_id());
    by_owner[worker_id].push_back(obj_id);
    addresses[worker_id] = owner_address;
  }
  // Send a batch delete call per owner id.
  for (const auto &entry : by_owner) {
    if (entry.first != worker_context_.GetWorkerID()) {
      RAY_LOG(INFO).WithField(entry.first)
          << "Deleting remote objects " << entry.second.size();
      auto conn = core_worker_client_pool_->GetOrConnect(addresses[entry.first]);
      rpc::DeleteObjectsRequest request;
      for (const auto &obj_id : entry.second) {
        request.add_object_ids(obj_id.Binary());
      }
      request.set_local_only(local_only);
      conn->DeleteObjects(request,
                          [](const Status &status, const rpc::DeleteObjectsReply &reply) {
                            RAY_LOG(INFO) << "Completed object delete request " << status;
                          });
    }
  }
  // Also try to delete all objects locally.
  Status status = DeleteImpl(object_ids, local_only);
  if (status.IsIOError()) {
    return Status::UnexpectedSystemExit(status.ToString());
  } else {
    return status;
  }
}

Status CoreWorker::GetLocationFromOwner(
    const std::vector<ObjectID> &object_ids,
    int64_t timeout_ms,
    std::vector<std::shared_ptr<ObjectLocation>> *results) {
  results->resize(object_ids.size());
  if (object_ids.empty()) {
    return Status::OK();
  }

  absl::flat_hash_map<rpc::Address, std::vector<ObjectID>> objects_by_owner;
  for (const auto &object_id : object_ids) {
    rpc::Address owner_address;
    RAY_RETURN_NOT_OK(GetOwnerAddress(object_id, &owner_address));
    objects_by_owner[owner_address].push_back(object_id);
  }

  auto mutex = std::make_shared<absl::Mutex>();
  auto num_remaining = std::make_shared<size_t>(0);  // Will be incremented per batch
  auto ready_promise = std::make_shared<std::promise<void>>();
  auto location_by_id =
      std::make_shared<absl::flat_hash_map<ObjectID, std::shared_ptr<ObjectLocation>>>();

  for (const auto &owner_and_objects : objects_by_owner) {
    const auto &owner_address = owner_and_objects.first;
    const auto &owner_object_ids = owner_and_objects.second;

    // Calculate the number of batches
    // Use the same config from worker_fetch_request_size
    auto batch_size =
        static_cast<size_t>(RayConfig::instance().worker_fetch_request_size());

    for (size_t batch_start = 0; batch_start < owner_object_ids.size();
         batch_start += batch_size) {
      *num_remaining += 1;
      size_t batch_end = std::min(batch_start + batch_size, owner_object_ids.size());
      auto client = core_worker_client_pool_->GetOrConnect(owner_address);
      rpc::GetObjectLocationsOwnerRequest request;
      request.set_intended_worker_id(owner_address.worker_id());

      // Add object IDs for the current batch to the request
      for (size_t i = batch_start; i < batch_end; ++i) {
        request.add_object_ids(owner_object_ids[i].Binary());
      }

      client->GetObjectLocationsOwner(
          request,
          [owner_object_ids,
           batch_start,
           mutex,
           num_remaining,
           ready_promise,
           location_by_id,
           owner_address](const Status &status,
                          const rpc::GetObjectLocationsOwnerReply &reply) {
            absl::MutexLock lock(mutex.get());
            if (status.ok()) {
              for (int i = 0; i < reply.object_location_infos_size(); ++i) {
                // Map the object ID to its location, adjusting index by batch_start
                location_by_id->emplace(
                    owner_object_ids[batch_start + i],
                    std::make_shared<ObjectLocation>(
                        CreateObjectLocation(reply.object_location_infos(i))));
              }
            } else {
              RAY_LOG(WARNING).WithField(WorkerID::FromBinary(owner_address.worker_id()))
                  << "Failed to query location information for objects "
                  << debug_string(owner_object_ids)
                  << " owned by worker with error: " << status.ToString();
            }
            (*num_remaining)--;
            if (*num_remaining == 0) {
              ready_promise->set_value();
            }
          });
    }
  }

  // Wait for all batches to be processed or timeout
  if (timeout_ms < 0) {
    ready_promise->get_future().wait();
  } else if (ready_promise->get_future().wait_for(
                 std::chrono::microseconds(timeout_ms)) != std::future_status::ready) {
    std::ostringstream stream;
    stream << "Failed querying object locations within " << timeout_ms
           << " milliseconds.";
    return Status::TimedOut(stream.str());
  }

  // Fill in the results vector
  for (size_t i = 0; i < object_ids.size(); i++) {
    auto pair = location_by_id->find(object_ids[i]);
    if (pair == location_by_id->end()) {
      continue;
    }
    (*results)[i] = pair->second;
  }

  return Status::OK();
}

void CoreWorker::TriggerGlobalGC() {
  local_raylet_client_->GlobalGC(
      [](const Status &status, const rpc::GlobalGCReply &reply) {
        if (!status.ok()) {
          RAY_LOG(ERROR) << "Failed to send global GC request: " << status.ToString();
        }
      });
}

std::string CoreWorker::MemoryUsageString() {
  // Currently only the Plasma store returns a debug string.
  return plasma_store_provider_->MemoryUsageString();
}

TaskID CoreWorker::GetCallerId() const {
  TaskID caller_id;
  ActorID actor_id = GetActorId();
  if (!actor_id.IsNil()) {
    caller_id = TaskID::ForActorCreationTask(actor_id);
  } else {
    absl::MutexLock lock(&mutex_);
    caller_id = main_thread_task_id_;
  }
  return caller_id;
}

Status CoreWorker::PushError(const JobID &job_id,
                             const std::string &type,
                             const std::string &error_message,
                             double timestamp) {
  if (options_.is_local_mode) {
    RAY_LOG(ERROR).WithField(job_id)
        << "Pushed Error with job of type: " << type << " with message: " << error_message
        << " at time: " << timestamp;
    return Status::OK();
  }
  return local_raylet_client_->PushError(job_id, type, error_message, timestamp);
}

json CoreWorker::OverrideRuntimeEnv(const json &child,
                                    const std::shared_ptr<json> &parent) {
  // By default, the child runtime env inherits non-specified options from the
  // parent. There is one exception to this:
  //     - The env_vars dictionaries are merged, so environment variables
  //       not specified by the child are still inherited from the parent.
  json result_runtime_env = *parent;
  for (auto it = child.cbegin(); it != child.cend(); ++it) {
    if (it.key() == "env_vars" && result_runtime_env.contains("env_vars")) {
      json env_vars = it.value();
      json merged_env_vars = result_runtime_env["env_vars"];
      for (json::iterator nit = env_vars.begin(); nit != env_vars.end(); ++nit) {
        merged_env_vars[nit.key()] = nit.value();
      }
      result_runtime_env["env_vars"] = std::move(merged_env_vars);
    } else {
      result_runtime_env[it.key()] = it.value();
    }
  }
  return result_runtime_env;
}

// TODO(hjiang): Current implementation is not the most ideal version, since it acquires a
// global lock for all operations; it's acceptable for now since no heavy-lifted operation
// is involved (considering the overall scheduling overhead is single-digit millisecond
// magnitude). But a better solution is LRU cache native providing a native support for
// sharding and `GetOrCreate` API.
std::shared_ptr<rpc::RuntimeEnvInfo> CoreWorker::OverrideTaskOrActorRuntimeEnvInfo(
    const std::string &serialized_runtime_env_info) const {
  if (auto cached_runtime_env_info =
          runtime_env_json_serialization_cache_.Get(serialized_runtime_env_info);
      cached_runtime_env_info != nullptr) {
    return cached_runtime_env_info;
  }

  // TODO(Catch-Bull,SongGuyang): task runtime env not support the field eager_install
  // yet, we will overwrite the filed eager_install when it did.
  std::shared_ptr<json> parent = nullptr;
  std::shared_ptr<rpc::RuntimeEnvInfo> parent_runtime_env_info = nullptr;
  std::shared_ptr<rpc::RuntimeEnvInfo> runtime_env_info = nullptr;
  runtime_env_info = std::make_shared<rpc::RuntimeEnvInfo>();

  if (!IsRuntimeEnvInfoEmpty(serialized_runtime_env_info)) {
    RAY_CHECK(google::protobuf::util::JsonStringToMessage(serialized_runtime_env_info,
                                                          runtime_env_info.get())
                  .ok());
  }

  if (options_.worker_type == WorkerType::DRIVER) {
    if (IsRuntimeEnvEmpty(runtime_env_info->serialized_runtime_env())) {
      return std::make_shared<rpc::RuntimeEnvInfo>(
          worker_context_.GetCurrentJobConfig().runtime_env_info());
    }

    auto job_serialized_runtime_env =
        worker_context_.GetCurrentJobConfig().runtime_env_info().serialized_runtime_env();
    if (!IsRuntimeEnvEmpty(job_serialized_runtime_env)) {
      parent = std::make_shared<json>(json::parse(job_serialized_runtime_env));
    }
    parent_runtime_env_info = std::make_shared<rpc::RuntimeEnvInfo>(
        worker_context_.GetCurrentJobConfig().runtime_env_info());
  } else {
    if (IsRuntimeEnvEmpty(runtime_env_info->serialized_runtime_env())) {
      return worker_context_.GetCurrentRuntimeEnvInfo();
    }
    parent = worker_context_.GetCurrentRuntimeEnv();
    parent_runtime_env_info = worker_context_.GetCurrentRuntimeEnvInfo();
  }
  if (parent == nullptr) {
    return runtime_env_info;
  }
  std::string serialized_runtime_env = runtime_env_info->serialized_runtime_env();
  json child_runtime_env = json::parse(serialized_runtime_env);
  auto override_runtime_env = OverrideRuntimeEnv(child_runtime_env, parent);
  auto serialized_override_runtime_env = override_runtime_env.dump();
  runtime_env_info->set_serialized_runtime_env(serialized_override_runtime_env);
  if (runtime_env_info->uris().working_dir_uri().empty() &&
      !parent_runtime_env_info->uris().working_dir_uri().empty()) {
    runtime_env_info->mutable_uris()->set_working_dir_uri(
        parent_runtime_env_info->uris().working_dir_uri());
  }
  if (runtime_env_info->uris().py_modules_uris().empty() &&
      !parent_runtime_env_info->uris().py_modules_uris().empty()) {
    runtime_env_info->mutable_uris()->clear_py_modules_uris();
    for (const std::string &uri : parent_runtime_env_info->uris().py_modules_uris()) {
      runtime_env_info->mutable_uris()->add_py_modules_uris(uri);
    }
  }

  runtime_env_json_serialization_cache_.Put(serialized_runtime_env_info,
                                            runtime_env_info);
  return runtime_env_info;
}

void CoreWorker::BuildCommonTaskSpec(
    TaskSpecBuilder &builder,
    const JobID &job_id,
    const TaskID &task_id,
    const std::string &name,
    const TaskID &current_task_id,
    uint64_t task_index,
    const TaskID &caller_id,
    const rpc::Address &address,
    const RayFunction &function,
    const std::vector<std::unique_ptr<TaskArg>> &args,
    int64_t num_returns,
    const std::unordered_map<std::string, double> &required_resources,
    const std::unordered_map<std::string, double> &required_placement_resources,
    const std::string &debugger_breakpoint,
    int64_t depth,
    const std::string &serialized_runtime_env_info,
    const std::string &call_site,
    const TaskID &main_thread_current_task_id,
    const std::string &concurrency_group_name,
    bool include_job_config,
    int64_t generator_backpressure_num_objects,
    bool enable_task_events,
    const std::unordered_map<std::string, std::string> &labels) {
  // Build common task spec.
  auto override_runtime_env_info =
      OverrideTaskOrActorRuntimeEnvInfo(serialized_runtime_env_info);

  bool returns_dynamic = num_returns == -1;
  if (returns_dynamic) {
    // This remote function returns 1 ObjectRef, whose value
    // is a generator of ObjectRefs.
    num_returns = 1;
  }
  // TODO(sang): Remove this and integrate it to
  // nun_returns == -1 once migrating to streaming
  // generator.
  bool is_streaming_generator = num_returns == kStreamingGeneratorReturn;
  if (is_streaming_generator) {
    num_returns = 1;
    // We are using the dynamic return if
    // the streaming generator is used.
    returns_dynamic = true;
  }
  RAY_CHECK(num_returns >= 0);
  builder.SetCommonTaskSpec(
      task_id,
      name,
      function.GetLanguage(),
      function.GetFunctionDescriptor(),
      job_id,
      include_job_config
          ? std::optional<rpc::JobConfig>(worker_context_.GetCurrentJobConfig())
          : std::optional<rpc::JobConfig>(),
      current_task_id,
      task_index,
      caller_id,
      address,
      num_returns,
      returns_dynamic,
      is_streaming_generator,
      generator_backpressure_num_objects,
      required_resources,
      required_placement_resources,
      debugger_breakpoint,
      depth,
      main_thread_current_task_id,
      call_site,
      override_runtime_env_info,
      concurrency_group_name,
      enable_task_events,
      labels);
  // Set task arguments.
  for (const auto &arg : args) {
    builder.AddArg(*arg);
  }
}

void CoreWorker::PrestartWorkers(const std::string &serialized_runtime_env_info,
                                 uint64_t keep_alive_duration_secs,
                                 size_t num_workers) {
  rpc::PrestartWorkersRequest request;
  request.set_language(GetLanguage());
  request.set_job_id(GetCurrentJobId().Binary());
  *request.mutable_runtime_env_info() =
      *OverrideTaskOrActorRuntimeEnvInfo(serialized_runtime_env_info);
  request.set_keep_alive_duration_secs(keep_alive_duration_secs);
  request.set_num_workers(num_workers);
  local_raylet_client_->PrestartWorkers(
      request, [](const Status &status, const rpc::PrestartWorkersReply &reply) {
        if (!status.ok()) {
          RAY_LOG(INFO) << "Failed to prestart workers: " << status.ToString();
        }
      });
}

std::vector<rpc::ObjectReference> CoreWorker::SubmitTask(
    const RayFunction &function,
    const std::vector<std::unique_ptr<TaskArg>> &args,
    const TaskOptions &task_options,
    int max_retries,
    bool retry_exceptions,
    const rpc::SchedulingStrategy &scheduling_strategy,
    const std::string &debugger_breakpoint,
    const std::string &serialized_retry_exception_allowlist,
    const std::string &call_site,
    const TaskID current_task_id) {
  RAY_CHECK(scheduling_strategy.scheduling_strategy_case() !=
            rpc::SchedulingStrategy::SchedulingStrategyCase::SCHEDULING_STRATEGY_NOT_SET);

  TaskSpecBuilder builder;
  const auto next_task_index = worker_context_.GetNextTaskIndex();
  const auto task_id = TaskID::ForNormalTask(worker_context_.GetCurrentJobID(),
                                             worker_context_.GetCurrentInternalTaskId(),
                                             next_task_index);
  auto constrained_resources =
      AddPlacementGroupConstraint(task_options.resources, scheduling_strategy);

  auto task_name = task_options.name.empty()
                       ? function.GetFunctionDescriptor()->DefaultTaskName()
                       : task_options.name;
  int64_t depth = worker_context_.GetTaskDepth() + 1;
  // TODO(ekl) offload task building onto a thread pool for performance

  BuildCommonTaskSpec(builder,
                      worker_context_.GetCurrentJobID(),
                      task_id,
                      task_name,
                      current_task_id != TaskID::Nil()
                          ? current_task_id
                          : worker_context_.GetCurrentTaskID(),
                      next_task_index,
                      GetCallerId(),
                      rpc_address_,
                      function,
                      args,
                      task_options.num_returns,
                      constrained_resources,
                      constrained_resources,
                      debugger_breakpoint,
                      depth,
                      task_options.serialized_runtime_env_info,
                      call_site,
                      worker_context_.GetMainThreadOrActorCreationTaskID(),
                      /*concurrency_group_name*/ "",
                      /*include_job_config*/ true,
                      /*generator_backpressure_num_objects*/
                      task_options.generator_backpressure_num_objects,
                      /*enable_task_event*/ task_options.enable_task_events,
                      task_options.labels);
  ActorID root_detached_actor_id;
  if (!worker_context_.GetRootDetachedActorID().IsNil()) {
    root_detached_actor_id = worker_context_.GetRootDetachedActorID();
  }
  builder.SetNormalTaskSpec(max_retries,
                            retry_exceptions,
                            serialized_retry_exception_allowlist,
                            scheduling_strategy,
                            root_detached_actor_id);
  TaskSpecification task_spec = builder.Build();
  RAY_LOG(DEBUG) << "Submitting normal task " << task_spec.DebugString();
  std::vector<rpc::ObjectReference> returned_refs;
  if (options_.is_local_mode) {
    returned_refs = ExecuteTaskLocalMode(task_spec);
  } else {
    returned_refs = task_manager_->AddPendingTask(
        task_spec.CallerAddress(), task_spec, CurrentCallSite(), max_retries);

    io_service_.post(
        [this, task_spec]() {
          RAY_UNUSED(normal_task_submitter_->SubmitTask(task_spec));
        },
        "CoreWorker.SubmitTask");
  }
  return returned_refs;
}

Status CoreWorker::CreateActor(const RayFunction &function,
                               const std::vector<std::unique_ptr<TaskArg>> &args,
                               const ActorCreationOptions &actor_creation_options,
                               const std::string &extension_data,
                               const std::string &call_site,
                               ActorID *return_actor_id) {
  RAY_CHECK(actor_creation_options.scheduling_strategy.scheduling_strategy_case() !=
            rpc::SchedulingStrategy::SchedulingStrategyCase::SCHEDULING_STRATEGY_NOT_SET);

  if (actor_creation_options.is_asyncio && options_.is_local_mode) {
    return Status::NotImplemented(
        "Async actor is currently not supported for the local mode");
  }

  bool is_detached = false;
  if (!actor_creation_options.is_detached.has_value()) {
    /// Since this actor doesn't have a specified lifetime on creation, let's use
    /// the default value of the job.
    is_detached = worker_context_.GetCurrentJobConfig().default_actor_lifetime() ==
                  ray::rpc::JobConfig_ActorLifetime_DETACHED;
  } else {
    is_detached = actor_creation_options.is_detached.value();
  }

  const auto next_task_index = worker_context_.GetNextTaskIndex();
  const ActorID actor_id = ActorID::Of(worker_context_.GetCurrentJobID(),
                                       worker_context_.GetCurrentTaskID(),
                                       next_task_index);
  const TaskID actor_creation_task_id = TaskID::ForActorCreationTask(actor_id);
  const JobID job_id = worker_context_.GetCurrentJobID();
  // Propagate existing environment variable overrides, but override them with any new
  // ones
  TaskSpecBuilder builder;
  auto new_placement_resources =
      AddPlacementGroupConstraint(actor_creation_options.placement_resources,
                                  actor_creation_options.scheduling_strategy);
  auto new_resource = AddPlacementGroupConstraint(
      actor_creation_options.resources, actor_creation_options.scheduling_strategy);
  const auto actor_name = actor_creation_options.name;
  const auto task_name =
      actor_name.empty()
          ? function.GetFunctionDescriptor()->DefaultTaskName()
          : actor_name + ":" + function.GetFunctionDescriptor()->CallString();
  int64_t depth = worker_context_.GetTaskDepth() + 1;
  BuildCommonTaskSpec(builder,
                      job_id,
                      actor_creation_task_id,
                      task_name,
                      worker_context_.GetCurrentTaskID(),
                      next_task_index,
                      GetCallerId(),
                      rpc_address_,
                      function,
                      args,
                      1,
                      new_resource,
                      new_placement_resources,
                      "" /* debugger_breakpoint */,
                      depth,
                      actor_creation_options.serialized_runtime_env_info,
                      call_site,
                      worker_context_.GetMainThreadOrActorCreationTaskID(),
                      /*concurrency_group_name*/ "",
                      /*include_job_config*/ true,
                      /*generator_backpressure_num_objects*/ -1,
                      /*enable_task_events*/ actor_creation_options.enable_task_events,
                      actor_creation_options.labels);

  // If the namespace is not specified, get it from the job.
  const auto ray_namespace = (actor_creation_options.ray_namespace.empty()
                                  ? worker_context_.GetCurrentJobConfig().ray_namespace()
                                  : actor_creation_options.ray_namespace);
  auto actor_handle = std::make_unique<ActorHandle>(
      actor_id,
      GetCallerId(),
      rpc_address_,
      job_id,
      /*actor_cursor=*/ObjectID::FromIndex(actor_creation_task_id, 1),
      function.GetLanguage(),
      function.GetFunctionDescriptor(),
      extension_data,
      actor_creation_options.max_task_retries,
      actor_name,
      ray_namespace,
      actor_creation_options.max_pending_calls,
      actor_creation_options.execute_out_of_order,
      actor_creation_options.enable_task_events,
      actor_creation_options.labels);
  std::string serialized_actor_handle;
  actor_handle->Serialize(&serialized_actor_handle);
  ActorID root_detached_actor_id;
  if (is_detached) {
    root_detached_actor_id = actor_id;
  } else if (!worker_context_.GetRootDetachedActorID().IsNil()) {
    root_detached_actor_id = worker_context_.GetRootDetachedActorID();
  }
  builder.SetActorCreationTaskSpec(actor_id,
                                   serialized_actor_handle,
                                   actor_creation_options.scheduling_strategy,
                                   actor_creation_options.max_restarts,
                                   actor_creation_options.max_task_retries,
                                   actor_creation_options.dynamic_worker_options,
                                   actor_creation_options.max_concurrency,
                                   is_detached,
                                   actor_name,
                                   ray_namespace,
                                   actor_creation_options.is_asyncio,
                                   actor_creation_options.concurrency_groups,
                                   extension_data,
                                   actor_creation_options.execute_out_of_order,
                                   root_detached_actor_id);
  // Add the actor handle before we submit the actor creation task, since the
  // actor handle must be in scope by the time the GCS sends the
  // WaitForActorRefDeletedRequest.
  RAY_CHECK(actor_manager_->AddNewActorHandle(
      std::move(actor_handle), CurrentCallSite(), rpc_address_, /*owned=*/!is_detached))
      << "Actor " << actor_id << " already exists";
  *return_actor_id = actor_id;
  TaskSpecification task_spec = builder.Build();
  RAY_LOG(DEBUG) << "Submitting actor creation task " << task_spec.DebugString();
  if (options_.is_local_mode) {
    // TODO(suquark): Should we consider namespace in local mode? Currently
    // it looks like two actors with two different namespaces become the
    // same actor in local mode. Maybe this is not an issue if we consider
    // the actor name globally unique.
    if (!actor_name.empty()) {
      // Since local mode doesn't pass GCS actor management code path,
      // it just register actor names in memory.
      local_mode_named_actor_registry_.emplace(actor_name, actor_id);
    }
    ExecuteTaskLocalMode(task_spec);
  } else {
    task_manager_->AddPendingTask(
        rpc_address_,
        task_spec,
        CurrentCallSite(),
        // Actor creation task retry happens on GCS not on core worker.
        /*max_retries*/ 0);

    if (actor_name.empty()) {
      io_service_.post(
          [this, task_spec = std::move(task_spec)]() {
            RAY_UNUSED(actor_creator_->AsyncRegisterActor(
                task_spec, [this, task_spec](Status status) {
                  if (!status.ok()) {
                    RAY_LOG(ERROR).WithField(task_spec.ActorCreationId())
                        << "Failed to register actor. Error message: "
                        << status.ToString();
                    task_manager_->FailPendingTask(task_spec.TaskId(),
                                                   rpc::ErrorType::ACTOR_CREATION_FAILED,
                                                   &status);
                  } else {
                    RAY_UNUSED(actor_task_submitter_->SubmitActorCreationTask(task_spec));
                  }
                }));
          },
          "ActorCreator.AsyncRegisterActor");
    } else {
      // For named actor, we still go through the sync way because for
      // functions like list actors these actors need to be there, especially
      // for local driver. But the current code all go through the gcs right now.
      auto status = actor_creator_->RegisterActor(task_spec);
      if (!status.ok()) {
        return status;
      }
      io_service_.post(
          [this, task_spec = std::move(task_spec)]() {
            RAY_UNUSED(actor_task_submitter_->SubmitActorCreationTask(task_spec));
          },
          "CoreWorker.SubmitTask");
    }
  }
  return Status::OK();
}

Status CoreWorker::CreatePlacementGroup(
    const PlacementGroupCreationOptions &placement_group_creation_options,
    PlacementGroupID *return_placement_group_id) {
  const auto &bundles = placement_group_creation_options.bundles;
  for (const auto &bundle : bundles) {
    for (const auto &resource : bundle) {
      if (resource.first == kBundle_ResourceLabel) {
        std::ostringstream stream;
        stream << kBundle_ResourceLabel << " is a system reserved resource, which is not "
               << "allowed to be used in placement group. ";
        return Status::Invalid(stream.str());
      }
    }
  }
  const PlacementGroupID placement_group_id = PlacementGroupID::Of(GetCurrentJobId());
  PlacementGroupSpecBuilder builder;
  builder.SetPlacementGroupSpec(
      placement_group_id,
      placement_group_creation_options.name,
      placement_group_creation_options.bundles,
      placement_group_creation_options.strategy,
      placement_group_creation_options.is_detached,
      placement_group_creation_options.max_cpu_fraction_per_node,
      placement_group_creation_options.soft_target_node_id,
      worker_context_.GetCurrentJobID(),
      worker_context_.GetCurrentActorID(),
      worker_context_.CurrentActorDetached());
  PlacementGroupSpecification placement_group_spec = builder.Build();
  *return_placement_group_id = placement_group_id;
  RAY_LOG(INFO).WithField(placement_group_id)
      << "Submitting Placement Group creation to GCS";
  const auto status =
      gcs_client_->PlacementGroups().SyncCreatePlacementGroup(placement_group_spec);
  if (status.IsTimedOut()) {
    std::ostringstream stream;
    stream << "There was timeout in creating the placement group of id "
           << placement_group_id
           << ". It is probably "
              "because GCS server is dead or there's a high load there.";
    return Status::TimedOut(stream.str());
  }
  return status;
}

Status CoreWorker::RemovePlacementGroup(const PlacementGroupID &placement_group_id) {
  // Synchronously wait for placement group removal.
  const auto status =
      gcs_client_->PlacementGroups().SyncRemovePlacementGroup(placement_group_id);
  if (status.IsTimedOut()) {
    std::ostringstream stream;
    stream << "There was timeout in removing the placement group of id "
           << placement_group_id
           << ". It is probably "
              "because GCS server is dead or there's a high load there.";
    return Status::TimedOut(stream.str());
  }
  return status;
}

Status CoreWorker::WaitPlacementGroupReady(const PlacementGroupID &placement_group_id,
                                           int64_t timeout_seconds) {
  const auto status = gcs_client_->PlacementGroups().SyncWaitUntilReady(
      placement_group_id, timeout_seconds);
  if (status.IsTimedOut()) {
    std::ostringstream stream;
    stream << "There was timeout in waiting for placement group " << placement_group_id
           << " creation.";
    return Status::TimedOut(stream.str());
  }
  return status;
}

Status CoreWorker::SubmitActorTask(
    const ActorID &actor_id,
    const RayFunction &function,
    const std::vector<std::unique_ptr<TaskArg>> &args,
    const TaskOptions &task_options,
    int max_retries,
    bool retry_exceptions,
    const std::string &serialized_retry_exception_allowlist,
    const std::string &call_site,
    std::vector<rpc::ObjectReference> &task_returns,
    const TaskID current_task_id) {
  absl::ReleasableMutexLock lock(&actor_task_mutex_);
  task_returns.clear();
  if (!actor_task_submitter_->CheckActorExists(actor_id)) {
    std::string err_msg = absl::StrFormat(
        "Can't find actor %s. It might be dead or it's from a different cluster",
        actor_id.Hex());
    // TODO (dayshah): make status take by value
    return Status::NotFound(err_msg);
  }
  /// Check whether backpressure may happen at the very beginning of submitting a task.
  if (actor_task_submitter_->PendingTasksFull(actor_id)) {
    RAY_LOG(DEBUG).WithField(actor_id)
        << "Back pressure occurred while submitting the actor task. "
        << actor_task_submitter_->DebugString(actor_id);
    return Status::OutOfResource(absl::StrFormat(
        "Too many tasks (%d) pending to be executed for actor %s. Please try later",
        actor_task_submitter_->NumPendingTasks(actor_id),
        actor_id.Hex()));
  }

  auto actor_handle = actor_manager_->GetActorHandle(actor_id);
  // Subscribe the actor state when we first submit the actor task. It is to reduce the
  // number of connections. The method is idempotent.
  actor_manager_->SubscribeActorState(actor_id);

  // Build common task spec.
  TaskSpecBuilder builder;
  const auto next_task_index = worker_context_.GetNextTaskIndex();
  const TaskID actor_task_id =
      TaskID::ForActorTask(worker_context_.GetCurrentJobID(),
                           worker_context_.GetCurrentInternalTaskId(),
                           next_task_index,
                           actor_handle->GetActorID());
  const std::unordered_map<std::string, double> required_resources;
  const auto task_name = task_options.name.empty()
                             ? function.GetFunctionDescriptor()->DefaultTaskName()
                             : task_options.name;

  // The depth of the actor task is depth of the caller + 1
  // The caller is not necessarily the creator of the actor.
  int64_t depth = worker_context_.GetTaskDepth() + 1;
  BuildCommonTaskSpec(builder,
                      actor_handle->CreationJobID(),
                      actor_task_id,
                      task_name,
                      current_task_id != TaskID::Nil()
                          ? current_task_id
                          : worker_context_.GetCurrentTaskID(),
                      next_task_index,
                      GetCallerId(),
                      rpc_address_,
                      function,
                      args,
                      task_options.num_returns,
                      task_options.resources,
                      required_resources,
                      "",    /* debugger_breakpoint */
                      depth, /*depth*/
                      "{}",  /* serialized_runtime_env_info */
                      call_site,
                      worker_context_.GetMainThreadOrActorCreationTaskID(),
                      task_options.concurrency_group_name,
                      /*include_job_config*/ false,
                      /*generator_backpressure_num_objects*/
                      task_options.generator_backpressure_num_objects,
                      /*enable_task_events*/ task_options.enable_task_events);
  // NOTE: placement_group_capture_child_tasks and runtime_env will
  // be ignored in the actor because we should always follow the actor's option.

  actor_handle->SetActorTaskSpec(builder,
                                 ObjectID::Nil(),
                                 max_retries,
                                 retry_exceptions,
                                 serialized_retry_exception_allowlist);
  // Submit task.
  TaskSpecification task_spec = builder.Build();
  RAY_LOG(DEBUG) << "Submitting actor task " << task_spec.DebugString();
  std::vector<rpc::ObjectReference> returned_refs;
  if (options_.is_local_mode) {
    /// NOTE: The lock should be released in local mode. The user code may
    /// submit another task when executing the current task locally, which
    /// cause deadlock. The code call chain is:
    /// SubmitActorTask -> python user code -> actor.xx.remote() -> SubmitActorTask
    lock.Release();
    returned_refs = ExecuteTaskLocalMode(task_spec, actor_id);
  } else {
    returned_refs = task_manager_->AddPendingTask(
        rpc_address_, task_spec, CurrentCallSite(), max_retries);

    RAY_CHECK_OK(actor_task_submitter_->SubmitTask(task_spec));
  }
  task_returns = std::move(returned_refs);
  return Status::OK();
}

Status CoreWorker::CancelTask(const ObjectID &object_id,
                              bool force_kill,
                              bool recursive) {
  rpc::Address obj_addr;
  if (!reference_counter_->GetOwner(object_id, &obj_addr)) {
    return Status::Invalid("No owner found for object.");
  }

  if (obj_addr.SerializeAsString() != rpc_address_.SerializeAsString()) {
    // We don't have CancelRemoteTask for actor_task_submitter_
    // because it requires the same implementation.
    RAY_LOG(DEBUG).WithField(object_id)
        << "Request to cancel a task of object to an owner "
        << obj_addr.SerializeAsString();
    return normal_task_submitter_->CancelRemoteTask(
        object_id, obj_addr, force_kill, recursive);
  }

  auto task_spec = task_manager_->GetTaskSpec(object_id.TaskId());
  if (!task_spec.has_value()) {
    // Task is already finished.
    RAY_LOG(DEBUG).WithField(object_id)
        << "Cancel request is ignored because the task is already canceled "
           "for an object";
    return Status::OK();
  }

  if (task_spec.value().IsActorCreationTask()) {
    RAY_LOG(FATAL) << "Cannot cancel actor creation tasks";
  }

  if (task_spec->IsActorTask()) {
    if (force_kill) {
      return Status::InvalidArgument("force=True is not supported for actor tasks.");
    }

    return actor_task_submitter_->CancelTask(task_spec.value(), recursive);
  } else {
    return normal_task_submitter_->CancelTask(task_spec.value(), force_kill, recursive);
  }
}

Status CoreWorker::CancelChildren(const TaskID &task_id, bool force_kill) {
  std::vector<std::pair<TaskID, Status>> recursive_cancellation_status;
  bool recursive_success = true;
  for (const auto &child_id : task_manager_->GetPendingChildrenTasks(task_id)) {
    auto child_spec = task_manager_->GetTaskSpec(child_id);
    if (!child_spec.has_value()) {
      recursive_success = false;
      recursive_cancellation_status.emplace_back(
          child_id,
          Status::UnknownError(
              "Recursive task cancellation failed--check warning logs."));
    } else if (child_spec->IsActorTask()) {
      auto result = actor_task_submitter_->CancelTask(child_spec.value(), true);
      recursive_cancellation_status.emplace_back(child_id, result);
    } else {
      auto result =
          normal_task_submitter_->CancelTask(child_spec.value(), force_kill, true);
      recursive_cancellation_status.emplace_back(child_id, result);
    }
  }

  if (recursive_success) {
    return Status::OK();
  } else {
    auto kMaxFailedTaskSampleSize = 10;
    std::ostringstream ostr;
    ostr << "Failed to cancel all the children tasks of " << task_id << " recursively.\n"
         << "Here are up to " << kMaxFailedTaskSampleSize
         << " samples tasks that failed to be canceled\n";
    auto success = 0;
    auto failures = 0;
    for (const auto &[child_id, status] : recursive_cancellation_status) {
      if (status.ok()) {
        success += 1;
      } else {
        // Only record up to sample sizes.
        if (failures < kMaxFailedTaskSampleSize) {
          ostr << "\t" << child_id << ", " << status.ToString() << "\n";
        }
        failures += 1;
      }
    }
    ostr << "Total Recursive cancelation success: " << success
         << ", failures: " << failures;
    return Status::UnknownError(ostr.str());
  }
}

Status CoreWorker::KillActor(const ActorID &actor_id, bool force_kill, bool no_restart) {
  if (options_.is_local_mode) {
    return KillActorLocalMode(actor_id);
  }
  std::promise<Status> p;
  auto f = p.get_future();
  io_service_.post(
      [this, p = &p, actor_id, force_kill, no_restart]() {
        auto cb = [this, p, actor_id, force_kill, no_restart](Status status) mutable {
          if (status.ok()) {
            RAY_CHECK_OK(gcs_client_->Actors().AsyncKillActor(
                actor_id, force_kill, no_restart, nullptr));
          }
          p->set_value(std::move(status));
        };
        if (actor_creator_->IsActorInRegistering(actor_id)) {
          actor_creator_->AsyncWaitForActorRegisterFinish(actor_id, std::move(cb));
        } else if (actor_manager_->CheckActorHandleExists(actor_id)) {
          cb(Status::OK());
        } else {
          std::stringstream stream;
          stream << "Failed to find a corresponding actor handle for " << actor_id;
          cb(Status::Invalid(stream.str()));
        }
      },
      "CoreWorker.KillActor");
  const auto &status = f.get();
  actor_manager_->OnActorKilled(actor_id);
  return status;
}

Status CoreWorker::KillActorLocalMode(const ActorID &actor_id) {
  // KillActor doesn't do anything in local mode. We only remove named actor entry if
  // exists.
  for (auto it = local_mode_named_actor_registry_.begin();
       it != local_mode_named_actor_registry_.end();) {
    auto current = it++;
    if (current->second == actor_id) {
      local_mode_named_actor_registry_.erase(current);
    }
  }
  return Status::OK();
}

void CoreWorker::RemoveActorHandleReference(const ActorID &actor_id) {
  ObjectID actor_handle_id = ObjectID::ForActorHandle(actor_id);
  reference_counter_->RemoveLocalReference(actor_handle_id, nullptr);
}

std::optional<rpc::ActorTableData::ActorState> CoreWorker::GetLocalActorState(
    const ActorID &actor_id) const {
  return actor_task_submitter_->GetLocalActorState(actor_id);
}

ActorID CoreWorker::DeserializeAndRegisterActorHandle(const std::string &serialized,
                                                      const ObjectID &outer_object_id,
                                                      bool add_local_ref) {
  auto actor_handle = std::make_unique<ActorHandle>(serialized);
  return actor_manager_->RegisterActorHandle(std::move(actor_handle),
                                             outer_object_id,
                                             CurrentCallSite(),
                                             rpc_address_,
                                             add_local_ref);
}

Status CoreWorker::SerializeActorHandle(const ActorID &actor_id,
                                        std::string *output,
                                        ObjectID *actor_handle_id) const {
  auto actor_handle = actor_manager_->GetActorHandle(actor_id);
  actor_handle->Serialize(output);
  *actor_handle_id = ObjectID::ForActorHandle(actor_id);
  return Status::OK();
}

std::shared_ptr<const ActorHandle> CoreWorker::GetActorHandle(
    const ActorID &actor_id) const {
  return actor_manager_->GetActorHandle(actor_id);
}

std::pair<std::shared_ptr<const ActorHandle>, Status> CoreWorker::GetNamedActorHandle(
    const std::string &name, const std::string &ray_namespace) {
  RAY_CHECK(!name.empty());
  if (options_.is_local_mode) {
    return GetNamedActorHandleLocalMode(name);
  }

  return actor_manager_->GetNamedActorHandle(
      name,
      ray_namespace.empty() ? worker_context_.GetCurrentJobConfig().ray_namespace()
                            : ray_namespace,
      CurrentCallSite(),
      rpc_address_);
}

std::pair<std::vector<std::pair<std::string, std::string>>, Status>
CoreWorker::ListNamedActors(bool all_namespaces) {
  if (options_.is_local_mode) {
    return ListNamedActorsLocalMode();
  }

  std::vector<std::pair<std::string, std::string>> actors;

  // This call needs to be blocking because we can't return until we get the
  // response from the RPC.
  const auto ray_namespace = worker_context_.GetCurrentJobConfig().ray_namespace();
  const auto status =
      gcs_client_->Actors().SyncListNamedActors(all_namespaces, ray_namespace, actors);
  if (status.IsTimedOut()) {
    std::ostringstream stream;
    stream << "There was timeout in getting the list of named actors, "
              "probably because the GCS server is dead or under high load .";
    return std::make_pair(std::move(actors), Status::TimedOut(stream.str()));
  }
  return std::make_pair(std::move(actors), std::move(status));
}

std::pair<std::shared_ptr<const ActorHandle>, Status>
CoreWorker::GetNamedActorHandleLocalMode(const std::string &name) {
  auto it = local_mode_named_actor_registry_.find(name);
  if (it == local_mode_named_actor_registry_.end()) {
    std::string err_msg = absl::StrFormat("Failed to look up actor with name %s", name);
    return std::make_pair(nullptr, Status::NotFound(std::move(err_msg)));
  }

  return std::make_pair(GetActorHandle(it->second), Status::OK());
}

std::pair<std::vector<std::pair<std::string, std::string>>, Status>
CoreWorker::ListNamedActorsLocalMode() {
  std::vector<std::pair<std::string, std::string>> actors;
  actors.reserve(local_mode_named_actor_registry_.size());
  for (auto it = local_mode_named_actor_registry_.begin();
       it != local_mode_named_actor_registry_.end();
       it++) {
    actors.emplace_back(/*namespace=*/"", it->first);
  }
  return std::make_pair(std::move(actors), Status::OK());
}

std::string CoreWorker::GetActorName() const {
  absl::MutexLock lock(&mutex_);
  return actor_manager_->GetActorHandle(actor_id_)->GetName();
}

ResourceMappingType CoreWorker::GetResourceIDs() const {
  absl::MutexLock lock(&mutex_);
  return resource_ids_;
}

std::unique_ptr<worker::ProfileEvent> CoreWorker::CreateProfileEvent(
    const std::string &event_name) {
  return std::make_unique<worker::ProfileEvent>(
      *task_event_buffer_, worker_context_, options_.node_ip_address, event_name);
}

void CoreWorker::RunTaskExecutionLoop() {
  auto signal_checker = PeriodicalRunner::Create(task_execution_service_);
  if (options_.check_signals) {
    signal_checker->RunFnPeriodically(
        [this] {
          /// The overhead of this is only a single digit microsecond.
          auto status = options_.check_signals();
          if (status.IsIntentionalSystemExit()) {
            Exit(rpc::WorkerExitType::INTENDED_USER_EXIT,
                 absl::StrCat("Worker exits by a signal. ", status.message()),
                 nullptr);
          }
          if (status.IsUnexpectedSystemExit()) {
            Exit(
                rpc::WorkerExitType::SYSTEM_ERROR,
                absl::StrCat("Worker exits unexpectedly by a signal. ", status.message()),
                nullptr);
          }
        },
        10,
        "CoreWorker.CheckSignal");
  }
  task_execution_service_.run();
  RAY_CHECK(is_shutdown_)
      << "Task execution loop was terminated without calling shutdown API.";
}

Status CoreWorker::AllocateReturnObject(const ObjectID &object_id,
                                        const size_t &data_size,
                                        const std::shared_ptr<Buffer> &metadata,
                                        const std::vector<ObjectID> &contained_object_ids,
                                        const rpc::Address &caller_address,
                                        int64_t *task_output_inlined_bytes,
                                        std::shared_ptr<RayObject> *return_object) {
  rpc::Address owner_address(options_.is_local_mode ? rpc::Address() : caller_address);

  bool object_already_exists = false;
  std::shared_ptr<Buffer> data_buffer;
  if (data_size > 0) {
    RAY_LOG(DEBUG).WithField(object_id) << "Creating return object";
    // Mark this object as containing other object IDs. The ref counter will
    // keep the inner IDs in scope until the outer one is out of scope.
    if (!contained_object_ids.empty() && !options_.is_local_mode) {
      reference_counter_->AddNestedObjectIds(
          object_id, contained_object_ids, owner_address);
    }

    // Allocate a buffer for the return object.
    if (options_.is_local_mode ||
        (static_cast<int64_t>(data_size) < max_direct_call_object_size_ &&
         // ensure we don't exceed the limit if we allocate this object inline.
         (*task_output_inlined_bytes + static_cast<int64_t>(data_size) <=
          RayConfig::instance().task_rpc_inlined_bytes_limit()))) {
      data_buffer = std::make_shared<LocalMemoryBuffer>(data_size);
      *task_output_inlined_bytes += static_cast<int64_t>(data_size);
    } else {
      RAY_RETURN_NOT_OK(CreateExisting(metadata,
                                       data_size,
                                       object_id,
                                       owner_address,
                                       &data_buffer,
                                       /*created_by_worker=*/true));
      object_already_exists = !data_buffer;
    }
  }
  // Leave the return object as a nullptr if the object already exists.
  if (!object_already_exists) {
    auto contained_refs = GetObjectRefs(contained_object_ids);
    *return_object =
        std::make_shared<RayObject>(data_buffer, metadata, std::move(contained_refs));
  }

  return Status::OK();
}

Status CoreWorker::ExecuteTask(
    const TaskSpecification &task_spec,
    std::optional<ResourceMappingType> resource_ids,
    std::vector<std::pair<ObjectID, std::shared_ptr<RayObject>>> *return_objects,
    std::vector<std::pair<ObjectID, std::shared_ptr<RayObject>>> *dynamic_return_objects,
    std::vector<std::pair<ObjectID, bool>> *streaming_generator_returns,
    ReferenceCounter::ReferenceTableProto *borrowed_refs,
    bool *is_retryable_error,
    std::string *application_error) {
  RAY_LOG(DEBUG) << "Executing task, task info = " << task_spec.DebugString();

  // If the worker is exitted via Exit API, we shouldn't execute
  // tasks anymore.
  if (IsExiting()) {
    absl::MutexLock lock(&mutex_);
    return Status::IntentionalSystemExit(
        absl::StrCat("Worker has already exited. Detail: ", exiting_detail_.value()));
  }

  task_queue_length_ -= 1;
  num_executed_tasks_ += 1;

  // Modify the worker's per function counters.
  std::string func_name = task_spec.FunctionDescriptor()->CallString();
  std::string actor_repr_name;
  {
    absl::MutexLock lock(&mutex_);
    actor_repr_name = actor_repr_name_;
  }
  if (!options_.is_local_mode) {
    task_counter_.MovePendingToRunning(func_name, task_spec.IsRetry());

    const auto update =
        (task_spec.IsActorTask() && !actor_repr_name.empty())
            ? worker::TaskStatusEvent::TaskStateUpdate(actor_repr_name, pid_)
            : worker::TaskStatusEvent::TaskStateUpdate(pid_);
    RAY_UNUSED(
        task_event_buffer_->RecordTaskStatusEventIfNeeded(task_spec.TaskId(),
                                                          task_spec.JobId(),
                                                          task_spec.AttemptNumber(),
                                                          task_spec,
                                                          rpc::TaskStatus::RUNNING,
                                                          /* include_task_info */ false,
                                                          update));

    worker_context_.SetCurrentTask(task_spec);
    SetCurrentTaskId(task_spec.TaskId(), task_spec.AttemptNumber(), task_spec.GetName());
  }
  {
    absl::MutexLock lock(&mutex_);
    current_tasks_.emplace(task_spec.TaskId(), task_spec);
    if (resource_ids.has_value()) {
      resource_ids_ = std::move(*resource_ids);
    }
  }

  RayFunction func{task_spec.GetLanguage(), task_spec.FunctionDescriptor()};

  std::vector<std::shared_ptr<RayObject>> args;
  std::vector<rpc::ObjectReference> arg_refs;
  // This includes all IDs that were passed by reference and any IDs that were
  // inlined in the task spec. These references will be pinned during the task
  // execution and unpinned once the task completes. We will notify the caller
  // about any IDs that we are still borrowing by the time the task completes.
  std::vector<ObjectID> borrowed_ids;
  RAY_CHECK_OK(GetAndPinArgsForExecutor(task_spec, &args, &arg_refs, &borrowed_ids));

  for (size_t i = 0; i < task_spec.NumReturns(); i++) {
    return_objects->emplace_back(task_spec.ReturnId(i), nullptr);
  }
  // For dynamic tasks, pass the return IDs that were dynamically generated on
  // the first execution.
  if (!task_spec.ReturnsDynamic()) {
    dynamic_return_objects = nullptr;
  } else if (task_spec.AttemptNumber() > 0) {
    for (const auto &dynamic_return_id : task_spec.DynamicReturnIds()) {
      // Increase the put index so that when the generator creates a new obj
      // the object id won't conflict.
      worker_context_.GetNextPutIndex();
      dynamic_return_objects->emplace_back(dynamic_return_id,
                                           std::shared_ptr<RayObject>());
      RAY_LOG(DEBUG) << "Re-executed task " << task_spec.TaskId()
                     << " should return dynamic object " << dynamic_return_id;

      AddLocalReference(dynamic_return_id, "<temporary (DynamicObjectRefGenerator)>");
      reference_counter_->AddBorrowedObject(
          dynamic_return_id, ObjectID::Nil(), task_spec.CallerAddress());
    }
  }

  Status status;
  TaskType task_type = TaskType::NORMAL_TASK;
  if (task_spec.IsActorCreationTask()) {
    RAY_CHECK(!return_objects->empty());
    return_objects->pop_back();
    task_type = TaskType::ACTOR_CREATION_TASK;
    SetActorId(task_spec.ActorCreationId());
    task_counter_.BecomeActor(task_spec.FunctionDescriptor()->ClassName());
    {
      auto self_actor_handle =
          std::make_unique<ActorHandle>(task_spec.GetSerializedActorHandle());
      // Register the handle to the current actor itself.
      actor_manager_->RegisterActorHandle(std::move(self_actor_handle),
                                          ObjectID::Nil(),
                                          CurrentCallSite(),
                                          rpc_address_,
                                          /*add_local_ref=*/false,
                                          /*is_self=*/true);
    }
    RAY_LOG(INFO).WithField(task_spec.ActorCreationId()) << "Creating actor";
  } else if (task_spec.IsActorTask()) {
    task_type = TaskType::ACTOR_TASK;
  }

  std::shared_ptr<LocalMemoryBuffer> creation_task_exception_pb_bytes = nullptr;

  std::vector<ConcurrencyGroup> defined_concurrency_groups = {};
  std::string name_of_concurrency_group_to_execute;
  if (task_spec.IsActorCreationTask()) {
    defined_concurrency_groups = task_spec.ConcurrencyGroups();
  } else if (task_spec.IsActorTask()) {
    name_of_concurrency_group_to_execute = task_spec.ConcurrencyGroupName();
  }
  status = options_.task_execution_callback(
      task_spec.CallerAddress(),
      task_type,
      task_spec.GetName(),
      func,
      task_spec.GetRequiredResources().GetResourceUnorderedMap(),
      args,
      arg_refs,
      task_spec.GetDebuggerBreakpoint(),
      task_spec.GetSerializedRetryExceptionAllowlist(),
      return_objects,
      dynamic_return_objects,
      streaming_generator_returns,
      creation_task_exception_pb_bytes,
      is_retryable_error,
      application_error,
      defined_concurrency_groups,
      name_of_concurrency_group_to_execute,
      /*is_reattempt=*/task_spec.AttemptNumber() > 0,
      /*is_streaming_generator=*/task_spec.IsStreamingGenerator(),
      /*retry_exception=*/task_spec.ShouldRetryExceptions(),
      /*generator_backpressure_num_objects=*/
      task_spec.GeneratorBackpressureNumObjects());

  // Get the reference counts for any IDs that we borrowed during this task,
  // remove the local reference for these IDs, and return the ref count info to
  // the caller. This will notify the caller of any IDs that we (or a nested
  // task) are still borrowing. It will also notify the caller of any new IDs
  // that were contained in a borrowed ID that we (or a nested task) are now
  // borrowing.
  std::vector<ObjectID> deleted;
  if (!borrowed_ids.empty()) {
    reference_counter_->PopAndClearLocalBorrowers(borrowed_ids, borrowed_refs, &deleted);
  }
  if (dynamic_return_objects != nullptr) {
    for (const auto &dynamic_return : *dynamic_return_objects) {
      reference_counter_->PopAndClearLocalBorrowers(
          {dynamic_return.first}, borrowed_refs, &deleted);
    }
  }
  memory_store_->Delete(deleted);

  if (task_spec.IsNormalTask() && reference_counter_->NumObjectIDsInScope() != 0) {
    RAY_LOG(DEBUG).WithField(task_spec.TaskId())
        << "There were " << reference_counter_->NumObjectIDsInScope()
        << " ObjectIDs left in scope after executing task. "
           "This is either caused by keeping references to ObjectIDs in Python "
           "between "
           "tasks (e.g., in global variables) or indicates a problem with Ray's "
           "reference counting, and may cause problems in the object store.";
  }

  if (!options_.is_local_mode) {
    SetCurrentTaskId(TaskID::Nil(), /*attempt_number=*/0, /*task_name=*/"");
    worker_context_.ResetCurrentTask();
  }
  {
    absl::MutexLock lock(&mutex_);
    auto it = current_tasks_.find(task_spec.TaskId());
    RAY_CHECK(it != current_tasks_.end());
    current_tasks_.erase(it);
    if (task_spec.IsNormalTask()) {
      resource_ids_.clear();
    }
  }

  if (!options_.is_local_mode) {
    task_counter_.MoveRunningToFinished(func_name, task_spec.IsRetry());
  }
  RAY_LOG(DEBUG).WithField(task_spec.TaskId())
      << "Finished executing task, status=" << status;

  std::ostringstream stream;
  if (status.IsCreationTaskError()) {
    Exit(rpc::WorkerExitType::USER_ERROR,
         absl::StrCat(
             "Worker exits because there was an exception in the initialization method "
             "(e.g., __init__). Fix the exceptions from the initialization to resolve "
             "the issue. ",
             status.message()),
         creation_task_exception_pb_bytes);
  } else if (status.IsIntentionalSystemExit()) {
    Exit(rpc::WorkerExitType::INTENDED_USER_EXIT,
         absl::StrCat("Worker exits by an user request. ", status.message()),
         creation_task_exception_pb_bytes);
  } else if (status.IsUnexpectedSystemExit()) {
    Exit(rpc::WorkerExitType::SYSTEM_ERROR,
         absl::StrCat("Worker exits unexpectedly. ", status.message()),
         creation_task_exception_pb_bytes);
  } else if (!status.ok()) {
    RAY_LOG(FATAL) << "Unexpected task status type : " << status;
  }
  return status;
}

Status CoreWorker::SealReturnObject(const ObjectID &return_id,
                                    const std::shared_ptr<RayObject> &return_object,
                                    const ObjectID &generator_id,
                                    const rpc::Address &caller_address) {
  RAY_LOG(DEBUG).WithField(return_id) << "Sealing return object";

  RAY_CHECK(return_object);
  RAY_CHECK(!options_.is_local_mode);

  Status status = Status::OK();
  auto caller_address_ptr = std::make_unique<rpc::Address>(caller_address);

  if (return_object->GetData() != nullptr && return_object->GetData()->IsPlasmaBuffer()) {
    status = SealExisting(return_id, true, generator_id, caller_address_ptr);
    if (!status.ok()) {
      RAY_LOG(FATAL).WithField(return_id)
          << "Failed to seal object in store: " << status.message();
    }
  }
  return status;
}

void CoreWorker::AsyncDelObjectRefStream(const ObjectID &generator_id) {
  RAY_LOG(DEBUG).WithField(generator_id) << "AsyncDelObjectRefStream";
  if (task_manager_->TryDelObjectRefStream(generator_id)) {
    return;
  }
  deleted_generator_ids_.insert(generator_id);
}

void CoreWorker::TryDeleteObjectRefStreams() {
  std::vector<ObjectID> out_of_scope_generator_ids;
  for (auto it = deleted_generator_ids_.begin(); it != deleted_generator_ids_.end();
       it++) {
    const auto &generator_id = *it;
    if (task_manager_->TryDelObjectRefStream(generator_id)) {
      out_of_scope_generator_ids.push_back(generator_id);
    }
  }

  for (const auto &generator_id : out_of_scope_generator_ids) {
    deleted_generator_ids_.erase(generator_id);
  }
}

Status CoreWorker::TryReadObjectRefStream(const ObjectID &generator_id,
                                          rpc::ObjectReference *object_ref_out) {
  ObjectID object_id;
  const auto &status = task_manager_->TryReadObjectRefStream(generator_id, &object_id);
  RAY_CHECK(object_ref_out != nullptr);
  object_ref_out->set_object_id(object_id.Binary());
  object_ref_out->mutable_owner_address()->CopyFrom(rpc_address_);
  return status;
}

bool CoreWorker::StreamingGeneratorIsFinished(const ObjectID &generator_id) const {
  return task_manager_->StreamingGeneratorIsFinished(generator_id);
}

std::pair<rpc::ObjectReference, bool> CoreWorker::PeekObjectRefStream(
    const ObjectID &generator_id) {
  auto [object_id, ready] = task_manager_->PeekObjectRefStream(generator_id);
  rpc::ObjectReference object_ref;
  object_ref.set_object_id(object_id.Binary());
  object_ref.mutable_owner_address()->CopyFrom(rpc_address_);
  return {object_ref, ready};
}

bool CoreWorker::PinExistingReturnObject(const ObjectID &return_id,
                                         std::shared_ptr<RayObject> *return_object,
                                         const ObjectID &generator_id,
                                         const rpc::Address &owner_address) {
  // TODO(swang): If there is already an existing copy of this object, then it
  // might not have the same value as the new copy. It would be better to evict
  // the existing copy here.
  absl::flat_hash_map<ObjectID, std::shared_ptr<RayObject>> result_map;
  bool got_exception = false;

  // Temporarily set the return object's owner's address. This is needed to retrieve the
  // value from plasma.
  reference_counter_->AddLocalReference(return_id, "<temporary (pin return object)>");
  reference_counter_->AddBorrowedObject(return_id, ObjectID::Nil(), owner_address);

  auto status = plasma_store_provider_->Get(
      {return_id}, 0, worker_context_, &result_map, &got_exception);
  // Remove the temporary ref.
  RemoveLocalReference(return_id);

  if (result_map.contains(return_id)) {
    *return_object = std::move(result_map[return_id]);
    RAY_LOG(DEBUG) << "Pinning existing return object " << return_id
                   << " owned by worker "
                   << WorkerID::FromBinary(owner_address.worker_id());
    // Keep the object in scope until it's been pinned.
    std::shared_ptr<RayObject> pinned_return_object = *return_object;
    // Asynchronously ask the raylet to pin the object. Note that this can fail
    // if the raylet fails. We expect the owner of the object to handle that
    // case (e.g., by detecting the raylet failure and storing an error).
    local_raylet_client_->PinObjectIDs(
        owner_address,
        {return_id},
        generator_id,
        [return_id, pinned_return_object](const Status &status,
                                          const rpc::PinObjectIDsReply &reply) {
          if (!status.ok() || !reply.successes(0)) {
            RAY_LOG(INFO).WithField(return_id)
                << "Failed to pin existing copy of the task return object. "
                   "This object may get evicted while there are still "
                   "references to it.";
          }
        });
    return true;
  }

  // Failed to get the existing copy of the return object. It must have been
  // evicted before we could pin it.
  // TODO(swang): We should allow the owner to retry this task instead of
  // immediately returning an error to the application.
  return false;
}

ObjectID CoreWorker::AllocateDynamicReturnId(const rpc::Address &owner_address,
                                             const TaskID &task_id,
                                             std::optional<ObjectIDIndexType> put_index) {
  const auto return_id = worker_context_.GetGeneratorReturnId(task_id, put_index);
  AddLocalReference(return_id, "<temporary (DynamicObjectRefGenerator)>");
  reference_counter_->AddBorrowedObject(return_id, ObjectID::Nil(), owner_address);
  return return_id;
}

Status CoreWorker::ReportGeneratorItemReturns(
    const std::pair<ObjectID, std::shared_ptr<RayObject>> &dynamic_return_object,
    const ObjectID &generator_id,
    const rpc::Address &caller_address,
    int64_t item_index,
    uint64_t attempt_number,
    const std::shared_ptr<GeneratorBackpressureWaiter> &waiter) {
  rpc::ReportGeneratorItemReturnsRequest request;
  request.mutable_worker_addr()->CopyFrom(rpc_address_);
  request.set_item_index(item_index);
  request.set_generator_id(generator_id.Binary());
  request.set_attempt_number(attempt_number);
  auto client = core_worker_client_pool_->GetOrConnect(caller_address);

  if (!dynamic_return_object.first.IsNil()) {
    auto return_object_proto = request.add_dynamic_return_objects();
    SerializeReturnObject(
        dynamic_return_object.first, dynamic_return_object.second, return_object_proto);
    std::vector<ObjectID> deleted;
    // When we allocate a dynamic return ID (AllocateDynamicReturnId),
    // we borrow the object. When the object value is allocatd, the
    // memory store is updated. We should clear borrowers and memory store
    // here.
    ReferenceCounter::ReferenceTableProto borrowed_refs;
    reference_counter_->PopAndClearLocalBorrowers(
        {dynamic_return_object.first}, &borrowed_refs, &deleted);
    memory_store_->Delete(deleted);
  }
  const auto return_id = dynamic_return_object.first;
  RAY_LOG(DEBUG) << "Write the object ref stream, index: " << item_index
                 << ", id: " << return_id;

  waiter->IncrementObjectGenerated();

  client->ReportGeneratorItemReturns(
      request,
      [waiter, generator_id, return_id, item_index](
          const Status &status, const rpc::ReportGeneratorItemReturnsReply &reply) {
        RAY_LOG(DEBUG) << "ReportGeneratorItemReturns replied. " << generator_id
                       << "index: " << item_index << ". total_consumed_reported: "
                       << reply.total_num_object_consumed();
        RAY_LOG(DEBUG) << "Total object consumed: " << waiter->TotalObjectConsumed()
                       << ". Total object generated: " << waiter->TotalObjectGenerated();
        int64_t num_objects_consumed = 0;
        if (status.ok()) {
          num_objects_consumed = reply.total_num_object_consumed();
        } else {
          // If the request fails, we should just resume until task finishes without
          // backpressure.
          num_objects_consumed = waiter->TotalObjectGenerated();
          RAY_LOG(WARNING).WithField(return_id)
              << "Failed to report streaming generator return "
                 "to the caller. The yield'ed ObjectRef may not be usable. "
              << status;
        }
        waiter->HandleObjectReported(num_objects_consumed);
      });

  // Backpressure if needed. See task_manager.h and search "backpressure" for protocol
  // details.
  return waiter->WaitUntilObjectConsumed();
}

void CoreWorker::HandleReportGeneratorItemReturns(
    rpc::ReportGeneratorItemReturnsRequest request,
    rpc::ReportGeneratorItemReturnsReply *reply,
    rpc::SendReplyCallback send_reply_callback) {
  auto generator_id = ObjectID::FromBinary(request.generator_id());
  auto worker_id = WorkerID::FromBinary(request.worker_addr().worker_id());
  task_manager_->HandleReportGeneratorItemReturns(
      request,
      /*execution_signal_callback*/
      [reply,
       worker_id = std::move(worker_id),
       generator_id = std::move(generator_id),
       send_reply_callback = std::move(send_reply_callback)](
          const Status &status, int64_t total_num_object_consumed) {
        RAY_LOG(DEBUG) << "Reply HandleReportGeneratorItemReturns to signal "
                          "executor to resume tasks. "
                       << generator_id << ". Worker ID: " << worker_id
                       << ". Total consumed: " << total_num_object_consumed;
        if (!status.ok()) {
          RAY_CHECK_EQ(total_num_object_consumed, -1);
        }

        reply->set_total_num_object_consumed(total_num_object_consumed);
        send_reply_callback(status, nullptr, nullptr);
      });
}

std::vector<rpc::ObjectReference> CoreWorker::ExecuteTaskLocalMode(
    const TaskSpecification &task_spec, const ActorID &actor_id) {
  auto return_objects = std::vector<std::pair<ObjectID, std::shared_ptr<RayObject>>>();
  auto borrowed_refs = ReferenceCounter::ReferenceTableProto();

  std::vector<rpc::ObjectReference> returned_refs;
  size_t num_returns = task_spec.NumReturns();
  for (size_t i = 0; i < num_returns; i++) {
    if (!task_spec.IsActorCreationTask()) {
      reference_counter_->AddOwnedObject(task_spec.ReturnId(i),
                                         /*contained_ids=*/{},
                                         rpc_address_,
                                         CurrentCallSite(),
                                         -1,
                                         /*is_reconstructable=*/false,
                                         /*add_local_ref=*/true);
    }
    rpc::ObjectReference ref;
    ref.set_object_id(task_spec.ReturnId(i).Binary());
    ref.mutable_owner_address()->CopyFrom(task_spec.CallerAddress());
    returned_refs.push_back(std::move(ref));
  }
  auto old_id = GetActorId();
  SetActorId(actor_id);
  bool is_retryable_error = false;
  std::string application_error;
  // TODO(swang): Support DynamicObjectRefGenerators in local mode?
  std::vector<std::pair<ObjectID, std::shared_ptr<RayObject>>> dynamic_return_objects;
  std::vector<std::pair<ObjectID, bool>> streaming_generator_returns;
  RAY_UNUSED(ExecuteTask(task_spec,
                         /*resource_ids=*/ResourceMappingType{},
                         &return_objects,
                         &dynamic_return_objects,
                         &streaming_generator_returns,
                         &borrowed_refs,
                         &is_retryable_error,
                         &application_error));
  SetActorId(old_id);
  return returned_refs;
}

Status CoreWorker::GetAndPinArgsForExecutor(const TaskSpecification &task,
                                            std::vector<std::shared_ptr<RayObject>> *args,
                                            std::vector<rpc::ObjectReference> *arg_refs,
                                            std::vector<ObjectID> *borrowed_ids) {
  auto num_args = task.NumArgs();
  args->resize(num_args);
  arg_refs->resize(num_args);

  absl::flat_hash_set<ObjectID> by_ref_ids;
  absl::flat_hash_map<ObjectID, std::vector<size_t>> by_ref_indices;

  for (size_t i = 0; i < task.NumArgs(); ++i) {
    if (task.ArgByRef(i)) {
      const auto &arg_ref = task.ArgRef(i);
      const auto arg_id = ObjectID::FromBinary(arg_ref.object_id());
      by_ref_ids.insert(arg_id);
      auto it = by_ref_indices.find(arg_id);
      if (it == by_ref_indices.end()) {
        by_ref_indices.emplace(arg_id, std::vector<size_t>({i}));
      } else {
        it->second.push_back(i);
      }
      arg_refs->at(i) = arg_ref;
      // Pin all args passed by reference for the duration of the task.  This
      // ensures that when the task completes, we can retrieve metadata about
      // any borrowed ObjectIDs that were serialized in the argument's value.
      RAY_LOG(DEBUG).WithField(arg_id) << "Incrementing ref for argument ID";
      reference_counter_->AddLocalReference(arg_id, task.CallSiteString());
      // Attach the argument's owner's address. This is needed to retrieve the
      // value from plasma.
      reference_counter_->AddBorrowedObject(
          arg_id, ObjectID::Nil(), task.ArgRef(i).owner_address());
      borrowed_ids->push_back(arg_id);
      // We need to put an OBJECT_IN_PLASMA error here so the subsequent call to Get()
      // properly redirects to the plasma store.
      // NOTE: This needs to be done after adding reference to reference counter
      // otherwise, the put is a no-op.
      if (!options_.is_local_mode) {
        RAY_UNUSED(memory_store_->Put(RayObject(rpc::ErrorType::OBJECT_IN_PLASMA),
                                      task.ArgId(i)));
      }
    } else {
      // A pass-by-value argument.
      std::shared_ptr<LocalMemoryBuffer> data = nullptr;
      if (task.ArgDataSize(i) != 0u) {
        data = std::make_shared<LocalMemoryBuffer>(const_cast<uint8_t *>(task.ArgData(i)),
                                                   task.ArgDataSize(i));
      }
      std::shared_ptr<LocalMemoryBuffer> metadata = nullptr;
      if (task.ArgMetadataSize(i) != 0u) {
        metadata = std::make_shared<LocalMemoryBuffer>(
            const_cast<uint8_t *>(task.ArgMetadata(i)), task.ArgMetadataSize(i));
      }
      // NOTE: this is a workaround to avoid an extra copy for Java workers.
      // Python workers need this copy to pass test case
      // test_inline_arg_memory_corruption.
      bool copy_data = options_.language == Language::PYTHON;
      args->at(i) =
          std::make_shared<RayObject>(data, metadata, task.ArgInlinedRefs(i), copy_data);
      arg_refs->at(i).set_object_id(ObjectID::Nil().Binary());
      // The task borrows all ObjectIDs that were serialized in the inlined
      // arguments. The task will receive references to these IDs, so it is
      // possible for the task to continue borrowing these arguments by the
      // time it finishes.
      for (const auto &inlined_ref : task.ArgInlinedRefs(i)) {
        const auto inlined_id = ObjectID::FromBinary(inlined_ref.object_id());
        RAY_LOG(DEBUG).WithField(inlined_id) << "Incrementing ref for borrowed ID";
        // We do not need to add the ownership information here because it will
        // get added once the language frontend deserializes the value, before
        // the ObjectID can be used.
        reference_counter_->AddLocalReference(inlined_id, task.CallSiteString());
        borrowed_ids->push_back(inlined_id);
      }
    }
  }

  // Fetch by-reference arguments directly from the plasma store.
  bool got_exception = false;
  absl::flat_hash_map<ObjectID, std::shared_ptr<RayObject>> result_map;
  if (options_.is_local_mode) {
    RAY_RETURN_NOT_OK(
        memory_store_->Get(by_ref_ids, -1, worker_context_, &result_map, &got_exception));
  } else {
    RAY_RETURN_NOT_OK(plasma_store_provider_->Get(
        by_ref_ids, -1, worker_context_, &result_map, &got_exception));
  }
  for (const auto &it : result_map) {
    for (size_t idx : by_ref_indices[it.first]) {
      args->at(idx) = it.second;
    }
  }

  return Status::OK();
}

void CoreWorker::HandlePushTask(rpc::PushTaskRequest request,
                                rpc::PushTaskReply *reply,
                                rpc::SendReplyCallback send_reply_callback) {
  RAY_LOG(DEBUG).WithField(TaskID::FromBinary(request.task_spec().task_id()))
      << "Received Handle Push Task";
  if (HandleWrongRecipient(WorkerID::FromBinary(request.intended_worker_id()),
                           send_reply_callback)) {
    return;
  }
  if (request.task_spec().type() == TaskType::ACTOR_CREATION_TASK ||
      request.task_spec().type() == TaskType::NORMAL_TASK) {
    auto job_id = JobID::FromBinary(request.task_spec().job_id());
    worker_context_.MaybeInitializeJobInfo(job_id, request.task_spec().job_config());
    task_counter_.SetJobId(job_id);
  }
  // Increment the task_queue_length and per function counter.
  task_queue_length_ += 1;
  std::string func_name =
      FunctionDescriptorBuilder::FromProto(request.task_spec().function_descriptor())
          ->CallString();
  task_counter_.IncPending(func_name, request.task_spec().attempt_number() > 0);

  // For actor tasks, we just need to post a HandleActorTask instance to the task
  // execution service.
  if (request.task_spec().type() == TaskType::ACTOR_TASK) {
    task_execution_service_.post(
        [this,
         request,
         reply,
         send_reply_callback = std::move(send_reply_callback),
         func_name] {
          // We have posted an exit task onto the main event loop,
          // so shouldn't bother executing any further work.
          if (IsExiting()) {
            RAY_LOG(INFO) << "Queued task " << func_name
                          << " won't be executed because the worker already exited.";
            return;
          }
          task_receiver_->HandleTask(request, reply, send_reply_callback);
        },
        "CoreWorker.HandlePushTaskActor");
  } else {
    // Normal tasks are enqueued here, and we post a RunNormalTasksFromQueue instance to
    // the task execution service.
    task_receiver_->HandleTask(request, reply, send_reply_callback);
    task_execution_service_.post(
        [this, func_name] {
          // We have posted an exit task onto the main event loop,
          // so shouldn't bother executing any further work.
          if (IsExiting()) {
            RAY_LOG(INFO) << "Queued task " << func_name
                          << " won't be executed because the worker already exited.";
            return;
          }
          task_receiver_->RunNormalTasksFromQueue();
        },
        "CoreWorker.HandlePushTask");
  }
}

void CoreWorker::HandleDirectActorCallArgWaitComplete(
    rpc::DirectActorCallArgWaitCompleteRequest request,
    rpc::DirectActorCallArgWaitCompleteReply *reply,
    rpc::SendReplyCallback send_reply_callback) {
  if (HandleWrongRecipient(WorkerID::FromBinary(request.intended_worker_id()),
                           send_reply_callback)) {
    return;
  }

  // Post on the task execution event loop since this may trigger the
  // execution of a task that is now ready to run.
  task_execution_service_.post(
      [this, request = std::move(request)] {
        RAY_LOG(DEBUG) << "Arg wait complete for tag " << request.tag();
        task_argument_waiter_->OnWaitComplete(request.tag());
      },
      "CoreWorker.ArgWaitComplete");

  send_reply_callback(Status::OK(), nullptr, nullptr);
}

void CoreWorker::HandleRayletNotifyGCSRestart(
    rpc::RayletNotifyGCSRestartRequest request,
    rpc::RayletNotifyGCSRestartReply *reply,
    rpc::SendReplyCallback send_reply_callback) {
  gcs_client_->AsyncResubscribe();
  send_reply_callback(Status::OK(), nullptr, nullptr);
}

void CoreWorker::HandleGetObjectStatus(rpc::GetObjectStatusRequest request,
                                       rpc::GetObjectStatusReply *reply,
                                       rpc::SendReplyCallback send_reply_callback) {
  if (HandleWrongRecipient(WorkerID::FromBinary(request.owner_worker_id()),
                           send_reply_callback)) {
    RAY_LOG(INFO) << "Handling GetObjectStatus for object produced by a previous worker "
                     "with the same address";
    return;
  }

  ObjectID object_id = ObjectID::FromBinary(request.object_id());
  RAY_LOG(DEBUG).WithField(object_id) << "Received GetObjectStatus";
  // Acquire a reference to the object. This prevents the object from being
  // evicted out from under us while we check the object status and start the
  // Get.
  AddLocalReference(object_id, "<temporary (get object status)>");

  rpc::Address owner_address;
  auto has_owner = reference_counter_->GetOwner(object_id, &owner_address);
  if (!has_owner) {
    // We owned this object, but the object has gone out of scope.
    reply->set_status(rpc::GetObjectStatusReply::OUT_OF_SCOPE);
    send_reply_callback(Status::OK(), nullptr, nullptr);
  } else {
    RAY_CHECK(owner_address.worker_id() == request.owner_worker_id());
    bool is_freed = reference_counter_->IsPlasmaObjectFreed(object_id);

    // Send the reply once the value has become available. The value is
    // guaranteed to become available eventually because we own the object and
    // its ref count is > 0.
    memory_store_->GetAsync(object_id,
                            [this, object_id, reply, send_reply_callback, is_freed](
                                const std::shared_ptr<RayObject> &obj) {
                              if (is_freed) {
                                reply->set_status(rpc::GetObjectStatusReply::FREED);
                              } else {
                                PopulateObjectStatus(object_id, obj, reply);
                              }
                              send_reply_callback(Status::OK(), nullptr, nullptr);
                            });
  }

  RemoveLocalReference(object_id);
}

void CoreWorker::PopulateObjectStatus(const ObjectID &object_id,
                                      const std::shared_ptr<RayObject> &obj,
                                      rpc::GetObjectStatusReply *reply) {
  // If obj is the concrete object value, it is small, so we
  // send the object back to the caller in the GetObjectStatus
  // reply, bypassing a Plasma put and object transfer. If obj
  // is an indicator that the object is in Plasma, we set an
  // in_plasma indicator on the message, and the caller will
  // have to facilitate a Plasma object transfer to get the
  // object value.
  auto *object = reply->mutable_object();
  if (obj->HasData()) {
    const auto &data = obj->GetData();
    object->set_data(data->Data(), data->Size());
  }
  if (obj->HasMetadata()) {
    const auto &metadata = obj->GetMetadata();
    object->set_metadata(metadata->Data(), metadata->Size());
  }
  for (const auto &nested_ref : obj->GetNestedRefs()) {
    object->add_nested_inlined_refs()->CopyFrom(nested_ref);
  }
  reply->set_status(rpc::GetObjectStatusReply::CREATED);
  // Set locality data.
  const auto &locality_data = reference_counter_->GetLocalityData(object_id);
  if (locality_data.has_value()) {
    for (const auto &node_id : locality_data.value().nodes_containing_object) {
      reply->add_node_ids(node_id.Binary());
    }
    reply->set_object_size(locality_data.value().object_size);
  }
}

void CoreWorker::HandleWaitForActorRefDeleted(
    rpc::WaitForActorRefDeletedRequest request,
    rpc::WaitForActorRefDeletedReply *reply,
    rpc::SendReplyCallback send_reply_callback) {
  if (HandleWrongRecipient(WorkerID::FromBinary(request.intended_worker_id()),
                           send_reply_callback)) {
    return;
  }

  // Send a response to trigger cleaning up the actor state once the handle is
  // no longer in scope.
  auto respond = [send_reply_callback](const ActorID &actor_id) {
    RAY_LOG(DEBUG).WithField(actor_id) << "Replying to HandleWaitForActorRefDeleted";
    send_reply_callback(Status::OK(), nullptr, nullptr);
  };

  const auto actor_id = ActorID::FromBinary(request.actor_id());
  if (actor_creator_->IsActorInRegistering(actor_id)) {
    actor_creator_->AsyncWaitForActorRegisterFinish(
        actor_id, [this, actor_id, respond = std::move(respond)](const auto &status) {
          if (!status.ok()) {
            respond(actor_id);
          } else {
            RAY_LOG(DEBUG).WithField(actor_id) << "Received HandleWaitForActorRefDeleted";
            actor_manager_->WaitForActorRefDeleted(actor_id, std::move(respond));
          }
        });
  } else {
    RAY_LOG(DEBUG).WithField(actor_id) << "Received HandleWaitForActorRefDeleted";
    actor_manager_->WaitForActorRefDeleted(actor_id, std::move(respond));
  }
}

void CoreWorker::ProcessSubscribeForObjectEviction(
    const rpc::WorkerObjectEvictionSubMessage &message) {
  // Send a response to trigger unpinning the object when it is no longer in scope.
  auto unpin_object = [this](const ObjectID &object_id) {
    RAY_LOG(DEBUG).WithField(object_id) << "Object is deleted. Unpinning the object.";

    rpc::PubMessage pub_message;
    pub_message.set_key_id(object_id.Binary());
    pub_message.set_channel_type(rpc::ChannelType::WORKER_OBJECT_EVICTION);
    pub_message.mutable_worker_object_eviction_message()->set_object_id(
        object_id.Binary());

    object_info_publisher_->Publish(std::move(pub_message));
  };

  const auto object_id = ObjectID::FromBinary(message.object_id());
  const auto intended_worker_id = WorkerID::FromBinary(message.intended_worker_id());
  if (intended_worker_id != worker_context_.GetWorkerID()) {
    RAY_LOG(INFO).WithField(object_id)
        << "The SubscribeForObjectEviction message for object is for worker "
        << intended_worker_id << ", but the current worker is "
        << worker_context_.GetWorkerID() << ". The RPC will be no-op.";
    unpin_object(object_id);
    return;
  }

  if (message.has_generator_id()) {
    // For dynamically generated return values, the raylet may subscribe to
    // eviction events before we know about the object. This can happen when we
    // receive the subscription request before the reply from the task that
    // created the object. Add the dynamically created object to our ref
    // counter so that we know that it exists.
    const auto generator_id = ObjectID::FromBinary(message.generator_id());
    RAY_CHECK(!generator_id.IsNil());
    if (task_manager_->ObjectRefStreamExists(generator_id)) {
      // ObjectRefStreamExists is used to distinguigsh num_returns="dynamic" vs
      // "streaming".
      task_manager_->TemporarilyOwnGeneratorReturnRefIfNeeded(object_id, generator_id);
    } else {
      reference_counter_->AddDynamicReturn(object_id, generator_id);
    }
  }

  // Returns true if the object was present and the callback was added. It might have
  // already been evicted by the time we get this request, in which case we should
  // respond immediately so the raylet unpins the object.
  if (!reference_counter_->AddObjectOutOfScopeOrFreedCallback(object_id, unpin_object)) {
    // If the object is already evicted (callback cannot be set), unregister the
    // subscription & publish the message so that the subscriber knows it.
    unpin_object(object_id);
    RAY_LOG(DEBUG).WithField(object_id) << "Reference for object has already been freed.";
  }
}

void CoreWorker::ProcessSubscribeMessage(const rpc::SubMessage &sub_message,
                                         rpc::ChannelType channel_type,
                                         const std::string &key_id,
                                         const NodeID &subscriber_id) {
  object_info_publisher_->RegisterSubscription(channel_type, subscriber_id, key_id);

  if (sub_message.has_worker_object_eviction_message()) {
    ProcessSubscribeForObjectEviction(sub_message.worker_object_eviction_message());
  } else if (sub_message.has_worker_ref_removed_message()) {
    ProcessSubscribeForRefRemoved(sub_message.worker_ref_removed_message());
  } else if (sub_message.has_worker_object_locations_message()) {
    ProcessSubscribeObjectLocations(sub_message.worker_object_locations_message());
  } else {
    RAY_LOG(FATAL)
        << "Invalid command has received: "
        << static_cast<int>(sub_message.sub_message_one_of_case())
        << " has received. If you see this message, please report to Ray Github.";
  }
}

void CoreWorker::ProcessPubsubCommands(const Commands &commands,
                                       const NodeID &subscriber_id) {
  for (const auto &command : commands) {
    if (command.has_unsubscribe_message()) {
      object_info_publisher_->UnregisterSubscription(
          command.channel_type(), subscriber_id, command.key_id());
    } else if (command.has_subscribe_message()) {
      ProcessSubscribeMessage(command.subscribe_message(),
                              command.channel_type(),
                              command.key_id(),
                              subscriber_id);
    } else {
      RAY_LOG(FATAL) << "Invalid command has received, "
                     << static_cast<int>(command.command_message_one_of_case())
                     << ". If you see this message, please "
                        "report to Ray "
                        "Github.";
    }
  }
}

void CoreWorker::HandlePubsubLongPolling(rpc::PubsubLongPollingRequest request,
                                         rpc::PubsubLongPollingReply *reply,
                                         rpc::SendReplyCallback send_reply_callback) {
  const auto subscriber_id = NodeID::FromBinary(request.subscriber_id());
  RAY_LOG(DEBUG).WithField(subscriber_id) << "Got a long polling request from a node";
  object_info_publisher_->ConnectToSubscriber(
      request, reply, std::move(send_reply_callback));
}

void CoreWorker::HandlePubsubCommandBatch(rpc::PubsubCommandBatchRequest request,
                                          rpc::PubsubCommandBatchReply *reply,
                                          rpc::SendReplyCallback send_reply_callback) {
  const auto subscriber_id = NodeID::FromBinary(request.subscriber_id());
  ProcessPubsubCommands(request.commands(), subscriber_id);
  send_reply_callback(Status::OK(), nullptr, nullptr);
}

void CoreWorker::HandleUpdateObjectLocationBatch(
    rpc::UpdateObjectLocationBatchRequest request,
    rpc::UpdateObjectLocationBatchReply *reply,
    rpc::SendReplyCallback send_reply_callback) {
  const auto &worker_id = request.intended_worker_id();
  if (HandleWrongRecipient(WorkerID::FromBinary(worker_id), send_reply_callback)) {
    return;
  }
  const auto &node_id = NodeID::FromBinary(request.node_id());
  const auto &object_location_updates = request.object_location_updates();

  for (const auto &object_location_update : object_location_updates) {
    const auto &object_id = ObjectID::FromBinary(object_location_update.object_id());

    if (object_location_update.has_spilled_location_update()) {
      AddSpilledObjectLocationOwner(
          object_id,
          object_location_update.spilled_location_update().spilled_url(),
          object_location_update.spilled_location_update().spilled_to_local_storage()
              ? node_id
              : NodeID::Nil(),
          object_location_update.has_generator_id()
              ? std::optional<ObjectID>(
                    ObjectID::FromBinary(object_location_update.generator_id()))
              : std::nullopt);
    }

    if (object_location_update.has_plasma_location_update()) {
      if (object_location_update.plasma_location_update() ==
          rpc::ObjectPlasmaLocationUpdate::ADDED) {
        AddObjectLocationOwner(object_id, node_id);
      } else if (object_location_update.plasma_location_update() ==
                 rpc::ObjectPlasmaLocationUpdate::REMOVED) {
        RemoveObjectLocationOwner(object_id, node_id);
      } else {
        RAY_LOG(FATAL) << "Invalid object plasma location update "
                       << object_location_update.plasma_location_update()
                       << " has been received.";
      }
    }
  }

  send_reply_callback(Status::OK(),
                      /*success_callback_on_reply*/ nullptr,
                      /*failure_callback_on_reply*/ nullptr);
}

void CoreWorker::AddSpilledObjectLocationOwner(
    const ObjectID &object_id,
    const std::string &spilled_url,
    const NodeID &spilled_node_id,
    const std::optional<ObjectID> &generator_id) {
  RAY_LOG(DEBUG).WithField(object_id).WithField(spilled_node_id)
      << "Received object spilled location update for object, which has been spilled to "
      << spilled_url << " on node";
  if (generator_id.has_value()) {
    // For dynamically generated return values, the raylet may spill the
    // primary copy before we know about the object. This can happen when the
    // object is spilled before the reply from the task that created the
    // object. Add the dynamically created object to our ref counter so that we
    // know that it exists.
    if (task_manager_->ObjectRefStreamExists(*generator_id)) {
      // ObjectRefStreamExists is used to distinguigsh num_returns="dynamic" vs
      // "streaming".
      task_manager_->TemporarilyOwnGeneratorReturnRefIfNeeded(object_id, *generator_id);
    } else {
      reference_counter_->AddDynamicReturn(object_id, *generator_id);
    }
  }

  auto reference_exists =
      reference_counter_->HandleObjectSpilled(object_id, spilled_url, spilled_node_id);
  if (!reference_exists) {
    RAY_LOG(DEBUG).WithField(object_id) << "Object not found";
  }
}

void CoreWorker::AddObjectLocationOwner(const ObjectID &object_id,
                                        const NodeID &node_id) {
  if (gcs_client_->Nodes().Get(node_id, /*filter_dead_nodes=*/true) == nullptr) {
    RAY_LOG(DEBUG).WithField(node_id).WithField(object_id)
        << "Attempting to add object location for a dead node. Ignoring this request.";
    return;
  }
  auto reference_exists = reference_counter_->AddObjectLocation(object_id, node_id);
  if (!reference_exists) {
    RAY_LOG(DEBUG).WithField(object_id) << "Object not found";
  }

  // For generator tasks where we haven't yet received the task reply, the
  // internal ObjectRefs may not be added yet, so we don't find out about these
  // until the task finishes.
  const auto &maybe_generator_id = task_manager_->TaskGeneratorId(object_id.TaskId());
  if (!maybe_generator_id.IsNil()) {
    if (task_manager_->ObjectRefStreamExists(maybe_generator_id)) {
      // ObjectRefStreamExists is used to distinguigsh num_returns="dynamic" vs
      // "streaming".
      task_manager_->TemporarilyOwnGeneratorReturnRefIfNeeded(object_id,
                                                              maybe_generator_id);
    } else {
      // The task is a generator and may not have finished yet. Add the internal
      // ObjectID so that we can update its location.
      reference_counter_->AddDynamicReturn(object_id, maybe_generator_id);
    }
    RAY_UNUSED(reference_counter_->AddObjectLocation(object_id, node_id));
  }
}

void CoreWorker::RemoveObjectLocationOwner(const ObjectID &object_id,
                                           const NodeID &node_id) {
  auto reference_exists = reference_counter_->RemoveObjectLocation(object_id, node_id);
  if (!reference_exists) {
    RAY_LOG(DEBUG).WithField(object_id) << "Object not found";
  }
}

void CoreWorker::ProcessSubscribeObjectLocations(
    const rpc::WorkerObjectLocationsSubMessage &message) {
  const auto intended_worker_id = WorkerID::FromBinary(message.intended_worker_id());
  const auto object_id = ObjectID::FromBinary(message.object_id());

  if (intended_worker_id != worker_context_.GetWorkerID()) {
    RAY_LOG(INFO) << "The ProcessSubscribeObjectLocations message is for worker "
                  << intended_worker_id << ", but the current worker is "
                  << worker_context_.GetWorkerID() << ". The RPC will be no-op.";
    object_info_publisher_->PublishFailure(
        rpc::ChannelType::WORKER_OBJECT_LOCATIONS_CHANNEL, object_id.Binary());
    return;
  }

  // Publish the first object location snapshot when subscribed for the first time.
  reference_counter_->PublishObjectLocationSnapshot(object_id);
}

std::unordered_map<rpc::LineageReconstructionTask, uint64_t>
CoreWorker::GetLocalOngoingLineageReconstructionTasks() const {
  return task_manager_->GetOngoingLineageReconstructionTasks(*actor_manager_);
}

Status CoreWorker::GetLocalObjectLocations(
    const std::vector<ObjectID> &object_ids,
    std::vector<std::optional<ObjectLocation>> *results) {
  results->clear();
  results->reserve(object_ids.size());
  if (object_ids.empty()) {
    return Status::OK();
  }
  for (size_t i = 0; i < object_ids.size(); i++) {
    results->emplace_back(TryGetLocalObjectLocation(*reference_counter_, object_ids[i]));
  }
  return Status::OK();
}

void CoreWorker::HandleGetObjectLocationsOwner(
    rpc::GetObjectLocationsOwnerRequest request,
    rpc::GetObjectLocationsOwnerReply *reply,
    rpc::SendReplyCallback send_reply_callback) {
  if (HandleWrongRecipient(WorkerID::FromBinary(request.intended_worker_id()),
                           send_reply_callback)) {
    return;
  }
  for (int i = 0; i < request.object_ids_size(); ++i) {
    auto object_id = ObjectID::FromBinary(request.object_ids(i));
    auto *object_info = reply->add_object_location_infos();
    reference_counter_->FillObjectInformation(object_id, object_info);
  }
  send_reply_callback(Status::OK(), nullptr, nullptr);
}

void CoreWorker::ProcessSubscribeForRefRemoved(
    const rpc::WorkerRefRemovedSubMessage &message) {
  const ObjectID &object_id = ObjectID::FromBinary(message.reference().object_id());

  // Set a callback to publish the message when the requested object ID's ref count
  // goes to 0.
  auto ref_removed_callback =
      boost::bind(&ReferenceCounter::HandleRefRemoved, reference_counter_, object_id);

  const auto intended_worker_id = WorkerID::FromBinary(message.intended_worker_id());
  if (intended_worker_id != worker_context_.GetWorkerID()) {
    RAY_LOG(INFO) << "The ProcessSubscribeForRefRemoved message is for worker "
                  << intended_worker_id << ", but the current worker is "
                  << worker_context_.GetWorkerID() << ". The RPC will be no-op.";
    ref_removed_callback(object_id);
    return;
  }

  const auto owner_address = message.reference().owner_address();
  ObjectID contained_in_id = ObjectID::FromBinary(message.contained_in_id());
  reference_counter_->SetRefRemovedCallback(
      object_id, contained_in_id, owner_address, ref_removed_callback);
}

void CoreWorker::HandleRemoteCancelTask(rpc::RemoteCancelTaskRequest request,
                                        rpc::RemoteCancelTaskReply *reply,
                                        rpc::SendReplyCallback send_reply_callback) {
  auto status = CancelTask(ObjectID::FromBinary(request.remote_object_id()),
                           request.force_kill(),
                           request.recursive());
  send_reply_callback(status, nullptr, nullptr);
}

void CoreWorker::HandleCancelTask(rpc::CancelTaskRequest request,
                                  rpc::CancelTaskReply *reply,
                                  rpc::SendReplyCallback send_reply_callback) {
  TaskID task_id = TaskID::FromBinary(request.intended_task_id());
  bool force_kill = request.force_kill();
  bool recursive = request.recursive();
  const auto &current_actor_id = worker_context_.GetCurrentActorID();
  const auto caller_worker_id = WorkerID::FromBinary(request.caller_worker_id());

  auto on_cancel_callback = [this,
                             reply,
                             send_reply_callback = std::move(send_reply_callback),
                             force_kill,
                             task_id](bool success, bool requested_task_running) {
    reply->set_attempt_succeeded(success);
    reply->set_requested_task_running(requested_task_running);
    send_reply_callback(Status::OK(), nullptr, nullptr);

    // Do force kill after reply callback sent.
    if (force_kill) {
      // We grab the lock again to make sure that we are force-killing the correct
      // task. This is guaranteed not to deadlock because ForceExit should not
      // require any other locks.
      absl::MutexLock lock(&mutex_);
      if (main_thread_task_id_ == task_id) {
        ForceExit(rpc::WorkerExitType::INTENDED_USER_EXIT,
                  absl::StrCat("The worker exits because the task ",
                               main_thread_task_name_,
                               " has received a force ray.cancel request."));
      }
    }
  };

  if (task_id.ActorId() == current_actor_id) {
    RAY_LOG(INFO).WithField(task_id).WithField(current_actor_id)
        << "Cancel an actor task";
    CancelActorTaskOnExecutor(
        caller_worker_id, task_id, force_kill, recursive, std::move(on_cancel_callback));
  } else {
    RAY_CHECK(current_actor_id.IsNil());
    RAY_LOG(INFO).WithField(task_id) << "Cancel a normal task";
    CancelTaskOnExecutor(task_id, force_kill, recursive, on_cancel_callback);
  }
}

void CoreWorker::CancelTaskOnExecutor(TaskID task_id,
                                      bool force_kill,
                                      bool recursive,
                                      const OnCanceledCallback &on_canceled) {
  bool requested_task_running = false;
  {
    absl::MutexLock lock(&mutex_);
    requested_task_running = main_thread_task_id_ == task_id;
  }
  bool success = requested_task_running;

  // Try non-force kill.
  // NOTE(swang): We do not hold the CoreWorker lock here because the kill
  // callback requires the GIL, which can cause a deadlock with the main task
  // thread. This means that the currently executing task can change by the time
  // the kill callback runs; the kill callback is responsible for also making
  // sure it cancels the right task.
  // See https://github.com/ray-project/ray/issues/29739.
  if (requested_task_running && !force_kill) {
    RAY_LOG(INFO).WithField(task_id) << "Cancelling a running task";
    success = options_.kill_main(task_id);
  } else if (!requested_task_running) {
    RAY_LOG(INFO).WithField(task_id)
        << "Cancelling a task that's not running. Tasks will be removed from a queue.";
    // If the task is not currently running, check if it is in the worker's queue of
    // normal tasks, and remove it if found.
    success = task_receiver_->CancelQueuedNormalTask(task_id);
  }
  if (recursive) {
    auto recursive_cancel = CancelChildren(task_id, force_kill);
    if (!recursive_cancel.ok()) {
      RAY_LOG(ERROR) << recursive_cancel.ToString();
    }
  }

  on_canceled(/*success*/ success, /*requested_task_running*/ requested_task_running);
}

void CoreWorker::CancelActorTaskOnExecutor(WorkerID caller_worker_id,
                                           TaskID task_id,
                                           bool force_kill,
                                           bool recursive,
                                           OnCanceledCallback on_canceled) {
  RAY_CHECK(!force_kill);
  auto is_async_actor = worker_context_.CurrentActorIsAsync();

  auto cancel = [this,
                 task_id,
                 caller_worker_id,
                 on_canceled = std::move(on_canceled),
                 is_async_actor]() {
    bool is_task_running = false;
    TaskSpecification spec;
    RayFunction func;
    std::string concurrency_group_name;

    bool is_task_queued_or_executing =
        task_receiver_->CancelQueuedActorTask(caller_worker_id, task_id);

    // If a task is already running, we send a cancel request.
    // Right now, we can only cancel async actor tasks.
    if (is_task_queued_or_executing) {
      {
        absl::MutexLock lock(&mutex_);
        auto it = current_tasks_.find(task_id);
        is_task_running = it != current_tasks_.end();
        if (is_task_running) {
          spec = it->second;
          func = RayFunction(spec.GetLanguage(), spec.FunctionDescriptor());
          concurrency_group_name = spec.ConcurrencyGroupName();
        }
      }

      if (is_task_running && is_async_actor) {
        options_.cancel_async_task(task_id, func, concurrency_group_name);
      }
      // TODO(sang): else support regular actor interrupt.
    }

    // If `is_task_queued_or_executing`is true, task was either queued or run.
    // If a task is queued, it is guaranteed to be canceled by
    // CancelQueuedActorTask. If a task is executing, we try canceling
    // them, but it is not guaranteed. For both cases, we consider cancelation
    // succeeds. If `is_task_queued_or_executing` is false, it means task is finished
    // or not received yet. In this case, we mark `success` as false, so that the
    // caller can retry cancel RPCs. Note that the caller knows exactly when a task is
    // finished from their end, so it won't infinitely retry cancel RPCs.
    // requested_task_running is not used, so we just always mark it as false.
    on_canceled(/*success*/ is_task_queued_or_executing,
                /*requested_task_running*/ false);
  };

  if (is_async_actor) {
    // If it is an async actor, post it to an execution service
    // to avoid thread issues. Note that when it is an async actor
    // task_execution_service_ won't actually run a task but it will
    // just create coroutines.
    task_execution_service_.post([cancel = std::move(cancel)]() { cancel(); },
                                 "CoreWorker.CancelActorTaskOnExecutor");
  } else {
    // For regular actor, we cannot post it to task_execution_service because
    // main thread is blocked. Threaded actor can do both (dispatching to
    // task execution service, or just directly call it in io_service).
    // There's no special reason why we don't dispatch
    // cancel to task_execution_service_ for threaded actors.
    cancel();
  }

  if (recursive) {
    auto recursive_cancel = CancelChildren(task_id, force_kill);
    if (!recursive_cancel.ok()) {
      RAY_LOG(ERROR) << recursive_cancel.ToString();
    }
  };
}

void CoreWorker::HandleKillActor(rpc::KillActorRequest request,
                                 rpc::KillActorReply *reply,
                                 rpc::SendReplyCallback send_reply_callback) {
  ActorID intended_actor_id = ActorID::FromBinary(request.intended_actor_id());
  if (intended_actor_id != worker_context_.GetCurrentActorID()) {
    std::ostringstream stream;
    stream << "Mismatched ActorID: ignoring KillActor for previous actor "
           << intended_actor_id
           << ", current actor ID: " << worker_context_.GetCurrentActorID();
    const auto &msg = stream.str();
    RAY_LOG(ERROR) << msg;
    send_reply_callback(Status::Invalid(msg), nullptr, nullptr);
    return;
  }

  const auto &kill_actor_reason =
      gcs::GenErrorMessageFromDeathCause(request.death_cause());

  if (request.force_kill()) {
    RAY_LOG(INFO) << "Force kill actor request has received. exiting immediately... "
                  << kill_actor_reason;
    // If we don't need to restart this actor, we notify raylet before force killing it.
    ForceExit(
        rpc::WorkerExitType::INTENDED_SYSTEM_EXIT,
        absl::StrCat("Worker exits because the actor is killed. ", kill_actor_reason));
  } else {
    Exit(rpc::WorkerExitType::INTENDED_SYSTEM_EXIT,
         absl::StrCat("Worker exits because the actor is killed. ", kill_actor_reason));
  }
}

void CoreWorker::HandleRegisterMutableObjectReader(
    rpc::RegisterMutableObjectReaderRequest request,
    rpc::RegisterMutableObjectReaderReply *reply,
    rpc::SendReplyCallback send_reply_callback) {
  local_raylet_client_->RegisterMutableObjectReader(
      ObjectID::FromBinary(request.writer_object_id()),
      request.num_readers(),
      ObjectID::FromBinary(request.reader_object_id()),
      [send_reply_callback](const Status &status,
                            const rpc::RegisterMutableObjectReply &r) {
        RAY_CHECK_OK(status);
        send_reply_callback(Status::OK(), nullptr, nullptr);
      });
}

int64_t CoreWorker::GetLocalMemoryStoreBytesUsed() const {
  MemoryStoreStats memory_store_stats = memory_store_->GetMemoryStoreStatisticalData();
  return memory_store_stats.num_local_objects_bytes;
}

void CoreWorker::HandleGetCoreWorkerStats(rpc::GetCoreWorkerStatsRequest request,
                                          rpc::GetCoreWorkerStatsReply *reply,
                                          rpc::SendReplyCallback send_reply_callback) {
  absl::MutexLock lock(&mutex_);
  auto limit = request.has_limit() ? request.limit() : -1;
  auto stats = reply->mutable_core_worker_stats();
  // TODO(swang): Differentiate between tasks that are currently pending
  // execution and tasks that have finished but may be retried.
  stats->set_num_pending_tasks(task_manager_->NumSubmissibleTasks());
  stats->set_task_queue_length(task_queue_length_);
  stats->set_num_executed_tasks(num_executed_tasks_);
  stats->set_num_object_refs_in_scope(reference_counter_->NumObjectIDsInScope());
  stats->set_num_owned_objects(reference_counter_->NumObjectsOwnedByUs());
  stats->set_num_owned_actors(reference_counter_->NumActorsOwnedByUs());
  stats->set_ip_address(rpc_address_.ip_address());
  stats->set_port(rpc_address_.port());
  stats->set_pid(getpid());
  stats->set_language(options_.language);
  stats->set_job_id(worker_context_.GetCurrentJobID().Binary());
  stats->set_worker_id(worker_context_.GetWorkerID().Binary());
  stats->set_actor_id(actor_id_.Binary());
  stats->set_worker_type(worker_context_.GetWorkerType());
  stats->set_num_running_tasks(current_tasks_.size());
  auto *used_resources_map = stats->mutable_used_resources();
  for (auto const &[resource_name, resource_allocations] : resource_ids_) {
    rpc::ResourceAllocations allocations;
    for (auto const &[cur_resource_slot, cur_resource_alloc] : resource_allocations) {
      auto resource_slot = allocations.add_resource_slots();
      resource_slot->set_slot(cur_resource_slot);
      resource_slot->set_allocation(cur_resource_alloc);
    }
    (*used_resources_map)[resource_name] = allocations;
  }
  stats->set_actor_title(actor_title_);
  google::protobuf::Map<std::string, std::string> webui_map(webui_display_.begin(),
                                                            webui_display_.end());
  (*stats->mutable_webui_display()) = webui_map;

  MemoryStoreStats memory_store_stats = memory_store_->GetMemoryStoreStatisticalData();
  stats->set_num_in_plasma(memory_store_stats.num_in_plasma);
  stats->set_num_local_objects(memory_store_stats.num_local_objects);
  stats->set_used_object_store_memory(memory_store_stats.num_local_objects_bytes);

  if (request.include_memory_info()) {
    reference_counter_->AddObjectRefStats(
        plasma_store_provider_->UsedObjectsList(), stats, limit);
    task_manager_->AddTaskStatusInfo(stats);
  }

  if (request.include_task_info()) {
    task_manager_->FillTaskInfo(reply, limit);
    for (const auto &current_running_task : current_tasks_) {
      reply->add_running_task_ids(current_running_task.second.TaskId().Binary());
    }
  }

  send_reply_callback(Status::OK(), nullptr, nullptr);
}

void CoreWorker::HandleLocalGC(rpc::LocalGCRequest request,
                               rpc::LocalGCReply *reply,
                               rpc::SendReplyCallback send_reply_callback) {
  if (options_.gc_collect != nullptr) {
    options_.gc_collect(request.triggered_by_global_gc());
    send_reply_callback(Status::OK(), nullptr, nullptr);
  } else {
    send_reply_callback(
        Status::NotImplemented("GC callback not defined"), nullptr, nullptr);
  }
}

void CoreWorker::HandleDeleteObjects(rpc::DeleteObjectsRequest request,
                                     rpc::DeleteObjectsReply *reply,
                                     rpc::SendReplyCallback send_reply_callback) {
  std::vector<ObjectID> object_ids;
  for (const auto &obj_id : request.object_ids()) {
    object_ids.push_back(ObjectID::FromBinary(obj_id));
  }
  auto status = DeleteImpl(object_ids, request.local_only());
  send_reply_callback(status, nullptr, nullptr);
}

Status CoreWorker::DeleteImpl(const std::vector<ObjectID> &object_ids, bool local_only) {
  // Release the object from plasma. This does not affect the object's ref
  // count. If this was called from a non-owning worker, then a warning will be
  // logged and the object will not get released.
  reference_counter_->FreePlasmaObjects(object_ids);

  // Store an error in the in-memory store to indicate that the plasma value is
  // no longer reachable.
  memory_store_->Delete(object_ids);
  for (const auto &object_id : object_ids) {
    RAY_LOG(DEBUG).WithField(object_id) << "Freeing object";
    RAY_CHECK(memory_store_->Put(RayObject(rpc::ErrorType::OBJECT_FREED), object_id));
  }

  // We only delete from plasma, which avoids hangs (issue #7105). In-memory
  // objects can only be deleted once the ref count goes to 0.
  absl::flat_hash_set<ObjectID> plasma_object_ids(object_ids.begin(), object_ids.end());
  return plasma_store_provider_->Delete(plasma_object_ids, local_only);
}

void CoreWorker::HandleSpillObjects(rpc::SpillObjectsRequest request,
                                    rpc::SpillObjectsReply *reply,
                                    rpc::SendReplyCallback send_reply_callback) {
  if (options_.spill_objects != nullptr) {
    auto object_refs = VectorFromProtobuf<rpc::ObjectReference>(
        std::move(*request.mutable_object_refs_to_spill()));
    std::vector<std::string> object_urls = options_.spill_objects(object_refs);
    for (size_t i = 0; i < object_urls.size(); i++) {
      reply->add_spilled_objects_url(std::move(object_urls[i]));
    }
    send_reply_callback(Status::OK(), nullptr, nullptr);
  } else {
    send_reply_callback(
        Status::NotImplemented("Spill objects callback not defined"), nullptr, nullptr);
  }
}

void CoreWorker::HandleRestoreSpilledObjects(rpc::RestoreSpilledObjectsRequest request,
                                             rpc::RestoreSpilledObjectsReply *reply,
                                             rpc::SendReplyCallback send_reply_callback) {
  if (options_.restore_spilled_objects != nullptr) {
    // Get a list of object ids.
    std::vector<rpc::ObjectReference> object_refs_to_restore;
    object_refs_to_restore.reserve(request.object_ids_to_restore_size());
    for (const auto &id_binary : request.object_ids_to_restore()) {
      rpc::ObjectReference ref;
      ref.set_object_id(id_binary);
      object_refs_to_restore.push_back(std::move(ref));
    }
    // Get a list of spilled_object_urls.
    std::vector<std::string> spilled_objects_url;
    spilled_objects_url.reserve(request.spilled_objects_url_size());
    for (const auto &url : request.spilled_objects_url()) {
      spilled_objects_url.push_back(url);
    }
    auto total =
        options_.restore_spilled_objects(object_refs_to_restore, spilled_objects_url);
    reply->set_bytes_restored_total(total);
    send_reply_callback(Status::OK(), nullptr, nullptr);
  } else {
    send_reply_callback(
        Status::NotImplemented("Restore spilled objects callback not defined"),
        nullptr,
        nullptr);
  }
}

void CoreWorker::HandleDeleteSpilledObjects(rpc::DeleteSpilledObjectsRequest request,
                                            rpc::DeleteSpilledObjectsReply *reply,
                                            rpc::SendReplyCallback send_reply_callback) {
  if (options_.delete_spilled_objects != nullptr) {
    std::vector<std::string> spilled_objects_url;
    spilled_objects_url.reserve(request.spilled_objects_url_size());
    for (const auto &url : request.spilled_objects_url()) {
      spilled_objects_url.push_back(url);
    }
    options_.delete_spilled_objects(spilled_objects_url, worker_context_.GetWorkerType());
    send_reply_callback(Status::OK(), nullptr, nullptr);
  } else {
    send_reply_callback(
        Status::NotImplemented("Delete spilled objects callback not defined"),
        nullptr,
        nullptr);
  }
}

void CoreWorker::HandleExit(rpc::ExitRequest request,
                            rpc::ExitReply *reply,
                            rpc::SendReplyCallback send_reply_callback) {
  const size_t num_objects_with_references = reference_counter_->Size();
  const size_t num_pending_tasks = task_manager_->NumPendingTasks();
  const int64_t pins_in_flight = local_raylet_client_->GetPinsInFlight();
  // We consider the worker to be idle if it doesn't have object references and it doesn't
  // have any object pinning RPCs in flight and it doesn't have pending tasks.
  bool is_idle = (num_objects_with_references == 0) && (pins_in_flight == 0) &&
                 (num_pending_tasks == 0);
  bool force_exit = request.force_exit();
  RAY_LOG(DEBUG) << "Exiting: is_idle: " << is_idle << " force_exit: " << force_exit;
  if (!is_idle) {
    RAY_LOG_EVERY_MS(INFO, 60000)
        << "Worker is not idle: reference counter: " << reference_counter_->DebugString()
        << " # pins in flight: " << pins_in_flight
        << " # pending tasks: " << num_pending_tasks;
    if (force_exit) {
      RAY_LOG(INFO) << "Force exiting worker that's not idle. "
                    << "reference counter: " << reference_counter_->DebugString()
                    << " # Pins in flight: " << pins_in_flight
                    << " # pending tasks: " << num_pending_tasks;
    }
  }
  const bool will_exit = is_idle || force_exit;
  reply->set_success(will_exit);
  send_reply_callback(
      Status::OK(),
      [this, will_exit, force_exit]() {
        // If the worker is idle, we exit.
        if (force_exit) {
          ForceExit(rpc::WorkerExitType::INTENDED_SYSTEM_EXIT,
                    "Worker force exits because its job has finished");
        } else if (will_exit) {
          Exit(rpc::WorkerExitType::INTENDED_SYSTEM_EXIT,
               "Worker exits because it was idle (it doesn't have objects it owns while "
               "no task or actor has been scheduled) for a long time.");
        }
      },
      // We need to kill it regardless if the RPC failed.
      [this]() {
        Exit(rpc::WorkerExitType::INTENDED_SYSTEM_EXIT,
             "Worker exits because it was idle (it doesn't have objects it owns while "
             "no task or actor has been scheduled) for a long time.");
      });
}

void CoreWorker::HandleAssignObjectOwner(rpc::AssignObjectOwnerRequest request,
                                         rpc::AssignObjectOwnerReply *reply,
                                         rpc::SendReplyCallback send_reply_callback) {
  ObjectID object_id = ObjectID::FromBinary(request.object_id());
  const auto &borrower_address = request.borrower_address();
  const std::string &call_site = request.call_site();
  // Get a list of contained object ids.
  std::vector<ObjectID> contained_object_ids;
  contained_object_ids.reserve(request.contained_object_ids_size());
  for (const auto &id_binary : request.contained_object_ids()) {
    contained_object_ids.push_back(ObjectID::FromBinary(id_binary));
  }
  reference_counter_->AddOwnedObject(
      object_id,
      contained_object_ids,
      rpc_address_,
      call_site,
      request.object_size(),
      /*is_reconstructable=*/false,
      /*add_local_ref=*/false,
      /*pinned_at_raylet_id=*/NodeID::FromBinary(borrower_address.raylet_id()));
  reference_counter_->AddBorrowerAddress(object_id, borrower_address);
  RAY_CHECK(memory_store_->Put(RayObject(rpc::ErrorType::OBJECT_IN_PLASMA), object_id));
  send_reply_callback(Status::OK(), nullptr, nullptr);
}

// Handle RPC for TaskManager::NumPendingTasks().
void CoreWorker::HandleNumPendingTasks(rpc::NumPendingTasksRequest request,
                                       rpc::NumPendingTasksReply *reply,
                                       rpc::SendReplyCallback send_reply_callback) {
  RAY_LOG(DEBUG) << "Received NumPendingTasks request.";
  reply->set_num_pending_tasks(task_manager_->NumPendingTasks());
  send_reply_callback(Status::OK(), nullptr, nullptr);
}

void CoreWorker::YieldCurrentFiber(FiberEvent &event) {
  RAY_CHECK(worker_context_.CurrentActorIsAsync());
  boost::this_fiber::yield();
  event.Wait();
}

void CoreWorker::GetAsync(const ObjectID &object_id,
                          SetResultCallback success_callback,
                          void *python_user_callback) {
  auto fallback_callback = std::bind(&CoreWorker::PlasmaCallback,
                                     this,
                                     success_callback,
                                     std::placeholders::_1,
                                     std::placeholders::_2,
                                     std::placeholders::_3);

  memory_store_->GetAsync(
      object_id,
      // This callback is posted to io_service_ by memory store.
      [object_id,
       python_user_callback,
       success_callback = std::move(success_callback),
       fallback_callback =
           std::move(fallback_callback)](std::shared_ptr<RayObject> ray_object) {
        if (ray_object->IsInPlasmaError()) {
          fallback_callback(ray_object, object_id, python_user_callback);
        } else {
          success_callback(ray_object, object_id, python_user_callback);
        }
      });
}

void CoreWorker::PlasmaCallback(const SetResultCallback &success,
                                const std::shared_ptr<RayObject> &ray_object,
                                ObjectID object_id,
                                void *py_future) {
  RAY_CHECK(ray_object->IsInPlasmaError());

  // First check if the object is available in local plasma store.
  // Note that we are using Contains instead of Get so it won't trigger pull request
  // to remote nodes.
  bool object_is_local = false;
  if (Contains(object_id, &object_is_local).ok() && object_is_local) {
    std::vector<std::shared_ptr<RayObject>> vec;
    if (Get(std::vector<ObjectID>{object_id}, 0, vec).ok()) {
      RAY_CHECK(!vec.empty())
          << "Failed to get local object but Raylet notified object is local.";
      return success(vec.front(), object_id, py_future);
    }
  }

  // Object is not available locally. We now add the callback to listener queue.
  {
    absl::MutexLock lock(&plasma_mutex_);
    auto plasma_arrived_callback = [this, success, object_id, py_future]() {
      // This callback is invoked on the io_service_ event loop, so it cannot call
      // blocking call like Get(). We used GetAsync here, which should immediate call
      // PlasmaCallback again with object available locally.
      GetAsync(object_id, success, py_future);
    };

    async_plasma_callbacks_[object_id].emplace_back(std::move(plasma_arrived_callback));
  }

  // Ask raylet to subscribe to object notification. Raylet will call this core worker
  // when the object is local (and it will fire the callback immediately if the object
  // exists). CoreWorker::HandlePlasmaObjectReady handles such request.
  auto owner_address = GetOwnerAddressOrDie(object_id);
  local_raylet_client_->SubscribeToPlasma(object_id, owner_address);
}

void CoreWorker::HandlePlasmaObjectReady(rpc::PlasmaObjectReadyRequest request,
                                         rpc::PlasmaObjectReadyReply *reply,
                                         rpc::SendReplyCallback send_reply_callback) {
  std::vector<std::function<void(void)>> callbacks;
  {
    absl::MutexLock lock(&plasma_mutex_);
    auto it = async_plasma_callbacks_.extract(ObjectID::FromBinary(request.object_id()));
    callbacks = it.mapped();
  }
  for (const auto &callback : callbacks) {
    // This callback needs to be asynchronous because it runs on the io_service_, so no
    // RPCs can be processed while it's running. This can easily lead to deadlock (for
    // example if the callback calls ray.get() on an object that is dependent on an RPC
    // to be ready).
    callback();
  }
  send_reply_callback(Status::OK(), nullptr, nullptr);
}

void CoreWorker::SetActorId(const ActorID &actor_id) {
  absl::MutexLock lock(&mutex_);
  if (!options_.is_local_mode) {
    RAY_CHECK(actor_id_.IsNil());
  }
  actor_id_ = actor_id;
}

void CoreWorker::SetWebuiDisplay(const std::string &key, const std::string &message) {
  absl::MutexLock lock(&mutex_);
  webui_display_[key] = message;
}

void CoreWorker::SetActorTitle(const std::string &title) {
  absl::MutexLock lock(&mutex_);
  actor_title_ = title;
}

void CoreWorker::SetActorReprName(const std::string &repr_name) {
  RAY_CHECK(task_receiver_ != nullptr);
  task_receiver_->SetActorReprName(repr_name);

  absl::MutexLock lock(&mutex_);
  actor_repr_name_ = repr_name;
}

rpc::JobConfig CoreWorker::GetJobConfig() const {
  return worker_context_.GetCurrentJobConfig();
}

bool CoreWorker::IsExiting() const {
  absl::MutexLock lock(&mutex_);
  return exiting_detail_.has_value();
}

Status CoreWorker::WaitForActorRegistered(const std::vector<ObjectID> &ids) {
  std::vector<ActorID> actor_ids;
  for (const auto &id : ids) {
    if (ObjectID::IsActorID(id)) {
      actor_ids.emplace_back(ObjectID::ToActorID(id));
    }
  }
  if (actor_ids.empty()) {
    return Status::OK();
  }
  std::promise<void> promise;
  auto future = promise.get_future();
  std::vector<Status> ret;
  int counter = 0;
  // Post to service pool to avoid mutex
  io_service_.post(
      [&, this]() {
        for (const auto &id : actor_ids) {
          if (actor_creator_->IsActorInRegistering(id)) {
            ++counter;
            actor_creator_->AsyncWaitForActorRegisterFinish(
                id, [&counter, &promise, &ret](const Status &status) {
                  ret.push_back(status);
                  --counter;
                  if (counter == 0) {
                    promise.set_value();
                  }
                });
          }
        }
        if (counter == 0) {
          promise.set_value();
        }
      },
      "CoreWorker.WaitForActorRegistered");
  future.wait();
  for (const auto &s : ret) {
    if (!s.ok()) {
      return s;
    }
  }
  return Status::OK();
}

std::vector<ObjectID> CoreWorker::GetCurrentReturnIds(int num_returns,
                                                      const ActorID &callee_actor_id) {
  std::vector<ObjectID> return_ids(num_returns);
  const auto next_task_index = worker_context_.GetTaskIndex() + 1;
  TaskID task_id;
  if (callee_actor_id.IsNil()) {
    /// Return ids for normal task call.
    task_id = TaskID::ForNormalTask(worker_context_.GetCurrentJobID(),
                                    worker_context_.GetCurrentInternalTaskId(),
                                    next_task_index);
  } else {
    /// Return ids for actor task call.
    task_id = TaskID::ForActorTask(worker_context_.GetCurrentJobID(),
                                   worker_context_.GetCurrentInternalTaskId(),
                                   next_task_index,
                                   callee_actor_id);
  }
  for (int i = 0; i < num_returns; i++) {
    return_ids[i] = ObjectID::FromIndex(task_id, i + 1);
  }
  return return_ids;
}

void CoreWorker::RecordTaskLogStart(const TaskID &task_id,
                                    int32_t attempt_number,
                                    const std::string &stdout_path,
                                    const std::string &stderr_path,
                                    int64_t stdout_start_offset,
                                    int64_t stderr_start_offset) const {
  if (options_.is_local_mode) {
    return;
  }
  rpc::TaskLogInfo task_log_info;
  task_log_info.set_stdout_file(stdout_path);
  task_log_info.set_stderr_file(stderr_path);
  task_log_info.set_stdout_start(stdout_start_offset);
  task_log_info.set_stderr_start(stderr_start_offset);

  auto current_task = worker_context_.GetCurrentTask();
  RAY_CHECK(current_task)
      << "We should have set the current task spec while executing the task.";
  RAY_UNUSED(task_event_buffer_->RecordTaskStatusEventIfNeeded(
      task_id,
      worker_context_.GetCurrentJobID(),
      attempt_number,
      *current_task,
      rpc::TaskStatus::NIL,
      /* include_task_info */ false,
      worker::TaskStatusEvent::TaskStateUpdate(task_log_info)));
}

void CoreWorker::RecordTaskLogEnd(const TaskID &task_id,
                                  int32_t attempt_number,
                                  int64_t stdout_end_offset,
                                  int64_t stderr_end_offset) const {
  if (options_.is_local_mode) {
    return;
  }
  rpc::TaskLogInfo task_log_info;
  task_log_info.set_stdout_end(stdout_end_offset);
  task_log_info.set_stderr_end(stderr_end_offset);

  auto current_task = worker_context_.GetCurrentTask();
  RAY_CHECK(current_task)
      << "We should have set the current task spec before executing the task.";
  RAY_UNUSED(task_event_buffer_->RecordTaskStatusEventIfNeeded(
      task_id,
      worker_context_.GetCurrentJobID(),
      attempt_number,
      *current_task,
      rpc::TaskStatus::NIL,
      /* include_task_info */ false,
      worker::TaskStatusEvent::TaskStateUpdate(task_log_info)));
}

void CoreWorker::UpdateTaskIsDebuggerPaused(const TaskID &task_id,
                                            const bool is_debugger_paused) {
  absl::MutexLock lock(&mutex_);
  auto current_task_it = current_tasks_.find(task_id);
  RAY_CHECK(current_task_it != current_tasks_.end())
      << "We should have set the current task spec before executing the task.";
  RAY_LOG(DEBUG).WithField(current_task_it->second.TaskId())
      << "Task is paused by debugger set to " << is_debugger_paused;
  RAY_UNUSED(task_event_buffer_->RecordTaskStatusEventIfNeeded(
      task_id,
      worker_context_.GetCurrentJobID(),
      current_task_it->second.AttemptNumber(),
      current_task_it->second,
      rpc::TaskStatus::NIL,
      /* include_task_info */ false,
      worker::TaskStatusEvent::TaskStateUpdate(is_debugger_paused)));
}

ClusterSizeBasedLeaseRequestRateLimiter::ClusterSizeBasedLeaseRequestRateLimiter(
    size_t min_concurrent_lease_limit)
    : min_concurrent_lease_cap_(min_concurrent_lease_limit), num_alive_nodes_(0) {}

size_t ClusterSizeBasedLeaseRequestRateLimiter::
    GetMaxPendingLeaseRequestsPerSchedulingCategory() {
  return std::max<size_t>(min_concurrent_lease_cap_, num_alive_nodes_.load());
}

void ClusterSizeBasedLeaseRequestRateLimiter::OnNodeChanges(
    const rpc::GcsNodeInfo &data) {
  if (data.state() == rpc::GcsNodeInfo::DEAD) {
    if (num_alive_nodes_ != 0) {
      num_alive_nodes_--;
    } else {
      RAY_LOG(WARNING) << "Node" << data.node_manager_address()
                       << " change state to DEAD but num_alive_node is 0.";
    }
  } else {
    num_alive_nodes_++;
  }
  RAY_LOG_EVERY_MS(INFO, 60000) << "Number of alive nodes:" << num_alive_nodes_.load();
}

}  // namespace ray::core<|MERGE_RESOLUTION|>--- conflicted
+++ resolved
@@ -397,13 +397,6 @@
 #endif
   io_thread_ = boost::thread(io_thread_attrs, [this]() { RunIOService(); });
 
-<<<<<<< HEAD
-  Status raylet_client_status;
-  NodeID local_raylet_id;
-  int assigned_port = 0;
-
-=======
->>>>>>> 9f5b57c4
   if (options_.worker_type == WorkerType::DRIVER &&
       !options_.serialized_job_config.empty()) {
     // Driver populates the job config via initialization.
