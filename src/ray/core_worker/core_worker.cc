--- conflicted
+++ resolved
@@ -360,11 +360,7 @@
             "CoreWorker.HandleException");
       }));
 
-<<<<<<< HEAD
-  experimental_channel_manager_.reset(new ExperimentalChannelManager());
-=======
   experimental_mutable_object_manager_.reset(new ExperimentalMutableObjectManager());
->>>>>>> 1d37fe76
 
   auto push_error_callback = [this](const JobID &job_id,
                                     const std::string &type,
@@ -1348,28 +1344,16 @@
     uint64_t data_size,
     int64_t num_readers,
     std::shared_ptr<Buffer> *data) {
-<<<<<<< HEAD
-  return experimental_channel_manager_->WriteAcquire(
-=======
   return experimental_mutable_object_manager_->WriteAcquire(
->>>>>>> 1d37fe76
       object_id, data_size, metadata->Data(), metadata->Size(), num_readers, data);
 }
 
 Status CoreWorker::ExperimentalChannelWriteRelease(const ObjectID &object_id) {
-<<<<<<< HEAD
-  return experimental_channel_manager_->WriteRelease(object_id);
-}
-
-Status CoreWorker::ExperimentalChannelSetError(const ObjectID &object_id) {
-  return experimental_channel_manager_->SetError(object_id);
-=======
   return experimental_mutable_object_manager_->WriteRelease(object_id);
 }
 
 Status CoreWorker::ExperimentalChannelSetError(const ObjectID &object_id) {
   return experimental_mutable_object_manager_->SetError(object_id);
->>>>>>> 1d37fe76
 }
 
 Status CoreWorker::SealOwned(const ObjectID &object_id,
@@ -1418,11 +1402,7 @@
 Status CoreWorker::ExperimentalChannelReadRelease(
     const std::vector<ObjectID> &object_ids) {
   RAY_CHECK(object_ids.size() == 1);
-<<<<<<< HEAD
-  return experimental_channel_manager_->ReadRelease(object_ids[0]);
-=======
   return experimental_mutable_object_manager_->ReadRelease(object_ids[0]);
->>>>>>> 1d37fe76
 }
 
 Status CoreWorker::ExperimentalChannelRegisterReader(const ObjectID &object_id) {
@@ -1438,21 +1418,12 @@
   std::unique_ptr<plasma::MutableObject> object = nullptr;
   RAY_RETURN_NOT_OK(
       plasma_store_provider_->GetExperimentalMutableObject(object_id, &object));
-<<<<<<< HEAD
-  RAY_CHECK(object);
-  if (is_writer) {
-    RAY_RETURN_NOT_OK(experimental_channel_manager_->RegisterWriterChannel(
-        object_id, std::move(object)));
-  } else {
-    RAY_RETURN_NOT_OK(experimental_channel_manager_->RegisterReaderChannel(
-=======
   RAY_CHECK(object) << "Mutable object must be local to be registered";
   if (is_writer) {
     RAY_RETURN_NOT_OK(experimental_mutable_object_manager_->RegisterWriterChannel(
         object_id, std::move(object)));
   } else {
     RAY_RETURN_NOT_OK(experimental_mutable_object_manager_->RegisterReaderChannel(
->>>>>>> 1d37fe76
         object_id, std::move(object)));
   }
   return Status::OK();
@@ -1472,11 +1443,7 @@
   // Check whether these are experimental.Channel objects.
   bool is_experimental_channel = false;
   for (const auto &id : ids) {
-<<<<<<< HEAD
-    if (experimental_channel_manager_->ReaderChannelRegistered(id)) {
-=======
     if (experimental_mutable_object_manager_->ReaderChannelRegistered(id)) {
->>>>>>> 1d37fe76
       is_experimental_channel = true;
     } else {
       if (is_experimental_channel) {
@@ -1493,15 +1460,6 @@
       return Status::NotImplemented(
           "non-infinity timeout_ms not supported for experimental channels");
     }
-<<<<<<< HEAD
-    for (size_t i = 0; i < ids.size(); i++) {
-      RAY_RETURN_NOT_OK(
-          experimental_channel_manager_->ReadAcquire(ids[i], &(*results)[i]));
-    }
-    return Status::OK();
-  }
-
-=======
     return GetExperimentalMutableObjects(ids, results);
   } else {
     return GetObjects(ids, timeout_ms, results);
@@ -1520,7 +1478,6 @@
 Status CoreWorker::GetObjects(const std::vector<ObjectID> &ids,
                               const int64_t timeout_ms,
                               std::vector<std::shared_ptr<RayObject>> *results) {
->>>>>>> 1d37fe76
   // Normal ray.get path for immutable in-memory and shared memory objects.
   absl::flat_hash_set<ObjectID> plasma_object_ids;
   absl::flat_hash_set<ObjectID> memory_object_ids(ids.begin(), ids.end());
