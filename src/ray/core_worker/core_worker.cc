// Copyright 2017 The Ray Authors.
//
// Licensed under the Apache License, Version 2.0 (the "License");
// you may not use this file except in compliance with the License.
// You may obtain a copy of the License at
//
//  http://www.apache.org/licenses/LICENSE-2.0
//
// Unless required by applicable law or agreed to in writing, software
// distributed under the License is distributed on an "AS IS" BASIS,
// WITHOUT WARRANTIES OR CONDITIONS OF ANY KIND, either express or implied.
// See the License for the specific language governing permissions and
// limitations under the License.

#include "ray/core_worker/core_worker.h"

#include <google/protobuf/util/json_util.h>

#include "boost/fiber/all.hpp"
#include "ray/common/bundle_spec.h"
#include "ray/common/ray_config.h"
#include "ray/common/runtime_env_common.h"
#include "ray/common/task/task_util.h"
#include "ray/core_worker/context.h"
#include "ray/core_worker/transport/direct_actor_transport.h"
#include "ray/gcs/gcs_client/gcs_client.h"
#include "ray/stats/stats.h"
#include "ray/util/event.h"
#include "ray/util/util.h"

namespace ray {
namespace core {
namespace {

// Duration between internal book-keeping heartbeats.
const uint64_t kInternalHeartbeatMillis = 1000;

using ActorLifetime = ray::rpc::JobConfig_ActorLifetime;

JobID GetProcessJobID(const CoreWorkerOptions &options) {
  if (options.worker_type == WorkerType::DRIVER) {
    RAY_CHECK(!options.job_id.IsNil());
  } else {
    RAY_CHECK(options.job_id.IsNil());
  }

  if (options.worker_type == WorkerType::WORKER) {
    // For workers, the job ID is assigned by Raylet via an environment variable.
    const std::string &job_id_env = RayConfig::instance().JOB_ID();
    RAY_CHECK(!job_id_env.empty());
    return JobID::FromHex(job_id_env);
  }
  return options.job_id;
}

// Helper function converts GetObjectLocationsOwnerReply to ObjectLocation
ObjectLocation CreateObjectLocation(const rpc::GetObjectLocationsOwnerReply &reply) {
  std::vector<NodeID> node_ids;
  const auto &object_info = reply.object_location_info();
  node_ids.reserve(object_info.node_ids_size());
  for (auto i = 0; i < object_info.node_ids_size(); i++) {
    node_ids.push_back(NodeID::FromBinary(object_info.node_ids(i)));
  }
  bool is_spilled = !object_info.spilled_url().empty();
  return ObjectLocation(NodeID::FromBinary(object_info.primary_node_id()),
                        object_info.object_size(), std::move(node_ids), is_spilled,
                        object_info.spilled_url(),
                        NodeID::FromBinary(object_info.spilled_node_id()));
}
}  // namespace

CoreWorker::CoreWorker(const CoreWorkerOptions &options, const WorkerID &worker_id)
    : options_(options),
      get_call_site_(RayConfig::instance().record_ref_creation_sites()
                         ? options_.get_lang_stack
                         : nullptr),
      worker_context_(options_.worker_type, worker_id, GetProcessJobID(options_)),
      io_work_(io_service_),
      client_call_manager_(new rpc::ClientCallManager(io_service_)),
      periodical_runner_(io_service_),
      task_queue_length_(0),
      num_executed_tasks_(0),
      resource_ids_(new ResourceMappingType()),
      grpc_service_(io_service_, *this),
      task_execution_service_work_(task_execution_service_) {
  RAY_LOG(DEBUG) << "Constructing CoreWorker, worker_id: " << worker_id;

  // Initialize task receivers.
  if (options_.worker_type == WorkerType::WORKER || options_.is_local_mode) {
    RAY_CHECK(options_.task_execution_callback != nullptr);
    auto execute_task = std::bind(&CoreWorker::ExecuteTask, this, std::placeholders::_1,
                                  std::placeholders::_2, std::placeholders::_3,
                                  std::placeholders::_4, std::placeholders::_5);
    direct_task_receiver_ = std::make_unique<CoreWorkerDirectTaskReceiver>(
        worker_context_, task_execution_service_, execute_task,
        [this] { return local_raylet_client_->TaskDone(); });
  }

  // Initialize raylet client.
  // NOTE(edoakes): the core_worker_server_ must be running before registering with
  // the raylet, as the raylet will start sending some RPC messages immediately.
  // TODO(zhijunfu): currently RayletClient would crash in its constructor if it cannot
  // connect to Raylet after a number of retries, this can be changed later
  // so that the worker (java/python .etc) can retrieve and handle the error
  // instead of crashing.
  auto grpc_client = rpc::NodeManagerWorkerClient::make(
      options_.raylet_ip_address, options_.node_manager_port, *client_call_manager_);
  Status raylet_client_status;
  NodeID local_raylet_id;
  int assigned_port;
  std::string serialized_job_config = options_.serialized_job_config;
  local_raylet_client_ = std::make_shared<raylet::RayletClient>(
      io_service_, std::move(grpc_client), options_.raylet_socket, GetWorkerID(),
      options_.worker_type, worker_context_.GetCurrentJobID(), options_.runtime_env_hash,
      options_.language, options_.node_ip_address, &raylet_client_status,
      &local_raylet_id, &assigned_port, &serialized_job_config, options_.startup_token);

  if (!raylet_client_status.ok()) {
    // Avoid using FATAL log or RAY_CHECK here because they may create a core dump file.
    RAY_LOG(ERROR) << "Failed to register worker " << worker_id << " to Raylet. "
                   << raylet_client_status;
    // Quit the process immediately.
    QuickExit();
  }

  connected_ = true;

  RAY_CHECK(assigned_port >= 0);

  // Parse job config from serialized string.
  job_config_.reset(new rpc::JobConfig());
  job_config_->ParseFromString(serialized_job_config);
  auto job_serialized_runtime_env =
      job_config_->runtime_env_info().serialized_runtime_env();
  if (!IsRuntimeEnvEmpty(job_serialized_runtime_env)) {
    job_runtime_env_.reset(new rpc::RuntimeEnv());
    RAY_CHECK(google::protobuf::util::JsonStringToMessage(
                  job_config_->runtime_env_info().serialized_runtime_env(),
                  job_runtime_env_.get())
                  .ok());
  }

  // Start RPC server after all the task receivers are properly initialized and we have
  // our assigned port from the raylet.
  core_worker_server_ = std::make_unique<rpc::GrpcServer>(
      WorkerTypeString(options_.worker_type), assigned_port,
      options_.node_ip_address == "127.0.0.1");
  core_worker_server_->RegisterService(grpc_service_);
  core_worker_server_->Run();

  // Set our own address.
  RAY_CHECK(!local_raylet_id.IsNil());
  rpc_address_.set_ip_address(options_.node_ip_address);
  rpc_address_.set_port(core_worker_server_->GetPort());
  rpc_address_.set_raylet_id(local_raylet_id.Binary());
  rpc_address_.set_worker_id(worker_context_.GetWorkerID().Binary());
  RAY_LOG(INFO) << "Initializing worker at address: " << rpc_address_.ip_address() << ":"
                << rpc_address_.port() << ", worker ID " << worker_context_.GetWorkerID()
                << ", raylet " << local_raylet_id;

  // Begin to get gcs server address from raylet.
  gcs_server_address_updater_ = std::make_unique<GcsServerAddressUpdater>(
      options_.raylet_ip_address, options_.node_manager_port,
      [this](std::string ip, int port) {
        absl::MutexLock lock(&gcs_server_address_mutex_);
        gcs_server_address_.first = ip;
        gcs_server_address_.second = port;
      });

  gcs_client_ = std::make_shared<gcs::GcsClient>(
      options_.gcs_options, [this](std::pair<std::string, int> *address) {
        absl::MutexLock lock(&gcs_server_address_mutex_);
        if (gcs_server_address_.second != 0) {
          address->first = gcs_server_address_.first;
          address->second = gcs_server_address_.second;
          return true;
        }
        return false;
      });

  RAY_CHECK_OK(gcs_client_->Connect(io_service_));
  RegisterToGcs();

  // Register a callback to monitor removed nodes.
  auto on_node_change = [this](const NodeID &node_id, const rpc::GcsNodeInfo &data) {
    if (data.state() == rpc::GcsNodeInfo::DEAD) {
      OnNodeRemoved(node_id);
    }
  };
  RAY_CHECK_OK(gcs_client_->Nodes().AsyncSubscribeToNodeChange(on_node_change, nullptr));

  // Initialize profiler.
  profiler_ = std::make_shared<worker::Profiler>(
      worker_context_, options_.node_ip_address, io_service_, gcs_client_);

  core_worker_client_pool_ =
      std::make_shared<rpc::CoreWorkerClientPool>(*client_call_manager_);

  object_info_publisher_ = std::make_unique<pubsub::Publisher>(
      /*channels=*/std::vector<
          rpc::ChannelType>{rpc::ChannelType::WORKER_OBJECT_EVICTION,
                            rpc::ChannelType::WORKER_REF_REMOVED_CHANNEL,
                            rpc::ChannelType::WORKER_OBJECT_LOCATIONS_CHANNEL},
      /*periodical_runner=*/&periodical_runner_,
      /*get_time_ms=*/[]() { return absl::GetCurrentTimeNanos() / 1e6; },
      /*subscriber_timeout_ms=*/RayConfig::instance().subscriber_timeout_ms(),
      /*publish_batch_size_=*/RayConfig::instance().publish_batch_size());
  object_info_subscriber_ = std::make_unique<pubsub::Subscriber>(
      /*subscriber_id=*/GetWorkerID(),
      /*channels=*/
      std::vector<rpc::ChannelType>{rpc::ChannelType::WORKER_OBJECT_EVICTION,
                                    rpc::ChannelType::WORKER_REF_REMOVED_CHANNEL,
                                    rpc::ChannelType::WORKER_OBJECT_LOCATIONS_CHANNEL},
      /*max_command_batch_size*/ RayConfig::instance().max_command_batch_size(),
      /*get_client=*/
      [this](const rpc::Address &address) {
        return core_worker_client_pool_->GetOrConnect(address);
      },
      /*callback_service*/ &io_service_);

  auto check_node_alive_fn = [this](const NodeID &node_id) {
    auto node = gcs_client_->Nodes().Get(node_id);
    return node != nullptr;
  };
  reference_counter_ = std::make_shared<ReferenceCounter>(
      rpc_address_,
      /*object_info_publisher=*/object_info_publisher_.get(),
      /*object_info_subscriber=*/object_info_subscriber_.get(), check_node_alive_fn,
      RayConfig::instance().lineage_pinning_enabled(), [this](const rpc::Address &addr) {
        return std::shared_ptr<rpc::CoreWorkerClient>(
            new rpc::CoreWorkerClient(addr, *client_call_manager_));
      });

  if (options_.worker_type == WorkerType::WORKER) {
    periodical_runner_.RunFnPeriodically(
        [this] { ExitIfParentRayletDies(); },
        RayConfig::instance().raylet_death_check_interval_milliseconds());
  }

  plasma_store_provider_.reset(new CoreWorkerPlasmaStoreProvider(
      options_.store_socket, local_raylet_client_, reference_counter_,
      options_.check_signals,
      /*warmup=*/
      (options_.worker_type != WorkerType::SPILL_WORKER &&
       options_.worker_type != WorkerType::RESTORE_WORKER),
      /*get_current_call_site=*/boost::bind(&CoreWorker::CurrentCallSite, this)));
  memory_store_.reset(new CoreWorkerMemoryStore(
      reference_counter_, local_raylet_client_, options_.check_signals,
      [this](const RayObject &obj) {
        // Run this on the event loop to avoid calling back into the language runtime
        // from the middle of user operations.
        io_service_.post(
            [this, obj]() {
              if (options_.unhandled_exception_handler != nullptr) {
                options_.unhandled_exception_handler(obj);
              }
            },
            "CoreWorker.HandleException");
      }));

  periodical_runner_.RunFnPeriodically([this] { InternalHeartbeat(); },
                                       kInternalHeartbeatMillis);

  auto push_error_callback = [this](const JobID &job_id, const std::string &type,
                                    const std::string &error_message, double timestamp) {
    return PushError(job_id, type, error_message, timestamp);
  };
  task_manager_.reset(new TaskManager(
      memory_store_, reference_counter_,
      /*put_in_local_plasma_callback=*/
      [this](const RayObject &object, const ObjectID &object_id) {
        RAY_CHECK_OK(PutInLocalPlasmaStore(object, object_id, /*pin_object=*/true));
      },
      /* retry_task_callback= */
      [this](TaskSpecification &spec, bool delay) {
        spec.GetMutableMessage().set_attempt_number(spec.AttemptNumber() + 1);
        if (delay) {
          // Retry after a delay to emulate the existing Raylet reconstruction
          // behaviour. TODO(ekl) backoff exponentially.
          uint32_t delay = RayConfig::instance().task_retry_delay_ms();
          RAY_LOG(INFO) << "Will resubmit task after a " << delay
                        << "ms delay: " << spec.DebugString();
          absl::MutexLock lock(&mutex_);
          to_resubmit_.push_back(std::make_pair(current_time_ms() + delay, spec));
        } else {
          RAY_LOG(INFO) << "Resubmitting task that produced lost plasma object: "
                        << spec.DebugString();
          if (spec.IsActorTask()) {
            auto actor_handle = actor_manager_->GetActorHandle(spec.ActorId());
            actor_handle->SetResubmittedActorTaskSpec(spec, spec.ActorDummyObject());
            RAY_CHECK_OK(direct_actor_submitter_->SubmitTask(spec));
          } else {
            RAY_CHECK_OK(direct_task_submitter_->SubmitTask(spec));
          }
        }
      },
      push_error_callback, RayConfig::instance().max_lineage_bytes()));

  // Create an entry for the driver task in the task table. This task is
  // added immediately with status RUNNING. This allows us to push errors
  // related to this driver task back to the driver. For example, if the
  // driver creates an object that is later evicted, we should notify the
  // user that we're unable to reconstruct the object, since we cannot
  // rerun the driver.
  if (options_.worker_type == WorkerType::DRIVER) {
    TaskSpecBuilder builder;
    const TaskID task_id = TaskID::ForDriverTask(worker_context_.GetCurrentJobID());
    builder.SetDriverTaskSpec(task_id, options_.language,
                              worker_context_.GetCurrentJobID(),
                              TaskID::ComputeDriverTaskId(worker_context_.GetWorkerID()),
                              GetCallerId(), rpc_address_);
    // Drivers are never re-executed.
    SetCurrentTaskId(task_id, /*attempt_number=*/0);
  }

  auto raylet_client_factory = [this](const std::string ip_address, int port) {
    auto grpc_client =
        rpc::NodeManagerWorkerClient::make(ip_address, port, *client_call_manager_);
    return std::shared_ptr<raylet::RayletClient>(
        new raylet::RayletClient(std::move(grpc_client)));
  };

  auto on_excess_queueing = [this](const ActorID &actor_id, int64_t num_queued) {
    auto timestamp = std::chrono::duration_cast<std::chrono::seconds>(
                         std::chrono::system_clock::now().time_since_epoch())
                         .count();
    std::ostringstream stream;
    stream << "Warning: More than " << num_queued
           << " tasks are pending submission to actor " << actor_id
           << ". To reduce memory usage, wait for these tasks to finish before sending "
              "more.";
    RAY_CHECK_OK(
        PushError(options_.job_id, "excess_queueing_warning", stream.str(), timestamp));
  };

  actor_creator_ = std::make_shared<DefaultActorCreator>(gcs_client_);

  direct_actor_submitter_ = std::shared_ptr<CoreWorkerDirectActorTaskSubmitter>(
      new CoreWorkerDirectActorTaskSubmitter(*core_worker_client_pool_, *memory_store_,
                                             *task_manager_, *actor_creator_,
                                             on_excess_queueing, io_service_));

  auto node_addr_factory = [this](const NodeID &node_id) {
    absl::optional<rpc::Address> addr;
    if (auto node_info = gcs_client_->Nodes().Get(node_id)) {
      rpc::Address address;
      address.set_raylet_id(node_info->node_id());
      address.set_ip_address(node_info->node_manager_address());
      address.set_port(node_info->node_manager_port());
      addr = address;
    }
    return addr;
  };
  auto lease_policy = RayConfig::instance().locality_aware_leasing_enabled()
                          ? std::shared_ptr<LeasePolicyInterface>(
                                std::make_shared<LocalityAwareLeasePolicy>(
                                    reference_counter_, node_addr_factory, rpc_address_))
                          : std::shared_ptr<LeasePolicyInterface>(
                                std::make_shared<LocalLeasePolicy>(rpc_address_));

  direct_task_submitter_ = std::make_unique<CoreWorkerDirectTaskSubmitter>(
      rpc_address_, local_raylet_client_, core_worker_client_pool_, raylet_client_factory,
      std::move(lease_policy), memory_store_, task_manager_, local_raylet_id,
      GetWorkerType(), RayConfig::instance().worker_lease_timeout_milliseconds(),
      actor_creator_, worker_context_.GetCurrentJobID(),
      boost::asio::steady_timer(io_service_),
      RayConfig::instance().max_pending_lease_requests_per_scheduling_category());
  auto report_locality_data_callback =
      [this](const ObjectID &object_id, const absl::flat_hash_set<NodeID> &locations,
             uint64_t object_size) {
        reference_counter_->ReportLocalityData(object_id, locations, object_size);
      };
  future_resolver_.reset(new FutureResolver(memory_store_, reference_counter_,
                                            std::move(report_locality_data_callback),
                                            core_worker_client_pool_, rpc_address_));

  // Unfortunately the raylet client has to be constructed after the receivers.
  if (direct_task_receiver_ != nullptr) {
    task_argument_waiter_.reset(new DependencyWaiterImpl(*local_raylet_client_));
    direct_task_receiver_->Init(core_worker_client_pool_, rpc_address_,
                                task_argument_waiter_);
  }

  actor_manager_ = std::make_unique<ActorManager>(gcs_client_, direct_actor_submitter_,
                                                  reference_counter_);

  std::function<Status(const ObjectID &object_id, const ObjectLookupCallback &callback)>
      object_lookup_fn;

  object_lookup_fn = [this, node_addr_factory](const ObjectID &object_id,
                                               const ObjectLookupCallback &callback) {
    std::vector<rpc::Address> locations;
    const absl::optional<absl::flat_hash_set<NodeID>> object_locations =
        reference_counter_->GetObjectLocations(object_id);
    if (object_locations.has_value()) {
      locations.reserve(object_locations.value().size());
      for (const auto &node_id : object_locations.value()) {
        absl::optional<rpc::Address> addr = node_addr_factory(node_id);
        if (addr.has_value()) {
          locations.push_back(addr.value());
        } else {
          // We're getting potentially stale locations directly from the reference
          // counter, so the location might be a dead node.
          RAY_LOG(DEBUG) << "Location " << node_id
                         << " is dead, not using it in the recovery of object "
                         << object_id;
        }
      }
    }
    callback(object_id, locations);
    return Status::OK();
  };
  object_recovery_manager_ = std::make_unique<ObjectRecoveryManager>(
      rpc_address_, raylet_client_factory, local_raylet_client_, object_lookup_fn,
      task_manager_, reference_counter_, memory_store_,
      [this](const ObjectID &object_id, rpc::ErrorType reason, bool pin_object) {
        RAY_LOG(DEBUG) << "Failed to recover object " << object_id << " due to "
                       << rpc::ErrorType_Name(reason);
        RAY_CHECK_OK(Put(RayObject(reason),
                         /*contained_object_ids=*/{}, object_id,
                         /*pin_object=*/pin_object));
      });

  // Start the IO thread after all other members have been initialized, in case
  // the thread calls back into any of our members.
  io_thread_ = std::thread([this]() { RunIOService(); });
  // Tell the raylet the port that we are listening on.
  // NOTE: This also marks the worker as available in Raylet. We do this at the
  // very end in case there is a problem during construction.
  if (options.connect_on_start) {
    RAY_CHECK_OK(
        local_raylet_client_->AnnounceWorkerPort(core_worker_server_->GetPort()));
  }
  // Used to detect if the object is in the plasma store.
  max_direct_call_object_size_ = RayConfig::instance().max_direct_call_object_size();

  /// If periodic asio stats print is enabled, it will print it.
  const auto event_stats_print_interval_ms =
      RayConfig::instance().event_stats_print_interval_ms();
  if (event_stats_print_interval_ms != -1 && RayConfig::instance().event_stats()) {
    periodical_runner_.RunFnPeriodically(
        [this] {
          RAY_LOG(INFO) << "Event stats:\n\n"
                        << io_service_.stats().StatsString() << "\n\n";
        },
        event_stats_print_interval_ms);
  }

  // Set event context for current core worker thread.
  RayEventContext::Instance().SetEventContext(
      ray::rpc::Event_SourceType::Event_SourceType_CORE_WORKER,
      {{"worker_id", worker_id.Hex()}});

  periodical_runner_.RunFnPeriodically(
      [this] {
        const auto lost_objects = reference_counter_->FlushObjectsToRecover();
        // Delete the objects from the in-memory store to indicate that they are not
        // available. The object recovery manager will guarantee that a new value
        // will eventually be stored for the objects (either an
        // UnreconstructableError or a value reconstructed from lineage).
        memory_store_->Delete(lost_objects);
        for (const auto &object_id : lost_objects) {
          // NOTE(swang): There is a race condition where this can return false if
          // the reference went out of scope since the call to the ref counter to get
          // the lost objects. It's okay to not mark the object as failed or recover
          // the object since there are no reference holders.
          RAY_UNUSED(object_recovery_manager_->RecoverObject(object_id));
        }
      },
      100);
}

CoreWorker::~CoreWorker() { RAY_LOG(INFO) << "Core worker is destructed"; }

void CoreWorker::Shutdown() {
  if (is_shutdown_) {
    RAY_LOG(INFO)
        << "Shutdown request has received although the core worker is already shutdown.";
    return;
  }

  RAY_LOG(INFO) << "Shutting down a core worker.";
  is_shutdown_ = true;
  if (options_.worker_type == WorkerType::WORKER) {
    // Running in a main thread.
    direct_task_receiver_->Stop();
    task_execution_service_.stop();
  }
  if (options_.on_worker_shutdown) {
    // Running in a main thread.
    options_.on_worker_shutdown(GetWorkerID());
  }

  if (gcs_client_) {
    // We should disconnect gcs client first otherwise because it contains
    // a blocking logic that can block the io service upon
    // gcs shutdown.
    // TODO(sang): Refactor GCS client to be more robust.
    RAY_LOG(INFO) << "Disconnecting a GCS client.";
    gcs_client_->Disconnect();
  }
  io_service_.stop();
  RAY_LOG(INFO) << "Waiting for joining a core worker io thread. If it hangs here, there "
                   "might be deadlock or a high load in the core worker io service.";
  if (io_thread_.joinable()) {
    io_thread_.join();
  }
  // Now that gcs_client is not used within io service, we can reset the pointer and clean
  // it up.
  gcs_client_.reset();

  if (options_.worker_type == WorkerType::WORKER) {
    // Asyncio coroutines could still run after CoreWorker is removed because it is
    // running in a different thread. This can cause segfault because coroutines try to
    // access CoreWorker methods that are already garbage collected. We should complete
    // all coroutines before shutting down in order to prevent this.
    if (worker_context_.CurrentActorIsAsync()) {
      options_.terminate_asyncio_thread();
    }
  }
  RAY_LOG(INFO) << "Core worker ready to be deallocated.";
}

void CoreWorker::ConnectToRaylet() {
  RAY_CHECK(!options_.connect_on_start);
  // Tell the raylet the port that we are listening on.
  // NOTE: This also marks the worker as available in Raylet. We do this at the
  // very end in case there is a problem during construction.
  RAY_CHECK_OK(local_raylet_client_->AnnounceWorkerPort(core_worker_server_->GetPort()));
}

void CoreWorker::Disconnect(
    rpc::WorkerExitType exit_type,
    const std::shared_ptr<LocalMemoryBuffer> &creation_task_exception_pb_bytes) {
  if (connected_) {
    RAY_LOG(INFO) << "Disconnecting to the raylet.";
    connected_ = false;
    if (local_raylet_client_) {
      RAY_IGNORE_EXPR(
          local_raylet_client_->Disconnect(exit_type, creation_task_exception_pb_bytes));
    }
  }
}

void CoreWorker::Exit(
    rpc::WorkerExitType exit_type,
    const std::shared_ptr<LocalMemoryBuffer> &creation_task_exception_pb_bytes) {
  RAY_LOG(INFO) << "Exit signal received, this process will exit after all outstanding "
                   "tasks have finished"
                << ", exit_type=" << rpc::WorkerExitType_Name(exit_type);
  exiting_ = true;
  // Release the resources early in case draining takes a long time.
  RAY_CHECK_OK(
      local_raylet_client_->NotifyDirectCallTaskBlocked(/*release_resources*/ true));

  RAY_LOG(DEBUG) << "Exit signal received, remove all local references.";
  /// Since this core worker is exiting, it's necessary to release all local references,
  /// otherwise the frontend code may not release its references and this worker will be
  /// leaked. See https://github.com/ray-project/ray/issues/19639.
  reference_counter_->ReleaseAllLocalReferences();
  // Callback to shutdown.
  auto shutdown = [this, exit_type, creation_task_exception_pb_bytes]() {
    // To avoid problems, make sure shutdown is always called from the same
    // event loop each time.
    task_execution_service_.post(
        [this, exit_type, creation_task_exception_pb_bytes]() {
          if (exit_type == rpc::WorkerExitType::CREATION_TASK_ERROR ||
              exit_type == rpc::WorkerExitType::INTENDED_EXIT ||
              exit_type == rpc::WorkerExitType::IDLE_EXIT) {
            // Notify the raylet about this exit.
            // Only CREATION_TASK_ERROR and INTENDED_EXIT needs to disconnect
            // manually.
            Disconnect(exit_type, creation_task_exception_pb_bytes);
          }
          Shutdown();
        },
        "CoreWorker.Shutdown");
  };
  // Callback to drain objects once all pending tasks have been drained.
  auto drain_references_callback = [this, shutdown]() {
    // Post to the event loop to avoid a deadlock between the TaskManager and
    // the ReferenceCounter. The deadlock can occur because this callback may
    // get called by the TaskManager while the ReferenceCounter's lock is held,
    // but the callback itself must acquire the ReferenceCounter's lock to
    // drain the object references.
    task_execution_service_.post(
        [this, shutdown]() {
          bool not_actor_task = false;
          {
            absl::MutexLock lock(&mutex_);
            not_actor_task = actor_id_.IsNil();
          }
          if (not_actor_task) {
            // If we are a task, then we cannot hold any object references in the
            // heap. Therefore, any active object references are being held by other
            // processes. Wait for these processes to release their references
            // before we shutdown. NOTE(swang): This could still cause this worker
            // process to stay alive forever if another process holds a reference
            // forever.
            reference_counter_->DrainAndShutdown(shutdown);
          } else {
            // If we are an actor, then we may be holding object references in the
            // heap. Then, we should not wait to drain the object references before
            // shutdown since this could hang.
            shutdown();
          }
        },
        "CoreWorker.DrainAndShutdown");
  };

  task_manager_->DrainAndShutdown(drain_references_callback);
}
void CoreWorker::RunIOService() {
#ifndef _WIN32
  // Block SIGINT and SIGTERM so they will be handled by the main thread.
  sigset_t mask;
  sigemptyset(&mask);
  sigaddset(&mask, SIGINT);
  sigaddset(&mask, SIGTERM);
  pthread_sigmask(SIG_BLOCK, &mask, NULL);
#endif
  SetThreadName("worker.io");
  io_service_.run();
  RAY_LOG(INFO) << "Core worker main io service stopped.";
}

void CoreWorker::OnNodeRemoved(const NodeID &node_id) {
  // if (node_id == GetCurrentNodeId()) {
  //   RAY_LOG(FATAL) << "The raylet for this worker has died. Killing itself...";
  // }
  RAY_LOG(INFO) << "Node failure from " << node_id
                << ". All objects pinned on that node will be lost if object "
                   "reconstruction is not enabled.";
  reference_counter_->ResetObjectsOnRemovedNode(node_id);
}

const WorkerID &CoreWorker::GetWorkerID() const { return worker_context_.GetWorkerID(); }

void CoreWorker::SetCurrentTaskId(const TaskID &task_id, uint64_t attempt_number) {
  worker_context_.SetCurrentTaskId(task_id, attempt_number);
  {
    absl::MutexLock lock(&mutex_);
    main_thread_task_id_ = task_id;
  }
}

void CoreWorker::RegisterToGcs() {
  std::unordered_map<std::string, std::string> worker_info;
  const auto &worker_id = GetWorkerID();
  worker_info.emplace("node_ip_address", options_.node_ip_address);
  worker_info.emplace("plasma_store_socket", options_.store_socket);
  worker_info.emplace("raylet_socket", options_.raylet_socket);

  if (options_.worker_type == WorkerType::DRIVER) {
    auto start_time = std::chrono::duration_cast<std::chrono::milliseconds>(
                          std::chrono::system_clock::now().time_since_epoch())
                          .count();
    worker_info.emplace("driver_id", worker_id.Binary());
    worker_info.emplace("start_time", std::to_string(start_time));
    if (!options_.driver_name.empty()) {
      worker_info.emplace("name", options_.driver_name);
    }
  }

  if (!options_.stdout_file.empty()) {
    worker_info.emplace("stdout_file", options_.stdout_file);
  }
  if (!options_.stderr_file.empty()) {
    worker_info.emplace("stderr_file", options_.stderr_file);
  }

  auto worker_data = std::make_shared<rpc::WorkerTableData>();
  worker_data->mutable_worker_address()->set_worker_id(worker_id.Binary());
  worker_data->set_worker_type(options_.worker_type);
  worker_data->mutable_worker_info()->insert(worker_info.begin(), worker_info.end());
  worker_data->set_is_alive(true);

  RAY_CHECK_OK(gcs_client_->Workers().AsyncAdd(worker_data, nullptr));
}

void CoreWorker::ExitIfParentRayletDies() {
  RAY_CHECK(options_.worker_type == WorkerType::WORKER);
  RAY_CHECK(!RayConfig::instance().RAYLET_PID().empty());
  auto raylet_pid = static_cast<pid_t>(std::stoi(RayConfig::instance().RAYLET_PID()));
  bool should_shutdown = !IsProcessAlive(raylet_pid);
  if (should_shutdown) {
    std::ostringstream stream;
    stream << "Shutting down the core worker because the local raylet failed. "
           << "Check out the raylet.out log file. Raylet pid: " << raylet_pid;
    RAY_LOG(WARNING) << stream.str();
    task_execution_service_.post([this]() { Shutdown(); }, "CoreWorker.Shutdown");
  }
}

void CoreWorker::InternalHeartbeat() {
  // Retry tasks.
  std::vector<TaskSpecification> tasks_to_resubmit;
  {
    absl::MutexLock lock(&mutex_);
    while (!to_resubmit_.empty() && current_time_ms() > to_resubmit_.front().first) {
      tasks_to_resubmit.push_back(std::move(to_resubmit_.front().second));
      to_resubmit_.pop_front();
    }
  }

  for (auto &spec : tasks_to_resubmit) {
    if (spec.IsActorTask()) {
      RAY_CHECK_OK(direct_actor_submitter_->SubmitTask(spec));
    } else {
      RAY_CHECK_OK(direct_task_submitter_->SubmitTask(spec));
    }
  }

  // Check timeout tasks that are waiting for death info.
  if (direct_actor_submitter_ != nullptr) {
    direct_actor_submitter_->CheckTimeoutTasks();
  }

  // Periodically report the lastest backlog so that
  // local raylet will have the eventually consistent view of worker backlogs
  // even in cases where backlog reports from direct_task_transport
  // are lost or reordered.
  direct_task_submitter_->ReportWorkerBacklog();

  // Check for unhandled exceptions to raise after a timeout on the driver.
  // Only do this for TTY, since shells like IPython sometimes save references
  // to the result and prevent normal result deletion from handling.
  // See also: https://github.com/ray-project/ray/issues/14485
  if (options_.worker_type == WorkerType::DRIVER && options_.interactive) {
    memory_store_->NotifyUnhandledErrors();
  }
}

std::unordered_map<ObjectID, std::pair<size_t, size_t>>
CoreWorker::GetAllReferenceCounts() const {
  auto counts = reference_counter_->GetAllReferenceCounts();
  std::vector<ObjectID> actor_handle_ids = actor_manager_->GetActorHandleIDsFromHandles();
  // Strip actor IDs from the ref counts since there is no associated ObjectID
  // in the language frontend.
  for (const auto &actor_handle_id : actor_handle_ids) {
    counts.erase(actor_handle_id);
  }
  return counts;
}

const rpc::Address &CoreWorker::GetRpcAddress() const { return rpc_address_; }

rpc::Address CoreWorker::GetOwnerAddress(const ObjectID &object_id) const {
  rpc::Address owner_address;
  auto has_owner = reference_counter_->GetOwner(object_id, &owner_address);
  RAY_CHECK(has_owner)
      << "Object IDs generated randomly (ObjectID.from_random()) or out-of-band "
         "(ObjectID.from_binary(...)) cannot be passed as a task argument because Ray "
         "does not know which task created them. "
         "If this was not how your object ID was generated, please file an issue "
         "at https://github.com/ray-project/ray/issues/";
  return owner_address;
}

std::vector<rpc::ObjectReference> CoreWorker::GetObjectRefs(
    const std::vector<ObjectID> &object_ids) const {
  std::vector<rpc::ObjectReference> refs;
  for (const auto &object_id : object_ids) {
    rpc::ObjectReference ref;
    ref.set_object_id(object_id.Binary());
    rpc::Address owner_address;
    if (reference_counter_->GetOwner(object_id, &owner_address)) {
      // NOTE(swang): Detached actors do not have an owner address set.
      ref.mutable_owner_address()->CopyFrom(owner_address);
    }
    refs.push_back(std::move(ref));
  }
  return refs;
}

void CoreWorker::GetOwnershipInfo(const ObjectID &object_id, rpc::Address *owner_address,
                                  std::string *serialized_object_status) {
  auto has_owner = reference_counter_->GetOwner(object_id, owner_address);
  RAY_CHECK(has_owner)
      << "Object IDs generated randomly (ObjectID.from_random()) or out-of-band "
         "(ObjectID.from_binary(...)) cannot be serialized because Ray does not know "
         "which task will create them. "
         "If this was not how your object ID was generated, please file an issue "
         "at https://github.com/ray-project/ray/issues/: "
      << object_id;

  rpc::GetObjectStatusReply object_status;
  // Optimization: if the object exists, serialize and inline its status. This also
  // resolves some race conditions in resource release (#16025).
  if (RayConfig::instance().inline_object_status_in_refs()) {
    auto existing_object = memory_store_->GetIfExists(object_id);
    if (existing_object != nullptr) {
      PopulateObjectStatus(object_id, existing_object, &object_status);
    }
  }
  *serialized_object_status = object_status.SerializeAsString();
}

void CoreWorker::RegisterOwnershipInfoAndResolveFuture(
    const ObjectID &object_id, const ObjectID &outer_object_id,
    const rpc::Address &owner_address, const std::string &serialized_object_status) {
  // Add the object's owner to the local metadata in case it gets serialized
  // again.
  reference_counter_->AddBorrowedObject(object_id, outer_object_id, owner_address);

  rpc::GetObjectStatusReply object_status;
  object_status.ParseFromString(serialized_object_status);

  if (object_status.has_object() && !reference_counter_->OwnedByUs(object_id)) {
    // We already have the inlined object status, process it immediately.
    future_resolver_->ProcessResolvedObject(object_id, owner_address, Status::OK(),
                                            object_status);
  } else {
    // We will ask the owner about the object until the object is
    // created or we can no longer reach the owner.
    future_resolver_->ResolveFutureAsync(object_id, owner_address);
  }
}

Status CoreWorker::Put(const RayObject &object,
                       const std::vector<ObjectID> &contained_object_ids,
                       ObjectID *object_id) {
  *object_id = ObjectID::FromIndex(worker_context_.GetCurrentInternalTaskId(),
                                   worker_context_.GetNextPutIndex());
<<<<<<< HEAD
  reference_counter_->AddOwnedObject(
      *object_id, contained_object_ids, rpc_address_, CurrentCallSite(), object.GetSize(),
      /*is_reconstructable=*/false, NodeID::FromBinary(rpc_address_.raylet_id()));

=======
  reference_counter_->AddOwnedObject(*object_id, contained_object_ids, rpc_address_,
                                     CurrentCallSite(), object.GetSize(),
                                     /*is_reconstructable=*/false, /*add_local_ref=*/true,
                                     NodeID::FromBinary(rpc_address_.raylet_id()));
>>>>>>> 11500dc1
  auto status = Put(object, contained_object_ids, *object_id, /*pin_object=*/true);
  if (!status.ok()) {
    RemoveLocalReference(*object_id);
  }
  return status;
}

Status CoreWorker::PutInLocalPlasmaStore(const RayObject &object,
                                         const ObjectID &object_id, bool pin_object) {
  bool object_exists;
  RAY_RETURN_NOT_OK(plasma_store_provider_->Put(
      object, object_id, /* owner_address = */ rpc_address_, &object_exists));
  if (!object_exists) {
    if (pin_object) {
      // Tell the raylet to pin the object **after** it is created.
      local_raylet_client_->PinObjectIDs(
          rpc_address_, {object_id},
          [this, object_id](const Status &status, const rpc::PinObjectIDsReply &reply) {
            // Only release the object once the raylet has responded to avoid the race
            // condition that the object could be evicted before the raylet pins it.
            if (!plasma_store_provider_->Release(object_id).ok()) {
              RAY_LOG(ERROR) << "Failed to release ObjectID (" << object_id
                             << "), might cause a leak in plasma.";
            }
          });
    } else {
      RAY_RETURN_NOT_OK(plasma_store_provider_->Release(object_id));
    }
  }
  RAY_CHECK(memory_store_->Put(RayObject(rpc::ErrorType::OBJECT_IN_PLASMA), object_id));
  return Status::OK();
}

Status CoreWorker::Put(const RayObject &object,
                       const std::vector<ObjectID> &contained_object_ids,
                       const ObjectID &object_id, bool pin_object) {

  RAY_RETURN_NOT_OK(WaitForActorRegistered(contained_object_ids));
  if (options_.is_local_mode) {
    RAY_LOG(DEBUG) << "Put " << object_id << " in memory store";
    RAY_CHECK(memory_store_->Put(object, object_id));
    return Status::OK();
  }
  return PutInLocalPlasmaStore(object, object_id, pin_object);
}

Status CoreWorker::CreateOwnedAndIncrementLocalRef(
    const std::shared_ptr<Buffer> &metadata, const size_t data_size,
    const std::vector<ObjectID> &contained_object_ids, ObjectID *object_id,
    std::shared_ptr<Buffer> *data, bool created_by_worker,
    const std::unique_ptr<rpc::Address> &owner_address, bool inline_small_object) {
  auto status = WaitForActorRegistered(contained_object_ids);
  if (!status.ok()) {
    return status;
  }
  *object_id = ObjectID::FromIndex(worker_context_.GetCurrentInternalTaskId(),
                                   worker_context_.GetNextPutIndex());
  rpc::Address real_owner_address =
      owner_address != nullptr ? *owner_address : rpc_address_;
  bool owned_by_us = real_owner_address.worker_id() == rpc_address_.worker_id();
  if (owned_by_us) {
    reference_counter_->AddOwnedObject(*object_id, contained_object_ids, rpc_address_,
                                       CurrentCallSite(), data_size + metadata->Size(),
                                       /*is_reconstructable=*/false,
                                       /*add_local_ref=*/true,
                                       NodeID::FromBinary(rpc_address_.raylet_id()));
  } else {
    // Because in the remote worker's `HandleAssignObjectOwner`,
    // a `WaitForRefRemoved` RPC request will be sent back to
    // the current worker. So we need to make sure ref count is > 0
    // by invoking `AddLocalReference` first. Note that in worker.py we set
    // skip_adding_local_ref=True to avoid double referencing the object.
    AddLocalReference(*object_id);
    RAY_UNUSED(reference_counter_->AddBorrowedObject(
        *object_id, ObjectID::Nil(), real_owner_address,
        /*foreign_owner_already_monitoring=*/true));

    // Remote call `AssignObjectOwner()`.
    rpc::AssignObjectOwnerRequest request;
    request.set_object_id(object_id->Binary());
    request.mutable_borrower_address()->CopyFrom(rpc_address_);
    request.set_call_site(CurrentCallSite());

    for (auto &contained_object_id : contained_object_ids) {
      request.add_contained_object_ids(contained_object_id.Binary());
    }
    request.set_object_size(data_size + metadata->Size());
    auto conn = core_worker_client_pool_->GetOrConnect(real_owner_address);
    std::promise<Status> status_promise;
    conn->AssignObjectOwner(request,
                            [&status_promise](const Status &returned_status,
                                              const rpc::AssignObjectOwnerReply &reply) {
                              status_promise.set_value(returned_status);
                            });
    // Block until the remote call `AssignObjectOwner` returns.
    status = status_promise.get_future().get();
  }

  if (options_.is_local_mode && owned_by_us && inline_small_object) {
    *data = std::make_shared<LocalMemoryBuffer>(data_size);
  } else {
    if (status.ok()) {
      status = plasma_store_provider_->Create(metadata, data_size, *object_id,
                                              /* owner_address = */ rpc_address_, data,
                                              created_by_worker);
    }
    if (!status.ok()) {
      RemoveLocalReference(*object_id);
      return status;
    } else if (*data == nullptr) {
      // Object already exists in plasma. Store the in-memory value so that the
      // client will check the plasma store.
      RAY_CHECK(
          memory_store_->Put(RayObject(rpc::ErrorType::OBJECT_IN_PLASMA), *object_id));
    }
  }
  return Status::OK();
}

Status CoreWorker::CreateExisting(const std::shared_ptr<Buffer> &metadata,
                                  const size_t data_size, const ObjectID &object_id,
                                  const rpc::Address &owner_address,
                                  std::shared_ptr<Buffer> *data, bool created_by_worker) {
  if (options_.is_local_mode) {
    return Status::NotImplemented(
        "Creating an object with a pre-existing ObjectID is not supported in local "
        "mode");
  } else {
    return plasma_store_provider_->Create(metadata, data_size, object_id, owner_address,
                                          data, created_by_worker);
  }
}

Status CoreWorker::SealOwned(const ObjectID &object_id, bool pin_object,
                             const std::unique_ptr<rpc::Address> &owner_address) {
  auto status = SealExisting(object_id, pin_object, std::move(owner_address));
  if (status.ok()) return status;
  RemoveLocalReference(object_id);
  if (reference_counter_->HasReference(object_id)) {
    RAY_LOG(WARNING)
        << "Object " << object_id
        << " failed to be put but has a nonzero ref count. This object may leak.";
  }
  return status;
}

Status CoreWorker::SealExisting(const ObjectID &object_id, bool pin_object,
                                const std::unique_ptr<rpc::Address> &owner_address) {
  RAY_RETURN_NOT_OK(plasma_store_provider_->Seal(object_id));
  if (pin_object) {
    // Tell the raylet to pin the object **after** it is created.
    RAY_LOG(DEBUG) << "Pinning sealed object " << object_id;
    local_raylet_client_->PinObjectIDs(
        owner_address != nullptr ? *owner_address : rpc_address_, {object_id},
        [this, object_id](const Status &status, const rpc::PinObjectIDsReply &reply) {
          // Only release the object once the raylet has responded to avoid the race
          // condition that the object could be evicted before the raylet pins it.
          if (!plasma_store_provider_->Release(object_id).ok()) {
            RAY_LOG(ERROR) << "Failed to release ObjectID (" << object_id
                           << "), might cause a leak in plasma.";
          }
        });
  } else {
    RAY_RETURN_NOT_OK(plasma_store_provider_->Release(object_id));
    reference_counter_->FreePlasmaObjects({object_id});
  }
  RAY_CHECK(memory_store_->Put(RayObject(rpc::ErrorType::OBJECT_IN_PLASMA), object_id));
  return Status::OK();
}

Status CoreWorker::Get(const std::vector<ObjectID> &ids, const int64_t timeout_ms,
                       std::vector<std::shared_ptr<RayObject>> *results) {
  results->resize(ids.size(), nullptr);

  absl::flat_hash_set<ObjectID> plasma_object_ids;
  absl::flat_hash_set<ObjectID> memory_object_ids(ids.begin(), ids.end());

  bool got_exception = false;
  absl::flat_hash_map<ObjectID, std::shared_ptr<RayObject>> result_map;
  auto start_time = current_time_ms();

  if (!memory_object_ids.empty()) {
    RAY_RETURN_NOT_OK(memory_store_->Get(memory_object_ids, timeout_ms, worker_context_,
                                         &result_map, &got_exception));
  }

  // Erase any objects that were promoted to plasma from the results. These get
  // requests will be retried at the plasma store.
  for (auto it = result_map.begin(); it != result_map.end();) {
    auto current = it++;
    if (current->second->IsInPlasmaError()) {
      RAY_LOG(DEBUG) << current->first << " in plasma, doing fetch-and-get";
      plasma_object_ids.insert(current->first);
      result_map.erase(current);
    }
  }

  if (!got_exception) {
    // If any of the objects have been promoted to plasma, then we retry their
    // gets at the provider plasma. Once we get the objects from plasma, we flip
    // the transport type again and return them for the original direct call ids.
    int64_t local_timeout_ms = timeout_ms;
    if (timeout_ms >= 0) {
      local_timeout_ms = std::max(static_cast<int64_t>(0),
                                  timeout_ms - (current_time_ms() - start_time));
    }
    RAY_LOG(DEBUG) << "Plasma GET timeout " << local_timeout_ms;
    RAY_RETURN_NOT_OK(plasma_store_provider_->Get(plasma_object_ids, local_timeout_ms,
                                                  worker_context_, &result_map,
                                                  &got_exception));
  }

  // Loop through `ids` and fill each entry for the `results` vector,
  // this ensures that entries `results` have exactly the same order as
  // they are in `ids`. When there are duplicate object ids, all the entries
  // for the same id are filled in.
  bool missing_result = false;
  bool will_throw_exception = false;
  for (size_t i = 0; i < ids.size(); i++) {
    const auto pair = result_map.find(ids[i]);
    if (pair != result_map.end()) {
      (*results)[i] = pair->second;
      RAY_CHECK(!pair->second->IsInPlasmaError());
      if (pair->second->IsException()) {
        // The language bindings should throw an exception if they see this
        // object.
        will_throw_exception = true;
      }
    } else {
      missing_result = true;
    }
  }
  // If no timeout was set and none of the results will throw an exception,
  // then check that we fetched all results before returning.
  if (timeout_ms < 0 && !will_throw_exception) {
    RAY_CHECK(!missing_result);
  }

  return Status::OK();
}

Status CoreWorker::GetIfLocal(const std::vector<ObjectID> &ids,
                              std::vector<std::shared_ptr<RayObject>> *results) {
  results->resize(ids.size(), nullptr);

  absl::flat_hash_map<ObjectID, std::shared_ptr<RayObject>> result_map;
  RAY_RETURN_NOT_OK(plasma_store_provider_->GetIfLocal(ids, &result_map));
  for (size_t i = 0; i < ids.size(); i++) {
    auto pair = result_map.find(ids[i]);
    // The caller of this method should guarantee that the object exists in the plasma
    // store when this method is called.
    RAY_CHECK(pair != result_map.end());
    RAY_CHECK(pair->second != nullptr);
    (*results)[i] = pair->second;
  }
  return Status::OK();
}

Status CoreWorker::Contains(const ObjectID &object_id, bool *has_object,
                            bool *is_in_plasma) {
  bool found = false;
  bool in_plasma = false;
  found = memory_store_->Contains(object_id, &in_plasma);
  if (in_plasma) {
    RAY_RETURN_NOT_OK(plasma_store_provider_->Contains(object_id, &found));
  }
  *has_object = found;
  if (is_in_plasma != nullptr) {
    *is_in_plasma = found && in_plasma;
  }
  return Status::OK();
}

// For any objects that are ErrorType::OBJECT_IN_PLASMA, we need to move them from
// the ready set into the plasma_object_ids set to wait on them there.
void RetryObjectInPlasmaErrors(std::shared_ptr<CoreWorkerMemoryStore> &memory_store,
                               WorkerContext &worker_context,
                               absl::flat_hash_set<ObjectID> &memory_object_ids,
                               absl::flat_hash_set<ObjectID> &plasma_object_ids,
                               absl::flat_hash_set<ObjectID> &ready) {
  for (auto iter = memory_object_ids.begin(); iter != memory_object_ids.end();) {
    auto current = iter++;
    const auto &mem_id = *current;
    auto ready_iter = ready.find(mem_id);
    if (ready_iter != ready.end()) {
      std::vector<std::shared_ptr<RayObject>> found;
      RAY_CHECK_OK(memory_store->Get({mem_id}, /*num_objects=*/1, /*timeout=*/0,
                                     worker_context,
                                     /*remote_after_get=*/false, &found));
      if (found.size() == 1 && found[0]->IsInPlasmaError()) {
        plasma_object_ids.insert(mem_id);
        ready.erase(ready_iter);
        memory_object_ids.erase(current);
      }
    }
  }
}

Status CoreWorker::Wait(const std::vector<ObjectID> &ids, int num_objects,
                        int64_t timeout_ms, std::vector<bool> *results,
                        bool fetch_local) {
  results->resize(ids.size(), false);

  if (num_objects <= 0 || num_objects > static_cast<int>(ids.size())) {
    return Status::Invalid(
        "Number of objects to wait for must be between 1 and the number of ids.");
  }

  absl::flat_hash_set<ObjectID> plasma_object_ids;
  absl::flat_hash_set<ObjectID> memory_object_ids(ids.begin(), ids.end());

  if (memory_object_ids.size() != ids.size()) {
    return Status::Invalid("Duplicate object IDs not supported in wait.");
  }

  absl::flat_hash_set<ObjectID> ready;
  int64_t start_time = current_time_ms();
  RAY_RETURN_NOT_OK(memory_store_->Wait(
      memory_object_ids,
      std::min(static_cast<int>(memory_object_ids.size()), num_objects), timeout_ms,
      worker_context_, &ready));
  RAY_CHECK(static_cast<int>(ready.size()) <= num_objects);
  if (timeout_ms > 0) {
    timeout_ms =
        std::max(0, static_cast<int>(timeout_ms - (current_time_ms() - start_time)));
  }
  if (fetch_local) {
    RetryObjectInPlasmaErrors(memory_store_, worker_context_, memory_object_ids,
                              plasma_object_ids, ready);
    if (static_cast<int>(ready.size()) < num_objects && plasma_object_ids.size() > 0) {
      RAY_RETURN_NOT_OK(plasma_store_provider_->Wait(
          plasma_object_ids,
          std::min(static_cast<int>(plasma_object_ids.size()),
                   num_objects - static_cast<int>(ready.size())),
          timeout_ms, worker_context_, &ready));
    }
  }
  RAY_CHECK(static_cast<int>(ready.size()) <= num_objects);

  for (size_t i = 0; i < ids.size(); i++) {
    if (ready.find(ids[i]) != ready.end()) {
      results->at(i) = true;
    }
  }

  return Status::OK();
}

Status CoreWorker::Delete(const std::vector<ObjectID> &object_ids, bool local_only) {
  // Release the object from plasma. This does not affect the object's ref
  // count. If this was called from a non-owning worker, then a warning will be
  // logged and the object will not get released.
  reference_counter_->FreePlasmaObjects(object_ids);

  // Store an error in the in-memory store to indicate that the plasma value is
  // no longer reachable.
  memory_store_->Delete(object_ids);
  for (const auto &object_id : object_ids) {
    RAY_CHECK(memory_store_->Put(RayObject(rpc::ErrorType::OBJECT_DELETED), object_id));
  }

  // We only delete from plasma, which avoids hangs (issue #7105). In-memory
  // objects can only be deleted once the ref count goes to 0.
  absl::flat_hash_set<ObjectID> plasma_object_ids(object_ids.begin(), object_ids.end());
  return plasma_store_provider_->Delete(plasma_object_ids, local_only);
}

Status CoreWorker::GetLocationFromOwner(
    const std::vector<ObjectID> &object_ids, int64_t timeout_ms,
    std::vector<std::shared_ptr<ObjectLocation>> *results) {
  results->resize(object_ids.size());
  if (object_ids.empty()) {
    return Status::OK();
  }

  auto mutex = std::make_shared<absl::Mutex>();
  auto num_remaining = std::make_shared<size_t>(object_ids.size());
  auto ready_promise = std::make_shared<std::promise<void>>();
  auto location_by_id =
      std::make_shared<absl::flat_hash_map<ObjectID, std::shared_ptr<ObjectLocation>>>();

  for (const auto &object_id : object_ids) {
    auto owner_address = GetOwnerAddress(object_id);
    auto client = core_worker_client_pool_->GetOrConnect(owner_address);
    rpc::GetObjectLocationsOwnerRequest request;
    auto object_location_request = request.mutable_object_location_request();
    object_location_request->set_intended_worker_id(owner_address.worker_id());
    object_location_request->set_object_id(object_id.Binary());
    client->GetObjectLocationsOwner(
        request,
        [object_id, mutex, num_remaining, ready_promise, location_by_id](
            const Status &status, const rpc::GetObjectLocationsOwnerReply &reply) {
          absl::MutexLock lock(mutex.get());
          if (status.ok()) {
            location_by_id->emplace(
                object_id, std::make_shared<ObjectLocation>(CreateObjectLocation(reply)));
          } else {
            RAY_LOG(WARNING) << "Failed to query location information for " << object_id
                             << " with error: " << status.ToString();
          }
          (*num_remaining)--;
          if (*num_remaining == 0) {
            ready_promise->set_value();
          }
        });
  }
  if (timeout_ms < 0) {
    ready_promise->get_future().wait();
  } else if (ready_promise->get_future().wait_for(
                 std::chrono::microseconds(timeout_ms)) != std::future_status::ready) {
    std::ostringstream stream;
    stream << "Failed querying object locations within " << timeout_ms
           << " milliseconds.";
    return Status::TimedOut(stream.str());
  }

  for (size_t i = 0; i < object_ids.size(); i++) {
    auto pair = location_by_id->find(object_ids[i]);
    if (pair == location_by_id->end()) {
      continue;
    }
    (*results)[i] = pair->second;
  }
  return Status::OK();
}

void CoreWorker::TriggerGlobalGC() {
  local_raylet_client_->GlobalGC(
      [](const Status &status, const rpc::GlobalGCReply &reply) {
        if (!status.ok()) {
          RAY_LOG(ERROR) << "Failed to send global GC request: " << status.ToString();
        }
      });
}

std::string CoreWorker::MemoryUsageString() {
  // Currently only the Plasma store returns a debug string.
  return plasma_store_provider_->MemoryUsageString();
}

TaskID CoreWorker::GetCallerId() const {
  TaskID caller_id;
  ActorID actor_id = GetActorId();
  if (!actor_id.IsNil()) {
    caller_id = TaskID::ForActorCreationTask(actor_id);
  } else {
    absl::MutexLock lock(&mutex_);
    caller_id = main_thread_task_id_;
  }
  return caller_id;
}

Status CoreWorker::PushError(const JobID &job_id, const std::string &type,
                             const std::string &error_message, double timestamp) {
  if (options_.is_local_mode) {
    RAY_LOG(ERROR) << "Pushed Error with JobID: " << job_id << " of type: " << type
                   << " with message: " << error_message << " at time: " << timestamp;
    return Status::OK();
  }
  return local_raylet_client_->PushError(job_id, type, error_message, timestamp);
}

void CoreWorker::SpillOwnedObject(const ObjectID &object_id,
                                  const std::shared_ptr<RayObject> &obj,
                                  std::function<void()> callback) {
  if (!obj->IsInPlasmaError()) {
    RAY_LOG(ERROR) << "Cannot spill inlined object " << object_id;
    callback();
    return;
  }

  // Find the raylet that hosts the primary copy of the object.
  bool owned_by_us = false;
  NodeID pinned_at;
  bool spilled = false;
  RAY_CHECK(reference_counter_->IsPlasmaObjectPinnedOrSpilled(object_id, &owned_by_us,
                                                              &pinned_at, &spilled));
  RAY_CHECK(owned_by_us);
  if (spilled) {
    // The object has already been spilled.
    return;
  }
  auto node = gcs_client_->Nodes().Get(pinned_at);
  if (pinned_at.IsNil() || !node) {
    RAY_LOG(ERROR) << "Primary raylet for object " << object_id << " unreachable";
    callback();
    return;
  }

  // Ask the raylet to spill the object.
  RAY_LOG(DEBUG) << "Sending spill request to raylet for object " << object_id;
  auto raylet_client =
      std::make_shared<raylet::RayletClient>(rpc::NodeManagerWorkerClient::make(
          node->node_manager_address(), node->node_manager_port(),
          *client_call_manager_));
  raylet_client->RequestObjectSpillage(
      object_id, [object_id, callback](const Status &status,
                                       const rpc::RequestObjectSpillageReply &reply) {
        if (!status.ok() || !reply.success()) {
          RAY_LOG(ERROR) << "Failed to spill object " << object_id
                         << ", raylet unreachable or object could not be spilled.";
        }
        // TODO(Clark): Provide spilled URL and spilled node ID to callback so it can
        // added them to the reference.
        callback();
      });
}

std::unordered_map<std::string, double> AddPlacementGroupConstraint(
    const std::unordered_map<std::string, double> &resources,
    const rpc::SchedulingStrategy &scheduling_strategy) {
  auto placement_group_id = PlacementGroupID::Nil();
  auto bundle_index = -1;
  if (scheduling_strategy.scheduling_strategy_case() ==
      rpc::SchedulingStrategy::SchedulingStrategyCase::
          kPlacementGroupSchedulingStrategy) {
    placement_group_id = PlacementGroupID::FromBinary(
        scheduling_strategy.placement_group_scheduling_strategy().placement_group_id());
    bundle_index = scheduling_strategy.placement_group_scheduling_strategy()
                       .placement_group_bundle_index();
  }
  if (bundle_index < 0) {
    RAY_CHECK(bundle_index == -1) << "Invalid bundle index " << bundle_index;
  }
  std::unordered_map<std::string, double> new_resources;
  if (placement_group_id != PlacementGroupID::Nil()) {
    for (auto iter = resources.begin(); iter != resources.end(); iter++) {
      auto new_name = FormatPlacementGroupResource(iter->first, placement_group_id, -1);
      new_resources[new_name] = iter->second;
      if (bundle_index >= 0) {
        auto index_name =
            FormatPlacementGroupResource(iter->first, placement_group_id, bundle_index);
        new_resources[index_name] = iter->second;
      }
    }
    return new_resources;
  }
  return resources;
}

// TODO(SongGuyang): This function exists in both C++ and Python. We should make this
// logic clearly.
static std::string encode_plugin_uri(std::string plugin, std::string uri) {
  return plugin + "|" + uri;
}

static std::vector<std::string> GetUrisFromRuntimeEnv(
    const rpc::RuntimeEnv *runtime_env) {
  std::vector<std::string> result;
  if (runtime_env == nullptr) {
    return result;
  }
  if (!runtime_env->uris().working_dir_uri().empty()) {
    const auto &uri = runtime_env->uris().working_dir_uri();
    result.emplace_back(encode_plugin_uri("working_dir", uri));
  }
  for (const auto &uri : runtime_env->uris().py_modules_uris()) {
    result.emplace_back(encode_plugin_uri("py_modules", uri));
  }
  if (!runtime_env->uris().conda_uri().empty()) {
    const auto &uri = runtime_env->uris().conda_uri();
    result.emplace_back(encode_plugin_uri("conda", uri));
  }
  if (!runtime_env->uris().pip_uri().empty()) {
    const auto &uri = runtime_env->uris().pip_uri();
    result.emplace_back(encode_plugin_uri("pip", uri));
  }
  for (const auto &uri : runtime_env->uris().plugin_uris()) {
    result.emplace_back(encode_plugin_uri("plugin", uri));
  }
  return result;
}

std::string CoreWorker::OverrideTaskOrActorRuntimeEnv(
    const std::string &serialized_runtime_env,
    std::vector<std::string> *runtime_env_uris) {
  std::shared_ptr<const rpc::RuntimeEnv> parent_runtime_env;
  std::string parent_serialized_runtime_env;
  if (options_.worker_type == WorkerType::DRIVER) {
    parent_runtime_env = job_runtime_env_;
    parent_serialized_runtime_env =
        job_config_->runtime_env_info().serialized_runtime_env();
  } else {
    parent_runtime_env = worker_context_.GetCurrentRuntimeEnv();
    parent_serialized_runtime_env = worker_context_.GetCurrentSerializedRuntimeEnv();
  }
  if (IsRuntimeEnvEmpty(serialized_runtime_env)) {
    // Try to inherit runtime env from job or worker.
    *runtime_env_uris = GetUrisFromRuntimeEnv(parent_runtime_env.get());
    return parent_serialized_runtime_env;
  }

  if (!IsRuntimeEnvEmpty(parent_serialized_runtime_env)) {
    // TODO(SongGuyang): We add this warning log because of the change of API behavior.
    // Refer to https://github.com/ray-project/ray/issues/21818.
    // Modify this log level to `INFO` or `DEBUG` after a few release versions.
    RAY_LOG(WARNING) << "Runtime env already exists and the parent runtime env is "
                     << parent_serialized_runtime_env << ". It will be overridden by "
                     << serialized_runtime_env << ".";
  }

  rpc::RuntimeEnv runtime_env;
  if (!google::protobuf::util::JsonStringToMessage(serialized_runtime_env, &runtime_env)
           .ok()) {
    RAY_LOG(WARNING) << "Parse runtime env failed for " << serialized_runtime_env;
    // TODO(SongGuyang): We pass the raw string here and the task will fail after an
    // exception raised in runtime env agent. Actually, we can fail the task here.
    return serialized_runtime_env;
  }

  *runtime_env_uris = GetUrisFromRuntimeEnv(&runtime_env);
  return serialized_runtime_env;
}

void CoreWorker::BuildCommonTaskSpec(
    TaskSpecBuilder &builder, const JobID &job_id, const TaskID &task_id,
    const std::string &name, const TaskID &current_task_id, uint64_t task_index,
    const TaskID &caller_id, const rpc::Address &address, const RayFunction &function,
    const std::vector<std::unique_ptr<TaskArg>> &args, uint64_t num_returns,
    const std::unordered_map<std::string, double> &required_resources,
    const std::unordered_map<std::string, double> &required_placement_resources,
    const std::string &debugger_breakpoint, int64_t depth,
    const std::string &serialized_runtime_env,
    const std::string &concurrency_group_name) {
  // Build common task spec.
  std::vector<std::string> runtime_env_uris;
  auto override_runtime_env =
      OverrideTaskOrActorRuntimeEnv(serialized_runtime_env, &runtime_env_uris);
  builder.SetCommonTaskSpec(
      task_id, name, function.GetLanguage(), function.GetFunctionDescriptor(), job_id,
      current_task_id, task_index, caller_id, address, num_returns, required_resources,
      required_placement_resources, debugger_breakpoint, depth, override_runtime_env,
      runtime_env_uris, concurrency_group_name);
  // Set task arguments.
  for (const auto &arg : args) {
    builder.AddArg(*arg);
  }
}

std::vector<rpc::ObjectReference> CoreWorker::SubmitTask(
    const RayFunction &function, const std::vector<std::unique_ptr<TaskArg>> &args,
    const TaskOptions &task_options, int max_retries, bool retry_exceptions,
    const rpc::SchedulingStrategy &scheduling_strategy,
    const std::string &debugger_breakpoint) {
  RAY_CHECK(scheduling_strategy.scheduling_strategy_case() !=
            rpc::SchedulingStrategy::SchedulingStrategyCase::SCHEDULING_STRATEGY_NOT_SET);

  TaskSpecBuilder builder;
  const auto next_task_index = worker_context_.GetNextTaskIndex();
  const auto task_id =
      TaskID::ForNormalTask(worker_context_.GetCurrentJobID(),
                            worker_context_.GetCurrentInternalTaskId(), next_task_index);
  auto constrained_resources =
      AddPlacementGroupConstraint(task_options.resources, scheduling_strategy);

  const std::unordered_map<std::string, double> required_resources;
  auto task_name = task_options.name.empty()
                       ? function.GetFunctionDescriptor()->DefaultTaskName()
                       : task_options.name;
  int64_t depth = worker_context_.GetTaskDepth() + 1;
  // TODO(ekl) offload task building onto a thread pool for performance
  BuildCommonTaskSpec(builder, worker_context_.GetCurrentJobID(), task_id, task_name,
                      worker_context_.GetCurrentTaskID(), next_task_index, GetCallerId(),
                      rpc_address_, function, args, task_options.num_returns,
                      constrained_resources, required_resources, debugger_breakpoint,
                      depth, task_options.serialized_runtime_env);
  builder.SetNormalTaskSpec(max_retries, retry_exceptions, scheduling_strategy);
  TaskSpecification task_spec = builder.Build();
  RAY_LOG(DEBUG) << "Submitting normal task " << task_spec.DebugString();
  std::vector<rpc::ObjectReference> returned_refs;
  if (options_.is_local_mode) {
    returned_refs = ExecuteTaskLocalMode(task_spec);
  } else {
    returned_refs = task_manager_->AddPendingTask(task_spec.CallerAddress(), task_spec,
                                                  CurrentCallSite(), max_retries);
    io_service_.post(
        [this, task_spec]() {
          RAY_UNUSED(direct_task_submitter_->SubmitTask(task_spec));
        },
        "CoreWorker.SubmitTask");
  }
  return returned_refs;
}

Status CoreWorker::CreateActor(const RayFunction &function,
                               const std::vector<std::unique_ptr<TaskArg>> &args,
                               const ActorCreationOptions &actor_creation_options,
                               const std::string &extension_data,
                               ActorID *return_actor_id) {
  RAY_CHECK(actor_creation_options.scheduling_strategy.scheduling_strategy_case() !=
            rpc::SchedulingStrategy::SchedulingStrategyCase::SCHEDULING_STRATEGY_NOT_SET);

  if (actor_creation_options.is_asyncio && options_.is_local_mode) {
    return Status::NotImplemented(
        "Async actor is currently not supported for the local mode");
  }

  RAY_CHECK(job_config_ != nullptr);
  bool is_detached = false;
  if (!actor_creation_options.is_detached.has_value()) {
    /// Since this actor doesn't have a specified lifetime on creation, let's use
    /// the default value of the job.
    is_detached = job_config_->default_actor_lifetime() ==
                  ray::rpc::JobConfig_ActorLifetime_DETACHED;
  } else {
    is_detached = actor_creation_options.is_detached.value();
  }

  const auto next_task_index = worker_context_.GetNextTaskIndex();
  const ActorID actor_id =
      ActorID::Of(worker_context_.GetCurrentJobID(), worker_context_.GetCurrentTaskID(),
                  next_task_index);
  const TaskID actor_creation_task_id = TaskID::ForActorCreationTask(actor_id);
  const JobID job_id = worker_context_.GetCurrentJobID();
  // Propagate existing environment variable overrides, but override them with any new
  // ones
  std::vector<ObjectID> return_ids;
  TaskSpecBuilder builder;
  auto new_placement_resources =
      AddPlacementGroupConstraint(actor_creation_options.placement_resources,
                                  actor_creation_options.scheduling_strategy);
  auto new_resource = AddPlacementGroupConstraint(
      actor_creation_options.resources, actor_creation_options.scheduling_strategy);
  const auto actor_name = actor_creation_options.name;
  const auto task_name =
      actor_name.empty()
          ? function.GetFunctionDescriptor()->DefaultTaskName()
          : actor_name + ":" + function.GetFunctionDescriptor()->CallString();
  int64_t depth = worker_context_.GetTaskDepth() + 1;
  BuildCommonTaskSpec(builder, job_id, actor_creation_task_id, task_name,
                      worker_context_.GetCurrentTaskID(), next_task_index, GetCallerId(),
                      rpc_address_, function, args, 1, new_resource,
                      new_placement_resources, "" /* debugger_breakpoint */, depth,
                      actor_creation_options.serialized_runtime_env);

  // If the namespace is not specified, get it from the job.
  const auto &ray_namespace = (actor_creation_options.ray_namespace.empty()
                                   ? job_config_->ray_namespace()
                                   : actor_creation_options.ray_namespace);
  auto actor_handle = std::make_unique<ActorHandle>(
      actor_id, GetCallerId(), rpc_address_, job_id,
      /*actor_cursor=*/ObjectID::FromIndex(actor_creation_task_id, 1),
      function.GetLanguage(), function.GetFunctionDescriptor(), extension_data,
      actor_creation_options.max_task_retries, actor_name, ray_namespace,
      actor_creation_options.max_pending_calls,
      actor_creation_options.execute_out_of_order);
  std::string serialized_actor_handle;
  actor_handle->Serialize(&serialized_actor_handle);
  builder.SetActorCreationTaskSpec(
      actor_id, serialized_actor_handle, actor_creation_options.scheduling_strategy,
      actor_creation_options.max_restarts, actor_creation_options.max_task_retries,
      actor_creation_options.dynamic_worker_options,
      actor_creation_options.max_concurrency, is_detached, actor_name, ray_namespace,
      actor_creation_options.is_asyncio, actor_creation_options.concurrency_groups,
      extension_data, actor_creation_options.execute_out_of_order);
  // Add the actor handle before we submit the actor creation task, since the
  // actor handle must be in scope by the time the GCS sends the
  // WaitForActorOutOfScopeRequest.
  RAY_CHECK(actor_manager_->AddNewActorHandle(std::move(actor_handle), CurrentCallSite(),
                                              rpc_address_, is_detached))
      << "Actor " << actor_id << " already exists";
  *return_actor_id = actor_id;
  TaskSpecification task_spec = builder.Build();
  RAY_LOG(DEBUG) << "Submitting actor creation task " << task_spec.DebugString();
  if (options_.is_local_mode) {
    // TODO(suquark): Should we consider namespace in local mode? Currently
    // it looks like two actors with two different namespaces become the
    // same actor in local mode. Maybe this is not an issue if we consider
    // the actor name globally unique.
    if (!actor_name.empty()) {
      // Since local mode doesn't pass GCS actor management code path,
      // it just register actor names in memory.
      local_mode_named_actor_registry_.emplace(actor_name, actor_id);
    }
    ExecuteTaskLocalMode(task_spec);
  } else {
    int max_retries;
    if (actor_creation_options.max_restarts == -1) {
      max_retries = -1;
    } else {
      max_retries = std::max((int64_t)RayConfig::instance().actor_creation_min_retries(),
                             actor_creation_options.max_restarts);
    }
    task_manager_->AddPendingTask(rpc_address_, task_spec, CurrentCallSite(),
                                  max_retries);

    if (actor_name.empty()) {
      io_service_.post(
          [this, task_spec = std::move(task_spec)]() {
            RAY_UNUSED(actor_creator_->AsyncRegisterActor(
                task_spec, [this, task_spec](Status status) {
                  if (!status.ok()) {
                    RAY_LOG(ERROR)
                        << "Failed to register actor: " << task_spec.ActorCreationId()
                        << ". Error message: " << status.ToString();
                  } else {
                    RAY_UNUSED(direct_task_submitter_->SubmitTask(task_spec));
                  }
                }));
          },
          "ActorCreator.AsyncRegisterActor");
    } else {
      // For named actor, we still go through the sync way because for
      // functions like list actors these actors need to be there, especially
      // for local driver. But the current code all go through the gcs right now.
      auto status = actor_creator_->RegisterActor(task_spec);
      if (!status.ok()) {
        return status;
      }
      io_service_.post(
          [this, task_spec = std::move(task_spec)]() {
            RAY_UNUSED(direct_task_submitter_->SubmitTask(task_spec));
          },
          "CoreWorker.SubmitTask");
    }
  }
  return Status::OK();
}

Status CoreWorker::CreatePlacementGroup(
    const PlacementGroupCreationOptions &placement_group_creation_options,
    PlacementGroupID *return_placement_group_id) {
  const auto &bundles = placement_group_creation_options.bundles;
  for (const auto &bundle : bundles) {
    for (const auto &resource : bundle) {
      if (resource.first == kBundle_ResourceLabel) {
        std::ostringstream stream;
        stream << kBundle_ResourceLabel << " is a system reserved resource, which is not "
               << "allowed to be used in placement groupd ";
        return Status::Invalid(stream.str());
      }
    }
  }
  const PlacementGroupID placement_group_id = PlacementGroupID::FromRandom();
  PlacementGroupSpecBuilder builder;
  builder.SetPlacementGroupSpec(
      placement_group_id, placement_group_creation_options.name,
      placement_group_creation_options.bundles, placement_group_creation_options.strategy,
      placement_group_creation_options.is_detached, worker_context_.GetCurrentJobID(),
      worker_context_.GetCurrentActorID(), worker_context_.CurrentActorDetached());
  PlacementGroupSpecification placement_group_spec = builder.Build();
  *return_placement_group_id = placement_group_id;
  RAY_LOG(INFO) << "Submitting Placement Group creation to GCS: " << placement_group_id;
  const auto status =
      gcs_client_->PlacementGroups().SyncCreatePlacementGroup(placement_group_spec);
  if (status.IsTimedOut()) {
    std::ostringstream stream;
    stream << "There was timeout in creating the placement group of id "
           << placement_group_id
           << ". It is probably "
              "because GCS server is dead or there's a high load there.";
    return Status::TimedOut(stream.str());
  } else {
    return status;
  }
}

Status CoreWorker::RemovePlacementGroup(const PlacementGroupID &placement_group_id) {
  // Synchronously wait for placement group removal.
  const auto status =
      gcs_client_->PlacementGroups().SyncRemovePlacementGroup(placement_group_id);
  if (status.IsTimedOut()) {
    std::ostringstream stream;
    stream << "There was timeout in removing the placement group of id "
           << placement_group_id
           << ". It is probably "
              "because GCS server is dead or there's a high load there.";
    return Status::TimedOut(stream.str());
  } else {
    return status;
  }
}

Status CoreWorker::WaitPlacementGroupReady(const PlacementGroupID &placement_group_id,
                                           int timeout_seconds) {
  const auto status =
      gcs_client_->PlacementGroups().SyncWaitUntilReady(placement_group_id);
  if (status.IsTimedOut()) {
    std::ostringstream stream;
    stream << "There was timeout in waiting for placement group " << placement_group_id
           << " creation.";
    return Status::TimedOut(stream.str());
  } else {
    return status;
  }
}

std::optional<std::vector<rpc::ObjectReference>> CoreWorker::SubmitActorTask(
    const ActorID &actor_id, const RayFunction &function,
    const std::vector<std::unique_ptr<TaskArg>> &args, const TaskOptions &task_options) {
  absl::ReleasableMutexLock lock(&actor_task_mutex_);
  /// Check whether backpressure may happen at the very beginning of submitting a task.
  if (direct_actor_submitter_->PendingTasksFull(actor_id)) {
    RAY_LOG(DEBUG) << "Back pressure occurred while submitting the task to " << actor_id
                   << ". " << direct_actor_submitter_->DebugString(actor_id);
    return std::nullopt;
  }

  auto actor_handle = actor_manager_->GetActorHandle(actor_id);

  // Add one for actor cursor object id for tasks.
  const int num_returns = task_options.num_returns + 1;

  // Build common task spec.
  TaskSpecBuilder builder;
  const auto next_task_index = worker_context_.GetNextTaskIndex();
  const TaskID actor_task_id = TaskID::ForActorTask(
      worker_context_.GetCurrentJobID(), worker_context_.GetCurrentInternalTaskId(),
      next_task_index, actor_handle->GetActorID());
  const std::unordered_map<std::string, double> required_resources;
  const auto task_name = task_options.name.empty()
                             ? function.GetFunctionDescriptor()->DefaultTaskName()
                             : task_options.name;

  // Depth shouldn't matter for an actor task, but for consistency it should be
  // the same as the actor creation task's depth.
  int64_t depth = worker_context_.GetTaskDepth();
  BuildCommonTaskSpec(builder, actor_handle->CreationJobID(), actor_task_id, task_name,
                      worker_context_.GetCurrentTaskID(), next_task_index, GetCallerId(),
                      rpc_address_, function, args, num_returns, task_options.resources,
                      required_resources, "", /* debugger_breakpoint */
                      depth,                  /*depth*/
                      "{}",                   /* serialized_runtime_env */
                      task_options.concurrency_group_name);
  // NOTE: placement_group_capture_child_tasks and runtime_env will
  // be ignored in the actor because we should always follow the actor's option.

  // TODO(swang): Do we actually need to set this ObjectID?
  const ObjectID new_cursor = ObjectID::FromIndex(actor_task_id, num_returns);
  actor_handle->SetActorTaskSpec(builder, new_cursor);

  // Submit task.
  TaskSpecification task_spec = builder.Build();
  RAY_LOG(DEBUG) << "Submitting actor task " << task_spec.DebugString();
  std::vector<rpc::ObjectReference> returned_refs;
  if (options_.is_local_mode) {
    /// NOTE: The lock should be released in local mode. The user code may
    /// submit another task when executing the current task locally, which
    /// cause deadlock. The code call chain is:
    /// SubmitActorTask -> python user code -> actor.xx.remote() -> SubmitActorTask
    lock.Release();
    returned_refs = ExecuteTaskLocalMode(task_spec, actor_id);
  } else {
    returned_refs = task_manager_->AddPendingTask(
        rpc_address_, task_spec, CurrentCallSite(), actor_handle->MaxTaskRetries());
    RAY_CHECK_OK(direct_actor_submitter_->SubmitTask(task_spec));
  }
  return {std::move(returned_refs)};
}

Status CoreWorker::CancelTask(const ObjectID &object_id, bool force_kill,
                              bool recursive) {
  if (actor_manager_->CheckActorHandleExists(object_id.TaskId().ActorId())) {
    return Status::Invalid("Actor task cancellation is not supported.");
  }
  rpc::Address obj_addr;
  if (!reference_counter_->GetOwner(object_id, &obj_addr)) {
    return Status::Invalid("No owner found for object.");
  }
  if (obj_addr.SerializeAsString() != rpc_address_.SerializeAsString()) {
    return direct_task_submitter_->CancelRemoteTask(object_id, obj_addr, force_kill,
                                                    recursive);
  }

  auto task_spec = task_manager_->GetTaskSpec(object_id.TaskId());
  if (task_spec.has_value() && !task_spec.value().IsActorCreationTask()) {
    return direct_task_submitter_->CancelTask(task_spec.value(), force_kill, recursive);
  }
  return Status::OK();
}

Status CoreWorker::CancelChildren(const TaskID &task_id, bool force_kill) {
  bool recursive_success = true;
  for (const auto &child_id : task_manager_->GetPendingChildrenTasks(task_id)) {
    auto child_spec = task_manager_->GetTaskSpec(child_id);
    if (child_spec.has_value()) {
      auto result =
          direct_task_submitter_->CancelTask(child_spec.value(), force_kill, true);
      recursive_success = recursive_success && result.ok();
    } else {
      recursive_success = false;
    }
  }
  if (recursive_success) {
    return Status::OK();
  } else {
    return Status::UnknownError("Recursive task cancelation failed--check warning logs.");
  }
}

Status CoreWorker::KillActor(const ActorID &actor_id, bool force_kill, bool no_restart) {
  if (options_.is_local_mode) {
    return KillActorLocalMode(actor_id);
  }
  std::promise<Status> p;
  auto f = p.get_future();
  io_service_.post(
      [this, p = &p, actor_id, force_kill, no_restart]() {
        auto cb = [this, p, actor_id, force_kill, no_restart](Status status) mutable {
          if (status.ok()) {
            RAY_CHECK_OK(gcs_client_->Actors().AsyncKillActor(actor_id, force_kill,
                                                              no_restart, nullptr));
          }
          p->set_value(std::move(status));
        };
        if (actor_creator_->IsActorInRegistering(actor_id)) {
          actor_creator_->AsyncWaitForActorRegisterFinish(actor_id, std::move(cb));
        } else if (actor_manager_->CheckActorHandleExists(actor_id)) {
          cb(Status::OK());
        } else {
          std::stringstream stream;
          stream << "Failed to find a corresponding actor handle for " << actor_id;
          cb(Status::Invalid(stream.str()));
        }
      },
      "CoreWorker.KillActor");
  const auto &status = f.get();
  actor_manager_->OnActorKilled(actor_id);
  return status;
}

Status CoreWorker::KillActorLocalMode(const ActorID &actor_id) {
  // KillActor doesn't do anything in local mode. We only remove named actor entry if
  // exists.
  for (auto it = local_mode_named_actor_registry_.begin();
       it != local_mode_named_actor_registry_.end();) {
    auto current = it++;
    if (current->second == actor_id) {
      local_mode_named_actor_registry_.erase(current);
    }
  }
  return Status::OK();
}

void CoreWorker::RemoveActorHandleReference(const ActorID &actor_id) {
  ObjectID actor_handle_id = ObjectID::ForActorHandle(actor_id);
  reference_counter_->RemoveLocalReference(actor_handle_id, nullptr);
}

ActorID CoreWorker::DeserializeAndRegisterActorHandle(const std::string &serialized,
                                                      const ObjectID &outer_object_id) {
  std::unique_ptr<ActorHandle> actor_handle(new ActorHandle(serialized));
  return actor_manager_->RegisterActorHandle(std::move(actor_handle), outer_object_id,
                                             CurrentCallSite(), rpc_address_);
}

Status CoreWorker::SerializeActorHandle(const ActorID &actor_id, std::string *output,
                                        ObjectID *actor_handle_id) const {
  auto actor_handle = actor_manager_->GetActorHandle(actor_id);
  actor_handle->Serialize(output);
  *actor_handle_id = ObjectID::ForActorHandle(actor_id);
  return Status::OK();
}

std::shared_ptr<const ActorHandle> CoreWorker::GetActorHandle(
    const ActorID &actor_id) const {
  return actor_manager_->GetActorHandle(actor_id);
}

std::pair<std::shared_ptr<const ActorHandle>, Status> CoreWorker::GetNamedActorHandle(
    const std::string &name, const std::string &ray_namespace) {
  RAY_CHECK(!name.empty());
  if (options_.is_local_mode) {
    return GetNamedActorHandleLocalMode(name);
  }

  return actor_manager_->GetNamedActorHandle(
      name, ray_namespace.empty() ? job_config_->ray_namespace() : ray_namespace,
      CurrentCallSite(), rpc_address_);
}

std::pair<std::vector<std::pair<std::string, std::string>>, Status>
CoreWorker::ListNamedActors(bool all_namespaces) {
  if (options_.is_local_mode) {
    return ListNamedActorsLocalMode();
  }

  std::vector<std::pair<std::string, std::string>> actors;

  // This call needs to be blocking because we can't return until we get the
  // response from the RPC.
  const auto &ray_namespace = job_config_->ray_namespace();
  const auto status =
      gcs_client_->Actors().SyncListNamedActors(all_namespaces, ray_namespace, actors);
  if (status.IsTimedOut()) {
    std::ostringstream stream;
    stream << "There was timeout in getting the list of named actors, "
              "probably because the GCS server is dead or under high load .";
    return std::make_pair(std::move(actors), Status::TimedOut(stream.str()));
  } else if (!status.ok()) {
    return std::make_pair(std::move(actors), status);
  } else {
    return std::make_pair(std::move(actors), status);
  }
}

std::pair<std::shared_ptr<const ActorHandle>, Status>
CoreWorker::GetNamedActorHandleLocalMode(const std::string &name) {
  auto it = local_mode_named_actor_registry_.find(name);
  if (it == local_mode_named_actor_registry_.end()) {
    std::ostringstream stream;
    stream << "Failed to look up actor with name '" << name;
    return std::make_pair(nullptr, Status::NotFound(stream.str()));
  }

  return std::make_pair(GetActorHandle(it->second), Status::OK());
}

std::pair<std::vector<std::pair<std::string, std::string>>, Status>
CoreWorker::ListNamedActorsLocalMode() {
  std::vector<std::pair<std::string, std::string>> actors;
  for (auto it = local_mode_named_actor_registry_.begin();
       it != local_mode_named_actor_registry_.end(); it++) {
    actors.push_back(std::make_pair(/*namespace=*/"", it->first));
  }
  return std::make_pair(actors, Status::OK());
}

const ResourceMappingType CoreWorker::GetResourceIDs() const {
  absl::MutexLock lock(&mutex_);
  return *resource_ids_;
}

std::unique_ptr<worker::ProfileEvent> CoreWorker::CreateProfileEvent(
    const std::string &event_type) {
  return std::make_unique<worker::ProfileEvent>(profiler_, event_type);
}

void CoreWorker::RunTaskExecutionLoop() {
  task_execution_service_.run();
  RAY_CHECK(is_shutdown_)
      << "Task execution loop was terminated without calling shutdown API.";
}

Status CoreWorker::AllocateReturnObject(const ObjectID &object_id,
                                        const size_t &data_size,
                                        const std::shared_ptr<Buffer> &metadata,
                                        const std::vector<ObjectID> &contained_object_ids,
                                        int64_t *task_output_inlined_bytes,
                                        std::shared_ptr<RayObject> *return_object) {
  rpc::Address owner_address(options_.is_local_mode
                                 ? rpc::Address()
                                 : worker_context_.GetCurrentTask()->CallerAddress());

  bool object_already_exists = false;
  std::shared_ptr<Buffer> data_buffer;
  if (data_size > 0) {
    RAY_LOG(DEBUG) << "Creating return object " << object_id;
    // Mark this object as containing other object IDs. The ref counter will
    // keep the inner IDs in scope until the outer one is out of scope.
    if (!contained_object_ids.empty() && !options_.is_local_mode) {
      reference_counter_->AddNestedObjectIds(object_id, contained_object_ids,
                                             owner_address);
    }

    // Allocate a buffer for the return object.
    if (options_.is_local_mode ||
        (static_cast<int64_t>(data_size) < max_direct_call_object_size_ &&
         // ensure we don't exceed the limit if we allocate this object inline.
         (*task_output_inlined_bytes + static_cast<int64_t>(data_size) <=
          RayConfig::instance().task_rpc_inlined_bytes_limit()))) {
      data_buffer = std::make_shared<LocalMemoryBuffer>(data_size);
      *task_output_inlined_bytes += static_cast<int64_t>(data_size);
    } else {
      RAY_RETURN_NOT_OK(CreateExisting(metadata, data_size, object_id, owner_address,
                                       &data_buffer,
                                       /*created_by_worker=*/true));
      object_already_exists = !data_buffer;
    }
  }
  // Leave the return object as a nullptr if the object already exists.
  if (!object_already_exists) {
    auto contained_refs = GetObjectRefs(contained_object_ids);
    *return_object =
        std::make_shared<RayObject>(data_buffer, metadata, std::move(contained_refs));
  }

  return Status::OK();
}

Status CoreWorker::ExecuteTask(const TaskSpecification &task_spec,
                               const std::shared_ptr<ResourceMappingType> &resource_ids,
                               std::vector<std::shared_ptr<RayObject>> *return_objects,
                               ReferenceCounter::ReferenceTableProto *borrowed_refs,
                               bool *is_application_level_error) {
  RAY_LOG(DEBUG) << "Executing task, task info = " << task_spec.DebugString();
  task_queue_length_ -= 1;
  num_executed_tasks_ += 1;

  // Modify the worker's per function counters.
  std::string func_name = task_spec.FunctionDescriptor()->CallString();
  {
    absl::MutexLock l(&task_counter_.tasks_counter_mutex_);
    task_counter_.Add(TaskCounter::kPending, func_name, -1);
    task_counter_.Add(TaskCounter::kRunning, func_name, 1);
  }

  if (!options_.is_local_mode) {
    worker_context_.SetCurrentTask(task_spec);
    SetCurrentTaskId(task_spec.TaskId(), task_spec.AttemptNumber());
  }
  {
    absl::MutexLock lock(&mutex_);
    current_task_ = task_spec;
    if (resource_ids) {
      resource_ids_ = resource_ids;
    }
  }

  RayFunction func{task_spec.GetLanguage(), task_spec.FunctionDescriptor()};

  std::vector<std::shared_ptr<RayObject>> args;
  std::vector<rpc::ObjectReference> arg_refs;
  // This includes all IDs that were passed by reference and any IDs that were
  // inlined in the task spec. These references will be pinned during the task
  // execution and unpinned once the task completes. We will notify the caller
  // about any IDs that we are still borrowing by the time the task completes.
  std::vector<ObjectID> borrowed_ids;
  RAY_CHECK_OK(GetAndPinArgsForExecutor(task_spec, &args, &arg_refs, &borrowed_ids));

  std::vector<ObjectID> return_ids;
  for (size_t i = 0; i < task_spec.NumReturns(); i++) {
    return_ids.push_back(task_spec.ReturnId(i));
  }

  Status status;
  TaskType task_type = TaskType::NORMAL_TASK;
  if (task_spec.IsActorCreationTask()) {
    RAY_CHECK(return_ids.size() > 0);
    return_ids.pop_back();
    task_type = TaskType::ACTOR_CREATION_TASK;
    SetActorId(task_spec.ActorCreationId());
    {
      std::unique_ptr<ActorHandle> self_actor_handle(
          new ActorHandle(task_spec.GetSerializedActorHandle()));
      // Register the handle to the current actor itself.
      actor_manager_->RegisterActorHandle(std::move(self_actor_handle), ObjectID::Nil(),
                                          CurrentCallSite(), rpc_address_,
                                          /*is_self=*/true);
    }
    RAY_LOG(INFO) << "Creating actor: " << task_spec.ActorCreationId();
  } else if (task_spec.IsActorTask()) {
    RAY_CHECK(return_ids.size() > 0);
    return_ids.pop_back();
    task_type = TaskType::ACTOR_TASK;
  }

  // Because we support concurrent actor calls, we need to update the
  // worker ID for the current thread.
  CoreWorkerProcess::SetCurrentThreadWorkerId(GetWorkerID());

  std::shared_ptr<LocalMemoryBuffer> creation_task_exception_pb_bytes = nullptr;

  std::vector<ConcurrencyGroup> defined_concurrency_groups = {};
  std::string name_of_concurrency_group_to_execute;
  if (task_spec.IsActorCreationTask()) {
    defined_concurrency_groups = task_spec.ConcurrencyGroups();
  } else if (task_spec.IsActorTask()) {
    name_of_concurrency_group_to_execute = task_spec.ConcurrencyGroupName();
  }

  status = options_.task_execution_callback(
      task_type, task_spec.GetName(), func,
      task_spec.GetRequiredResources().GetResourceUnorderedMap(), args, arg_refs,
      return_ids, task_spec.GetDebuggerBreakpoint(), return_objects,
      creation_task_exception_pb_bytes, is_application_level_error,
      defined_concurrency_groups, name_of_concurrency_group_to_execute);

  // Get the reference counts for any IDs that we borrowed during this task,
  // remove the local reference for these IDs, and return the ref count info to
  // the caller. This will notify the caller of any IDs that we (or a nested
  // task) are still borrowing. It will also notify the caller of any new IDs
  // that were contained in a borrowed ID that we (or a nested task) are now
  // borrowing.
  std::vector<ObjectID> deleted;
  if (!borrowed_ids.empty()) {
    reference_counter_->PopAndClearLocalBorrowers(borrowed_ids, borrowed_refs, &deleted);
  }
  memory_store_->Delete(deleted);

  if (task_spec.IsNormalTask() && reference_counter_->NumObjectIDsInScope() != 0) {
    RAY_LOG(DEBUG)
        << "There were " << reference_counter_->NumObjectIDsInScope()
        << " ObjectIDs left in scope after executing task " << task_spec.TaskId()
        << ". This is either caused by keeping references to ObjectIDs in Python "
           "between "
           "tasks (e.g., in global variables) or indicates a problem with Ray's "
           "reference counting, and may cause problems in the object store.";
  }

  if (!options_.is_local_mode) {
    SetCurrentTaskId(TaskID::Nil(), /*attempt_number=*/0);
    worker_context_.ResetCurrentTask();
  }
  {
    absl::MutexLock lock(&mutex_);
    current_task_ = TaskSpecification();
    if (task_spec.IsNormalTask()) {
      resource_ids_.reset(new ResourceMappingType());
    }
  }

  // Modify the worker's per function counters.
  {
    absl::MutexLock l(&task_counter_.tasks_counter_mutex_);
    task_counter_.Add(TaskCounter::kRunning, func_name, -1);
    task_counter_.Add(TaskCounter::kFinished, func_name, 1);
  }

  RAY_LOG(DEBUG) << "Finished executing task " << task_spec.TaskId()
                 << ", status=" << status;
  if (status.IsCreationTaskError()) {
    Exit(rpc::WorkerExitType::CREATION_TASK_ERROR, creation_task_exception_pb_bytes);
  } else if (status.IsIntentionalSystemExit()) {
    Exit(rpc::WorkerExitType::INTENDED_EXIT, creation_task_exception_pb_bytes);
  } else if (status.IsUnexpectedSystemExit()) {
    Exit(rpc::WorkerExitType::SYSTEM_ERROR_EXIT, creation_task_exception_pb_bytes);
  } else if (!status.ok()) {
    RAY_LOG(FATAL) << "Unexpected task status type : " << status;
  }

  return status;
}

Status CoreWorker::SealReturnObject(const ObjectID &return_id,
                                    std::shared_ptr<RayObject> return_object) {
  RAY_LOG(DEBUG) << "Sealing return object " << return_id;
  Status status = Status::OK();
  RAY_CHECK(return_object);
  RAY_CHECK(!options_.is_local_mode);
  std::unique_ptr<rpc::Address> caller_address =
      std::make_unique<rpc::Address>(worker_context_.GetCurrentTask()->CallerAddress());
  if (return_object->GetData() != nullptr && return_object->GetData()->IsPlasmaBuffer()) {
    status = SealExisting(return_id, /*pin_object=*/true, std::move(caller_address));
    if (!status.ok()) {
      RAY_LOG(FATAL) << "Failed to seal object " << return_id
                     << " in store: " << status.message();
    }
  }
  return status;
}

bool CoreWorker::PinExistingReturnObject(const ObjectID &return_id,
                                         std::shared_ptr<RayObject> *return_object) {
  // TODO(swang): If there is already an existing copy of this object, then it
  // might not have the same value as the new copy. It would be better to evict
  // the existing copy here.
  absl::flat_hash_map<ObjectID, std::shared_ptr<RayObject>> result_map;
  bool got_exception;
  rpc::Address owner_address(worker_context_.GetCurrentTask()->CallerAddress());

  // Temporarily set the return object's owner's address. This is needed to retrieve the
  // value from plasma.
  reference_counter_->AddLocalReference(return_id, "<temporary (pin return object)>");
  reference_counter_->AddBorrowedObject(return_id, ObjectID::Nil(), owner_address);

  auto status = plasma_store_provider_->Get({return_id}, 0, worker_context_, &result_map,
                                            &got_exception);
  // Remove the temporary ref.
  RemoveLocalReference(return_id);

  if (result_map.count(return_id)) {
    *return_object = std::move(result_map[return_id]);
    RAY_LOG(DEBUG) << "Pinning existing return object " << return_id
                   << " owned by worker "
                   << WorkerID::FromBinary(owner_address.worker_id());
    // Keep the object in scope until it's been pinned.
    std::shared_ptr<RayObject> pinned_return_object = *return_object;
    // Asynchronously ask the raylet to pin the object. Note that this can fail
    // if the raylet fails. We expect the owner of the object to handle that
    // case (e.g., by detecting the raylet failure and storing an error).
    local_raylet_client_->PinObjectIDs(
        owner_address, {return_id},
        [return_id, pinned_return_object](const Status &status,
                                          const rpc::PinObjectIDsReply &reply) {
          if (!status.ok()) {
            RAY_LOG(INFO) << "Failed to pin existing copy of the task return object "
                          << return_id
                          << ". This object may get evicted while there are still "
                             "references to it.";
          }
        });
    return true;
  } else {
    // Failed to get the existing copy of the return object. It must have been
    // evicted before we could pin it.
    // TODO(swang): We should allow the owner to retry this task instead of
    // immediately returning an error to the application.
    return false;
  }
}

std::vector<rpc::ObjectReference> CoreWorker::ExecuteTaskLocalMode(
    const TaskSpecification &task_spec, const ActorID &actor_id) {
  auto resource_ids = std::make_shared<ResourceMappingType>();
  auto return_objects = std::vector<std::shared_ptr<RayObject>>();
  auto borrowed_refs = ReferenceCounter::ReferenceTableProto();

  std::vector<rpc::ObjectReference> returned_refs;
  size_t num_returns = task_spec.NumReturns();
  if (task_spec.IsActorTask()) {
    num_returns--;
  }
  for (size_t i = 0; i < num_returns; i++) {
    if (!task_spec.IsActorCreationTask()) {
      reference_counter_->AddOwnedObject(task_spec.ReturnId(i),
                                         /*inner_ids=*/{}, rpc_address_,
                                         CurrentCallSite(), -1,
                                         /*is_reconstructable=*/false,
                                         /*add_local_ref=*/true);
    }
    rpc::ObjectReference ref;
    ref.set_object_id(task_spec.ReturnId(i).Binary());
    ref.mutable_owner_address()->CopyFrom(task_spec.CallerAddress());
    returned_refs.push_back(std::move(ref));
  }
  auto old_id = GetActorId();
  SetActorId(actor_id);
  bool is_application_level_error;
  RAY_UNUSED(ExecuteTask(task_spec, resource_ids, &return_objects, &borrowed_refs,
                         &is_application_level_error));
  SetActorId(old_id);
  return returned_refs;
}

Status CoreWorker::GetAndPinArgsForExecutor(const TaskSpecification &task,
                                            std::vector<std::shared_ptr<RayObject>> *args,
                                            std::vector<rpc::ObjectReference> *arg_refs,
                                            std::vector<ObjectID> *borrowed_ids) {
  auto num_args = task.NumArgs();
  args->resize(num_args);
  arg_refs->resize(num_args);

  absl::flat_hash_set<ObjectID> by_ref_ids;
  absl::flat_hash_map<ObjectID, std::vector<size_t>> by_ref_indices;

  for (size_t i = 0; i < task.NumArgs(); ++i) {
    if (task.ArgByRef(i)) {
      // We need to put an OBJECT_IN_PLASMA error here so the subsequent call to Get()
      // properly redirects to the plasma store.
      if (!options_.is_local_mode) {
        RAY_UNUSED(memory_store_->Put(RayObject(rpc::ErrorType::OBJECT_IN_PLASMA),
                                      task.ArgId(i)));
      }
      const auto &arg_ref = task.ArgRef(i);
      const auto arg_id = ObjectID::FromBinary(arg_ref.object_id());
      by_ref_ids.insert(arg_id);
      auto it = by_ref_indices.find(arg_id);
      if (it == by_ref_indices.end()) {
        by_ref_indices.emplace(arg_id, std::vector<size_t>({i}));
      } else {
        it->second.push_back(i);
      }
      arg_refs->at(i) = arg_ref;
      // Pin all args passed by reference for the duration of the task.  This
      // ensures that when the task completes, we can retrieve metadata about
      // any borrowed ObjectIDs that were serialized in the argument's value.
      RAY_LOG(DEBUG) << "Incrementing ref for argument ID " << arg_id;
      reference_counter_->AddLocalReference(arg_id, task.CallSiteString());
      // Attach the argument's owner's address. This is needed to retrieve the
      // value from plasma.
      reference_counter_->AddBorrowedObject(arg_id, ObjectID::Nil(),
                                            task.ArgRef(i).owner_address());
      borrowed_ids->push_back(arg_id);
    } else {
      // A pass-by-value argument.
      std::shared_ptr<LocalMemoryBuffer> data = nullptr;
      if (task.ArgDataSize(i)) {
        data = std::make_shared<LocalMemoryBuffer>(const_cast<uint8_t *>(task.ArgData(i)),
                                                   task.ArgDataSize(i));
      }
      std::shared_ptr<LocalMemoryBuffer> metadata = nullptr;
      if (task.ArgMetadataSize(i)) {
        metadata = std::make_shared<LocalMemoryBuffer>(
            const_cast<uint8_t *>(task.ArgMetadata(i)), task.ArgMetadataSize(i));
      }
      // NOTE: this is a workaround to avoid an extra copy for Java workers.
      // Python workers need this copy to pass test case
      // test_inline_arg_memory_corruption.
      bool copy_data = options_.language == Language::PYTHON;
      args->at(i) =
          std::make_shared<RayObject>(data, metadata, task.ArgInlinedRefs(i), copy_data);
      arg_refs->at(i).set_object_id(ObjectID::Nil().Binary());
      // The task borrows all ObjectIDs that were serialized in the inlined
      // arguments. The task will receive references to these IDs, so it is
      // possible for the task to continue borrowing these arguments by the
      // time it finishes.
      for (const auto &inlined_ref : task.ArgInlinedRefs(i)) {
        const auto inlined_id = ObjectID::FromBinary(inlined_ref.object_id());
        RAY_LOG(DEBUG) << "Incrementing ref for borrowed ID " << inlined_id;
        // We do not need to add the ownership information here because it will
        // get added once the language frontend deserializes the value, before
        // the ObjectID can be used.
        reference_counter_->AddLocalReference(inlined_id, task.CallSiteString());
        borrowed_ids->push_back(inlined_id);
      }
    }
  }

  // Fetch by-reference arguments directly from the plasma store.
  bool got_exception = false;
  absl::flat_hash_map<ObjectID, std::shared_ptr<RayObject>> result_map;
  if (options_.is_local_mode) {
    RAY_RETURN_NOT_OK(
        memory_store_->Get(by_ref_ids, -1, worker_context_, &result_map, &got_exception));
  } else {
    RAY_RETURN_NOT_OK(plasma_store_provider_->Get(by_ref_ids, -1, worker_context_,
                                                  &result_map, &got_exception));
  }
  for (const auto &it : result_map) {
    for (size_t idx : by_ref_indices[it.first]) {
      args->at(idx) = it.second;
    }
  }

  return Status::OK();
}

void CoreWorker::HandlePushTask(const rpc::PushTaskRequest &request,
                                rpc::PushTaskReply *reply,
                                rpc::SendReplyCallback send_reply_callback) {
  if (HandleWrongRecipient(WorkerID::FromBinary(request.intended_worker_id()),
                           send_reply_callback)) {
    return;
  }

  // Increment the task_queue_length and per function counter.
  task_queue_length_ += 1;
  std::string func_name =
      FunctionDescriptorBuilder::FromProto(request.task_spec().function_descriptor())
          ->CallString();
  {
    absl::MutexLock l(&task_counter_.tasks_counter_mutex_);
    task_counter_.Add(TaskCounter::kPending, func_name, 1);
  }

  // For actor tasks, we just need to post a HandleActorTask instance to the task
  // execution service.
  if (request.task_spec().type() == TaskType::ACTOR_TASK) {
    task_execution_service_.post(
        [this, request, reply, send_reply_callback = std::move(send_reply_callback)] {
          // We have posted an exit task onto the main event loop,
          // so shouldn't bother executing any further work.
          if (exiting_) return;
          direct_task_receiver_->HandleTask(request, reply, send_reply_callback);
        },
        "CoreWorker.HandlePushTaskActor");
  } else {
    // Normal tasks are enqueued here, and we post a RunNormalTasksFromQueue instance to
    // the task execution service.
    direct_task_receiver_->HandleTask(request, reply, send_reply_callback);
    task_execution_service_.post(
        [=] {
          // We have posted an exit task onto the main event loop,
          // so shouldn't bother executing any further work.
          if (exiting_) return;
          direct_task_receiver_->RunNormalTasksFromQueue();
        },
        "CoreWorker.HandlePushTask");
  }
}

void CoreWorker::HandleDirectActorCallArgWaitComplete(
    const rpc::DirectActorCallArgWaitCompleteRequest &request,
    rpc::DirectActorCallArgWaitCompleteReply *reply,
    rpc::SendReplyCallback send_reply_callback) {
  if (HandleWrongRecipient(WorkerID::FromBinary(request.intended_worker_id()),
                           send_reply_callback)) {
    return;
  }

  // Post on the task execution event loop since this may trigger the
  // execution of a task that is now ready to run.
  task_execution_service_.post(
      [=] {
        RAY_LOG(DEBUG) << "Arg wait complete for tag " << request.tag();
        task_argument_waiter_->OnWaitComplete(request.tag());
      },
      "CoreWorker.ArgWaitComplete");

  send_reply_callback(Status::OK(), nullptr, nullptr);
}

void CoreWorker::HandleGetObjectStatus(const rpc::GetObjectStatusRequest &request,
                                       rpc::GetObjectStatusReply *reply,
                                       rpc::SendReplyCallback send_reply_callback) {
  if (HandleWrongRecipient(WorkerID::FromBinary(request.owner_worker_id()),
                           send_reply_callback)) {
    RAY_LOG(INFO) << "Handling GetObjectStatus for object produced by a previous worker "
                     "with the same address";
    return;
  }

  ObjectID object_id = ObjectID::FromBinary(request.object_id());
  RAY_LOG(DEBUG) << "Received GetObjectStatus " << object_id;
  // Acquire a reference to the object. This prevents the object from being
  // evicted out from under us while we check the object status and start the
  // Get.
  AddLocalReference(object_id, "<temporary (get object status)>");

  rpc::Address owner_address;
  auto has_owner = reference_counter_->GetOwner(object_id, &owner_address);
  if (!has_owner) {
    // We owned this object, but the object has gone out of scope.
    reply->set_status(rpc::GetObjectStatusReply::OUT_OF_SCOPE);
    send_reply_callback(Status::OK(), nullptr, nullptr);
  } else {
    RAY_CHECK(owner_address.worker_id() == request.owner_worker_id());
    bool is_freed = reference_counter_->IsPlasmaObjectFreed(object_id);

    // Send the reply once the value has become available. The value is
    // guaranteed to become available eventually because we own the object and
    // its ref count is > 0.
    memory_store_->GetAsync(object_id, [this, object_id, reply, send_reply_callback,
                                        is_freed](std::shared_ptr<RayObject> obj) {
      if (is_freed) {
        reply->set_status(rpc::GetObjectStatusReply::FREED);
      } else {
        PopulateObjectStatus(object_id, obj, reply);
      }
      send_reply_callback(Status::OK(), nullptr, nullptr);
    });
  }

  RemoveLocalReference(object_id);
}

void CoreWorker::PopulateObjectStatus(const ObjectID &object_id,
                                      std::shared_ptr<RayObject> obj,
                                      rpc::GetObjectStatusReply *reply) {
  // If obj is the concrete object value, it is small, so we
  // send the object back to the caller in the GetObjectStatus
  // reply, bypassing a Plasma put and object transfer. If obj
  // is an indicator that the object is in Plasma, we set an
  // in_plasma indicator on the message, and the caller will
  // have to facilitate a Plasma object transfer to get the
  // object value.
  auto *object = reply->mutable_object();
  if (obj->HasData()) {
    const auto &data = obj->GetData();
    object->set_data(data->Data(), data->Size());
  }
  if (obj->HasMetadata()) {
    const auto &metadata = obj->GetMetadata();
    object->set_metadata(metadata->Data(), metadata->Size());
  }
  for (const auto &nested_ref : obj->GetNestedRefs()) {
    object->add_nested_inlined_refs()->CopyFrom(nested_ref);
  }
  reply->set_status(rpc::GetObjectStatusReply::CREATED);
  // Set locality data.
  const auto &locality_data = reference_counter_->GetLocalityData(object_id);
  if (locality_data.has_value()) {
    for (const auto &node_id : locality_data.value().nodes_containing_object) {
      reply->add_node_ids(node_id.Binary());
    }
    reply->set_object_size(locality_data.value().object_size);
  }
}

void CoreWorker::HandleWaitForActorOutOfScope(
    const rpc::WaitForActorOutOfScopeRequest &request,
    rpc::WaitForActorOutOfScopeReply *reply, rpc::SendReplyCallback send_reply_callback) {
  // Currently WaitForActorOutOfScope is only used when GCS actor service is enabled.
  if (HandleWrongRecipient(WorkerID::FromBinary(request.intended_worker_id()),
                           send_reply_callback)) {
    return;
  }

  // Send a response to trigger cleaning up the actor state once the handle is
  // no longer in scope.
  auto respond = [send_reply_callback](const ActorID &actor_id) {
    RAY_LOG(DEBUG) << "Replying to HandleWaitForActorOutOfScope for " << actor_id;
    send_reply_callback(Status::OK(), nullptr, nullptr);
  };

  const auto actor_id = ActorID::FromBinary(request.actor_id());
  if (actor_creator_->IsActorInRegistering(actor_id)) {
    actor_creator_->AsyncWaitForActorRegisterFinish(
        actor_id, [this, actor_id, respond = std::move(respond)](auto status) {
          if (!status.ok()) {
            respond(actor_id);
          } else {
            RAY_LOG(DEBUG) << "Received HandleWaitForActorOutOfScope for " << actor_id;
            actor_manager_->WaitForActorOutOfScope(actor_id, std::move(respond));
          }
        });
  } else {
    RAY_LOG(DEBUG) << "Received HandleWaitForActorOutOfScope for " << actor_id;
    actor_manager_->WaitForActorOutOfScope(actor_id, std::move(respond));
  }
}

void CoreWorker::ProcessSubscribeForObjectEviction(
    const rpc::WorkerObjectEvictionSubMessage &message) {
  // Send a response to trigger unpinning the object when it is no longer in scope.
  auto unpin_object = [this](const ObjectID &object_id) {
    RAY_LOG(DEBUG) << "Object " << object_id << " is deleted. Unpinning the object.";

    rpc::PubMessage pub_message;
    pub_message.set_key_id(object_id.Binary());
    pub_message.set_channel_type(rpc::ChannelType::WORKER_OBJECT_EVICTION);
    pub_message.mutable_worker_object_eviction_message()->set_object_id(
        object_id.Binary());

    object_info_publisher_->Publish(pub_message);
  };

  const auto object_id = ObjectID::FromBinary(message.object_id());
  const auto intended_worker_id = WorkerID::FromBinary(message.intended_worker_id());
  if (intended_worker_id != worker_context_.GetWorkerID()) {
    RAY_LOG(INFO) << "The SubscribeForObjectEviction message for object id " << object_id
                  << " is for " << intended_worker_id << ", but the current worker id is "
                  << worker_context_.GetWorkerID() << ". The RPC will be no-op.";
    unpin_object(object_id);
    return;
  }

  // Returns true if the object was present and the callback was added. It might have
  // already been evicted by the time we get this request, in which case we should
  // respond immediately so the raylet unpins the object.
  if (!reference_counter_->SetDeleteCallback(object_id, unpin_object)) {
    // If the object is already evicted (callback cannot be set), unregister the
    // subscription & publish the message so that the subscriber knows it.
    unpin_object(object_id);
    RAY_LOG(DEBUG) << "Reference for object " << object_id << " has already been freed.";
  }
}

void CoreWorker::ProcessSubscribeMessage(const rpc::SubMessage &sub_message,
                                         rpc::ChannelType channel_type,
                                         const std::string &key_id,
                                         const NodeID &subscriber_id) {
  object_info_publisher_->RegisterSubscription(channel_type, subscriber_id, key_id);

  if (sub_message.has_worker_object_eviction_message()) {
    ProcessSubscribeForObjectEviction(sub_message.worker_object_eviction_message());
  } else if (sub_message.has_worker_ref_removed_message()) {
    ProcessSubscribeForRefRemoved(sub_message.worker_ref_removed_message());
  } else if (sub_message.has_worker_object_locations_message()) {
    ProcessSubscribeObjectLocations(sub_message.worker_object_locations_message());
  } else {
    RAY_LOG(FATAL)
        << "Invalid command has received: "
        << static_cast<int>(sub_message.sub_message_one_of_case())
        << " has received. If you see this message, please report to Ray Github.";
  }
}

void CoreWorker::ProcessPubsubCommands(const Commands &commands,
                                       const NodeID &subscriber_id) {
  for (const auto &command : commands) {
    if (command.has_unsubscribe_message()) {
      object_info_publisher_->UnregisterSubscription(command.channel_type(),
                                                     subscriber_id, command.key_id());
    } else if (command.has_subscribe_message()) {
      ProcessSubscribeMessage(command.subscribe_message(), command.channel_type(),
                              command.key_id(), subscriber_id);
    } else {
      RAY_LOG(FATAL) << "Invalid command has received, "
                     << static_cast<int>(command.command_message_one_of_case())
                     << ". If you see this message, please "
                        "report to Ray "
                        "Github.";
    }
  }
}

void CoreWorker::HandlePubsubLongPolling(const rpc::PubsubLongPollingRequest &request,
                                         rpc::PubsubLongPollingReply *reply,
                                         rpc::SendReplyCallback send_reply_callback) {
  const auto subscriber_id = NodeID::FromBinary(request.subscriber_id());
  RAY_LOG(DEBUG) << "Got a long polling request from a node " << subscriber_id;
  object_info_publisher_->ConnectToSubscriber(subscriber_id, reply,
                                              std::move(send_reply_callback));
}

void CoreWorker::HandlePubsubCommandBatch(const rpc::PubsubCommandBatchRequest &request,
                                          rpc::PubsubCommandBatchReply *reply,
                                          rpc::SendReplyCallback send_reply_callback) {
  const auto subscriber_id = NodeID::FromBinary(request.subscriber_id());
  ProcessPubsubCommands(request.commands(), subscriber_id);
  send_reply_callback(Status::OK(), nullptr, nullptr);
}

void CoreWorker::HandleUpdateObjectLocationBatch(
    const rpc::UpdateObjectLocationBatchRequest &request,
    rpc::UpdateObjectLocationBatchReply *reply,
    rpc::SendReplyCallback send_reply_callback) {
  const auto &worker_id = request.intended_worker_id();
  if (HandleWrongRecipient(WorkerID::FromBinary(worker_id), send_reply_callback)) {
    return;
  }
  const auto &node_id = NodeID::FromBinary(request.node_id());
  const auto &object_location_states = request.object_location_states();

  for (const auto &object_location_state : object_location_states) {
    const auto &object_id = ObjectID::FromBinary(object_location_state.object_id());
    const auto &state = object_location_state.state();

    if (state == rpc::ObjectLocationState::ADDED) {
      AddObjectLocationOwner(object_id, node_id);
    } else if (state == rpc::ObjectLocationState::REMOVED) {
      RemoveObjectLocationOwner(object_id, node_id);
    } else {
      RAY_LOG(FATAL) << "Invalid object location state " << state
                     << " has been received.";
    }
  }

  send_reply_callback(Status::OK(), /*success_callback_on_reply*/ nullptr,
                      /*failure_callback_on_reply*/ nullptr);
}

void CoreWorker::AddObjectLocationOwner(const ObjectID &object_id,
                                        const NodeID &node_id) {
  if (gcs_client_->Nodes().Get(node_id, /*filter_dead_nodes=*/true) == nullptr) {
    RAY_LOG(DEBUG) << "Attempting to add object location for a dead node. "
                   << "Ignoring this request. object_id: " << object_id
                   << ", node_id: " << node_id;
    return;
  }
  auto reference_exists = reference_counter_->AddObjectLocation(object_id, node_id);
  if (!reference_exists) {
    RAY_LOG(DEBUG) << "Object " + object_id.Hex() + " not found";
  }
}

void CoreWorker::RemoveObjectLocationOwner(const ObjectID &object_id,
                                           const NodeID &node_id) {
  auto reference_exists = reference_counter_->RemoveObjectLocation(object_id, node_id);
  if (!reference_exists) {
    RAY_LOG(DEBUG) << "Object " + object_id.Hex() + " not found";
  }
}

void CoreWorker::ProcessSubscribeObjectLocations(
    const rpc::WorkerObjectLocationsSubMessage &message) {
  const auto intended_worker_id = WorkerID::FromBinary(message.intended_worker_id());
  const auto object_id = ObjectID::FromBinary(message.object_id());

  if (intended_worker_id != worker_context_.GetWorkerID()) {
    RAY_LOG(INFO) << "The ProcessSubscribeObjectLocations message is for "
                  << intended_worker_id << ", but the current worker id is "
                  << worker_context_.GetWorkerID() << ". The RPC will be no-op.";
    object_info_publisher_->PublishFailure(
        rpc::ChannelType::WORKER_OBJECT_LOCATIONS_CHANNEL, object_id.Binary());
    return;
  }

  // Publish the first object location snapshot when subscribed for the first time.
  reference_counter_->PublishObjectLocationSnapshot(object_id);
}

void CoreWorker::HandleGetObjectLocationsOwner(
    const rpc::GetObjectLocationsOwnerRequest &request,
    rpc::GetObjectLocationsOwnerReply *reply,
    rpc::SendReplyCallback send_reply_callback) {
  auto &object_location_request = request.object_location_request();
  if (HandleWrongRecipient(
          WorkerID::FromBinary(object_location_request.intended_worker_id()),
          send_reply_callback)) {
    return;
  }
  auto object_id = ObjectID::FromBinary(object_location_request.object_id());
  auto object_info = reply->mutable_object_location_info();
  auto status = reference_counter_->FillObjectInformation(object_id, object_info);
  send_reply_callback(status, nullptr, nullptr);
}

void CoreWorker::ProcessSubscribeForRefRemoved(
    const rpc::WorkerRefRemovedSubMessage &message) {
  const ObjectID &object_id = ObjectID::FromBinary(message.reference().object_id());

  // Set a callback to publish the message when the requested object ID's ref count
  // goes to 0.
  auto ref_removed_callback =
      boost::bind(&ReferenceCounter::HandleRefRemoved, reference_counter_, object_id);

  const auto intended_worker_id = WorkerID::FromBinary(message.intended_worker_id());
  if (intended_worker_id != worker_context_.GetWorkerID()) {
    RAY_LOG(INFO) << "The ProcessSubscribeForRefRemoved message is for "
                  << intended_worker_id << ", but the current worker id is "
                  << worker_context_.GetWorkerID() << ". The RPC will be no-op.";
    ref_removed_callback(object_id);
    return;
  }

  const auto owner_address = message.reference().owner_address();
  ObjectID contained_in_id = ObjectID::FromBinary(message.contained_in_id());
  reference_counter_->SetRefRemovedCallback(object_id, contained_in_id, owner_address,
                                            ref_removed_callback);
}

void CoreWorker::HandleRemoteCancelTask(const rpc::RemoteCancelTaskRequest &request,
                                        rpc::RemoteCancelTaskReply *reply,
                                        rpc::SendReplyCallback send_reply_callback) {
  auto status = CancelTask(ObjectID::FromBinary(request.remote_object_id()),
                           request.force_kill(), request.recursive());
  send_reply_callback(status, nullptr, nullptr);
}

void CoreWorker::HandleCancelTask(const rpc::CancelTaskRequest &request,
                                  rpc::CancelTaskReply *reply,
                                  rpc::SendReplyCallback send_reply_callback) {
  absl::MutexLock lock(&mutex_);
  TaskID task_id = TaskID::FromBinary(request.intended_task_id());
  bool requested_task_running = main_thread_task_id_ == task_id;
  bool success = requested_task_running;

  // Try non-force kill
  if (requested_task_running && !request.force_kill()) {
    RAY_LOG(INFO) << "Cancelling a running task " << main_thread_task_id_;
    success = options_.kill_main();
  } else if (!requested_task_running) {
    RAY_LOG(INFO) << "Cancelling a task " << main_thread_task_id_
                  << " that's not running. Tasks will be removed from a queue.";
    // If the task is not currently running, check if it is in the worker's queue of
    // normal tasks, and remove it if found.
    success = direct_task_receiver_->CancelQueuedNormalTask(task_id);
  }
  if (request.recursive()) {
    auto recursive_cancel = CancelChildren(task_id, request.force_kill());
    if (recursive_cancel.ok()) {
      RAY_LOG(INFO) << "Recursive cancel failed for a task " << task_id;
    }
  }

  // TODO: fix race condition to avoid using this hack
  requested_task_running = main_thread_task_id_ == task_id;

  reply->set_attempt_succeeded(success);
  send_reply_callback(Status::OK(), nullptr, nullptr);

  // Do force kill after reply callback sent
  if (requested_task_running && request.force_kill()) {
    RAY_LOG(INFO) << "A task " << main_thread_task_id_
                  << " has received a force kill request after the cancellation. Killing "
                     "a worker...";
    Disconnect();
    // NOTE(hchen): Use `QuickExit()` to force-exit this process without doing cleanup.
    // `exit()` will destruct static objects in an incorrect order, which will lead to
    // core dumps.
    QuickExit();
  }
}

void CoreWorker::HandleKillActor(const rpc::KillActorRequest &request,
                                 rpc::KillActorReply *reply,
                                 rpc::SendReplyCallback send_reply_callback) {
  ActorID intended_actor_id = ActorID::FromBinary(request.intended_actor_id());
  if (intended_actor_id != worker_context_.GetCurrentActorID()) {
    std::ostringstream stream;
    stream << "Mismatched ActorID: ignoring KillActor for previous actor "
           << intended_actor_id
           << ", current actor ID: " << worker_context_.GetCurrentActorID();
    auto msg = stream.str();
    RAY_LOG(ERROR) << msg;
    send_reply_callback(Status::Invalid(msg), nullptr, nullptr);
    return;
  }

  if (request.force_kill()) {
    RAY_LOG(INFO) << "Force kill actor request has received. exiting immediately...";
    if (request.no_restart()) {
      Disconnect();
    }
    if (options_.num_workers > 1) {
      // TODO (kfstorm): Should we add some kind of check before sending the killing
      // request?
      RAY_LOG(ERROR)
          << "Killing an actor which is running in a worker process with multiple "
             "workers will also kill other actors in this process. To avoid this, "
             "please create the Java actor with some dynamic options to make it being "
             "hosted in a dedicated worker process.";
    }
    // NOTE(hchen): Use `QuickExit()` to force-exit this process without doing cleanup.
    // `exit()` will destruct static objects in an incorrect order, which will lead to
    // core dumps.
    QuickExit();
  } else {
    Exit(rpc::WorkerExitType::INTENDED_EXIT);
  }
}

void CoreWorker::HandleGetCoreWorkerStats(const rpc::GetCoreWorkerStatsRequest &request,
                                          rpc::GetCoreWorkerStatsReply *reply,
                                          rpc::SendReplyCallback send_reply_callback) {
  absl::MutexLock lock(&mutex_);
  auto stats = reply->mutable_core_worker_stats();
  // TODO(swang): Differentiate between tasks that are currently pending
  // execution and tasks that have finished but may be retried.
  stats->set_num_pending_tasks(task_manager_->NumSubmissibleTasks());
  stats->set_task_queue_length(task_queue_length_);
  stats->set_num_executed_tasks(num_executed_tasks_);
  stats->set_num_object_refs_in_scope(reference_counter_->NumObjectIDsInScope());
  stats->set_current_task_name(current_task_.GetName());
  stats->set_current_task_func_desc(current_task_.FunctionDescriptor()->ToString());
  stats->set_ip_address(rpc_address_.ip_address());
  stats->set_port(rpc_address_.port());
  stats->set_pid(getpid());
  stats->set_language(options_.language);
  stats->set_job_id(worker_context_.GetCurrentJobID().Binary());
  stats->set_worker_id(worker_context_.GetWorkerID().Binary());
  stats->set_actor_id(actor_id_.Binary());
  stats->set_worker_type(worker_context_.GetWorkerType());
  auto used_resources_map = stats->mutable_used_resources();
  for (auto const &it : *resource_ids_) {
    rpc::ResourceAllocations allocations;
    for (auto const &pair : it.second) {
      auto resource_slot = allocations.add_resource_slots();
      resource_slot->set_slot(pair.first);
      resource_slot->set_allocation(pair.second);
    }
    (*used_resources_map)[it.first] = allocations;
  }
  stats->set_actor_title(actor_title_);
  google::protobuf::Map<std::string, std::string> webui_map(webui_display_.begin(),
                                                            webui_display_.end());
  (*stats->mutable_webui_display()) = webui_map;

  MemoryStoreStats memory_store_stats = memory_store_->GetMemoryStoreStatisticalData();
  stats->set_num_in_plasma(memory_store_stats.num_in_plasma);
  stats->set_num_local_objects(memory_store_stats.num_local_objects);
  stats->set_used_object_store_memory(memory_store_stats.used_object_store_memory);

  if (request.include_memory_info()) {
    reference_counter_->AddObjectRefStats(plasma_store_provider_->UsedObjectsList(),
                                          stats);
    task_manager_->AddTaskStatusInfo(stats);
  }

  send_reply_callback(Status::OK(), nullptr, nullptr);
}

void CoreWorker::HandleLocalGC(const rpc::LocalGCRequest &request,
                               rpc::LocalGCReply *reply,
                               rpc::SendReplyCallback send_reply_callback) {
  if (options_.gc_collect != nullptr) {
    options_.gc_collect();
    send_reply_callback(Status::OK(), nullptr, nullptr);
  } else {
    send_reply_callback(Status::NotImplemented("GC callback not defined"), nullptr,
                        nullptr);
  }
}

void CoreWorker::HandleSpillObjects(const rpc::SpillObjectsRequest &request,
                                    rpc::SpillObjectsReply *reply,
                                    rpc::SendReplyCallback send_reply_callback) {
  if (options_.spill_objects != nullptr) {
    auto object_refs =
        VectorFromProtobuf<rpc::ObjectReference>(request.object_refs_to_spill());
    std::vector<std::string> object_urls = options_.spill_objects(object_refs);
    for (size_t i = 0; i < object_urls.size(); i++) {
      reply->add_spilled_objects_url(std::move(object_urls[i]));
    }
    send_reply_callback(Status::OK(), nullptr, nullptr);
  } else {
    send_reply_callback(Status::NotImplemented("Spill objects callback not defined"),
                        nullptr, nullptr);
  }
}

void CoreWorker::HandleAddSpilledUrl(const rpc::AddSpilledUrlRequest &request,
                                     rpc::AddSpilledUrlReply *reply,
                                     rpc::SendReplyCallback send_reply_callback) {
  const ObjectID object_id = ObjectID::FromBinary(request.object_id());
  const std::string &spilled_url = request.spilled_url();
  const NodeID node_id = NodeID::FromBinary(request.spilled_node_id());
  RAY_LOG(DEBUG) << "Received AddSpilledUrl request for object " << object_id
                 << ", which has been spilled to " << spilled_url << " on node "
                 << node_id;
  auto reference_exists = reference_counter_->HandleObjectSpilled(
      object_id, spilled_url, node_id, request.size());
  Status status =
      reference_exists
          ? Status::OK()
          : Status::ObjectNotFound("Object " + object_id.Hex() + " not found");
  send_reply_callback(status, nullptr, nullptr);
}

void CoreWorker::HandleRestoreSpilledObjects(
    const rpc::RestoreSpilledObjectsRequest &request,
    rpc::RestoreSpilledObjectsReply *reply, rpc::SendReplyCallback send_reply_callback) {
  if (options_.restore_spilled_objects != nullptr) {
    // Get a list of object ids.
    std::vector<rpc::ObjectReference> object_refs_to_restore;
    object_refs_to_restore.reserve(request.object_ids_to_restore_size());
    for (const auto &id_binary : request.object_ids_to_restore()) {
      rpc::ObjectReference ref;
      ref.set_object_id(id_binary);
      object_refs_to_restore.push_back(std::move(ref));
    }
    // Get a list of spilled_object_urls.
    std::vector<std::string> spilled_objects_url;
    spilled_objects_url.reserve(request.spilled_objects_url_size());
    for (const auto &url : request.spilled_objects_url()) {
      spilled_objects_url.push_back(url);
    }
    auto total =
        options_.restore_spilled_objects(object_refs_to_restore, spilled_objects_url);
    reply->set_bytes_restored_total(total);
    send_reply_callback(Status::OK(), nullptr, nullptr);
  } else {
    send_reply_callback(
        Status::NotImplemented("Restore spilled objects callback not defined"), nullptr,
        nullptr);
  }
}

void CoreWorker::HandleDeleteSpilledObjects(
    const rpc::DeleteSpilledObjectsRequest &request,
    rpc::DeleteSpilledObjectsReply *reply, rpc::SendReplyCallback send_reply_callback) {
  if (options_.delete_spilled_objects != nullptr) {
    std::vector<std::string> spilled_objects_url;
    spilled_objects_url.reserve(request.spilled_objects_url_size());
    for (const auto &url : request.spilled_objects_url()) {
      spilled_objects_url.push_back(url);
    }
    options_.delete_spilled_objects(spilled_objects_url, worker_context_.GetWorkerType());
    send_reply_callback(Status::OK(), nullptr, nullptr);
  } else {
    send_reply_callback(
        Status::NotImplemented("Delete spilled objects callback not defined"), nullptr,
        nullptr);
  }
}

void CoreWorker::HandleExit(const rpc::ExitRequest &request, rpc::ExitReply *reply,
                            rpc::SendReplyCallback send_reply_callback) {
  bool own_objects = reference_counter_->OwnObjects();
  int64_t pins_in_flight = local_raylet_client_->GetPinsInFlight();
  // We consider the worker to be idle if it doesn't own any objects and it doesn't have
  // any object pinning RPCs in flight.
  bool is_idle = !own_objects && pins_in_flight == 0;
  reply->set_success(is_idle);
  send_reply_callback(
      Status::OK(),
      [this, is_idle]() {
        // If the worker is idle, we exit.
        if (is_idle) {
          Exit(rpc::WorkerExitType::IDLE_EXIT);
        }
      },
      // We need to kill it regardless if the RPC failed.
      [this]() { Exit(rpc::WorkerExitType::INTENDED_EXIT); });
}

void CoreWorker::HandleAssignObjectOwner(const rpc::AssignObjectOwnerRequest &request,
                                         rpc::AssignObjectOwnerReply *reply,
                                         rpc::SendReplyCallback send_reply_callback) {
  ObjectID object_id = ObjectID::FromBinary(request.object_id());
  const auto &borrower_address = request.borrower_address();
  std::string call_site = request.call_site();
  // Get a list of contained object ids.
  std::vector<ObjectID> contained_object_ids;
  contained_object_ids.reserve(request.contained_object_ids_size());
  for (const auto &id_binary : request.contained_object_ids()) {
    contained_object_ids.push_back(ObjectID::FromBinary(id_binary));
  }
  reference_counter_->AddOwnedObject(
      object_id, contained_object_ids, rpc_address_, call_site, request.object_size(),
      /*is_reconstructable=*/false,
      /*add_local_ref=*/false,
      /*pinned_at_raylet_id=*/NodeID::FromBinary(borrower_address.raylet_id()));
  reference_counter_->AddBorrowerAddress(object_id, borrower_address);
  RAY_CHECK(memory_store_->Put(RayObject(rpc::ErrorType::OBJECT_IN_PLASMA), object_id));
  send_reply_callback(Status::OK(), nullptr, nullptr);
}

void CoreWorker::YieldFiberAndAwait(FiberEvent &event) {
  RAY_CHECK(worker_context_.CurrentActorIsAsync());
  boost::this_fiber::yield();
  event.Await();
}

void CoreWorker::GetAsync(const ObjectID &object_id, SetResultCallback success_callback,
                          void *language_worker_future) {
  auto fallback_callback =
      std::bind(&CoreWorker::PlasmaCallback, this, success_callback,
                std::placeholders::_1, std::placeholders::_2, std::placeholders::_3);

  memory_store_->GetAsync(object_id, [language_worker_future, success_callback, fallback_callback,
                                      object_id](std::shared_ptr<RayObject> ray_object) {
    if (ray_object->IsInPlasmaError()) {
      fallback_callback(ray_object, object_id, language_worker_future);
    } else {
      success_callback(ray_object, object_id, language_worker_future);
    }
  });
}

void CoreWorker::PlasmaCallback(SetResultCallback success,
                                std::shared_ptr<RayObject> ray_object, ObjectID object_id,
                                void *language_worker_future) {
  RAY_CHECK(ray_object->IsInPlasmaError());

  // First check if the object is available in local plasma store.
  // Note that we are using Contains instead of Get so it won't trigger pull request
  // to remote nodes.
  bool object_is_local = false;
  if (Contains(object_id, &object_is_local).ok() && object_is_local) {
    std::vector<std::shared_ptr<RayObject>> vec;
    if (Get(std::vector<ObjectID>{object_id}, 0, &vec).ok()) {
      RAY_CHECK(vec.size() > 0)
          << "Failed to get local object but Raylet notified object is local.";
      return success(vec.front(), object_id, language_worker_future);
    }
  }

  // Object is not available locally. We now add the callback to listener queue.
  {
    absl::MutexLock lock(&plasma_mutex_);
    auto plasma_arrived_callback = [this, success, object_id, language_worker_future]() {
      // This callback is invoked on the io_service_ event loop, so it cannot call
      // blocking call like Get(). We used GetAsync here, which should immediate call
      // PlasmaCallback again with object available locally.
      GetAsync(object_id, success, language_worker_future);
    };

    async_plasma_callbacks_[object_id].push_back(plasma_arrived_callback);
  }

  // Ask raylet to subscribe to object notification. Raylet will call this core worker
  // when the object is local (and it will fire the callback immediately if the object
  // exists). CoreWorker::HandlePlasmaObjectReady handles such request.
  local_raylet_client_->SubscribeToPlasma(object_id, GetOwnerAddress(object_id));
}

void CoreWorker::HandlePlasmaObjectReady(const rpc::PlasmaObjectReadyRequest &request,
                                         rpc::PlasmaObjectReadyReply *reply,
                                         rpc::SendReplyCallback send_reply_callback) {
  std::vector<std::function<void(void)>> callbacks;
  {
    absl::MutexLock lock(&plasma_mutex_);
    auto it = async_plasma_callbacks_.extract(ObjectID::FromBinary(request.object_id()));
    callbacks = it.mapped();
  }
  for (auto callback : callbacks) {
    // This callback needs to be asynchronous because it runs on the io_service_, so no
    // RPCs can be processed while it's running. This can easily lead to deadlock (for
    // example if the callback calls ray.get() on an object that is dependent on an RPC
    // to be ready).
    callback();
  }
  send_reply_callback(Status::OK(), nullptr, nullptr);
}

void CoreWorker::SetActorId(const ActorID &actor_id) {
  absl::MutexLock lock(&mutex_);
  if (!options_.is_local_mode) {
    RAY_CHECK(actor_id_.IsNil());
  }
  actor_id_ = actor_id;
}

void CoreWorker::SetWebuiDisplay(const std::string &key, const std::string &message) {
  absl::MutexLock lock(&mutex_);
  webui_display_[key] = message;
}

void CoreWorker::SetActorTitle(const std::string &title) {
  absl::MutexLock lock(&mutex_);
  actor_title_ = title;
}

const rpc::JobConfig &CoreWorker::GetJobConfig() const { return *job_config_; }

bool CoreWorker::IsExiting() const { return exiting_; }

std::unordered_map<std::string, std::vector<uint64_t>> CoreWorker::GetActorCallStats()
    const {
  absl::MutexLock l(&task_counter_.tasks_counter_mutex_);
  std::unordered_map<std::string, std::vector<uint64_t>> total_counts;

  for (const auto &count : task_counter_.pending_tasks_counter_map_) {
    total_counts[count.first].resize(3, 0);
    total_counts[count.first][0] = count.second;
  }
  for (const auto &count : task_counter_.running_tasks_counter_map_) {
    total_counts[count.first][1] = count.second;
  }
  for (const auto &count : task_counter_.finished_tasks_counter_map_) {
    total_counts[count.first][2] = count.second;
  }

  return total_counts;
}

Status CoreWorker::WaitForActorRegistered(const std::vector<ObjectID> &ids) {
  std::vector<ActorID> actor_ids;
  for (const auto &id : ids) {
    if (ObjectID::IsActorID(id)) {
      actor_ids.emplace_back(ObjectID::ToActorID(id));
    }
  }
  if (actor_ids.empty()) {
    return Status::OK();
  }
  std::promise<void> promise;
  auto future = promise.get_future();
  std::vector<Status> ret;
  int counter = 0;
  // Post to service pool to avoid mutex
  io_service_.post(
      [&, this]() {
        for (const auto &id : actor_ids) {
          if (actor_creator_->IsActorInRegistering(id)) {
            ++counter;
            actor_creator_->AsyncWaitForActorRegisterFinish(
                id, [&counter, &promise, &ret](Status status) {
                  ret.push_back(status);
                  --counter;
                  if (counter == 0) {
                    promise.set_value();
                  }
                });
          }
        }
        if (counter == 0) {
          promise.set_value();
        }
      },
      "CoreWorker.WaitForActorRegistered");
  future.wait();
  for (const auto &s : ret) {
    if (!s.ok()) {
      return s;
    }
  }
  return Status::OK();
}

}  // namespace core
}  // namespace ray<|MERGE_RESOLUTION|>--- conflicted
+++ resolved
@@ -822,17 +822,10 @@
                        ObjectID *object_id) {
   *object_id = ObjectID::FromIndex(worker_context_.GetCurrentInternalTaskId(),
                                    worker_context_.GetNextPutIndex());
-<<<<<<< HEAD
-  reference_counter_->AddOwnedObject(
-      *object_id, contained_object_ids, rpc_address_, CurrentCallSite(), object.GetSize(),
-      /*is_reconstructable=*/false, NodeID::FromBinary(rpc_address_.raylet_id()));
-
-=======
   reference_counter_->AddOwnedObject(*object_id, contained_object_ids, rpc_address_,
                                      CurrentCallSite(), object.GetSize(),
                                      /*is_reconstructable=*/false, /*add_local_ref=*/true,
                                      NodeID::FromBinary(rpc_address_.raylet_id()));
->>>>>>> 11500dc1
   auto status = Put(object, contained_object_ids, *object_id, /*pin_object=*/true);
   if (!status.ok()) {
     RemoveLocalReference(*object_id);
