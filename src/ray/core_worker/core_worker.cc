// Copyright 2017 The Ray Authors.
//
// Licensed under the Apache License, Version 2.0 (the "License");
// you may not use this file except in compliance with the License.
// You may obtain a copy of the License at
//
//  http://www.apache.org/licenses/LICENSE-2.0
//
// Unless required by applicable law or agreed to in writing, software
// distributed under the License is distributed on an "AS IS" BASIS,
// WITHOUT WARRANTIES OR CONDITIONS OF ANY KIND, either express or implied.
// See the License for the specific language governing permissions and
// limitations under the License.

#include "ray/core_worker/core_worker.h"

#include "boost/fiber/all.hpp"
#include "ray/common/ray_config.h"
#include "ray/common/task/task_util.h"
#include "ray/core_worker/context.h"
#include "ray/core_worker/transport/direct_actor_transport.h"
#include "ray/core_worker/transport/raylet_transport.h"
#include "ray/gcs/gcs_client/service_based_gcs_client.h"
#include "ray/util/util.h"

namespace {

// Duration between internal book-keeping heartbeats.
const int kInternalHeartbeatMillis = 1000;

void BuildCommonTaskSpec(
    ray::TaskSpecBuilder &builder, const JobID &job_id, const TaskID &task_id,
    const TaskID &current_task_id, const int task_index, const TaskID &caller_id,
    const ray::rpc::Address &address, const ray::RayFunction &function,
    const std::vector<ray::TaskArg> &args, uint64_t num_returns,
    const std::unordered_map<std::string, double> &required_resources,
    const std::unordered_map<std::string, double> &required_placement_resources,
    std::vector<ObjectID> *return_ids) {
  // Build common task spec.
  builder.SetCommonTaskSpec(task_id, function.GetLanguage(),
                            function.GetFunctionDescriptor(), job_id, current_task_id,
                            task_index, caller_id, address, num_returns,
                            required_resources, required_placement_resources);
  // Set task arguments.
  for (const auto &arg : args) {
    if (arg.IsPassedByReference()) {
      builder.AddByRefArg(arg.GetReference());
    } else {
      builder.AddByValueArg(arg.GetValue());
    }
  }

  // Compute return IDs.
  return_ids->resize(num_returns);
  for (size_t i = 0; i < num_returns; i++) {
    (*return_ids)[i] = ObjectID::ForTaskReturn(
        task_id, i + 1, static_cast<int>(ray::TaskTransportType::DIRECT));
  }
}

// Group object ids according the the corresponding store providers.
void GroupObjectIdsByStoreProvider(const std::vector<ObjectID> &object_ids,
                                   absl::flat_hash_set<ObjectID> *plasma_object_ids,
                                   absl::flat_hash_set<ObjectID> *memory_object_ids) {
  for (const auto &object_id : object_ids) {
    if (object_id.IsDirectCallType()) {
      memory_object_ids->insert(object_id);
    } else {
      plasma_object_ids->insert(object_id);
    }
  }
}

}  // namespace

namespace ray {

CoreWorker::CoreWorker(const WorkerType worker_type, const Language language,
                       const std::string &store_socket, const std::string &raylet_socket,
                       const JobID &job_id, const gcs::GcsClientOptions &gcs_options,
                       const std::string &log_dir, const std::string &node_ip_address,
                       int node_manager_port,
                       const TaskExecutionCallback &task_execution_callback,
<<<<<<< HEAD
                       std::function<Status()> check_signals, bool ref_counting_enabled,
                       bool local_mode)
=======
                       std::function<Status()> check_signals,
                       std::function<void()> gc_collect,
                       std::function<void(std::string *)> get_lang_stack,
                       bool ref_counting_enabled)
>>>>>>> 46404d8a
    : worker_type_(worker_type),
      language_(language),
      log_dir_(log_dir),
      ref_counting_enabled_(ref_counting_enabled),
      local_mode_enabled_(local_mode),
      check_signals_(check_signals),
      gc_collect_(gc_collect),
      get_call_site_(RayConfig::instance().record_ref_creation_sites() ? get_lang_stack
                                                                       : nullptr),
      worker_context_(worker_type, job_id),
      io_work_(io_service_),
      client_call_manager_(new rpc::ClientCallManager(io_service_)),
      death_check_timer_(io_service_),
      internal_timer_(io_service_),
      core_worker_server_(WorkerTypeString(worker_type), 0 /* let grpc choose a port */),
      task_queue_length_(0),
      num_executed_tasks_(0),
      task_execution_service_work_(task_execution_service_),
      task_execution_callback_(task_execution_callback),
      resource_ids_(new ResourceMappingType()),
      grpc_service_(io_service_, *this) {
  // Initialize logging if log_dir is passed. Otherwise, it must be initialized
  // and cleaned up by the caller.
  if (log_dir_ != "") {
    std::stringstream app_name;
    app_name << LanguageString(language_) << "-" << WorkerTypeString(worker_type_) << "-"
             << worker_context_.GetWorkerID();
    RayLog::StartRayLog(app_name.str(), RayLogLevel::INFO, log_dir_);
    RayLog::InstallFailureSignalHandler();
  }
  // Initialize gcs client.
  if (getenv(kRayGcsServiceEnabled) == nullptr ||
      strcmp(getenv(kRayGcsServiceEnabled), "true") == 0) {
    gcs_client_ = std::make_shared<ray::gcs::ServiceBasedGcsClient>(gcs_options);
  } else {
    gcs_client_ = std::make_shared<ray::gcs::RedisGcsClient>(gcs_options);
  }
  RAY_CHECK_OK(gcs_client_->Connect(io_service_));
  actor_manager_ = std::unique_ptr<ActorManager>(new ActorManager(gcs_client_->Actors()));
  // Initialize profiler.
  profiler_ = std::make_shared<worker::Profiler>(worker_context_, node_ip_address,
                                                 io_service_, gcs_client_);

  // Initialize task receivers.
  if (worker_type_ == WorkerType::WORKER || local_mode_enabled_) {
    RAY_CHECK(task_execution_callback_ != nullptr);
    auto execute_task =
        std::bind(&CoreWorker::ExecuteTask, this, std::placeholders::_1,
                  std::placeholders::_2, std::placeholders::_3, std::placeholders::_4);
    raylet_task_receiver_ =
        std::unique_ptr<CoreWorkerRayletTaskReceiver>(new CoreWorkerRayletTaskReceiver(
            worker_context_.GetWorkerID(), local_raylet_client_, execute_task));
    direct_task_receiver_ =
        std::unique_ptr<CoreWorkerDirectTaskReceiver>(new CoreWorkerDirectTaskReceiver(
            worker_context_, task_execution_service_, execute_task,
            [this] { return local_raylet_client_->TaskDone(); }));
  }
  // Start RPC server after all the task receivers are properly initialized.

  core_worker_server_.RegisterService(grpc_service_);
  core_worker_server_.Run();

  // Initialize raylet client.
  // TODO(zhijunfu): currently RayletClient would crash in its constructor if it cannot
  // connect to Raylet after a number of retries, this can be changed later
  // so that the worker (java/python .etc) can retrieve and handle the error
  // instead of crashing.
  auto grpc_client = rpc::NodeManagerWorkerClient::make(
      node_ip_address, node_manager_port, *client_call_manager_);
  ClientID local_raylet_id;
  local_raylet_client_ = std::shared_ptr<raylet::RayletClient>(new raylet::RayletClient(
      io_service_, std::move(grpc_client), raylet_socket, worker_context_.GetWorkerID(),
      (worker_type_ == ray::WorkerType::WORKER), worker_context_.GetCurrentJobID(),
      language_, &local_raylet_id, core_worker_server_.GetPort()));
  connected_ = true;

  // Set our own address.
  RAY_CHECK(!local_raylet_id.IsNil());
  rpc_address_.set_ip_address(node_ip_address);
  rpc_address_.set_port(core_worker_server_.GetPort());
  rpc_address_.set_raylet_id(local_raylet_id.Binary());
  rpc_address_.set_worker_id(worker_context_.GetWorkerID().Binary());
  RAY_LOG(INFO) << "Initializing worker at address: " << rpc_address_.ip_address() << ":"
                << rpc_address_.port() << ", worker ID " << worker_context_.GetWorkerID()
                << ", raylet " << local_raylet_id;

  reference_counter_ = std::make_shared<ReferenceCounter>(
      rpc_address_, RayConfig::instance().distributed_ref_counting_enabled(),
      RayConfig::instance().lineage_pinning_enabled(), [this](const rpc::Address &addr) {
        return std::shared_ptr<rpc::CoreWorkerClient>(
            new rpc::CoreWorkerClient(addr, *client_call_manager_));
      });

  if (worker_type_ == ray::WorkerType::WORKER) {
    death_check_timer_.expires_from_now(boost::asio::chrono::milliseconds(
        RayConfig::instance().raylet_death_check_interval_milliseconds()));
    death_check_timer_.async_wait(boost::bind(&CoreWorker::CheckForRayletFailure, this));
  }

  internal_timer_.expires_from_now(
      boost::asio::chrono::milliseconds(kInternalHeartbeatMillis));
  internal_timer_.async_wait(boost::bind(&CoreWorker::InternalHeartbeat, this));

  io_thread_ = std::thread(&CoreWorker::RunIOService, this);

  plasma_store_provider_.reset(new CoreWorkerPlasmaStoreProvider(
      store_socket, local_raylet_client_, check_signals_,
      /*evict_if_full=*/RayConfig::instance().object_pinning_enabled(),
      boost::bind(&CoreWorker::TriggerGlobalGC, this),
      boost::bind(&CoreWorker::CurrentCallSite, this)));
  memory_store_.reset(new CoreWorkerMemoryStore(
      [this](const RayObject &obj, const ObjectID &obj_id) {
        RAY_LOG(DEBUG) << "Promoting object to plasma " << obj_id;
        RAY_CHECK_OK(Put(obj, /*contained_object_ids=*/{}, obj_id, /*pin_object=*/true));
      },
      ref_counting_enabled ? reference_counter_ : nullptr, local_raylet_client_,
      check_signals_));

  task_manager_.reset(new TaskManager(
      memory_store_, reference_counter_, actor_manager_,
      [this](const TaskSpecification &spec) {
        // Retry after a delay to emulate the existing Raylet reconstruction
        // behaviour. TODO(ekl) backoff exponentially.
        uint32_t delay = RayConfig::instance().task_retry_delay_ms();
        RAY_LOG(ERROR) << "Will resubmit task after a " << delay
                       << "ms delay: " << spec.DebugString();
        absl::MutexLock lock(&mutex_);
        to_resubmit_.push_back(std::make_pair(current_time_ms() + delay, spec));
      }));

  // Create an entry for the driver task in the task table. This task is
  // added immediately with status RUNNING. This allows us to push errors
  // related to this driver task back to the driver. For example, if the
  // driver creates an object that is later evicted, we should notify the
  // user that we're unable to reconstruct the object, since we cannot
  // rerun the driver.
  if (worker_type_ == WorkerType::DRIVER || local_mode_enabled_) {
    TaskSpecBuilder builder;
    const TaskID task_id = TaskID::ForDriverTask(worker_context_.GetCurrentJobID());
    builder.SetDriverTaskSpec(task_id, language_, worker_context_.GetCurrentJobID(),
                              TaskID::ComputeDriverTaskId(worker_context_.GetWorkerID()),
                              GetCallerId(), rpc_address_);

    std::shared_ptr<gcs::TaskTableData> data = std::make_shared<gcs::TaskTableData>();
    data->mutable_task()->mutable_task_spec()->CopyFrom(builder.Build().GetMessage());
    if (!local_mode_enabled_) {
      RAY_CHECK_OK(gcs_client_->Tasks().AsyncAdd(data, nullptr));
    }
    SetCurrentTaskId(task_id);
  }
  auto client_factory = [this](const rpc::Address &addr) {
    return std::shared_ptr<rpc::CoreWorkerClient>(
        new rpc::CoreWorkerClient(addr, *client_call_manager_));
  };
  direct_actor_submitter_ = std::unique_ptr<CoreWorkerDirectActorTaskSubmitter>(
      new CoreWorkerDirectActorTaskSubmitter(rpc_address_, client_factory, memory_store_,
                                             task_manager_));

  direct_task_submitter_ =
      std::unique_ptr<CoreWorkerDirectTaskSubmitter>(new CoreWorkerDirectTaskSubmitter(
          rpc_address_, local_raylet_client_, client_factory,
          [this](const std::string ip_address, int port) {
            auto grpc_client = rpc::NodeManagerWorkerClient::make(ip_address, port,
                                                                  *client_call_manager_);
            return std::shared_ptr<raylet::RayletClient>(
                new raylet::RayletClient(std::move(grpc_client)));
          },
          memory_store_, task_manager_, local_raylet_id,
          RayConfig::instance().worker_lease_timeout_milliseconds()));
  future_resolver_.reset(new FutureResolver(memory_store_, client_factory));
  // Unfortunately the raylet client has to be constructed after the receivers.
  if (direct_task_receiver_ != nullptr) {
    direct_task_receiver_->Init(client_factory, rpc_address_, local_raylet_client_);
  }
<<<<<<< HEAD
  if (!local_mode) {
    plasma_notifier_.reset(new ObjectStoreNotificationManager(io_service_, store_socket,
                                                              /*exit_on_error*/ false));
  }
}

CoreWorker::~CoreWorker() {
  // ObjectStoreNotificationManager depends on io_service_ so we need to shut it down
  // first.
  // plasma_notifier_->Shutdown();

=======
}

CoreWorker::~CoreWorker() {
>>>>>>> 46404d8a
  io_service_.stop();
  io_thread_.join();
  if (log_dir_ != "") {
    RayLog::ShutDownRayLog();
  }
}

void CoreWorker::Shutdown() {
  io_service_.stop();
  if (worker_type_ == WorkerType::WORKER) {
    task_execution_service_.stop();
  }
}

void CoreWorker::Disconnect() {
  io_service_.stop();
  if (connected_) {
    connected_ = false;
    if (gcs_client_) {
      gcs_client_->Disconnect();
    }
    if (local_raylet_client_) {
      RAY_IGNORE_EXPR(local_raylet_client_->Disconnect());
    }
  }
}

void CoreWorker::Exit(bool intentional) {
  RAY_LOG(INFO)
      << "Exit signal " << (intentional ? "(intentional)" : "")
      << " received, this process will exit after all outstanding tasks have finished";
  exiting_ = true;
  // Release the resources early in case draining takes a long time.
  RAY_CHECK_OK(local_raylet_client_->NotifyDirectCallTaskBlocked());

  // Callback to shutdown.
  auto shutdown = [this, intentional]() {
    // To avoid problems, make sure shutdown is always called from the same
    // event loop each time.
    task_execution_service_.post([this, intentional]() {
      if (intentional) {
        Disconnect();  // Notify the raylet this is an intentional exit.
      }
      Shutdown();
    });
  };

  // Callback to drain objects once all pending tasks have been drained.
  auto drain_references_callback = [this, shutdown]() {
    // Post to the event loop to avoid a deadlock between the TaskManager and
    // the ReferenceCounter. The deadlock can occur because this callback may
    // get called by the TaskManager while the ReferenceCounter's lock is held,
    // but the callback itself must acquire the ReferenceCounter's lock to
    // drain the object references.
    task_execution_service_.post([this, shutdown]() {
      bool not_actor_task = false;
      {
        absl::MutexLock lock(&mutex_);
        not_actor_task = actor_id_.IsNil();
      }
      if (not_actor_task) {
        // If we are a task, then we cannot hold any object references in the
        // heap. Therefore, any active object references are being held by other
        // processes. Wait for these processes to release their references before
        // we shutdown.
        // NOTE(swang): This could still cause this worker process to stay alive
        // forever if another process holds a reference forever.
        reference_counter_->DrainAndShutdown(shutdown);
      } else {
        // If we are an actor, then we may be holding object references in the
        // heap. Then, we should not wait to drain the object references before
        // shutdown since this could hang.
        shutdown();
      }
    });
  };

  task_manager_->DrainAndShutdown(drain_references_callback);
}

void CoreWorker::RunIOService() {
#ifndef _WIN32
  // Block SIGINT and SIGTERM so they will be handled by the main thread.
  sigset_t mask;
  sigemptyset(&mask);
  sigaddset(&mask, SIGINT);
  sigaddset(&mask, SIGTERM);
  pthread_sigmask(SIG_BLOCK, &mask, NULL);
#endif

  io_service_.run();
}

void CoreWorker::SetCurrentTaskId(const TaskID &task_id) {
  worker_context_.SetCurrentTaskId(task_id);
  main_thread_task_id_ = task_id;
  bool not_actor_task = false;
  {
    absl::MutexLock lock(&mutex_);
    not_actor_task = actor_id_.IsNil();
  }
  if (not_actor_task && task_id.IsNil()) {
    absl::MutexLock lock(&actor_handles_mutex_);
    // Reset the seqnos so that for the next task it start off at 0.
    for (const auto &handle : actor_handles_) {
      handle.second->Reset();
    }
    // TODO(ekl) we can't unsubscribe to actor notifications here due to
    // https://github.com/ray-project/ray/pull/6885
  }
}

void CoreWorker::CheckForRayletFailure() {
// If the raylet fails, we will be reassigned to init (PID=1).
#ifdef _WIN32
// TODO(mehrdadn): need a different solution for Windows.
#else
  if (getppid() == 1) {
    RAY_LOG(ERROR) << "Raylet failed. Shutting down.";
    Shutdown();
  }
#endif

  // Reset the timer from the previous expiration time to avoid drift.
  death_check_timer_.expires_at(
      death_check_timer_.expiry() +
      boost::asio::chrono::milliseconds(
          RayConfig::instance().raylet_death_check_interval_milliseconds()));
  death_check_timer_.async_wait(boost::bind(&CoreWorker::CheckForRayletFailure, this));
}

void CoreWorker::InternalHeartbeat() {
  absl::MutexLock lock(&mutex_);
  while (!to_resubmit_.empty() && current_time_ms() > to_resubmit_.front().first) {
    RAY_CHECK_OK(direct_task_submitter_->SubmitTask(to_resubmit_.front().second));
    to_resubmit_.pop_front();
  }
  internal_timer_.expires_at(internal_timer_.expiry() +
                             boost::asio::chrono::milliseconds(kInternalHeartbeatMillis));
  internal_timer_.async_wait(boost::bind(&CoreWorker::InternalHeartbeat, this));
}

std::unordered_map<ObjectID, std::pair<size_t, size_t>>
CoreWorker::GetAllReferenceCounts() const {
  auto counts = reference_counter_->GetAllReferenceCounts();
  absl::MutexLock lock(&actor_handles_mutex_);
  // Strip actor IDs from the ref counts since there is no associated ObjectID
  // in the language frontend.
  for (const auto &handle : actor_handles_) {
    auto actor_id = handle.first;
    auto actor_handle_id = ObjectID::ForActorHandle(actor_id);
    counts.erase(actor_handle_id);
  }
  return counts;
}

void CoreWorker::PromoteToPlasmaAndGetOwnershipInfo(const ObjectID &object_id,
                                                    TaskID *owner_id,
                                                    rpc::Address *owner_address) {
  RAY_CHECK(object_id.IsDirectCallType());
  auto value = memory_store_->GetOrPromoteToPlasma(object_id);
  if (value) {
    RAY_LOG(DEBUG) << "Storing object promoted to plasma " << object_id;
    RAY_CHECK_OK(
        Put(*value, /*contained_object_ids=*/{}, object_id, /*pin_object=*/true));
  }

  auto has_owner = reference_counter_->GetOwner(object_id, owner_id, owner_address);
  RAY_CHECK(has_owner)
      << "Object IDs generated randomly (ObjectID.from_random()) or out-of-band "
         "(ObjectID.from_binary(...)) cannot be serialized because Ray does not know "
         "which task will create them. "
         "If this was not how your object ID was generated, please file an issue "
         "at https://github.com/ray-project/ray/issues/";
  RAY_LOG(DEBUG) << "Promoted object to plasma " << object_id << " owned by "
                 << *owner_id;
}

void CoreWorker::RegisterOwnershipInfoAndResolveFuture(
    const ObjectID &object_id, const ObjectID &outer_object_id, const TaskID &owner_id,
    const rpc::Address &owner_address) {
  // Add the object's owner to the local metadata in case it gets serialized
  // again.
  reference_counter_->AddBorrowedObject(object_id, outer_object_id, owner_id,
                                        owner_address);

  RAY_CHECK(!owner_id.IsNil() || local_mode_enabled_);
  // We will ask the owner about the object until the object is
  // created or we can no longer reach the owner.
  future_resolver_->ResolveFutureAsync(object_id, owner_id, owner_address);
}

Status CoreWorker::SetClientOptions(std::string name, int64_t limit_bytes) {
  // Currently only the Plasma store supports client options.
  return plasma_store_provider_->SetClientOptions(name, limit_bytes);
}

Status CoreWorker::Put(const RayObject &object,
                       const std::vector<ObjectID> &contained_object_ids,
                       ObjectID *object_id) {
  *object_id = ObjectID::ForPut(worker_context_.GetCurrentTaskID(),
                                worker_context_.GetNextPutIndex(),
                                static_cast<uint8_t>(TaskTransportType::DIRECT));
  reference_counter_->AddOwnedObject(*object_id, contained_object_ids, GetCallerId(),
                                     rpc_address_, CurrentCallSite(), object.GetSize());
  return Put(object, contained_object_ids, *object_id, /*pin_object=*/true);
}

Status CoreWorker::Put(const RayObject &object,
                       const std::vector<ObjectID> &contained_object_ids,
                       const ObjectID &object_id, bool pin_object) {
  bool object_exists;
  if (local_mode_enabled_) {
    return memory_store_->Put(object, object_id);
  }
  RAY_RETURN_NOT_OK(plasma_store_provider_->Put(object, object_id, &object_exists));
  if (!object_exists) {
    if (pin_object) {
      // Tell the raylet to pin the object **after** it is created.
      RAY_LOG(DEBUG) << "Pinning put object " << object_id;
      RAY_CHECK_OK(local_raylet_client_->PinObjectIDs(
          rpc_address_, {object_id},
          [this, object_id](const Status &status, const rpc::PinObjectIDsReply &reply) {
            // Only release the object once the raylet has responded to avoid the race
            // condition that the object could be evicted before the raylet pins it.
            if (!plasma_store_provider_->Release(object_id).ok()) {
              RAY_LOG(ERROR) << "Failed to release ObjectID (" << object_id
                             << "), might cause a leak in plasma.";
            }
          }));
    } else {
      RAY_RETURN_NOT_OK(plasma_store_provider_->Release(object_id));
    }
  }
  RAY_CHECK(memory_store_->Put(RayObject(rpc::ErrorType::OBJECT_IN_PLASMA), object_id));
  return Status::OK();
}

Status CoreWorker::Create(const std::shared_ptr<Buffer> &metadata, const size_t data_size,
                          const std::vector<ObjectID> &contained_object_ids,
                          ObjectID *object_id, std::shared_ptr<Buffer> *data) {
<<<<<<< HEAD
  *object_id = ObjectID::ForPut(
      worker_context_.GetCurrentTaskID(), worker_context_.GetNextPutIndex(),
      static_cast<uint8_t>(!local_mode_enabled_ ? TaskTransportType::RAYLET
                                                : TaskTransportType::DIRECT));

  if (local_mode_enabled_) {
    *data = std::make_shared<LocalMemoryBuffer>(data_size);
  } else {
    RAY_RETURN_NOT_OK(
        plasma_store_provider_->Create(metadata, data_size, *object_id, data));
  }

=======
  *object_id = ObjectID::ForPut(worker_context_.GetCurrentTaskID(),
                                worker_context_.GetNextPutIndex(),
                                static_cast<uint8_t>(TaskTransportType::DIRECT));
  RAY_RETURN_NOT_OK(
      plasma_store_provider_->Create(metadata, data_size, *object_id, data));
>>>>>>> 46404d8a
  // Only add the object to the reference counter if it didn't already exist.
  if (data) {
    reference_counter_->AddOwnedObject(*object_id, contained_object_ids, GetCallerId(),
                                       rpc_address_, CurrentCallSite(),
                                       data_size + metadata->Size());
  }
  return Status::OK();
}

Status CoreWorker::Create(const std::shared_ptr<Buffer> &metadata, const size_t data_size,
                          const ObjectID &object_id, std::shared_ptr<Buffer> *data) {
  if (!local_mode_enabled_) {
    return plasma_store_provider_->Create(metadata, data_size, object_id, data);
  } else {
    return Status::NotImplemented(
        "Create without list...pre-existing ObjID not supported");
  }
}

Status CoreWorker::Seal(const ObjectID &object_id, bool pin_object,
                        const absl::optional<rpc::Address> &owner_address,
                        const absl::optional<std::shared_ptr<Buffer>> &data,
                        const absl::optional<std::shared_ptr<Buffer>> &metadata) {
  if (local_mode_enabled_) {
    auto contained_object_ids = std::vector<ObjectID>();
    contained_object_ids.push_back(object_id);
    if (pin_object) {
      RAY_LOG(INFO) << "Pinning does not work in LocalMode";
    }
    RAY_CHECK(data.has_value() && metadata.has_value())
        << "Data & Metada required for Local Mode Seal";
    return memory_store_->Put(
        RayObject(data.value(), metadata.value(), contained_object_ids, false),
        object_id);
  }
  RAY_RETURN_NOT_OK(plasma_store_provider_->Seal(object_id));
  if (pin_object) {
    // Tell the raylet to pin the object **after** it is created.
    RAY_LOG(DEBUG) << "Pinning sealed object " << object_id;
    RAY_CHECK_OK(local_raylet_client_->PinObjectIDs(
        owner_address.has_value() ? *owner_address : rpc_address_, {object_id},
        [this, object_id](const Status &status, const rpc::PinObjectIDsReply &reply) {
          // Only release the object once the raylet has responded to avoid the race
          // condition that the object could be evicted before the raylet pins it.
          if (!plasma_store_provider_->Release(object_id).ok()) {
            RAY_LOG(ERROR) << "Failed to release ObjectID (" << object_id
                           << "), might cause a leak in plasma.";
          }
        }));
  } else {
    RAY_RETURN_NOT_OK(plasma_store_provider_->Release(object_id));
  }
  RAY_CHECK(memory_store_->Put(RayObject(rpc::ErrorType::OBJECT_IN_PLASMA), object_id));
  return Status::OK();
}

Status CoreWorker::Get(const std::vector<ObjectID> &ids, const int64_t timeout_ms,
                       std::vector<std::shared_ptr<RayObject>> *results) {
  results->resize(ids.size(), nullptr);
  absl::flat_hash_set<ObjectID> plasma_object_ids;
  absl::flat_hash_set<ObjectID> memory_object_ids;
  GroupObjectIdsByStoreProvider(ids, &plasma_object_ids, &memory_object_ids);

  bool got_exception = false;
  absl::flat_hash_map<ObjectID, std::shared_ptr<RayObject>> result_map;
  auto start_time = current_time_ms();

  if (!memory_object_ids.empty()) {
    RAY_RETURN_NOT_OK(memory_store_->Get(memory_object_ids, timeout_ms, worker_context_,
                                         &result_map, &got_exception));
  }

  // Erase any objects that were promoted to plasma from the results. These get
  // requests will be retried at the plasma store.
  for (auto it = result_map.begin(); it != result_map.end();) {
    auto current = it++;
    if (current->second->IsInPlasmaError()) {
      RAY_LOG(DEBUG) << current->first << " in plasma, doing fetch-and-get";
      plasma_object_ids.insert(current->first);
      result_map.erase(current);
    }
  }

  if (!got_exception) {
    // If any of the objects have been promoted to plasma, then we retry their
    // gets at the provider plasma. Once we get the objects from plasma, we flip
    // the transport type again and return them for the original direct call ids.
    int64_t local_timeout_ms = timeout_ms;
    if (timeout_ms >= 0) {
      local_timeout_ms = std::max(static_cast<int64_t>(0),
                                  timeout_ms - (current_time_ms() - start_time));
    }
    RAY_LOG(DEBUG) << "Plasma GET timeout " << local_timeout_ms;
    RAY_RETURN_NOT_OK(plasma_store_provider_->Get(plasma_object_ids, local_timeout_ms,
                                                  worker_context_, &result_map,
                                                  &got_exception));
  }

  // Loop through `ids` and fill each entry for the `results` vector,
  // this ensures that entries `results` have exactly the same order as
  // they are in `ids`. When there are duplicate object ids, all the entries
  // for the same id are filled in.

  bool missing_result = false;
  bool will_throw_exception = false;
  for (size_t i = 0; i < ids.size(); i++) {
    auto pair = result_map.find(ids[i]);
    if (pair != result_map.end()) {
      (*results)[i] = pair->second;
      RAY_CHECK(!pair->second->IsInPlasmaError());
      if (pair->second->IsException()) {
        // The language bindings should throw an exception if they see this
        // object.
        will_throw_exception = true;
      }
    } else {
      missing_result = true;
    }
  }
  // If no timeout was set and none of the results will throw an exception,
  // then check that we fetched all results before returning.
  if (timeout_ms < 0 && !will_throw_exception) {
    RAY_CHECK(!missing_result);
  }

  return Status::OK();
}

Status CoreWorker::Contains(const ObjectID &object_id, bool *has_object) {
  bool found = false;
  bool in_plasma = false;
  found = memory_store_->Contains(object_id, &in_plasma);
  if (in_plasma) {
    RAY_RETURN_NOT_OK(plasma_store_provider_->Contains(object_id, &found));
  }
  *has_object = found;
  return Status::OK();
}

// For any objects that are ErrorType::OBJECT_IN_PLASMA, we need to move them from
// the ready set into the plasma_object_ids set to wait on them there.
void RetryObjectInPlasmaErrors(std::shared_ptr<CoreWorkerMemoryStore> &memory_store,
                               WorkerContext &worker_context,
                               absl::flat_hash_set<ObjectID> &memory_object_ids,
                               absl::flat_hash_set<ObjectID> &plasma_object_ids,
                               absl::flat_hash_set<ObjectID> &ready) {
  for (auto iter = memory_object_ids.begin(); iter != memory_object_ids.end();) {
    auto current = iter++;
    const auto &mem_id = *current;
    auto ready_iter = ready.find(mem_id);
    if (ready_iter != ready.end()) {
      std::vector<std::shared_ptr<RayObject>> found;
      RAY_CHECK_OK(memory_store->Get({mem_id}, /*num_objects=*/1, /*timeout=*/0,
                                     worker_context,
                                     /*remote_after_get=*/false, &found));
      if (found.size() == 1 && found[0]->IsInPlasmaError()) {
        plasma_object_ids.insert(mem_id);
        ready.erase(ready_iter);
        memory_object_ids.erase(current);
      }
    }
  }
}

Status CoreWorker::Wait(const std::vector<ObjectID> &ids, int num_objects,
                        int64_t timeout_ms, std::vector<bool> *results) {
  results->resize(ids.size(), false);

  if (num_objects <= 0 || num_objects > static_cast<int>(ids.size())) {
    return Status::Invalid(
        "Number of objects to wait for must be between 1 and the number of ids.");
  }

  absl::flat_hash_set<ObjectID> plasma_object_ids;
  absl::flat_hash_set<ObjectID> memory_object_ids;
  GroupObjectIdsByStoreProvider(ids, &plasma_object_ids, &memory_object_ids);

  if (plasma_object_ids.size() + memory_object_ids.size() != ids.size()) {
    return Status::Invalid("Duplicate object IDs not supported in wait.");
  }

  // TODO(edoakes): this logic is not ideal, and will have to be addressed
  // before we enable direct actor calls in the Python code. If we are waiting
  // on a list of objects mixed between multiple store providers, we could
  // easily end up in the situation where we're blocked waiting on one store
  // provider while another actually has enough objects ready to fulfill
  // 'num_objects'. This is partially addressed by trying them all once with
  // a timeout of 0, but that does not address the situation where objects
  // become available on the second store provider while waiting on the first.

  absl::flat_hash_set<ObjectID> ready;
  // Wait from both store providers with timeout set to 0. This is to avoid the case
  // where we might use up the entire timeout on trying to get objects from one store
  // provider before even trying another (which might have all of the objects available).
  if (memory_object_ids.size() > 0) {
    RAY_RETURN_NOT_OK(memory_store_->Wait(
        memory_object_ids,
        std::min(static_cast<int>(memory_object_ids.size()), num_objects),
        /*timeout_ms=*/0, worker_context_, &ready));
    RetryObjectInPlasmaErrors(memory_store_, worker_context_, memory_object_ids,
                              plasma_object_ids, ready);
  }
  RAY_CHECK(static_cast<int>(ready.size()) <= num_objects);
  if (static_cast<int>(ready.size()) < num_objects && plasma_object_ids.size() > 0) {
    RAY_RETURN_NOT_OK(plasma_store_provider_->Wait(
        plasma_object_ids,
        std::min(static_cast<int>(plasma_object_ids.size()),
                 num_objects - static_cast<int>(ready.size())),
        /*timeout_ms=*/0, worker_context_, &ready));
  }
  RAY_CHECK(static_cast<int>(ready.size()) <= num_objects);

  if (timeout_ms != 0 && static_cast<int>(ready.size()) < num_objects) {
    // Clear the ready set and retry. We clear it so that we can compute the number of
    // objects to fetch from the memory store easily below.
    ready.clear();

    int64_t start_time = current_time_ms();
    if (memory_object_ids.size() > 0) {
      RAY_RETURN_NOT_OK(memory_store_->Wait(
          memory_object_ids,
          std::min(static_cast<int>(memory_object_ids.size()), num_objects), timeout_ms,
          worker_context_, &ready));
      RetryObjectInPlasmaErrors(memory_store_, worker_context_, memory_object_ids,
                                plasma_object_ids, ready);
    }
    RAY_CHECK(static_cast<int>(ready.size()) <= num_objects);
    if (timeout_ms > 0) {
      timeout_ms =
          std::max(0, static_cast<int>(timeout_ms - (current_time_ms() - start_time)));
    }
    if (static_cast<int>(ready.size()) < num_objects && plasma_object_ids.size() > 0) {
      RAY_RETURN_NOT_OK(plasma_store_provider_->Wait(
          plasma_object_ids,
          std::min(static_cast<int>(plasma_object_ids.size()),
                   num_objects - static_cast<int>(ready.size())),
          timeout_ms, worker_context_, &ready));
    }
    RAY_CHECK(static_cast<int>(ready.size()) <= num_objects);
  }

  for (size_t i = 0; i < ids.size(); i++) {
    if (ready.find(ids[i]) != ready.end()) {
      results->at(i) = true;
    }
  }

  return Status::OK();
}

Status CoreWorker::Delete(const std::vector<ObjectID> &object_ids, bool local_only,
                          bool delete_creating_tasks) {
  // TODO(edoakes): what are the desired semantics for deleting from a non-owner?
  // Should we just delete locally or ping the owner and delete globally?
  reference_counter_->DeleteReferences(object_ids);

  // We only delete from plasma, which avoids hangs (issue #7105). In-memory
  // objects are always handled by ref counting only.
  absl::flat_hash_set<ObjectID> plasma_object_ids(object_ids.begin(), object_ids.end());
  return plasma_store_provider_->Delete(plasma_object_ids, local_only,
                                        delete_creating_tasks);
}

void CoreWorker::TriggerGlobalGC() {
  auto status = local_raylet_client_->GlobalGC(
      [](const Status &status, const rpc::GlobalGCReply &reply) {
        if (!status.ok()) {
          RAY_LOG(ERROR) << "Failed to send global GC request: " << status.ToString();
        }
      });
  if (!status.ok()) {
    RAY_LOG(ERROR) << "Failed to send global GC request: " << status.ToString();
  }
}

std::string CoreWorker::MemoryUsageString() {
  // Currently only the Plasma store returns a debug string.
  return plasma_store_provider_->MemoryUsageString();
}

TaskID CoreWorker::GetCallerId() const {
  TaskID caller_id;
  ActorID actor_id = GetActorId();
  if (!actor_id.IsNil()) {
    caller_id = TaskID::ForActorCreationTask(actor_id);
  } else {
    caller_id = main_thread_task_id_;
  }
  return caller_id;
}

Status CoreWorker::PushError(const JobID &job_id, const std::string &type,
                             const std::string &error_message, double timestamp) {
  if (local_mode_enabled_) {
    RAY_LOG(ERROR) << "Pushed Error with JobID: " << job_id << " of type: " << type
                   << " with message: " << error_message << " at time: " << timestamp;
    return Status::OK();
  }
  return local_raylet_client_->PushError(job_id, type, error_message, timestamp);
}

Status CoreWorker::PrepareActorCheckpoint(const ActorID &actor_id,
                                          ActorCheckpointID *checkpoint_id) {
  return local_raylet_client_->PrepareActorCheckpoint(actor_id, checkpoint_id);
}

Status CoreWorker::NotifyActorResumedFromCheckpoint(
    const ActorID &actor_id, const ActorCheckpointID &checkpoint_id) {
  return local_raylet_client_->NotifyActorResumedFromCheckpoint(actor_id, checkpoint_id);
}

Status CoreWorker::SetResource(const std::string &resource_name, const double capacity,
                               const ClientID &client_id) {
  return local_raylet_client_->SetResource(resource_name, capacity, client_id);
}

Status CoreWorker::SubmitTask(const RayFunction &function,
                              const std::vector<TaskArg> &args,
                              const TaskOptions &task_options,
                              std::vector<ObjectID> *return_ids, int max_retries) {
  TaskSpecBuilder builder;
  const int next_task_index = worker_context_.GetNextTaskIndex();
  const auto task_id =
      TaskID::ForNormalTask(worker_context_.GetCurrentJobID(),
                            worker_context_.GetCurrentTaskID(), next_task_index);
  const std::unordered_map<std::string, double> required_resources;
  // TODO(ekl) offload task building onto a thread pool for performance
  BuildCommonTaskSpec(builder, worker_context_.GetCurrentJobID(), task_id,
                      worker_context_.GetCurrentTaskID(), next_task_index, GetCallerId(),
                      rpc_address_, function, args, task_options.num_returns,
<<<<<<< HEAD
                      task_options.resources, required_resources,
                      task_options.is_direct_call || local_mode_enabled_
                          ? TaskTransportType::DIRECT
                          : TaskTransportType::RAYLET,
                      return_ids);
  TaskSpecification task_spec = builder.Build();
  if (local_mode_enabled_) {
    return ExecuteTaskLocalMode(task_spec);
  } else if (task_options.is_direct_call) {
    task_manager_->AddPendingTask(GetCallerId(), rpc_address_, task_spec, max_retries);
    return direct_task_submitter_->SubmitTask(task_spec);
  } else {
    return local_raylet_client_->SubmitTask(task_spec);
  }
=======
                      task_options.resources, required_resources, return_ids);
  TaskSpecification task_spec = builder.Build();
  task_manager_->AddPendingTask(GetCallerId(), rpc_address_, task_spec, CurrentCallSite(),
                                max_retries);
  return direct_task_submitter_->SubmitTask(task_spec);
>>>>>>> 46404d8a
}

Status CoreWorker::CreateActor(const RayFunction &function,
                               const std::vector<TaskArg> &args,
                               const ActorCreationOptions &actor_creation_options,
                               const std::string &extension_data,
                               ActorID *return_actor_id) {
  const int next_task_index = worker_context_.GetNextTaskIndex();
  const ActorID actor_id =
      ActorID::Of(worker_context_.GetCurrentJobID(), worker_context_.GetCurrentTaskID(),
                  next_task_index);
  const TaskID actor_creation_task_id = TaskID::ForActorCreationTask(actor_id);
  const JobID job_id = worker_context_.GetCurrentJobID();
  std::vector<ObjectID> return_ids;
  TaskSpecBuilder builder;
  BuildCommonTaskSpec(builder, job_id, actor_creation_task_id,
                      worker_context_.GetCurrentTaskID(), next_task_index, GetCallerId(),
                      rpc_address_, function, args, 1, actor_creation_options.resources,
<<<<<<< HEAD
                      actor_creation_options.placement_resources,
                      actor_creation_options.is_direct_call || local_mode_enabled_
                          ? TaskTransportType::DIRECT
                          : TaskTransportType::RAYLET,
                      &return_ids);
  builder.SetActorCreationTaskSpec(
      actor_id, actor_creation_options.max_reconstructions,
      actor_creation_options.dynamic_worker_options,
      actor_creation_options.is_direct_call, actor_creation_options.max_concurrency,
      actor_creation_options.is_detached, actor_creation_options.is_asyncio);

  std::unique_ptr<ActorHandle> actor_handle(
      new ActorHandle(actor_id, job_id, /*actor_cursor=*/return_ids[0],
                      function.GetLanguage(), actor_creation_options.is_direct_call,
                      function.GetFunctionDescriptor(), extension_data));
  RAY_CHECK(AddActorHandle(std::move(actor_handle)))
      << "Actor " << actor_id << " already exists";

  *return_actor_id = actor_id;
  TaskSpecification task_spec = builder.Build();
  if (local_mode_enabled_) {
    return ExecuteTaskLocalMode(task_spec);
  }
  if (actor_creation_options.is_direct_call) {
    task_manager_->AddPendingTask(
        GetCallerId(), rpc_address_, task_spec,
        std::max(RayConfig::instance().actor_creation_min_retries(),
                 actor_creation_options.max_reconstructions));
    return direct_task_submitter_->SubmitTask(task_spec);
  } else {
    return local_raylet_client_->SubmitTask(task_spec);
  }
=======
                      actor_creation_options.placement_resources, &return_ids);
  builder.SetActorCreationTaskSpec(actor_id, actor_creation_options.max_reconstructions,
                                   actor_creation_options.dynamic_worker_options,
                                   actor_creation_options.max_concurrency,
                                   actor_creation_options.is_detached,
                                   actor_creation_options.is_asyncio);

  *return_actor_id = actor_id;
  TaskSpecification task_spec = builder.Build();
  task_manager_->AddPendingTask(
      GetCallerId(), rpc_address_, task_spec, CurrentCallSite(),
      std::max(RayConfig::instance().actor_creation_min_retries(),
               actor_creation_options.max_reconstructions));
  Status status = direct_task_submitter_->SubmitTask(task_spec);

  std::unique_ptr<ActorHandle> actor_handle(new ActorHandle(
      actor_id, GetCallerId(), rpc_address_, job_id, /*actor_cursor=*/return_ids[0],
      function.GetLanguage(), function.GetFunctionDescriptor(), extension_data));
  RAY_CHECK(AddActorHandle(std::move(actor_handle),
                           /*is_owner_handle=*/!actor_creation_options.is_detached))
      << "Actor " << actor_id << " already exists";
  return status;
>>>>>>> 46404d8a
}

Status CoreWorker::SubmitActorTask(const ActorID &actor_id, const RayFunction &function,
                                   const std::vector<TaskArg> &args,
                                   const TaskOptions &task_options,
                                   std::vector<ObjectID> *return_ids) {
  ActorHandle *actor_handle = nullptr;
  RAY_RETURN_NOT_OK(GetActorHandle(actor_id, &actor_handle));

  // Add one for actor cursor object id for tasks.
  const int num_returns = task_options.num_returns + 1;

  // Build common task spec.
  TaskSpecBuilder builder;
  const int next_task_index = worker_context_.GetNextTaskIndex();
  const TaskID actor_task_id = TaskID::ForActorTask(
      worker_context_.GetCurrentJobID(), worker_context_.GetCurrentTaskID(),
      next_task_index, actor_handle->GetActorID());
  const std::unordered_map<std::string, double> required_resources;
  BuildCommonTaskSpec(builder, actor_handle->CreationJobID(), actor_task_id,
                      worker_context_.GetCurrentTaskID(), next_task_index, GetCallerId(),
                      rpc_address_, function, args, num_returns, task_options.resources,
                      required_resources, return_ids);

  const ObjectID new_cursor = return_ids->back();
  actor_handle->SetActorTaskSpec(builder, new_cursor);
  // Remove cursor from return ids.
  return_ids->pop_back();

  // Submit task.
  Status status;
  TaskSpecification task_spec = builder.Build();
<<<<<<< HEAD
  if (local_mode_enabled_) {
    return ExecuteTaskLocalMode(task_spec, actor_id);
  }
  if (is_direct_call) {
    task_manager_->AddPendingTask(GetCallerId(), rpc_address_, task_spec);
    if (actor_handle->IsDead()) {
      auto status = Status::IOError("sent task to dead actor");
      task_manager_->PendingTaskFailed(task_spec.TaskId(), rpc::ErrorType::ACTOR_DIED,
                                       &status);
    } else {
      status = direct_actor_submitter_->SubmitTask(task_spec);
    }
=======
  task_manager_->AddPendingTask(GetCallerId(), rpc_address_, task_spec,
                                CurrentCallSite());
  if (actor_handle->IsDead()) {
    auto status = Status::IOError("sent task to dead actor");
    task_manager_->PendingTaskFailed(task_spec.TaskId(), rpc::ErrorType::ACTOR_DIED,
                                     &status);
>>>>>>> 46404d8a
  } else {
    status = direct_actor_submitter_->SubmitTask(task_spec);
  }
  return status;
}

Status CoreWorker::KillActor(const ActorID &actor_id, bool force_kill,
                             bool no_reconstruction) {
  ActorHandle *actor_handle = nullptr;
  RAY_RETURN_NOT_OK(GetActorHandle(actor_id, &actor_handle));
  direct_actor_submitter_->KillActor(actor_id, force_kill, no_reconstruction);
  return Status::OK();
}

void CoreWorker::RemoveActorHandleReference(const ActorID &actor_id) {
  ObjectID actor_handle_id = ObjectID::ForActorHandle(actor_id);
  reference_counter_->RemoveLocalReference(actor_handle_id, nullptr);
}

ActorID CoreWorker::DeserializeAndRegisterActorHandle(const std::string &serialized,
                                                      const ObjectID &outer_object_id) {
  std::unique_ptr<ActorHandle> actor_handle(new ActorHandle(serialized));
  const auto actor_id = actor_handle->GetActorID();
  const auto owner_id = actor_handle->GetOwnerId();
  const auto owner_address = actor_handle->GetOwnerAddress();

  RAY_UNUSED(AddActorHandle(std::move(actor_handle), /*is_owner_handle=*/false));

  ObjectID actor_handle_id = ObjectID::ForActorHandle(actor_id);
  reference_counter_->AddBorrowedObject(actor_handle_id, outer_object_id, owner_id,
                                        owner_address);

  return actor_id;
}

Status CoreWorker::SerializeActorHandle(const ActorID &actor_id, std::string *output,
                                        ObjectID *actor_handle_id) const {
  ActorHandle *actor_handle = nullptr;
  auto status = GetActorHandle(actor_id, &actor_handle);
  if (status.ok()) {
    actor_handle->Serialize(output);
    *actor_handle_id = ObjectID::ForActorHandle(actor_id);
  }
  return status;
}

bool CoreWorker::AddActorHandle(std::unique_ptr<ActorHandle> actor_handle,
                                bool is_owner_handle) {
  const auto &actor_id = actor_handle->GetActorID();
  const auto actor_creation_return_id = ObjectID::ForActorHandle(actor_id);
  reference_counter_->AddLocalReference(actor_creation_return_id, CurrentCallSite());

  bool inserted;
  {
    absl::MutexLock lock(&actor_handles_mutex_);
    inserted = actor_handles_.emplace(actor_id, std::move(actor_handle)).second;
  }

  if (inserted) {
    // Register a callback to handle actor notifications.
    auto actor_notification_callback = [this](const ActorID &actor_id,
                                              const gcs::ActorTableData &actor_data) {
      if (actor_data.state() == gcs::ActorTableData::RECONSTRUCTING) {
        absl::MutexLock lock(&actor_handles_mutex_);
        auto it = actor_handles_.find(actor_id);
        RAY_CHECK(it != actor_handles_.end());
        // We have to reset the actor handle since the next instance of the
        // actor will not have the last sequence number that we sent.
        it->second->Reset();
        direct_actor_submitter_->DisconnectActor(actor_id, false);
      } else if (actor_data.state() == gcs::ActorTableData::DEAD) {
        direct_actor_submitter_->DisconnectActor(actor_id, true);

        ActorHandle *actor_handle = nullptr;
        RAY_CHECK_OK(GetActorHandle(actor_id, &actor_handle));
        actor_handle->MarkDead();
        // We cannot erase the actor handle here because clients can still
        // submit tasks to dead actors. This also means we defer unsubscription,
        // otherwise we crash when bulk unsubscribing all actor handles.
      } else {
        direct_actor_submitter_->ConnectActor(actor_id, actor_data.address());
      }

      RAY_LOG(INFO) << "received notification on actor, state="
                    << static_cast<int>(actor_data.state()) << ", actor_id: " << actor_id
                    << ", ip address: " << actor_data.address().ip_address()
                    << ", port: " << actor_data.address().port() << ", worker_id: "
                    << WorkerID::FromBinary(actor_data.address().worker_id())
                    << ", raylet_id: "
                    << ClientID::FromBinary(actor_data.address().raylet_id());
    };

    RAY_CHECK_OK(gcs_client_->Actors().AsyncSubscribe(
        actor_id, actor_notification_callback, nullptr));

    RAY_CHECK(reference_counter_->SetDeleteCallback(
        actor_creation_return_id,
        [this, actor_id, is_owner_handle](const ObjectID &object_id) {
          // TODO(swang): Unsubscribe from the actor table.
          // TODO(swang): Remove the actor handle entry.
          // If we own the actor and the actor handle is no longer in scope,
          // terminate the actor.
          if (is_owner_handle) {
            RAY_LOG(INFO) << "Owner's handle and creation ID " << object_id
                          << " has gone out of scope, sending message to actor "
                          << actor_id << " to do a clean exit.";
            RAY_CHECK_OK(
                KillActor(actor_id, /*force_kill=*/false, /*no_reconstruction=*/false));
          }
        }));
  }

  return inserted;
}

Status CoreWorker::GetActorHandle(const ActorID &actor_id,
                                  ActorHandle **actor_handle) const {
  absl::MutexLock lock(&actor_handles_mutex_);
  auto it = actor_handles_.find(actor_id);
  if (it == actor_handles_.end()) {
    return Status::Invalid("Handle for actor does not exist");
  }
  *actor_handle = it->second.get();
  return Status::OK();
}

std::unique_ptr<worker::ProfileEvent> CoreWorker::CreateProfileEvent(
    const std::string &event_type) {
  return std::unique_ptr<worker::ProfileEvent>(
      new worker::ProfileEvent(profiler_, event_type));
}

void CoreWorker::StartExecutingTasks() { task_execution_service_.run(); }

Status CoreWorker::AllocateReturnObjects(
    const std::vector<ObjectID> &object_ids, const std::vector<size_t> &data_sizes,
    const std::vector<std::shared_ptr<Buffer>> &metadatas,
    const std::vector<std::vector<ObjectID>> &contained_object_ids,
    std::vector<std::shared_ptr<RayObject>> *return_objects) {
  RAY_CHECK(object_ids.size() == metadatas.size());
  RAY_CHECK(object_ids.size() == data_sizes.size());
  return_objects->resize(object_ids.size(), nullptr);

<<<<<<< HEAD
  absl::optional<rpc::Address> owner_address;
  if (local_mode_enabled_) {
    owner_address = rpc::Address();
  } else {
    absl::optional<rpc::Address> owner_address(
        worker_context_.GetCurrentTask()->CallerAddress());
    bool owned_by_us = owner_address->worker_id() == rpc_address_.worker_id();
    if (owned_by_us) {
      owner_address.reset();
    }
    RAY_LOG(INFO) << "survived some dangers";
  }
=======
  rpc::Address owner_address(worker_context_.GetCurrentTask()->CallerAddress());
>>>>>>> 46404d8a

  for (size_t i = 0; i < object_ids.size(); i++) {
    bool object_already_exists = false;
    std::shared_ptr<Buffer> data_buffer;
    if (data_sizes[i] > 0) {
      RAY_LOG(DEBUG) << "Creating return object " << object_ids[i];
      // Mark this object as containing other object IDs. The ref counter will
      // keep the inner IDs in scope until the outer one is out of scope.
      if (!contained_object_ids[i].empty()) {
        reference_counter_->AddNestedObjectIds(object_ids[i], contained_object_ids[i],
                                               owner_address);
      }

      // Allocate a buffer for the return object.
<<<<<<< HEAD
      if (this->local_mode_enabled_ ||
          (worker_context_.CurrentTaskIsDirectCall() &&
           static_cast<int64_t>(data_sizes[i]) <
               RayConfig::instance().max_direct_call_object_size())) {
=======
      if (static_cast<int64_t>(data_sizes[i]) <
          RayConfig::instance().max_direct_call_object_size()) {
>>>>>>> 46404d8a
        data_buffer = std::make_shared<LocalMemoryBuffer>(data_sizes[i]);
      } else {
        RAY_RETURN_NOT_OK(
            Create(metadatas[i], data_sizes[i], object_ids[i], &data_buffer));
        object_already_exists = !data_buffer;
      }
    }
    // Leave the return object as a nullptr if the object already exists.
    if (!object_already_exists) {
      return_objects->at(i) =
          std::make_shared<RayObject>(data_buffer, metadatas[i], contained_object_ids[i]);
    }
  }

  return Status::OK();
}

Status CoreWorker::ExecuteTask(const TaskSpecification &task_spec,
                               const std::shared_ptr<ResourceMappingType> &resource_ids,
                               std::vector<std::shared_ptr<RayObject>> *return_objects,
                               ReferenceCounter::ReferenceTableProto *borrowed_refs) {
  task_queue_length_ -= 1;
  num_executed_tasks_ += 1;

  if (resource_ids != nullptr) {
    resource_ids_ = resource_ids;
  }
  // Remove Importance of
  if (!local_mode_enabled_) {
    worker_context_.SetCurrentTask(task_spec);
    SetCurrentTaskId(task_spec.TaskId());
  }
  {
    absl::MutexLock lock(&mutex_);
    current_task_ = task_spec;
  }

  RayFunction func{task_spec.GetLanguage(), task_spec.FunctionDescriptor()};

  std::vector<std::shared_ptr<RayObject>> args;
  std::vector<ObjectID> arg_reference_ids;
  // This includes all IDs that were passed by reference and any IDs that were
  // inlined in the task spec. These references will be pinned during the task
  // execution and unpinned once the task completes. We will notify the caller
  // about any IDs that we are still borrowing by the time the task completes.
  std::vector<ObjectID> borrowed_ids;
  RAY_CHECK_OK(BuildArgsForExecutor(task_spec, &args, &arg_reference_ids, &borrowed_ids));
  // Pin the borrowed IDs for the duration of the task.
  for (const auto &borrowed_id : borrowed_ids) {
    RAY_LOG(DEBUG) << "Incrementing ref for borrowed ID " << borrowed_id;
    reference_counter_->AddLocalReference(borrowed_id, task_spec.CallSiteString());
  }

<<<<<<< HEAD
  const auto transport_type =
      worker_context_.CurrentTaskIsDirectCall() || local_mode_enabled_
          ? TaskTransportType::DIRECT
          : TaskTransportType::RAYLET;
=======
>>>>>>> 46404d8a
  std::vector<ObjectID> return_ids;
  for (size_t i = 0; i < task_spec.NumReturns(); i++) {
    return_ids.push_back(task_spec.ReturnId(i, TaskTransportType::DIRECT));
  }
  Status status;
  TaskType task_type = TaskType::NORMAL_TASK;
  if (task_spec.IsActorCreationTask()) {
    RAY_CHECK(return_ids.size() > 0);
    return_ids.pop_back();
    task_type = TaskType::ACTOR_CREATION_TASK;
    SetActorId(task_spec.ActorCreationId());
    // For an actor, set the timestamp as the time its creation task starts execution.
    SetCallerCreationTimestamp();
    RAY_LOG(INFO) << "Creating actor: " << task_spec.ActorCreationId();
  } else if (task_spec.IsActorTask()) {
    RAY_CHECK(return_ids.size() > 0);
    return_ids.pop_back();
    task_type = TaskType::ACTOR_TASK;
  } else {
    // For a non-actor task, set the timestamp as the time it starts execution.
    SetCallerCreationTimestamp();
  }
  status = task_execution_callback_(
      task_type, func, task_spec.GetRequiredResources().GetResourceMap(), args,
      arg_reference_ids, return_ids, return_objects, worker_context_.GetWorkerID());
  absl::optional<rpc::Address> caller_address;
  if (local_mode_enabled_) {
    caller_address = absl::optional<rpc::Address>();
  } else {
    absl::optional<rpc::Address> caller_address(
        worker_context_.GetCurrentTask()->CallerAddress());
  }
  for (size_t i = 0; i < return_objects->size(); i++) {
    // The object is nullptr if it already existed in the object store.
    if (!return_objects->at(i)) {
      continue;
    }
    if (return_objects->at(i)->GetData() != nullptr &&
        return_objects->at(i)->GetData()->IsPlasmaBuffer()) {
      if (!Seal(return_ids[i], /*pin_object=*/true, caller_address).ok()) {
        RAY_LOG(FATAL) << "Task " << task_spec.TaskId() << " failed to seal object "
                       << return_ids[i] << " in store: " << status.message();
      }
    }
  }

  // Get the reference counts for any IDs that we borrowed during this task and
  // return them to the caller. This will notify the caller of any IDs that we
  // (or a nested task) are still borrowing. It will also any new IDs that were
  // contained in a borrowed ID that we (or a nested task) are now borrowing.
  if (!borrowed_ids.empty()) {
    reference_counter_->GetAndClearLocalBorrowers(borrowed_ids, borrowed_refs);
  }
  // Unpin the borrowed IDs.
  std::vector<ObjectID> deleted;
  for (const auto &borrowed_id : borrowed_ids) {
    RAY_LOG(DEBUG) << "Decrementing ref for borrowed ID " << borrowed_id;
    reference_counter_->RemoveLocalReference(borrowed_id, &deleted);
  }
  if (ref_counting_enabled_) {
    memory_store_->Delete(deleted);
  }

  if (task_spec.IsNormalTask() && reference_counter_->NumObjectIDsInScope() != 0) {
    RAY_LOG(DEBUG)
        << "There were " << reference_counter_->NumObjectIDsInScope()
        << " ObjectIDs left in scope after executing task " << task_spec.TaskId()
        << ". This is either caused by keeping references to ObjectIDs in Python "
           "between "
           "tasks (e.g., in global variables) or indicates a problem with Ray's "
           "reference counting, and may cause problems in the object store.";
  }

  if (!local_mode_enabled_) {
    SetCurrentTaskId(TaskID::Nil());
    worker_context_.ResetCurrentTask(task_spec);
  }
  {
    absl::MutexLock lock(&mutex_);
    current_task_ = TaskSpecification();
  }
  RAY_LOG(DEBUG) << "Finished executing task " << task_spec.TaskId();

  if (status.IsSystemExit()) {
    Exit(status.IsIntentionalSystemExit());
  }

  return status;
}

// TODO(ilr): Restore worker_context here
Status CoreWorker::ExecuteTaskLocalMode(const TaskSpecification &task_spec,
                                        const ActorID &actor_id) {
  auto resource_ids = std::make_shared<ResourceMappingType>();
  auto return_objects = std::vector<std::shared_ptr<RayObject>>();
  auto borrowed_refs = ReferenceCounter::ReferenceTableProto();
  for (size_t i = 0; i < task_spec.NumReturns(); i++) {
    reference_counter_->AddOwnedObject(task_spec.ReturnId(i, TaskTransportType::DIRECT),
                                       /*inner_ids=*/{}, GetCallerId(), rpc_address_);
  }
  auto old_id = GetActorId();
  SetActorId(actor_id);
  auto status = ExecuteTask(task_spec, resource_ids, &return_objects, &borrowed_refs);
  SetActorId(old_id);
  // TODO(ilr): Maybe not necessary
  return status;
}

Status CoreWorker::BuildArgsForExecutor(const TaskSpecification &task,
                                        std::vector<std::shared_ptr<RayObject>> *args,
                                        std::vector<ObjectID> *arg_reference_ids,
                                        std::vector<ObjectID> *borrowed_ids) {
  auto num_args = task.NumArgs();
  args->resize(num_args);
  arg_reference_ids->resize(num_args);

  absl::flat_hash_set<ObjectID> by_ref_ids;
  absl::flat_hash_map<ObjectID, std::vector<size_t>> by_ref_indices;

  for (size_t i = 0; i < task.NumArgs(); ++i) {
    if (task.ArgByRef(i)) {
      // pass by reference.
      RAY_CHECK(task.ArgIdCount(i) == 1);
      // Direct call type objects that weren't inlined have been promoted to plasma.
      // We need to put an OBJECT_IN_PLASMA error here so the subsequent call to Get()
      // properly redirects to the plasma store.
<<<<<<< HEAD
      if (task.ArgId(i, 0).IsDirectCallType() && !local_mode_enabled_) {
        RAY_CHECK_OK(memory_store_->Put(RayObject(rpc::ErrorType::OBJECT_IN_PLASMA),
                                        task.ArgId(i, 0)));
=======
      if (task.ArgId(i, 0).IsDirectCallType()) {
        RAY_UNUSED(memory_store_->Put(RayObject(rpc::ErrorType::OBJECT_IN_PLASMA),
                                      task.ArgId(i, 0)));
>>>>>>> 46404d8a
      }
      const auto &arg_id = task.ArgId(i, 0);
      by_ref_ids.insert(arg_id);
      auto it = by_ref_indices.find(arg_id);
      if (it == by_ref_indices.end()) {
        by_ref_indices.emplace(arg_id, std::vector<size_t>({i}));
      } else {
        it->second.push_back(i);
      }
      arg_reference_ids->at(i) = arg_id;
      // The task borrows all args passed by reference. Because the task does
      // not have a reference to the argument ID in the frontend, it is not
      // possible for the task to still be borrowing the argument by the time
      // it finishes.
      borrowed_ids->push_back(arg_id);
    } else {
      // pass by value.
      std::shared_ptr<LocalMemoryBuffer> data = nullptr;
      if (task.ArgDataSize(i)) {
        data = std::make_shared<LocalMemoryBuffer>(const_cast<uint8_t *>(task.ArgData(i)),
                                                   task.ArgDataSize(i));
      }
      std::shared_ptr<LocalMemoryBuffer> metadata = nullptr;
      if (task.ArgMetadataSize(i)) {
        metadata = std::make_shared<LocalMemoryBuffer>(
            const_cast<uint8_t *>(task.ArgMetadata(i)), task.ArgMetadataSize(i));
      }
      args->at(i) = std::make_shared<RayObject>(data, metadata, task.ArgInlinedIds(i),
                                                /*copy_data*/ true);
      arg_reference_ids->at(i) = ObjectID::Nil();
      // The task borrows all ObjectIDs that were serialized in the inlined
      // arguments. The task will receive references to these IDs, so it is
      // possible for the task to continue borrowing these arguments by the
      // time it finishes.
      for (const auto &inlined_id : task.ArgInlinedIds(i)) {
        borrowed_ids->push_back(inlined_id);
      }
    }
  }

  // Fetch by-reference arguments directly from the plasma store.
  bool got_exception = false;
  absl::flat_hash_map<ObjectID, std::shared_ptr<RayObject>> result_map;
  if (local_mode_enabled_) {
    RAY_RETURN_NOT_OK(
        memory_store_->Get(by_ref_ids, -1, worker_context_, &result_map, &got_exception));
  } else {
    RAY_RETURN_NOT_OK(plasma_store_provider_->Get(by_ref_ids, -1, worker_context_,
                                                  &result_map, &got_exception));
  }
  for (const auto &it : result_map) {
    for (size_t idx : by_ref_indices[it.first]) {
      args->at(idx) = it.second;
    }
  }

  return Status::OK();
}

void CoreWorker::HandleAssignTask(const rpc::AssignTaskRequest &request,
                                  rpc::AssignTaskReply *reply,
                                  rpc::SendReplyCallback send_reply_callback) {
  if (HandleWrongRecipient(WorkerID::FromBinary(request.intended_worker_id()),
                           send_reply_callback)) {
    return;
  }

  task_queue_length_ += 1;
  task_execution_service_.post([=] {
    raylet_task_receiver_->HandleAssignTask(request, reply, send_reply_callback);
  });
}

void CoreWorker::HandlePushTask(const rpc::PushTaskRequest &request,
                                rpc::PushTaskReply *reply,
                                rpc::SendReplyCallback send_reply_callback) {
  if (HandleWrongRecipient(WorkerID::FromBinary(request.intended_worker_id()),
                           send_reply_callback)) {
    return;
  }

  task_queue_length_ += 1;
  task_execution_service_.post([=] {
    // We have posted an exit task onto the main event loop,
    // so shouldn't bother executing any further work.
    if (exiting_) return;
    direct_task_receiver_->HandlePushTask(request, reply, send_reply_callback);
  });
}

void CoreWorker::HandleDirectActorCallArgWaitComplete(
    const rpc::DirectActorCallArgWaitCompleteRequest &request,
    rpc::DirectActorCallArgWaitCompleteReply *reply,
    rpc::SendReplyCallback send_reply_callback) {
  if (HandleWrongRecipient(WorkerID::FromBinary(request.intended_worker_id()),
                           send_reply_callback)) {
    return;
  }

  task_execution_service_.post([=] {
    direct_task_receiver_->HandleDirectActorCallArgWaitComplete(request, reply,
                                                                send_reply_callback);
  });
}

void CoreWorker::HandleGetObjectStatus(const rpc::GetObjectStatusRequest &request,
                                       rpc::GetObjectStatusReply *reply,
                                       rpc::SendReplyCallback send_reply_callback) {
  ObjectID object_id = ObjectID::FromBinary(request.object_id());
  RAY_LOG(DEBUG) << "Received GetObjectStatus " << object_id;
  TaskID owner_id = TaskID::FromBinary(request.owner_id());
  if (owner_id != GetCallerId()) {
    RAY_LOG(INFO) << "Handling GetObjectStatus for object produced by previous task "
                  << owner_id.Hex();
  }
  // We own the task. Reply back to the borrower once the object has been
  // created.
  // TODO(swang): We could probably just send the object value if it is small
  // enough and we have it local.
  reply->set_status(rpc::GetObjectStatusReply::CREATED);
  if (task_manager_->IsTaskPending(object_id.TaskId())) {
    // Acquire a reference and retry. This prevents the object from being
    // evicted out from under us before we can start the get.
    AddLocalReference(object_id, "<temporary (get object status)>");
    if (task_manager_->IsTaskPending(object_id.TaskId())) {
      // The task is pending. Send the reply once the task finishes.
      memory_store_->GetAsync(object_id,
                              [send_reply_callback](std::shared_ptr<RayObject> obj) {
                                send_reply_callback(Status::OK(), nullptr, nullptr);
                              });
      RemoveLocalReference(object_id);
    } else {
      // We lost the race, the task is done.
      RemoveLocalReference(object_id);
      send_reply_callback(Status::OK(), nullptr, nullptr);
    }
  } else {
    // The task is done. Send the reply immediately.
    send_reply_callback(Status::OK(), nullptr, nullptr);
  }
}

void CoreWorker::HandleWaitForObjectEviction(
    const rpc::WaitForObjectEvictionRequest &request,
    rpc::WaitForObjectEvictionReply *reply, rpc::SendReplyCallback send_reply_callback) {
  if (HandleWrongRecipient(WorkerID::FromBinary(request.intended_worker_id()),
                           send_reply_callback)) {
    return;
  }

  // Send a response to trigger unpinning the object when it is no longer in scope.
  auto respond = [send_reply_callback](const ObjectID &object_id) {
    RAY_LOG(DEBUG) << "Replying to HandleWaitForObjectEviction for " << object_id;
    send_reply_callback(Status::OK(), nullptr, nullptr);
  };

  ObjectID object_id = ObjectID::FromBinary(request.object_id());
  // Returns true if the object was present and the callback was added. It might have
  // already been evicted by the time we get this request, in which case we should
  // respond immediately so the raylet unpins the object.
  if (!reference_counter_->SetDeleteCallback(object_id, respond)) {
    RAY_LOG(DEBUG) << "ObjectID reference already gone for " << object_id;
    respond(object_id);
  }
}

void CoreWorker::HandleWaitForRefRemoved(const rpc::WaitForRefRemovedRequest &request,
                                         rpc::WaitForRefRemovedReply *reply,
                                         rpc::SendReplyCallback send_reply_callback) {
  if (HandleWrongRecipient(WorkerID::FromBinary(request.intended_worker_id()),
                           send_reply_callback)) {
    return;
  }
  const ObjectID &object_id = ObjectID::FromBinary(request.reference().object_id());
  ObjectID contained_in_id = ObjectID::FromBinary(request.contained_in_id());
  const auto owner_id = TaskID::FromBinary(request.reference().owner_id());
  const auto owner_address = request.reference().owner_address();
  auto ref_removed_callback =
      boost::bind(&ReferenceCounter::HandleRefRemoved, reference_counter_, object_id,
                  reply, send_reply_callback);
  // Set a callback to send the reply when the requested object ID's ref count
  // goes to 0.
  reference_counter_->SetRefRemovedCallback(object_id, contained_in_id, owner_id,
                                            owner_address, ref_removed_callback);
}

void CoreWorker::HandleKillActor(const rpc::KillActorRequest &request,
                                 rpc::KillActorReply *reply,
                                 rpc::SendReplyCallback send_reply_callback) {
  ActorID intended_actor_id = ActorID::FromBinary(request.intended_actor_id());
  if (intended_actor_id != worker_context_.GetCurrentActorID()) {
    std::ostringstream stream;
    stream << "Mismatched ActorID: ignoring KillActor for previous actor "
           << intended_actor_id
           << ", current actor ID: " << worker_context_.GetCurrentActorID();
    auto msg = stream.str();
    RAY_LOG(ERROR) << msg;
    send_reply_callback(Status::Invalid(msg), nullptr, nullptr);
    return;
  }

  if (request.force_kill()) {
    RAY_LOG(INFO) << "Got KillActor, exiting immediately...";
    if (request.no_reconstruction()) {
      RAY_IGNORE_EXPR(local_raylet_client_->Disconnect());
    }
    if (log_dir_ != "") {
      RayLog::ShutDownRayLog();
    }
    exit(1);
  } else {
    Exit(/*intentional=*/true);
  }
}

void CoreWorker::HandleGetCoreWorkerStats(const rpc::GetCoreWorkerStatsRequest &request,
                                          rpc::GetCoreWorkerStatsReply *reply,
                                          rpc::SendReplyCallback send_reply_callback) {
  absl::MutexLock lock(&mutex_);
  auto stats = reply->mutable_core_worker_stats();
  stats->set_num_pending_tasks(task_manager_->NumPendingTasks());
  stats->set_task_queue_length(task_queue_length_);
  stats->set_num_executed_tasks(num_executed_tasks_);
  stats->set_num_object_ids_in_scope(reference_counter_->NumObjectIDsInScope());
  stats->set_current_task_func_desc(current_task_.FunctionDescriptor()->ToString());
  stats->set_ip_address(rpc_address_.ip_address());
  stats->set_port(rpc_address_.port());
  stats->set_actor_id(actor_id_.Binary());
  auto used_resources_map = stats->mutable_used_resources();
  for (auto const &it : *resource_ids_) {
    double quantity = 0;
    for (auto const &pair : it.second) {
      quantity += pair.second;
    }
    (*used_resources_map)[it.first] = quantity;
  }
  stats->set_actor_title(actor_title_);
  google::protobuf::Map<std::string, std::string> webui_map(webui_display_.begin(),
                                                            webui_display_.end());
  (*stats->mutable_webui_display()) = webui_map;

  MemoryStoreStats memory_store_stats = memory_store_->GetMemoryStoreStatisticalData();
  stats->set_num_local_objects(memory_store_stats.num_local_objects);
  stats->set_used_object_store_memory(memory_store_stats.used_object_store_memory);

  if (request.include_memory_info()) {
    reference_counter_->AddObjectRefStats(plasma_store_provider_->UsedObjectsList(),
                                          stats);
  }

  send_reply_callback(Status::OK(), nullptr, nullptr);
}

void CoreWorker::HandleLocalGC(const rpc::LocalGCRequest &request,
                               rpc::LocalGCReply *reply,
                               rpc::SendReplyCallback send_reply_callback) {
  if (gc_collect_ != nullptr) {
    gc_collect_();
    send_reply_callback(Status::OK(), nullptr, nullptr);
  } else {
    send_reply_callback(Status::NotImplemented("GC callback not defined"), nullptr,
                        nullptr);
  }
}

void CoreWorker::YieldCurrentFiber(FiberEvent &event) {
  RAY_CHECK(worker_context_.CurrentActorIsAsync());
  boost::this_fiber::yield();
  event.Wait();
}

void CoreWorker::GetAsync(const ObjectID &object_id, SetResultCallback success_callback,
                          SetResultCallback fallback_callback, void *python_future) {
  RAY_CHECK(object_id.IsDirectCallType());
  memory_store_->GetAsync(object_id, [python_future, success_callback, fallback_callback,
                                      object_id](std::shared_ptr<RayObject> ray_object) {
    if (ray_object->IsInPlasmaError()) {
      fallback_callback(ray_object, object_id, python_future);
    } else {
      success_callback(ray_object, object_id, python_future);
    }
  });
}

void CoreWorker::SetPlasmaAddedCallback(PlasmaSubscriptionCallback subscribe_callback) {
  plasma_done_callback_ = subscribe_callback;
}

void CoreWorker::SubscribeToPlasmaAdd(const ObjectID &object_id) {
  RAY_CHECK_OK(local_raylet_client_->SubscribeToPlasma(object_id));
}

void CoreWorker::HandlePlasmaObjectReady(const rpc::PlasmaObjectReadyRequest &request,
                                         rpc::PlasmaObjectReadyReply *reply,
                                         rpc::SendReplyCallback send_reply_callback) {
  RAY_CHECK(plasma_done_callback_ != nullptr) << "Plasma done callback not defined.";
  // This callback needs to be asynchronous because it runs on the io_service_, so no
  // RPCs can be processed while it's running. This can easily lead to deadlock (for
  // example if the callback calls ray.get() on an object that is dependent on an RPC
  // to be ready).
  plasma_done_callback_(ObjectID::FromBinary(request.object_id()), request.data_size(),
                        request.metadata_size());
  send_reply_callback(Status::OK(), nullptr, nullptr);
}

void CoreWorker::SetActorId(const ActorID &actor_id) {
  absl::MutexLock lock(&mutex_);
  if (!local_mode_enabled_) {
    RAY_CHECK(actor_id_.IsNil());
  }
  actor_id_ = actor_id;
}

void CoreWorker::SetWebuiDisplay(const std::string &key, const std::string &message) {
  absl::MutexLock lock(&mutex_);
  webui_display_[key] = message;
}

void CoreWorker::SetActorTitle(const std::string &title) {
  absl::MutexLock lock(&mutex_);
  actor_title_ = title;
}

void CoreWorker::SetCallerCreationTimestamp() {
  absl::MutexLock lock(&mutex_);
  direct_actor_submitter_->SetCallerCreationTimestamp(current_sys_time_ms());
}

}  // namespace ray<|MERGE_RESOLUTION|>--- conflicted
+++ resolved
@@ -81,15 +81,10 @@
                        const std::string &log_dir, const std::string &node_ip_address,
                        int node_manager_port,
                        const TaskExecutionCallback &task_execution_callback,
-<<<<<<< HEAD
-                       std::function<Status()> check_signals, bool ref_counting_enabled,
-                       bool local_mode)
-=======
                        std::function<Status()> check_signals,
                        std::function<void()> gc_collect,
                        std::function<void(std::string *)> get_lang_stack,
-                       bool ref_counting_enabled)
->>>>>>> 46404d8a
+                       bool ref_counting_enabled, bool local_mode)
     : worker_type_(worker_type),
       language_(language),
       log_dir_(log_dir),
@@ -264,23 +259,9 @@
   if (direct_task_receiver_ != nullptr) {
     direct_task_receiver_->Init(client_factory, rpc_address_, local_raylet_client_);
   }
-<<<<<<< HEAD
-  if (!local_mode) {
-    plasma_notifier_.reset(new ObjectStoreNotificationManager(io_service_, store_socket,
-                                                              /*exit_on_error*/ false));
-  }
 }
 
 CoreWorker::~CoreWorker() {
-  // ObjectStoreNotificationManager depends on io_service_ so we need to shut it down
-  // first.
-  // plasma_notifier_->Shutdown();
-
-=======
-}
-
-CoreWorker::~CoreWorker() {
->>>>>>> 46404d8a
   io_service_.stop();
   io_thread_.join();
   if (log_dir_ != "") {
@@ -522,11 +503,9 @@
 Status CoreWorker::Create(const std::shared_ptr<Buffer> &metadata, const size_t data_size,
                           const std::vector<ObjectID> &contained_object_ids,
                           ObjectID *object_id, std::shared_ptr<Buffer> *data) {
-<<<<<<< HEAD
-  *object_id = ObjectID::ForPut(
-      worker_context_.GetCurrentTaskID(), worker_context_.GetNextPutIndex(),
-      static_cast<uint8_t>(!local_mode_enabled_ ? TaskTransportType::RAYLET
-                                                : TaskTransportType::DIRECT));
+  *object_id = ObjectID::ForPut(worker_context_.GetCurrentTaskID(),
+                                worker_context_.GetNextPutIndex(),
+                                static_cast<uint8_t>(TaskTransportType::DIRECT));
 
   if (local_mode_enabled_) {
     *data = std::make_shared<LocalMemoryBuffer>(data_size);
@@ -535,13 +514,6 @@
         plasma_store_provider_->Create(metadata, data_size, *object_id, data));
   }
 
-=======
-  *object_id = ObjectID::ForPut(worker_context_.GetCurrentTaskID(),
-                                worker_context_.GetNextPutIndex(),
-                                static_cast<uint8_t>(TaskTransportType::DIRECT));
-  RAY_RETURN_NOT_OK(
-      plasma_store_provider_->Create(metadata, data_size, *object_id, data));
->>>>>>> 46404d8a
   // Only add the object to the reference counter if it didn't already exist.
   if (data) {
     reference_counter_->AddOwnedObject(*object_id, contained_object_ids, GetCallerId(),
@@ -872,28 +844,15 @@
   BuildCommonTaskSpec(builder, worker_context_.GetCurrentJobID(), task_id,
                       worker_context_.GetCurrentTaskID(), next_task_index, GetCallerId(),
                       rpc_address_, function, args, task_options.num_returns,
-<<<<<<< HEAD
-                      task_options.resources, required_resources,
-                      task_options.is_direct_call || local_mode_enabled_
-                          ? TaskTransportType::DIRECT
-                          : TaskTransportType::RAYLET,
-                      return_ids);
+                      task_options.resources, required_resources, return_ids);
   TaskSpecification task_spec = builder.Build();
   if (local_mode_enabled_) {
     return ExecuteTaskLocalMode(task_spec);
-  } else if (task_options.is_direct_call) {
-    task_manager_->AddPendingTask(GetCallerId(), rpc_address_, task_spec, max_retries);
+  } else {
+    task_manager_->AddPendingTask(GetCallerId(), rpc_address_, task_spec,
+                                  CurrentCallSite(), max_retries);
     return direct_task_submitter_->SubmitTask(task_spec);
-  } else {
-    return local_raylet_client_->SubmitTask(task_spec);
-  }
-=======
-                      task_options.resources, required_resources, return_ids);
-  TaskSpecification task_spec = builder.Build();
-  task_manager_->AddPendingTask(GetCallerId(), rpc_address_, task_spec, CurrentCallSite(),
-                                max_retries);
-  return direct_task_submitter_->SubmitTask(task_spec);
->>>>>>> 46404d8a
+  }
 }
 
 Status CoreWorker::CreateActor(const RayFunction &function,
@@ -912,40 +871,6 @@
   BuildCommonTaskSpec(builder, job_id, actor_creation_task_id,
                       worker_context_.GetCurrentTaskID(), next_task_index, GetCallerId(),
                       rpc_address_, function, args, 1, actor_creation_options.resources,
-<<<<<<< HEAD
-                      actor_creation_options.placement_resources,
-                      actor_creation_options.is_direct_call || local_mode_enabled_
-                          ? TaskTransportType::DIRECT
-                          : TaskTransportType::RAYLET,
-                      &return_ids);
-  builder.SetActorCreationTaskSpec(
-      actor_id, actor_creation_options.max_reconstructions,
-      actor_creation_options.dynamic_worker_options,
-      actor_creation_options.is_direct_call, actor_creation_options.max_concurrency,
-      actor_creation_options.is_detached, actor_creation_options.is_asyncio);
-
-  std::unique_ptr<ActorHandle> actor_handle(
-      new ActorHandle(actor_id, job_id, /*actor_cursor=*/return_ids[0],
-                      function.GetLanguage(), actor_creation_options.is_direct_call,
-                      function.GetFunctionDescriptor(), extension_data));
-  RAY_CHECK(AddActorHandle(std::move(actor_handle)))
-      << "Actor " << actor_id << " already exists";
-
-  *return_actor_id = actor_id;
-  TaskSpecification task_spec = builder.Build();
-  if (local_mode_enabled_) {
-    return ExecuteTaskLocalMode(task_spec);
-  }
-  if (actor_creation_options.is_direct_call) {
-    task_manager_->AddPendingTask(
-        GetCallerId(), rpc_address_, task_spec,
-        std::max(RayConfig::instance().actor_creation_min_retries(),
-                 actor_creation_options.max_reconstructions));
-    return direct_task_submitter_->SubmitTask(task_spec);
-  } else {
-    return local_raylet_client_->SubmitTask(task_spec);
-  }
-=======
                       actor_creation_options.placement_resources, &return_ids);
   builder.SetActorCreationTaskSpec(actor_id, actor_creation_options.max_reconstructions,
                                    actor_creation_options.dynamic_worker_options,
@@ -955,6 +880,9 @@
 
   *return_actor_id = actor_id;
   TaskSpecification task_spec = builder.Build();
+  if (local_mode_enabled_) {
+    return ExecuteTaskLocalMode(task_spec);
+  }
   task_manager_->AddPendingTask(
       GetCallerId(), rpc_address_, task_spec, CurrentCallSite(),
       std::max(RayConfig::instance().actor_creation_min_retries(),
@@ -968,7 +896,6 @@
                            /*is_owner_handle=*/!actor_creation_options.is_detached))
       << "Actor " << actor_id << " already exists";
   return status;
->>>>>>> 46404d8a
 }
 
 Status CoreWorker::SubmitActorTask(const ActorID &actor_id, const RayFunction &function,
@@ -1001,27 +928,15 @@
   // Submit task.
   Status status;
   TaskSpecification task_spec = builder.Build();
-<<<<<<< HEAD
   if (local_mode_enabled_) {
     return ExecuteTaskLocalMode(task_spec, actor_id);
   }
-  if (is_direct_call) {
-    task_manager_->AddPendingTask(GetCallerId(), rpc_address_, task_spec);
-    if (actor_handle->IsDead()) {
-      auto status = Status::IOError("sent task to dead actor");
-      task_manager_->PendingTaskFailed(task_spec.TaskId(), rpc::ErrorType::ACTOR_DIED,
-                                       &status);
-    } else {
-      status = direct_actor_submitter_->SubmitTask(task_spec);
-    }
-=======
   task_manager_->AddPendingTask(GetCallerId(), rpc_address_, task_spec,
                                 CurrentCallSite());
   if (actor_handle->IsDead()) {
     auto status = Status::IOError("sent task to dead actor");
     task_manager_->PendingTaskFailed(task_spec.TaskId(), rpc::ErrorType::ACTOR_DIED,
                                      &status);
->>>>>>> 46404d8a
   } else {
     status = direct_actor_submitter_->SubmitTask(task_spec);
   }
@@ -1165,22 +1080,9 @@
   RAY_CHECK(object_ids.size() == data_sizes.size());
   return_objects->resize(object_ids.size(), nullptr);
 
-<<<<<<< HEAD
-  absl::optional<rpc::Address> owner_address;
-  if (local_mode_enabled_) {
-    owner_address = rpc::Address();
-  } else {
-    absl::optional<rpc::Address> owner_address(
-        worker_context_.GetCurrentTask()->CallerAddress());
-    bool owned_by_us = owner_address->worker_id() == rpc_address_.worker_id();
-    if (owned_by_us) {
-      owner_address.reset();
-    }
-    RAY_LOG(INFO) << "survived some dangers";
-  }
-=======
-  rpc::Address owner_address(worker_context_.GetCurrentTask()->CallerAddress());
->>>>>>> 46404d8a
+  rpc::Address owner_address(local_mode_enabled_
+                                 ? rpc::Address()
+                                 : worker_context_.GetCurrentTask()->CallerAddress());
 
   for (size_t i = 0; i < object_ids.size(); i++) {
     bool object_already_exists = false;
@@ -1195,15 +1097,9 @@
       }
 
       // Allocate a buffer for the return object.
-<<<<<<< HEAD
       if (this->local_mode_enabled_ ||
-          (worker_context_.CurrentTaskIsDirectCall() &&
-           static_cast<int64_t>(data_sizes[i]) <
-               RayConfig::instance().max_direct_call_object_size())) {
-=======
-      if (static_cast<int64_t>(data_sizes[i]) <
-          RayConfig::instance().max_direct_call_object_size()) {
->>>>>>> 46404d8a
+          static_cast<int64_t>(data_sizes[i]) <
+              RayConfig::instance().max_direct_call_object_size()) {
         data_buffer = std::make_shared<LocalMemoryBuffer>(data_sizes[i]);
       } else {
         RAY_RETURN_NOT_OK(
@@ -1257,13 +1153,6 @@
     reference_counter_->AddLocalReference(borrowed_id, task_spec.CallSiteString());
   }
 
-<<<<<<< HEAD
-  const auto transport_type =
-      worker_context_.CurrentTaskIsDirectCall() || local_mode_enabled_
-          ? TaskTransportType::DIRECT
-          : TaskTransportType::RAYLET;
-=======
->>>>>>> 46404d8a
   std::vector<ObjectID> return_ids;
   for (size_t i = 0; i < task_spec.NumReturns(); i++) {
     return_ids.push_back(task_spec.ReturnId(i, TaskTransportType::DIRECT));
@@ -1390,15 +1279,9 @@
       // Direct call type objects that weren't inlined have been promoted to plasma.
       // We need to put an OBJECT_IN_PLASMA error here so the subsequent call to Get()
       // properly redirects to the plasma store.
-<<<<<<< HEAD
       if (task.ArgId(i, 0).IsDirectCallType() && !local_mode_enabled_) {
         RAY_CHECK_OK(memory_store_->Put(RayObject(rpc::ErrorType::OBJECT_IN_PLASMA),
                                         task.ArgId(i, 0)));
-=======
-      if (task.ArgId(i, 0).IsDirectCallType()) {
-        RAY_UNUSED(memory_store_->Put(RayObject(rpc::ErrorType::OBJECT_IN_PLASMA),
-                                      task.ArgId(i, 0)));
->>>>>>> 46404d8a
       }
       const auto &arg_id = task.ArgId(i, 0);
       by_ref_ids.insert(arg_id);
