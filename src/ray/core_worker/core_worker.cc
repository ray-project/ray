// Copyright 2017 The Ray Authors.
//
// Licensed under the Apache License, Version 2.0 (the "License");
// you may not use this file except in compliance with the License.
// You may obtain a copy of the License at
//
//  http://www.apache.org/licenses/LICENSE-2.0
//
// Unless required by applicable law or agreed to in writing, software
// distributed under the License is distributed on an "AS IS" BASIS,
// WITHOUT WARRANTIES OR CONDITIONS OF ANY KIND, either express or implied.
// See the License for the specific language governing permissions and
// limitations under the License.

#include "ray/core_worker/core_worker.h"

#include "boost/fiber/all.hpp"
#include "ray/common/bundle_spec.h"
#include "ray/common/ray_config.h"
#include "ray/common/task/task_util.h"
#include "ray/core_worker/context.h"
#include "ray/core_worker/transport/direct_actor_transport.h"
#include "ray/gcs/gcs_client/service_based_gcs_client.h"
#include "ray/stats/stats.h"
#include "ray/util/process.h"
#include "ray/util/util.h"

namespace {

// Duration between internal book-keeping heartbeats.
const int kInternalHeartbeatMillis = 1000;

void BuildCommonTaskSpec(
    ray::TaskSpecBuilder &builder, const JobID &job_id, const TaskID &task_id,
    const std::string name, const TaskID &current_task_id, const int task_index,
    const TaskID &caller_id, const ray::rpc::Address &address,
    const ray::RayFunction &function,
    const std::vector<std::unique_ptr<ray::TaskArg>> &args, uint64_t num_returns,
    const std::unordered_map<std::string, double> &required_resources,
    const std::unordered_map<std::string, double> &required_placement_resources,
    std::vector<ObjectID> *return_ids, const ray::BundleID &bundle_id,
    bool placement_group_capture_child_tasks, const std::string debugger_breakpoint,
    const std::unordered_map<std::string, std::string> &override_environment_variables) {
  // Build common task spec.
  builder.SetCommonTaskSpec(
      task_id, name, function.GetLanguage(), function.GetFunctionDescriptor(), job_id,
      current_task_id, task_index, caller_id, address, num_returns, required_resources,
      required_placement_resources, bundle_id, placement_group_capture_child_tasks,
      debugger_breakpoint, override_environment_variables);
  // Set task arguments.
  for (const auto &arg : args) {
    builder.AddArg(*arg);
  }

  // Compute return IDs.
  return_ids->resize(num_returns);
  for (size_t i = 0; i < num_returns; i++) {
    (*return_ids)[i] = ObjectID::FromIndex(task_id, i + 1);
  }
}

ray::JobID GetProcessJobID(const ray::CoreWorkerOptions &options) {
  if (options.worker_type == ray::WorkerType::DRIVER) {
    RAY_CHECK(!options.job_id.IsNil());
  } else {
    RAY_CHECK(options.job_id.IsNil());
  }

  if (options.worker_type == ray::WorkerType::WORKER) {
    // For workers, the job ID is assigned by Raylet via an environment variable.
    const char *job_id_env = std::getenv(kEnvVarKeyJobId);
    RAY_CHECK(job_id_env);
    return ray::JobID::FromHex(job_id_env);
  }
  return options.job_id;
}

}  // namespace

namespace ray {

std::unique_ptr<CoreWorkerProcess> CoreWorkerProcess::instance_;

thread_local std::weak_ptr<CoreWorker> CoreWorkerProcess::current_core_worker_;

void CoreWorkerProcess::Initialize(const CoreWorkerOptions &options) {
  RAY_CHECK(!instance_) << "The process is already initialized for core worker.";
  instance_ = std::unique_ptr<CoreWorkerProcess>(new CoreWorkerProcess(options));
}

void CoreWorkerProcess::Shutdown() {
  if (!instance_) {
    return;
  }
  RAY_CHECK(instance_->options_.worker_type == WorkerType::DRIVER)
      << "The `Shutdown` interface is for driver only.";
  RAY_CHECK(instance_->global_worker_);
  instance_->global_worker_->Disconnect();
  instance_->global_worker_->Shutdown();
  instance_->RemoveWorker(instance_->global_worker_);
  instance_.reset();
}

bool CoreWorkerProcess::IsInitialized() { return instance_ != nullptr; }

CoreWorkerProcess::CoreWorkerProcess(const CoreWorkerOptions &options)
    : options_(options),
      global_worker_id_(
          options.worker_type == WorkerType::DRIVER
              ? ComputeDriverIdFromJob(options_.job_id)
              : (options_.num_workers == 1 ? WorkerID::FromRandom() : WorkerID::Nil())) {
  if (options_.enable_logging) {
    std::stringstream app_name;
    app_name << LanguageString(options_.language) << "-core-"
             << WorkerTypeString(options_.worker_type);
    if (!global_worker_id_.IsNil()) {
      app_name << "-" << global_worker_id_;
    }
    RayLog::StartRayLog(app_name.str(), RayLogLevel::INFO, options_.log_dir);
    if (options_.install_failure_signal_handler) {
      RayLog::InstallFailureSignalHandler();
    }
  } else {
    RAY_CHECK(options_.log_dir.empty())
        << "log_dir must be empty because ray log is disabled.";
    RAY_CHECK(!options_.install_failure_signal_handler)
        << "install_failure_signal_handler must be false because ray log is disabled.";
  }

  RAY_CHECK(options_.num_workers > 0);
  if (options_.worker_type == WorkerType::DRIVER) {
    // Driver process can only contain one worker.
    RAY_CHECK(options_.num_workers == 1);
  }

  RAY_LOG(INFO) << "Constructing CoreWorkerProcess. pid: " << getpid();

  if (options_.num_workers == 1) {
    // We need to create the worker instance here if:
    // 1. This is a driver process. In this case, the driver is ready to use right after
    // the CoreWorkerProcess::Initialize.
    // 2. This is a Python worker process. In this case, Python will invoke some core
    // worker APIs before `CoreWorkerProcess::RunTaskExecutionLoop` is called. So we need
    // to create the worker instance here. One example of invocations is
    // https://github.com/ray-project/ray/blob/45ce40e5d44801193220d2c546be8de0feeef988/python/ray/worker.py#L1281.
    if (options_.worker_type == WorkerType::DRIVER ||
        options_.language == Language::PYTHON) {
      CreateWorker();
    }
  }

  // Assume stats module will be initialized exactly once in once process.
  // So it must be called in CoreWorkerProcess constructor and will be reused
  // by all of core worker.
  RAY_LOG(DEBUG) << "Stats setup in core worker.";
  // Initialize stats in core worker global tags.
  const ray::stats::TagsType global_tags = {{ray::stats::ComponentKey, "core_worker"},
                                            {ray::stats::VersionKey, "2.0.0.dev0"}};

  // NOTE(lingxuan.zlx): We assume RayConfig is initialized before it's used.
  // RayConfig is generated in Java_io_ray_runtime_RayNativeRuntime_nativeInitialize
  // for java worker or in constructor of CoreWorker for python worker.
  ray::stats::Init(global_tags, options_.metrics_agent_port);
}

CoreWorkerProcess::~CoreWorkerProcess() {
  RAY_LOG(INFO) << "Destructing CoreWorkerProcess. pid: " << getpid();
  {
    // Check that all `CoreWorker` instances have been removed.
    absl::ReaderMutexLock lock(&worker_map_mutex_);
    RAY_CHECK(workers_.empty());
  }
  RAY_LOG(DEBUG) << "Stats stop in core worker.";
  // Shutdown stats module if worker process exits.
  ray::stats::Shutdown();
  if (options_.enable_logging) {
    RayLog::ShutDownRayLog();
  }
}

void CoreWorkerProcess::EnsureInitialized() {
  RAY_CHECK(instance_) << "The core worker process is not initialized yet or already "
                       << "shutdown.";
}

std::shared_ptr<CoreWorker> CoreWorkerProcess::TryGetWorker(const WorkerID &worker_id) {
  if (!instance_) {
    return nullptr;
  }
  absl::ReaderMutexLock workers_lock(&instance_->worker_map_mutex_);
  auto it = instance_->workers_.find(worker_id);
  if (it != instance_->workers_.end()) {
    return it->second;
  }
  return nullptr;
}

CoreWorker &CoreWorkerProcess::GetCoreWorker() {
  EnsureInitialized();
  if (instance_->options_.num_workers == 1) {
    RAY_CHECK(instance_->global_worker_) << "global_worker_ must not be NULL";
    return *instance_->global_worker_;
  }
  auto ptr = current_core_worker_.lock();
  RAY_CHECK(ptr != nullptr)
      << "The current thread is not bound with a core worker instance.";
  return *ptr;
}

void CoreWorkerProcess::SetCurrentThreadWorkerId(const WorkerID &worker_id) {
  EnsureInitialized();
  if (instance_->options_.num_workers == 1) {
    RAY_CHECK(instance_->global_worker_->GetWorkerID() == worker_id);
    return;
  }
  current_core_worker_ = instance_->GetWorker(worker_id);
}

std::shared_ptr<CoreWorker> CoreWorkerProcess::GetWorker(
    const WorkerID &worker_id) const {
  absl::ReaderMutexLock lock(&worker_map_mutex_);
  auto it = workers_.find(worker_id);
  RAY_CHECK(it != workers_.end()) << "Worker " << worker_id << " not found.";
  return it->second;
}

std::shared_ptr<CoreWorker> CoreWorkerProcess::CreateWorker() {
  auto worker = std::make_shared<CoreWorker>(
      options_,
      global_worker_id_ != WorkerID::Nil() ? global_worker_id_ : WorkerID::FromRandom());
  RAY_LOG(INFO) << "Worker " << worker->GetWorkerID() << " is created.";
  if (options_.num_workers == 1) {
    global_worker_ = worker;
  }
  current_core_worker_ = worker;

  absl::MutexLock lock(&worker_map_mutex_);
  workers_.emplace(worker->GetWorkerID(), worker);
  RAY_CHECK(workers_.size() <= static_cast<size_t>(options_.num_workers));
  return worker;
}

void CoreWorkerProcess::RemoveWorker(std::shared_ptr<CoreWorker> worker) {
  worker->WaitForShutdown();
  if (global_worker_) {
    RAY_CHECK(global_worker_ == worker);
  } else {
    RAY_CHECK(current_core_worker_.lock() == worker);
  }
  current_core_worker_.reset();
  {
    absl::MutexLock lock(&worker_map_mutex_);
    workers_.erase(worker->GetWorkerID());
    RAY_LOG(INFO) << "Removed worker " << worker->GetWorkerID();
  }
  if (global_worker_ == worker) {
    global_worker_ = nullptr;
  }
}

void CoreWorkerProcess::RunTaskExecutionLoop() {
  EnsureInitialized();
  RAY_CHECK(instance_->options_.worker_type == WorkerType::WORKER);
  if (instance_->options_.num_workers == 1) {
    // Run the task loop in the current thread only if the number of workers is 1.
    auto worker =
        instance_->global_worker_ ? instance_->global_worker_ : instance_->CreateWorker();
    worker->RunTaskExecutionLoop();
    instance_->RemoveWorker(worker);
  } else {
    std::vector<std::thread> worker_threads;
    for (int i = 0; i < instance_->options_.num_workers; i++) {
      worker_threads.emplace_back([]() {
        auto worker = instance_->CreateWorker();
        worker->RunTaskExecutionLoop();
        instance_->RemoveWorker(worker);
      });
    }
    for (auto &thread : worker_threads) {
      thread.join();
    }
  }

  instance_.reset();
}

CoreWorker::CoreWorker(const CoreWorkerOptions &options, const WorkerID &worker_id)
    : options_(options),
      get_call_site_(RayConfig::instance().record_ref_creation_sites()
                         ? options_.get_lang_stack
                         : nullptr),
      worker_context_(options_.worker_type, worker_id, GetProcessJobID(options_)),
      io_work_(io_service_),
      client_call_manager_(new rpc::ClientCallManager(io_service_)),
      death_check_timer_(io_service_),
      internal_timer_(io_service_),
      task_queue_length_(0),
      num_executed_tasks_(0),
      task_execution_service_work_(task_execution_service_),
      resource_ids_(new ResourceMappingType()),
      grpc_service_(io_service_, *this) {
  // Initialize task receivers.
  if (options_.worker_type == WorkerType::WORKER || options_.is_local_mode) {
    RAY_CHECK(options_.task_execution_callback != nullptr);
    auto execute_task =
        std::bind(&CoreWorker::ExecuteTask, this, std::placeholders::_1,
                  std::placeholders::_2, std::placeholders::_3, std::placeholders::_4);
    direct_task_receiver_ =
        std::unique_ptr<CoreWorkerDirectTaskReceiver>(new CoreWorkerDirectTaskReceiver(
            worker_context_, task_execution_service_, execute_task,
            [this] { return local_raylet_client_->TaskDone(); }));
  }

  // Initialize raylet client.
  // NOTE(edoakes): the core_worker_server_ must be running before registering with
  // the raylet, as the raylet will start sending some RPC messages immediately.
  // TODO(zhijunfu): currently RayletClient would crash in its constructor if it cannot
  // connect to Raylet after a number of retries, this can be changed later
  // so that the worker (java/python .etc) can retrieve and handle the error
  // instead of crashing.
  auto grpc_client = rpc::NodeManagerWorkerClient::make(
      options_.raylet_ip_address, options_.node_manager_port, *client_call_manager_);
  Status raylet_client_status;
  NodeID local_raylet_id;
  int assigned_port;
  std::unordered_map<std::string, std::string> system_config;
  local_raylet_client_ = std::shared_ptr<raylet::RayletClient>(new raylet::RayletClient(
      io_service_, std::move(grpc_client), options_.raylet_socket, GetWorkerID(),
      options_.worker_type, worker_context_.GetCurrentJobID(), options_.language,
      options_.node_ip_address, &raylet_client_status, &local_raylet_id, &assigned_port,
      &system_config, options_.serialized_job_config));

  if (!raylet_client_status.ok()) {
    // Avoid using FATAL log or RAY_CHECK here because they may create a core dump file.
    RAY_LOG(ERROR) << "Failed to register worker " << worker_id << " to Raylet. "
                   << raylet_client_status;
    if (options_.enable_logging) {
      RayLog::ShutDownRayLog();
    }
    // Quit the process immediately.
    _Exit(1);
  }

  connected_ = true;

  RAY_CHECK(assigned_port >= 0);

  // NOTE(edoakes): any initialization depending on RayConfig must happen after this line.
  RayConfig::instance().initialize(system_config);
  // Start RPC server after all the task receivers are properly initialized and we have
  // our assigned port from the raylet.
  core_worker_server_ = std::unique_ptr<rpc::GrpcServer>(
      new rpc::GrpcServer(WorkerTypeString(options_.worker_type), assigned_port));
  core_worker_server_->RegisterService(grpc_service_);
  core_worker_server_->Run();

  // Set our own address.
  RAY_CHECK(!local_raylet_id.IsNil());
  rpc_address_.set_ip_address(options_.node_ip_address);
  rpc_address_.set_port(core_worker_server_->GetPort());
  rpc_address_.set_raylet_id(local_raylet_id.Binary());
  rpc_address_.set_worker_id(worker_context_.GetWorkerID().Binary());
  RAY_LOG(INFO) << "Initializing worker at address: " << rpc_address_.ip_address() << ":"
                << rpc_address_.port() << ", worker ID " << worker_context_.GetWorkerID()
                << ", raylet " << local_raylet_id;

  // Initialize gcs client.
  gcs_client_ = std::make_shared<ray::gcs::ServiceBasedGcsClient>(options_.gcs_options);

  RAY_CHECK_OK(gcs_client_->Connect(io_service_));
  RegisterToGcs();

  // Register a callback to monitor removed nodes.
  auto on_node_change = [this](const NodeID &node_id, const rpc::GcsNodeInfo &data) {
    if (data.state() == rpc::GcsNodeInfo::DEAD) {
      OnNodeRemoved(data);
    }
  };
  RAY_CHECK_OK(gcs_client_->Nodes().AsyncSubscribeToNodeChange(on_node_change, nullptr));

  // Initialize profiler.
  profiler_ = std::make_shared<worker::Profiler>(
      worker_context_, options_.node_ip_address, io_service_, gcs_client_);

  reference_counter_ = std::make_shared<ReferenceCounter>(
      rpc_address_, RayConfig::instance().distributed_ref_counting_enabled(),
      RayConfig::instance().lineage_pinning_enabled(), [this](const rpc::Address &addr) {
        return std::shared_ptr<rpc::CoreWorkerClient>(
            new rpc::CoreWorkerClient(addr, *client_call_manager_));
      });

  if (options_.worker_type == ray::WorkerType::WORKER) {
    death_check_timer_.expires_from_now(boost::asio::chrono::milliseconds(
        RayConfig::instance().raylet_death_check_interval_milliseconds()));
    death_check_timer_.async_wait(
        boost::bind(&CoreWorker::CheckForRayletFailure, this, _1));
  }

  internal_timer_.expires_from_now(
      boost::asio::chrono::milliseconds(kInternalHeartbeatMillis));
  internal_timer_.async_wait(boost::bind(&CoreWorker::InternalHeartbeat, this, _1));

  plasma_store_provider_.reset(new CoreWorkerPlasmaStoreProvider(
      options_.store_socket, local_raylet_client_, reference_counter_,
      options_.check_signals,
      /*warmup=*/
      (options_.worker_type != ray::WorkerType::SPILL_WORKER &&
       options_.worker_type != ray::WorkerType::RESTORE_WORKER),
      /*get_current_call_site=*/boost::bind(&CoreWorker::CurrentCallSite, this)));
  memory_store_.reset(new CoreWorkerMemoryStore(
      [this](const RayObject &object, const ObjectID &object_id) {
        PutObjectIntoPlasma(object, object_id);
        return Status::OK();
      },
      options_.ref_counting_enabled ? reference_counter_ : nullptr, local_raylet_client_,
      options_.check_signals));

  auto check_node_alive_fn = [this](const NodeID &node_id) {
    auto node = gcs_client_->Nodes().Get(node_id);
    return node.has_value();
  };
  auto reconstruct_object_callback = [this](const ObjectID &object_id) {
    io_service_.post([this, object_id]() {
      RAY_CHECK(object_recovery_manager_->RecoverObject(object_id));
    });
  };
  task_manager_.reset(new TaskManager(
      memory_store_, reference_counter_,
      /* retry_task_callback= */
      [this](TaskSpecification &spec, bool delay) {
        if (delay) {
          // Retry after a delay to emulate the existing Raylet reconstruction
          // behaviour. TODO(ekl) backoff exponentially.
          uint32_t delay = RayConfig::instance().task_retry_delay_ms();
          RAY_LOG(ERROR) << "Will resubmit task after a " << delay
                         << "ms delay: " << spec.DebugString();
          absl::MutexLock lock(&mutex_);
          to_resubmit_.push_back(std::make_pair(current_time_ms() + delay, spec));
        } else {
          RAY_LOG(ERROR) << "Resubmitting task that produced lost plasma object: "
                         << spec.DebugString();
          if (spec.IsActorTask()) {
            auto actor_handle = actor_manager_->GetActorHandle(spec.ActorId());
            actor_handle->SetResubmittedActorTaskSpec(spec, spec.ActorDummyObject());
            RAY_CHECK_OK(direct_actor_submitter_->SubmitTask(spec));
          } else {
            RAY_CHECK_OK(direct_task_submitter_->SubmitTask(spec));
          }
        }
      },
      check_node_alive_fn, reconstruct_object_callback));

  // Create an entry for the driver task in the task table. This task is
  // added immediately with status RUNNING. This allows us to push errors
  // related to this driver task back to the driver. For example, if the
  // driver creates an object that is later evicted, we should notify the
  // user that we're unable to reconstruct the object, since we cannot
  // rerun the driver.
  if (options_.worker_type == WorkerType::DRIVER) {
    TaskSpecBuilder builder;
    const TaskID task_id = TaskID::ForDriverTask(worker_context_.GetCurrentJobID());
    builder.SetDriverTaskSpec(task_id, options_.language,
                              worker_context_.GetCurrentJobID(),
                              TaskID::ComputeDriverTaskId(worker_context_.GetWorkerID()),
                              GetCallerId(), rpc_address_);

    std::shared_ptr<rpc::TaskTableData> data = std::make_shared<rpc::TaskTableData>();
    data->mutable_task()->mutable_task_spec()->CopyFrom(builder.Build().GetMessage());
    if (!options_.is_local_mode) {
      RAY_CHECK_OK(gcs_client_->Tasks().AsyncAdd(data, nullptr));
    }
    SetCurrentTaskId(task_id);
  }

  core_worker_client_pool_ =
      std::make_shared<rpc::CoreWorkerClientPool>(*client_call_manager_);

  auto raylet_client_factory = [this](const std::string ip_address, int port) {
    auto grpc_client =
        rpc::NodeManagerWorkerClient::make(ip_address, port, *client_call_manager_);
    return std::shared_ptr<raylet::RayletClient>(
        new raylet::RayletClient(std::move(grpc_client)));
  };

  std::shared_ptr<ActorCreatorInterface> actor_creator =
      std::make_shared<DefaultActorCreator>(gcs_client_);

  direct_actor_submitter_ = std::shared_ptr<CoreWorkerDirectActorTaskSubmitter>(
      new CoreWorkerDirectActorTaskSubmitter(core_worker_client_pool_, memory_store_,
                                             task_manager_));

  auto node_addr_factory = [this](const NodeID &node_id) {
    absl::optional<rpc::Address> addr;
    if (auto node_info = gcs_client_->Nodes().Get(node_id)) {
      rpc::Address address;
      address.set_raylet_id(node_info->node_id());
      address.set_ip_address(node_info->node_manager_address());
      address.set_port(node_info->node_manager_port());
      addr = address;
    }
    return addr;
  };
  auto lease_policy = RayConfig::instance().locality_aware_leasing_enabled()
                          ? std::shared_ptr<LeasePolicyInterface>(
                                std::make_shared<LocalityAwareLeasePolicy>(
                                    reference_counter_, node_addr_factory, rpc_address_))
                          : std::shared_ptr<LeasePolicyInterface>(
                                std::make_shared<LocalLeasePolicy>(rpc_address_));
  direct_task_submitter_ =
      std::unique_ptr<CoreWorkerDirectTaskSubmitter>(new CoreWorkerDirectTaskSubmitter(
          rpc_address_, local_raylet_client_, core_worker_client_pool_,
          raylet_client_factory, std::move(lease_policy), memory_store_, task_manager_,
          local_raylet_id, RayConfig::instance().worker_lease_timeout_milliseconds(),
          std::move(actor_creator),
          RayConfig::instance().max_tasks_in_flight_per_worker(),
          boost::asio::steady_timer(io_service_)));
  future_resolver_.reset(
      new FutureResolver(memory_store_, core_worker_client_pool_, rpc_address_));
  // Unfortunately the raylet client has to be constructed after the receivers.
  if (direct_task_receiver_ != nullptr) {
    task_argument_waiter_.reset(new DependencyWaiterImpl(*local_raylet_client_));
    direct_task_receiver_->Init(core_worker_client_pool_, rpc_address_,
                                task_argument_waiter_);
  }

  actor_manager_ = std::unique_ptr<ActorManager>(
      new ActorManager(gcs_client_, direct_actor_submitter_, reference_counter_));

  auto object_lookup_fn = [this](const ObjectID &object_id,
                                 const ObjectLookupCallback &callback) {
    return gcs_client_->Objects().AsyncGetLocations(
        object_id, [this, object_id, callback](
                       const Status &status,
                       const boost::optional<rpc::ObjectLocationInfo> &result) {
          RAY_CHECK_OK(status);
          std::vector<rpc::Address> locations;
          for (const auto &loc : result->locations()) {
            const auto &node_id = NodeID::FromBinary(loc.manager());
            auto node = gcs_client_->Nodes().Get(node_id);
            RAY_CHECK(node.has_value());
            rpc::Address address;
            address.set_raylet_id(node->node_id());
            address.set_ip_address(node->node_manager_address());
            address.set_port(node->node_manager_port());
            locations.push_back(address);
          }
          callback(object_id, locations);
        });
  };
  object_recovery_manager_ =
      std::unique_ptr<ObjectRecoveryManager>(new ObjectRecoveryManager(
          rpc_address_, raylet_client_factory, local_raylet_client_, object_lookup_fn,
          task_manager_, reference_counter_, memory_store_,
          [this](const ObjectID &object_id, bool pin_object) {
            RAY_CHECK_OK(Put(RayObject(rpc::ErrorType::OBJECT_UNRECONSTRUCTABLE),
                             /*contained_object_ids=*/{}, object_id,
                             /*pin_object=*/pin_object));
          },
          RayConfig::instance().lineage_pinning_enabled()));

  // Start the IO thread after all other members have been initialized, in case
  // the thread calls back into any of our members.
  io_thread_ = std::thread(&CoreWorker::RunIOService, this);
  // Tell the raylet the port that we are listening on.
  // NOTE: This also marks the worker as available in Raylet. We do this at the
  // very end in case there is a problem during construction.
  RAY_CHECK_OK(local_raylet_client_->AnnounceWorkerPort(core_worker_server_->GetPort()));
}

void CoreWorker::Shutdown() {
  io_service_.stop();
  if (options_.worker_type == WorkerType::WORKER) {
    task_execution_service_.stop();
  }
  if (options_.on_worker_shutdown) {
    options_.on_worker_shutdown(GetWorkerID());
  }
}

void CoreWorker::Disconnect() {
  if (connected_) {
    connected_ = false;
    if (local_raylet_client_) {
      RAY_IGNORE_EXPR(local_raylet_client_->Disconnect());
    }
  }
}

void CoreWorker::Exit(bool intentional) {
  RAY_LOG(INFO)
      << "Exit signal " << (intentional ? "(intentional)" : "")
      << " received, this process will exit after all outstanding tasks have finished";
  exiting_ = true;
  // Release the resources early in case draining takes a long time.
  RAY_CHECK_OK(
      local_raylet_client_->NotifyDirectCallTaskBlocked(/*release_resources*/ true));

  // Callback to shutdown.
  auto shutdown = [this, intentional]() {
    // To avoid problems, make sure shutdown is always called from the same
    // event loop each time.
    task_execution_service_.post([this, intentional]() {
      if (intentional) {
        Disconnect();  // Notify the raylet this is an intentional exit.
      }
      Shutdown();
    });
  };

  // Callback to drain objects once all pending tasks have been drained.
  auto drain_references_callback = [this, shutdown]() {
    // Post to the event loop to avoid a deadlock between the TaskManager and
    // the ReferenceCounter. The deadlock can occur because this callback may
    // get called by the TaskManager while the ReferenceCounter's lock is held,
    // but the callback itself must acquire the ReferenceCounter's lock to
    // drain the object references.
    task_execution_service_.post([this, shutdown]() {
      bool not_actor_task = false;
      {
        absl::MutexLock lock(&mutex_);
        not_actor_task = actor_id_.IsNil();
      }
      if (not_actor_task) {
        // If we are a task, then we cannot hold any object references in the
        // heap. Therefore, any active object references are being held by other
        // processes. Wait for these processes to release their references before
        // we shutdown.
        // NOTE(swang): This could still cause this worker process to stay alive
        // forever if another process holds a reference forever.
        reference_counter_->DrainAndShutdown(shutdown);
      } else {
        // If we are an actor, then we may be holding object references in the
        // heap. Then, we should not wait to drain the object references before
        // shutdown since this could hang.
        shutdown();
      }
    });
  };

  task_manager_->DrainAndShutdown(drain_references_callback);
}

void CoreWorker::RunIOService() {
#ifndef _WIN32
  // Block SIGINT and SIGTERM so they will be handled by the main thread.
  sigset_t mask;
  sigemptyset(&mask);
  sigaddset(&mask, SIGINT);
  sigaddset(&mask, SIGTERM);
  pthread_sigmask(SIG_BLOCK, &mask, NULL);
#endif

  io_service_.run();
}

void CoreWorker::OnNodeRemoved(const rpc::GcsNodeInfo &node_info) {
  const auto node_id = NodeID::FromBinary(node_info.node_id());
  RAY_LOG(INFO) << "Node failure " << node_id;
  const auto lost_objects = reference_counter_->ResetObjectsOnRemovedNode(node_id);
  // Delete the objects from the in-memory store to indicate that they are not
  // available. The object recovery manager will guarantee that a new value
  // will eventually be stored for the objects (either an
  // UnreconstructableError or a value reconstructed from lineage).
  memory_store_->Delete(lost_objects);
  for (const auto &object_id : lost_objects) {
    RAY_LOG(INFO) << "Object " << object_id << " lost due to node failure " << node_id;
    // NOTE(swang): There is a race condition where this can return false if
    // the reference went out of scope since the call to the ref counter to get
    // the lost objects. It's okay to not mark the object as failed or recover
    // the object since there are no reference holders.
    static_cast<void>(object_recovery_manager_->RecoverObject(object_id));
  }
}

void CoreWorker::WaitForShutdown() {
  if (io_thread_.joinable()) {
    io_thread_.join();
  }
  if (gcs_client_) {
    gcs_client_->Disconnect();
  }
  if (options_.worker_type == WorkerType::WORKER) {
    RAY_CHECK(task_execution_service_.stopped());
    // Asyncio coroutines could still run after CoreWorker is removed because it is
    // running in a different thread. This can cause segfault because coroutines try to
    // access CoreWorker methods that are already garbage collected. We should complete
    // all coroutines before shutting down in order to prevent this.
    if (worker_context_.CurrentActorIsAsync()) {
      options_.terminate_asyncio_thread();
    }
  }
}

const WorkerID &CoreWorker::GetWorkerID() const { return worker_context_.GetWorkerID(); }

void CoreWorker::SetCurrentTaskId(const TaskID &task_id) {
  worker_context_.SetCurrentTaskId(task_id);
  {
    absl::MutexLock lock(&mutex_);
    main_thread_task_id_ = task_id;
  }
}

void CoreWorker::RegisterToGcs() {
  std::unordered_map<std::string, std::string> worker_info;
  const auto &worker_id = GetWorkerID();
  worker_info.emplace("node_ip_address", options_.node_ip_address);
  worker_info.emplace("plasma_store_socket", options_.store_socket);
  worker_info.emplace("raylet_socket", options_.raylet_socket);

  if (options_.worker_type == WorkerType::DRIVER) {
    auto start_time = std::chrono::duration_cast<std::chrono::milliseconds>(
                          std::chrono::system_clock::now().time_since_epoch())
                          .count();
    worker_info.emplace("driver_id", worker_id.Binary());
    worker_info.emplace("start_time", std::to_string(start_time));
    if (!options_.driver_name.empty()) {
      worker_info.emplace("name", options_.driver_name);
    }
  }

  if (!options_.stdout_file.empty()) {
    worker_info.emplace("stdout_file", options_.stdout_file);
  }
  if (!options_.stderr_file.empty()) {
    worker_info.emplace("stderr_file", options_.stderr_file);
  }

  auto worker_data = std::make_shared<rpc::WorkerTableData>();
  worker_data->mutable_worker_address()->set_worker_id(worker_id.Binary());
  worker_data->set_worker_type(options_.worker_type);
  worker_data->mutable_worker_info()->insert(worker_info.begin(), worker_info.end());
  worker_data->set_is_alive(true);

  RAY_CHECK_OK(gcs_client_->Workers().AsyncAdd(worker_data, nullptr));
}

void CoreWorker::CheckForRayletFailure(const boost::system::error_code &error) {
  if (error == boost::asio::error::operation_aborted) {
    return;
  }

  if (!IsParentProcessAlive()) {
    RAY_LOG(ERROR) << "Raylet failed. Shutting down.";
    Shutdown();
  }

  // Reset the timer from the previous expiration time to avoid drift.
  death_check_timer_.expires_at(
      death_check_timer_.expiry() +
      boost::asio::chrono::milliseconds(
          RayConfig::instance().raylet_death_check_interval_milliseconds()));
  death_check_timer_.async_wait(
      boost::bind(&CoreWorker::CheckForRayletFailure, this, _1));
}

void CoreWorker::InternalHeartbeat(const boost::system::error_code &error) {
  if (error == boost::asio::error::operation_aborted) {
    return;
  }

  absl::MutexLock lock(&mutex_);
  while (!to_resubmit_.empty() && current_time_ms() > to_resubmit_.front().first) {
    auto &spec = to_resubmit_.front().second;
    if (spec.IsActorTask()) {
      RAY_CHECK_OK(direct_actor_submitter_->SubmitTask(spec));
    } else {
      RAY_CHECK_OK(direct_task_submitter_->SubmitTask(spec));
    }
    to_resubmit_.pop_front();
  }
  internal_timer_.expires_at(internal_timer_.expiry() +
                             boost::asio::chrono::milliseconds(kInternalHeartbeatMillis));
  internal_timer_.async_wait(boost::bind(&CoreWorker::InternalHeartbeat, this, _1));
}

std::unordered_map<ObjectID, std::pair<size_t, size_t>>
CoreWorker::GetAllReferenceCounts() const {
  auto counts = reference_counter_->GetAllReferenceCounts();
  std::vector<ObjectID> actor_handle_ids = actor_manager_->GetActorHandleIDsFromHandles();
  // Strip actor IDs from the ref counts since there is no associated ObjectID
  // in the language frontend.
  for (const auto &actor_handle_id : actor_handle_ids) {
    counts.erase(actor_handle_id);
  }
  return counts;
}

void CoreWorker::PutObjectIntoPlasma(const RayObject &object, const ObjectID &object_id) {
  bool object_exists;
  // This call will only be used by PromoteObjectToPlasma, which means that the
  // object will always owned by us.
  RAY_CHECK_OK(plasma_store_provider_->Put(
      object, object_id, /* owner_address = */ rpc_address_, &object_exists));
  if (!object_exists) {
    // Tell the raylet to pin the object **after** it is created.
    RAY_LOG(DEBUG) << "Pinning put object " << object_id;
    local_raylet_client_->PinObjectIDs(
        rpc_address_, {object_id},
        [this, object_id](const Status &status, const rpc::PinObjectIDsReply &reply) {
          // Only release the object once the raylet has responded to avoid the race
          // condition that the object could be evicted before the raylet pins it.
          if (!plasma_store_provider_->Release(object_id).ok()) {
            RAY_LOG(ERROR) << "Failed to release ObjectID (" << object_id
                           << "), might cause a leak in plasma.";
          }
        });
  }
  RAY_CHECK(memory_store_->Put(RayObject(rpc::ErrorType::OBJECT_IN_PLASMA), object_id));
}

void CoreWorker::PromoteObjectToPlasma(const ObjectID &object_id) {
  auto value = memory_store_->GetOrPromoteToPlasma(object_id);
  if (value) {
    PutObjectIntoPlasma(*value, object_id);
  }
}

const rpc::Address &CoreWorker::GetRpcAddress() const { return rpc_address_; }

rpc::Address CoreWorker::GetOwnerAddress(const ObjectID &object_id) const {
  rpc::Address owner_address;
  auto has_owner = reference_counter_->GetOwner(object_id, &owner_address);
  RAY_CHECK(has_owner)
      << "Object IDs generated randomly (ObjectID.from_random()) or out-of-band "
         "(ObjectID.from_binary(...)) cannot be passed as a task argument because Ray "
         "does not know which task will create them. "
         "If this was not how your object ID was generated, please file an issue "
         "at https://github.com/ray-project/ray/issues/";
  return owner_address;
}

void CoreWorker::GetOwnershipInfo(const ObjectID &object_id,
                                  rpc::Address *owner_address) {
  auto has_owner = reference_counter_->GetOwner(object_id, owner_address);
  RAY_CHECK(has_owner)
      << "Object IDs generated randomly (ObjectID.from_random()) or out-of-band "
         "(ObjectID.from_binary(...)) cannot be serialized because Ray does not know "
         "which task will create them. "
         "If this was not how your object ID was generated, please file an issue "
         "at https://github.com/ray-project/ray/issues/";
  RAY_LOG(DEBUG) << "Promoted object to plasma " << object_id;
}

void CoreWorker::RegisterOwnershipInfoAndResolveFuture(
    const ObjectID &object_id, const ObjectID &outer_object_id,
    const rpc::Address &owner_address) {
  // Add the object's owner to the local metadata in case it gets serialized
  // again.
  reference_counter_->AddBorrowedObject(object_id, outer_object_id, owner_address);

  // We will ask the owner about the object until the object is
  // created or we can no longer reach the owner.
  future_resolver_->ResolveFutureAsync(object_id, owner_address);
}

Status CoreWorker::SetClientOptions(std::string name, int64_t limit_bytes) {
  // Currently only the Plasma store supports client options.
  return plasma_store_provider_->SetClientOptions(name, limit_bytes);
}

Status CoreWorker::Put(const RayObject &object,
                       const std::vector<ObjectID> &contained_object_ids,
                       ObjectID *object_id) {
  *object_id = ObjectID::FromIndex(worker_context_.GetCurrentTaskID(),
                                   worker_context_.GetNextPutIndex());
  reference_counter_->AddOwnedObject(
      *object_id, contained_object_ids, rpc_address_, CurrentCallSite(), object.GetSize(),
      /*is_reconstructable=*/false, NodeID::FromBinary(rpc_address_.raylet_id()));
  auto status = Put(object, contained_object_ids, *object_id, /*pin_object=*/true);
  if (!status.ok()) {
    reference_counter_->RemoveOwnedObject(*object_id);
  }
  return status;
}

Status CoreWorker::Put(const RayObject &object,
                       const std::vector<ObjectID> &contained_object_ids,
                       const ObjectID &object_id, bool pin_object) {
  bool object_exists;
  if (options_.is_local_mode ||
      (RayConfig::instance().put_small_object_in_memory_store() &&
       static_cast<int64_t>(object.GetSize()) <
           RayConfig::instance().max_direct_call_object_size())) {
    RAY_LOG(DEBUG) << "Put " << object_id << " in memory store";
    RAY_CHECK(memory_store_->Put(object, object_id));
    return Status::OK();
  }
  RAY_RETURN_NOT_OK(plasma_store_provider_->Put(
      object, object_id, /* owner_address = */ rpc_address_, &object_exists));
  if (!object_exists) {
    if (pin_object) {
      // Tell the raylet to pin the object **after** it is created.
      RAY_LOG(DEBUG) << "Pinning put object " << object_id;
      local_raylet_client_->PinObjectIDs(
          rpc_address_, {object_id},
          [this, object_id](const Status &status, const rpc::PinObjectIDsReply &reply) {
            // Only release the object once the raylet has responded to avoid the race
            // condition that the object could be evicted before the raylet pins it.
            if (!plasma_store_provider_->Release(object_id).ok()) {
              RAY_LOG(ERROR) << "Failed to release ObjectID (" << object_id
                             << "), might cause a leak in plasma.";
            }
          });
    } else {
      RAY_RETURN_NOT_OK(plasma_store_provider_->Release(object_id));
    }
  }
  RAY_CHECK(memory_store_->Put(RayObject(rpc::ErrorType::OBJECT_IN_PLASMA), object_id));
  return Status::OK();
}

Status CoreWorker::CreateOwned(const std::shared_ptr<Buffer> &metadata,
                               const size_t data_size,
                               const std::vector<ObjectID> &contained_object_ids,
                               ObjectID *object_id, std::shared_ptr<Buffer> *data) {
  *object_id = ObjectID::FromIndex(worker_context_.GetCurrentTaskID(),
                                   worker_context_.GetNextPutIndex());
  reference_counter_->AddOwnedObject(*object_id, contained_object_ids, rpc_address_,
                                     CurrentCallSite(), data_size + metadata->Size(),
                                     /*is_reconstructable=*/false,
                                     NodeID::FromBinary(rpc_address_.raylet_id()));
  if (options_.is_local_mode ||
      (RayConfig::instance().put_small_object_in_memory_store() &&
       static_cast<int64_t>(data_size) <
           RayConfig::instance().max_direct_call_object_size())) {
    *data = std::make_shared<LocalMemoryBuffer>(data_size);
  } else {
    auto status =
        plasma_store_provider_->Create(metadata, data_size, *object_id,
                                       /* owner_address = */ rpc_address_, data);
    if (!status.ok() || !data) {
      reference_counter_->RemoveOwnedObject(*object_id);
      return status;
    }
  }
  return Status::OK();
}

Status CoreWorker::CreateExisting(const std::shared_ptr<Buffer> &metadata,
                                  const size_t data_size, const ObjectID &object_id,
                                  const rpc::Address &owner_address,
                                  std::shared_ptr<Buffer> *data) {
  if (options_.is_local_mode) {
    return Status::NotImplemented(
        "Creating an object with a pre-existing ObjectID is not supported in local mode");
  } else {
    return plasma_store_provider_->Create(metadata, data_size, object_id, owner_address,
                                          data);
  }
}

Status CoreWorker::SealOwned(const ObjectID &object_id, bool pin_object) {
  auto status = SealExisting(object_id, pin_object);
  if (!status.ok()) {
    reference_counter_->RemoveOwnedObject(object_id);
  }
  return status;
}

Status CoreWorker::SealExisting(const ObjectID &object_id, bool pin_object,
                                const absl::optional<rpc::Address> &owner_address) {
  RAY_RETURN_NOT_OK(plasma_store_provider_->Seal(object_id));
  if (pin_object) {
    // Tell the raylet to pin the object **after** it is created.
    RAY_LOG(DEBUG) << "Pinning sealed object " << object_id;
    local_raylet_client_->PinObjectIDs(
        owner_address.has_value() ? *owner_address : rpc_address_, {object_id},
        [this, object_id](const Status &status, const rpc::PinObjectIDsReply &reply) {
          // Only release the object once the raylet has responded to avoid the race
          // condition that the object could be evicted before the raylet pins it.
          if (!plasma_store_provider_->Release(object_id).ok()) {
            RAY_LOG(ERROR) << "Failed to release ObjectID (" << object_id
                           << "), might cause a leak in plasma.";
          }
        });
  } else {
    RAY_RETURN_NOT_OK(plasma_store_provider_->Release(object_id));
    reference_counter_->FreePlasmaObjects({object_id});
  }
  RAY_CHECK(memory_store_->Put(RayObject(rpc::ErrorType::OBJECT_IN_PLASMA), object_id));
  return Status::OK();
}

Status CoreWorker::Get(const std::vector<ObjectID> &ids, const int64_t timeout_ms,
                       std::vector<std::shared_ptr<RayObject>> *results,
                       bool plasma_objects_only) {
  results->resize(ids.size(), nullptr);

  absl::flat_hash_set<ObjectID> plasma_object_ids;
  absl::flat_hash_set<ObjectID> memory_object_ids(ids.begin(), ids.end());

  bool got_exception = false;
  absl::flat_hash_map<ObjectID, std::shared_ptr<RayObject>> result_map;
  auto start_time = current_time_ms();

  if (!plasma_objects_only) {
    if (!memory_object_ids.empty()) {
      RAY_RETURN_NOT_OK(memory_store_->Get(memory_object_ids, timeout_ms, worker_context_,
                                           &result_map, &got_exception));
    }

    // Erase any objects that were promoted to plasma from the results. These get
    // requests will be retried at the plasma store.
    for (auto it = result_map.begin(); it != result_map.end();) {
      auto current = it++;
      if (current->second->IsInPlasmaError()) {
        RAY_LOG(DEBUG) << current->first << " in plasma, doing fetch-and-get";
        plasma_object_ids.insert(current->first);
        result_map.erase(current);
      }
    }
  } else {
    plasma_object_ids = std::move(memory_object_ids);
  }

  if (!got_exception) {
    // If any of the objects have been promoted to plasma, then we retry their
    // gets at the provider plasma. Once we get the objects from plasma, we flip
    // the transport type again and return them for the original direct call ids.
    int64_t local_timeout_ms = timeout_ms;
    if (timeout_ms >= 0) {
      local_timeout_ms = std::max(static_cast<int64_t>(0),
                                  timeout_ms - (current_time_ms() - start_time));
    }
    RAY_LOG(DEBUG) << "Plasma GET timeout " << local_timeout_ms;
    RAY_RETURN_NOT_OK(plasma_store_provider_->Get(plasma_object_ids, local_timeout_ms,
                                                  worker_context_, &result_map,
                                                  &got_exception));
  }

  // Loop through `ids` and fill each entry for the `results` vector,
  // this ensures that entries `results` have exactly the same order as
  // they are in `ids`. When there are duplicate object ids, all the entries
  // for the same id are filled in.
  bool missing_result = false;
  bool will_throw_exception = false;
  for (size_t i = 0; i < ids.size(); i++) {
    auto pair = result_map.find(ids[i]);
    if (pair != result_map.end()) {
      (*results)[i] = pair->second;
      RAY_CHECK(!pair->second->IsInPlasmaError());
      if (pair->second->IsException()) {
        // The language bindings should throw an exception if they see this
        // object.
        will_throw_exception = true;
      }
    } else {
      missing_result = true;
    }
  }
  // If no timeout was set and none of the results will throw an exception,
  // then check that we fetched all results before returning.
  if (timeout_ms < 0 && !will_throw_exception) {
    RAY_CHECK(!missing_result);
  }

  return Status::OK();
}

Status CoreWorker::Contains(const ObjectID &object_id, bool *has_object) {
  bool found = false;
  bool in_plasma = false;
  found = memory_store_->Contains(object_id, &in_plasma);
  if (in_plasma) {
    RAY_RETURN_NOT_OK(plasma_store_provider_->Contains(object_id, &found));
  }
  *has_object = found;
  return Status::OK();
}

// For any objects that are ErrorType::OBJECT_IN_PLASMA, we need to move them from
// the ready set into the plasma_object_ids set to wait on them there.
void RetryObjectInPlasmaErrors(std::shared_ptr<CoreWorkerMemoryStore> &memory_store,
                               WorkerContext &worker_context,
                               absl::flat_hash_set<ObjectID> &memory_object_ids,
                               absl::flat_hash_set<ObjectID> &plasma_object_ids,
                               absl::flat_hash_set<ObjectID> &ready) {
  for (auto iter = memory_object_ids.begin(); iter != memory_object_ids.end();) {
    auto current = iter++;
    const auto &mem_id = *current;
    auto ready_iter = ready.find(mem_id);
    if (ready_iter != ready.end()) {
      std::vector<std::shared_ptr<RayObject>> found;
      RAY_CHECK_OK(memory_store->Get({mem_id}, /*num_objects=*/1, /*timeout=*/0,
                                     worker_context,
                                     /*remote_after_get=*/false, &found));
      if (found.size() == 1 && found[0]->IsInPlasmaError()) {
        plasma_object_ids.insert(mem_id);
        ready.erase(ready_iter);
        memory_object_ids.erase(current);
      }
    }
  }
}

Status CoreWorker::Wait(const std::vector<ObjectID> &ids, int num_objects,
                        int64_t timeout_ms, std::vector<bool> *results,
                        bool fetch_local) {
  results->resize(ids.size(), false);

  if (num_objects <= 0 || num_objects > static_cast<int>(ids.size())) {
    return Status::Invalid(
        "Number of objects to wait for must be between 1 and the number of ids.");
  }

  absl::flat_hash_set<ObjectID> plasma_object_ids;
  absl::flat_hash_set<ObjectID> memory_object_ids(ids.begin(), ids.end());

  if (memory_object_ids.size() != ids.size()) {
    return Status::Invalid("Duplicate object IDs not supported in wait.");
  }

  absl::flat_hash_set<ObjectID> ready;
  int64_t start_time = current_time_ms();
  RAY_RETURN_NOT_OK(memory_store_->Wait(
      memory_object_ids,
      std::min(static_cast<int>(memory_object_ids.size()), num_objects), timeout_ms,
      worker_context_, &ready));
  RAY_CHECK(static_cast<int>(ready.size()) <= num_objects);
  if (timeout_ms > 0) {
    timeout_ms =
        std::max(0, static_cast<int>(timeout_ms - (current_time_ms() - start_time)));
  }
  if (fetch_local) {
    RetryObjectInPlasmaErrors(memory_store_, worker_context_, memory_object_ids,
                              plasma_object_ids, ready);
    if (static_cast<int>(ready.size()) < num_objects && plasma_object_ids.size() > 0) {
      RAY_RETURN_NOT_OK(plasma_store_provider_->Wait(
          plasma_object_ids,
          std::min(static_cast<int>(plasma_object_ids.size()),
                   num_objects - static_cast<int>(ready.size())),
          timeout_ms, worker_context_, &ready));
    }
  }
  RAY_CHECK(static_cast<int>(ready.size()) <= num_objects);

  for (size_t i = 0; i < ids.size(); i++) {
    if (ready.find(ids[i]) != ready.end()) {
      results->at(i) = true;
    }
  }

  return Status::OK();
}

Status CoreWorker::Delete(const std::vector<ObjectID> &object_ids, bool local_only) {
  // Release the object from plasma. This does not affect the object's ref
  // count. If this was called from a non-owning worker, then a warning will be
  // logged and the object will not get released.
  reference_counter_->FreePlasmaObjects(object_ids);

  // Store an error in the in-memory store to indicate that the plasma value is
  // no longer reachable.
  memory_store_->Delete(object_ids);
  for (const auto &object_id : object_ids) {
    RAY_CHECK(memory_store_->Put(RayObject(rpc::ErrorType::OBJECT_UNRECONSTRUCTABLE),
                                 object_id));
  }

  // We only delete from plasma, which avoids hangs (issue #7105). In-memory
  // objects can only be deleted once the ref count goes to 0.
  absl::flat_hash_set<ObjectID> plasma_object_ids(object_ids.begin(), object_ids.end());
  return plasma_store_provider_->Delete(plasma_object_ids, local_only);
}

void CoreWorker::TriggerGlobalGC() {
  local_raylet_client_->GlobalGC(
      [](const Status &status, const rpc::GlobalGCReply &reply) {
        if (!status.ok()) {
          RAY_LOG(ERROR) << "Failed to send global GC request: " << status.ToString();
        }
      });
}

std::string CoreWorker::MemoryUsageString() {
  // Currently only the Plasma store returns a debug string.
  return plasma_store_provider_->MemoryUsageString();
}

TaskID CoreWorker::GetCallerId() const {
  TaskID caller_id;
  ActorID actor_id = GetActorId();
  if (!actor_id.IsNil()) {
    caller_id = TaskID::ForActorCreationTask(actor_id);
  } else {
    absl::MutexLock lock(&mutex_);
    caller_id = main_thread_task_id_;
  }
  return caller_id;
}

Status CoreWorker::PushError(const JobID &job_id, const std::string &type,
                             const std::string &error_message, double timestamp) {
  if (options_.is_local_mode) {
    RAY_LOG(ERROR) << "Pushed Error with JobID: " << job_id << " of type: " << type
                   << " with message: " << error_message << " at time: " << timestamp;
    return Status::OK();
  }
  return local_raylet_client_->PushError(job_id, type, error_message, timestamp);
}

Status CoreWorker::SetResource(const std::string &resource_name, const double capacity,
                               const NodeID &node_id) {
  return local_raylet_client_->SetResource(resource_name, capacity, node_id);
}

void CoreWorker::SpillOwnedObject(const ObjectID &object_id,
                                  const std::shared_ptr<RayObject> &obj,
                                  std::function<void()> callback) {
  if (!obj->IsInPlasmaError()) {
    RAY_LOG(ERROR) << "Cannot spill inlined object " << object_id;
    callback();
    return;
  }

  // Find the raylet that hosts the primary copy of the object.
  NodeID pinned_at;
  bool spilled;
  bool owned_by_us;
  RAY_CHECK(reference_counter_->IsPlasmaObjectPinnedOrSpilled(object_id, &owned_by_us,
                                                              &pinned_at, &spilled));
  RAY_CHECK(owned_by_us);
  if (spilled) {
    // The object has already been spilled.
    return;
  }
  auto node = gcs_client_->Nodes().Get(pinned_at);
  if (pinned_at.IsNil() || !node) {
    RAY_LOG(ERROR) << "Primary raylet for object " << object_id << " unreachable";
    callback();
    return;
  }

  // Ask the raylet to spill the object.
  RAY_LOG(DEBUG) << "Sending spill request to raylet for object " << object_id;
  auto raylet_client =
      std::make_shared<raylet::RayletClient>(rpc::NodeManagerWorkerClient::make(
          node->node_manager_address(), node->node_manager_port(),
          *client_call_manager_));
  raylet_client->RequestObjectSpillage(
      object_id, [object_id, callback](const Status &status,
                                       const rpc::RequestObjectSpillageReply &reply) {
        if (!status.ok() || !reply.success()) {
          RAY_LOG(ERROR) << "Failed to spill object " << object_id
                         << ", raylet unreachable or object could not be spilled.";
        }
        callback();
      });
}

Status CoreWorker::SpillObjects(const std::vector<ObjectID> &object_ids) {
  auto mutex = std::make_shared<absl::Mutex>();
  auto num_remaining = std::make_shared<size_t>(object_ids.size());
  auto ready_promise = std::make_shared<std::promise<void>>(std::promise<void>());
  Status final_status;

  auto callback = [mutex, num_remaining, ready_promise]() {
    absl::MutexLock lock(mutex.get());
    (*num_remaining)--;
    if (*num_remaining == 0) {
      ready_promise->set_value();
    }
  };

  for (const auto &object_id : object_ids) {
    RAY_LOG(DEBUG) << "Requesting spill for object " << object_id;
    // Acquire a temporary reference to make sure that the object is still in
    // scope by the time we register the callback to spill the object.
    // Otherwise, the callback may never get called.
    AddLocalReference(object_id, "<temporary (get object status)>");

    rpc::Address owner_address;
    auto has_owner = reference_counter_->GetOwner(object_id, &owner_address);
    if (!has_owner) {
      final_status =
          Status::Invalid("Cannot call spill on objects that have gone out of scope.");
      callback();
    } else if (WorkerID::FromBinary(owner_address.worker_id()) !=
               worker_context_.GetWorkerID()) {
      final_status = Status::Invalid("Cannot call spill on objects that we do not own.");
      callback();
    } else {
      memory_store_->GetAsync(
          object_id, [this, object_id, callback](std::shared_ptr<RayObject> obj) {
            SpillOwnedObject(object_id, obj, callback);
          });
    }

    // Remove the temporary reference.
    RemoveLocalReference(object_id);
  }

  ready_promise->get_future().wait();

  for (const auto &object_id : object_ids) {
    reference_counter_->HandleObjectSpilled(object_id);
  }
  return final_status;
}

std::unordered_map<std::string, double> AddPlacementGroupConstraint(
    const std::unordered_map<std::string, double> &resources,
    PlacementGroupID placement_group_id, int64_t bundle_index) {
  if (bundle_index < 0) {
    RAY_CHECK(bundle_index == -1) << "Invalid bundle index " << bundle_index;
  }
  std::unordered_map<std::string, double> new_resources;
  if (placement_group_id != PlacementGroupID::Nil()) {
    for (auto iter = resources.begin(); iter != resources.end(); iter++) {
      auto new_name = FormatPlacementGroupResource(iter->first, placement_group_id, -1);
      new_resources[new_name] = iter->second;
      if (bundle_index >= 0) {
        auto index_name =
            FormatPlacementGroupResource(iter->first, placement_group_id, bundle_index);
        new_resources[index_name] = iter->second;
      }
    }
    return new_resources;
  }
  return resources;
}

void CoreWorker::SubmitTask(const RayFunction &function,
                            const std::vector<std::unique_ptr<TaskArg>> &args,
                            const TaskOptions &task_options,
                            std::vector<ObjectID> *return_ids, int max_retries,
                            BundleID placement_options,
                            bool placement_group_capture_child_tasks,
                            const std::string &debugger_breakpoint) {
  TaskSpecBuilder builder;
  const int next_task_index = worker_context_.GetNextTaskIndex();
  const auto task_id =
      TaskID::ForNormalTask(worker_context_.GetCurrentJobID(),
                            worker_context_.GetCurrentTaskID(), next_task_index);
  auto constrained_resources = AddPlacementGroupConstraint(
      task_options.resources, placement_options.first, placement_options.second);
  const std::unordered_map<std::string, double> required_resources;
  auto task_name = task_options.name.empty()
                       ? function.GetFunctionDescriptor()->DefaultTaskName()
                       : task_options.name;
  // Propagate existing environment variable overrides, but override them with any new
  // ones
  std::unordered_map<std::string, std::string> current_override_environment_variables =
      worker_context_.GetCurrentOverrideEnvironmentVariables();
  std::unordered_map<std::string, std::string> override_environment_variables =
      task_options.override_environment_variables;
  override_environment_variables.insert(current_override_environment_variables.begin(),
                                        current_override_environment_variables.end());
  // TODO(ekl) offload task building onto a thread pool for performance
  BuildCommonTaskSpec(builder, worker_context_.GetCurrentJobID(), task_id, task_name,
                      worker_context_.GetCurrentTaskID(), next_task_index, GetCallerId(),
                      rpc_address_, function, args, task_options.num_returns,
                      constrained_resources, required_resources, return_ids,
                      placement_options, placement_group_capture_child_tasks,
                      debugger_breakpoint, override_environment_variables);
  TaskSpecification task_spec = builder.Build();
  if (options_.is_local_mode) {
    ExecuteTaskLocalMode(task_spec);
  } else {
    task_manager_->AddPendingTask(task_spec.CallerAddress(), task_spec, CurrentCallSite(),
                                  max_retries);
    io_service_.post([this, task_spec]() {
      RAY_UNUSED(direct_task_submitter_->SubmitTask(task_spec));
    });
  }
}

Status CoreWorker::CreateActor(const RayFunction &function,
                               const std::vector<std::unique_ptr<TaskArg>> &args,
                               const ActorCreationOptions &actor_creation_options,
                               const std::string &extension_data,
                               ActorID *return_actor_id) {
  if (actor_creation_options.is_asyncio && options_.is_local_mode) {
    return Status::NotImplemented(
        "Async actor is currently not supported for the local mode");
  }
  const int next_task_index = worker_context_.GetNextTaskIndex();
  const ActorID actor_id =
      ActorID::Of(worker_context_.GetCurrentJobID(), worker_context_.GetCurrentTaskID(),
                  next_task_index);
  const TaskID actor_creation_task_id = TaskID::ForActorCreationTask(actor_id);
  const JobID job_id = worker_context_.GetCurrentJobID();
  // Propagate existing environment variable overrides, but override them with any new
  // ones
  std::unordered_map<std::string, std::string> current_override_environment_variables =
      worker_context_.GetCurrentOverrideEnvironmentVariables();
  std::unordered_map<std::string, std::string> override_environment_variables =
      actor_creation_options.override_environment_variables;
  override_environment_variables.insert(current_override_environment_variables.begin(),
                                        current_override_environment_variables.end());
  std::vector<ObjectID> return_ids;
  TaskSpecBuilder builder;
  auto new_placement_resources =
      AddPlacementGroupConstraint(actor_creation_options.placement_resources,
                                  actor_creation_options.placement_options.first,
                                  actor_creation_options.placement_options.second);
  auto new_resource = AddPlacementGroupConstraint(
      actor_creation_options.resources, actor_creation_options.placement_options.first,
      actor_creation_options.placement_options.second);
  const auto actor_name = actor_creation_options.name;
  const auto task_name =
      actor_name.empty()
          ? function.GetFunctionDescriptor()->DefaultTaskName()
          : actor_name + ":" + function.GetFunctionDescriptor()->CallString();
  BuildCommonTaskSpec(builder, job_id, actor_creation_task_id, task_name,
                      worker_context_.GetCurrentTaskID(), next_task_index, GetCallerId(),
                      rpc_address_, function, args, 1, new_resource,
                      new_placement_resources, &return_ids,
                      actor_creation_options.placement_options,
                      actor_creation_options.placement_group_capture_child_tasks,
                      "", /* debugger_breakpoint */
                      override_environment_variables);
  builder.SetActorCreationTaskSpec(actor_id, actor_creation_options.max_restarts,
                                   actor_creation_options.max_task_retries,
                                   actor_creation_options.dynamic_worker_options,
                                   actor_creation_options.max_concurrency,
                                   actor_creation_options.is_detached, actor_name,
                                   actor_creation_options.is_asyncio, extension_data);

  // Add the actor handle before we submit the actor creation task, since the
  // actor handle must be in scope by the time the GCS sends the
  // WaitForActorOutOfScopeRequest.
  std::unique_ptr<ActorHandle> actor_handle(new ActorHandle(
      actor_id, GetCallerId(), rpc_address_, job_id, /*actor_cursor=*/return_ids[0],
      function.GetLanguage(), function.GetFunctionDescriptor(), extension_data,
      actor_creation_options.max_task_retries));
  RAY_CHECK(actor_manager_->AddNewActorHandle(std::move(actor_handle), GetCallerId(),
                                              CurrentCallSite(), rpc_address_,
                                              actor_creation_options.is_detached))
      << "Actor " << actor_id << " already exists";

  *return_actor_id = actor_id;
  TaskSpecification task_spec = builder.Build();
  Status status;
  if (options_.is_local_mode) {
    if (task_spec.IsDetachedActor()) {
      // Since local mode doesn't pass GCS actor management code path,
      // it just register actor names in memory.
      local_mode_named_actor_registry_.emplace(actor_name, actor_id);
    }
    ExecuteTaskLocalMode(task_spec);
  } else {
    int max_retries;
    if (actor_creation_options.max_restarts == -1) {
      max_retries = -1;
    } else {
      max_retries = std::max((int64_t)RayConfig::instance().actor_creation_min_retries(),
                             actor_creation_options.max_restarts);
    }
    task_manager_->AddPendingTask(rpc_address_, task_spec, CurrentCallSite(),
                                  max_retries);
    status = direct_task_submitter_->SubmitTask(task_spec);
  }
  return status;
}

Status CoreWorker::CreatePlacementGroup(
    const PlacementGroupCreationOptions &placement_group_creation_options,
    PlacementGroupID *return_placement_group_id) {
  const PlacementGroupID placement_group_id = PlacementGroupID::FromRandom();
  PlacementGroupSpecBuilder builder;
  builder.SetPlacementGroupSpec(
      placement_group_id, placement_group_creation_options.name,
      placement_group_creation_options.bundles, placement_group_creation_options.strategy,
      worker_context_.GetCurrentJobID(), worker_context_.GetCurrentActorID(),
      worker_context_.CurrentActorDetached());
  PlacementGroupSpecification placement_group_spec = builder.Build();
  *return_placement_group_id = placement_group_id;
  RAY_LOG(INFO) << "Submitting Placement Group creation to GCS: " << placement_group_id;
  RAY_CHECK_OK(
      gcs_client_->PlacementGroups().AsyncCreatePlacementGroup(placement_group_spec));
  return Status::OK();
}

Status CoreWorker::RemovePlacementGroup(const PlacementGroupID &placement_group_id) {
  std::shared_ptr<std::promise<Status>> status_promise =
      std::make_shared<std::promise<Status>>();
  // Synchronously wait for placement group removal.
  RAY_UNUSED(gcs_client_->PlacementGroups().AsyncRemovePlacementGroup(
      placement_group_id,
      [status_promise](const Status &status) { status_promise->set_value(status); }));
  auto status_future = status_promise->get_future();
  if (status_future.wait_for(std::chrono::seconds(
          RayConfig::instance().gcs_server_request_timeout_seconds())) !=
      std::future_status::ready) {
    std::ostringstream stream;
    stream << "There was timeout in removing the placement group of id "
           << placement_group_id
           << ". It is probably "
              "because GCS server is dead or there's a high load there.";
    return Status::TimedOut(stream.str());
  }
  return status_future.get();
}

Status CoreWorker::WaitPlacementGroupReady(const PlacementGroupID &placement_group_id,
                                           int timeout_seconds) {
  std::shared_ptr<std::promise<Status>> status_promise =
      std::make_shared<std::promise<Status>>();
  RAY_CHECK_OK(gcs_client_->PlacementGroups().AsyncWaitUntilReady(
      placement_group_id,
      [status_promise](const Status &status) { status_promise->set_value(status); }));
  auto status_future = status_promise->get_future();
  if (status_future.wait_for(std::chrono::seconds(timeout_seconds)) !=
      std::future_status::ready) {
    std::ostringstream stream;
    stream << "There was timeout in waiting for placement group " << placement_group_id
           << " creation.";
    return Status::TimedOut(stream.str());
  }
  return status_future.get();
}

void CoreWorker::SubmitActorTask(const ActorID &actor_id, const RayFunction &function,
                                 const std::vector<std::unique_ptr<TaskArg>> &args,
                                 const TaskOptions &task_options,
                                 std::vector<ObjectID> *return_ids) {
  auto actor_handle = actor_manager_->GetActorHandle(actor_id);

  // Add one for actor cursor object id for tasks.
  const int num_returns = task_options.num_returns + 1;

  // Build common task spec.
  TaskSpecBuilder builder;
  const int next_task_index = worker_context_.GetNextTaskIndex();
  const TaskID actor_task_id = TaskID::ForActorTask(
      worker_context_.GetCurrentJobID(), worker_context_.GetCurrentTaskID(),
      next_task_index, actor_handle->GetActorID());
  const std::unordered_map<std::string, double> required_resources;
  const auto task_name = task_options.name.empty()
                             ? function.GetFunctionDescriptor()->DefaultTaskName()
                             : task_options.name;
  const std::unordered_map<std::string, std::string> override_environment_variables = {};
  BuildCommonTaskSpec(builder, actor_handle->CreationJobID(), actor_task_id, task_name,
                      worker_context_.GetCurrentTaskID(), next_task_index, GetCallerId(),
                      rpc_address_, function, args, num_returns, task_options.resources,
                      required_resources, return_ids,
                      std::make_pair(PlacementGroupID::Nil(), -1),
                      true, /* placement_group_capture_child_tasks */
                      "",   /* debugger_breakpoint */
                      override_environment_variables);
  // NOTE: placement_group_capture_child_tasks and override_environment_variables will be
  // ignored in the actor because we should always follow the actor's option.

  const ObjectID new_cursor = return_ids->back();
  actor_handle->SetActorTaskSpec(builder, new_cursor);
  // Remove cursor from return ids.
  return_ids->pop_back();

  // Submit task.
  TaskSpecification task_spec = builder.Build();
  if (options_.is_local_mode) {
    ExecuteTaskLocalMode(task_spec, actor_id);
  } else {
    task_manager_->AddPendingTask(rpc_address_, task_spec, CurrentCallSite(),
                                  actor_handle->MaxTaskRetries());
    io_service_.post([this, task_spec]() {
      RAY_UNUSED(direct_actor_submitter_->SubmitTask(task_spec));
    });
  }
}

Status CoreWorker::CancelTask(const ObjectID &object_id, bool force_kill,
                              bool recursive) {
  if (actor_manager_->CheckActorHandleExists(object_id.TaskId().ActorId())) {
    return Status::Invalid("Actor task cancellation is not supported.");
  }
  rpc::Address obj_addr;
  if (!reference_counter_->GetOwner(object_id, &obj_addr)) {
    return Status::Invalid("No owner found for object.");
  }
  if (obj_addr.SerializeAsString() != rpc_address_.SerializeAsString()) {
    return direct_task_submitter_->CancelRemoteTask(object_id, obj_addr, force_kill,
                                                    recursive);
  }

  auto task_spec = task_manager_->GetTaskSpec(object_id.TaskId());
  if (task_spec.has_value() && !task_spec.value().IsActorCreationTask()) {
    return direct_task_submitter_->CancelTask(task_spec.value(), force_kill, recursive);
  }
  return Status::OK();
}

Status CoreWorker::CancelChildren(const TaskID &task_id, bool force_kill) {
  bool recursive_success = true;
  for (const auto &child_id : task_manager_->GetPendingChildrenTasks(task_id)) {
    auto child_spec = task_manager_->GetTaskSpec(child_id);
    if (child_spec.has_value()) {
      auto result =
          direct_task_submitter_->CancelTask(child_spec.value(), force_kill, true);
      recursive_success = recursive_success && result.ok();
    } else {
      recursive_success = false;
    }
  }
  if (recursive_success) {
    return Status::OK();
  } else {
    return Status::UnknownError("Recursive task cancelation failed--check warning logs.");
  }
}

Status CoreWorker::KillActor(const ActorID &actor_id, bool force_kill, bool no_restart) {
  if (options_.is_local_mode) {
    return KillActorLocalMode(actor_id);
  }

  if (!actor_manager_->CheckActorHandleExists(actor_id)) {
    std::stringstream stream;
    stream << "Failed to find a corresponding actor handle for " << actor_id;
    return Status::Invalid(stream.str());
  }
  direct_actor_submitter_->KillActor(actor_id, force_kill, no_restart);
  return Status::OK();
}

Status CoreWorker::KillActorLocalMode(const ActorID &actor_id) {
  // KillActor doesn't do anything in local mode. We only remove named actor entry if
  // exists.
  for (auto it = local_mode_named_actor_registry_.begin();
       it != local_mode_named_actor_registry_.end();) {
    auto current = it++;
    if (current->second == actor_id) {
      local_mode_named_actor_registry_.erase(current);
    }
  }
  return Status::OK();
}

void CoreWorker::RemoveActorHandleReference(const ActorID &actor_id) {
  ObjectID actor_handle_id = ObjectID::ForActorHandle(actor_id);
  reference_counter_->RemoveLocalReference(actor_handle_id, nullptr);
}

ActorID CoreWorker::DeserializeAndRegisterActorHandle(const std::string &serialized,
                                                      const ObjectID &outer_object_id) {
  std::unique_ptr<ActorHandle> actor_handle(new ActorHandle(serialized));
  return actor_manager_->RegisterActorHandle(std::move(actor_handle), outer_object_id,
                                             GetCallerId(), CurrentCallSite(),
                                             rpc_address_);
}

Status CoreWorker::SerializeActorHandle(const ActorID &actor_id, std::string *output,
                                        ObjectID *actor_handle_id) const {
  auto actor_handle = actor_manager_->GetActorHandle(actor_id);
  actor_handle->Serialize(output);
  *actor_handle_id = ObjectID::ForActorHandle(actor_id);
  return Status::OK();
}

std::shared_ptr<const ActorHandle> CoreWorker::GetActorHandle(
    const ActorID &actor_id) const {
  return actor_manager_->GetActorHandle(actor_id);
}

std::pair<std::shared_ptr<const ActorHandle>, Status> CoreWorker::GetNamedActorHandle(
    const std::string &name) {
  RAY_CHECK(!name.empty());
  if (options_.is_local_mode) {
    return GetNamedActorHandleLocalMode(name);
  }

  // This call needs to be blocking because we can't return until the actor
  // handle is created, which requires the response from the RPC. This is
  // implemented using a promise that's captured in the RPC callback.
  // There should be no risk of deadlock because we don't hold any
  // locks during the call and the RPCs run on a separate thread.
  ActorID actor_id;
  std::shared_ptr<std::promise<void>> ready_promise =
      std::make_shared<std::promise<void>>(std::promise<void>());
  RAY_CHECK_OK(gcs_client_->Actors().AsyncGetByName(
      name, [this, &actor_id, name, ready_promise](
                Status status, const boost::optional<rpc::ActorTableData> &result) {
        if (status.ok() && result) {
          auto actor_handle = std::unique_ptr<ActorHandle>(new ActorHandle(*result));
          actor_id = actor_handle->GetActorID();
          actor_manager_->AddNewActorHandle(std::move(actor_handle), GetCallerId(),
                                            CurrentCallSite(), rpc_address_,
                                            /*is_detached*/ true);
        } else {
          // Use a NIL actor ID to signal that the actor wasn't found.
          RAY_LOG(DEBUG) << "Failed to look up actor with name: " << name;
          actor_id = ActorID::Nil();
        }
        ready_promise->set_value();
      }));
  // Block until the RPC completes. Set a timeout to avoid hangs if the
  // GCS service crashes.
  if (ready_promise->get_future().wait_for(std::chrono::seconds(
          RayConfig::instance().gcs_server_request_timeout_seconds())) !=
      std::future_status::ready) {
    std::ostringstream stream;
    stream << "There was timeout in getting the actor handle. It is probably "
              "because GCS server is dead or there's a high load there.";
    return std::make_pair(nullptr, Status::TimedOut(stream.str()));
  }

  if (actor_id.IsNil()) {
    std::ostringstream stream;
    stream << "Failed to look up actor with name '" << name << "'. You are "
           << "either trying to look up a named actor you didn't create, "
           << "the named actor died, or the actor hasn't been created "
           << "because named actor creation is asynchronous.";
    return std::make_pair(nullptr, Status::NotFound(stream.str()));
  }

  return std::make_pair(GetActorHandle(actor_id), Status::OK());
}

std::pair<std::shared_ptr<const ActorHandle>, Status>
CoreWorker::GetNamedActorHandleLocalMode(const std::string &name) {
  auto it = local_mode_named_actor_registry_.find(name);
  if (it == local_mode_named_actor_registry_.end()) {
    std::ostringstream stream;
    stream << "Failed to look up actor with name '" << name;
    return std::make_pair(nullptr, Status::NotFound(stream.str()));
  }

  return std::make_pair(GetActorHandle(it->second), Status::OK());
}

const ResourceMappingType CoreWorker::GetResourceIDs() const {
  absl::MutexLock lock(&mutex_);
  return *resource_ids_;
}

std::unique_ptr<worker::ProfileEvent> CoreWorker::CreateProfileEvent(
    const std::string &event_type) {
  return std::unique_ptr<worker::ProfileEvent>(
      new worker::ProfileEvent(profiler_, event_type));
}

void CoreWorker::RunTaskExecutionLoop() { task_execution_service_.run(); }

Status CoreWorker::AllocateReturnObjects(
    const std::vector<ObjectID> &object_ids, const std::vector<size_t> &data_sizes,
    const std::vector<std::shared_ptr<Buffer>> &metadatas,
    const std::vector<std::vector<ObjectID>> &contained_object_ids,
    std::vector<std::shared_ptr<RayObject>> *return_objects) {
  RAY_CHECK(object_ids.size() == metadatas.size());
  RAY_CHECK(object_ids.size() == data_sizes.size());
  return_objects->resize(object_ids.size(), nullptr);

  rpc::Address owner_address(options_.is_local_mode
                                 ? rpc::Address()
                                 : worker_context_.GetCurrentTask()->CallerAddress());

  for (size_t i = 0; i < object_ids.size(); i++) {
    bool object_already_exists = false;
    std::shared_ptr<Buffer> data_buffer;
    if (data_sizes[i] > 0) {
      RAY_LOG(DEBUG) << "Creating return object " << object_ids[i];
      // Mark this object as containing other object IDs. The ref counter will
      // keep the inner IDs in scope until the outer one is out of scope.
      if (!contained_object_ids[i].empty() && !options_.is_local_mode) {
        reference_counter_->AddNestedObjectIds(object_ids[i], contained_object_ids[i],
                                               owner_address);
      }

      // Allocate a buffer for the return object.
      if (options_.is_local_mode ||
          static_cast<int64_t>(data_sizes[i]) <
              RayConfig::instance().max_direct_call_object_size()) {
        data_buffer = std::make_shared<LocalMemoryBuffer>(data_sizes[i]);
      } else {
        RAY_RETURN_NOT_OK(CreateExisting(metadatas[i], data_sizes[i], object_ids[i],
                                         owner_address, &data_buffer));
        object_already_exists = !data_buffer;
      }
    }
    // Leave the return object as a nullptr if the object already exists.
    if (!object_already_exists) {
      return_objects->at(i) =
          std::make_shared<RayObject>(data_buffer, metadatas[i], contained_object_ids[i]);
    }
  }

  return Status::OK();
}

Status CoreWorker::ExecuteTask(const TaskSpecification &task_spec,
                               const std::shared_ptr<ResourceMappingType> &resource_ids,
                               std::vector<std::shared_ptr<RayObject>> *return_objects,
                               ReferenceCounter::ReferenceTableProto *borrowed_refs) {
  RAY_LOG(DEBUG) << "Executing task, task info = " << task_spec.DebugString();
  task_queue_length_ -= 1;
  num_executed_tasks_ += 1;

  if (!options_.is_local_mode) {
    worker_context_.SetCurrentTask(task_spec);
    SetCurrentTaskId(task_spec.TaskId());
  }
  {
    absl::MutexLock lock(&mutex_);
    current_task_ = task_spec;
    if (resource_ids) {
      resource_ids_ = resource_ids;
    }
  }

  RayFunction func{task_spec.GetLanguage(), task_spec.FunctionDescriptor()};

  std::vector<std::shared_ptr<RayObject>> args;
  std::vector<ObjectID> arg_reference_ids;
  // This includes all IDs that were passed by reference and any IDs that were
  // inlined in the task spec. These references will be pinned during the task
  // execution and unpinned once the task completes. We will notify the caller
  // about any IDs that we are still borrowing by the time the task completes.
  std::vector<ObjectID> borrowed_ids;
  RAY_CHECK_OK(
      GetAndPinArgsForExecutor(task_spec, &args, &arg_reference_ids, &borrowed_ids));

  std::vector<ObjectID> return_ids;
  for (size_t i = 0; i < task_spec.NumReturns(); i++) {
    return_ids.push_back(task_spec.ReturnId(i));
  }

  Status status;
  TaskType task_type = TaskType::NORMAL_TASK;
  if (task_spec.IsActorCreationTask()) {
    RAY_CHECK(return_ids.size() > 0);
    return_ids.pop_back();
    task_type = TaskType::ACTOR_CREATION_TASK;
    SetActorId(task_spec.ActorCreationId());
    RAY_LOG(INFO) << "Creating actor: " << task_spec.ActorCreationId();
  } else if (task_spec.IsActorTask()) {
    RAY_CHECK(return_ids.size() > 0);
    return_ids.pop_back();
    task_type = TaskType::ACTOR_TASK;
  }

  // Because we support concurrent actor calls, we need to update the
  // worker ID for the current thread.
  CoreWorkerProcess::SetCurrentThreadWorkerId(GetWorkerID());

  status = options_.task_execution_callback(
      task_type, task_spec.GetName(), func,
      task_spec.GetRequiredResources().GetResourceMap(), args, arg_reference_ids,
      return_ids, task_spec.GetDebuggerBreakpoint(), return_objects);

  absl::optional<rpc::Address> caller_address(
      options_.is_local_mode ? absl::optional<rpc::Address>()
                             : worker_context_.GetCurrentTask()->CallerAddress());
  for (size_t i = 0; i < return_objects->size(); i++) {
    // The object is nullptr if it already existed in the object store.
    if (!return_objects->at(i)) {
      continue;
    }
    if (return_objects->at(i)->GetData() != nullptr &&
        return_objects->at(i)->GetData()->IsPlasmaBuffer()) {
      if (!SealExisting(return_ids[i], /*pin_object=*/true, caller_address).ok()) {
        RAY_LOG(FATAL) << "Task " << task_spec.TaskId() << " failed to seal object "
                       << return_ids[i] << " in store: " << status.message();
      }
    }
  }

  // Get the reference counts for any IDs that we borrowed during this task and
  // return them to the caller. This will notify the caller of any IDs that we
  // (or a nested task) are still borrowing. It will also notify the caller of
  // any new IDs that were contained in a borrowed ID that we (or a nested
  // task) are now borrowing.
  if (!borrowed_ids.empty()) {
    reference_counter_->GetAndClearLocalBorrowers(borrowed_ids, borrowed_refs);
  }
  // Unpin the borrowed IDs.
  std::vector<ObjectID> deleted;
  for (const auto &borrowed_id : borrowed_ids) {
    RAY_LOG(DEBUG) << "Decrementing ref for borrowed ID " << borrowed_id;
    reference_counter_->RemoveLocalReference(borrowed_id, &deleted);
  }
  if (options_.ref_counting_enabled) {
    memory_store_->Delete(deleted);
  }

  if (task_spec.IsNormalTask() && reference_counter_->NumObjectIDsInScope() != 0) {
    RAY_LOG(DEBUG)
        << "There were " << reference_counter_->NumObjectIDsInScope()
        << " ObjectIDs left in scope after executing task " << task_spec.TaskId()
        << ". This is either caused by keeping references to ObjectIDs in Python "
           "between "
           "tasks (e.g., in global variables) or indicates a problem with Ray's "
           "reference counting, and may cause problems in the object store.";
  }

  if (!options_.is_local_mode) {
    SetCurrentTaskId(TaskID::Nil());
    worker_context_.ResetCurrentTask();
  }
  {
    absl::MutexLock lock(&mutex_);
    current_task_ = TaskSpecification();
    if (task_spec.IsNormalTask()) {
      resource_ids_.reset(new ResourceMappingType());
    }
  }
  RAY_LOG(DEBUG) << "Finished executing task " << task_spec.TaskId();

  if (status.IsSystemExit()) {
    Exit(status.IsIntentionalSystemExit());
  }

  return status;
}

void CoreWorker::ExecuteTaskLocalMode(const TaskSpecification &task_spec,
                                      const ActorID &actor_id) {
  auto resource_ids = std::make_shared<ResourceMappingType>();
  auto return_objects = std::vector<std::shared_ptr<RayObject>>();
  auto borrowed_refs = ReferenceCounter::ReferenceTableProto();
  if (!task_spec.IsActorCreationTask()) {
    for (size_t i = 0; i < task_spec.NumReturns(); i++) {
      reference_counter_->AddOwnedObject(task_spec.ReturnId(i),
                                         /*inner_ids=*/{}, rpc_address_,
                                         CurrentCallSite(), -1,
                                         /*is_reconstructable=*/false);
    }
  }
  auto old_id = GetActorId();
  SetActorId(actor_id);
  RAY_UNUSED(ExecuteTask(task_spec, resource_ids, &return_objects, &borrowed_refs));
  SetActorId(old_id);
}

Status CoreWorker::GetAndPinArgsForExecutor(const TaskSpecification &task,
                                            std::vector<std::shared_ptr<RayObject>> *args,
                                            std::vector<ObjectID> *arg_reference_ids,
                                            std::vector<ObjectID> *borrowed_ids) {
  auto num_args = task.NumArgs();
  args->resize(num_args);
  arg_reference_ids->resize(num_args);

  absl::flat_hash_set<ObjectID> by_ref_ids;
  absl::flat_hash_map<ObjectID, std::vector<size_t>> by_ref_indices;

  for (size_t i = 0; i < task.NumArgs(); ++i) {
    if (task.ArgByRef(i)) {
      // We need to put an OBJECT_IN_PLASMA error here so the subsequent call to Get()
      // properly redirects to the plasma store.
      if (!options_.is_local_mode) {
        RAY_UNUSED(memory_store_->Put(RayObject(rpc::ErrorType::OBJECT_IN_PLASMA),
                                      task.ArgId(i)));
      }
      const auto &arg_id = task.ArgId(i);
      by_ref_ids.insert(arg_id);
      auto it = by_ref_indices.find(arg_id);
      if (it == by_ref_indices.end()) {
        by_ref_indices.emplace(arg_id, std::vector<size_t>({i}));
      } else {
        it->second.push_back(i);
      }
      arg_reference_ids->at(i) = arg_id;
      // Pin all args passed by reference for the duration of the task.  This
      // ensures that when the task completes, we can retrieve metadata about
      // any borrowed ObjectIDs that were serialized in the argument's value.
      RAY_LOG(DEBUG) << "Incrementing ref for argument ID " << arg_id;
      reference_counter_->AddLocalReference(arg_id, task.CallSiteString());
      // Attach the argument's owner's address. This is needed to retrieve the
      // value from plasma.
      reference_counter_->AddBorrowedObject(arg_id, ObjectID::Nil(),
                                            task.ArgRef(i).owner_address());
      borrowed_ids->push_back(arg_id);
    } else {
      // A pass-by-value argument.
      std::shared_ptr<LocalMemoryBuffer> data = nullptr;
      if (task.ArgDataSize(i)) {
        data = std::make_shared<LocalMemoryBuffer>(const_cast<uint8_t *>(task.ArgData(i)),
                                                   task.ArgDataSize(i));
      }
      std::shared_ptr<LocalMemoryBuffer> metadata = nullptr;
      if (task.ArgMetadataSize(i)) {
        metadata = std::make_shared<LocalMemoryBuffer>(
            const_cast<uint8_t *>(task.ArgMetadata(i)), task.ArgMetadataSize(i));
      }
      // NOTE: this is a workaround to avoid an extra copy for Java workers.
      // Python workers need this copy to pass test case
      // test_inline_arg_memory_corruption.
      bool copy_data = options_.language == Language::PYTHON;
      args->at(i) =
          std::make_shared<RayObject>(data, metadata, task.ArgInlinedIds(i), copy_data);
      arg_reference_ids->at(i) = ObjectID::Nil();
      // The task borrows all ObjectIDs that were serialized in the inlined
      // arguments. The task will receive references to these IDs, so it is
      // possible for the task to continue borrowing these arguments by the
      // time it finishes.
      for (const auto &inlined_id : task.ArgInlinedIds(i)) {
        RAY_LOG(DEBUG) << "Incrementing ref for borrowed ID " << inlined_id;
        // We do not need to add the ownership information here because it will
        // get added once the language frontend deserializes the value, before
        // the ObjectID can be used.
        reference_counter_->AddLocalReference(inlined_id, task.CallSiteString());
        borrowed_ids->push_back(inlined_id);
      }
    }
  }

  // Fetch by-reference arguments directly from the plasma store.
  bool got_exception = false;
  absl::flat_hash_map<ObjectID, std::shared_ptr<RayObject>> result_map;
  if (options_.is_local_mode) {
    RAY_RETURN_NOT_OK(
        memory_store_->Get(by_ref_ids, -1, worker_context_, &result_map, &got_exception));
  } else {
    RAY_RETURN_NOT_OK(plasma_store_provider_->Get(by_ref_ids, -1, worker_context_,
                                                  &result_map, &got_exception));
  }
  for (const auto &it : result_map) {
    for (size_t idx : by_ref_indices[it.first]) {
      args->at(idx) = it.second;
    }
  }

  return Status::OK();
}

void CoreWorker::HandlePushTask(const rpc::PushTaskRequest &request,
                                rpc::PushTaskReply *reply,
                                rpc::SendReplyCallback send_reply_callback) {
  if (HandleWrongRecipient(WorkerID::FromBinary(request.intended_worker_id()),
                           send_reply_callback)) {
    return;
  }

  // Increment the task_queue_length
  task_queue_length_ += 1;

  // For actor tasks, we just need to post a HandleActorTask instance to the task
  // execution service.
  if (request.task_spec().type() == TaskType::ACTOR_TASK) {
    task_execution_service_.post([=] {
      // We have posted an exit task onto the main event loop,
      // so shouldn't bother executing any further work.
      if (exiting_) return;
      direct_task_receiver_->HandleTask(request, reply, send_reply_callback);
    });
  } else {
    // Normal tasks are enqueued here, and we post a RunNormalTasksFromQueue instance to
    // the task execution service.
    direct_task_receiver_->HandleTask(request, reply, send_reply_callback);
    task_execution_service_.post([=] {
      // We have posted an exit task onto the main event loop,
      // so shouldn't bother executing any further work.
      if (exiting_) return;
      direct_task_receiver_->RunNormalTasksFromQueue();
    });
  }
}

void CoreWorker::HandleDirectActorCallArgWaitComplete(
    const rpc::DirectActorCallArgWaitCompleteRequest &request,
    rpc::DirectActorCallArgWaitCompleteReply *reply,
    rpc::SendReplyCallback send_reply_callback) {
  if (HandleWrongRecipient(WorkerID::FromBinary(request.intended_worker_id()),
                           send_reply_callback)) {
    return;
  }

  // Post on the task execution event loop since this may trigger the
  // execution of a task that is now ready to run.
  task_execution_service_.post([=] {
    RAY_LOG(DEBUG) << "Arg wait complete for tag " << request.tag();
    task_argument_waiter_->OnWaitComplete(request.tag());
  });

  send_reply_callback(Status::OK(), nullptr, nullptr);
}

void CoreWorker::HandleGetObjectStatus(const rpc::GetObjectStatusRequest &request,
                                       rpc::GetObjectStatusReply *reply,
                                       rpc::SendReplyCallback send_reply_callback) {
  if (HandleWrongRecipient(WorkerID::FromBinary(request.owner_worker_id()),
                           send_reply_callback)) {
    RAY_LOG(INFO) << "Handling GetObjectStatus for object produced by a previous worker "
                     "with the same address";
    return;
  }

  ObjectID object_id = ObjectID::FromBinary(request.object_id());
  RAY_LOG(DEBUG) << "Received GetObjectStatus " << object_id;
  // Acquire a reference to the object. This prevents the object from being
  // evicted out from under us while we check the object status and start the
  // Get.
  AddLocalReference(object_id, "<temporary (get object status)>");

  rpc::Address owner_address;
  auto has_owner = reference_counter_->GetOwner(object_id, &owner_address);
  if (!has_owner) {
    // We owned this object, but the object has gone out of scope.
    reply->set_status(rpc::GetObjectStatusReply::OUT_OF_SCOPE);
    send_reply_callback(Status::OK(), nullptr, nullptr);
  } else {
    RAY_CHECK(owner_address.worker_id() == request.owner_worker_id());

    if (reference_counter_->IsPlasmaObjectFreed(object_id)) {
      reply->set_status(rpc::GetObjectStatusReply::FREED);
    } else {
      reply->set_status(rpc::GetObjectStatusReply::CREATED);
    }
    // Send the reply once the value has become available. The value is
    // guaranteed to become available eventually because we own the object and
    // its ref count is > 0.
    // TODO(swang): We could probably just send the object value if it is small
    // enough and we have it local.
    memory_store_->GetAsync(object_id,
                            [send_reply_callback](std::shared_ptr<RayObject> obj) {
                              send_reply_callback(Status::OK(), nullptr, nullptr);
                            });
  }

  RemoveLocalReference(object_id);
}

void CoreWorker::HandleWaitForActorOutOfScope(
    const rpc::WaitForActorOutOfScopeRequest &request,
    rpc::WaitForActorOutOfScopeReply *reply, rpc::SendReplyCallback send_reply_callback) {
  // Currently WaitForActorOutOfScope is only used when GCS actor service is enabled.
  if (HandleWrongRecipient(WorkerID::FromBinary(request.intended_worker_id()),
                           send_reply_callback)) {
    return;
  }

  // Send a response to trigger cleaning up the actor state once the handle is
  // no longer in scope.
  auto respond = [send_reply_callback](const ActorID &actor_id) {
    RAY_LOG(DEBUG) << "Replying to HandleWaitForActorOutOfScope for " << actor_id;
    send_reply_callback(Status::OK(), nullptr, nullptr);
  };

  const auto actor_id = ActorID::FromBinary(request.actor_id());
  RAY_LOG(DEBUG) << "Received HandleWaitForActorOutOfScope for " << actor_id;
  actor_manager_->WaitForActorOutOfScope(actor_id, std::move(respond));
}

void CoreWorker::HandleWaitForObjectEviction(
    const rpc::WaitForObjectEvictionRequest &request,
    rpc::WaitForObjectEvictionReply *reply, rpc::SendReplyCallback send_reply_callback) {
  // TODO(swang): Drop requests from raylets that executed an older version of
  // the task.
  if (HandleWrongRecipient(WorkerID::FromBinary(request.intended_worker_id()),
                           send_reply_callback)) {
    return;
  }

  // Send a response to trigger unpinning the object when it is no longer in scope.
  auto respond = [send_reply_callback](const ObjectID &object_id) {
    RAY_LOG(DEBUG) << "Replying to HandleWaitForObjectEviction for " << object_id;
    send_reply_callback(Status::OK(), nullptr, nullptr);
  };

  ObjectID object_id = ObjectID::FromBinary(request.object_id());
  // Returns true if the object was present and the callback was added. It might have
  // already been evicted by the time we get this request, in which case we should
  // respond immediately so the raylet unpins the object.
  if (!reference_counter_->SetDeleteCallback(object_id, respond)) {
    RAY_LOG(DEBUG) << "ObjectID reference already gone for " << object_id;
    respond(object_id);
  }
}

void CoreWorker::HandleAddObjectLocationOwner(
    const rpc::AddObjectLocationOwnerRequest &request,
    rpc::AddObjectLocationOwnerReply *reply, rpc::SendReplyCallback send_reply_callback) {
  if (HandleWrongRecipient(WorkerID::FromBinary(request.intended_worker_id()),
                           send_reply_callback)) {
    return;
  }
  auto object_id = ObjectID::FromBinary(request.object_id());
  auto reference_exists = reference_counter_->AddObjectLocation(
      object_id, NodeID::FromBinary(request.node_id()));
  Status status =
      reference_exists
          ? Status::OK()
          : Status::ObjectNotFound("Object " + object_id.Hex() + " not found");
  send_reply_callback(status, nullptr, nullptr);
}

void CoreWorker::HandleRemoveObjectLocationOwner(
    const rpc::RemoveObjectLocationOwnerRequest &request,
    rpc::RemoveObjectLocationOwnerReply *reply,
    rpc::SendReplyCallback send_reply_callback) {
  if (HandleWrongRecipient(WorkerID::FromBinary(request.intended_worker_id()),
                           send_reply_callback)) {
    return;
  }
  auto object_id = ObjectID::FromBinary(request.object_id());
  auto reference_exists = reference_counter_->RemoveObjectLocation(
      object_id, NodeID::FromBinary(request.node_id()));
  Status status =
      reference_exists
          ? Status::OK()
          : Status::ObjectNotFound("Object " + object_id.Hex() + " not found");
  send_reply_callback(status, nullptr, nullptr);
}

void CoreWorker::HandleGetObjectLocationsOwner(
    const rpc::GetObjectLocationsOwnerRequest &request,
    rpc::GetObjectLocationsOwnerReply *reply,
    rpc::SendReplyCallback send_reply_callback) {
  if (HandleWrongRecipient(WorkerID::FromBinary(request.intended_worker_id()),
                           send_reply_callback)) {
    return;
  }
  auto object_id = ObjectID::FromBinary(request.object_id());
<<<<<<< HEAD
  std::unordered_set<NodeID> node_ids = reference_counter_->GetObjectLocations(object_id);
  for (const auto &node_id : node_ids) {
    reply->add_node_ids(node_id.Binary());
  }
  reply->set_object_size(reference_counter_->GetObjectSize(object_id));
  send_reply_callback(Status::OK(), nullptr, nullptr);
=======
  absl::optional<absl::flat_hash_set<NodeID>> node_ids =
      reference_counter_->GetObjectLocations(object_id);
  Status status;
  if (node_ids.has_value()) {
    for (const auto &node_id : node_ids.value()) {
      reply->add_node_ids(node_id.Binary());
    }
    status = Status::OK();
  } else {
    status = Status::ObjectNotFound("Object " + object_id.Hex() + " not found");
  }
  send_reply_callback(status, nullptr, nullptr);
>>>>>>> a4ebdbd7
}

void CoreWorker::HandleWaitForRefRemoved(const rpc::WaitForRefRemovedRequest &request,
                                         rpc::WaitForRefRemovedReply *reply,
                                         rpc::SendReplyCallback send_reply_callback) {
  if (HandleWrongRecipient(WorkerID::FromBinary(request.intended_worker_id()),
                           send_reply_callback)) {
    return;
  }
  const ObjectID &object_id = ObjectID::FromBinary(request.reference().object_id());
  ObjectID contained_in_id = ObjectID::FromBinary(request.contained_in_id());
  const auto owner_address = request.reference().owner_address();
  auto ref_removed_callback =
      boost::bind(&ReferenceCounter::HandleRefRemoved, reference_counter_, object_id,
                  reply, send_reply_callback);
  // Set a callback to send the reply when the requested object ID's ref count
  // goes to 0.
  reference_counter_->SetRefRemovedCallback(object_id, contained_in_id, owner_address,
                                            ref_removed_callback);
}

void CoreWorker::HandleRemoteCancelTask(const rpc::RemoteCancelTaskRequest &request,
                                        rpc::RemoteCancelTaskReply *reply,
                                        rpc::SendReplyCallback send_reply_callback) {
  auto status = CancelTask(ObjectID::FromBinary(request.remote_object_id()),
                           request.force_kill(), request.recursive());
  send_reply_callback(status, nullptr, nullptr);
}

void CoreWorker::HandleCancelTask(const rpc::CancelTaskRequest &request,
                                  rpc::CancelTaskReply *reply,
                                  rpc::SendReplyCallback send_reply_callback) {
  absl::MutexLock lock(&mutex_);
  TaskID task_id = TaskID::FromBinary(request.intended_task_id());
  bool success = main_thread_task_id_ == task_id;

  // Try non-force kill
  if (success && !request.force_kill()) {
    RAY_LOG(INFO) << "Interrupting a running task " << main_thread_task_id_;
    success = options_.kill_main();
  }
  if (request.recursive()) {
    auto recursive_cancel = CancelChildren(task_id, request.force_kill());
    if (recursive_cancel.ok()) {
      RAY_LOG(INFO) << "Recursive cancel failed!";
    }
  }

  reply->set_attempt_succeeded(success);
  send_reply_callback(Status::OK(), nullptr, nullptr);

  // Do force kill after reply callback sent
  if (success && request.force_kill()) {
    RAY_LOG(INFO) << "Force killing a worker running " << main_thread_task_id_;
    Disconnect();
    if (options_.enable_logging) {
      RayLog::ShutDownRayLog();
    }
    // NOTE(hchen): Use `_Exit()` to force-exit this process without doing cleanup.
    // `exit()` will destruct static objects in an incorrect order, which will lead to
    // core dumps.
    _Exit(1);
  }
}

void CoreWorker::HandleKillActor(const rpc::KillActorRequest &request,
                                 rpc::KillActorReply *reply,
                                 rpc::SendReplyCallback send_reply_callback) {
  ActorID intended_actor_id = ActorID::FromBinary(request.intended_actor_id());
  if (intended_actor_id != worker_context_.GetCurrentActorID()) {
    std::ostringstream stream;
    stream << "Mismatched ActorID: ignoring KillActor for previous actor "
           << intended_actor_id
           << ", current actor ID: " << worker_context_.GetCurrentActorID();
    auto msg = stream.str();
    RAY_LOG(ERROR) << msg;
    send_reply_callback(Status::Invalid(msg), nullptr, nullptr);
    return;
  }

  if (request.force_kill()) {
    RAY_LOG(INFO) << "Got KillActor, exiting immediately...";
    if (request.no_restart()) {
      Disconnect();
    }
    if (options_.num_workers > 1) {
      // TODO (kfstorm): Should we add some kind of check before sending the killing
      // request?
      RAY_LOG(ERROR)
          << "Killing an actor which is running in a worker process with multiple "
             "workers will also kill other actors in this process. To avoid this, "
             "please create the Java actor with some dynamic options to make it being "
             "hosted in a dedicated worker process.";
    }
    if (options_.enable_logging) {
      RayLog::ShutDownRayLog();
    }
    // NOTE(hchen): Use `_Exit()` to force-exit this process without doing cleanup.
    // `exit()` will destruct static objects in an incorrect order, which will lead to
    // core dumps.
    _Exit(1);
  } else {
    Exit(/*intentional=*/true);
  }
}

void CoreWorker::HandleGetCoreWorkerStats(const rpc::GetCoreWorkerStatsRequest &request,
                                          rpc::GetCoreWorkerStatsReply *reply,
                                          rpc::SendReplyCallback send_reply_callback) {
  absl::MutexLock lock(&mutex_);
  auto stats = reply->mutable_core_worker_stats();
  // TODO(swang): Differentiate between tasks that are currently pending
  // execution and tasks that have finished but may be retried.
  stats->set_num_pending_tasks(task_manager_->NumSubmissibleTasks());
  stats->set_task_queue_length(task_queue_length_);
  stats->set_num_executed_tasks(num_executed_tasks_);
  stats->set_num_object_refs_in_scope(reference_counter_->NumObjectIDsInScope());
  stats->set_current_task_name(current_task_.GetName());
  stats->set_current_task_func_desc(current_task_.FunctionDescriptor()->ToString());
  stats->set_ip_address(rpc_address_.ip_address());
  stats->set_port(rpc_address_.port());
  stats->set_pid(getpid());
  stats->set_language(options_.language);
  stats->set_job_id(worker_context_.GetCurrentJobID().Binary());
  stats->set_worker_id(worker_context_.GetWorkerID().Binary());
  stats->set_actor_id(actor_id_.Binary());
  stats->set_worker_type(worker_context_.GetWorkerType());
  auto used_resources_map = stats->mutable_used_resources();
  for (auto const &it : *resource_ids_) {
    rpc::ResourceAllocations allocations;
    for (auto const &pair : it.second) {
      auto resource_slot = allocations.add_resource_slots();
      resource_slot->set_slot(pair.first);
      resource_slot->set_allocation(pair.second);
    }
    (*used_resources_map)[it.first] = allocations;
  }
  stats->set_actor_title(actor_title_);
  google::protobuf::Map<std::string, std::string> webui_map(webui_display_.begin(),
                                                            webui_display_.end());
  (*stats->mutable_webui_display()) = webui_map;

  MemoryStoreStats memory_store_stats = memory_store_->GetMemoryStoreStatisticalData();
  stats->set_num_in_plasma(memory_store_stats.num_in_plasma);
  stats->set_num_local_objects(memory_store_stats.num_local_objects);
  stats->set_used_object_store_memory(memory_store_stats.used_object_store_memory);

  if (request.include_memory_info()) {
    reference_counter_->AddObjectRefStats(plasma_store_provider_->UsedObjectsList(),
                                          stats);
  }

  send_reply_callback(Status::OK(), nullptr, nullptr);
}

void CoreWorker::HandleLocalGC(const rpc::LocalGCRequest &request,
                               rpc::LocalGCReply *reply,
                               rpc::SendReplyCallback send_reply_callback) {
  if (options_.gc_collect != nullptr) {
    options_.gc_collect();
    send_reply_callback(Status::OK(), nullptr, nullptr);
  } else {
    send_reply_callback(Status::NotImplemented("GC callback not defined"), nullptr,
                        nullptr);
  }
}

void CoreWorker::HandleSpillObjects(const rpc::SpillObjectsRequest &request,
                                    rpc::SpillObjectsReply *reply,
                                    rpc::SendReplyCallback send_reply_callback) {
  if (options_.spill_objects != nullptr) {
    std::vector<ObjectID> object_ids_to_spill;
    object_ids_to_spill.reserve(request.object_ids_to_spill_size());
    for (const auto &id_binary : request.object_ids_to_spill()) {
      object_ids_to_spill.push_back(ObjectID::FromBinary(id_binary));
    }
    std::vector<std::string> object_urls = options_.spill_objects(object_ids_to_spill);
    for (size_t i = 0; i < object_urls.size(); i++) {
      reply->add_spilled_objects_url(std::move(object_urls[i]));
    }
    send_reply_callback(Status::OK(), nullptr, nullptr);
  } else {
    send_reply_callback(Status::NotImplemented("Spill objects callback not defined"),
                        nullptr, nullptr);
  }
}

void CoreWorker::HandleRestoreSpilledObjects(
    const rpc::RestoreSpilledObjectsRequest &request,
    rpc::RestoreSpilledObjectsReply *reply, rpc::SendReplyCallback send_reply_callback) {
  if (options_.restore_spilled_objects != nullptr) {
    // Get a list of object ids.
    std::vector<ObjectID> object_ids_to_restore;
    object_ids_to_restore.reserve(request.object_ids_to_restore_size());
    for (const auto &id_binary : request.object_ids_to_restore()) {
      object_ids_to_restore.push_back(ObjectID::FromBinary(id_binary));
    }
    // Get a list of spilled_object_urls.
    std::vector<std::string> spilled_objects_url;
    spilled_objects_url.reserve(request.spilled_objects_url_size());
    for (const auto &url : request.spilled_objects_url()) {
      spilled_objects_url.push_back(url);
    }
    auto total =
        options_.restore_spilled_objects(object_ids_to_restore, spilled_objects_url);
    reply->set_bytes_restored_total(total);
    send_reply_callback(Status::OK(), nullptr, nullptr);
  } else {
    send_reply_callback(
        Status::NotImplemented("Restore spilled objects callback not defined"), nullptr,
        nullptr);
  }
}

void CoreWorker::HandleDeleteSpilledObjects(
    const rpc::DeleteSpilledObjectsRequest &request,
    rpc::DeleteSpilledObjectsReply *reply, rpc::SendReplyCallback send_reply_callback) {
  if (options_.delete_spilled_objects != nullptr) {
    std::vector<std::string> spilled_objects_url;
    spilled_objects_url.reserve(request.spilled_objects_url_size());
    for (const auto &url : request.spilled_objects_url()) {
      spilled_objects_url.push_back(url);
    }
    options_.delete_spilled_objects(spilled_objects_url, worker_context_.GetWorkerType());
    send_reply_callback(Status::OK(), nullptr, nullptr);
  } else {
    send_reply_callback(
        Status::NotImplemented("Delete spilled objects callback not defined"), nullptr,
        nullptr);
  }
}

void CoreWorker::HandleExit(const rpc::ExitRequest &request, rpc::ExitReply *reply,
                            rpc::SendReplyCallback send_reply_callback) {
  send_reply_callback(Status::OK(), nullptr, nullptr);
  Exit(/*intentional=*/true);
}

void CoreWorker::YieldCurrentFiber(FiberEvent &event) {
  RAY_CHECK(worker_context_.CurrentActorIsAsync());
  boost::this_fiber::yield();
  event.Wait();
}

void CoreWorker::GetAsync(const ObjectID &object_id, SetResultCallback success_callback,
                          void *python_future) {
  auto fallback_callback =
      std::bind(&CoreWorker::PlasmaCallback, this, success_callback,
                std::placeholders::_1, std::placeholders::_2, std::placeholders::_3);

  memory_store_->GetAsync(object_id, [python_future, success_callback, fallback_callback,
                                      object_id](std::shared_ptr<RayObject> ray_object) {
    if (ray_object->IsInPlasmaError()) {
      fallback_callback(ray_object, object_id, python_future);
    } else {
      success_callback(ray_object, object_id, python_future);
    }
  });
}

void CoreWorker::PlasmaCallback(SetResultCallback success,
                                std::shared_ptr<RayObject> ray_object, ObjectID object_id,
                                void *py_future) {
  RAY_CHECK(ray_object->IsInPlasmaError());

  // First check if the object is available in local plasma store.
  // Note that we are using Contains instead of Get so it won't trigger pull request
  // to remote nodes.
  bool object_is_local = false;
  if (Contains(object_id, &object_is_local).ok() && object_is_local) {
    std::vector<std::shared_ptr<RayObject>> vec;
    RAY_CHECK_OK(Get(std::vector<ObjectID>{object_id}, 0, &vec));
    RAY_CHECK(vec.size() > 0)
        << "Failed to get local object but Raylet notified object is local.";
    return success(vec.front(), object_id, py_future);
  }

  // Object is not available locally. We now add the callback to listener queue.
  {
    absl::MutexLock lock(&plasma_mutex_);
    auto plasma_arrived_callback = [this, success, object_id, py_future]() {
      // This callback is invoked on the io_service_ event loop, so it cannot call
      // blocking call like Get(). We used GetAsync here, which should immediate call
      // PlasmaCallback again with object available locally.
      GetAsync(object_id, success, py_future);
    };

    async_plasma_callbacks_[object_id].push_back(plasma_arrived_callback);
  }

  // Ask raylet to subscribe to object notification. Raylet will call this core worker
  // when the object is local (and it will fire the callback immediately if the object
  // exists). CoreWorker::HandlePlasmaObjectReady handles such request.
  local_raylet_client_->SubscribeToPlasma(object_id, GetOwnerAddress(object_id));
}

void CoreWorker::HandlePlasmaObjectReady(const rpc::PlasmaObjectReadyRequest &request,
                                         rpc::PlasmaObjectReadyReply *reply,
                                         rpc::SendReplyCallback send_reply_callback) {
  std::vector<std::function<void(void)>> callbacks;
  {
    absl::MutexLock lock(&plasma_mutex_);
    auto it = async_plasma_callbacks_.extract(ObjectID::FromBinary(request.object_id()));
    callbacks = it.mapped();
  }
  for (auto callback : callbacks) {
    // This callback needs to be asynchronous because it runs on the io_service_, so no
    // RPCs can be processed while it's running. This can easily lead to deadlock (for
    // example if the callback calls ray.get() on an object that is dependent on an RPC
    // to be ready).
    callback();
  }
  send_reply_callback(Status::OK(), nullptr, nullptr);
}

void CoreWorker::SetActorId(const ActorID &actor_id) {
  absl::MutexLock lock(&mutex_);
  if (!options_.is_local_mode) {
    RAY_CHECK(actor_id_.IsNil());
  }
  actor_id_ = actor_id;
}

void CoreWorker::SetWebuiDisplay(const std::string &key, const std::string &message) {
  absl::MutexLock lock(&mutex_);
  webui_display_[key] = message;
}

void CoreWorker::SetActorTitle(const std::string &title) {
  absl::MutexLock lock(&mutex_);
  actor_title_ = title;
}

}  // namespace ray<|MERGE_RESOLUTION|>--- conflicted
+++ resolved
@@ -2202,14 +2202,6 @@
     return;
   }
   auto object_id = ObjectID::FromBinary(request.object_id());
-<<<<<<< HEAD
-  std::unordered_set<NodeID> node_ids = reference_counter_->GetObjectLocations(object_id);
-  for (const auto &node_id : node_ids) {
-    reply->add_node_ids(node_id.Binary());
-  }
-  reply->set_object_size(reference_counter_->GetObjectSize(object_id));
-  send_reply_callback(Status::OK(), nullptr, nullptr);
-=======
   absl::optional<absl::flat_hash_set<NodeID>> node_ids =
       reference_counter_->GetObjectLocations(object_id);
   Status status;
@@ -2221,8 +2213,8 @@
   } else {
     status = Status::ObjectNotFound("Object " + object_id.Hex() + " not found");
   }
+  reply->set_object_size(reference_counter_->GetObjectSize(object_id));
   send_reply_callback(status, nullptr, nullptr);
->>>>>>> a4ebdbd7
 }
 
 void CoreWorker::HandleWaitForRefRemoved(const rpc::WaitForRefRemovedRequest &request,
