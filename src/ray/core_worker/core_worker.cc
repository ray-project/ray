#include "ray/core_worker/core_worker.h"
#include "ray/common/ray_config.h"
#include "ray/common/task/task_util.h"
#include "ray/core_worker/context.h"
#include "ray/core_worker/transport/raylet_transport.h"

namespace {

void BuildCommonTaskSpec(
    ray::TaskSpecBuilder &builder, const JobID &job_id, const TaskID &task_id,
    const TaskID &current_task_id, const int task_index, const TaskID &caller_id,
    const ray::RayFunction &function, const std::vector<ray::TaskArg> &args,
    uint64_t num_returns,
    const std::unordered_map<std::string, double> &required_resources,
    const std::unordered_map<std::string, double> &required_placement_resources,
    ray::TaskTransportType transport_type, std::vector<ObjectID> *return_ids) {
  // Build common task spec.
  builder.SetCommonTaskSpec(task_id, function.GetLanguage(),
                            function.GetFunctionDescriptor(), job_id, current_task_id,
                            task_index, caller_id, num_returns, required_resources,
                            required_placement_resources);
  // Set task arguments.
  for (const auto &arg : args) {
    if (arg.IsPassedByReference()) {
      builder.AddByRefArg(arg.GetReference());
    } else {
      builder.AddByValueArg(arg.GetValue());
    }
  }

  // Compute return IDs.
  return_ids->resize(num_returns);
  for (size_t i = 0; i < num_returns; i++) {
    (*return_ids)[i] =
        ObjectID::ForTaskReturn(task_id, i + 1,
                                /*transport_type=*/static_cast<int>(transport_type));
  }
}

// Group object ids according the the corresponding store providers.
void GroupObjectIdsByStoreProvider(const std::vector<ObjectID> &object_ids,
                                   std::unordered_set<ObjectID> *plasma_object_ids,
                                   std::unordered_set<ObjectID> *memory_object_ids) {
  // There are two cases:
  // - for task return objects from direct actor call, use memory store provider;
  // - all the others use plasma store provider.
  for (const auto &object_id : object_ids) {
    // For raylet transport we always use plasma store provider, for direct actor call
    // there are a few cases:
    // - objects manually added to store by `ray.put`: for these objects they always use
    //   plasma store provider;
    // - task arguments: these objects are passed by value, and are not put into store;
    // - task return objects: these are put into memory store of the task submitter
    //   and are only used locally.
    // Thus we need to check whether this object is a task return object in additional
    // to whether it's from direct actor call before we can choose memory store provider.
    if (object_id.IsReturnObject() &&
        object_id.GetTransportType() ==
            static_cast<uint8_t>(ray::TaskTransportType::DIRECT_ACTOR)) {
      memory_object_ids->insert(object_id);
    } else {
      plasma_object_ids->insert(object_id);
    }
  }
}

}  // namespace

namespace ray {

CoreWorker::CoreWorker(const WorkerType worker_type, const Language language,
                       const std::string &store_socket, const std::string &raylet_socket,
                       const JobID &job_id, const gcs::GcsClientOptions &gcs_options,
                       const std::string &log_dir, const std::string &node_ip_address,
                       const TaskExecutionCallback &task_execution_callback,
                       std::function<Status()> check_signals)
    : worker_type_(worker_type),
      language_(language),
      log_dir_(log_dir),
      check_signals_(check_signals),
      worker_context_(worker_type, job_id),
      io_work_(io_service_),
      heartbeat_timer_(io_service_),
      worker_server_(WorkerTypeString(worker_type), 0 /* let grpc choose a port */),
      gcs_client_(gcs_options),
      memory_store_(std::make_shared<CoreWorkerMemoryStore>()),
      task_execution_service_work_(task_execution_service_),
      task_execution_callback_(task_execution_callback) {
  // Initialize logging if log_dir is passed. Otherwise, it must be initialized
  // and cleaned up by the caller.
  if (log_dir_ != "") {
    std::stringstream app_name;
    app_name << LanguageString(language_) << "-" << WorkerTypeString(worker_type_) << "-"
             << worker_context_.GetWorkerID();
    RayLog::StartRayLog(app_name.str(), RayLogLevel::INFO, log_dir_);
    RayLog::InstallFailureSignalHandler();
  }

  // Initialize gcs client.
  RAY_CHECK_OK(gcs_client_.Connect(io_service_));

  // Initialize profiler.
  profiler_ = std::make_shared<worker::Profiler>(worker_context_, node_ip_address,
                                                 io_service_, gcs_client_);

  // Initialize task execution.
  if (worker_type_ == WorkerType::WORKER) {
    RAY_CHECK(task_execution_callback_ != nullptr);

    // Initialize task receivers.
    auto execute_task = std::bind(&CoreWorker::ExecuteTask, this, std::placeholders::_1,
                                  std::placeholders::_2, std::placeholders::_3);
    raylet_task_receiver_ =
        std::unique_ptr<CoreWorkerRayletTaskReceiver>(new CoreWorkerRayletTaskReceiver(
            worker_context_, raylet_client_, task_execution_service_, worker_server_,
            execute_task));
    direct_actor_task_receiver_ = std::unique_ptr<CoreWorkerDirectActorTaskReceiver>(
        new CoreWorkerDirectActorTaskReceiver(worker_context_, task_execution_service_,
                                              worker_server_, execute_task));
  }

  // Start RPC server after all the task receivers are properly initialized.
  worker_server_.Run();

  // Initialize raylet client.
  // TODO(zhijunfu): currently RayletClient would crash in its constructor if it cannot
  // connect to Raylet after a number of retries, this can be changed later
  // so that the worker (java/python .etc) can retrieve and handle the error
  // instead of crashing.
  raylet_client_ = std::unique_ptr<RayletClient>(new RayletClient(
      raylet_socket, WorkerID::FromBinary(worker_context_.GetWorkerID().Binary()),
      (worker_type_ == ray::WorkerType::WORKER), worker_context_.GetCurrentJobID(),
      language_, worker_server_.GetPort()));

  // Set timer to periodically send heartbeats containing active object IDs to the raylet.
  // If the heartbeat timeout is < 0, the heartbeats are disabled.
  if (RayConfig::instance().worker_heartbeat_timeout_milliseconds() >= 0) {
    heartbeat_timer_.expires_from_now(boost::asio::chrono::milliseconds(
        RayConfig::instance().worker_heartbeat_timeout_milliseconds()));
    heartbeat_timer_.async_wait(boost::bind(&CoreWorker::ReportActiveObjectIDs, this));
  }

  io_thread_ = std::thread(&CoreWorker::RunIOService, this);

  plasma_store_provider_.reset(
      new CoreWorkerPlasmaStoreProvider(store_socket, raylet_client_, check_signals_));
  memory_store_provider_.reset(new CoreWorkerMemoryStoreProvider(memory_store_));

  // Create an entry for the driver task in the task table. This task is
  // added immediately with status RUNNING. This allows us to push errors
  // related to this driver task back to the driver. For example, if the
  // driver creates an object that is later evicted, we should notify the
  // user that we're unable to reconstruct the object, since we cannot
  // rerun the driver.
  if (worker_type_ == WorkerType::DRIVER) {
    TaskSpecBuilder builder;
    std::vector<std::string> empty_descriptor;
    std::unordered_map<std::string, double> empty_resources;
    const TaskID task_id = TaskID::ForDriverTask(worker_context_.GetCurrentJobID());
    builder.SetCommonTaskSpec(task_id, language_, empty_descriptor,
                              worker_context_.GetCurrentJobID(),
                              TaskID::ComputeDriverTaskId(worker_context_.GetWorkerID()),
                              0, GetCallerId(), 0, empty_resources, empty_resources);

    std::shared_ptr<gcs::TaskTableData> data = std::make_shared<gcs::TaskTableData>();
    data->mutable_task()->mutable_task_spec()->CopyFrom(builder.Build().GetMessage());
    RAY_CHECK_OK(gcs_client_.raylet_task_table().Add(job_id, task_id, data, nullptr));
    SetCurrentTaskId(task_id);
  }

  // TODO(edoakes): why don't we just share the memory store provider?
  direct_actor_submitter_ = std::unique_ptr<CoreWorkerDirectActorTaskSubmitter>(
      new CoreWorkerDirectActorTaskSubmitter(
          io_service_, std::unique_ptr<CoreWorkerMemoryStoreProvider>(
                           new CoreWorkerMemoryStoreProvider(memory_store_))));
}

CoreWorker::~CoreWorker() {
  Shutdown();
  io_thread_.join();
}

void CoreWorker::Shutdown() {
  if (!shutdown_) {
    io_service_.stop();
    if (worker_type_ == WorkerType::WORKER) {
      task_execution_service_.stop();
    }
    if (log_dir_ != "") {
      RayLog::ShutDownRayLog();
    }
  }
  shutdown_ = true;
}

void CoreWorker::Disconnect() {
  io_service_.stop();
  gcs_client_.Disconnect();
  if (raylet_client_) {
    RAY_IGNORE_EXPR(raylet_client_->Disconnect());
  }
}

void CoreWorker::RunIOService() {
  // Block SIGINT and SIGTERM so they will be handled by the main thread.
  sigset_t mask;
  sigemptyset(&mask);
  sigaddset(&mask, SIGINT);
  sigaddset(&mask, SIGTERM);
  pthread_sigmask(SIG_BLOCK, &mask, NULL);

  io_service_.run();
}

void CoreWorker::SetCurrentTaskId(const TaskID &task_id) {
  worker_context_.SetCurrentTaskId(task_id);
  main_thread_task_id_ = task_id;
  // Clear all actor handles at the end of each non-actor task.
  if (actor_id_.IsNil() && task_id.IsNil()) {
    for (const auto &handle : actor_handles_) {
      RAY_CHECK_OK(gcs_client_.Actors().AsyncUnsubscribe(handle.first, nullptr));
    }
    actor_handles_.clear();
  }
}

void CoreWorker::AddActiveObjectID(const ObjectID &object_id) {
  absl::MutexLock lock(&object_ref_mu_);
  active_object_ids_.insert(object_id);
  active_object_ids_updated_ = true;
}

void CoreWorker::RemoveActiveObjectID(const ObjectID &object_id) {
  absl::MutexLock lock(&object_ref_mu_);
  if (active_object_ids_.erase(object_id)) {
    active_object_ids_updated_ = true;
  } else {
    RAY_LOG(WARNING) << "Tried to erase non-existent object ID" << object_id;
  }
}

void CoreWorker::ReportActiveObjectIDs() {
  absl::MutexLock lock(&object_ref_mu_);
  // Only send a heartbeat when the set of active object IDs has changed because the
  // raylet only modifies the set of IDs when it receives a heartbeat.
<<<<<<< HEAD
  // TODO(edoakes): this is currently commented out because this heartbeat causes the
  // workers to die when the raylet crashes unexpectedly. Without this, they could
  // hang idle forever because they wait for the raylet to push tasks via gRPC.
  // if (active_object_ids_updated_) {
  RAY_LOG(DEBUG) << "Sending " << active_object_ids_.size() << " object IDs to raylet.";
  if (active_object_ids_.size() > RayConfig::instance().raylet_max_active_object_ids()) {
    RAY_LOG(WARNING) << active_object_ids_.size() << "object IDs are currently in scope. "
                     << "This may lead to required objects being garbage collected.";
  }
  if (!raylet_client_->ReportActiveObjectIDs(active_object_ids_).ok()) {
    RAY_LOG(ERROR) << "Raylet connection failed. Shutting down.";
    Shutdown();
=======
  if (active_object_ids_updated_) {
    RAY_LOG(DEBUG) << "Sending " << active_object_ids_.size() << " object IDs to raylet.";
    if (active_object_ids_.size() >
        RayConfig::instance().raylet_max_active_object_ids()) {
      RAY_LOG(WARNING) << active_object_ids_.size()
                       << "object IDs are currently in scope. "
                       << "This may lead to required objects being garbage collected.";
    }
    std::unordered_set<ObjectID> copy;
    copy.insert(active_object_ids_.begin(), active_object_ids_.end());
    RAY_CHECK_OK(raylet_client_->ReportActiveObjectIDs(copy));
>>>>>>> e9e78871
  }
  // }

  // Reset the timer from the previous expiration time to avoid drift.
  heartbeat_timer_.expires_at(
      heartbeat_timer_.expiry() +
      boost::asio::chrono::milliseconds(
          RayConfig::instance().worker_heartbeat_timeout_milliseconds()));
  heartbeat_timer_.async_wait(boost::bind(&CoreWorker::ReportActiveObjectIDs, this));
  active_object_ids_updated_ = false;
}

Status CoreWorker::SetClientOptions(std::string name, int64_t limit_bytes) {
  // Currently only the Plasma store supports client options.
  return plasma_store_provider_->SetClientOptions(name, limit_bytes);
}

Status CoreWorker::Put(const RayObject &object, ObjectID *object_id) {
  *object_id = ObjectID::ForPut(worker_context_.GetCurrentTaskID(),
                                worker_context_.GetNextPutIndex(),
                                static_cast<uint8_t>(TaskTransportType::RAYLET));
  return Put(object, *object_id);
}

Status CoreWorker::Put(const RayObject &object, const ObjectID &object_id) {
  RAY_CHECK(object_id.GetTransportType() ==
            static_cast<uint8_t>(TaskTransportType::RAYLET))
      << "Invalid transport type flag in object ID: " << object_id.GetTransportType();
  return plasma_store_provider_->Put(object, object_id);
}

Status CoreWorker::Create(const std::shared_ptr<Buffer> &metadata, const size_t data_size,
                          ObjectID *object_id, std::shared_ptr<Buffer> *data) {
  *object_id = ObjectID::ForPut(worker_context_.GetCurrentTaskID(),
                                worker_context_.GetNextPutIndex(),
                                static_cast<uint8_t>(TaskTransportType::RAYLET));
  return Create(metadata, data_size, *object_id, data);
}

Status CoreWorker::Create(const std::shared_ptr<Buffer> &metadata, const size_t data_size,
                          const ObjectID &object_id, std::shared_ptr<Buffer> *data) {
  return plasma_store_provider_->Create(metadata, data_size, object_id, data);
}

Status CoreWorker::Seal(const ObjectID &object_id) {
  return plasma_store_provider_->Seal(object_id);
}

Status CoreWorker::Get(const std::vector<ObjectID> &ids, int64_t timeout_ms,
                       std::vector<std::shared_ptr<RayObject>> *results) {
  results->resize(ids.size(), nullptr);

  std::unordered_set<ObjectID> plasma_object_ids;
  std::unordered_set<ObjectID> memory_object_ids;
  GroupObjectIdsByStoreProvider(ids, &plasma_object_ids, &memory_object_ids);

  bool got_exception = false;
  std::unordered_map<ObjectID, std::shared_ptr<RayObject>> result_map;
  auto start_time = current_time_ms();
  RAY_RETURN_NOT_OK(plasma_store_provider_->Get(plasma_object_ids, timeout_ms,
                                                worker_context_.GetCurrentTaskID(),
                                                &result_map, &got_exception));

  if (!got_exception) {
    if (timeout_ms >= 0) {
      timeout_ms = std::max(static_cast<int64_t>(0),
                            timeout_ms - (current_time_ms() - start_time));
    }
    RAY_RETURN_NOT_OK(memory_store_provider_->Get(memory_object_ids, timeout_ms,
                                                  worker_context_.GetCurrentTaskID(),
                                                  &result_map, &got_exception));
  }

  // Loop through `ids` and fill each entry for the `results` vector,
  // this ensures that entries `results` have exactly the same order as
  // they are in `ids`. When there are duplicate object ids, all the entries
  // for the same id are filled in.
  for (size_t i = 0; i < ids.size(); i++) {
    if (result_map.find(ids[i]) != result_map.end()) {
      (*results)[i] = result_map[ids[i]];
    }
  }

  return Status::OK();
}

Status CoreWorker::Contains(const ObjectID &object_id, bool *has_object) {
  // Currently only the Plasma store supports Contains().
  return plasma_store_provider_->Contains(object_id, has_object);
}

Status CoreWorker::Wait(const std::vector<ObjectID> &ids, int num_objects,
                        int64_t timeout_ms, std::vector<bool> *results) {
  results->resize(ids.size(), false);

  if (num_objects <= 0 || num_objects > static_cast<int>(ids.size())) {
    return Status::Invalid(
        "Number of objects to wait for must be between 1 and the number of ids.");
  }

  std::unordered_set<ObjectID> plasma_object_ids;
  std::unordered_set<ObjectID> memory_object_ids;
  GroupObjectIdsByStoreProvider(ids, &plasma_object_ids, &memory_object_ids);

  if (plasma_object_ids.size() + memory_object_ids.size() != ids.size()) {
    return Status::Invalid("Duplicate object IDs not supported in wait.");
  }

  // TODO(edoakes): this logic is not ideal, and will have to be addressed
  // before we enable direct actor calls in the Python code. If we are waiting
  // on a list of objects mixed between multiple store providers, we could
  // easily end up in the situation where we're blocked waiting on one store
  // provider while another actually has enough objects ready to fulfill
  // 'num_objects'. This is partially addressed by trying them all once with
  // a timeout of 0, but that does not address the situation where objects
  // become available on the second store provider while waiting on the first.

  std::unordered_set<ObjectID> ready;
  // Wait from both store providers with timeout set to 0. This is to avoid the case
  // where we might use up the entire timeout on trying to get objects from one store
  // provider before even trying another (which might have all of the objects available).
  if (plasma_object_ids.size() > 0) {
    RAY_RETURN_NOT_OK(
        plasma_store_provider_->Wait(plasma_object_ids, num_objects, /*timeout_ms=*/0,
                                     worker_context_.GetCurrentTaskID(), &ready));
  }
  if (memory_object_ids.size() > 0) {
    RAY_RETURN_NOT_OK(memory_store_provider_->Wait(
        memory_object_ids, std::max(0, static_cast<int>(ready.size()) - num_objects),
        /*timeout_ms=*/0, worker_context_.GetCurrentTaskID(), &ready));
  }

  if (static_cast<int>(ready.size()) < num_objects && timeout_ms != 0) {
    int64_t start_time = current_time_ms();
    if (plasma_object_ids.size() > 0) {
      RAY_RETURN_NOT_OK(
          plasma_store_provider_->Wait(plasma_object_ids, num_objects, timeout_ms,
                                       worker_context_.GetCurrentTaskID(), &ready));
    }
    if (timeout_ms > 0) {
      timeout_ms =
          std::max(0, static_cast<int>(timeout_ms - (current_time_ms() - start_time)));
    }
    if (memory_object_ids.size() > 0) {
      RAY_RETURN_NOT_OK(
          memory_store_provider_->Wait(memory_object_ids, num_objects, timeout_ms,
                                       worker_context_.GetCurrentTaskID(), &ready));
    }
  }

  for (size_t i = 0; i < ids.size(); i++) {
    if (ready.find(ids[i]) != ready.end()) {
      results->at(i) = true;
    }
  }

  return Status::OK();
}

Status CoreWorker::Delete(const std::vector<ObjectID> &object_ids, bool local_only,
                          bool delete_creating_tasks) {
  std::unordered_set<ObjectID> plasma_object_ids;
  std::unordered_set<ObjectID> memory_object_ids;
  GroupObjectIdsByStoreProvider(object_ids, &plasma_object_ids, &memory_object_ids);

  RAY_RETURN_NOT_OK(plasma_store_provider_->Delete(plasma_object_ids, local_only,
                                                   delete_creating_tasks));
  RAY_RETURN_NOT_OK(memory_store_provider_->Delete(memory_object_ids));

  return Status::OK();
}

std::string CoreWorker::MemoryUsageString() {
  // Currently only the Plasma store returns a debug string.
  return plasma_store_provider_->MemoryUsageString();
}

TaskID CoreWorker::GetCallerId() const {
  TaskID caller_id;
  ActorID actor_id = GetActorId();
  if (!actor_id.IsNil()) {
    caller_id = TaskID::ForActorCreationTask(actor_id);
  } else {
    caller_id = main_thread_task_id_;
  }
  return caller_id;
}

Status CoreWorker::SubmitTask(const RayFunction &function,
                              const std::vector<TaskArg> &args,
                              const TaskOptions &task_options,
                              std::vector<ObjectID> *return_ids) {
  TaskSpecBuilder builder;
  const int next_task_index = worker_context_.GetNextTaskIndex();
  const auto task_id =
      TaskID::ForNormalTask(worker_context_.GetCurrentJobID(),
                            worker_context_.GetCurrentTaskID(), next_task_index);
  BuildCommonTaskSpec(builder, worker_context_.GetCurrentJobID(), task_id,
                      worker_context_.GetCurrentTaskID(), next_task_index, GetCallerId(),
                      function, args, task_options.num_returns, task_options.resources,
                      {}, TaskTransportType::RAYLET, return_ids);
  return raylet_client_->SubmitTask(builder.Build());
}

Status CoreWorker::CreateActor(const RayFunction &function,
                               const std::vector<TaskArg> &args,
                               const ActorCreationOptions &actor_creation_options,
                               ActorID *return_actor_id) {
  const int next_task_index = worker_context_.GetNextTaskIndex();
  const ActorID actor_id =
      ActorID::Of(worker_context_.GetCurrentJobID(), worker_context_.GetCurrentTaskID(),
                  next_task_index);
  const TaskID actor_creation_task_id = TaskID::ForActorCreationTask(actor_id);
  const JobID job_id = worker_context_.GetCurrentJobID();
  std::vector<ObjectID> return_ids;
  TaskSpecBuilder builder;
  BuildCommonTaskSpec(
      builder, job_id, actor_creation_task_id, worker_context_.GetCurrentTaskID(),
      next_task_index, GetCallerId(), function, args, 1, actor_creation_options.resources,
      actor_creation_options.placement_resources, TaskTransportType::RAYLET, &return_ids);
  builder.SetActorCreationTaskSpec(actor_id, actor_creation_options.max_reconstructions,
                                   actor_creation_options.dynamic_worker_options,
                                   actor_creation_options.is_direct_call);

  std::unique_ptr<ActorHandle> actor_handle(new ActorHandle(
      actor_id, job_id, /*actor_cursor=*/return_ids[0], function.GetLanguage(),
      actor_creation_options.is_direct_call, function.GetFunctionDescriptor()));
  RAY_CHECK(AddActorHandle(std::move(actor_handle)))
      << "Actor " << actor_id << " already exists";

  RAY_RETURN_NOT_OK(raylet_client_->SubmitTask(builder.Build()));
  *return_actor_id = actor_id;
  return Status::OK();
}

Status CoreWorker::SubmitActorTask(const ActorID &actor_id, const RayFunction &function,
                                   const std::vector<TaskArg> &args,
                                   const TaskOptions &task_options,
                                   std::vector<ObjectID> *return_ids) {
  ActorHandle *actor_handle = nullptr;
  RAY_RETURN_NOT_OK(GetActorHandle(actor_id, &actor_handle));

  // Add one for actor cursor object id for tasks.
  const int num_returns = task_options.num_returns + 1;

  const bool is_direct_call = actor_handle->IsDirectCallActor();
  const TaskTransportType transport_type =
      is_direct_call ? TaskTransportType::DIRECT_ACTOR : TaskTransportType::RAYLET;

  // Build common task spec.
  TaskSpecBuilder builder;
  const int next_task_index = worker_context_.GetNextTaskIndex();
  const TaskID actor_task_id = TaskID::ForActorTask(
      worker_context_.GetCurrentJobID(), worker_context_.GetCurrentTaskID(),
      next_task_index, actor_handle->GetActorID());
  BuildCommonTaskSpec(builder, actor_handle->CreationJobID(), actor_task_id,
                      worker_context_.GetCurrentTaskID(), next_task_index, GetCallerId(),
                      function, args, num_returns, task_options.resources, {},
                      transport_type, return_ids);

  const ObjectID new_cursor = return_ids->back();
  actor_handle->SetActorTaskSpec(builder, transport_type, new_cursor);
  // Remove cursor from return ids.
  return_ids->pop_back();

  // Submit task.
  Status status;
  if (is_direct_call) {
    status = direct_actor_submitter_->SubmitTask(builder.Build());
  } else {
    status = raylet_client_->SubmitTask(builder.Build());
  }
  return status;
}

ActorID CoreWorker::DeserializeAndRegisterActorHandle(const std::string &serialized) {
  std::unique_ptr<ActorHandle> actor_handle(new ActorHandle(serialized));
  const ActorID actor_id = actor_handle->GetActorID();
  RAY_UNUSED(AddActorHandle(std::move(actor_handle)));
  return actor_id;
}

Status CoreWorker::SerializeActorHandle(const ActorID &actor_id,
                                        std::string *output) const {
  ActorHandle *actor_handle = nullptr;
  auto status = GetActorHandle(actor_id, &actor_handle);
  if (status.ok()) {
    actor_handle->Serialize(output);
  }
  return status;
}

bool CoreWorker::AddActorHandle(std::unique_ptr<ActorHandle> actor_handle) {
  const auto &actor_id = actor_handle->GetActorID();
  auto inserted = actor_handles_.emplace(actor_id, std::move(actor_handle)).second;
  if (inserted) {
    // Register a callback to handle actor notifications.
    auto actor_notification_callback = [this](const ActorID &actor_id,
                                              const gcs::ActorTableData &actor_data) {
      if (actor_data.state() == gcs::ActorTableData::RECONSTRUCTING) {
        auto it = actor_handles_.find(actor_id);
        RAY_CHECK(it != actor_handles_.end());
        if (it->second->IsDirectCallActor()) {
          // We have to reset the actor handle since the next instance of the
          // actor will not have the last sequence number that we sent.
          // TODO: Remove the check for direct calls. We do not reset for the
          // raylet codepath because it tries to replay all tasks since the
          // last actor checkpoint.
          it->second->Reset();
        }
      } else if (actor_data.state() == gcs::ActorTableData::DEAD) {
        RAY_CHECK_OK(gcs_client_.Actors().AsyncUnsubscribe(actor_id, nullptr));
        // We cannot erase the actor handle here because clients can still
        // submit tasks to dead actors.
      }

      direct_actor_submitter_->HandleActorUpdate(actor_id, actor_data);

      RAY_LOG(INFO) << "received notification on actor, state="
                    << static_cast<int>(actor_data.state()) << ", actor_id: " << actor_id
                    << ", ip address: " << actor_data.ip_address()
                    << ", port: " << actor_data.port();
    };

    RAY_CHECK_OK(gcs_client_.Actors().AsyncSubscribe(
        actor_id, actor_notification_callback, nullptr));
  }
  return inserted;
}

Status CoreWorker::GetActorHandle(const ActorID &actor_id,
                                  ActorHandle **actor_handle) const {
  auto it = actor_handles_.find(actor_id);
  if (it == actor_handles_.end()) {
    return Status::Invalid("Handle for actor does not exist");
  }
  *actor_handle = it->second.get();
  return Status::OK();
}

std::unique_ptr<worker::ProfileEvent> CoreWorker::CreateProfileEvent(
    const std::string &event_type) {
  return std::unique_ptr<worker::ProfileEvent>(
      new worker::ProfileEvent(profiler_, event_type));
}

void CoreWorker::StartExecutingTasks() {
  idle_profile_event_.reset(new worker::ProfileEvent(profiler_, "worker_idle"));
  task_execution_service_.run();
}

Status CoreWorker::ExecuteTask(const TaskSpecification &task_spec,
                               const ResourceMappingType &resource_ids,
                               std::vector<std::shared_ptr<RayObject>> *results) {
  idle_profile_event_.reset();
  RAY_LOG(DEBUG) << "Executing task " << task_spec.TaskId();

  resource_ids_ = resource_ids;
  worker_context_.SetCurrentTask(task_spec);
  SetCurrentTaskId(task_spec.TaskId());

  RayFunction func{task_spec.GetLanguage(), task_spec.FunctionDescriptor()};

  std::vector<std::shared_ptr<RayObject>> args;
  std::vector<ObjectID> arg_reference_ids;
  RAY_CHECK_OK(BuildArgsForExecutor(task_spec, &args, &arg_reference_ids));

  std::vector<ObjectID> return_ids;
  for (size_t i = 0; i < task_spec.NumReturns(); i++) {
    return_ids.push_back(task_spec.ReturnId(i));
  }

  Status status;
  TaskType task_type = TaskType::NORMAL_TASK;
  if (task_spec.IsActorCreationTask()) {
    RAY_CHECK(return_ids.size() > 0);
    return_ids.pop_back();
    task_type = TaskType::ACTOR_CREATION_TASK;
    SetActorId(task_spec.ActorCreationId());
  } else if (task_spec.IsActorTask()) {
    RAY_CHECK(return_ids.size() > 0);
    return_ids.pop_back();
    task_type = TaskType::ACTOR_TASK;
  }
  bool direct_call = worker_context_.CurrentActorUseDirectCall();
  status = task_execution_callback_(
      task_type, func, task_spec.GetRequiredResources().GetResourceMap(), args,
      arg_reference_ids, return_ids, direct_call, results);

  SetCurrentTaskId(TaskID::Nil());
  worker_context_.ResetCurrentTask(task_spec);

  // TODO(edoakes): this is only used by java.
  if (results->size() != 0 && !direct_call) {
    for (size_t i = 0; i < results->size(); i++) {
      ObjectID id = ObjectID::ForTaskReturn(
          task_spec.TaskId(), /*index=*/i + 1,
          /*transport_type=*/static_cast<int>(TaskTransportType::RAYLET));
      if (!Put(*results->at(i), id).ok()) {
        // NOTE(hchen): `PlasmaObjectExists` error is already ignored inside
        // Put`, we treat other error types as fatal here.
        RAY_LOG(FATAL) << "Task " << task_spec.TaskId() << " failed to put object " << id
                       << " in store: " << status.message();
      } else {
        RAY_LOG(DEBUG) << "Task " << task_spec.TaskId() << " put object " << id
                       << " in store.";
      }
    }
  }

  // TODO(zhijunfu):
  // 1. Check and handle failure.
  // 2. Save or load checkpoint.
  idle_profile_event_.reset(new worker::ProfileEvent(profiler_, "worker_idle"));
  return status;
}

Status CoreWorker::BuildArgsForExecutor(const TaskSpecification &task,
                                        std::vector<std::shared_ptr<RayObject>> *args,
                                        std::vector<ObjectID> *arg_reference_ids) {
  auto num_args = task.NumArgs();
  args->resize(num_args);
  arg_reference_ids->resize(num_args);

  std::vector<ObjectID> object_ids_to_fetch;
  std::vector<int> indices;

  for (size_t i = 0; i < task.NumArgs(); ++i) {
    int count = task.ArgIdCount(i);
    if (count > 0) {
      // pass by reference.
      RAY_CHECK(count == 1);
      object_ids_to_fetch.push_back(task.ArgId(i, 0));
      indices.push_back(i);
      arg_reference_ids->at(i) = task.ArgId(i, 0);
    } else {
      // pass by value.
      std::shared_ptr<LocalMemoryBuffer> data = nullptr;
      if (task.ArgDataSize(i)) {
        data = std::make_shared<LocalMemoryBuffer>(const_cast<uint8_t *>(task.ArgData(i)),
                                                   task.ArgDataSize(i));
      }
      std::shared_ptr<LocalMemoryBuffer> metadata = nullptr;
      if (task.ArgMetadataSize(i)) {
        metadata = std::make_shared<LocalMemoryBuffer>(
            const_cast<uint8_t *>(task.ArgMetadata(i)), task.ArgMetadataSize(i));
      }
      args->at(i) = std::make_shared<RayObject>(data, metadata);
      arg_reference_ids->at(i) = ObjectID::Nil();
    }
  }

  std::vector<std::shared_ptr<RayObject>> results;
  auto status = Get(object_ids_to_fetch, -1, &results);
  if (status.ok()) {
    for (size_t i = 0; i < results.size(); i++) {
      args->at(indices[i]) = results[i];
    }
  }

  return status;
}

}  // namespace ray<|MERGE_RESOLUTION|>--- conflicted
+++ resolved
@@ -243,7 +243,6 @@
   absl::MutexLock lock(&object_ref_mu_);
   // Only send a heartbeat when the set of active object IDs has changed because the
   // raylet only modifies the set of IDs when it receives a heartbeat.
-<<<<<<< HEAD
   // TODO(edoakes): this is currently commented out because this heartbeat causes the
   // workers to die when the raylet crashes unexpectedly. Without this, they could
   // hang idle forever because they wait for the raylet to push tasks via gRPC.
@@ -253,23 +252,9 @@
     RAY_LOG(WARNING) << active_object_ids_.size() << "object IDs are currently in scope. "
                      << "This may lead to required objects being garbage collected.";
   }
-  if (!raylet_client_->ReportActiveObjectIDs(active_object_ids_).ok()) {
-    RAY_LOG(ERROR) << "Raylet connection failed. Shutting down.";
-    Shutdown();
-=======
-  if (active_object_ids_updated_) {
-    RAY_LOG(DEBUG) << "Sending " << active_object_ids_.size() << " object IDs to raylet.";
-    if (active_object_ids_.size() >
-        RayConfig::instance().raylet_max_active_object_ids()) {
-      RAY_LOG(WARNING) << active_object_ids_.size()
-                       << "object IDs are currently in scope. "
-                       << "This may lead to required objects being garbage collected.";
-    }
-    std::unordered_set<ObjectID> copy;
-    copy.insert(active_object_ids_.begin(), active_object_ids_.end());
-    RAY_CHECK_OK(raylet_client_->ReportActiveObjectIDs(copy));
->>>>>>> e9e78871
-  }
+  std::unordered_set<ObjectID> copy;
+  copy.insert(active_object_ids_.begin(), active_object_ids_.end());
+  RAY_CHECK_OK(raylet_client_->ReportActiveObjectIDs(copy));
   // }
 
   // Reset the timer from the previous expiration time to avoid drift.
