#include "ray/core_worker/core_worker.h"
#include "ray/common/ray_config.h"
#include "ray/common/task/task_util.h"
#include "ray/core_worker/context.h"
#include "ray/core_worker/transport/raylet_transport.h"

namespace {

// Group object ids according the the corresponding store providers.
void GroupObjectIdsByStoreProvider(const std::vector<ObjectID> &object_ids,
                                   absl::flat_hash_set<ObjectID> *plasma_object_ids,
                                   absl::flat_hash_set<ObjectID> *memory_object_ids) {
  // There are two cases:
  // - for task return objects from direct actor call, use memory store provider;
  // - all the others use plasma store provider.
  for (const auto &object_id : object_ids) {
    // For raylet transport we always use plasma store provider, for direct actor call
    // there are a few cases:
    // - objects manually added to store by `ray.put`: for these objects they always use
    //   plasma store provider;
    // - task arguments: these objects are passed by value, and are not put into store;
    // - task return objects: these are put into memory store of the task submitter
    //   and are only used locally.
    // Thus we need to check whether this object is a task return object in additional
    // to whether it's from direct actor call before we can choose memory store provider.
    if (object_id.IsReturnObject() &&
        object_id.GetTransportType() ==
            static_cast<uint8_t>(ray::TaskTransportType::DIRECT_ACTOR)) {
      memory_object_ids->insert(object_id);
    } else {
      plasma_object_ids->insert(object_id);
    }
  }
}

}  // namespace

namespace ray {

CoreWorker::CoreWorker(const WorkerType worker_type, const Language language,
                       const std::string &store_socket, const std::string &raylet_socket,
                       const JobID &job_id, const gcs::GcsClientOptions &gcs_options,
                       const std::string &log_dir, const std::string &node_ip_address,
                       const TaskExecutionCallback &task_execution_callback,
                       std::function<Status()> check_signals,
                       const std::function<void()> exit_handler)
    : worker_type_(worker_type),
      language_(language),
      log_dir_(log_dir),
      check_signals_(check_signals),
      worker_context_(worker_type, job_id),
      io_work_(io_service_),
      heartbeat_timer_(io_service_),
      worker_server_(WorkerTypeString(worker_type), 0 /* let grpc choose a port */),
      gcs_client_(gcs_options),
      memory_store_(std::make_shared<CoreWorkerMemoryStore>()),
      task_execution_service_work_(task_execution_service_),
      task_execution_callback_(task_execution_callback),
      grpc_service_(io_service_, *this) {
  // Initialize logging if log_dir is passed. Otherwise, it must be initialized
  // and cleaned up by the caller.
  if (log_dir_ != "") {
    std::stringstream app_name;
    app_name << LanguageString(language_) << "-" << WorkerTypeString(worker_type_) << "-"
             << worker_context_.GetWorkerID();
    RayLog::StartRayLog(app_name.str(), RayLogLevel::INFO, log_dir_);
    RayLog::InstallFailureSignalHandler();
  }

  // Initialize gcs client.
  RAY_CHECK_OK(gcs_client_.Connect(io_service_));
  // Register a callback on the client table for dead clients. This is used to
  // mark actors that we started as dead in case of node failure.
  auto node_manager_removed = [this](gcs::RedisGcsClient *client, const UniqueID &id,
                                     const gcs::GcsNodeInfo &data) {
    const ClientID node_id = ClientID::FromBinary(data.node_id());
    HandleNodeRemoved(node_id);
  };
  RAY_CHECK_OK(gcs_client_.client_table().Subscribe());
  gcs_client_.client_table().RegisterClientRemovedCallback(node_manager_removed);

  // Initialize profiler.
  profiler_ = std::make_shared<worker::Profiler>(worker_context_, node_ip_address,
                                                 io_service_, gcs_client_);

  // Initialize task execution.
  if (worker_type_ == WorkerType::WORKER) {
    RAY_CHECK(task_execution_callback_ != nullptr);

    // Initialize task receivers.
    auto execute_task = std::bind(&CoreWorker::ExecuteTask, this, std::placeholders::_1,
                                  std::placeholders::_2, std::placeholders::_3);
    raylet_task_receiver_ = std::unique_ptr<CoreWorkerRayletTaskReceiver>(
        new CoreWorkerRayletTaskReceiver(raylet_client_, execute_task, exit_handler));
    direct_actor_task_receiver_ = std::unique_ptr<CoreWorkerDirectActorTaskReceiver>(
        new CoreWorkerDirectActorTaskReceiver(worker_context_, task_execution_service_,
                                              worker_server_, execute_task,
                                              exit_handler));
    worker_server_.RegisterService(grpc_service_);
  }

  // Start RPC server after all the task receivers are properly initialized.
  worker_server_.Run();

  // Initialize raylet client.
  // TODO(zhijunfu): currently RayletClient would crash in its constructor if it cannot
  // connect to Raylet after a number of retries, this can be changed later
  // so that the worker (java/python .etc) can retrieve and handle the error
  // instead of crashing.
  raylet_client_ = std::unique_ptr<RayletClient>(new RayletClient(
      raylet_socket, WorkerID::FromBinary(worker_context_.GetWorkerID().Binary()),
      (worker_type_ == ray::WorkerType::WORKER), worker_context_.GetCurrentJobID(),
      language_, worker_server_.GetPort()));
  // Unfortunately the raylet client has to be constructed after the receivers.
  if (direct_actor_task_receiver_ != nullptr) {
    direct_actor_task_receiver_->Init(*raylet_client_);
  }

  // Set timer to periodically send heartbeats containing active object IDs to the raylet.
  // If the heartbeat timeout is < 0, the heartbeats are disabled.
  if (RayConfig::instance().worker_heartbeat_timeout_milliseconds() >= 0) {
    heartbeat_timer_.expires_from_now(boost::asio::chrono::milliseconds(
        RayConfig::instance().worker_heartbeat_timeout_milliseconds()));
    heartbeat_timer_.async_wait(boost::bind(&CoreWorker::ReportActiveObjectIDs, this));
  }

  io_thread_ = std::thread(&CoreWorker::RunIOService, this);

  plasma_store_provider_.reset(
      new CoreWorkerPlasmaStoreProvider(store_socket, raylet_client_, check_signals_));
  memory_store_provider_.reset(new CoreWorkerMemoryStoreProvider(memory_store_));

  // Create an entry for the driver task in the task table. This task is
  // added immediately with status RUNNING. This allows us to push errors
  // related to this driver task back to the driver. For example, if the
  // driver creates an object that is later evicted, we should notify the
  // user that we're unable to reconstruct the object, since we cannot
  // rerun the driver.
  if (worker_type_ == WorkerType::DRIVER) {
    TaskSpecBuilder builder;
    std::vector<std::string> empty_descriptor;
    std::unordered_map<std::string, double> empty_resources;
    const TaskID task_id = TaskID::ForDriverTask(worker_context_.GetCurrentJobID());
    builder.SetCommonTaskSpec(task_id, language_, empty_descriptor,
                              worker_context_.GetCurrentJobID(),
                              TaskID::ComputeDriverTaskId(worker_context_.GetWorkerID()),
                              0, GetCallerId(), 0, empty_resources, empty_resources);

    std::shared_ptr<gcs::TaskTableData> data = std::make_shared<gcs::TaskTableData>();
    data->mutable_task()->mutable_task_spec()->CopyFrom(builder.Build().GetMessage());
    RAY_CHECK_OK(gcs_client_.raylet_task_table().Add(job_id, task_id, data, nullptr));
    SetCurrentTaskId(task_id);
  }

  // TODO(edoakes): why don't we just share the memory store provider?
  direct_actor_submitter_ = std::unique_ptr<CoreWorkerDirectActorTaskSubmitter>(
      new CoreWorkerDirectActorTaskSubmitter(
          io_service_, std::unique_ptr<CoreWorkerMemoryStoreProvider>(
                           new CoreWorkerMemoryStoreProvider(memory_store_))));
  auto create_actor_callback = [this](const ActorID &actor_id,
                                      const TaskSpecification &actor_creation_spec,
                                      uint64_t num_lifetimes) {
    if (!raylet_client_->SubmitTask(actor_creation_spec, num_lifetimes).ok()) {
      // TODO(swang): Mark the actor as DEAD in the GCS. This is
      // currently hard to do because the GCS first expects an ALIVE
      // entry in the actor's log before we add the DEAD entry.
      RAY_LOG(WARNING) << "Failed to restart actor " << actor_id;
    }
  };
  actor_manager_ = std::unique_ptr<ActorManager>(
      new ActorManager(*direct_actor_submitter_, create_actor_callback));
}

CoreWorker::~CoreWorker() {
  Shutdown();
  io_thread_.join();
}

void CoreWorker::Shutdown() {
  if (!shutdown_) {
    io_service_.stop();
    if (worker_type_ == WorkerType::WORKER) {
      task_execution_service_.stop();
    }
    if (log_dir_ != "") {
      RayLog::ShutDownRayLog();
    }
  }
  shutdown_ = true;
}

void CoreWorker::Disconnect() {
  io_service_.stop();
  gcs_client_.Disconnect();
  if (raylet_client_) {
    RAY_IGNORE_EXPR(raylet_client_->Disconnect());
  }
}

void CoreWorker::RunIOService() {
  // Block SIGINT and SIGTERM so they will be handled by the main thread.
  sigset_t mask;
  sigemptyset(&mask);
  sigaddset(&mask, SIGINT);
  sigaddset(&mask, SIGTERM);
  pthread_sigmask(SIG_BLOCK, &mask, NULL);

  io_service_.run();
}

void CoreWorker::SetCurrentTaskId(const TaskID &task_id) {
  worker_context_.SetCurrentTaskId(task_id);
  main_thread_task_id_ = task_id;
  // Clear all actor state at the end of each non-actor task.
  if (actor_id_.IsNil() && task_id.IsNil()) {
    for (const auto &handle : actor_manager_->Handles()) {
      RAY_CHECK_OK(gcs_client_.Actors().AsyncUnsubscribe(handle.first, nullptr));
    }
    actor_manager_->Clear();
  }
}

void CoreWorker::AddActiveObjectID(const ObjectID &object_id) {
  absl::MutexLock lock(&object_ref_mu_);
  active_object_ids_.insert(object_id);
  active_object_ids_updated_ = true;
}

void CoreWorker::RemoveActiveObjectID(const ObjectID &object_id) {
  absl::MutexLock lock(&object_ref_mu_);
  if (active_object_ids_.erase(object_id)) {
    active_object_ids_updated_ = true;
  } else {
    RAY_LOG(WARNING) << "Tried to erase non-existent object ID" << object_id;
  }
}

void CoreWorker::ReportActiveObjectIDs() {
  absl::MutexLock lock(&object_ref_mu_);
  // Only send a heartbeat when the set of active object IDs has changed because the
  // raylet only modifies the set of IDs when it receives a heartbeat.
  // TODO(edoakes): this is currently commented out because this heartbeat causes the
  // workers to die when the raylet crashes unexpectedly. Without this, they could
  // hang idle forever because they wait for the raylet to push tasks via gRPC.
  // if (active_object_ids_updated_) {
  RAY_LOG(DEBUG) << "Sending " << active_object_ids_.size() << " object IDs to raylet.";
  if (active_object_ids_.size() > RayConfig::instance().raylet_max_active_object_ids()) {
    RAY_LOG(WARNING) << active_object_ids_.size() << "object IDs are currently in scope. "
                     << "This may lead to required objects being garbage collected.";
  }
  std::unordered_set<ObjectID> copy(active_object_ids_.begin(), active_object_ids_.end());
  if (!raylet_client_->ReportActiveObjectIDs(copy).ok()) {
    RAY_LOG(ERROR) << "Raylet connection failed. Shutting down.";
    Shutdown();
  }
  // }

  // Reset the timer from the previous expiration time to avoid drift.
  heartbeat_timer_.expires_at(
      heartbeat_timer_.expiry() +
      boost::asio::chrono::milliseconds(
          RayConfig::instance().worker_heartbeat_timeout_milliseconds()));
  heartbeat_timer_.async_wait(boost::bind(&CoreWorker::ReportActiveObjectIDs, this));
  active_object_ids_updated_ = false;
}

Status CoreWorker::SetClientOptions(std::string name, int64_t limit_bytes) {
  // Currently only the Plasma store supports client options.
  return plasma_store_provider_->SetClientOptions(name, limit_bytes);
}

Status CoreWorker::Put(const RayObject &object, ObjectID *object_id) {
  *object_id = ObjectID::ForPut(worker_context_.GetCurrentTaskID(),
                                worker_context_.GetNextPutIndex(),
                                static_cast<uint8_t>(TaskTransportType::RAYLET));
  return Put(object, *object_id);
}

Status CoreWorker::Put(const RayObject &object, const ObjectID &object_id) {
  RAY_CHECK(object_id.GetTransportType() ==
            static_cast<uint8_t>(TaskTransportType::RAYLET))
      << "Invalid transport type flag in object ID: " << object_id.GetTransportType();
  return plasma_store_provider_->Put(object, object_id);
}

Status CoreWorker::Create(const std::shared_ptr<Buffer> &metadata, const size_t data_size,
                          ObjectID *object_id, std::shared_ptr<Buffer> *data) {
  *object_id = ObjectID::ForPut(worker_context_.GetCurrentTaskID(),
                                worker_context_.GetNextPutIndex(),
                                static_cast<uint8_t>(TaskTransportType::RAYLET));
  return Create(metadata, data_size, *object_id, data);
}

Status CoreWorker::Create(const std::shared_ptr<Buffer> &metadata, const size_t data_size,
                          const ObjectID &object_id, std::shared_ptr<Buffer> *data) {
  return plasma_store_provider_->Create(metadata, data_size, object_id, data);
}

Status CoreWorker::Seal(const ObjectID &object_id) {
  return plasma_store_provider_->Seal(object_id);
}

Status CoreWorker::Get(const std::vector<ObjectID> &ids, int64_t timeout_ms,
                       std::vector<std::shared_ptr<RayObject>> *results) {
  results->resize(ids.size(), nullptr);

  absl::flat_hash_set<ObjectID> plasma_object_ids;
  absl::flat_hash_set<ObjectID> memory_object_ids;
  GroupObjectIdsByStoreProvider(ids, &plasma_object_ids, &memory_object_ids);

  bool got_exception = false;
  absl::flat_hash_map<ObjectID, std::shared_ptr<RayObject>> result_map;
  auto start_time = current_time_ms();
  RAY_RETURN_NOT_OK(plasma_store_provider_->Get(plasma_object_ids, timeout_ms,
                                                worker_context_.GetCurrentTaskID(),
                                                &result_map, &got_exception));

  if (!got_exception) {
    if (timeout_ms >= 0) {
      timeout_ms = std::max(static_cast<int64_t>(0),
                            timeout_ms - (current_time_ms() - start_time));
    }
    RAY_RETURN_NOT_OK(memory_store_provider_->Get(memory_object_ids, timeout_ms,
                                                  worker_context_.GetCurrentTaskID(),
                                                  &result_map, &got_exception));
  }

  // Loop through `ids` and fill each entry for the `results` vector,
  // this ensures that entries `results` have exactly the same order as
  // they are in `ids`. When there are duplicate object ids, all the entries
  // for the same id are filled in.
  for (size_t i = 0; i < ids.size(); i++) {
    if (result_map.find(ids[i]) != result_map.end()) {
      (*results)[i] = result_map[ids[i]];
    }
  }

  return Status::OK();
}

Status CoreWorker::Contains(const ObjectID &object_id, bool *has_object) {
  // Currently only the Plasma store supports Contains().
  return plasma_store_provider_->Contains(object_id, has_object);
}

Status CoreWorker::Wait(const std::vector<ObjectID> &ids, int num_objects,
                        int64_t timeout_ms, std::vector<bool> *results) {
  results->resize(ids.size(), false);

  if (num_objects <= 0 || num_objects > static_cast<int>(ids.size())) {
    return Status::Invalid(
        "Number of objects to wait for must be between 1 and the number of ids.");
  }

  absl::flat_hash_set<ObjectID> plasma_object_ids;
  absl::flat_hash_set<ObjectID> memory_object_ids;
  GroupObjectIdsByStoreProvider(ids, &plasma_object_ids, &memory_object_ids);

  if (plasma_object_ids.size() + memory_object_ids.size() != ids.size()) {
    return Status::Invalid("Duplicate object IDs not supported in wait.");
  }

  // TODO(edoakes): this logic is not ideal, and will have to be addressed
  // before we enable direct actor calls in the Python code. If we are waiting
  // on a list of objects mixed between multiple store providers, we could
  // easily end up in the situation where we're blocked waiting on one store
  // provider while another actually has enough objects ready to fulfill
  // 'num_objects'. This is partially addressed by trying them all once with
  // a timeout of 0, but that does not address the situation where objects
  // become available on the second store provider while waiting on the first.

  absl::flat_hash_set<ObjectID> ready;
  // Wait from both store providers with timeout set to 0. This is to avoid the case
  // where we might use up the entire timeout on trying to get objects from one store
  // provider before even trying another (which might have all of the objects available).
  if (plasma_object_ids.size() > 0) {
    RAY_RETURN_NOT_OK(
        plasma_store_provider_->Wait(plasma_object_ids, num_objects, /*timeout_ms=*/0,
                                     worker_context_.GetCurrentTaskID(), &ready));
  }
  if (memory_object_ids.size() > 0) {
    RAY_RETURN_NOT_OK(memory_store_provider_->Wait(
        memory_object_ids, std::max(0, static_cast<int>(ready.size()) - num_objects),
        /*timeout_ms=*/0, worker_context_.GetCurrentTaskID(), &ready));
  }

  if (static_cast<int>(ready.size()) < num_objects && timeout_ms != 0) {
    int64_t start_time = current_time_ms();
    if (plasma_object_ids.size() > 0) {
      RAY_RETURN_NOT_OK(
          plasma_store_provider_->Wait(plasma_object_ids, num_objects, timeout_ms,
                                       worker_context_.GetCurrentTaskID(), &ready));
    }
    if (timeout_ms > 0) {
      timeout_ms =
          std::max(0, static_cast<int>(timeout_ms - (current_time_ms() - start_time)));
    }
    if (memory_object_ids.size() > 0) {
      RAY_RETURN_NOT_OK(
          memory_store_provider_->Wait(memory_object_ids, num_objects, timeout_ms,
                                       worker_context_.GetCurrentTaskID(), &ready));
    }
  }

  for (size_t i = 0; i < ids.size(); i++) {
    if (ready.find(ids[i]) != ready.end()) {
      results->at(i) = true;
    }
  }

  return Status::OK();
}

Status CoreWorker::Delete(const std::vector<ObjectID> &object_ids, bool local_only,
                          bool delete_creating_tasks) {
  absl::flat_hash_set<ObjectID> plasma_object_ids;
  absl::flat_hash_set<ObjectID> memory_object_ids;
  GroupObjectIdsByStoreProvider(object_ids, &plasma_object_ids, &memory_object_ids);

  RAY_RETURN_NOT_OK(plasma_store_provider_->Delete(plasma_object_ids, local_only,
                                                   delete_creating_tasks));
  RAY_RETURN_NOT_OK(memory_store_provider_->Delete(memory_object_ids));

  return Status::OK();
}

std::string CoreWorker::MemoryUsageString() {
  // Currently only the Plasma store returns a debug string.
  return plasma_store_provider_->MemoryUsageString();
}

TaskID CoreWorker::GetCallerId() const {
  TaskID caller_id;
  ActorID actor_id = GetActorId();
  if (!actor_id.IsNil()) {
    caller_id = TaskID::ForActorCreationTask(actor_id);
  } else {
    caller_id = main_thread_task_id_;
  }
  return caller_id;
}

Status CoreWorker::SubmitTask(const RayFunction &function,
                              const std::vector<TaskArg> &args,
                              const TaskOptions &task_options,
                              std::vector<ObjectID> *return_ids) {
  TaskSpecBuilder builder;
  const int next_task_index = worker_context_.GetNextTaskIndex();
  const auto task_id =
      TaskID::ForNormalTask(worker_context_.GetCurrentJobID(),
                            worker_context_.GetCurrentTaskID(), next_task_index);
  builder.BuildCommonTaskSpec(
      worker_context_.GetCurrentJobID(), task_id, worker_context_.GetCurrentTaskID(),
      next_task_index, GetCallerId(), function, args, task_options.num_returns,
      task_options.resources, {}, TaskTransportType::RAYLET, return_ids);
  return raylet_client_->SubmitTask(builder.Build());
}

Status CoreWorker::CreateActor(const RayFunction &function,
                               const std::vector<TaskArg> &args,
                               const ActorCreationOptions &actor_creation_options,
                               ActorID *return_actor_id) {
  const int next_task_index = worker_context_.GetNextTaskIndex();
  const ActorID actor_id =
      ActorID::Of(worker_context_.GetCurrentJobID(), worker_context_.GetCurrentTaskID(),
                  next_task_index);
  const TaskID actor_creation_task_id = TaskID::ForActorCreationTask(actor_id);
  const JobID job_id = worker_context_.GetCurrentJobID();
  std::vector<ObjectID> return_ids;
  TaskSpecBuilder builder;
  builder.BuildCommonTaskSpec(
      job_id, actor_creation_task_id, worker_context_.GetCurrentTaskID(), next_task_index,
      GetCallerId(), function, args, 1, actor_creation_options.resources,
      actor_creation_options.placement_resources, TaskTransportType::RAYLET, &return_ids);
  builder.SetActorCreationTaskSpec(actor_id, actor_creation_options.max_reconstructions,
                                   actor_creation_options.dynamic_worker_options,
                                   actor_creation_options.is_direct_call,
                                   actor_creation_options.max_concurrency,
                                   actor_creation_options.is_detached);
  const ray::TaskSpecification spec = builder.Build();
  RAY_RETURN_NOT_OK(raylet_client_->SubmitTask(spec));
  actor_manager_->RegisterChildActor(spec);
  SubscribeActorUpdates(actor_id);
  *return_actor_id = actor_id;
  return Status::OK();
}

Status CoreWorker::SubmitActorTask(const ActorID &actor_id, const RayFunction &function,
                                   const std::vector<TaskArg> &args,
                                   const TaskOptions &task_options,
                                   std::vector<ObjectID> *return_ids) {
  ActorHandle *actor_handle = nullptr;
  RAY_RETURN_NOT_OK(actor_manager_->GetActorHandle(actor_id, &actor_handle));

  // Add one for actor cursor object id for tasks.
  const int num_returns = task_options.num_returns + 1;

  const bool is_direct_call = actor_handle->IsDirectCallActor();
  const TaskTransportType transport_type =
      is_direct_call ? TaskTransportType::DIRECT_ACTOR : TaskTransportType::RAYLET;

  // Build common task spec.
  TaskSpecBuilder builder;
  const int next_task_index = worker_context_.GetNextTaskIndex();
  const TaskID actor_task_id = TaskID::ForActorTask(
      worker_context_.GetCurrentJobID(), worker_context_.GetCurrentTaskID(),
      next_task_index, actor_handle->GetActorID());
  builder.BuildCommonTaskSpec(actor_handle->CreationJobID(), actor_task_id,
                              worker_context_.GetCurrentTaskID(), next_task_index,
                              GetCallerId(), function, args, num_returns,
                              task_options.resources, {}, transport_type, return_ids);

  const ObjectID new_cursor = return_ids->back();
  actor_handle->SetActorTaskSpec(builder, transport_type, new_cursor);
  // Remove cursor from return ids.
  return_ids->pop_back();

  // Submit task.
  Status status;
  const auto spec = builder.Build();
  if (actor_handle->IsDead()) {
    direct_actor_submitter_->TreatTaskAsFailed(spec.TaskId(), spec.NumReturns(),
                                               rpc::ErrorType::ACTOR_DIED);
  } else {
    if (is_direct_call) {
      status = direct_actor_submitter_->SubmitTask(builder.Build());
    } else {
      status = raylet_client_->SubmitTask(builder.Build());
    }
  }
  return status;
}

ActorID CoreWorker::DeserializeAndRegisterActorHandle(const std::string &serialized) {
  std::unique_ptr<ActorHandle> actor_handle(new ActorHandle(serialized));
  const ActorID actor_id = actor_handle->GetActorID();
  if (actor_manager_->AddActorHandle(std::move(actor_handle))) {
    SubscribeActorUpdates(actor_id);
  }
  return actor_id;
}

Status CoreWorker::SerializeActorHandle(const ActorID &actor_id,
                                        std::string *output) const {
  ActorHandle *actor_handle = nullptr;
  auto status = actor_manager_->GetActorHandle(actor_id, &actor_handle);
  if (status.ok()) {
    actor_handle->Serialize(output);
  }
  return status;
}

void CoreWorker::SubscribeActorUpdates(const ActorID &actor_id) {
  // Register a callback to handle actor notifications.
  auto actor_notification_callback = [this](const ActorID &actor_id,
                                            const gcs::ActorTableData &actor_data) {
    switch (actor_data.state()) {
    case gcs::ActorTableData::ALIVE: {
      actor_manager_->OnActorLocationChanged(
          actor_id, ClientID::FromBinary(actor_data.node_manager_id()),
          actor_data.ip_address(), actor_data.port());
    } break;
    case gcs::ActorTableData::RECONSTRUCTING: {
      actor_manager_->OnActorFailed(actor_id, /*terminal=*/false);
    } break;
    case gcs::ActorTableData::DEAD: {
      actor_manager_->OnActorFailed(actor_id, /*terminal=*/true);
      RAY_CHECK_OK(gcs_client_.Actors().AsyncUnsubscribe(actor_id, nullptr));
    } break;
    default:
      RAY_LOG(FATAL) << "Received unexpected message type " << actor_data.state();
    }

    RAY_LOG(INFO) << "received notification on actor, state="
                  << static_cast<int>(actor_data.state()) << ", actor_id: " << actor_id
                  << ", ip address: " << actor_data.ip_address()
                  << ", port: " << actor_data.port();
  };

  RAY_CHECK_OK(gcs_client_.Actors().AsyncSubscribe(actor_id, actor_notification_callback,
                                                   nullptr));
}

std::unique_ptr<worker::ProfileEvent> CoreWorker::CreateProfileEvent(
    const std::string &event_type) {
  return std::unique_ptr<worker::ProfileEvent>(
      new worker::ProfileEvent(profiler_, event_type));
}

void CoreWorker::StartExecutingTasks() { task_execution_service_.run(); }

Status CoreWorker::AllocateReturnObjects(
    const std::vector<ObjectID> &object_ids, const std::vector<size_t> &data_sizes,
    const std::vector<std::shared_ptr<Buffer>> &metadatas,
    std::vector<std::shared_ptr<RayObject>> *return_objects) {
  RAY_CHECK(object_ids.size() == metadatas.size());
  RAY_CHECK(object_ids.size() == data_sizes.size());
  return_objects->resize(object_ids.size(), nullptr);

  for (size_t i = 0; i < object_ids.size(); i++) {
    bool object_already_exists = false;
    std::shared_ptr<Buffer> data_buffer;
    if (data_sizes[i] > 0) {
      if (!worker_context_.CurrentActorUseDirectCall()) {
        RAY_RETURN_NOT_OK(
            Create(metadatas[i], data_sizes[i], object_ids[i], &data_buffer));
        object_already_exists = !data_buffer;
      } else {
        data_buffer = std::make_shared<LocalMemoryBuffer>(data_sizes[i]);
      }
    }
    // Leave the return object as a nullptr if there is no data or metadata.
    // This allows the caller to prevent the core worker from storing an output
    // (e.g., to support ray.experimental.no_return.NoReturn).
    if (!object_already_exists && (data_buffer || metadatas[i])) {
      return_objects->at(i) = std::make_shared<RayObject>(data_buffer, metadatas[i]);
    }
  }

  return Status::OK();
}

Status CoreWorker::ExecuteTask(const TaskSpecification &task_spec,
                               const ResourceMappingType &resource_ids,
                               std::vector<std::shared_ptr<RayObject>> *return_by_value) {
  resource_ids_ = resource_ids;
  worker_context_.SetCurrentTask(task_spec);
  SetCurrentTaskId(task_spec.TaskId());

  RayFunction func{task_spec.GetLanguage(), task_spec.FunctionDescriptor()};

  std::vector<std::shared_ptr<RayObject>> args;
  std::vector<ObjectID> arg_reference_ids;
  RAY_CHECK_OK(BuildArgsForExecutor(task_spec, &args, &arg_reference_ids));

  std::vector<ObjectID> return_ids;
  for (size_t i = 0; i < task_spec.NumReturns(); i++) {
    return_ids.push_back(task_spec.ReturnId(i));
  }

  Status status;
  TaskType task_type = TaskType::NORMAL_TASK;
  if (task_spec.IsActorCreationTask()) {
    RAY_CHECK(return_ids.size() > 0);
    return_ids.pop_back();
    task_type = TaskType::ACTOR_CREATION_TASK;
    SetActorId(task_spec.ActorCreationId());
  } else if (task_spec.IsActorTask()) {
    RAY_CHECK(return_ids.size() > 0);
    return_ids.pop_back();
    task_type = TaskType::ACTOR_TASK;
  }

  std::vector<std::shared_ptr<RayObject>> return_objects;
  status = task_execution_callback_(task_type, func,
                                    task_spec.GetRequiredResources().GetResourceMap(),
                                    args, arg_reference_ids, return_ids, &return_objects);

  for (size_t i = 0; i < return_objects.size(); i++) {
    // The object is nullptr if it already existed in the object store.
    if (!return_objects[i]) {
      continue;
    }
    if (return_objects[i]->GetData()->IsPlasmaBuffer()) {
      if (!Seal(return_ids[i]).ok()) {
        RAY_LOG(ERROR) << "Task " << task_spec.TaskId() << " failed to seal object "
                       << return_ids[i] << " in store: " << status.message();
      }
    } else if (!worker_context_.CurrentActorUseDirectCall()) {
      if (!Put(*return_objects[i], return_ids[i]).ok()) {
        RAY_LOG(ERROR) << "Task " << task_spec.TaskId() << " failed to seal object "
                       << return_ids[i] << " in store: " << status.message();
      }
    } else {
      return_by_value->push_back(return_objects[i]);
    }
  }

  SetCurrentTaskId(TaskID::Nil());
  worker_context_.ResetCurrentTask(task_spec);
  return status;
}

Status CoreWorker::BuildArgsForExecutor(const TaskSpecification &task,
                                        std::vector<std::shared_ptr<RayObject>> *args,
                                        std::vector<ObjectID> *arg_reference_ids) {
  auto num_args = task.NumArgs();
  args->resize(num_args);
  arg_reference_ids->resize(num_args);

  std::vector<ObjectID> object_ids_to_fetch;
  std::vector<int> indices;

  for (size_t i = 0; i < task.NumArgs(); ++i) {
    int count = task.ArgIdCount(i);
    if (count > 0) {
      // pass by reference.
      RAY_CHECK(count == 1);
      object_ids_to_fetch.push_back(task.ArgId(i, 0));
      indices.push_back(i);
      arg_reference_ids->at(i) = task.ArgId(i, 0);
    } else {
      // pass by value.
      std::shared_ptr<LocalMemoryBuffer> data = nullptr;
      if (task.ArgDataSize(i)) {
        data = std::make_shared<LocalMemoryBuffer>(const_cast<uint8_t *>(task.ArgData(i)),
                                                   task.ArgDataSize(i));
      }
      std::shared_ptr<LocalMemoryBuffer> metadata = nullptr;
      if (task.ArgMetadataSize(i)) {
        metadata = std::make_shared<LocalMemoryBuffer>(
            const_cast<uint8_t *>(task.ArgMetadata(i)), task.ArgMetadataSize(i));
      }
      args->at(i) = std::make_shared<RayObject>(data, metadata);
      arg_reference_ids->at(i) = ObjectID::Nil();
    }
  }

  std::vector<std::shared_ptr<RayObject>> results;
  auto status = Get(object_ids_to_fetch, -1, &results);
  if (status.ok()) {
    for (size_t i = 0; i < results.size(); i++) {
      args->at(indices[i]) = results[i];
    }
  }

  return status;
}

<<<<<<< HEAD
void CoreWorker::HandleNodeRemoved(const ClientID &node_id) {
  // TODO(swang): For orphaned actors, move failure detection to the raylet monitor.
  for (const auto &handle : actor_manager_->Handles()) {
    if (handle.second->NodeId() == node_id) {
      const auto &actor_id = handle.first;
      auto child_it = actor_manager_->Children().find(actor_id);
      if (child_it != actor_manager_->Children().end()) {
        // Mark the child as failed in the GCS.
        // TODO(swang): This just triggers a callback via the GCS notification.
        // We could remove this and just call the right callback directly if we
        // refactor the actor table so that entries can be added in any order.
        auto new_state = child_it->second.CanRestart()
                             ? gcs::ActorTableData::RECONSTRUCTING
                             : gcs::ActorTableData::DEAD;
        std::shared_ptr<gcs::ActorTableData> data = gcs::CreateActorTableData(
            child_it->second.actor_creation_spec, "", 0, ClientID::Nil(), new_state,
            child_it->second.num_lifetimes);
        auto done = [actor_id](Status status) {
          if (!status.ok()) {
            // Only the owner should update the actor as failed.
            // TODO: If an actor process fails, its raylet should forward the
            // message to us and let us update the actor table so that there is
            // no race condition.
            RAY_LOG(WARNING) << "Failed to update state for actor " << actor_id
                             << ". This may be because the node crashed soon after the "
                                "actor process failed.";
          }
        };
        RAY_CHECK_OK(gcs_client_.Actors().AsyncUpdate(actor_id, data, done));
      }
    }
  }
}

=======
void CoreWorker::HandleAssignTask(const rpc::AssignTaskRequest &request,
                                  rpc::AssignTaskReply *reply,
                                  rpc::SendReplyCallback send_reply_callback) {
  if (worker_context_.CurrentActorUseDirectCall()) {
    send_reply_callback(Status::Invalid("This actor only accepts direct calls."), nullptr,
                        nullptr);
    return;
  } else {
    task_execution_service_.post([=] {
      raylet_task_receiver_->HandleAssignTask(request, reply, send_reply_callback);
    });
  }
}

void CoreWorker::HandleDirectActorAssignTask(
    const rpc::DirectActorAssignTaskRequest &request,
    rpc::DirectActorAssignTaskReply *reply, rpc::SendReplyCallback send_reply_callback) {
  task_execution_service_.post([=] {
    direct_actor_task_receiver_->HandleDirectActorAssignTask(request, reply,
                                                             send_reply_callback);
  });
}

void CoreWorker::HandleDirectActorCallArgWaitComplete(
    const rpc::DirectActorCallArgWaitCompleteRequest &request,
    rpc::DirectActorCallArgWaitCompleteReply *reply,
    rpc::SendReplyCallback send_reply_callback) {
  task_execution_service_.post([=] {
    direct_actor_task_receiver_->HandleDirectActorCallArgWaitComplete(
        request, reply, send_reply_callback);
  });
}

>>>>>>> 9820c10a
}  // namespace ray<|MERGE_RESOLUTION|>--- conflicted
+++ resolved
@@ -727,7 +727,6 @@
   return status;
 }
 
-<<<<<<< HEAD
 void CoreWorker::HandleNodeRemoved(const ClientID &node_id) {
   // TODO(swang): For orphaned actors, move failure detection to the raylet monitor.
   for (const auto &handle : actor_manager_->Handles()) {
@@ -762,7 +761,6 @@
   }
 }
 
-=======
 void CoreWorker::HandleAssignTask(const rpc::AssignTaskRequest &request,
                                   rpc::AssignTaskReply *reply,
                                   rpc::SendReplyCallback send_reply_callback) {
@@ -796,5 +794,4 @@
   });
 }
 
->>>>>>> 9820c10a
 }  // namespace ray