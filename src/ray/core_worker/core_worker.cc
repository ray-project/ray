--- conflicted
+++ resolved
@@ -182,15 +182,11 @@
 
   task_manager_.reset(new TaskManager(
       memory_store_, actor_manager_, [this](const TaskSpecification &spec) {
-<<<<<<< HEAD
         // Retry after a delay to emulate the existing Raylet reconstruction
         // behaviour. TODO(ekl) backoff exponentially.
         RAY_LOG(ERROR) << "Will resubmit task after a 5 second delay: "
                        << spec.DebugString();
         to_resubmit_.push_back(std::make_pair(current_time_ms() + 5000, spec));
-=======
-        RAY_CHECK_OK(direct_task_submitter_->SubmitTask(spec));
->>>>>>> 5e302328
       }));
   resolver_.reset(new LocalDependencyResolver(memory_store_));
 
@@ -781,7 +777,6 @@
 
   auto inserted = actor_handles_.emplace(actor_id, std::move(actor_handle)).second;
   if (inserted) {
-    RAY_LOG(ERROR) << "Subscribe to actor " << actor_id;
     // Register a callback to handle actor notifications.
     auto actor_notification_callback = [this](const ActorID &actor_id,
                                               const gcs::ActorTableData &actor_data) {
@@ -792,10 +787,7 @@
         ActorHandle *actor_handle = nullptr;
         RAY_CHECK_OK(GetActorHandle(actor_id, &actor_handle));
         actor_handle->MarkDead();
-<<<<<<< HEAD
         RAY_LOG(ERROR) << "Marking actor handle as dead " << actor_id;
-=======
->>>>>>> 5e302328
         // We cannot erase the actor handle here because clients can still
         // submit tasks to dead actors. This also means we defer unsubscription,
         // otherwise we crash when bulk unsubscribing all actor handles.
@@ -803,20 +795,13 @@
         direct_actor_submitter_->ConnectActor(actor_id, actor_data.address());
       }
 
-<<<<<<< HEAD
-      RAY_LOG(ERROR) << "received notification on actor, state="
-                     << static_cast<int>(actor_data.state()) << ", actor_id: " << actor_id
-                     << ", ip address: " << actor_data.address().ip_address()
-                     << ", port: " << actor_data.address().port() << ", worker_id: "
-                     << WorkerID::FromBinary(actor_data.address().worker_id())
-                     << ", raylet_id: "
-                     << ClientID::FromBinary(actor_data.address().raylet_id());
-=======
       RAY_LOG(INFO) << "received notification on actor, state="
                     << static_cast<int>(actor_data.state()) << ", actor_id: " << actor_id
                     << ", ip address: " << actor_data.address().ip_address()
-                    << ", port: " << actor_data.address().port();
->>>>>>> 5e302328
+                    << ", port: " << actor_data.address().port() << ", worker_id: "
+                    << WorkerID::FromBinary(actor_data.address().worker_id())
+                    << ", raylet_id: "
+                    << ClientID::FromBinary(actor_data.address().raylet_id());
     };
 
     RAY_CHECK_OK(direct_actor_table_subscriber_->AsyncSubscribe(
