--- conflicted
+++ resolved
@@ -315,15 +315,8 @@
                               worker_context_.GetCurrentJobID(),
                               TaskID::ComputeDriverTaskId(worker_context_.GetWorkerID()),
                               GetCallerId(), rpc_address_);
-<<<<<<< HEAD
-
-    std::shared_ptr<rpc::TaskTableData> data = std::make_shared<rpc::TaskTableData>();
-    data->mutable_task()->mutable_task_spec()->CopyFrom(builder.Build().GetMessage());
     // Drivers are never re-executed.
     SetCurrentTaskId(task_id, /*attempt_number=*/0);
-=======
-    SetCurrentTaskId(task_id);
->>>>>>> c1d4c223
   }
 
   auto raylet_client_factory = [this](const std::string ip_address, int port) {
