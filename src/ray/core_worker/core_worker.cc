--- conflicted
+++ resolved
@@ -191,7 +191,7 @@
       new CoreWorkerPlasmaStoreProvider(store_socket, raylet_client_, check_signals_));
   memory_store_.reset(
       new CoreWorkerMemoryStore([this](const RayObject &obj, const ObjectID &obj_id) {
-        plasma_store_provider_->Put(obj, obj_id);
+        RAY_CHECK_OK(plasma_store_provider_->Put(obj, obj_id));
       }));
   memory_store_provider_.reset(new CoreWorkerMemoryStoreProvider(memory_store_));
 
@@ -312,7 +312,7 @@
   RAY_CHECK(object_id.IsDirectCallType());
   auto value = memory_store_->GetOrPromoteToPlasma(object_id);
   if (value != nullptr) {
-    plasma_store_provider_->Put(*value, object_id.WithPlasmaTransportType());
+    RAY_CHECK_OK(plasma_store_provider_->Put(*value, object_id.WithPlasmaTransportType()));
   }
 }
 
@@ -651,18 +651,11 @@
   const TaskID actor_task_id = TaskID::ForActorTask(
       worker_context_.GetCurrentJobID(), worker_context_.GetCurrentTaskID(),
       next_task_index, actor_handle->GetActorID());
-<<<<<<< HEAD
-  BuildCommonTaskSpec(builder, actor_handle->CreationJobID(), actor_task_id,
-                      worker_context_.GetCurrentTaskID(), next_task_index, GetCallerId(),
-                      rpc_address_, function, args, num_returns, task_options.resources,
-                      {}, transport_type, return_ids);
-=======
   BuildCommonTaskSpec(
       builder, actor_handle->CreationJobID(), actor_task_id,
       worker_context_.GetCurrentTaskID(), next_task_index, GetCallerId(), rpc_address_,
       function, is_direct_call ? PrepareDirectActorCallArgs(args, memory_store_) : args,
       num_returns, task_options.resources, {}, transport_type, return_ids);
->>>>>>> 949f5435
 
   const ObjectID new_cursor = return_ids->back();
   actor_handle->SetActorTaskSpec(builder, transport_type, new_cursor);
