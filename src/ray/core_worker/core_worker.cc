#include <cstdlib>

#include "ray/common/ray_config.h"
#include "ray/common/task/task_util.h"
#include "ray/core_worker/context.h"
#include "ray/core_worker/core_worker.h"
#include "ray/core_worker/transport/raylet_transport.h"

namespace {

void BuildCommonTaskSpec(
    ray::TaskSpecBuilder &builder, const JobID &job_id, const TaskID &task_id,
    const TaskID &current_task_id, const int task_index, const TaskID &caller_id,
    const ray::rpc::Address &address, const ray::RayFunction &function,
    const std::vector<ray::TaskArg> &args, uint64_t num_returns,
    const std::unordered_map<std::string, double> &required_resources,
    const std::unordered_map<std::string, double> &required_placement_resources,
    ray::TaskTransportType transport_type, std::vector<ObjectID> *return_ids) {
  // Build common task spec.
  builder.SetCommonTaskSpec(task_id, function.GetLanguage(),
                            function.GetFunctionDescriptor(), job_id, current_task_id,
<<<<<<< HEAD
                            task_index, caller_id, address, num_returns,
=======
                            task_index, caller_id, num_returns,
                            transport_type == ray::TaskTransportType::DIRECT,
>>>>>>> e4565c9c
                            required_resources, required_placement_resources);
  // Set task arguments.
  for (const auto &arg : args) {
    if (arg.IsPassedByReference()) {
      if (transport_type == ray::TaskTransportType::RAYLET) {
        RAY_CHECK(!arg.GetReference().IsDirectCallType())
            << "NotImplemented: passing direct call objects to other tasks";
      }
      builder.AddByRefArg(arg.GetReference());
    } else {
      builder.AddByValueArg(arg.GetValue());
    }
  }

  // Compute return IDs.
  return_ids->resize(num_returns);
  for (size_t i = 0; i < num_returns; i++) {
    (*return_ids)[i] =
        ObjectID::ForTaskReturn(task_id, i + 1,
                                /*transport_type=*/static_cast<int>(transport_type));
  }
}

// Group object ids according the the corresponding store providers.
void GroupObjectIdsByStoreProvider(const std::vector<ObjectID> &object_ids,
                                   absl::flat_hash_set<ObjectID> *plasma_object_ids,
                                   absl::flat_hash_set<ObjectID> *memory_object_ids) {
  for (const auto &object_id : object_ids) {
    if (object_id.IsDirectCallType()) {
      memory_object_ids->insert(object_id);
    } else {
      plasma_object_ids->insert(object_id);
    }
  }
}

}  // namespace

namespace ray {

CoreWorker::CoreWorker(const WorkerType worker_type, const Language language,
                       const std::string &store_socket, const std::string &raylet_socket,
                       const JobID &job_id, const gcs::GcsClientOptions &gcs_options,
                       const std::string &log_dir, const std::string &node_ip_address,
                       int node_manager_port,
                       const TaskExecutionCallback &task_execution_callback,
                       std::function<Status()> check_signals,
                       const std::function<void()> exit_handler)
    : worker_type_(worker_type),
      language_(language),
      log_dir_(log_dir),
      check_signals_(check_signals),
      worker_context_(worker_type, job_id),
      io_work_(io_service_),
      client_call_manager_(new rpc::ClientCallManager(io_service_)),
      heartbeat_timer_(io_service_),
      core_worker_server_(WorkerTypeString(worker_type), 0 /* let grpc choose a port */),
      memory_store_(std::make_shared<CoreWorkerMemoryStore>()),
      memory_store_provider_(memory_store_),
      task_execution_service_work_(task_execution_service_),
      task_execution_callback_(task_execution_callback),
      grpc_service_(io_service_, *this) {
  // Initialize logging if log_dir is passed. Otherwise, it must be initialized
  // and cleaned up by the caller.
  if (log_dir_ != "") {
    std::stringstream app_name;
    app_name << LanguageString(language_) << "-" << WorkerTypeString(worker_type_) << "-"
             << worker_context_.GetWorkerID();
    RayLog::StartRayLog(app_name.str(), RayLogLevel::INFO, log_dir_);
    RayLog::InstallFailureSignalHandler();
  }

  // Initialize gcs client.
  gcs_client_ = std::make_shared<gcs::RedisGcsClient>(gcs_options);
  RAY_CHECK_OK(gcs_client_->Connect(io_service_));

  // Initialize profiler.
  profiler_ = std::make_shared<worker::Profiler>(worker_context_, node_ip_address,
                                                 io_service_, gcs_client_);

  // Initialize task receivers.
  if (worker_type_ == WorkerType::WORKER) {
    RAY_CHECK(task_execution_callback_ != nullptr);
    auto execute_task = std::bind(&CoreWorker::ExecuteTask, this, std::placeholders::_1,
                                  std::placeholders::_2, std::placeholders::_3);
    raylet_task_receiver_ = std::unique_ptr<CoreWorkerRayletTaskReceiver>(
        new CoreWorkerRayletTaskReceiver(raylet_client_, execute_task, exit_handler));
    direct_task_receiver_ =
        std::unique_ptr<CoreWorkerDirectTaskReceiver>(new CoreWorkerDirectTaskReceiver(
            worker_context_, task_execution_service_, execute_task, exit_handler));
  }

  // Start RPC server after all the task receivers are properly initialized.
  core_worker_server_.RegisterService(grpc_service_);
  core_worker_server_.Run();

  // Initialize raylet client.
  // TODO(zhijunfu): currently RayletClient would crash in its constructor if it cannot
  // connect to Raylet after a number of retries, this can be changed later
  // so that the worker (java/python .etc) can retrieve and handle the error
  // instead of crashing.
  auto grpc_client = rpc::NodeManagerWorkerClient::make(
<<<<<<< HEAD
      node_ip_address, node_manager_port, client_call_manager_);
  ClientID raylet_id;
=======
      node_ip_address, node_manager_port, *client_call_manager_);
>>>>>>> e4565c9c
  raylet_client_ = std::unique_ptr<RayletClient>(new RayletClient(
      std::move(grpc_client), raylet_socket,
      WorkerID::FromBinary(worker_context_.GetWorkerID().Binary()),
      (worker_type_ == ray::WorkerType::WORKER), worker_context_.GetCurrentJobID(),
<<<<<<< HEAD
      language_, &raylet_id, worker_server_.GetPort()));
=======
      language_, core_worker_server_.GetPort()));
>>>>>>> e4565c9c
  // Unfortunately the raylet client has to be constructed after the receivers.
  if (direct_task_receiver_ != nullptr) {
    direct_task_receiver_->Init(*raylet_client_);
  }

  // Set our own address.
  RAY_CHECK(!raylet_id.IsNil());
  rpc_address_.set_ip_address(node_ip_address);
  rpc_address_.set_port(worker_server_.GetPort());
  rpc_address_.set_raylet_id(raylet_id.Binary());

  // Set timer to periodically send heartbeats containing active object IDs to the raylet.
  // If the heartbeat timeout is < 0, the heartbeats are disabled.
  if (RayConfig::instance().worker_heartbeat_timeout_milliseconds() >= 0) {
    // Seed using current time.
    std::srand(std::time(nullptr));
    // Randomly choose a time from [0, timeout]) to send the first heartbeat to avoid all
    // workers sending heartbeats at the same time.
    int64_t heartbeat_timeout =
        std::rand() % RayConfig::instance().worker_heartbeat_timeout_milliseconds();
    heartbeat_timer_.expires_from_now(
        boost::asio::chrono::milliseconds(heartbeat_timeout));
    heartbeat_timer_.async_wait(boost::bind(&CoreWorker::ReportActiveObjectIDs, this));
  }

  io_thread_ = std::thread(&CoreWorker::RunIOService, this);

  plasma_store_provider_.reset(
      new CoreWorkerPlasmaStoreProvider(store_socket, raylet_client_, check_signals_));

  // Create an entry for the driver task in the task table. This task is
  // added immediately with status RUNNING. This allows us to push errors
  // related to this driver task back to the driver. For example, if the
  // driver creates an object that is later evicted, we should notify the
  // user that we're unable to reconstruct the object, since we cannot
  // rerun the driver.
  if (worker_type_ == WorkerType::DRIVER) {
    TaskSpecBuilder builder;
    std::vector<std::string> empty_descriptor;
    std::unordered_map<std::string, double> empty_resources;
    const TaskID task_id = TaskID::ForDriverTask(worker_context_.GetCurrentJobID());
    builder.SetCommonTaskSpec(
        task_id, language_, empty_descriptor, worker_context_.GetCurrentJobID(),
<<<<<<< HEAD
        TaskID::ComputeDriverTaskId(worker_context_.GetWorkerID()), 0, GetCallerId(),
        rpc_address_, 0, empty_resources, empty_resources);
=======
        TaskID::ComputeDriverTaskId(worker_context_.GetWorkerID()), 0, GetCallerId(), 0,
        false, empty_resources, empty_resources);
>>>>>>> e4565c9c

    std::shared_ptr<gcs::TaskTableData> data = std::make_shared<gcs::TaskTableData>();
    data->mutable_task()->mutable_task_spec()->CopyFrom(builder.Build().GetMessage());
    RAY_CHECK_OK(gcs_client_->raylet_task_table().Add(job_id, task_id, data, nullptr));
    SetCurrentTaskId(task_id);
  }

  direct_actor_submitter_ = std::unique_ptr<CoreWorkerDirectActorTaskSubmitter>(
      new CoreWorkerDirectActorTaskSubmitter(*client_call_manager_,
                                             memory_store_provider_));

  direct_task_submitter_ =
      std::unique_ptr<CoreWorkerDirectTaskSubmitter>(new CoreWorkerDirectTaskSubmitter(
          *raylet_client_,
          [this](WorkerAddress addr) {
            return std::shared_ptr<rpc::CoreWorkerClient>(new rpc::CoreWorkerClient(
                addr.first, addr.second, *client_call_manager_));
          },
          memory_store_provider_));
}

CoreWorker::~CoreWorker() {
  Shutdown();
  io_thread_.join();
}

void CoreWorker::Shutdown() {
  if (!shutdown_) {
    io_service_.stop();
    if (worker_type_ == WorkerType::WORKER) {
      task_execution_service_.stop();
    }
    if (log_dir_ != "") {
      RayLog::ShutDownRayLog();
    }
  }
  shutdown_ = true;
}

void CoreWorker::Disconnect() {
  io_service_.stop();
  gcs_client_->Disconnect();
  if (raylet_client_) {
    RAY_IGNORE_EXPR(raylet_client_->Disconnect());
  }
}

void CoreWorker::RunIOService() {
  // Block SIGINT and SIGTERM so they will be handled by the main thread.
  sigset_t mask;
  sigemptyset(&mask);
  sigaddset(&mask, SIGINT);
  sigaddset(&mask, SIGTERM);
  pthread_sigmask(SIG_BLOCK, &mask, NULL);

  io_service_.run();
}

void CoreWorker::SetCurrentTaskId(const TaskID &task_id) {
  worker_context_.SetCurrentTaskId(task_id);
  main_thread_task_id_ = task_id;
  // Clear all actor handles at the end of each non-actor task.
  if (actor_id_.IsNil() && task_id.IsNil()) {
    for (const auto &handle : actor_handles_) {
      RAY_CHECK_OK(gcs_client_->Actors().AsyncUnsubscribe(handle.first, nullptr));
    }
    actor_handles_.clear();
  }
}

void CoreWorker::ReportActiveObjectIDs() {
  std::unordered_set<ObjectID> active_object_ids =
      reference_counter_.GetAllInScopeObjectIDs();
  RAY_LOG(DEBUG) << "Sending " << active_object_ids.size() << " object IDs to raylet.";
  if (active_object_ids.size() > RayConfig::instance().raylet_max_active_object_ids()) {
    RAY_LOG(WARNING) << active_object_ids.size() << "object IDs are currently in scope. "
                     << "This may lead to required objects being garbage collected.";
  }

  if (!raylet_client_->ReportActiveObjectIDs(active_object_ids).ok()) {
    RAY_LOG(ERROR) << "Raylet connection failed. Shutting down.";
    Shutdown();
  }

  // Reset the timer from the previous expiration time to avoid drift.
  heartbeat_timer_.expires_at(
      heartbeat_timer_.expiry() +
      boost::asio::chrono::milliseconds(
          RayConfig::instance().worker_heartbeat_timeout_milliseconds()));
  heartbeat_timer_.async_wait(boost::bind(&CoreWorker::ReportActiveObjectIDs, this));
}

Status CoreWorker::SetClientOptions(std::string name, int64_t limit_bytes) {
  // Currently only the Plasma store supports client options.
  return plasma_store_provider_->SetClientOptions(name, limit_bytes);
}

Status CoreWorker::Put(const RayObject &object, ObjectID *object_id) {
  *object_id = ObjectID::ForPut(worker_context_.GetCurrentTaskID(),
                                worker_context_.GetNextPutIndex(),
                                static_cast<uint8_t>(TaskTransportType::RAYLET));
  return Put(object, *object_id);
}

Status CoreWorker::Put(const RayObject &object, const ObjectID &object_id) {
  RAY_CHECK(object_id.GetTransportType() ==
            static_cast<uint8_t>(TaskTransportType::RAYLET))
      << "Invalid transport type flag in object ID: " << object_id.GetTransportType();
  return plasma_store_provider_->Put(object, object_id);
}

Status CoreWorker::Create(const std::shared_ptr<Buffer> &metadata, const size_t data_size,
                          ObjectID *object_id, std::shared_ptr<Buffer> *data) {
  *object_id = ObjectID::ForPut(worker_context_.GetCurrentTaskID(),
                                worker_context_.GetNextPutIndex(),
                                static_cast<uint8_t>(TaskTransportType::RAYLET));
  return Create(metadata, data_size, *object_id, data);
}

Status CoreWorker::Create(const std::shared_ptr<Buffer> &metadata, const size_t data_size,
                          const ObjectID &object_id, std::shared_ptr<Buffer> *data) {
  return plasma_store_provider_->Create(metadata, data_size, object_id, data);
}

Status CoreWorker::Seal(const ObjectID &object_id) {
  return plasma_store_provider_->Seal(object_id);
}

Status CoreWorker::Get(const std::vector<ObjectID> &ids, const int64_t timeout_ms,
                       std::vector<std::shared_ptr<RayObject>> *results) {
  results->resize(ids.size(), nullptr);

  absl::flat_hash_set<ObjectID> plasma_object_ids;
  absl::flat_hash_set<ObjectID> memory_object_ids;
  GroupObjectIdsByStoreProvider(ids, &plasma_object_ids, &memory_object_ids);

  bool got_exception = false;
  absl::flat_hash_map<ObjectID, std::shared_ptr<RayObject>> result_map;
  auto start_time = current_time_ms();
  RAY_RETURN_NOT_OK(plasma_store_provider_->Get(plasma_object_ids, timeout_ms,
                                                worker_context_.GetCurrentTaskID(),
                                                &result_map, &got_exception));

  if (!got_exception) {
    int64_t local_timeout_ms = timeout_ms;
    if (timeout_ms >= 0) {
      local_timeout_ms = std::max(static_cast<int64_t>(0),
                                  timeout_ms - (current_time_ms() - start_time));
    }
    RAY_RETURN_NOT_OK(memory_store_provider_.Get(memory_object_ids, local_timeout_ms,
                                                 worker_context_.GetCurrentTaskID(),
                                                 &result_map, &got_exception));
  }

  // If any of the objects have been promoted to plasma, then we retry their
  // gets at the provider plasma. Once we get the objects from plasma, we flip
  // the transport type again and return them for the original direct call ids.
  absl::flat_hash_set<ObjectID> promoted_plasma_ids;
  for (const auto &pair : result_map) {
    if (pair.second->IsInPlasmaError()) {
      promoted_plasma_ids.insert(pair.first.WithTransportType(TaskTransportType::RAYLET));
    }
  }
  if (!promoted_plasma_ids.empty()) {
    int64_t local_timeout_ms = timeout_ms;
    if (timeout_ms >= 0) {
      local_timeout_ms = std::max(static_cast<int64_t>(0),
                                  timeout_ms - (current_time_ms() - start_time));
    }
    RAY_RETURN_NOT_OK(plasma_store_provider_->Get(promoted_plasma_ids, local_timeout_ms,
                                                  worker_context_.GetCurrentTaskID(),
                                                  &result_map, &got_exception));
    for (const auto &id : promoted_plasma_ids) {
      auto it = result_map.find(id);
      if (it == result_map.end()) {
        result_map.erase(id.WithTransportType(TaskTransportType::DIRECT));
      } else {
        result_map[id.WithTransportType(TaskTransportType::DIRECT)] = it->second;
      }
      result_map.erase(id);
    }
    for (const auto &pair : result_map) {
      RAY_CHECK(!pair.second->IsInPlasmaError());
    }
  }

  // Loop through `ids` and fill each entry for the `results` vector,
  // this ensures that entries `results` have exactly the same order as
  // they are in `ids`. When there are duplicate object ids, all the entries
  // for the same id are filled in.
  for (size_t i = 0; i < ids.size(); i++) {
    if (result_map.find(ids[i]) != result_map.end()) {
      (*results)[i] = result_map[ids[i]];
    }
  }

  return Status::OK();
}

Status CoreWorker::Contains(const ObjectID &object_id, bool *has_object) {
  bool found = false;
  if (object_id.IsDirectCallType()) {
    // Note that the memory store returns false if the object value is
    // ErrorType::OBJECT_IN_PLASMA.
    RAY_RETURN_NOT_OK(memory_store_provider_.Contains(object_id, &found));
  }
  if (!found) {
    // We check plasma as a fallback in all cases, since a direct call object
    // may have been spilled to plasma.
    RAY_RETURN_NOT_OK(plasma_store_provider_->Contains(
        object_id.WithTransportType(TaskTransportType::RAYLET), &found));
  }
  *has_object = found;
  return Status::OK();
}

Status CoreWorker::Wait(const std::vector<ObjectID> &ids, int num_objects,
                        int64_t timeout_ms, std::vector<bool> *results) {
  results->resize(ids.size(), false);

  if (num_objects <= 0 || num_objects > static_cast<int>(ids.size())) {
    return Status::Invalid(
        "Number of objects to wait for must be between 1 and the number of ids.");
  }

  absl::flat_hash_set<ObjectID> plasma_object_ids;
  absl::flat_hash_set<ObjectID> memory_object_ids;
  GroupObjectIdsByStoreProvider(ids, &plasma_object_ids, &memory_object_ids);

  if (plasma_object_ids.size() + memory_object_ids.size() != ids.size()) {
    return Status::Invalid("Duplicate object IDs not supported in wait.");
  }

  // TODO(edoakes): this logic is not ideal, and will have to be addressed
  // before we enable direct actor calls in the Python code. If we are waiting
  // on a list of objects mixed between multiple store providers, we could
  // easily end up in the situation where we're blocked waiting on one store
  // provider while another actually has enough objects ready to fulfill
  // 'num_objects'. This is partially addressed by trying them all once with
  // a timeout of 0, but that does not address the situation where objects
  // become available on the second store provider while waiting on the first.

  absl::flat_hash_set<ObjectID> ready;
  // Wait from both store providers with timeout set to 0. This is to avoid the case
  // where we might use up the entire timeout on trying to get objects from one store
  // provider before even trying another (which might have all of the objects available).
  if (plasma_object_ids.size() > 0) {
    RAY_RETURN_NOT_OK(
        plasma_store_provider_->Wait(plasma_object_ids, num_objects, /*timeout_ms=*/0,
                                     worker_context_.GetCurrentTaskID(), &ready));
  }
  if (memory_object_ids.size() > 0) {
    // TODO(ekl) for memory objects that are ErrorType::OBJECT_IN_PLASMA, we should
    // consider waiting on them in plasma as well to ensure they are local.
    RAY_RETURN_NOT_OK(memory_store_provider_.Wait(
        memory_object_ids, std::max(0, static_cast<int>(ready.size()) - num_objects),
        /*timeout_ms=*/0, worker_context_.GetCurrentTaskID(), &ready));
  }

  if (static_cast<int>(ready.size()) < num_objects && timeout_ms != 0) {
    int64_t start_time = current_time_ms();
    if (plasma_object_ids.size() > 0) {
      RAY_RETURN_NOT_OK(
          plasma_store_provider_->Wait(plasma_object_ids, num_objects, timeout_ms,
                                       worker_context_.GetCurrentTaskID(), &ready));
    }
    if (timeout_ms > 0) {
      timeout_ms =
          std::max(0, static_cast<int>(timeout_ms - (current_time_ms() - start_time)));
    }
    if (memory_object_ids.size() > 0) {
      RAY_RETURN_NOT_OK(
          memory_store_provider_.Wait(memory_object_ids, num_objects, timeout_ms,
                                      worker_context_.GetCurrentTaskID(), &ready));
    }
  }

  for (size_t i = 0; i < ids.size(); i++) {
    if (ready.find(ids[i]) != ready.end()) {
      results->at(i) = true;
    }
  }

  return Status::OK();
}

Status CoreWorker::Delete(const std::vector<ObjectID> &object_ids, bool local_only,
                          bool delete_creating_tasks) {
  absl::flat_hash_set<ObjectID> plasma_object_ids;
  absl::flat_hash_set<ObjectID> memory_object_ids;
  GroupObjectIdsByStoreProvider(object_ids, &plasma_object_ids, &memory_object_ids);

  RAY_RETURN_NOT_OK(plasma_store_provider_->Delete(plasma_object_ids, local_only,
                                                   delete_creating_tasks));
  RAY_RETURN_NOT_OK(memory_store_provider_.Delete(memory_object_ids));

  return Status::OK();
}

std::string CoreWorker::MemoryUsageString() {
  // Currently only the Plasma store returns a debug string.
  return plasma_store_provider_->MemoryUsageString();
}

TaskID CoreWorker::GetCallerId() const {
  TaskID caller_id;
  ActorID actor_id = GetActorId();
  if (!actor_id.IsNil()) {
    caller_id = TaskID::ForActorCreationTask(actor_id);
  } else {
    caller_id = main_thread_task_id_;
  }
  return caller_id;
}

Status CoreWorker::SubmitTaskToRaylet(const TaskSpecification &task_spec) {
  RAY_RETURN_NOT_OK(raylet_client_->SubmitTask(task_spec));

  size_t num_returns = task_spec.NumReturns();
  if (task_spec.IsActorCreationTask() || task_spec.IsActorTask()) {
    num_returns--;
  }

  std::shared_ptr<std::vector<ObjectID>> task_deps =
      std::make_shared<std::vector<ObjectID>>();
  for (size_t i = 0; i < task_spec.NumArgs(); i++) {
    if (task_spec.ArgByRef(i)) {
      for (size_t j = 0; j < task_spec.ArgIdCount(i); j++) {
        task_deps->push_back(task_spec.ArgId(i, j));
      }
    }
  }

  if (task_deps->size() > 0) {
    for (size_t i = 0; i < num_returns; i++) {
      reference_counter_.SetDependencies(task_spec.ReturnIdForPlasma(i), task_deps);
    }
  }

  return Status::OK();
}

Status CoreWorker::SubmitTask(const RayFunction &function,
                              const std::vector<TaskArg> &args,
                              const TaskOptions &task_options,
                              std::vector<ObjectID> *return_ids) {
  TaskSpecBuilder builder;
  const int next_task_index = worker_context_.GetNextTaskIndex();
  const auto task_id =
      TaskID::ForNormalTask(worker_context_.GetCurrentJobID(),
                            worker_context_.GetCurrentTaskID(), next_task_index);
<<<<<<< HEAD
  BuildCommonTaskSpec(builder, worker_context_.GetCurrentJobID(), task_id,
                      worker_context_.GetCurrentTaskID(), next_task_index, GetCallerId(),
                      rpc_address_, function, args, task_options.num_returns,
                      task_options.resources, {}, TaskTransportType::RAYLET, return_ids);
  return SubmitTaskToRaylet(builder.Build());
=======

  // TODO(ekl) offload task building onto a thread pool for performance
  BuildCommonTaskSpec(
      builder, worker_context_.GetCurrentJobID(), task_id,
      worker_context_.GetCurrentTaskID(), next_task_index, GetCallerId(), function, args,
      task_options.num_returns, task_options.resources, {},
      task_options.is_direct_call ? TaskTransportType::DIRECT : TaskTransportType::RAYLET,
      return_ids);
  if (task_options.is_direct_call) {
    return direct_task_submitter_->SubmitTask(builder.Build());
  } else {
    return raylet_client_->SubmitTask(builder.Build());
  }
>>>>>>> e4565c9c
}

Status CoreWorker::CreateActor(const RayFunction &function,
                               const std::vector<TaskArg> &args,
                               const ActorCreationOptions &actor_creation_options,
                               ActorID *return_actor_id) {
  const int next_task_index = worker_context_.GetNextTaskIndex();
  const ActorID actor_id =
      ActorID::Of(worker_context_.GetCurrentJobID(), worker_context_.GetCurrentTaskID(),
                  next_task_index);
  const TaskID actor_creation_task_id = TaskID::ForActorCreationTask(actor_id);
  const JobID job_id = worker_context_.GetCurrentJobID();
  std::vector<ObjectID> return_ids;
  TaskSpecBuilder builder;
  BuildCommonTaskSpec(builder, job_id, actor_creation_task_id,
                      worker_context_.GetCurrentTaskID(), next_task_index, GetCallerId(),
                      rpc_address_, function, args, 1, actor_creation_options.resources,
                      actor_creation_options.placement_resources,
                      TaskTransportType::RAYLET, &return_ids);
  builder.SetActorCreationTaskSpec(actor_id, actor_creation_options.max_reconstructions,
                                   actor_creation_options.dynamic_worker_options,
                                   actor_creation_options.is_direct_call,
                                   actor_creation_options.max_concurrency,
                                   actor_creation_options.is_detached);

  std::unique_ptr<ActorHandle> actor_handle(new ActorHandle(
      actor_id, job_id, /*actor_cursor=*/return_ids[0], function.GetLanguage(),
      actor_creation_options.is_direct_call, function.GetFunctionDescriptor()));
  RAY_CHECK(AddActorHandle(std::move(actor_handle)))
      << "Actor " << actor_id << " already exists";

  *return_actor_id = actor_id;
  return SubmitTaskToRaylet(builder.Build());
}

Status CoreWorker::SubmitActorTask(const ActorID &actor_id, const RayFunction &function,
                                   const std::vector<TaskArg> &args,
                                   const TaskOptions &task_options,
                                   std::vector<ObjectID> *return_ids) {
  ActorHandle *actor_handle = nullptr;
  RAY_RETURN_NOT_OK(GetActorHandle(actor_id, &actor_handle));

  // Add one for actor cursor object id for tasks.
  const int num_returns = task_options.num_returns + 1;

  const bool is_direct_call = actor_handle->IsDirectCallActor();
  const TaskTransportType transport_type =
      is_direct_call ? TaskTransportType::DIRECT : TaskTransportType::RAYLET;

  // Build common task spec.
  TaskSpecBuilder builder;
  const int next_task_index = worker_context_.GetNextTaskIndex();
  const TaskID actor_task_id = TaskID::ForActorTask(
      worker_context_.GetCurrentJobID(), worker_context_.GetCurrentTaskID(),
      next_task_index, actor_handle->GetActorID());
  BuildCommonTaskSpec(builder, actor_handle->CreationJobID(), actor_task_id,
                      worker_context_.GetCurrentTaskID(), next_task_index, GetCallerId(),
                      rpc_address_, function, args, num_returns, task_options.resources,
                      {}, transport_type, return_ids);

  const ObjectID new_cursor = return_ids->back();
  actor_handle->SetActorTaskSpec(builder, transport_type, new_cursor);
  // Remove cursor from return ids.
  return_ids->pop_back();

  // Submit task.
  Status status;
  if (is_direct_call) {
    status = direct_actor_submitter_->SubmitTask(builder.Build());
  } else {
    status = SubmitTaskToRaylet(builder.Build());
  }
  return status;
}

ActorID CoreWorker::DeserializeAndRegisterActorHandle(const std::string &serialized) {
  std::unique_ptr<ActorHandle> actor_handle(new ActorHandle(serialized));
  const ActorID actor_id = actor_handle->GetActorID();
  RAY_UNUSED(AddActorHandle(std::move(actor_handle)));
  return actor_id;
}

Status CoreWorker::SerializeActorHandle(const ActorID &actor_id,
                                        std::string *output) const {
  ActorHandle *actor_handle = nullptr;
  auto status = GetActorHandle(actor_id, &actor_handle);
  if (status.ok()) {
    actor_handle->Serialize(output);
  }
  return status;
}

bool CoreWorker::AddActorHandle(std::unique_ptr<ActorHandle> actor_handle) {
  const auto &actor_id = actor_handle->GetActorID();
  auto inserted = actor_handles_.emplace(actor_id, std::move(actor_handle)).second;
  if (inserted) {
    // Register a callback to handle actor notifications.
    auto actor_notification_callback = [this](const ActorID &actor_id,
                                              const gcs::ActorTableData &actor_data) {
      if (actor_data.state() == gcs::ActorTableData::RECONSTRUCTING) {
        auto it = actor_handles_.find(actor_id);
        RAY_CHECK(it != actor_handles_.end());
        if (it->second->IsDirectCallActor()) {
          // We have to reset the actor handle since the next instance of the
          // actor will not have the last sequence number that we sent.
          // TODO: Remove the check for direct calls. We do not reset for the
          // raylet codepath because it tries to replay all tasks since the
          // last actor checkpoint.
          it->second->Reset();
        }
      } else if (actor_data.state() == gcs::ActorTableData::DEAD) {
        RAY_CHECK_OK(gcs_client_->Actors().AsyncUnsubscribe(actor_id, nullptr));
        // We cannot erase the actor handle here because clients can still
        // submit tasks to dead actors.
      }

      direct_actor_submitter_->HandleActorUpdate(actor_id, actor_data);

      RAY_LOG(INFO) << "received notification on actor, state="
                    << static_cast<int>(actor_data.state()) << ", actor_id: " << actor_id
                    << ", ip address: " << actor_data.address().ip_address()
                    << ", port: " << actor_data.address().port();
    };

    RAY_CHECK_OK(gcs_client_->Actors().AsyncSubscribe(
        actor_id, actor_notification_callback, nullptr));
  }
  return inserted;
}

Status CoreWorker::GetActorHandle(const ActorID &actor_id,
                                  ActorHandle **actor_handle) const {
  auto it = actor_handles_.find(actor_id);
  if (it == actor_handles_.end()) {
    return Status::Invalid("Handle for actor does not exist");
  }
  *actor_handle = it->second.get();
  return Status::OK();
}

std::unique_ptr<worker::ProfileEvent> CoreWorker::CreateProfileEvent(
    const std::string &event_type) {
  return std::unique_ptr<worker::ProfileEvent>(
      new worker::ProfileEvent(profiler_, event_type));
}

void CoreWorker::StartExecutingTasks() { task_execution_service_.run(); }

Status CoreWorker::AllocateReturnObjects(
    const std::vector<ObjectID> &object_ids, const std::vector<size_t> &data_sizes,
    const std::vector<std::shared_ptr<Buffer>> &metadatas,
    std::vector<std::shared_ptr<RayObject>> *return_objects) {
  RAY_CHECK(object_ids.size() == metadatas.size());
  RAY_CHECK(object_ids.size() == data_sizes.size());
  return_objects->resize(object_ids.size(), nullptr);

  for (size_t i = 0; i < object_ids.size(); i++) {
    bool object_already_exists = false;
    std::shared_ptr<Buffer> data_buffer;
    if (data_sizes[i] > 0) {
      if (worker_context_.CurrentTaskIsDirectCall() &&
          static_cast<int64_t>(data_sizes[i]) <
              RayConfig::instance().max_direct_call_object_size()) {
        data_buffer = std::make_shared<LocalMemoryBuffer>(data_sizes[i]);
      } else {
        RAY_RETURN_NOT_OK(Create(
            metadatas[i], data_sizes[i],
            object_ids[i].WithTransportType(TaskTransportType::RAYLET), &data_buffer));
        object_already_exists = !data_buffer;
      }
    }
    // Leave the return object as a nullptr if there is no data or metadata.
    // This allows the caller to prevent the core worker from storing an output
    // (e.g., to support ray.experimental.no_return.NoReturn).
    if (!object_already_exists && (data_buffer || metadatas[i])) {
      return_objects->at(i) = std::make_shared<RayObject>(data_buffer, metadatas[i]);
    }
  }

  return Status::OK();
}

Status CoreWorker::ExecuteTask(const TaskSpecification &task_spec,
                               const ResourceMappingType &resource_ids,
                               std::vector<std::shared_ptr<RayObject>> *return_objects) {
  resource_ids_ = resource_ids;
  worker_context_.SetCurrentTask(task_spec);
  SetCurrentTaskId(task_spec.TaskId());

  RayFunction func{task_spec.GetLanguage(), task_spec.FunctionDescriptor()};

  std::vector<std::shared_ptr<RayObject>> args;
  std::vector<ObjectID> arg_reference_ids;
  RAY_CHECK_OK(BuildArgsForExecutor(task_spec, &args, &arg_reference_ids));

  const auto transport_type = worker_context_.CurrentTaskIsDirectCall()
                                  ? TaskTransportType::DIRECT
                                  : TaskTransportType::RAYLET;
  std::vector<ObjectID> return_ids;
  for (size_t i = 0; i < task_spec.NumReturns(); i++) {
    return_ids.push_back(task_spec.ReturnId(i, transport_type));
  }

  Status status;
  TaskType task_type = TaskType::NORMAL_TASK;
  if (task_spec.IsActorCreationTask()) {
    RAY_CHECK(return_ids.size() > 0);
    return_ids.pop_back();
    task_type = TaskType::ACTOR_CREATION_TASK;
    SetActorId(task_spec.ActorCreationId());
  } else if (task_spec.IsActorTask()) {
    RAY_CHECK(return_ids.size() > 0);
    return_ids.pop_back();
    task_type = TaskType::ACTOR_TASK;
  }

  status = task_execution_callback_(task_type, func,
                                    task_spec.GetRequiredResources().GetResourceMap(),
                                    args, arg_reference_ids, return_ids, return_objects);

  for (size_t i = 0; i < return_objects->size(); i++) {
    // The object is nullptr if it already existed in the object store.
    if (!return_objects->at(i)) {
      continue;
    }
    if (return_objects->at(i)->GetData()->IsPlasmaBuffer()) {
      if (!Seal(return_ids[i].WithTransportType(TaskTransportType::RAYLET)).ok()) {
        RAY_LOG(FATAL) << "Task " << task_spec.TaskId() << " failed to seal object "
                       << return_ids[i] << " in store: " << status.message();
      }
    } else if (!worker_context_.CurrentTaskIsDirectCall()) {
      if (!Put(*return_objects->at(i), return_ids[i]).ok()) {
        RAY_LOG(FATAL) << "Task " << task_spec.TaskId() << " failed to put object "
                       << return_ids[i] << " in store: " << status.message();
      }
    }
  }

  if (task_spec.IsNormalTask() && reference_counter_.NumObjectIDsInScope() != 0) {
    RAY_LOG(ERROR)
        << "There were " << reference_counter_.NumObjectIDsInScope()
        << " ObjectIDs left in scope after executing task " << task_spec.TaskId()
        << ". This is either caused by keeping references to ObjectIDs in Python between "
           "tasks (e.g., in global variables) or indicates a problem with Ray's "
           "reference counting, and may cause problems in the object store.";
  }

  SetCurrentTaskId(TaskID::Nil());
  worker_context_.ResetCurrentTask(task_spec);
  return status;
}

Status CoreWorker::BuildArgsForExecutor(const TaskSpecification &task,
                                        std::vector<std::shared_ptr<RayObject>> *args,
                                        std::vector<ObjectID> *arg_reference_ids) {
  auto num_args = task.NumArgs();
  args->resize(num_args);
  arg_reference_ids->resize(num_args);

  std::vector<ObjectID> object_ids_to_fetch;
  std::vector<int> indices;

  for (size_t i = 0; i < task.NumArgs(); ++i) {
    int count = task.ArgIdCount(i);
    if (count > 0) {
      // pass by reference.
      RAY_CHECK(count == 1);
      object_ids_to_fetch.push_back(task.ArgId(i, 0));
      indices.push_back(i);
      arg_reference_ids->at(i) = task.ArgId(i, 0);
    } else {
      // pass by value.
      std::shared_ptr<LocalMemoryBuffer> data = nullptr;
      if (task.ArgDataSize(i)) {
        data = std::make_shared<LocalMemoryBuffer>(const_cast<uint8_t *>(task.ArgData(i)),
                                                   task.ArgDataSize(i));
      }
      std::shared_ptr<LocalMemoryBuffer> metadata = nullptr;
      if (task.ArgMetadataSize(i)) {
        metadata = std::make_shared<LocalMemoryBuffer>(
            const_cast<uint8_t *>(task.ArgMetadata(i)), task.ArgMetadataSize(i));
      }
      args->at(i) = std::make_shared<RayObject>(data, metadata);
      arg_reference_ids->at(i) = ObjectID::Nil();
    }
  }

  std::vector<std::shared_ptr<RayObject>> results;
  auto status = Get(object_ids_to_fetch, -1, &results);
  if (status.ok()) {
    for (size_t i = 0; i < results.size(); i++) {
      args->at(indices[i]) = results[i];
    }
  }

  return status;
}

void CoreWorker::HandleAssignTask(const rpc::AssignTaskRequest &request,
                                  rpc::AssignTaskReply *reply,
                                  rpc::SendReplyCallback send_reply_callback) {
  if (worker_context_.CurrentTaskIsDirectCall()) {
    send_reply_callback(Status::Invalid("This actor only accepts direct calls."), nullptr,
                        nullptr);
    return;
  } else {
    task_execution_service_.post([=] {
      raylet_task_receiver_->HandleAssignTask(request, reply, send_reply_callback);
    });
  }
}

void CoreWorker::HandlePushTask(const rpc::PushTaskRequest &request,
                                rpc::PushTaskReply *reply,
                                rpc::SendReplyCallback send_reply_callback) {
  task_execution_service_.post([=] {
    direct_task_receiver_->HandlePushTask(request, reply, send_reply_callback);
  });
}

void CoreWorker::HandleDirectActorCallArgWaitComplete(
    const rpc::DirectActorCallArgWaitCompleteRequest &request,
    rpc::DirectActorCallArgWaitCompleteReply *reply,
    rpc::SendReplyCallback send_reply_callback) {
  task_execution_service_.post([=] {
    direct_task_receiver_->HandleDirectActorCallArgWaitComplete(request, reply,
                                                                send_reply_callback);
  });
}

void CoreWorker::HandleWorkerLeaseGranted(const rpc::WorkerLeaseGrantedRequest &request,
                                          rpc::WorkerLeaseGrantedReply *reply,
                                          rpc::SendReplyCallback send_reply_callback) {
  // Run this directly since the main thread may be tied up processing a task and
  // we need to still continue processing these scheduling operations in the backend.
  direct_task_submitter_->HandleWorkerLeaseGranted(
      std::make_pair(request.address(), request.port()));
  send_reply_callback(Status::OK(), nullptr, nullptr);
}

}  // namespace ray<|MERGE_RESOLUTION|>--- conflicted
+++ resolved
@@ -19,12 +19,8 @@
   // Build common task spec.
   builder.SetCommonTaskSpec(task_id, function.GetLanguage(),
                             function.GetFunctionDescriptor(), job_id, current_task_id,
-<<<<<<< HEAD
                             task_index, caller_id, address, num_returns,
-=======
-                            task_index, caller_id, num_returns,
                             transport_type == ray::TaskTransportType::DIRECT,
->>>>>>> e4565c9c
                             required_resources, required_placement_resources);
   // Set task arguments.
   for (const auto &arg : args) {
@@ -127,21 +123,13 @@
   // so that the worker (java/python .etc) can retrieve and handle the error
   // instead of crashing.
   auto grpc_client = rpc::NodeManagerWorkerClient::make(
-<<<<<<< HEAD
-      node_ip_address, node_manager_port, client_call_manager_);
+      node_ip_address, node_manager_port, *client_call_manager_);
   ClientID raylet_id;
-=======
-      node_ip_address, node_manager_port, *client_call_manager_);
->>>>>>> e4565c9c
   raylet_client_ = std::unique_ptr<RayletClient>(new RayletClient(
       std::move(grpc_client), raylet_socket,
       WorkerID::FromBinary(worker_context_.GetWorkerID().Binary()),
       (worker_type_ == ray::WorkerType::WORKER), worker_context_.GetCurrentJobID(),
-<<<<<<< HEAD
-      language_, &raylet_id, worker_server_.GetPort()));
-=======
-      language_, core_worker_server_.GetPort()));
->>>>>>> e4565c9c
+      language_, &raylet_id, core_worker_server_.GetPort()));
   // Unfortunately the raylet client has to be constructed after the receivers.
   if (direct_task_receiver_ != nullptr) {
     direct_task_receiver_->Init(*raylet_client_);
@@ -150,7 +138,7 @@
   // Set our own address.
   RAY_CHECK(!raylet_id.IsNil());
   rpc_address_.set_ip_address(node_ip_address);
-  rpc_address_.set_port(worker_server_.GetPort());
+  rpc_address_.set_port(core_worker_server_.GetPort());
   rpc_address_.set_raylet_id(raylet_id.Binary());
 
   // Set timer to periodically send heartbeats containing active object IDs to the raylet.
@@ -185,13 +173,8 @@
     const TaskID task_id = TaskID::ForDriverTask(worker_context_.GetCurrentJobID());
     builder.SetCommonTaskSpec(
         task_id, language_, empty_descriptor, worker_context_.GetCurrentJobID(),
-<<<<<<< HEAD
         TaskID::ComputeDriverTaskId(worker_context_.GetWorkerID()), 0, GetCallerId(),
-        rpc_address_, 0, empty_resources, empty_resources);
-=======
-        TaskID::ComputeDriverTaskId(worker_context_.GetWorkerID()), 0, GetCallerId(), 0,
-        false, empty_resources, empty_resources);
->>>>>>> e4565c9c
+        rpc_address_, 0, false, empty_resources, empty_resources);
 
     std::shared_ptr<gcs::TaskTableData> data = std::make_shared<gcs::TaskTableData>();
     data->mutable_task()->mutable_task_spec()->CopyFrom(builder.Build().GetMessage());
@@ -543,18 +526,11 @@
   const auto task_id =
       TaskID::ForNormalTask(worker_context_.GetCurrentJobID(),
                             worker_context_.GetCurrentTaskID(), next_task_index);
-<<<<<<< HEAD
-  BuildCommonTaskSpec(builder, worker_context_.GetCurrentJobID(), task_id,
-                      worker_context_.GetCurrentTaskID(), next_task_index, GetCallerId(),
-                      rpc_address_, function, args, task_options.num_returns,
-                      task_options.resources, {}, TaskTransportType::RAYLET, return_ids);
-  return SubmitTaskToRaylet(builder.Build());
-=======
 
   // TODO(ekl) offload task building onto a thread pool for performance
   BuildCommonTaskSpec(
       builder, worker_context_.GetCurrentJobID(), task_id,
-      worker_context_.GetCurrentTaskID(), next_task_index, GetCallerId(), function, args,
+      worker_context_.GetCurrentTaskID(), next_task_index, GetCallerId(), rpc_address_, function, args,
       task_options.num_returns, task_options.resources, {},
       task_options.is_direct_call ? TaskTransportType::DIRECT : TaskTransportType::RAYLET,
       return_ids);
@@ -563,7 +539,6 @@
   } else {
     return raylet_client_->SubmitTask(builder.Build());
   }
->>>>>>> e4565c9c
 }
 
 Status CoreWorker::CreateActor(const RayFunction &function,
