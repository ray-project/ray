#include "ray/core_worker/core_worker.h"
#include "ray/core_worker/context.h"

namespace ray {

CoreWorker::CoreWorker(
    const WorkerType worker_type, const Language language,
    const std::string &store_socket, const std::string &raylet_socket,
    const JobID &job_id,
    const CoreWorkerTaskExecutionInterface::TaskExecutor &execution_callback)
    : worker_type_(worker_type),
      language_(language),
      raylet_socket_(raylet_socket),
      worker_context_(worker_type, job_id),
      task_interface_(worker_context_, raylet_client_),
      object_interface_(worker_context_, raylet_client_, store_socket) {
  int rpc_server_port = 0;
  if (worker_type_ == WorkerType::WORKER) {
    RAY_CHECK(execution_callback != nullptr);
    task_execution_interface_ = std::unique_ptr<CoreWorkerTaskExecutionInterface>(
        new CoreWorkerTaskExecutionInterface(worker_context_, raylet_client_,
                                             object_interface_, execution_callback));
    rpc_server_port = task_execution_interface_->worker_server_.GetPort();
  }
  // TODO(zhijunfu): currently RayletClient would crash in its constructor if it cannot
  // connect to Raylet after a number of retries, this can be changed later
  // so that the worker (java/python .etc) can retrieve and handle the error
  // instead of crashing.
  raylet_client_ = std::unique_ptr<RayletClient>(new RayletClient(
<<<<<<< HEAD
      raylet_socket_, WorkerID::FromBinary(worker_context_.GetWorkerID().Binary()),
      (worker_type_ == ray::WorkerType::WORKER), worker_context_.GetCurrentJobID(),
      language_, rpc_server_port));
=======
      raylet_socket_, ClientID::FromBinary(worker_context_.GetWorkerID().Binary()),
      (worker_type_ == WorkerType::WORKER), worker_context_.GetCurrentJobID(), language_,
      rpc_server_port));
>>>>>>> 0af07bd4
}

}  // namespace ray<|MERGE_RESOLUTION|>--- conflicted
+++ resolved
@@ -27,15 +27,9 @@
   // so that the worker (java/python .etc) can retrieve and handle the error
   // instead of crashing.
   raylet_client_ = std::unique_ptr<RayletClient>(new RayletClient(
-<<<<<<< HEAD
       raylet_socket_, WorkerID::FromBinary(worker_context_.GetWorkerID().Binary()),
       (worker_type_ == ray::WorkerType::WORKER), worker_context_.GetCurrentJobID(),
       language_, rpc_server_port));
-=======
-      raylet_socket_, ClientID::FromBinary(worker_context_.GetWorkerID().Binary()),
-      (worker_type_ == WorkerType::WORKER), worker_context_.GetCurrentJobID(), language_,
-      rpc_server_port));
->>>>>>> 0af07bd4
 }
 
 }  // namespace ray