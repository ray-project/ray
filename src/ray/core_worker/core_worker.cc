--- conflicted
+++ resolved
@@ -528,20 +528,12 @@
   const auto task_id =
       TaskID::ForNormalTask(worker_context_.GetCurrentJobID(),
                             worker_context_.GetCurrentTaskID(), next_task_index);
-<<<<<<< HEAD
-  std::unordered_map<std::string, double> empty_resources;
-  BuildCommonTaskSpec(builder, worker_context_.GetCurrentJobID(), task_id,
-                      worker_context_.GetCurrentTaskID(), next_task_index, GetCallerId(),
-                      function, args, task_options.num_returns, task_options.resources,
-                      empty_resources, TaskTransportType::RAYLET, return_ids);
-  return SubmitTaskToRaylet(builder.Build());
-=======
 
   // TODO(ekl) offload task building onto a thread pool for performance
   BuildCommonTaskSpec(
       builder, worker_context_.GetCurrentJobID(), task_id,
       worker_context_.GetCurrentTaskID(), next_task_index, GetCallerId(), function, args,
-      task_options.num_returns, task_options.resources, {},
+      task_options.num_returns, task_options.resources, std::unordered_map<std::string, double>{},
       task_options.is_direct_call ? TaskTransportType::DIRECT : TaskTransportType::RAYLET,
       return_ids);
   if (task_options.is_direct_call) {
@@ -549,7 +541,6 @@
   } else {
     return raylet_client_->SubmitTask(builder.Build());
   }
->>>>>>> f3f86385
 }
 
 Status CoreWorker::CreateActor(const RayFunction &function,
