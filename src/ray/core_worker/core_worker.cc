--- conflicted
+++ resolved
@@ -504,12 +504,7 @@
 
   if (task_deps->size() > 0) {
     for (size_t i = 0; i < num_returns; i++) {
-<<<<<<< HEAD
-      reference_counter_.SetDependencies(task_spec.ReturnId(i, TaskTransportType::RAYLET),
-                                         task_deps);
-=======
       reference_counter_.SetDependencies(task_spec.ReturnIdForPlasma(i), task_deps);
->>>>>>> 69dbc90d
     }
   }
 
