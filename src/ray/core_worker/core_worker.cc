--- conflicted
+++ resolved
@@ -112,15 +112,8 @@
     // Initialize task receivers.
     auto execute_task = std::bind(&CoreWorker::ExecuteTask, this, std::placeholders::_1,
                                   std::placeholders::_2, std::placeholders::_3);
-<<<<<<< HEAD
     raylet_task_receiver_ = std::unique_ptr<CoreWorkerRayletTaskReceiver>(
-        new CoreWorkerRayletTaskReceiver(raylet_client_, execute_task));
-=======
-    raylet_task_receiver_ =
-        std::unique_ptr<CoreWorkerRayletTaskReceiver>(new CoreWorkerRayletTaskReceiver(
-            worker_context_, raylet_client_, task_execution_service_, worker_server_,
-            execute_task, exit_handler));
->>>>>>> 2a0225dd
+        new CoreWorkerRayletTaskReceiver(raylet_client_, execute_task, exit_handler));
     direct_actor_task_receiver_ = std::unique_ptr<CoreWorkerDirectActorTaskReceiver>(
         new CoreWorkerDirectActorTaskReceiver(worker_context_, task_execution_service_,
                                               worker_server_, execute_task,
