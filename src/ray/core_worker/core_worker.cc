// Copyright 2017 The Ray Authors.
//
// Licensed under the Apache License, Version 2.0 (the "License");
// you may not use this file except in compliance with the License.
// You may obtain a copy of the License at
//
//  http://www.apache.org/licenses/LICENSE-2.0
//
// Unless required by applicable law or agreed to in writing, software
// distributed under the License is distributed on an "AS IS" BASIS,
// WITHOUT WARRANTIES OR CONDITIONS OF ANY KIND, either express or implied.
// See the License for the specific language governing permissions and
// limitations under the License.

#include "ray/core_worker/core_worker.h"

#include <algorithm>
#include <future>
#include <memory>
#include <string>
#include <tuple>
#include <unordered_map>
#include <utility>
#include <vector>

#ifndef _WIN32
#include <unistd.h>
#endif

#include <google/protobuf/util/json_util.h>

#include "absl/cleanup/cleanup.h"
#include "absl/strings/str_format.h"
#include "ray/common/bundle_spec.h"
#include "ray/common/cgroup/cgroup_context.h"
#include "ray/common/cgroup/cgroup_manager.h"
#include "ray/common/cgroup/constants.h"
#include "ray/common/ray_config.h"
#include "ray/common/runtime_env_common.h"
#include "ray/common/task/task_util.h"
#include "ray/gcs/gcs_client/gcs_client.h"
#include "ray/gcs/pb_util.h"
#include "ray/util/container_util.h"
#include "ray/util/event.h"
#include "ray/util/subreaper.h"
#include "ray/util/util.h"

using json = nlohmann::json;
using MessageType = ray::protocol::MessageType;

namespace ray::core {

namespace {
// Default capacity for serialization caches.
constexpr size_t kDefaultSerializationCacheCap = 500;

// Implements setting the transient RUNNING_IN_RAY_GET and RUNNING_IN_RAY_WAIT states.
// These states override the RUNNING state of a task.
class ScopedTaskMetricSetter {
 public:
  ScopedTaskMetricSetter(const WorkerContext &ctx,
                         TaskCounter &ctr,
                         rpc::TaskStatus status)
      : status_(status), ctr_(ctr) {
    auto task_spec = ctx.GetCurrentTask();
    if (task_spec != nullptr) {
      task_name_ = task_spec->GetName();
      is_retry_ = task_spec->IsRetry();
    } else {
      task_name_ = "Unknown task";
      is_retry_ = false;
    }
    ctr_.SetMetricStatus(task_name_, status, is_retry_);
  }

  ScopedTaskMetricSetter(const ScopedTaskMetricSetter &) = delete;
  ScopedTaskMetricSetter &operator=(const ScopedTaskMetricSetter &) = delete;

  ~ScopedTaskMetricSetter() { ctr_.UnsetMetricStatus(task_name_, status_, is_retry_); }

 private:
  rpc::TaskStatus status_;
  TaskCounter &ctr_;
  std::string task_name_;
  bool is_retry_;
};

using ActorLifetime = ray::rpc::JobConfig_ActorLifetime;

// Helper function converts GetObjectLocationsOwnerReply to ObjectLocation
ObjectLocation CreateObjectLocation(
    const rpc::WorkerObjectLocationsPubMessage &object_info) {
  std::vector<NodeID> node_ids;
  node_ids.reserve(object_info.node_ids_size());
  for (int i = 0; i < object_info.node_ids_size(); ++i) {
    node_ids.push_back(NodeID::FromBinary(object_info.node_ids(i)));
  }
  bool is_spilled = !object_info.spilled_url().empty();
  // If the object size is unknown it's unset, and we use -1 to indicate that.
  int64_t object_size = object_info.object_size() == 0 ? -1 : object_info.object_size();
  return ObjectLocation(NodeID::FromBinary(object_info.primary_node_id()),
                        object_size,
                        std::move(node_ids),
                        is_spilled,
                        object_info.spilled_url(),
                        NodeID::FromBinary(object_info.spilled_node_id()),
                        object_info.did_spill());
}

std::optional<ObjectLocation> TryGetLocalObjectLocation(
    ReferenceCounter &reference_counter, const ObjectID &object_id) {
  if (!reference_counter.HasReference(object_id)) {
    return std::nullopt;
  }
  rpc::WorkerObjectLocationsPubMessage object_info;
  reference_counter.FillObjectInformation(object_id, &object_info);
  // Note: there can be a TOCTOU race condition: HasReference returned true, but before
  // FillObjectInformation the object is released. Hence we check the ref_removed field.
  if (object_info.ref_removed()) {
    return std::nullopt;
  }
  return CreateObjectLocation(object_info);
}

}  // namespace

JobID GetProcessJobID(const CoreWorkerOptions &options) {
  if (options.worker_type == WorkerType::DRIVER) {
    RAY_CHECK(!options.job_id.IsNil());
  } else {
    RAY_CHECK(options.job_id.IsNil());
  }

  if (options.worker_type == WorkerType::WORKER) {
    // For workers, the job ID is assigned by Raylet via an environment variable.
    const std::string &job_id_env = RayConfig::instance().JOB_ID();
    RAY_CHECK(!job_id_env.empty());
    return JobID::FromHex(job_id_env);
  }
  return options.job_id;
}

TaskCounter::TaskCounter() {
  counter_.SetOnChangeCallback(
      [this](const std::tuple<std::string, TaskStatusType, bool>
                 &key) ABSL_EXCLUSIVE_LOCKS_REQUIRED(&mu_) mutable {
        if (std::get<1>(key) != TaskStatusType::kRunning) {
          return;
        }
        const auto &func_name = std::get<0>(key);
        const auto is_retry = std::get<2>(key);
        const int64_t running_total = counter_.Get(key);
        const int64_t num_in_get = running_in_get_counter_.Get({func_name, is_retry});
        const int64_t num_in_wait = running_in_wait_counter_.Get({func_name, is_retry});
        const auto is_retry_label = is_retry ? "1" : "0";
        // RUNNING_IN_RAY_GET/WAIT are sub-states of RUNNING, so we need to subtract
        // them out to avoid double-counting.
        ray::stats::STATS_tasks.Record(
            running_total - num_in_get - num_in_wait,
            {{"State", rpc::TaskStatus_Name(rpc::TaskStatus::RUNNING)},
             {"Name", func_name},
             {"IsRetry", is_retry_label},
             {"JobId", job_id_},
             {"Source", "executor"}});
        // Negate the metrics recorded from the submitter process for these tasks.
        ray::stats::STATS_tasks.Record(
            -running_total,
            {{"State", rpc::TaskStatus_Name(rpc::TaskStatus::SUBMITTED_TO_WORKER)},
             {"Name", func_name},
             {"IsRetry", is_retry_label},
             {"JobId", job_id_},
             {"Source", "executor"}});
        // Record sub-state for get.
        ray::stats::STATS_tasks.Record(
            num_in_get,
            {{"State", rpc::TaskStatus_Name(rpc::TaskStatus::RUNNING_IN_RAY_GET)},
             {"Name", func_name},
             {"IsRetry", is_retry_label},
             {"JobId", job_id_},
             {"Source", "executor"}});
        // Record sub-state for wait.
        ray::stats::STATS_tasks.Record(
            num_in_wait,
            {{"State", rpc::TaskStatus_Name(rpc::TaskStatus::RUNNING_IN_RAY_WAIT)},
             {"Name", func_name},
             {"IsRetry", is_retry_label},
             {"JobId", job_id_},
             {"Source", "executor"}});
      });
}

void TaskCounter::RecordMetrics() {
  absl::MutexLock l(&mu_);
  counter_.FlushOnChangeCallbacks();
  if (IsActor()) {
    float running = 0.0;
    float in_get = 0.0;
    float in_wait = 0.0;
    float idle = 0.0;
    if (running_in_wait_counter_.Total() > 0) {
      in_wait = 1.0;
    } else if (running_in_get_counter_.Total() > 0) {
      in_get = 1.0;
    } else if (num_tasks_running_ > 0) {
      running = 1.0;
    } else {
      idle = 1.0;
    }
    ray::stats::STATS_actors.Record(idle,
                                    {{"State", "IDLE"},
                                     {"Name", actor_name_},
                                     {"Source", "executor"},
                                     {"JobId", job_id_}});
    ray::stats::STATS_actors.Record(running,
                                    {{"State", "RUNNING_TASK"},
                                     {"Name", actor_name_},
                                     {"Source", "executor"},
                                     {"JobId", job_id_}});
    ray::stats::STATS_actors.Record(in_get,
                                    {{"State", "RUNNING_IN_RAY_GET"},
                                     {"Name", actor_name_},
                                     {"Source", "executor"},
                                     {"JobId", job_id_}});
    ray::stats::STATS_actors.Record(in_wait,
                                    {{"State", "RUNNING_IN_RAY_WAIT"},
                                     {"Name", actor_name_},
                                     {"Source", "executor"},
                                     {"JobId", job_id_}});
  }
}

void TaskCounter::SetMetricStatus(const std::string &func_name,
                                  rpc::TaskStatus status,
                                  bool is_retry) {
  absl::MutexLock l(&mu_);
  // Add a no-op increment to counter_ so that
  // it will invoke a callback upon RecordMetrics.
  counter_.Increment({func_name, TaskStatusType::kRunning, is_retry}, 0);
  if (status == rpc::TaskStatus::RUNNING_IN_RAY_GET) {
    running_in_get_counter_.Increment({func_name, is_retry});
  } else if (status == rpc::TaskStatus::RUNNING_IN_RAY_WAIT) {
    running_in_wait_counter_.Increment({func_name, is_retry});
  } else {
    RAY_CHECK(false) << "Unexpected status " << rpc::TaskStatus_Name(status);
  }
}

void TaskCounter::UnsetMetricStatus(const std::string &func_name,
                                    rpc::TaskStatus status,
                                    bool is_retry) {
  absl::MutexLock l(&mu_);
  // Add a no-op decrement to counter_ so that
  // it will invoke a callback upon RecordMetrics.
  counter_.Decrement({func_name, TaskStatusType::kRunning, is_retry}, 0);
  if (status == rpc::TaskStatus::RUNNING_IN_RAY_GET) {
    running_in_get_counter_.Decrement({func_name, is_retry});
  } else if (status == rpc::TaskStatus::RUNNING_IN_RAY_WAIT) {
    running_in_wait_counter_.Decrement({func_name, is_retry});
  } else {
    RAY_LOG(FATAL) << "Unexpected status " << rpc::TaskStatus_Name(status);
  }
}

Status CoreWorker::RegisterWorkerToRaylet(raylet::RayletConnection &conn,
                                          const WorkerID &worker_id,
                                          rpc::WorkerType worker_type,
                                          const JobID &job_id,
                                          int runtime_env_hash,
                                          const Language &language,
                                          const std::string &ip_address,
                                          const std::string &serialized_job_config,
                                          const StartupToken &startup_token,
                                          NodeID *raylet_id,
                                          int *port) {
  flatbuffers::FlatBufferBuilder fbb;
  // TODO(suquark): Use `WorkerType` in `common.proto` without converting to int.
  auto message =
      protocol::CreateRegisterClientRequest(fbb,
                                            static_cast<int>(worker_type),
                                            to_flatbuf(fbb, worker_id),
                                            getpid(),
                                            startup_token,
                                            to_flatbuf(fbb, job_id),
                                            runtime_env_hash,
                                            language,
                                            fbb.CreateString(ip_address),
                                            /*port=*/0,
                                            fbb.CreateString(serialized_job_config));
  fbb.Finish(message);
  // Register the process ID with the raylet.
  // NOTE(swang): If raylet exits and we are registered as a worker, we will get killed.
  std::vector<uint8_t> reply;
  auto request_status = conn.AtomicRequestReply(
      MessageType::RegisterClientRequest, MessageType::RegisterClientReply, &reply, &fbb);
  if (!request_status.ok()) {
    return Status(request_status.code(),
                  std::string("[RayletClient] Unable to register worker with raylet. ") +
                      request_status.message());
  }
  auto reply_message = flatbuffers::GetRoot<protocol::RegisterClientReply>(reply.data());
  bool success = reply_message->success();
  if (!success) {
    return Status::Invalid(string_from_flatbuf(*reply_message->failure_reason()));
  }

  *raylet_id = NodeID::FromBinary(reply_message->raylet_id()->str());
  *port = reply_message->port();
  return Status::OK();
}

Status CoreWorker::RegisterWorkerToRayletWithPort(
    raylet::RayletConnection &conn,
    const WorkerID &worker_id,
    rpc::WorkerType worker_type,
    const JobID &job_id,
    int runtime_env_hash,
    const Language &language,
    const std::string &ip_address,
    const std::string &serialized_job_config,
    const StartupToken &startup_token,
    int port) {
  flatbuffers::FlatBufferBuilder fbb;
  // TODO(suquark): Use `WorkerType` in `common.proto` without converting to int.
  auto register_client_request =
      protocol::CreateRegisterClientRequest(fbb,
                                            static_cast<int>(worker_type),
                                            to_flatbuf(fbb, worker_id),
                                            getpid(),
                                            startup_token,
                                            to_flatbuf(fbb, job_id),
                                            runtime_env_hash,
                                            language,
                                            fbb.CreateString(ip_address),
                                            /*port=*/port,
                                            fbb.CreateString(serialized_job_config));
  auto announce_port_message =
      protocol::CreateAnnounceWorkerPort(fbb, port, fbb.CreateString(""));
  auto message_with_port = protocol::CreateRegisterWorkerWithPortRequest(
      fbb, std::move(register_client_request), std::move(announce_port_message));
  fbb.Finish(message_with_port);

  // Register the process ID with the raylet.
  // NOTE(swang): If raylet exits and we are registered as a worker, we will get killed.
  std::vector<uint8_t> reply;
  auto request_status =
      conn.AtomicRequestReply(MessageType::RegisterWorkerWithPortRequest,
                              MessageType::RegisterWorkerWithPortReply,
                              &reply,
                              &fbb);
  if (!request_status.ok()) {
    return Status(
        request_status.code(),
        std::string("[RayletClient] Unable to register worker with port to raylet. ") +
            request_status.message());
  }
  auto reply_message =
      flatbuffers::GetRoot<protocol::RegisterWorkerWithPortReply>(reply.data());
  bool success = reply_message->success();
  if (!success) {
    return Status::Invalid(string_from_flatbuf(*reply_message->failure_reason()));
  }

  return Status::OK();
}

CoreWorker::CoreWorker(CoreWorkerOptions options, const WorkerID &worker_id)
    : options_(std::move(options)),
      get_call_site_(RayConfig::instance().record_ref_creation_sites()
                         ? options_.get_lang_stack
                         : nullptr),
      worker_context_(options_.worker_type, worker_id, GetProcessJobID(options_)),
      io_work_(io_service_.get_executor()),
      client_call_manager_(
          std::make_unique<rpc::ClientCallManager>(io_service_, /*record_stats=*/false)),
      periodical_runner_(PeriodicalRunner::Create(io_service_)),
      task_queue_length_(0),
      num_executed_tasks_(0),
      task_execution_service_work_(task_execution_service_.get_executor()),
      exiting_detail_(std::nullopt),
      pid_(getpid()),
      runtime_env_json_serialization_cache_(kDefaultSerializationCacheCap) {
  // Move worker process into cgroup on startup.
  AppProcCgroupMetadata app_cgroup_metadata;
  app_cgroup_metadata.pid = pid_;
  app_cgroup_metadata.max_memory = kUnlimitedCgroupMemory;
  GetCgroupSetup(options_.enable_resource_isolation)
      .ApplyCgroupContext(app_cgroup_metadata);

  RAY_LOG(DEBUG) << "Creating core worker with debug source: " << options_.debug_source;

  // Notify that core worker is initialized.
  absl::Cleanup initialzed_scope_guard = [this] {
    absl::MutexLock lock(&initialize_mutex_);
    initialized_ = true;
    intialize_cv_.SignalAll();
  };
  RAY_LOG(DEBUG).WithField(worker_id) << "Constructing CoreWorker";

  if (RayConfig::instance().kill_child_processes_on_worker_exit_with_raylet_subreaper()) {
#ifdef __linux__
    // Not setting sigchld = ignore: user may want to do waitpid on their own.
    // If user's bad code causes a zombie process, it will hang their in zombie status
    // until this worker exits and raylet reaps it.
    if (SetThisProcessAsSubreaper()) {
      RAY_LOG(INFO) << "Set this core_worker process as subreaper: " << getpid();
      SetSigchldIgnore();
    } else {
      RAY_LOG(WARNING)
          << "Failed to set this core_worker process as subreaper. If Raylet is set as "
             "subreaper, user-spawn daemon processes may be killed by raylet.";
    }
#else
    RAY_LOG(WARNING) << "Subreaper is not supported on this platform. Raylet will not "
                        "kill unknown children.";
#endif
  }

  task_event_buffer_ = std::make_unique<worker::TaskEventBufferImpl>(
      std::make_shared<gcs::GcsClient>(options_.gcs_options));

  // Initialize task receivers.
  if (options_.worker_type == WorkerType::WORKER || options_.is_local_mode) {
    RAY_CHECK(options_.task_execution_callback != nullptr);
    auto execute_task = std::bind(&CoreWorker::ExecuteTask,
                                  this,
                                  std::placeholders::_1,
                                  std::placeholders::_2,
                                  std::placeholders::_3,
                                  std::placeholders::_4,
                                  std::placeholders::_5,
                                  std::placeholders::_6,
                                  std::placeholders::_7,
                                  std::placeholders::_8);
    task_receiver_ = std::make_unique<TaskReceiver>(
        task_execution_service_,
        *task_event_buffer_,
        execute_task,
        options_.initialize_thread_callback,
        [this] { return local_raylet_client_->ActorCreationTaskDone(); });
  }

  // Initialize raylet client.
  // NOTE(edoakes): the core_worker_server_ must be running before registering with
  // the raylet, as the raylet will start sending some RPC messages immediately.
  // TODO(zhijunfu): currently RayletClient would crash in its constructor if it cannot
  // connect to Raylet after a number of retries, this can be changed later
  // so that the worker (java/python .etc) can retrieve and handle the error
  // instead of crashing.
  auto grpc_client = rpc::NodeManagerWorkerClient::make(
      options_.raylet_ip_address, options_.node_manager_port, *client_call_manager_);

  if (options_.worker_type != WorkerType::DRIVER) {
    periodical_runner_->RunFnPeriodically(
        [this] { ExitIfParentRayletDies(); },
        RayConfig::instance().raylet_death_check_interval_milliseconds(),
        "CoreWorker.ExitIfParentRayletDies");
  }

  // Start the IO thread first to make sure the checker is working.
  boost::thread::attributes io_thread_attrs;
#if defined(__APPLE__)
  // io thread will run python code through cython
  // but Mac's default stack size for non-main-thread is too small
  // for certain python libraries like numpy and will cause sigbus.
  // Here we increase the stack size to the size that python uses in
  // https://github.com/python/cpython/blob/v3.9.0/Python/thread_pthread.h#L35.
  // See https://github.com/ray-project/ray/issues/41094 for more details.
  io_thread_attrs.set_stack_size(16777216);
#endif
  io_thread_ = boost::thread(io_thread_attrs, [this]() { RunIOService(); });

  if (options_.worker_type == WorkerType::DRIVER &&
      !options_.serialized_job_config.empty()) {
    // Driver populates the job config via initialization.
    // Workers populates it when the first task is received.
    rpc::JobConfig job_config;
    job_config.ParseFromString(options_.serialized_job_config);
    worker_context_.MaybeInitializeJobInfo(worker_context_.GetCurrentJobID(), job_config);
  }

  auto raylet_conn = std::make_unique<raylet::RayletConnection>(
      io_service_, options_.raylet_socket, /*num_retries=*/-1, /*timeout=*/-1);

  const bool raylet_id_assigned = options_.assigned_raylet_id.has_value();
  const bool worker_port_assigned = options_.assigned_worker_port.has_value();
  NodeID local_raylet_id = raylet_id_assigned ? *options_.assigned_raylet_id : NodeID{};
  int assigned_port = worker_port_assigned ? *options_.assigned_worker_port : 0;
  // Sanity check invariant: both should be assigned for worker, neither assigned for
  // driver.
  RAY_CHECK((raylet_id_assigned && worker_port_assigned) ||
            (!raylet_id_assigned && !worker_port_assigned));

  // TODO(hjiang): Use `is_worker` / `is_driver` boolean to replace repeated `has_value`
  // check.
  if (!options_.assigned_worker_port.has_value()) {
    // TODO(hjiang): In the next PR we will pass down port number and raylet id and use
    // them directly. Then we need to rename `RegisterWorkerToRaylet` to
    // `RegisterDriverToRaylet`.
    Status raylet_client_status =
        RegisterWorkerToRaylet(*raylet_conn,
                               GetWorkerID(),
                               options_.worker_type,
                               worker_context_.GetCurrentJobID(),
                               options_.runtime_env_hash,
                               options_.language,
                               options_.node_ip_address,
                               options_.serialized_job_config,
                               options_.startup_token,
                               &local_raylet_id,
                               &assigned_port);
    if (!raylet_client_status.ok()) {
      // Avoid using FATAL log or RAY_CHECK here because they may create a core dump file.
      RAY_LOG(ERROR).WithField(worker_id)
          << "Failed to register worker to Raylet: " << raylet_client_status;
      QuickExit();
    }
    RAY_CHECK_GE(assigned_port, 0);
  }

  local_raylet_client_ = std::make_shared<raylet::RayletClient>(
      std::move(raylet_conn), std::move(grpc_client), GetWorkerID());
  connected_ = true;

  // Start RPC server after all the task receivers are properly initialized and we have
  // our assigned port from the raylet.
  core_worker_server_ =
      std::make_unique<rpc::GrpcServer>(WorkerTypeString(options_.worker_type),
                                        assigned_port,
                                        options_.node_ip_address == "127.0.0.1");

  core_worker_server_->RegisterService(
      std::make_unique<rpc::CoreWorkerGrpcService>(io_service_, *this),
      false /* token_auth */);
  core_worker_server_->Run();

  // Set our own address.
  RAY_CHECK(!local_raylet_id.IsNil());
  rpc_address_.set_ip_address(options_.node_ip_address);
  rpc_address_.set_port(core_worker_server_->GetPort());
  rpc_address_.set_raylet_id(local_raylet_id.Binary());
  rpc_address_.set_worker_id(worker_context_.GetWorkerID().Binary());
  RAY_LOG(INFO).WithField(worker_context_.GetWorkerID()).WithField(local_raylet_id)
      << "Initializing worker at address: " << rpc_address_.ip_address() << ":"
      << rpc_address_.port();

  gcs_client_ = std::make_shared<gcs::GcsClient>(options_.gcs_options, GetWorkerID());

  RAY_CHECK_OK(gcs_client_->Connect(io_service_));
  RegisterToGcs(options_.worker_launch_time_ms, options_.worker_launched_time_ms);

  if (RayConfig::instance().task_events_report_interval_ms() > 0) {
    if (!task_event_buffer_->Start().ok()) {
      RAY_CHECK(!task_event_buffer_->Enabled()) << "TaskEventBuffer should be disabled.";
    }
  }
  core_worker_client_pool_ =
      std::make_shared<rpc::CoreWorkerClientPool>([&](const rpc::Address &addr) {
        return std::make_shared<rpc::CoreWorkerClient>(
            addr,
            *client_call_manager_,
            rpc::CoreWorkerClientPool::GetDefaultUnavailableTimeoutCallback(
                gcs_client_.get(),
                core_worker_client_pool_.get(),
                [this](const std::string &node_manager_address, int32_t port) {
                  return std::make_shared<raylet::RayletClient>(
                      rpc::NodeManagerWorkerClient::make(
                          node_manager_address, port, *client_call_manager_));
                },
                addr));
      });

  object_info_publisher_ = std::make_unique<pubsub::Publisher>(
      /*channels=*/
      std::vector<rpc::ChannelType>{rpc::ChannelType::WORKER_OBJECT_EVICTION,
                                    rpc::ChannelType::WORKER_REF_REMOVED_CHANNEL,
                                    rpc::ChannelType::WORKER_OBJECT_LOCATIONS_CHANNEL},
      /*periodical_runner=*/*periodical_runner_,
      /*get_time_ms=*/[]() { return absl::GetCurrentTimeNanos() / 1e6; },
      /*subscriber_timeout_ms=*/RayConfig::instance().subscriber_timeout_ms(),
      /*publish_batch_size_=*/RayConfig::instance().publish_batch_size(),
      GetWorkerID());
  object_info_subscriber_ = std::make_unique<pubsub::Subscriber>(
      /*subscriber_id=*/GetWorkerID(),
      /*channels=*/
      std::vector<rpc::ChannelType>{rpc::ChannelType::WORKER_OBJECT_EVICTION,
                                    rpc::ChannelType::WORKER_REF_REMOVED_CHANNEL,
                                    rpc::ChannelType::WORKER_OBJECT_LOCATIONS_CHANNEL},
      /*max_command_batch_size*/ RayConfig::instance().max_command_batch_size(),
      /*get_client=*/
      [this](const rpc::Address &address) {
        return core_worker_client_pool_->GetOrConnect(address);
      },
      /*callback_service*/ &io_service_);

  auto check_node_alive_fn = [this](const NodeID &node_id) {
    auto node = gcs_client_->Nodes().Get(node_id);
    return node != nullptr;
  };
  reference_counter_ = std::make_shared<ReferenceCounter>(
      rpc_address_,
      /*object_info_publisher=*/object_info_publisher_.get(),
      /*object_info_subscriber=*/object_info_subscriber_.get(),
      check_node_alive_fn,
      RayConfig::instance().lineage_pinning_enabled());

  if (RayConfig::instance().max_pending_lease_requests_per_scheduling_category() > 0) {
    lease_request_rate_limiter_ = std::make_shared<StaticLeaseRequestRateLimiter>(
        RayConfig::instance().max_pending_lease_requests_per_scheduling_category());
  } else {
    RAY_CHECK(
        RayConfig::instance().max_pending_lease_requests_per_scheduling_category() != 0)
        << "max_pending_lease_requests_per_scheduling_category can't be 0";
    lease_request_rate_limiter_ =
        std::make_shared<ClusterSizeBasedLeaseRequestRateLimiter>(
            /*min_concurrent_lease_cap_*/ 10);
  }

  // Register a callback to monitor add/removed nodes.
  // Note we capture a shared ownership of reference_counter_ and rate_limiter
  // here to avoid destruction order fiasco between gcs_client and reference_counter_.
  auto on_node_change = [reference_counter = this->reference_counter_,
                         rate_limiter = this->lease_request_rate_limiter_](
                            const NodeID &node_id, const rpc::GcsNodeInfo &data) {
    if (data.state() == rpc::GcsNodeInfo::DEAD) {
      RAY_LOG(INFO).WithField(node_id)
          << "Node failure. All objects pinned on that node will be lost if object "
             "reconstruction is not enabled.";
      reference_counter->ResetObjectsOnRemovedNode(node_id);
    }
    auto cluster_size_based_rate_limiter =
        dynamic_cast<ClusterSizeBasedLeaseRequestRateLimiter *>(rate_limiter.get());
    if (cluster_size_based_rate_limiter != nullptr) {
      cluster_size_based_rate_limiter->OnNodeChanges(data);
    }
  };
  // Used to lazily subscribe to node_changes only if needed by reference_counter_ or
  // lease_request_rate_limiter_.
  auto subscribe_to_node_changes = [this, on_node_change]() {
    bool false_val = false;
    if (this->subscribed_to_node_changes_.compare_exchange_strong(false_val, true)) {
      RAY_CHECK_OK(
          gcs_client_->Nodes().AsyncSubscribeToNodeChange(on_node_change, nullptr));
    }
  };
  reference_counter_->RegisterNodeSubscriber(subscribe_to_node_changes);

  plasma_store_provider_ = std::make_shared<CoreWorkerPlasmaStoreProvider>(
      options_.store_socket,
      local_raylet_client_,
      *reference_counter_,
      options_.check_signals,
      /*warmup=*/
      (options_.worker_type != WorkerType::SPILL_WORKER &&
       options_.worker_type != WorkerType::RESTORE_WORKER),
      /*get_current_call_site=*/boost::bind(&CoreWorker::CurrentCallSite, this));
  memory_store_ = std::make_shared<CoreWorkerMemoryStore>(
      io_service_,
      reference_counter_.get(),
      local_raylet_client_,
      options_.check_signals,
      [this](const RayObject &obj) {
        rpc::ErrorType error_type;
        if (obj.IsException(&error_type) &&
            error_type == rpc::ErrorType::END_OF_STREAMING_GENERATOR) {
          // End-of-stream ObjectRefs are sentinels and should never get
          // returned to the caller.
          return;
        }
        // Run this on the event loop to avoid calling back into the language runtime
        // from the middle of user operations.
        io_service_.post(
            [this, obj]() {
              if (options_.unhandled_exception_handler != nullptr) {
                options_.unhandled_exception_handler(obj);
              }
            },
            "CoreWorker.HandleException");
      });

#if defined(__APPLE__) || defined(__linux__)
  // TODO(jhumphri): Combine with implementation in NodeManager.
  // TODO(jhumphri): Pool these connections with the other clients in CoreWorker connected
  // to the raylet.
  auto raylet_channel_client_factory =
      [this](const NodeID &node_id, rpc::ClientCallManager &client_call_manager) {
        auto node_info = gcs_client_->Nodes().Get(node_id);
        RAY_CHECK(node_info) << "No GCS info for node " << node_id;
        auto grpc_client =
            rpc::NodeManagerWorkerClient::make(node_info->node_manager_address(),
                                               node_info->node_manager_port(),
                                               client_call_manager);
        return std::make_shared<raylet::RayletClient>(std::move(grpc_client));
      };
  experimental_mutable_object_provider_ =
      std::make_shared<experimental::MutableObjectProvider>(
          *plasma_store_provider_->store_client(),
          raylet_channel_client_factory,
          options_.check_signals);
#endif

  auto push_error_callback = [this](const JobID &job_id,
                                    const std::string &type,
                                    const std::string &error_message,
                                    double timestamp) {
    return PushError(job_id, type, error_message, timestamp);
  };
  task_manager_ = std::make_shared<TaskManager>(
      *memory_store_,
      *reference_counter_,
      /*put_in_local_plasma_callback=*/
      [this](const RayObject &object, const ObjectID &object_id) {
        RAY_CHECK_OK(PutInLocalPlasmaStore(object, object_id, /*pin_object=*/true));
      },
      /* retry_task_callback= */
      [this](TaskSpecification &spec, bool object_recovery, uint32_t delay_ms) {
        spec.GetMutableMessage().set_attempt_number(spec.AttemptNumber() + 1);
        if (!object_recovery) {
          // Retry after a delay to emulate the existing Raylet reconstruction
          // behaviour. TODO(ekl) backoff exponentially.
          RAY_LOG(INFO) << "Will resubmit task after a " << delay_ms
                        << "ms delay: " << spec.DebugString();
          absl::MutexLock lock(&mutex_);
          TaskToRetry task_to_retry{current_time_ms() + delay_ms, spec};
          to_resubmit_.push(std::move(task_to_retry));
        } else {
          if (spec.IsActorTask()) {
            auto actor_handle = actor_manager_->GetActorHandle(spec.ActorId());
            actor_handle->SetResubmittedActorTaskSpec(spec);
            RAY_CHECK_OK(actor_task_submitter_->SubmitTask(spec));
          } else {
            RAY_CHECK(spec.IsNormalTask());
            RAY_CHECK_OK(normal_task_submitter_->SubmitTask(spec));
          }
        }
      },
      push_error_callback,
      RayConfig::instance().max_lineage_bytes(),
      *task_event_buffer_);

  // Create an entry for the driver task in the task table. This task is
  // added immediately with status RUNNING. This allows us to push errors
  // related to this driver task back to the driver. For example, if the
  // driver creates an object that is later evicted, we should notify the
  // user that we're unable to reconstruct the object, since we cannot
  // rerun the driver.
  if (options_.worker_type == WorkerType::DRIVER) {
    TaskSpecBuilder builder;
    const TaskID task_id = TaskID::ForDriverTask(worker_context_.GetCurrentJobID());
    builder.SetDriverTaskSpec(task_id,
                              options_.language,
                              worker_context_.GetCurrentJobID(),
                              // Driver has no parent task
                              /* parent_task_id */ TaskID::Nil(),
                              GetCallerId(),
                              rpc_address_,
                              TaskID::Nil());
    // Drivers are never re-executed.
    SetCurrentTaskId(task_id, /*attempt_number=*/0, "driver");

    // Add the driver task info.
    if (task_event_buffer_->Enabled() &&
        !RayConfig::instance().task_events_skip_driver_for_test()) {
      auto spec = std::move(builder).ConsumeAndBuild();
      auto job_id = spec.JobId();
      auto task_event = std::make_unique<worker::TaskStatusEvent>(
          task_id,
          std::move(job_id),
          /*attempt_number=*/0,
          rpc::TaskStatus::RUNNING,
          /*timestamp=*/absl::GetCurrentTimeNanos(),
          std::make_shared<const TaskSpecification>(std::move(spec)));
      task_event_buffer_->AddTaskEvent(std::move(task_event));
    }
  }

  auto raylet_client_factory = [this](const std::string &ip_address, int port) {
    auto grpc_client =
        rpc::NodeManagerWorkerClient::make(ip_address, port, *client_call_manager_);
    return std::make_shared<raylet::RayletClient>(std::move(grpc_client));
  };

  auto on_excess_queueing = [this](const ActorID &actor_id, uint64_t num_queued) {
    auto timestamp = std::chrono::duration_cast<std::chrono::seconds>(
                         std::chrono::system_clock::now().time_since_epoch())
                         .count();
    std::ostringstream stream;
    stream << "Warning: More than " << num_queued
           << " tasks are pending submission to actor " << actor_id
           << ". To reduce memory usage, wait for these tasks to finish before sending "
              "more.";
    RAY_CHECK_OK(
        PushError(options_.job_id, "excess_queueing_warning", stream.str(), timestamp));
  };

  actor_creator_ = std::make_shared<DefaultActorCreator>(gcs_client_);

  actor_task_submitter_ = std::make_unique<ActorTaskSubmitter>(
      *core_worker_client_pool_,
      *memory_store_,
      *task_manager_,
      *actor_creator_,
      /*tensor_transport_getter=*/
      [this](const ObjectID &object_id) {
        return reference_counter_->GetTensorTransport(object_id);
      },
      on_excess_queueing,
      io_service_,
      reference_counter_);

  auto node_addr_factory = [this](const NodeID &node_id) {
    std::optional<rpc::Address> addr;
    if (auto node_info = gcs_client_->Nodes().Get(node_id)) {
      rpc::Address address;
      address.set_raylet_id(node_info->node_id());
      address.set_ip_address(node_info->node_manager_address());
      address.set_port(node_info->node_manager_port());
      addr = address;
    }
    return addr;
  };
  auto lease_policy = RayConfig::instance().locality_aware_leasing_enabled()
                          ? std::unique_ptr<LeasePolicyInterface>(
                                std::make_unique<LocalityAwareLeasePolicy>(
                                    *reference_counter_, node_addr_factory, rpc_address_))
                          : std::unique_ptr<LeasePolicyInterface>(
                                std::make_unique<LocalLeasePolicy>(rpc_address_));

  normal_task_submitter_ = std::make_unique<NormalTaskSubmitter>(
      rpc_address_,
      local_raylet_client_,
      core_worker_client_pool_,
      raylet_client_factory,
      std::move(lease_policy),
      memory_store_,
      *task_manager_,
      local_raylet_id,
      GetWorkerType(),
      RayConfig::instance().worker_lease_timeout_milliseconds(),
      actor_creator_,
      worker_context_.GetCurrentJobID(),
      lease_request_rate_limiter_,
<<<<<<< HEAD
      subscribe_to_node_changes,
=======
      /*tensor_transport_getter=*/
      [](const ObjectID &object_id) {
        // Currently, out-of-band tensor transport (i.e., GPU objects) is only
        // supported for actor tasks. Therefore, normal tasks should always use
        // OBJECT_STORE.
        return rpc::TensorTransport::OBJECT_STORE;
      },
>>>>>>> 57125ad2
      boost::asio::steady_timer(io_service_));

  auto report_locality_data_callback = [this](
                                           const ObjectID &object_id,
                                           const absl::flat_hash_set<NodeID> &locations,
                                           uint64_t object_size) {
    reference_counter_->ReportLocalityData(object_id, locations, object_size);
  };
  future_resolver_ =
      std::make_unique<FutureResolver>(memory_store_,
                                       reference_counter_,
                                       std::move(report_locality_data_callback),
                                       core_worker_client_pool_,
                                       rpc_address_);

  // Unfortunately the raylet client has to be constructed after the receivers.
  if (task_receiver_ != nullptr) {
    task_argument_waiter_ = std::make_unique<DependencyWaiterImpl>(*local_raylet_client_);
    task_receiver_->Init(
        core_worker_client_pool_, rpc_address_, task_argument_waiter_.get());
  }

  actor_manager_ = std::make_unique<ActorManager>(
      gcs_client_, *actor_task_submitter_, *reference_counter_);

  std::function<Status(const ObjectID &object_id, const ObjectLookupCallback &callback)>
      object_lookup_fn = [this, node_addr_factory](const ObjectID &object_id,
                                                   const ObjectLookupCallback &callback) {
        std::vector<rpc::Address> locations;
        const std::optional<absl::flat_hash_set<NodeID>> object_locations =
            reference_counter_->GetObjectLocations(object_id);
        if (object_locations.has_value()) {
          locations.reserve(object_locations.value().size());
          for (const auto &node_id : object_locations.value()) {
            std::optional<rpc::Address> addr = node_addr_factory(node_id);
            if (addr.has_value()) {
              locations.emplace_back(std::move(addr.value()));
              continue;
            }
            // We're getting potentially stale locations directly from the reference
            // counter, so the location might be a dead node.
            RAY_LOG(DEBUG).WithField(object_id).WithField(node_id)
                << "Object location is dead, not using it in the recovery of object";
          }
        }
        callback(object_id, std::move(locations));
        return Status::OK();
      };
  object_recovery_manager_ = std::make_unique<ObjectRecoveryManager>(
      rpc_address_,
      raylet_client_factory,
      local_raylet_client_,
      object_lookup_fn,
      *task_manager_,
      *reference_counter_,
      *memory_store_,
      [this](const ObjectID &object_id, rpc::ErrorType reason, bool pin_object) {
        RAY_LOG(DEBUG).WithField(object_id)
            << "Failed to recover object due to " << rpc::ErrorType_Name(reason);
        // We should throw the object error to the application.
        RAY_UNUSED(Put(RayObject(reason),
                       /*contained_object_ids=*/{},
                       object_id,
                       /*pin_object=*/pin_object));
      });

  // The driver will almost always be a task submitter so we should always make node info
  // subscription from it.
  if (options_.worker_type == WorkerType::DRIVER) {
    subscribe_to_node_changes();
  }

  // Used to detect if the object is in the plasma store.
  max_direct_call_object_size_ = RayConfig::instance().max_direct_call_object_size();

  /// If periodic asio stats print is enabled, it will print it.
  const auto event_stats_print_interval_ms =
      RayConfig::instance().event_stats_print_interval_ms();
  if (event_stats_print_interval_ms != -1 && RayConfig::instance().event_stats()) {
    periodical_runner_->RunFnPeriodically(
        [this] {
          RAY_LOG(INFO) << "Event stats:\n\n"
                        << io_service_.stats().StatsString() << "\n\n"
                        << "-----------------\n"
                        << "Task execution event stats:\n"
                        << task_execution_service_.stats().StatsString() << "\n\n"
                        << "-----------------\n"
                        << "Task Event stats:\n"
                        << task_event_buffer_->DebugString() << "\n";
        },
        event_stats_print_interval_ms,
        "CoreWorker.PrintEventStats");
  }

  // Set event context for current core worker thread.
  RayEventContext::Instance().SetEventContext(
      ray::rpc::Event_SourceType::Event_SourceType_CORE_WORKER,
      {{"worker_id", worker_id.Hex()}});

  periodical_runner_->RunFnPeriodically(
      [this] {
        const auto lost_objects = reference_counter_->FlushObjectsToRecover();
        if (!lost_objects.empty()) {
          // Keep :info_message: in sync with LOG_PREFIX_INFO_MESSAGE in ray_constants.py.
          RAY_LOG(ERROR) << ":info_message: Attempting to recover " << lost_objects.size()
                         << " lost objects by resubmitting their tasks or setting a new "
                            "primary location from existing copies. To disable object "
                            "reconstruction, set @ray.remote(max_retries=0).";
          // Delete the objects from the in-memory store to indicate that they are not
          // available. The object recovery manager will guarantee that a new value
          // will eventually be stored for the objects (either an
          // UnreconstructableError or a value reconstructed from lineage).
          memory_store_->Delete(lost_objects);
          for (const auto &object_id : lost_objects) {
            // NOTE(swang): There is a race condition where this can return false if
            // the reference went out of scope since the call to the ref counter to get
            // the lost objects. It's okay to not mark the object as failed or recover
            // the object since there are no reference holders.
            RAY_UNUSED(object_recovery_manager_->RecoverObject(object_id));
          }
        }
      },
      100,
      "CoreWorker.RecoverObjects");

  periodical_runner_->RunFnPeriodically(
      [this] { InternalHeartbeat(); },
      RayConfig::instance().core_worker_internal_heartbeat_ms(),
      "CoreWorker.InternalHeartbeat");

  periodical_runner_->RunFnPeriodically(
      [this] { RecordMetrics(); },
      RayConfig::instance().metrics_report_interval_ms() / 2,
      "CoreWorker.RecordMetrics");

  periodical_runner_->RunFnPeriodically(
      [this] { TryDelPendingObjectRefStreams(); },
      RayConfig::instance().local_gc_min_interval_s() * 1000,
      "CoreWorker.TryDelPendingObjectRefStreams");

#ifndef _WIN32
  // Doing this last during CoreWorker initialization, so initialization logic like
  // registering with Raylet can finish with higher priority.
  static const bool niced = [this]() {
    if (options_.worker_type != WorkerType::DRIVER) {
      const auto niceness = nice(RayConfig::instance().worker_niceness());
      RAY_LOG(INFO) << "Adjusted worker niceness to " << niceness;
      return true;
    }
    return false;
  }();
  // Verify driver and worker are never mixed in the same process.
  RAY_CHECK_EQ(options_.worker_type != WorkerType::DRIVER, niced);
#endif

  // Tell the raylet the port that we are listening on, only do when port hasn't been
  // announced.
  // NOTE: This also marks the worker as available in Raylet. We do this at the very end
  // in case there is a problem during construction.
  if (options_.assigned_worker_port.has_value()) {
    Status s = RegisterWorkerToRayletWithPort(*raylet_conn,
                                              GetWorkerID(),
                                              options_.worker_type,
                                              worker_context_.GetCurrentJobID(),
                                              options_.runtime_env_hash,
                                              options_.language,
                                              options_.node_ip_address,
                                              options_.serialized_job_config,
                                              options_.startup_token,
                                              assigned_port);
    RAY_CHECK_OK(s);
  } else {
    ConnectToRayletInternal();
  }
}  // NOLINT(readability/fn_size)

CoreWorker::~CoreWorker() { RAY_LOG(INFO) << "Core worker is destructed"; }

void CoreWorker::Shutdown() {
  // Ensure that the shutdown logic runs at most once.
  bool expected = false;
  if (!is_shutdown_.compare_exchange_strong(expected, /*desired=*/true)) {
    RAY_LOG(INFO) << "Shutdown was called more than once, ignoring.";
    return;
  }
  RAY_LOG(INFO) << "Shutting down.";

  if (options_.worker_type == WorkerType::WORKER) {
    // Running in a main thread.
    // Asyncio coroutines could still run after CoreWorker is removed because it is
    // running in a different thread. This can cause segfault because coroutines try to
    // access CoreWorker methods that are already garbage collected. We should complete
    // all coroutines before shutting down in order to prevent this.
    if (worker_context_.CurrentActorIsAsync()) {
      options_.terminate_asyncio_thread();
    }
    task_execution_service_.stop();
  }

  task_event_buffer_->FlushEvents(/*forced=*/true);
  task_event_buffer_->Stop();

  io_service_.stop();
  RAY_LOG(INFO) << "Waiting for joining a core worker io thread. If it hangs here, there "
                   "might be deadlock or a high load in the core worker io service.";
  if (io_thread_.joinable()) {
    io_thread_.join();
  }

  // Shutdown gRPC server
  core_worker_server_->Shutdown();

  // Now that gcs_client is not used within io service, we can reset the pointer and clean
  // it up.
  if (gcs_client_) {
    RAY_LOG(INFO) << "Disconnecting a GCS client.";
    // TODO(hjiang): Move the Disconnect() logic
    // to GcsClient destructor.
    gcs_client_->Disconnect();
    gcs_client_.reset();
  }

  RAY_LOG(INFO) << "Core worker ready to be deallocated.";
}

void CoreWorker::ConnectToRayletInternal() {
  // Tell the raylet the port that we are listening on.
  // NOTE: This also marks the worker as available in Raylet. We do this at the
  // very end in case there is a problem during construction.
  if (options_.worker_type == WorkerType::DRIVER) {
    Status status = local_raylet_client_->AnnounceWorkerPortForDriver(
        core_worker_server_->GetPort(), options_.entrypoint);
    RAY_CHECK_OK(status) << "Failed to announce driver's port to raylet and GCS";
  } else {
    // TODO(hjiang): In the future this function should only accessed by driver, should
    // delete worker branch.
    Status status =
        local_raylet_client_->AnnounceWorkerPortForWorker(core_worker_server_->GetPort());
    RAY_CHECK_OK(status) << "Failed to announce worker's port to raylet and GCS";
  }
}

void CoreWorker::Disconnect(
    const rpc::WorkerExitType &exit_type,
    const std::string &exit_detail,
    const std::shared_ptr<LocalMemoryBuffer> &creation_task_exception_pb_bytes) {
  // Force stats export before exiting the worker.
  RecordMetrics();

  // Driver exiting.
  if (options_.worker_type == WorkerType::DRIVER && task_event_buffer_->Enabled() &&
      !RayConfig::instance().task_events_skip_driver_for_test()) {
    auto task_event = std::make_unique<worker::TaskStatusEvent>(
        worker_context_.GetCurrentTaskID(),
        worker_context_.GetCurrentJobID(),
        /* attempt_number */ 0,
        rpc::TaskStatus::FINISHED,
        /* timestamp */ absl::GetCurrentTimeNanos());
    task_event_buffer_->AddTaskEvent(std::move(task_event));
  }

  opencensus::stats::StatsExporter::ExportNow();
  if (connected_) {
    RAY_LOG(INFO) << "Sending disconnect message to the local raylet.";
    connected_ = false;
    if (local_raylet_client_) {
      Status status = local_raylet_client_->Disconnect(
          exit_type, exit_detail, creation_task_exception_pb_bytes);
      if (status.ok()) {
        RAY_LOG(INFO) << "Disconnected from the local raylet.";
      } else {
        RAY_LOG(WARNING) << "Failed to disconnect from the local raylet: " << status;
      }
    }
  }
}

void CoreWorker::KillChildProcs() {
  // There are cases where worker processes can "leak" child processes.
  // Basically this means that the worker process (either itself, or via
  // code in a task or actor) spawned a process and did not kill it on termination.
  // The process will continue living beyond the lifetime of the worker process.
  // If that leaked process has expensive resources, such as a CUDA context and associated
  // GPU memory, then those resources will never be cleaned until something else kills the
  // process.
  //
  // This function lists all processes that are direct children of the current worker
  // process, then kills them. This currently only works for the "happy-path"; worker
  // process crashes will still leak processes.
  // TODO(cade) Use more robust method to catch leaked processes even in worker crash
  // scenarios (subreaper).

  if (!RayConfig::instance().kill_child_processes_on_worker_exit()) {
    RAY_LOG(DEBUG)
        << "kill_child_processes_on_worker_exit is not true, skipping KillChildProcs";
    return;
  }

  RAY_LOG(DEBUG) << "kill_child_processes_on_worker_exit true, KillChildProcs";
  auto maybe_child_procs = GetAllProcsWithPpid(GetPID());

  // Enumerating child procs is not supported on this platform.
  if (!maybe_child_procs) {
    RAY_LOG(DEBUG) << "Killing leaked procs not supported on this platform.";
    return;
  }

  const auto &child_procs = *maybe_child_procs;
  const auto child_procs_str = absl::StrJoin(child_procs, ",");
  RAY_LOG(INFO) << "Try killing all child processes of this worker as it exits. "
                << "Child process pids: " << child_procs_str;

  for (const auto &child_pid : child_procs) {
    auto maybe_error_code = KillProc(child_pid);
    RAY_CHECK(maybe_error_code)
        << "Expected this path to only be called when KillProc is supported.";
    auto error_code = *maybe_error_code;

    RAY_LOG(INFO) << "Kill result for child pid " << child_pid << ": "
                  << error_code.message() << ", bool " << static_cast<bool>(error_code);
    if (error_code) {
      RAY_LOG(WARNING) << "Unable to kill potentially leaked process " << child_pid
                       << ": " << error_code.message();
    }
  }
}

void CoreWorker::Exit(
    const rpc::WorkerExitType exit_type,
    const std::string &detail,
    const std::shared_ptr<LocalMemoryBuffer> &creation_task_exception_pb_bytes) {
  // Ensure that the exit logic runs at most once.
  bool expected = false;
  if (!is_exited_.compare_exchange_strong(expected, /*desired=*/true)) {
    RAY_LOG(INFO) << "Exit was called multipled times, ignoring.";
    return;
  }

  RAY_LOG(INFO) << "Exit signal received, this process will exit after all outstanding "
                   "tasks have finished"
                << ", exit_type=" << rpc::WorkerExitType_Name(exit_type)
                << ", detail=" << detail;
  {
    absl::MutexLock lock(&mutex_);
    RAY_CHECK_NE(detail, "");
    exiting_detail_ = std::optional<std::string>{detail};
  }

  // Callback to shutdown.
  auto shutdown = [this, exit_type, detail, creation_task_exception_pb_bytes]() {
    // To avoid problems, make sure shutdown is always called from the same
    // event loop each time.
    task_execution_service_.post(
        [this, exit_type, detail, creation_task_exception_pb_bytes]() {
          rpc::DrainServerCallExecutor();
          KillChildProcs();
          // Disconnect should be put close to Shutdown
          // https://github.com/ray-project/ray/pull/34883
          // TODO(iycheng): Improve the Process.h and make it able to monitor
          // process liveness
          Disconnect(exit_type, detail, creation_task_exception_pb_bytes);
          Shutdown();
        },
        "CoreWorker.Shutdown");
  };
  // Callback to drain objects once all pending tasks have been drained.
  auto drain_references_callback = [this, shutdown]() {
    // Post to the event loop to avoid a deadlock between the TaskManager and
    // the ReferenceCounter. The deadlock can occur because this callback may
    // get called by the TaskManager while the ReferenceCounter's lock is held,
    // but the callback itself must acquire the ReferenceCounter's lock to
    // drain the object references.
    task_execution_service_.post(
        [this, shutdown]() {
          RAY_LOG(INFO) << "Wait for currently executing tasks in the underlying thread "
                           "pools to finish.";
          // Wait for currently executing tasks in the underlying thread pools to
          // finish. Note that if tasks have been posted to the thread pools but not
          // started yet, they will not be executed.
          task_receiver_->Stop();

          // Release resources only after tasks have stopped executing.
          auto status = local_raylet_client_->NotifyDirectCallTaskBlocked();
          if (!status.ok()) {
            RAY_LOG(WARNING)
                << "Failed to notify Raylet. The raylet may have already shut down or "
                << "the connection was lost.";
          }

          bool not_actor_task = false;
          {
            absl::MutexLock lock(&mutex_);
            not_actor_task = actor_id_.IsNil();
          }
          if (not_actor_task) {
            // Normal tasks should not hold any object references in the heap after
            // executing, but they could in the case that one was stored as a glob
            // variable (anti-pattern, but possible). We decrement the reference count
            // for all local references to account for this. After this call, the only
            // references left to drain should be those that are in use by remote
            // workers. If these workers hold their references forever, the call to
            // drain the reference counter will hang forever and this process will not
            // exit until it is forcibly removed (e.g., via SIGKILL).
            //
            // NOTE(edoakes): this is only safe to do _after_ we have drained executing
            // tasks in the task_receiver_, otherwise there might still be user code
            // running that relies on the state of the reference counter.
            // See: https://github.com/ray-project/ray/pull/53002.
            RAY_LOG(INFO)
                << "Releasing local references, then draining reference counter.";
            reference_counter_->ReleaseAllLocalReferences();
            reference_counter_->DrainAndShutdown(shutdown);
          } else {
            // If we are an actor, then we may be holding object references in the
            // heap. Then, we should not wait to drain the object references before
            // shutdown since this could hang.
            RAY_LOG(INFO)
                << "Not draining reference counter since this is an actor worker.";
            shutdown();
          }
        },
        "CoreWorker.DrainAndShutdown");
  };

  task_manager_->DrainAndShutdown(drain_references_callback);
}

void CoreWorker::ForceExit(const rpc::WorkerExitType exit_type,
                           const std::string &detail) {
  RAY_LOG(WARNING) << "Force exit the process. "
                   << " Details: " << detail;

  KillChildProcs();
  // Disconnect should be put close to Exit
  // https://github.com/ray-project/ray/pull/34883
  // TODO(iycheng): Improve the Process.h and make it able to monitor
  // process liveness
  Disconnect(exit_type, detail);

  // NOTE(hchen): Use `QuickExit()` to force-exit this process without doing cleanup.
  // `exit()` will destruct static objects in an incorrect order, which will lead to
  // core dumps.
  QuickExit();
}

void CoreWorker::RunIOService() {
#ifndef _WIN32
  // Block SIGINT and SIGTERM so they will be handled by the main thread.
  sigset_t mask;
  sigemptyset(&mask);
  sigaddset(&mask, SIGINT);
  sigaddset(&mask, SIGTERM);
  pthread_sigmask(SIG_BLOCK, &mask, nullptr);
#endif
  SetThreadName("worker.io");
  io_service_.run();
  RAY_LOG(INFO) << "Core worker main io service stopped.";
}

const WorkerID &CoreWorker::GetWorkerID() const { return worker_context_.GetWorkerID(); }

void CoreWorker::SetCurrentTaskId(const TaskID &task_id,
                                  uint64_t attempt_number,
                                  const std::string &task_name) {
  worker_context_.SetCurrentTaskId(task_id, attempt_number);
  {
    absl::MutexLock lock(&mutex_);
    main_thread_task_id_ = task_id;
    main_thread_task_name_ = task_name;
  }
}

void CoreWorker::RegisterToGcs(int64_t worker_launch_time_ms,
                               int64_t worker_launched_time_ms) {
  absl::flat_hash_map<std::string, std::string> worker_info;
  const auto &worker_id = GetWorkerID();
  worker_info.emplace("node_ip_address", options_.node_ip_address);
  worker_info.emplace("plasma_store_socket", options_.store_socket);
  worker_info.emplace("raylet_socket", options_.raylet_socket);

  if (options_.worker_type == WorkerType::DRIVER) {
    auto start_time = std::chrono::duration_cast<std::chrono::milliseconds>(
                          std::chrono::system_clock::now().time_since_epoch())
                          .count();
    worker_info.emplace("driver_id", worker_id.Binary());
    worker_info.emplace("start_time", absl::StrFormat("%d", start_time));
    if (!options_.driver_name.empty()) {
      worker_info.emplace("name", options_.driver_name);
    }
  }

  auto worker_data = std::make_shared<rpc::WorkerTableData>();
  worker_data->mutable_worker_address()->set_raylet_id(rpc_address_.raylet_id());
  worker_data->mutable_worker_address()->set_ip_address(rpc_address_.ip_address());
  worker_data->mutable_worker_address()->set_port(rpc_address_.port());
  worker_data->mutable_worker_address()->set_worker_id(worker_id.Binary());
  worker_data->set_worker_type(options_.worker_type);
  worker_data->mutable_worker_info()->insert(std::make_move_iterator(worker_info.begin()),
                                             std::make_move_iterator(worker_info.end()));

  worker_data->set_is_alive(true);
  worker_data->set_pid(pid_);
  worker_data->set_start_time_ms(current_sys_time_ms());
  worker_data->set_worker_launch_time_ms(worker_launch_time_ms);
  worker_data->set_worker_launched_time_ms(worker_launched_time_ms);

  RAY_CHECK_OK(gcs_client_->Workers().AsyncAdd(worker_data, nullptr));
}

void CoreWorker::ExitIfParentRayletDies() {
  RAY_CHECK(!RayConfig::instance().RAYLET_PID().empty());
  static auto raylet_pid =
      static_cast<pid_t>(std::stoi(RayConfig::instance().RAYLET_PID()));
  bool should_shutdown = !IsProcessAlive(raylet_pid);
  if (should_shutdown) {
    RAY_LOG(WARNING) << "Shutting down the core worker because the local raylet failed. "
                     << "Check out the raylet.out log file. Raylet pid: " << raylet_pid;

    // Kill child procs so that child processes of the workers do not outlive the workers.
    KillChildProcs();

    QuickExit();
  }
}

void CoreWorker::InternalHeartbeat() {
  // Retry tasks.
  std::vector<TaskToRetry> tasks_to_resubmit;
  {
    absl::MutexLock lock(&mutex_);
    const auto current_time = current_time_ms();
    while (!to_resubmit_.empty() && current_time > to_resubmit_.top().execution_time_ms) {
      tasks_to_resubmit.emplace_back(to_resubmit_.top());
      to_resubmit_.pop();
    }
  }

  for (auto &task_to_retry : tasks_to_resubmit) {
    auto &spec = task_to_retry.task_spec;
    if (spec.IsActorTask()) {
      auto actor_handle = actor_manager_->GetActorHandle(spec.ActorId());
      actor_handle->SetResubmittedActorTaskSpec(spec);
      RAY_CHECK_OK(actor_task_submitter_->SubmitTask(spec));
    } else if (spec.IsActorCreationTask()) {
      RAY_CHECK_OK(actor_task_submitter_->SubmitActorCreationTask(spec));
    } else {
      RAY_CHECK_OK(normal_task_submitter_->SubmitTask(spec));
    }
  }

  // Check timeout tasks that are waiting for death info.
  if (actor_task_submitter_ != nullptr) {
    actor_task_submitter_->CheckTimeoutTasks();
  }

  // Periodically report the latest backlog so that
  // local raylet will have the eventually consistent view of worker backlogs
  // even in cases where backlog reports from normal_task_submitter
  // are lost or reordered.
  normal_task_submitter_->ReportWorkerBacklog();

  // Check for unhandled exceptions to raise after a timeout on the driver.
  // Only do this for TTY, since shells like IPython sometimes save references
  // to the result and prevent normal result deletion from handling.
  // See also: https://github.com/ray-project/ray/issues/14485
  if (options_.worker_type == WorkerType::DRIVER && options_.interactive) {
    memory_store_->NotifyUnhandledErrors();
  }
}

void CoreWorker::RecordMetrics() {
  // Record metrics for owned tasks.
  task_manager_->RecordMetrics();
  // Record metrics for executed tasks.
  task_counter_.RecordMetrics();
  // Record worker heap memory metrics.
  memory_store_->RecordMetrics();
}

std::unordered_map<ObjectID, std::pair<size_t, size_t>>
CoreWorker::GetAllReferenceCounts() const {
  auto counts = reference_counter_->GetAllReferenceCounts();
  std::vector<ObjectID> actor_handle_ids = actor_manager_->GetActorHandleIDsFromHandles();
  // Strip actor IDs from the ref counts since there is no associated ObjectID
  // in the language frontend.
  for (const auto &actor_handle_id : actor_handle_ids) {
    counts.erase(actor_handle_id);
  }
  return counts;
}

std::vector<TaskID> CoreWorker::GetPendingChildrenTasks(const TaskID &task_id) const {
  return task_manager_->GetPendingChildrenTasks(task_id);
}

const rpc::Address &CoreWorker::GetRpcAddress() const { return rpc_address_; }

bool CoreWorker::HasOwner(const ObjectID &object_id) const {
  return reference_counter_->HasOwner(object_id);
}

rpc::Address CoreWorker::GetOwnerAddressOrDie(const ObjectID &object_id) const {
  rpc::Address owner_address;
  auto status = GetOwnerAddress(object_id, &owner_address);
  RAY_CHECK_OK(status);
  return owner_address;
}

Status CoreWorker::GetOwnerAddress(const ObjectID &object_id,
                                   rpc::Address *owner_address) const {
  auto has_owner = reference_counter_->GetOwner(object_id, owner_address);
  if (!has_owner) {
    std::ostringstream stream;
    stream << "An application is trying to access a Ray object whose owner is unknown"
           << "(" << object_id
           << "). "
              "Please make sure that all Ray objects you are trying to access are part"
              " of the current Ray session. Note that "
              "object IDs generated randomly (ObjectID.from_random()) or out-of-band "
              "(ObjectID.from_binary(...)) cannot be passed as a task argument because"
              " Ray does not know which task created them. "
              "If this was not how your object ID was generated, please file an issue "
              "at https://github.com/ray-project/ray/issues/";
    return Status::ObjectUnknownOwner(stream.str());
  }
  return Status::OK();
}

std::vector<rpc::ObjectReference> CoreWorker::GetObjectRefs(
    const std::vector<ObjectID> &object_ids) const {
  std::vector<rpc::ObjectReference> refs;
  refs.reserve(object_ids.size());
  for (const auto &object_id : object_ids) {
    rpc::ObjectReference ref;
    ref.set_object_id(object_id.Binary());
    rpc::Address owner_address;
    if (reference_counter_->GetOwner(object_id, &owner_address)) {
      // NOTE(swang): Detached actors do not have an owner address set.
      *ref.mutable_owner_address() = std::move(owner_address);
    }
    refs.emplace_back(std::move(ref));
  }
  return refs;
}

void CoreWorker::GetOwnershipInfoOrDie(const ObjectID &object_id,
                                       rpc::Address *owner_address,
                                       std::string *serialized_object_status) {
  auto status = GetOwnershipInfo(object_id, owner_address, serialized_object_status);
  RAY_CHECK_OK(status);
}

Status CoreWorker::GetOwnershipInfo(const ObjectID &object_id,
                                    rpc::Address *owner_address,
                                    std::string *serialized_object_status) {
  auto has_owner = reference_counter_->GetOwner(object_id, owner_address);
  if (!has_owner) {
    std::ostringstream stream;
    stream << "An application is trying to access a Ray object whose owner is unknown"
           << "(" << object_id
           << "). "
              "Please make sure that all Ray objects you are trying to access are part"
              " of the current Ray session. Note that "
              "object IDs generated randomly (ObjectID.from_random()) or out-of-band "
              "(ObjectID.from_binary(...)) cannot be passed as a task argument because"
              " Ray does not know which task created them. "
              "If this was not how your object ID was generated, please file an issue "
              "at https://github.com/ray-project/ray/issues/";
    return Status::ObjectUnknownOwner(stream.str());
  }

  rpc::GetObjectStatusReply object_status;
  // Optimization: if the object exists, serialize and inline its status. This also
  // resolves some race conditions in resource release (#16025).
  auto existing_object = memory_store_->GetIfExists(object_id);
  if (existing_object != nullptr) {
    PopulateObjectStatus(object_id, existing_object, &object_status);
  }
  *serialized_object_status = object_status.SerializeAsString();
  return Status::OK();
}

void CoreWorker::RegisterOwnershipInfoAndResolveFuture(
    const ObjectID &object_id,
    const ObjectID &outer_object_id,
    const rpc::Address &owner_address,
    const std::string &serialized_object_status) {
  // Add the object's owner to the local metadata in case it gets serialized
  // again.
  reference_counter_->AddBorrowedObject(object_id, outer_object_id, owner_address);

  rpc::GetObjectStatusReply object_status;
  object_status.ParseFromString(serialized_object_status);

  if (object_status.has_object() && !reference_counter_->OwnedByUs(object_id)) {
    // We already have the inlined object status, process it immediately.
    future_resolver_->ProcessResolvedObject(
        object_id, owner_address, Status::OK(), object_status);
  } else {
    // We will ask the owner about the object until the object is
    // created or we can no longer reach the owner.
    future_resolver_->ResolveFutureAsync(object_id, owner_address);
  }
}

Status CoreWorker::Put(const RayObject &object,
                       const std::vector<ObjectID> &contained_object_ids,
                       ObjectID *object_id) {
  *object_id = ObjectID::FromIndex(worker_context_.GetCurrentInternalTaskId(),
                                   worker_context_.GetNextPutIndex());
  reference_counter_->AddOwnedObject(*object_id,
                                     contained_object_ids,
                                     rpc_address_,
                                     CurrentCallSite(),
                                     object.GetSize(),
                                     /*is_reconstructable=*/false,
                                     /*add_local_ref=*/true,
                                     NodeID::FromBinary(rpc_address_.raylet_id()));
  auto status = Put(object, contained_object_ids, *object_id, /*pin_object=*/true);
  if (!status.ok()) {
    RemoveLocalReference(*object_id);
  }
  return status;
}

Status CoreWorker::PutInLocalPlasmaStore(const RayObject &object,
                                         const ObjectID &object_id,
                                         bool pin_object) {
  bool object_exists = false;
  RAY_RETURN_NOT_OK(plasma_store_provider_->Put(
      object, object_id, /* owner_address = */ rpc_address_, &object_exists));
  if (!object_exists) {
    if (pin_object) {
      // Tell the raylet to pin the object **after** it is created.
      RAY_LOG(DEBUG).WithField(object_id) << "Pinning put object";
      local_raylet_client_->PinObjectIDs(
          rpc_address_,
          {object_id},
          /*generator_id=*/ObjectID::Nil(),
          [this, object_id](const Status &status, const rpc::PinObjectIDsReply &reply) {
            // RPC to the local raylet should never fail.
            if (!status.ok()) {
              RAY_LOG(ERROR) << "Request to local raylet to pin object failed: "
                             << status.ToString();
              return;
            }
            // Only release the object once the raylet has responded to avoid the race
            // condition that the object could be evicted before the raylet pins it.
            if (!plasma_store_provider_->Release(object_id).ok()) {
              RAY_LOG(ERROR).WithField(object_id)
                  << "Failed to release object, might cause a leak in plasma.";
            }
          });
    } else {
      RAY_RETURN_NOT_OK(plasma_store_provider_->Release(object_id));
    }
  }
  RAY_CHECK(memory_store_->Put(RayObject(rpc::ErrorType::OBJECT_IN_PLASMA), object_id));
  return Status::OK();
}

Status CoreWorker::Put(const RayObject &object,
                       const std::vector<ObjectID> &contained_object_ids,
                       const ObjectID &object_id,
                       bool pin_object) {
  RAY_RETURN_NOT_OK(WaitForActorRegistered(contained_object_ids));
  if (options_.is_local_mode) {
    RAY_LOG(DEBUG).WithField(object_id) << "Put object in memory store";
    RAY_CHECK(memory_store_->Put(object, object_id));
    return Status::OK();
  }
  return PutInLocalPlasmaStore(object, object_id, pin_object);
}

Status CoreWorker::CreateOwnedAndIncrementLocalRef(
    bool is_experimental_mutable_object,
    const std::shared_ptr<Buffer> &metadata,
    const size_t data_size,
    const std::vector<ObjectID> &contained_object_ids,
    ObjectID *object_id,
    std::shared_ptr<Buffer> *data,
    bool created_by_worker,
    const std::unique_ptr<rpc::Address> &owner_address,
    bool inline_small_object) {
  auto status = WaitForActorRegistered(contained_object_ids);
  if (!status.ok()) {
    return status;
  }
  *object_id = ObjectID::FromIndex(worker_context_.GetCurrentInternalTaskId(),
                                   worker_context_.GetNextPutIndex());
  rpc::Address real_owner_address =
      owner_address != nullptr ? *owner_address : rpc_address_;
  bool owned_by_us = real_owner_address.worker_id() == rpc_address_.worker_id();
  if (owned_by_us) {
    reference_counter_->AddOwnedObject(*object_id,
                                       contained_object_ids,
                                       rpc_address_,
                                       CurrentCallSite(),
                                       data_size + metadata->Size(),
                                       /*is_reconstructable=*/false,
                                       /*add_local_ref=*/true,
                                       NodeID::FromBinary(rpc_address_.raylet_id()));
  } else {
    // Because in the remote worker's `HandleAssignObjectOwner`,
    // a `WaitForRefRemoved` RPC request will be sent back to
    // the current worker. So we need to make sure ref count is > 0
    // by invoking `AddLocalReference` first. Note that in worker.py we set
    // skip_adding_local_ref=True to avoid double referencing the object.
    AddLocalReference(*object_id);
    RAY_UNUSED(
        reference_counter_->AddBorrowedObject(*object_id,
                                              ObjectID::Nil(),
                                              real_owner_address,
                                              /*foreign_owner_already_monitoring=*/true));

    // Remote call `AssignObjectOwner()`.
    rpc::AssignObjectOwnerRequest request;
    request.set_object_id(object_id->Binary());
    request.mutable_borrower_address()->CopyFrom(rpc_address_);
    request.set_call_site(CurrentCallSite());

    for (auto &contained_object_id : contained_object_ids) {
      request.add_contained_object_ids(contained_object_id.Binary());
    }
    request.set_object_size(data_size + metadata->Size());
    auto conn = core_worker_client_pool_->GetOrConnect(real_owner_address);
    std::promise<Status> status_promise;
    conn->AssignObjectOwner(request,
                            [&status_promise](const Status &returned_status,
                                              const rpc::AssignObjectOwnerReply &reply) {
                              status_promise.set_value(returned_status);
                            });
    // Block until the remote call `AssignObjectOwner` returns.
    status = status_promise.get_future().get();
    // Must call `AddNestedObjectIds` after finished assign owner.
    // Otherwise, it will cause the reference count of those contained objects
    // to be less than expected. Details: https://github.com/ray-project/ray/issues/30341
    reference_counter_->AddNestedObjectIds(
        *object_id, contained_object_ids, real_owner_address);
  }

  if (options_.is_local_mode && owned_by_us && inline_small_object) {
    *data = std::make_shared<LocalMemoryBuffer>(data_size);
  } else {
    if (status.ok()) {
      status = plasma_store_provider_->Create(metadata,
                                              data_size,
                                              *object_id,
                                              /* owner_address = */ real_owner_address,
                                              data,
                                              created_by_worker,
                                              is_experimental_mutable_object);
    }
    if (!status.ok()) {
      RemoveLocalReference(*object_id);
      return status;
    } else if (*data == nullptr) {
      // Object already exists in plasma. Store the in-memory value so that the
      // client will check the plasma store.
      RAY_CHECK(
          memory_store_->Put(RayObject(rpc::ErrorType::OBJECT_IN_PLASMA), *object_id));
    }
  }
  return Status::OK();
}

Status CoreWorker::CreateExisting(const std::shared_ptr<Buffer> &metadata,
                                  const size_t data_size,
                                  const ObjectID &object_id,
                                  const rpc::Address &owner_address,
                                  std::shared_ptr<Buffer> *data,
                                  bool created_by_worker) {
  if (options_.is_local_mode) {
    return Status::NotImplemented(
        "Creating an object with a pre-existing ObjectID is not supported in local "
        "mode");
  } else {
    return plasma_store_provider_->Create(
        metadata, data_size, object_id, owner_address, data, created_by_worker);
  }
}

Status CoreWorker::ExperimentalChannelWriteAcquire(
    const ObjectID &object_id,
    const std::shared_ptr<Buffer> &metadata,
    uint64_t data_size,
    int64_t num_readers,
    int64_t timeout_ms,
    std::shared_ptr<Buffer> *data) {
  Status status = experimental_mutable_object_provider_->GetChannelStatus(
      object_id, /*is_reader*/ false);
  if (!status.ok()) {
    return status;
  }
  return experimental_mutable_object_provider_->WriteAcquire(object_id,
                                                             data_size,
                                                             metadata->Data(),
                                                             metadata->Size(),
                                                             num_readers,
                                                             *data,
                                                             timeout_ms);
}

Status CoreWorker::ExperimentalChannelWriteRelease(const ObjectID &object_id) {
  return experimental_mutable_object_provider_->WriteRelease(object_id);
}

Status CoreWorker::ExperimentalChannelSetError(const ObjectID &object_id) {
  return experimental_mutable_object_provider_->SetError(object_id);
}

Status CoreWorker::SealOwned(const ObjectID &object_id,
                             bool pin_object,
                             const std::unique_ptr<rpc::Address> &owner_address) {
  auto status =
      SealExisting(object_id, pin_object, ObjectID::Nil(), std::move(owner_address));
  if (status.ok()) {
    return status;
  }
  RemoveLocalReference(object_id);
  if (reference_counter_->HasReference(object_id)) {
    RAY_LOG(WARNING).WithField(object_id)
        << "Object failed to be put but has a nonzero ref count. This object may leak.";
  }
  return status;
}

Status CoreWorker::SealExisting(const ObjectID &object_id,
                                bool pin_object,
                                const ObjectID &generator_id,
                                const std::unique_ptr<rpc::Address> &owner_address) {
  RAY_RETURN_NOT_OK(plasma_store_provider_->Seal(object_id));
  if (pin_object) {
    // Tell the raylet to pin the object **after** it is created.
    RAY_LOG(DEBUG).WithField(object_id) << "Pinning sealed object";
    local_raylet_client_->PinObjectIDs(
        owner_address != nullptr ? *owner_address : rpc_address_,
        {object_id},
        generator_id,
        [this, object_id](const Status &status, const rpc::PinObjectIDsReply &reply) {
          // RPC to the local raylet should never fail.
          if (!status.ok()) {
            RAY_LOG(ERROR) << "Request to local raylet to pin object failed: "
                           << status.ToString();
            return;
          }
          // Only release the object once the raylet has responded to avoid the race
          // condition that the object could be evicted before the raylet pins it.
          if (!plasma_store_provider_->Release(object_id).ok()) {
            RAY_LOG(ERROR).WithField(object_id)
                << "Failed to release object, might cause a leak in plasma.";
          }
        });
  } else {
    RAY_RETURN_NOT_OK(plasma_store_provider_->Release(object_id));
    reference_counter_->FreePlasmaObjects({object_id});
  }
  RAY_CHECK(memory_store_->Put(RayObject(rpc::ErrorType::OBJECT_IN_PLASMA), object_id));
  return Status::OK();
}

Status CoreWorker::ExperimentalRegisterMutableObjectWriter(
    const ObjectID &writer_object_id, const std::vector<NodeID> &remote_reader_node_ids) {
  experimental_mutable_object_provider_->RegisterWriterChannel(writer_object_id,
                                                               remote_reader_node_ids);
  return Status::OK();
}

Status CoreWorker::ExperimentalRegisterMutableObjectReaderRemote(
    const ObjectID &writer_object_id,
    const std::vector<ray::experimental::ReaderRefInfo> &remote_reader_ref_info) {
  if (remote_reader_ref_info.empty()) {
    return Status::OK();
  }

  std::shared_ptr<size_t> num_replied = std::make_shared<size_t>(0);
  size_t num_requests = remote_reader_ref_info.size();
  std::promise<void> promise;
  for (const auto &reader_ref_info : remote_reader_ref_info) {
    const auto &owner_reader_actor_id = reader_ref_info.owner_reader_actor_id;
    const auto &reader_object_id = reader_ref_info.reader_ref_id;
    const auto &num_reader = reader_ref_info.num_reader_actors;
    const auto &addr = actor_task_submitter_->GetActorAddress(owner_reader_actor_id);
    // It can happen if an actor is not created yet. We assume the API is called only when
    // an actor is alive, which is true now.
    RAY_CHECK(addr.has_value());

    std::shared_ptr<rpc::CoreWorkerClientInterface> conn =
        core_worker_client_pool_->GetOrConnect(*addr);

    rpc::RegisterMutableObjectReaderRequest req;
    req.set_writer_object_id(writer_object_id.Binary());
    req.set_num_readers(num_reader);
    req.set_reader_object_id(reader_object_id.Binary());
    rpc::RegisterMutableObjectReaderReply reply;

    // TODO(sang): Add timeout.
    conn->RegisterMutableObjectReader(
        req,
        [&promise, num_replied, num_requests, addr](
            const Status &status, const rpc::RegisterMutableObjectReaderReply &reply) {
          RAY_CHECK_OK(status);
          *num_replied += 1;
          if (*num_replied == num_requests) {
            promise.set_value();
          }
        });
  }
  promise.get_future().wait();

  return Status::OK();
}

Status CoreWorker::ExperimentalRegisterMutableObjectReader(const ObjectID &object_id) {
  experimental_mutable_object_provider_->RegisterReaderChannel(object_id);
  return Status::OK();
}

Status CoreWorker::Get(const std::vector<ObjectID> &ids,
                       const int64_t timeout_ms,
                       std::vector<std::shared_ptr<RayObject>> &results) {
  std::unique_ptr<ScopedTaskMetricSetter> state = nullptr;
  if (options_.worker_type == WorkerType::WORKER) {
    // We track the state change only from workers.
    state = std::make_unique<ScopedTaskMetricSetter>(
        worker_context_, task_counter_, rpc::TaskStatus::RUNNING_IN_RAY_GET);
  }
  results.resize(ids.size(), nullptr);

#if defined(__APPLE__) || defined(__linux__)
  // Check whether these are experimental.Channel objects.
  bool is_experimental_channel = false;
  for (const ObjectID &id : ids) {
    Status status =
        experimental_mutable_object_provider_->GetChannelStatus(id, /*is_reader*/ true);
    if (status.ok()) {
      is_experimental_channel = true;
      // We continue rather than break because we want to check that *all* of the
      // objects are either experimental or not experimental. We cannot have a mix of
      // the two.
      continue;
    } else if (status.IsChannelError()) {
      // The channel has been closed.
      return status;
    } else if (is_experimental_channel) {
      return Status::NotImplemented(
          "ray.get can only be called on all normal objects, or all "
          "experimental.Channel objects");
    }
  }

  // ray.get path for experimental.Channel objects.
  if (is_experimental_channel) {
    return GetExperimentalMutableObjects(ids, timeout_ms, results);
  }
#endif

  return GetObjects(ids, timeout_ms, results);
}

Status CoreWorker::GetExperimentalMutableObjects(
    const std::vector<ObjectID> &ids,
    int64_t timeout_ms,
    std::vector<std::shared_ptr<RayObject>> &results) {
  for (size_t i = 0; i < ids.size(); i++) {
    RAY_RETURN_NOT_OK(experimental_mutable_object_provider_->ReadAcquire(
        ids[i], results[i], timeout_ms));
  }
  return Status::OK();
}

Status CoreWorker::GetObjects(const std::vector<ObjectID> &ids,
                              const int64_t timeout_ms,
                              std::vector<std::shared_ptr<RayObject>> &results) {
  // Normal ray.get path for immutable in-memory and shared memory objects.
  absl::flat_hash_set<ObjectID> plasma_object_ids;
  absl::flat_hash_set<ObjectID> memory_object_ids(ids.begin(), ids.end());

  bool got_exception = false;
  absl::flat_hash_map<ObjectID, std::shared_ptr<RayObject>> result_map;
  auto start_time = current_time_ms();
  std::ostringstream ids_stream;

  for (size_t i = 0; i < ids.size(); i++) {
    if (!HasOwner(ids[i])) {
      ids_stream << ids[i] << " ";
      got_exception = true;
    }
  }

  if (got_exception) {
    std::ostringstream stream;
    stream << "An application is trying to access Ray objects whose owner is unknown"
           << "(" << ids_stream.str()
           << "). "
              "Please make sure that all Ray objects you are trying to access are part"
              " of the current Ray session. Note that "
              "object IDs generated randomly (ObjectID.from_random()) or out-of-band "
              "(ObjectID.from_binary(...)) cannot be passed as a task argument because"
              " Ray does not know which task created them. "
              "If this was not how your object ID was generated, please file an issue "
              "at https://github.com/ray-project/ray/issues/";
    return Status::ObjectUnknownOwner(stream.str());
  }

  if (!memory_object_ids.empty()) {
    RAY_RETURN_NOT_OK(memory_store_->Get(
        memory_object_ids, timeout_ms, worker_context_, &result_map, &got_exception));
  }

  // Erase any objects that were promoted to plasma from the results. These get
  // requests will be retried at the plasma store.
  for (auto it = result_map.begin(); it != result_map.end();) {
    auto current = it++;
    if (current->second->IsInPlasmaError()) {
      RAY_LOG(DEBUG) << current->first << " in plasma, doing fetch-and-get";
      plasma_object_ids.insert(current->first);
      result_map.erase(current);
    }
  }

  if (!got_exception) {
    // If any of the objects have been promoted to plasma, then we retry their
    // gets at the provider plasma. Once we get the objects from plasma, we flip
    // the transport type again and return them for the original direct call ids.
    int64_t local_timeout_ms = timeout_ms;
    if (timeout_ms >= 0) {
      local_timeout_ms = std::max(static_cast<int64_t>(0),
                                  timeout_ms - (current_time_ms() - start_time));
    }
    RAY_LOG(DEBUG) << "Plasma GET timeout " << local_timeout_ms;
    RAY_RETURN_NOT_OK(plasma_store_provider_->Get(plasma_object_ids,
                                                  local_timeout_ms,
                                                  worker_context_,
                                                  &result_map,
                                                  &got_exception));
  }

  // Loop through `ids` and fill each entry for the `results` vector,
  // this ensures that entries `results` have exactly the same order as
  // they are in `ids`. When there are duplicate object ids, all the entries
  // for the same id are filled in.
  bool missing_result = false;
  bool will_throw_exception = false;
  for (size_t i = 0; i < ids.size(); i++) {
    const auto pair = result_map.find(ids[i]);
    if (pair != result_map.end()) {
      results[i] = pair->second;
      RAY_CHECK(!pair->second->IsInPlasmaError());
      if (pair->second->IsException()) {
        // The language bindings should throw an exception if they see this
        // object.
        will_throw_exception = true;
      }
    } else {
      missing_result = true;
    }
  }

  // If no timeout was set and none of the results will throw an exception,
  // then check that we fetched all results before returning.
  if (timeout_ms < 0 && !will_throw_exception) {
    RAY_CHECK(!missing_result);
  }

  return Status::OK();
}

Status CoreWorker::GetIfLocal(const std::vector<ObjectID> &ids,
                              std::vector<std::shared_ptr<RayObject>> *results) {
  results->resize(ids.size(), nullptr);

  absl::flat_hash_map<ObjectID, std::shared_ptr<RayObject>> result_map;
  RAY_RETURN_NOT_OK(plasma_store_provider_->GetIfLocal(ids, &result_map));
  for (size_t i = 0; i < ids.size(); i++) {
    auto pair = result_map.find(ids[i]);
    // The caller of this method should guarantee that the object exists in the plasma
    // store when this method is called.
    RAY_CHECK(pair != result_map.end());
    RAY_CHECK(pair->second != nullptr);
    (*results)[i] = pair->second;
  }
  return Status::OK();
}

Status CoreWorker::Contains(const ObjectID &object_id,
                            bool *has_object,
                            bool *is_in_plasma) {
  bool found = false;
  bool in_plasma = false;
  found = memory_store_->Contains(object_id, &in_plasma);
  if (in_plasma) {
    RAY_RETURN_NOT_OK(plasma_store_provider_->Contains(object_id, &found));
  }
  *has_object = found;
  if (is_in_plasma != nullptr) {
    *is_in_plasma = found && in_plasma;
  }
  return Status::OK();
}

Status CoreWorker::Wait(const std::vector<ObjectID> &ids,
                        int num_objects,
                        int64_t timeout_ms,
                        std::vector<bool> *results,
                        bool fetch_local) {
  std::unique_ptr<ScopedTaskMetricSetter> state = nullptr;
  if (options_.worker_type == WorkerType::WORKER) {
    // We track the state change only from workers.
    state = std::make_unique<ScopedTaskMetricSetter>(
        worker_context_, task_counter_, rpc::TaskStatus::RUNNING_IN_RAY_WAIT);
  }

  results->resize(ids.size(), false);

  if (num_objects <= 0 || num_objects > static_cast<int>(ids.size())) {
    return Status::Invalid(
        "Number of objects to wait for must be between 1 and the number of ids.");
  }

  absl::flat_hash_set<ObjectID> memory_object_ids(ids.begin(), ids.end());

  if (memory_object_ids.size() != ids.size()) {
    return Status::Invalid("Duplicate object IDs not supported in wait.");
  }

  size_t objs_without_owners = 0;
  size_t objs_with_owners = 0;
  std::ostringstream ids_stream;

  for (size_t i = 0; i < ids.size(); i++) {
    if (!HasOwner(ids[i])) {
      ids_stream << ids[i] << " ";
      ++objs_without_owners;
    } else {
      ++objs_with_owners;
    }
    // enough owned objects to process this batch
    if (objs_with_owners == static_cast<size_t>(num_objects)) {
      break;
    }
    // not enough objects with owners to process the batch
    if (static_cast<size_t>(num_objects) > ids.size() - objs_without_owners) {
      std::ostringstream stream;
      stream << "An application is trying to access a Ray object whose owner is unknown"
             << "(" << ids_stream.str()
             << "). "
                "Please make sure that all Ray objects you are trying to access are part"
                " of the current Ray session. Note that "
                "object IDs generated randomly (ObjectID.from_random()) or out-of-band "
                "(ObjectID.from_binary(...)) cannot be passed as a task argument because"
                " Ray does not know which task created them. "
                "If this was not how your object ID was generated, please file an issue "
                "at https://github.com/ray-project/ray/issues/";
      return Status::ObjectUnknownOwner(stream.str());
    }
  }

  int64_t start_time = current_time_ms();
  absl::flat_hash_set<ObjectID> ready, plasma_object_ids;
  ready.reserve(num_objects);
  RAY_RETURN_NOT_OK(memory_store_->Wait(
      memory_object_ids,
      std::min(static_cast<int>(memory_object_ids.size()), num_objects),
      timeout_ms,
      worker_context_,
      &ready,
      &plasma_object_ids));
  RAY_CHECK(static_cast<int>(ready.size()) <= num_objects);
  if (timeout_ms > 0) {
    timeout_ms =
        std::max(0, static_cast<int>(timeout_ms - (current_time_ms() - start_time)));
  }
  if (fetch_local) {
    // With fetch_local we want to start fetching plasma_object_ids from other nodes'
    // plasma stores. We make the request to the plasma store even if we have num_objects
    // ready since we want to at least make the request to start pulling these objects.
    if (!plasma_object_ids.empty()) {
      RAY_RETURN_NOT_OK(plasma_store_provider_->Wait(
          plasma_object_ids,
          std::min(static_cast<int>(plasma_object_ids.size()),
                   num_objects - static_cast<int>(ready.size())),
          timeout_ms,
          worker_context_,
          &ready));
    }
  } else {
    // When we don't need to fetch_local, we don't need to wait for the objects to be
    // pulled to the local object store, so we can directly add them to the ready set.
    for (const auto &object_id : plasma_object_ids) {
      if (ready.size() == static_cast<size_t>(num_objects)) {
        break;
      }
      ready.insert(object_id);
    }
  }
  RAY_CHECK(static_cast<int>(ready.size()) <= num_objects);

  for (size_t i = 0; i < ids.size(); i++) {
    if (ready.find(ids[i]) != ready.end()) {
      results->at(i) = true;
    }
  }

  return Status::OK();
}

Status CoreWorker::Delete(const std::vector<ObjectID> &object_ids, bool local_only) {
  absl::flat_hash_map<WorkerID, std::vector<ObjectID>> by_owner;
  absl::flat_hash_map<WorkerID, rpc::Address> addresses;
  // Group by owner id.
  for (const auto &obj_id : object_ids) {
    auto owner_address = GetOwnerAddressOrDie(obj_id);
    auto worker_id = WorkerID::FromBinary(owner_address.worker_id());
    by_owner[worker_id].push_back(obj_id);
    addresses[worker_id] = owner_address;
  }
  // Send a batch delete call per owner id.
  for (const auto &entry : by_owner) {
    if (entry.first != worker_context_.GetWorkerID()) {
      RAY_LOG(INFO).WithField(entry.first)
          << "Deleting remote objects " << entry.second.size();
      auto conn = core_worker_client_pool_->GetOrConnect(addresses[entry.first]);
      rpc::DeleteObjectsRequest request;
      for (const auto &obj_id : entry.second) {
        request.add_object_ids(obj_id.Binary());
      }
      request.set_local_only(local_only);
      conn->DeleteObjects(
          request,
          [object_ids](const Status &status, const rpc::DeleteObjectsReply &reply) {
            if (status.ok()) {
              RAY_LOG(INFO) << "Completed object delete request " << status;
            } else {
              RAY_LOG(ERROR) << "Failed to delete objects, status: " << status
                             << ", object IDs: " << debug_string(object_ids);
            }
          });
    }
  }
  // Also try to delete all objects locally.
  Status status = DeleteImpl(object_ids, local_only);
  if (status.IsIOError()) {
    return Status::UnexpectedSystemExit(status.ToString());
  } else {
    return status;
  }
}

Status CoreWorker::GetLocationFromOwner(
    const std::vector<ObjectID> &object_ids,
    int64_t timeout_ms,
    std::vector<std::shared_ptr<ObjectLocation>> *results) {
  results->resize(object_ids.size());
  if (object_ids.empty()) {
    return Status::OK();
  }

  absl::flat_hash_map<rpc::Address, std::vector<ObjectID>> objects_by_owner;
  for (const auto &object_id : object_ids) {
    rpc::Address owner_address;
    RAY_RETURN_NOT_OK(GetOwnerAddress(object_id, &owner_address));
    objects_by_owner[owner_address].push_back(object_id);
  }

  auto mutex = std::make_shared<absl::Mutex>();
  auto num_remaining = std::make_shared<size_t>(0);  // Will be incremented per batch
  auto ready_promise = std::make_shared<std::promise<void>>();
  auto location_by_id =
      std::make_shared<absl::flat_hash_map<ObjectID, std::shared_ptr<ObjectLocation>>>();

  for (const auto &owner_and_objects : objects_by_owner) {
    const auto &owner_address = owner_and_objects.first;
    const auto &owner_object_ids = owner_and_objects.second;

    // Calculate the number of batches
    // Use the same config from worker_fetch_request_size
    auto batch_size =
        static_cast<size_t>(RayConfig::instance().worker_fetch_request_size());

    for (size_t batch_start = 0; batch_start < owner_object_ids.size();
         batch_start += batch_size) {
      *num_remaining += 1;
      size_t batch_end = std::min(batch_start + batch_size, owner_object_ids.size());
      auto client = core_worker_client_pool_->GetOrConnect(owner_address);
      rpc::GetObjectLocationsOwnerRequest request;
      request.set_intended_worker_id(owner_address.worker_id());

      // Add object IDs for the current batch to the request
      for (size_t i = batch_start; i < batch_end; ++i) {
        request.add_object_ids(owner_object_ids[i].Binary());
      }

      client->GetObjectLocationsOwner(
          request,
          [owner_object_ids,
           batch_start,
           mutex,
           num_remaining,
           ready_promise,
           location_by_id,
           owner_address](const Status &status,
                          const rpc::GetObjectLocationsOwnerReply &reply) {
            absl::MutexLock lock(mutex.get());
            if (status.ok()) {
              for (int i = 0; i < reply.object_location_infos_size(); ++i) {
                // Map the object ID to its location, adjusting index by batch_start
                location_by_id->emplace(
                    owner_object_ids[batch_start + i],
                    std::make_shared<ObjectLocation>(
                        CreateObjectLocation(reply.object_location_infos(i))));
              }
            } else {
              RAY_LOG(WARNING).WithField(WorkerID::FromBinary(owner_address.worker_id()))
                  << "Failed to query location information for objects "
                  << debug_string(owner_object_ids)
                  << " owned by worker with error: " << status;
            }
            (*num_remaining)--;
            if (*num_remaining == 0) {
              ready_promise->set_value();
            }
          });
    }
  }

  // Wait for all batches to be processed or timeout
  if (timeout_ms < 0) {
    ready_promise->get_future().wait();
  } else if (ready_promise->get_future().wait_for(
                 std::chrono::microseconds(timeout_ms)) != std::future_status::ready) {
    std::ostringstream stream;
    stream << "Failed querying object locations within " << timeout_ms
           << " milliseconds.";
    return Status::TimedOut(stream.str());
  }

  // Fill in the results vector
  for (size_t i = 0; i < object_ids.size(); i++) {
    auto pair = location_by_id->find(object_ids[i]);
    if (pair == location_by_id->end()) {
      continue;
    }
    (*results)[i] = pair->second;
  }

  return Status::OK();
}

void CoreWorker::TriggerGlobalGC() {
  local_raylet_client_->GlobalGC(
      [](const Status &status, const rpc::GlobalGCReply &reply) {
        if (!status.ok()) {
          RAY_LOG(ERROR) << "Failed to send global GC request: " << status;
        }
      });
}

std::string CoreWorker::MemoryUsageString() {
  // Currently only the Plasma store returns a debug string.
  return plasma_store_provider_->MemoryUsageString();
}

TaskID CoreWorker::GetCallerId() const {
  TaskID caller_id;
  ActorID actor_id = GetActorId();
  if (!actor_id.IsNil()) {
    caller_id = TaskID::ForActorCreationTask(actor_id);
  } else {
    absl::MutexLock lock(&mutex_);
    caller_id = main_thread_task_id_;
  }
  return caller_id;
}

Status CoreWorker::PushError(const JobID &job_id,
                             const std::string &type,
                             const std::string &error_message,
                             double timestamp) {
  if (options_.is_local_mode) {
    RAY_LOG(ERROR).WithField(job_id)
        << "Pushed Error with job of type: " << type << " with message: " << error_message
        << " at time: " << timestamp;
    return Status::OK();
  }
  return local_raylet_client_->PushError(job_id, type, error_message, timestamp);
}

json CoreWorker::OverrideRuntimeEnv(const json &child,
                                    const std::shared_ptr<json> &parent) {
  // By default, the child runtime env inherits non-specified options from the
  // parent. There is one exception to this:
  //     - The env_vars dictionaries are merged, so environment variables
  //       not specified by the child are still inherited from the parent.
  json result_runtime_env = *parent;
  for (auto it = child.cbegin(); it != child.cend(); ++it) {
    if (it.key() == "env_vars" && result_runtime_env.contains("env_vars")) {
      json env_vars = it.value();
      json merged_env_vars = result_runtime_env["env_vars"];
      for (json::iterator nit = env_vars.begin(); nit != env_vars.end(); ++nit) {
        merged_env_vars[nit.key()] = nit.value();
      }
      result_runtime_env["env_vars"] = std::move(merged_env_vars);
    } else {
      result_runtime_env[it.key()] = it.value();
    }
  }
  return result_runtime_env;
}

std::shared_ptr<rpc::RuntimeEnvInfo> CoreWorker::OverrideTaskOrActorRuntimeEnvInfo(
    const std::string &serialized_runtime_env_info) const {
  auto factory = [this](const std::string &serialized_runtime_env_info) {
    return OverrideTaskOrActorRuntimeEnvInfoImpl(serialized_runtime_env_info);
  };
  return runtime_env_json_serialization_cache_.GetOrCreate(serialized_runtime_env_info,
                                                           std::move(factory));
}

std::shared_ptr<rpc::RuntimeEnvInfo> CoreWorker::OverrideTaskOrActorRuntimeEnvInfoImpl(
    const std::string &serialized_runtime_env_info) const {
  // TODO(Catch-Bull,SongGuyang): task runtime env not support the field eager_install
  // yet, we will overwrite the filed eager_install when it did.
  std::shared_ptr<json> parent = nullptr;
  std::shared_ptr<rpc::RuntimeEnvInfo> parent_runtime_env_info = nullptr;
  std::shared_ptr<rpc::RuntimeEnvInfo> runtime_env_info = nullptr;
  runtime_env_info = std::make_shared<rpc::RuntimeEnvInfo>();

  if (!IsRuntimeEnvInfoEmpty(serialized_runtime_env_info)) {
    RAY_CHECK(google::protobuf::util::JsonStringToMessage(serialized_runtime_env_info,
                                                          runtime_env_info.get())
                  .ok());
  }

  if (options_.worker_type == WorkerType::DRIVER) {
    if (IsRuntimeEnvEmpty(runtime_env_info->serialized_runtime_env())) {
      return std::make_shared<rpc::RuntimeEnvInfo>(
          worker_context_.GetCurrentJobConfig().runtime_env_info());
    }

    auto job_serialized_runtime_env =
        worker_context_.GetCurrentJobConfig().runtime_env_info().serialized_runtime_env();
    if (!IsRuntimeEnvEmpty(job_serialized_runtime_env)) {
      parent = std::make_shared<json>(json::parse(job_serialized_runtime_env));
    }
    parent_runtime_env_info = std::make_shared<rpc::RuntimeEnvInfo>(
        worker_context_.GetCurrentJobConfig().runtime_env_info());
  } else {
    if (IsRuntimeEnvEmpty(runtime_env_info->serialized_runtime_env())) {
      return worker_context_.GetCurrentRuntimeEnvInfo();
    }
    parent = worker_context_.GetCurrentRuntimeEnv();
    parent_runtime_env_info = worker_context_.GetCurrentRuntimeEnvInfo();
  }
  if (parent == nullptr) {
    return runtime_env_info;
  }
  std::string serialized_runtime_env = runtime_env_info->serialized_runtime_env();
  json child_runtime_env = json::parse(serialized_runtime_env);
  auto override_runtime_env = OverrideRuntimeEnv(child_runtime_env, parent);
  auto serialized_override_runtime_env = override_runtime_env.dump();
  runtime_env_info->set_serialized_runtime_env(serialized_override_runtime_env);
  if (runtime_env_info->uris().working_dir_uri().empty() &&
      !parent_runtime_env_info->uris().working_dir_uri().empty()) {
    runtime_env_info->mutable_uris()->set_working_dir_uri(
        parent_runtime_env_info->uris().working_dir_uri());
  }
  if (runtime_env_info->uris().py_modules_uris().empty() &&
      !parent_runtime_env_info->uris().py_modules_uris().empty()) {
    runtime_env_info->mutable_uris()->clear_py_modules_uris();
    for (const std::string &uri : parent_runtime_env_info->uris().py_modules_uris()) {
      runtime_env_info->mutable_uris()->add_py_modules_uris(uri);
    }
  }

  runtime_env_json_serialization_cache_.Put(serialized_runtime_env_info,
                                            runtime_env_info);
  return runtime_env_info;
}

void CoreWorker::BuildCommonTaskSpec(
    TaskSpecBuilder &builder,
    const JobID &job_id,
    const TaskID &task_id,
    const std::string &name,
    const TaskID &current_task_id,
    uint64_t task_index,
    const TaskID &caller_id,
    const rpc::Address &address,
    const RayFunction &function,
    const std::vector<std::unique_ptr<TaskArg>> &args,
    int64_t num_returns,
    const std::unordered_map<std::string, double> &required_resources,
    const std::unordered_map<std::string, double> &required_placement_resources,
    const std::string &debugger_breakpoint,
    int64_t depth,
    const std::string &serialized_runtime_env_info,
    const std::string &call_site,
    const TaskID &main_thread_current_task_id,
    const std::string &concurrency_group_name,
    bool include_job_config,
    int64_t generator_backpressure_num_objects,
    bool enable_task_events,
    const std::unordered_map<std::string, std::string> &labels,
    const std::unordered_map<std::string, std::string> &label_selector,
    const rpc::TensorTransport &tensor_transport) {
  // Build common task spec.
  auto override_runtime_env_info =
      OverrideTaskOrActorRuntimeEnvInfo(serialized_runtime_env_info);

  bool returns_dynamic = num_returns == -1;
  if (returns_dynamic) {
    // This remote function returns 1 ObjectRef, whose value
    // is a generator of ObjectRefs.
    num_returns = 1;
  }
  // TODO(sang): Remove this and integrate it to
  // nun_returns == -1 once migrating to streaming
  // generator.
  bool is_streaming_generator = num_returns == kStreamingGeneratorReturn;
  if (is_streaming_generator) {
    num_returns = 1;
    // We are using the dynamic return if
    // the streaming generator is used.
    returns_dynamic = true;
  }
  RAY_CHECK(num_returns >= 0);
  builder.SetCommonTaskSpec(
      task_id,
      name,
      function.GetLanguage(),
      function.GetFunctionDescriptor(),
      job_id,
      include_job_config
          ? std::optional<rpc::JobConfig>(worker_context_.GetCurrentJobConfig())
          : std::optional<rpc::JobConfig>(),
      current_task_id,
      task_index,
      caller_id,
      address,
      num_returns,
      returns_dynamic,
      is_streaming_generator,
      generator_backpressure_num_objects,
      required_resources,
      required_placement_resources,
      debugger_breakpoint,
      depth,
      main_thread_current_task_id,
      call_site,
      override_runtime_env_info,
      concurrency_group_name,
      enable_task_events,
      labels,
      label_selector,
      tensor_transport);
  // Set task arguments.
  for (const auto &arg : args) {
    builder.AddArg(*arg);
  }
}

void CoreWorker::PrestartWorkers(const std::string &serialized_runtime_env_info,
                                 uint64_t keep_alive_duration_secs,
                                 size_t num_workers) {
  rpc::PrestartWorkersRequest request;
  request.set_language(GetLanguage());
  request.set_job_id(GetCurrentJobId().Binary());
  *request.mutable_runtime_env_info() =
      *OverrideTaskOrActorRuntimeEnvInfo(serialized_runtime_env_info);
  request.set_keep_alive_duration_secs(keep_alive_duration_secs);
  request.set_num_workers(num_workers);
  local_raylet_client_->PrestartWorkers(
      request, [](const Status &status, const rpc::PrestartWorkersReply &reply) {
        if (!status.ok()) {
          RAY_LOG(INFO) << "Failed to prestart workers: " << status;
        }
      });
}

std::vector<rpc::ObjectReference> CoreWorker::SubmitTask(
    const RayFunction &function,
    const std::vector<std::unique_ptr<TaskArg>> &args,
    const TaskOptions &task_options,
    int max_retries,
    bool retry_exceptions,
    const rpc::SchedulingStrategy &scheduling_strategy,
    const std::string &debugger_breakpoint,
    const std::string &serialized_retry_exception_allowlist,
    const std::string &call_site,
    const TaskID current_task_id) {
  RAY_CHECK(scheduling_strategy.scheduling_strategy_case() !=
            rpc::SchedulingStrategy::SchedulingStrategyCase::SCHEDULING_STRATEGY_NOT_SET);

  TaskSpecBuilder builder;
  const auto next_task_index = worker_context_.GetNextTaskIndex();
  const auto task_id = TaskID::ForNormalTask(worker_context_.GetCurrentJobID(),
                                             worker_context_.GetCurrentInternalTaskId(),
                                             next_task_index);
  auto constrained_resources =
      AddPlacementGroupConstraint(task_options.resources, scheduling_strategy);

  auto task_name = task_options.name.empty()
                       ? function.GetFunctionDescriptor()->DefaultTaskName()
                       : task_options.name;
  int64_t depth = worker_context_.GetTaskDepth() + 1;
  // TODO(ekl) offload task building onto a thread pool for performance

  BuildCommonTaskSpec(builder,
                      worker_context_.GetCurrentJobID(),
                      task_id,
                      task_name,
                      current_task_id != TaskID::Nil()
                          ? current_task_id
                          : worker_context_.GetCurrentTaskID(),
                      next_task_index,
                      GetCallerId(),
                      rpc_address_,
                      function,
                      args,
                      task_options.num_returns,
                      constrained_resources,
                      constrained_resources,
                      debugger_breakpoint,
                      depth,
                      task_options.serialized_runtime_env_info,
                      call_site,
                      worker_context_.GetMainThreadOrActorCreationTaskID(),
                      /*concurrency_group_name*/ "",
                      /*include_job_config*/ true,
                      /*generator_backpressure_num_objects*/
                      task_options.generator_backpressure_num_objects,
                      /*enable_task_event*/ task_options.enable_task_events,
                      task_options.labels,
                      task_options.label_selector);
  ActorID root_detached_actor_id;
  if (!worker_context_.GetRootDetachedActorID().IsNil()) {
    root_detached_actor_id = worker_context_.GetRootDetachedActorID();
  }
  builder.SetNormalTaskSpec(max_retries,
                            retry_exceptions,
                            serialized_retry_exception_allowlist,
                            scheduling_strategy,
                            root_detached_actor_id);
  TaskSpecification task_spec = std::move(builder).ConsumeAndBuild();
  RAY_LOG(DEBUG) << "Submitting normal task " << task_spec.DebugString();
  std::vector<rpc::ObjectReference> returned_refs;
  if (options_.is_local_mode) {
    returned_refs = ExecuteTaskLocalMode(task_spec);
  } else {
    returned_refs = task_manager_->AddPendingTask(
        task_spec.CallerAddress(), task_spec, CurrentCallSite(), max_retries);

    io_service_.post(
        [this, task_spec = std::move(task_spec)]() mutable {
          RAY_UNUSED(normal_task_submitter_->SubmitTask(std::move(task_spec)));
        },
        "CoreWorker.SubmitTask");
  }
  return returned_refs;
}

Status CoreWorker::CreateActor(const RayFunction &function,
                               const std::vector<std::unique_ptr<TaskArg>> &args,
                               const ActorCreationOptions &actor_creation_options,
                               const std::string &extension_data,
                               const std::string &call_site,
                               ActorID *return_actor_id) {
  RAY_CHECK(actor_creation_options.scheduling_strategy.scheduling_strategy_case() !=
            rpc::SchedulingStrategy::SchedulingStrategyCase::SCHEDULING_STRATEGY_NOT_SET);

  if (actor_creation_options.is_asyncio && options_.is_local_mode) {
    return Status::NotImplemented(
        "Async actor is currently not supported for the local mode");
  }

  bool is_detached = false;
  if (!actor_creation_options.is_detached.has_value()) {
    /// Since this actor doesn't have a specified lifetime on creation, let's use
    /// the default value of the job.
    is_detached = worker_context_.GetCurrentJobConfig().default_actor_lifetime() ==
                  ray::rpc::JobConfig_ActorLifetime_DETACHED;
  } else {
    is_detached = actor_creation_options.is_detached.value();
  }

  const auto next_task_index = worker_context_.GetNextTaskIndex();
  const ActorID actor_id = ActorID::Of(worker_context_.GetCurrentJobID(),
                                       worker_context_.GetCurrentTaskID(),
                                       next_task_index);
  const TaskID actor_creation_task_id = TaskID::ForActorCreationTask(actor_id);
  const JobID job_id = worker_context_.GetCurrentJobID();
  // Propagate existing environment variable overrides, but override them with any new
  // ones
  TaskSpecBuilder builder;
  auto new_placement_resources =
      AddPlacementGroupConstraint(actor_creation_options.placement_resources,
                                  actor_creation_options.scheduling_strategy);
  auto new_resource = AddPlacementGroupConstraint(
      actor_creation_options.resources, actor_creation_options.scheduling_strategy);
  const auto actor_name = actor_creation_options.name;
  const auto task_name =
      actor_name.empty()
          ? function.GetFunctionDescriptor()->DefaultTaskName()
          : actor_name + ":" + function.GetFunctionDescriptor()->CallString();
  int64_t depth = worker_context_.GetTaskDepth() + 1;
  BuildCommonTaskSpec(builder,
                      job_id,
                      actor_creation_task_id,
                      task_name,
                      worker_context_.GetCurrentTaskID(),
                      next_task_index,
                      GetCallerId(),
                      rpc_address_,
                      function,
                      args,
                      /*num_returns*/ 0,
                      new_resource,
                      new_placement_resources,
                      "" /* debugger_breakpoint */,
                      depth,
                      actor_creation_options.serialized_runtime_env_info,
                      call_site,
                      worker_context_.GetMainThreadOrActorCreationTaskID(),
                      /*concurrency_group_name*/ "",
                      /*include_job_config*/ true,
                      /*generator_backpressure_num_objects*/ -1,
                      /*enable_task_events*/ actor_creation_options.enable_task_events,
                      actor_creation_options.labels,
                      actor_creation_options.label_selector);

  // If the namespace is not specified, get it from the job.
  const auto ray_namespace = (actor_creation_options.ray_namespace.empty()
                                  ? worker_context_.GetCurrentJobConfig().ray_namespace()
                                  : actor_creation_options.ray_namespace);
  auto actor_handle = std::make_unique<ActorHandle>(
      actor_id,
      GetCallerId(),
      rpc_address_,
      job_id,
      /*actor_cursor=*/ObjectID::FromIndex(actor_creation_task_id, 1),
      function.GetLanguage(),
      function.GetFunctionDescriptor(),
      extension_data,
      actor_creation_options.max_task_retries,
      actor_name,
      ray_namespace,
      actor_creation_options.max_pending_calls,
      actor_creation_options.execute_out_of_order,
      actor_creation_options.enable_task_events,
      actor_creation_options.labels);
  std::string serialized_actor_handle;
  actor_handle->Serialize(&serialized_actor_handle);
  ActorID root_detached_actor_id;
  if (is_detached) {
    root_detached_actor_id = actor_id;
  } else if (!worker_context_.GetRootDetachedActorID().IsNil()) {
    root_detached_actor_id = worker_context_.GetRootDetachedActorID();
  }
  builder.SetActorCreationTaskSpec(actor_id,
                                   serialized_actor_handle,
                                   actor_creation_options.scheduling_strategy,
                                   actor_creation_options.max_restarts,
                                   actor_creation_options.max_task_retries,
                                   actor_creation_options.dynamic_worker_options,
                                   actor_creation_options.max_concurrency,
                                   is_detached,
                                   actor_name,
                                   ray_namespace,
                                   actor_creation_options.is_asyncio,
                                   actor_creation_options.concurrency_groups,
                                   extension_data,
                                   actor_creation_options.execute_out_of_order,
                                   root_detached_actor_id);
  // Add the actor handle before we submit the actor creation task, since the
  // actor handle must be in scope by the time the GCS sends the
  // WaitForActorRefDeletedRequest.
  RAY_CHECK(actor_manager_->AddNewActorHandle(
      std::move(actor_handle), CurrentCallSite(), rpc_address_, /*owned=*/!is_detached))
      << "Actor " << actor_id << " already exists";
  *return_actor_id = actor_id;
  TaskSpecification task_spec = std::move(builder).ConsumeAndBuild();
  RAY_LOG(DEBUG) << "Submitting actor creation task " << task_spec.DebugString();
  if (options_.is_local_mode) {
    // TODO(suquark): Should we consider namespace in local mode? Currently
    // it looks like two actors with two different namespaces become the
    // same actor in local mode. Maybe this is not an issue if we consider
    // the actor name globally unique.
    if (!actor_name.empty()) {
      // Since local mode doesn't pass GCS actor management code path,
      // it just register actor names in memory.
      local_mode_named_actor_registry_.emplace(actor_name, actor_id);
    }
    ExecuteTaskLocalMode(task_spec);
    return Status::OK();
  }

  if (task_spec.MaxActorRestarts() != 0) {
    bool actor_restart_warning = false;
    for (size_t i = 0; i < task_spec.NumArgs(); i++) {
      if (task_spec.ArgByRef(i) || !task_spec.ArgInlinedRefs(i).empty()) {
        actor_restart_warning = true;
        break;
      }
    }
    if (actor_restart_warning) {
      RAY_LOG(ERROR)
          << "Actor " << (actor_name.empty() ? "" : (actor_name + " "))
          << "with class name: '" << function.GetFunctionDescriptor()->ClassName()
          << "' and ID: '" << task_spec.ActorCreationId()
          << "' has constructor arguments in the object store and max_restarts > 0. If "
             "the arguments in the object store go out of scope or are lost, the "
             "actor restart will fail. See "
             "https://github.com/ray-project/ray/issues/53727 for more details.";
    }
  }

  task_manager_->AddPendingTask(
      rpc_address_,
      task_spec,
      CurrentCallSite(),
      // Actor creation task retry happens on GCS not on core worker.
      /*max_retries*/ 0);

  if (actor_name.empty()) {
    io_service_.post(
        [this, task_spec = std::move(task_spec)]() {
          RAY_UNUSED(actor_creator_->AsyncRegisterActor(
              task_spec, [this, task_spec](Status status) {
                if (!status.ok()) {
                  RAY_LOG(ERROR).WithField(task_spec.ActorCreationId())
                      << "Failed to register actor. Error message: " << status;
                  task_manager_->FailPendingTask(
                      task_spec.TaskId(), rpc::ErrorType::ACTOR_CREATION_FAILED, &status);
                } else {
                  RAY_UNUSED(actor_task_submitter_->SubmitActorCreationTask(task_spec));
                }
              }));
        },
        "ActorCreator.AsyncRegisterActor");
  } else {
    // For named actor, we still go through the sync way because for
    // functions like list actors these actors need to be there, especially
    // for local driver. But the current code all go through the gcs right now.
    auto status = actor_creator_->RegisterActor(task_spec);
    if (!status.ok()) {
      return status;
    }
    io_service_.post(
        [this, task_spec = std::move(task_spec)]() {
          RAY_UNUSED(actor_task_submitter_->SubmitActorCreationTask(task_spec));
        },
        "CoreWorker.SubmitTask");
  }
  return Status::OK();
}

Status CoreWorker::CreatePlacementGroup(
    const PlacementGroupCreationOptions &placement_group_creation_options,
    PlacementGroupID *return_placement_group_id) {
  const auto &bundles = placement_group_creation_options.bundles;
  for (const auto &bundle : bundles) {
    for (const auto &resource : bundle) {
      if (resource.first == kBundle_ResourceLabel) {
        std::ostringstream stream;
        stream << kBundle_ResourceLabel << " is a system reserved resource, which is not "
               << "allowed to be used in placement group. ";
        return Status::Invalid(stream.str());
      }
    }
  }
  const PlacementGroupID placement_group_id = PlacementGroupID::Of(GetCurrentJobId());
  PlacementGroupSpecBuilder builder;
  builder.SetPlacementGroupSpec(
      placement_group_id,
      placement_group_creation_options.name,
      placement_group_creation_options.bundles,
      placement_group_creation_options.strategy,
      placement_group_creation_options.is_detached,
      placement_group_creation_options.max_cpu_fraction_per_node,
      placement_group_creation_options.soft_target_node_id,
      worker_context_.GetCurrentJobID(),
      worker_context_.GetCurrentActorID(),
      worker_context_.CurrentActorDetached(),
      placement_group_creation_options.bundle_label_selector);
  PlacementGroupSpecification placement_group_spec = builder.Build();
  *return_placement_group_id = placement_group_id;
  RAY_LOG(INFO).WithField(placement_group_id)
      << "Submitting Placement Group creation to GCS";
  auto status =
      gcs_client_->PlacementGroups().SyncCreatePlacementGroup(placement_group_spec);
  if (status.IsTimedOut()) {
    std::ostringstream stream;
    stream << "There was timeout in creating the placement group of id "
           << placement_group_id
           << ". It is probably "
              "because GCS server is dead or there's a high load there.";
    return Status::TimedOut(stream.str());
  }
  return status;
}

Status CoreWorker::RemovePlacementGroup(const PlacementGroupID &placement_group_id) {
  // Synchronously wait for placement group removal.
  auto status =
      gcs_client_->PlacementGroups().SyncRemovePlacementGroup(placement_group_id);
  if (status.IsTimedOut()) {
    std::ostringstream stream;
    stream << "There was timeout in removing the placement group of id "
           << placement_group_id
           << ". It is probably "
              "because GCS server is dead or there's a high load there.";
    return Status::TimedOut(stream.str());
  }
  return status;
}

Status CoreWorker::WaitPlacementGroupReady(const PlacementGroupID &placement_group_id,
                                           int64_t timeout_seconds) {
  auto status = gcs_client_->PlacementGroups().SyncWaitUntilReady(placement_group_id,
                                                                  timeout_seconds);
  if (status.IsTimedOut()) {
    std::ostringstream stream;
    stream << "There was timeout in waiting for placement group " << placement_group_id
           << " creation.";
    return Status::TimedOut(stream.str());
  }
  return status;
}

Status CoreWorker::SubmitActorTask(
    const ActorID &actor_id,
    const RayFunction &function,
    const std::vector<std::unique_ptr<TaskArg>> &args,
    const TaskOptions &task_options,
    int max_retries,
    bool retry_exceptions,
    const std::string &serialized_retry_exception_allowlist,
    const std::string &call_site,
    std::vector<rpc::ObjectReference> &task_returns,
    const TaskID current_task_id) {
  absl::ReleasableMutexLock lock(&actor_task_mutex_);
  task_returns.clear();
  if (!actor_task_submitter_->CheckActorExists(actor_id)) {
    std::string err_msg = absl::StrFormat(
        "Can't find actor %s. It might be dead or it's from a different cluster",
        actor_id.Hex());
    // TODO(dayshah): make status take by value
    return Status::NotFound(err_msg);
  }
  /// Check whether backpressure may happen at the very beginning of submitting a task.
  if (actor_task_submitter_->PendingTasksFull(actor_id)) {
    RAY_LOG(DEBUG).WithField(actor_id)
        << "Back pressure occurred while submitting the actor task. "
        << actor_task_submitter_->DebugString(actor_id);
    return Status::OutOfResource(absl::StrFormat(
        "Too many tasks (%d) pending to be executed for actor %s. Please try later",
        actor_task_submitter_->NumPendingTasks(actor_id),
        actor_id.Hex()));
  }

  auto actor_handle = actor_manager_->GetActorHandle(actor_id);
  // Subscribe the actor state when we first submit the actor task. It is to reduce the
  // number of connections. The method is idempotent.
  actor_manager_->SubscribeActorState(actor_id);

  // Build common task spec.
  TaskSpecBuilder builder;
  const auto next_task_index = worker_context_.GetNextTaskIndex();
  const TaskID actor_task_id =
      TaskID::ForActorTask(worker_context_.GetCurrentJobID(),
                           worker_context_.GetCurrentInternalTaskId(),
                           next_task_index,
                           actor_handle->GetActorID());
  const std::unordered_map<std::string, double> required_resources;
  const auto task_name = task_options.name.empty()
                             ? function.GetFunctionDescriptor()->DefaultTaskName()
                             : task_options.name;

  // The depth of the actor task is depth of the caller + 1
  // The caller is not necessarily the creator of the actor.
  int64_t depth = worker_context_.GetTaskDepth() + 1;
  BuildCommonTaskSpec(builder,
                      actor_handle->CreationJobID(),
                      actor_task_id,
                      task_name,
                      current_task_id != TaskID::Nil()
                          ? current_task_id
                          : worker_context_.GetCurrentTaskID(),
                      next_task_index,
                      GetCallerId(),
                      rpc_address_,
                      function,
                      args,
                      task_options.num_returns,
                      task_options.resources,
                      required_resources,
                      "",    /* debugger_breakpoint */
                      depth, /*depth*/
                      "{}",  /* serialized_runtime_env_info */
                      call_site,
                      worker_context_.GetMainThreadOrActorCreationTaskID(),
                      task_options.concurrency_group_name,
                      /*include_job_config*/ false,
                      /*generator_backpressure_num_objects*/
                      task_options.generator_backpressure_num_objects,
                      /*enable_task_events*/ task_options.enable_task_events,
                      /*labels*/ {},
                      /*label_selector*/ {},
                      /*tensor_transport*/ task_options.tensor_transport);
  // NOTE: placement_group_capture_child_tasks and runtime_env will
  // be ignored in the actor because we should always follow the actor's option.

  actor_handle->SetActorTaskSpec(builder,
                                 ObjectID::Nil(),
                                 max_retries,
                                 retry_exceptions,
                                 serialized_retry_exception_allowlist);
  // Submit task.
  TaskSpecification task_spec = std::move(builder).ConsumeAndBuild();
  RAY_LOG(DEBUG) << "Submitting actor task " << task_spec.DebugString();
  std::vector<rpc::ObjectReference> returned_refs;
  if (options_.is_local_mode) {
    /// NOTE: The lock should be released in local mode. The user code may
    /// submit another task when executing the current task locally, which
    /// cause deadlock. The code call chain is:
    /// SubmitActorTask -> python user code -> actor.xx.remote() -> SubmitActorTask
    lock.Release();
    returned_refs = ExecuteTaskLocalMode(task_spec, actor_id);
  } else {
    returned_refs = task_manager_->AddPendingTask(
        rpc_address_, task_spec, CurrentCallSite(), max_retries);

    RAY_CHECK_OK(actor_task_submitter_->SubmitTask(task_spec));
  }
  task_returns = std::move(returned_refs);
  return Status::OK();
}

Status CoreWorker::CancelTask(const ObjectID &object_id,
                              bool force_kill,
                              bool recursive) {
  rpc::Address obj_addr;
  if (!reference_counter_->GetOwner(object_id, &obj_addr)) {
    return Status::Invalid("No owner found for object.");
  }

  if (obj_addr.SerializeAsString() != rpc_address_.SerializeAsString()) {
    // We don't have CancelRemoteTask for actor_task_submitter_
    // because it requires the same implementation.
    RAY_LOG(DEBUG).WithField(object_id)
        << "Request to cancel a task of object to an owner "
        << obj_addr.SerializeAsString();
    return normal_task_submitter_->CancelRemoteTask(
        object_id, obj_addr, force_kill, recursive);
  }

  auto task_spec = task_manager_->GetTaskSpec(object_id.TaskId());
  if (!task_spec.has_value()) {
    // Task is already finished.
    RAY_LOG(DEBUG).WithField(object_id)
        << "Cancel request is ignored because the task is already canceled "
           "for an object";
    return Status::OK();
  }

  if (task_spec.value().IsActorCreationTask()) {
    RAY_LOG(FATAL) << "Cannot cancel actor creation tasks";
  }

  if (task_spec->IsActorTask()) {
    if (force_kill) {
      return Status::InvalidArgument("force=True is not supported for actor tasks.");
    }

    return actor_task_submitter_->CancelTask(task_spec.value(), recursive);
  } else {
    return normal_task_submitter_->CancelTask(task_spec.value(), force_kill, recursive);
  }
}

Status CoreWorker::CancelChildren(const TaskID &task_id, bool force_kill) {
  std::vector<std::pair<TaskID, Status>> recursive_cancellation_status;
  bool recursive_success = true;
  for (const auto &child_id : task_manager_->GetPendingChildrenTasks(task_id)) {
    auto child_spec = task_manager_->GetTaskSpec(child_id);
    if (!child_spec.has_value()) {
      recursive_success = false;
      recursive_cancellation_status.emplace_back(
          child_id,
          Status::UnknownError(
              "Recursive task cancellation failed--check warning logs."));
    } else if (child_spec->IsActorTask()) {
      auto result = actor_task_submitter_->CancelTask(child_spec.value(), true);
      recursive_cancellation_status.emplace_back(child_id, result);
    } else {
      auto result =
          normal_task_submitter_->CancelTask(child_spec.value(), force_kill, true);
      recursive_cancellation_status.emplace_back(child_id, result);
    }
  }

  if (recursive_success) {
    return Status::OK();
  } else {
    auto kMaxFailedTaskSampleSize = 10;
    std::ostringstream ostr;
    ostr << "Failed to cancel all the children tasks of " << task_id << " recursively.\n"
         << "Here are up to " << kMaxFailedTaskSampleSize
         << " samples tasks that failed to be canceled\n";
    auto success = 0;
    auto failures = 0;
    for (const auto &[child_id, status] : recursive_cancellation_status) {
      if (status.ok()) {
        success += 1;
      } else {
        // Only record up to sample sizes.
        if (failures < kMaxFailedTaskSampleSize) {
          ostr << "\t" << child_id << ", " << status << "\n";
        }
        failures += 1;
      }
    }
    ostr << "Total Recursive cancelation success: " << success
         << ", failures: " << failures;
    return Status::UnknownError(ostr.str());
  }
}

Status CoreWorker::KillActor(const ActorID &actor_id, bool force_kill, bool no_restart) {
  if (options_.is_local_mode) {
    return KillActorLocalMode(actor_id);
  }
  std::promise<Status> p;
  auto f = p.get_future();
  io_service_.post(
      [this, p = &p, actor_id, force_kill, no_restart]() {
        auto cb = [this, p, actor_id, force_kill, no_restart](Status status) mutable {
          if (status.ok()) {
            RAY_CHECK_OK(gcs_client_->Actors().AsyncKillActor(
                actor_id, force_kill, no_restart, nullptr));
          }
          p->set_value(std::move(status));
        };
        if (actor_creator_->IsActorInRegistering(actor_id)) {
          actor_creator_->AsyncWaitForActorRegisterFinish(actor_id, std::move(cb));
        } else if (actor_manager_->CheckActorHandleExists(actor_id)) {
          cb(Status::OK());
        } else {
          std::stringstream stream;
          stream << "Failed to find a corresponding actor handle for " << actor_id;
          cb(Status::Invalid(stream.str()));
        }
      },
      "CoreWorker.KillActor");
  const auto &status = f.get();
  actor_manager_->OnActorKilled(actor_id);
  return status;
}

Status CoreWorker::KillActorLocalMode(const ActorID &actor_id) {
  // KillActor doesn't do anything in local mode. We only remove named actor entry if
  // exists.
  for (auto it = local_mode_named_actor_registry_.begin();
       it != local_mode_named_actor_registry_.end();) {
    auto current = it++;
    if (current->second == actor_id) {
      local_mode_named_actor_registry_.erase(current);
    }
  }
  return Status::OK();
}

void CoreWorker::RemoveActorHandleReference(const ActorID &actor_id) {
  ObjectID actor_handle_id = ObjectID::ForActorHandle(actor_id);
  reference_counter_->RemoveLocalReference(actor_handle_id, nullptr);
}

std::optional<rpc::ActorTableData::ActorState> CoreWorker::GetLocalActorState(
    const ActorID &actor_id) const {
  return actor_task_submitter_->GetLocalActorState(actor_id);
}

ActorID CoreWorker::DeserializeAndRegisterActorHandle(const std::string &serialized,
                                                      const ObjectID &outer_object_id,
                                                      bool add_local_ref) {
  auto actor_handle = std::make_unique<ActorHandle>(serialized);
  return actor_manager_->RegisterActorHandle(std::move(actor_handle),
                                             outer_object_id,
                                             CurrentCallSite(),
                                             rpc_address_,
                                             add_local_ref);
}

Status CoreWorker::SerializeActorHandle(const ActorID &actor_id,
                                        std::string *output,
                                        ObjectID *actor_handle_id) const {
  auto actor_handle = actor_manager_->GetActorHandle(actor_id);
  actor_handle->Serialize(output);
  *actor_handle_id = ObjectID::ForActorHandle(actor_id);
  return Status::OK();
}

std::shared_ptr<const ActorHandle> CoreWorker::GetActorHandle(
    const ActorID &actor_id) const {
  return actor_manager_->GetActorHandle(actor_id);
}

std::pair<std::shared_ptr<const ActorHandle>, Status> CoreWorker::GetNamedActorHandle(
    const std::string &name, const std::string &ray_namespace) {
  RAY_CHECK(!name.empty());
  if (options_.is_local_mode) {
    return GetNamedActorHandleLocalMode(name);
  }

  return actor_manager_->GetNamedActorHandle(
      name,
      ray_namespace.empty() ? worker_context_.GetCurrentJobConfig().ray_namespace()
                            : ray_namespace,
      CurrentCallSite(),
      rpc_address_);
}

std::pair<std::vector<std::pair<std::string, std::string>>, Status>
CoreWorker::ListNamedActors(bool all_namespaces) {
  if (options_.is_local_mode) {
    return ListNamedActorsLocalMode();
  }

  std::vector<std::pair<std::string, std::string>> actors;

  // This call needs to be blocking because we can't return until we get the
  // response from the RPC.
  const auto ray_namespace = worker_context_.GetCurrentJobConfig().ray_namespace();
  auto status =
      gcs_client_->Actors().SyncListNamedActors(all_namespaces, ray_namespace, actors);
  if (status.IsTimedOut()) {
    std::ostringstream stream;
    stream << "There was timeout in getting the list of named actors, "
              "probably because the GCS server is dead or under high load .";
    return std::make_pair(std::move(actors), Status::TimedOut(stream.str()));
  }
  return std::make_pair(std::move(actors), std::move(status));
}

std::pair<std::shared_ptr<const ActorHandle>, Status>
CoreWorker::GetNamedActorHandleLocalMode(const std::string &name) {
  auto it = local_mode_named_actor_registry_.find(name);
  if (it == local_mode_named_actor_registry_.end()) {
    std::string err_msg = absl::StrFormat("Failed to look up actor with name %s", name);
    return std::make_pair(nullptr, Status::NotFound(err_msg));
  }

  return std::make_pair(GetActorHandle(it->second), Status::OK());
}

std::pair<std::vector<std::pair<std::string, std::string>>, Status>
CoreWorker::ListNamedActorsLocalMode() {
  std::vector<std::pair<std::string, std::string>> actors;
  actors.reserve(local_mode_named_actor_registry_.size());
  for (auto it = local_mode_named_actor_registry_.begin();
       it != local_mode_named_actor_registry_.end();
       it++) {
    actors.emplace_back(/*namespace=*/"", it->first);
  }
  return std::make_pair(std::move(actors), Status::OK());
}

std::string CoreWorker::GetActorName() const {
  absl::MutexLock lock(&mutex_);
  return actor_manager_->GetActorHandle(actor_id_)->GetName();
}

ResourceMappingType CoreWorker::GetResourceIDs() const {
  absl::MutexLock lock(&mutex_);
  return resource_ids_;
}

std::unique_ptr<worker::ProfileEvent> CoreWorker::CreateProfileEvent(
    const std::string &event_name) {
  return std::make_unique<worker::ProfileEvent>(
      *task_event_buffer_, worker_context_, options_.node_ip_address, event_name);
}

void CoreWorker::RunTaskExecutionLoop() {
  auto signal_checker = PeriodicalRunner::Create(task_execution_service_);
  if (options_.check_signals) {
    signal_checker->RunFnPeriodically(
        [this] {
          /// The overhead of this is only a single digit microsecond.
          if (worker_context_.GetCurrentActorShouldExit()) {
            Exit(rpc::WorkerExitType::INTENDED_USER_EXIT,
                 "User requested to exit the actor.",
                 nullptr);
          }
          auto status = options_.check_signals();
          if (status.IsIntentionalSystemExit()) {
            Exit(rpc::WorkerExitType::INTENDED_USER_EXIT,
                 absl::StrCat("Worker exits by a signal. ", status.message()),
                 nullptr);
          }
          if (status.IsUnexpectedSystemExit()) {
            Exit(
                rpc::WorkerExitType::SYSTEM_ERROR,
                absl::StrCat("Worker exits unexpectedly by a signal. ", status.message()),
                nullptr);
          }
        },
        10,
        "CoreWorker.CheckSignal");
  }
  task_execution_service_.run();
  RAY_CHECK(is_shutdown_)
      << "Task execution loop was terminated without calling shutdown API.";
}

Status CoreWorker::AllocateReturnObject(const ObjectID &object_id,
                                        const size_t &data_size,
                                        const std::shared_ptr<Buffer> &metadata,
                                        const std::vector<ObjectID> &contained_object_ids,
                                        const rpc::Address &caller_address,
                                        int64_t *task_output_inlined_bytes,
                                        std::shared_ptr<RayObject> *return_object) {
  rpc::Address owner_address(options_.is_local_mode ? rpc::Address() : caller_address);

  bool object_already_exists = false;
  std::shared_ptr<Buffer> data_buffer;
  if (data_size > 0) {
    RAY_LOG(DEBUG).WithField(object_id) << "Creating return object";
    // Mark this object as containing other object IDs. The ref counter will
    // keep the inner IDs in scope until the outer one is out of scope.
    if (!contained_object_ids.empty() && !options_.is_local_mode) {
      reference_counter_->AddNestedObjectIds(
          object_id, contained_object_ids, owner_address);
    }

    // Allocate a buffer for the return object.
    if (options_.is_local_mode ||
        (static_cast<int64_t>(data_size) < max_direct_call_object_size_ &&
         // ensure we don't exceed the limit if we allocate this object inline.
         (*task_output_inlined_bytes + static_cast<int64_t>(data_size) <=
          RayConfig::instance().task_rpc_inlined_bytes_limit()))) {
      data_buffer = std::make_shared<LocalMemoryBuffer>(data_size);
      *task_output_inlined_bytes += static_cast<int64_t>(data_size);
    } else {
      RAY_RETURN_NOT_OK(CreateExisting(metadata,
                                       data_size,
                                       object_id,
                                       owner_address,
                                       &data_buffer,
                                       /*created_by_worker=*/true));
      object_already_exists = !data_buffer;
    }
  }
  // Leave the return object as a nullptr if the object already exists.
  if (!object_already_exists) {
    auto contained_refs = GetObjectRefs(contained_object_ids);
    *return_object =
        std::make_shared<RayObject>(data_buffer, metadata, std::move(contained_refs));
  }

  return Status::OK();
}

Status CoreWorker::ExecuteTask(
    const TaskSpecification &task_spec,
    std::optional<ResourceMappingType> resource_ids,
    std::vector<std::pair<ObjectID, std::shared_ptr<RayObject>>> *return_objects,
    std::vector<std::pair<ObjectID, std::shared_ptr<RayObject>>> *dynamic_return_objects,
    std::vector<std::pair<ObjectID, bool>> *streaming_generator_returns,
    ReferenceCounter::ReferenceTableProto *borrowed_refs,
    bool *is_retryable_error,
    std::string *application_error) {
  RAY_LOG(DEBUG) << "Executing task, task info = " << task_spec.DebugString();

  // If the worker is exited via Exit API, we shouldn't execute
  // tasks anymore.
  if (IsExiting()) {
    absl::MutexLock lock(&mutex_);
    return Status::IntentionalSystemExit(
        absl::StrCat("Worker has already exited. Detail: ", exiting_detail_.value()));
  }

  task_queue_length_ -= 1;
  num_executed_tasks_ += 1;

  // Modify the worker's per function counters.
  std::string func_name = task_spec.FunctionDescriptor()->CallString();
  std::string actor_repr_name;
  {
    absl::MutexLock lock(&mutex_);
    actor_repr_name = actor_repr_name_;
  }
  if (!options_.is_local_mode) {
    task_counter_.MovePendingToRunning(func_name, task_spec.IsRetry());

    const auto update =
        (task_spec.IsActorTask() && !actor_repr_name.empty())
            ? worker::TaskStatusEvent::TaskStateUpdate(actor_repr_name, pid_)
            : worker::TaskStatusEvent::TaskStateUpdate(pid_);
    RAY_UNUSED(
        task_event_buffer_->RecordTaskStatusEventIfNeeded(task_spec.TaskId(),
                                                          task_spec.JobId(),
                                                          task_spec.AttemptNumber(),
                                                          task_spec,
                                                          rpc::TaskStatus::RUNNING,
                                                          /* include_task_info */ false,
                                                          update));

    worker_context_.SetCurrentTask(task_spec);
    SetCurrentTaskId(task_spec.TaskId(), task_spec.AttemptNumber(), task_spec.GetName());
  }
  {
    absl::MutexLock lock(&mutex_);
    running_tasks_.emplace(task_spec.TaskId(), task_spec);
    if (resource_ids.has_value()) {
      resource_ids_ = std::move(*resource_ids);
    }
  }

  RayFunction func{task_spec.GetLanguage(), task_spec.FunctionDescriptor()};

  std::vector<std::shared_ptr<RayObject>> args;
  std::vector<rpc::ObjectReference> arg_refs;
  // This includes all IDs that were passed by reference and any IDs that were
  // inlined in the task spec. These references will be pinned during the task
  // execution and unpinned once the task completes. We will notify the caller
  // about any IDs that we are still borrowing by the time the task completes.
  std::vector<ObjectID> borrowed_ids;
  RAY_CHECK_OK(GetAndPinArgsForExecutor(task_spec, &args, &arg_refs, &borrowed_ids));

  for (size_t i = 0; i < task_spec.NumReturns(); i++) {
    return_objects->emplace_back(task_spec.ReturnId(i), nullptr);
  }
  // For dynamic tasks, pass the return IDs that were dynamically generated on
  // the first execution.
  if (!task_spec.ReturnsDynamic()) {
    dynamic_return_objects = nullptr;
  } else if (task_spec.AttemptNumber() > 0) {
    for (const auto &dynamic_return_id : task_spec.DynamicReturnIds()) {
      // Increase the put index so that when the generator creates a new obj
      // the object id won't conflict.
      worker_context_.GetNextPutIndex();
      dynamic_return_objects->emplace_back(dynamic_return_id,
                                           std::shared_ptr<RayObject>());
      RAY_LOG(DEBUG) << "Re-executed task " << task_spec.TaskId()
                     << " should return dynamic object " << dynamic_return_id;

      AddLocalReference(dynamic_return_id, "<temporary (DynamicObjectRefGenerator)>");
      reference_counter_->AddBorrowedObject(
          dynamic_return_id, ObjectID::Nil(), task_spec.CallerAddress());
    }
  }

  Status status;
  TaskType task_type = TaskType::NORMAL_TASK;
  if (task_spec.IsActorCreationTask()) {
    task_type = TaskType::ACTOR_CREATION_TASK;
    SetActorId(task_spec.ActorCreationId());
    task_counter_.BecomeActor(task_spec.FunctionDescriptor()->ClassName());
    {
      auto self_actor_handle =
          std::make_unique<ActorHandle>(task_spec.GetSerializedActorHandle());
      // Register the handle to the current actor itself.
      actor_manager_->RegisterActorHandle(std::move(self_actor_handle),
                                          ObjectID::Nil(),
                                          CurrentCallSite(),
                                          rpc_address_,
                                          /*add_local_ref=*/false,
                                          /*is_self=*/true);
    }
    RAY_LOG(INFO).WithField(task_spec.ActorCreationId()) << "Creating actor";
  } else if (task_spec.IsActorTask()) {
    task_type = TaskType::ACTOR_TASK;
  }

  std::shared_ptr<LocalMemoryBuffer> creation_task_exception_pb_bytes = nullptr;

  std::vector<ConcurrencyGroup> defined_concurrency_groups = {};
  std::string name_of_concurrency_group_to_execute;
  if (task_spec.IsActorCreationTask()) {
    defined_concurrency_groups = task_spec.ConcurrencyGroups();
  } else if (task_spec.IsActorTask()) {
    name_of_concurrency_group_to_execute = task_spec.ConcurrencyGroupName();
  }

  status = options_.task_execution_callback(
      task_spec.CallerAddress(),
      task_type,
      task_spec.GetName(),
      func,
      task_spec.GetRequiredResources().GetResourceUnorderedMap(),
      args,
      arg_refs,
      task_spec.GetDebuggerBreakpoint(),
      task_spec.GetSerializedRetryExceptionAllowlist(),
      return_objects,
      dynamic_return_objects,
      streaming_generator_returns,
      creation_task_exception_pb_bytes,
      is_retryable_error,
      application_error,
      defined_concurrency_groups,
      name_of_concurrency_group_to_execute,
      /*is_reattempt=*/task_spec.AttemptNumber() > 0,
      /*is_streaming_generator=*/task_spec.IsStreamingGenerator(),
      /*retry_exception=*/task_spec.ShouldRetryExceptions(),
      /*generator_backpressure_num_objects=*/
      task_spec.GeneratorBackpressureNumObjects(),
      /*tensor_transport=*/task_spec.TensorTransport());

  // Get the reference counts for any IDs that we borrowed during this task,
  // remove the local reference for these IDs, and return the ref count info to
  // the caller. This will notify the caller of any IDs that we (or a nested
  // task) are still borrowing. It will also notify the caller of any new IDs
  // that were contained in a borrowed ID that we (or a nested task) are now
  // borrowing.
  std::vector<ObjectID> deleted;
  if (!borrowed_ids.empty()) {
    reference_counter_->PopAndClearLocalBorrowers(borrowed_ids, borrowed_refs, &deleted);
  }
  if (dynamic_return_objects != nullptr) {
    for (const auto &dynamic_return : *dynamic_return_objects) {
      reference_counter_->PopAndClearLocalBorrowers(
          {dynamic_return.first}, borrowed_refs, &deleted);
    }
  }
  memory_store_->Delete(deleted);

  if (task_spec.IsNormalTask() && reference_counter_->NumObjectIDsInScope() != 0) {
    RAY_LOG(DEBUG).WithField(task_spec.TaskId())
        << "There were " << reference_counter_->NumObjectIDsInScope()
        << " ObjectIDs left in scope after executing task. "
           "This is either caused by keeping references to ObjectIDs in Python "
           "between "
           "tasks (e.g., in global variables) or indicates a problem with Ray's "
           "reference counting, and may cause problems in the object store.";
  }

  if (!options_.is_local_mode) {
    SetCurrentTaskId(TaskID::Nil(), /*attempt_number=*/0, /*task_name=*/"");
    worker_context_.ResetCurrentTask();
  }
  {
    absl::MutexLock lock(&mutex_);
    size_t erased = running_tasks_.erase(task_spec.TaskId());
    RAY_CHECK(erased == 1);
    if (task_spec.IsNormalTask()) {
      resource_ids_.clear();
    }
  }

  if (!options_.is_local_mode) {
    task_counter_.MoveRunningToFinished(func_name, task_spec.IsRetry());
  }
  RAY_LOG(DEBUG).WithField(task_spec.TaskId())
      << "Finished executing task, status=" << status;

  std::ostringstream stream;
  if (status.IsCreationTaskError()) {
    Exit(rpc::WorkerExitType::USER_ERROR,
         absl::StrCat(
             "Worker exits because there was an exception in the initialization method "
             "(e.g., __init__). Fix the exceptions from the initialization to resolve "
             "the issue. ",
             status.message()),
         creation_task_exception_pb_bytes);
  } else if (status.IsIntentionalSystemExit()) {
    Exit(rpc::WorkerExitType::INTENDED_USER_EXIT,
         absl::StrCat("Worker exits by an user request. ", status.message()),
         creation_task_exception_pb_bytes);
  } else if (status.IsUnexpectedSystemExit()) {
    Exit(rpc::WorkerExitType::SYSTEM_ERROR,
         absl::StrCat("Worker exits unexpectedly. ", status.message()),
         creation_task_exception_pb_bytes);
  } else if (!status.ok()) {
    RAY_LOG(FATAL) << "Unexpected task status type : " << status;
  }
  return status;
}

Status CoreWorker::SealReturnObject(const ObjectID &return_id,
                                    const std::shared_ptr<RayObject> &return_object,
                                    const ObjectID &generator_id,
                                    const rpc::Address &caller_address) {
  RAY_LOG(DEBUG).WithField(return_id) << "Sealing return object";

  RAY_CHECK(return_object);
  RAY_CHECK(!options_.is_local_mode);

  Status status = Status::OK();
  auto caller_address_ptr = std::make_unique<rpc::Address>(caller_address);

  if (return_object->GetData() != nullptr && return_object->GetData()->IsPlasmaBuffer()) {
    status = SealExisting(return_id, true, generator_id, caller_address_ptr);
    if (!status.ok()) {
      RAY_LOG(FATAL).WithField(return_id)
          << "Failed to seal object in store: " << status.message();
    }
  }
  return status;
}

void CoreWorker::AsyncDelObjectRefStream(const ObjectID &generator_id) {
  RAY_LOG(DEBUG).WithField(generator_id) << "AsyncDelObjectRefStream";
  if (task_manager_->TryDelObjectRefStream(generator_id)) {
    return;
  }

  {
    // TryDelObjectRefStream is thread safe so no need to hold the lock above.
    absl::MutexLock lock(&generator_ids_pending_deletion_mutex_);
    generator_ids_pending_deletion_.insert(generator_id);
  }
}

void CoreWorker::TryDelPendingObjectRefStreams() {
  absl::MutexLock lock(&generator_ids_pending_deletion_mutex_);

  std::vector<ObjectID> deleted;
  for (const auto &generator_id : generator_ids_pending_deletion_) {
    RAY_LOG(DEBUG).WithField(generator_id)
        << "TryDelObjectRefStream from generator_ids_pending_deletion_";
    if (task_manager_->TryDelObjectRefStream(generator_id)) {
      deleted.push_back(generator_id);
    }
  }

  for (const auto &generator_id : deleted) {
    generator_ids_pending_deletion_.erase(generator_id);
  }
}

Status CoreWorker::TryReadObjectRefStream(const ObjectID &generator_id,
                                          rpc::ObjectReference *object_ref_out) {
  ObjectID object_id;
  const auto &status = task_manager_->TryReadObjectRefStream(generator_id, &object_id);
  RAY_CHECK(object_ref_out != nullptr);
  object_ref_out->set_object_id(object_id.Binary());
  object_ref_out->mutable_owner_address()->CopyFrom(rpc_address_);
  return status;
}

bool CoreWorker::StreamingGeneratorIsFinished(const ObjectID &generator_id) const {
  return task_manager_->StreamingGeneratorIsFinished(generator_id);
}

std::pair<rpc::ObjectReference, bool> CoreWorker::PeekObjectRefStream(
    const ObjectID &generator_id) {
  auto [object_id, ready] = task_manager_->PeekObjectRefStream(generator_id);
  rpc::ObjectReference object_ref;
  object_ref.set_object_id(object_id.Binary());
  object_ref.mutable_owner_address()->CopyFrom(rpc_address_);
  return {object_ref, ready};
}

bool CoreWorker::PinExistingReturnObject(const ObjectID &return_id,
                                         std::shared_ptr<RayObject> *return_object,
                                         const ObjectID &generator_id,
                                         const rpc::Address &owner_address) {
  // TODO(swang): If there is already an existing copy of this object, then it
  // might not have the same value as the new copy. It would be better to evict
  // the existing copy here.
  absl::flat_hash_map<ObjectID, std::shared_ptr<RayObject>> result_map;
  bool got_exception = false;

  // Temporarily set the return object's owner's address. This is needed to retrieve the
  // value from plasma.
  reference_counter_->AddLocalReference(return_id, "<temporary (pin return object)>");
  reference_counter_->AddBorrowedObject(return_id, ObjectID::Nil(), owner_address);

  auto status = plasma_store_provider_->Get(
      {return_id}, 0, worker_context_, &result_map, &got_exception);
  // Remove the temporary ref.
  RemoveLocalReference(return_id);

  if (result_map.contains(return_id)) {
    *return_object = std::move(result_map[return_id]);
    RAY_LOG(DEBUG) << "Pinning existing return object " << return_id
                   << " owned by worker "
                   << WorkerID::FromBinary(owner_address.worker_id());
    // Keep the object in scope until it's been pinned.
    std::shared_ptr<RayObject> pinned_return_object = *return_object;
    // Asynchronously ask the raylet to pin the object. Note that this can fail
    // if the raylet fails. We expect the owner of the object to handle that
    // case (e.g., by detecting the raylet failure and storing an error).
    local_raylet_client_->PinObjectIDs(
        owner_address,
        {return_id},
        generator_id,
        [return_id, pinned_return_object](const Status &status,
                                          const rpc::PinObjectIDsReply &reply) {
          // RPC to the local raylet should never fail.
          if (!status.ok()) {
            RAY_LOG(ERROR) << "Request to local raylet to pin object failed: "
                           << status.ToString();
            return;
          }
          if (!reply.successes(0)) {
            RAY_LOG(INFO).WithField(return_id)
                << "Failed to pin existing copy of the task return object. "
                   "This object may get evicted while there are still "
                   "references to it.";
          }
        });
    return true;
  }

  // Failed to get the existing copy of the return object. It must have been
  // evicted before we could pin it.
  // TODO(swang): We should allow the owner to retry this task instead of
  // immediately returning an error to the application.
  return false;
}

ObjectID CoreWorker::AllocateDynamicReturnId(const rpc::Address &owner_address,
                                             const TaskID &task_id,
                                             std::optional<ObjectIDIndexType> put_index) {
  const auto return_id = worker_context_.GetGeneratorReturnId(task_id, put_index);
  AddLocalReference(return_id, "<temporary (DynamicObjectRefGenerator)>");
  reference_counter_->AddBorrowedObject(return_id, ObjectID::Nil(), owner_address);
  return return_id;
}

Status CoreWorker::ReportGeneratorItemReturns(
    const std::pair<ObjectID, std::shared_ptr<RayObject>> &dynamic_return_object,
    const ObjectID &generator_id,
    const rpc::Address &caller_address,
    int64_t item_index,
    uint64_t attempt_number,
    const std::shared_ptr<GeneratorBackpressureWaiter> &waiter) {
  rpc::ReportGeneratorItemReturnsRequest request;
  request.mutable_worker_addr()->CopyFrom(rpc_address_);
  request.set_item_index(item_index);
  request.set_generator_id(generator_id.Binary());
  request.set_attempt_number(attempt_number);
  auto client = core_worker_client_pool_->GetOrConnect(caller_address);

  if (!dynamic_return_object.first.IsNil()) {
    auto return_object_proto = request.add_dynamic_return_objects();
    SerializeReturnObject(
        dynamic_return_object.first, dynamic_return_object.second, return_object_proto);
    std::vector<ObjectID> deleted;
    // When we allocate a dynamic return ID (AllocateDynamicReturnId),
    // we borrow the object. When the object value is allocatd, the
    // memory store is updated. We should clear borrowers and memory store
    // here.
    ReferenceCounter::ReferenceTableProto borrowed_refs;
    reference_counter_->PopAndClearLocalBorrowers(
        {dynamic_return_object.first}, &borrowed_refs, &deleted);
    memory_store_->Delete(deleted);
  }
  const auto return_id = dynamic_return_object.first;
  RAY_LOG(DEBUG) << "Write the object ref stream, index: " << item_index
                 << ", id: " << return_id;

  waiter->IncrementObjectGenerated();

  client->ReportGeneratorItemReturns(
      request,
      [waiter, generator_id, return_id, item_index](
          const Status &status, const rpc::ReportGeneratorItemReturnsReply &reply) {
        RAY_LOG(DEBUG) << "ReportGeneratorItemReturns replied. " << generator_id
                       << "index: " << item_index << ". total_consumed_reported: "
                       << reply.total_num_object_consumed();
        RAY_LOG(DEBUG) << "Total object consumed: " << waiter->TotalObjectConsumed()
                       << ". Total object generated: " << waiter->TotalObjectGenerated();
        int64_t num_objects_consumed = 0;
        if (status.ok()) {
          num_objects_consumed = reply.total_num_object_consumed();
        } else {
          // If the request fails, we should just resume until task finishes without
          // backpressure.
          num_objects_consumed = waiter->TotalObjectGenerated();
          RAY_LOG(WARNING).WithField(return_id)
              << "Failed to report streaming generator return "
                 "to the caller. The yield'ed ObjectRef may not be usable. "
              << status;
        }
        waiter->HandleObjectReported(num_objects_consumed);
      });

  // Backpressure if needed. See task_manager.h and search "backpressure" for protocol
  // details.
  return waiter->WaitUntilObjectConsumed();
}

void CoreWorker::HandleReportGeneratorItemReturns(
    rpc::ReportGeneratorItemReturnsRequest request,
    rpc::ReportGeneratorItemReturnsReply *reply,
    rpc::SendReplyCallback send_reply_callback) {
  auto generator_id = ObjectID::FromBinary(request.generator_id());
  auto worker_id = WorkerID::FromBinary(request.worker_addr().worker_id());
  task_manager_->HandleReportGeneratorItemReturns(
      request,
      /*execution_signal_callback*/
      [reply,
       worker_id = std::move(worker_id),
       generator_id = std::move(generator_id),
       send_reply_callback = std::move(send_reply_callback)](
          const Status &status, int64_t total_num_object_consumed) {
        RAY_LOG(DEBUG) << "Reply HandleReportGeneratorItemReturns to signal "
                          "executor to resume tasks. "
                       << generator_id << ". Worker ID: " << worker_id
                       << ". Total consumed: " << total_num_object_consumed;
        if (!status.ok()) {
          RAY_CHECK_EQ(total_num_object_consumed, -1);
        }

        reply->set_total_num_object_consumed(total_num_object_consumed);
        send_reply_callback(status, nullptr, nullptr);
      });
}

std::vector<rpc::ObjectReference> CoreWorker::ExecuteTaskLocalMode(
    const TaskSpecification &task_spec, const ActorID &actor_id) {
  auto return_objects = std::vector<std::pair<ObjectID, std::shared_ptr<RayObject>>>();
  auto borrowed_refs = ReferenceCounter::ReferenceTableProto();

  std::vector<rpc::ObjectReference> returned_refs;
  size_t num_returns = task_spec.NumReturns();
  for (size_t i = 0; i < num_returns; i++) {
    if (!task_spec.IsActorCreationTask()) {
      reference_counter_->AddOwnedObject(task_spec.ReturnId(i),
                                         /*contained_ids=*/{},
                                         rpc_address_,
                                         CurrentCallSite(),
                                         -1,
                                         /*is_reconstructable=*/false,
                                         /*add_local_ref=*/true);
    }
    rpc::ObjectReference ref;
    ref.set_object_id(task_spec.ReturnId(i).Binary());
    ref.mutable_owner_address()->CopyFrom(task_spec.CallerAddress());
    returned_refs.push_back(std::move(ref));
  }
  auto old_id = GetActorId();
  SetActorId(actor_id);
  bool is_retryable_error = false;
  std::string application_error;
  // TODO(swang): Support DynamicObjectRefGenerators in local mode?
  std::vector<std::pair<ObjectID, std::shared_ptr<RayObject>>> dynamic_return_objects;
  std::vector<std::pair<ObjectID, bool>> streaming_generator_returns;
  RAY_UNUSED(ExecuteTask(task_spec,
                         /*resource_ids=*/ResourceMappingType{},
                         &return_objects,
                         &dynamic_return_objects,
                         &streaming_generator_returns,
                         &borrowed_refs,
                         &is_retryable_error,
                         &application_error));
  SetActorId(old_id);
  return returned_refs;
}

Status CoreWorker::GetAndPinArgsForExecutor(const TaskSpecification &task,
                                            std::vector<std::shared_ptr<RayObject>> *args,
                                            std::vector<rpc::ObjectReference> *arg_refs,
                                            std::vector<ObjectID> *borrowed_ids) {
  auto num_args = task.NumArgs();
  args->reserve(num_args);
  arg_refs->reserve(num_args);

  absl::flat_hash_set<ObjectID> by_ref_ids;
  absl::flat_hash_map<ObjectID, std::vector<size_t>> by_ref_indices;

  for (size_t i = 0; i < task.NumArgs(); ++i) {
    if (task.ArgByRef(i)) {
      const auto &arg_ref = task.ArgRef(i);
      const auto arg_id = ObjectID::FromBinary(arg_ref.object_id());
      by_ref_ids.insert(arg_id);
      by_ref_indices[arg_id].push_back(i);
      arg_refs->push_back(arg_ref);
      args->emplace_back();
      // Pin all args passed by reference for the duration of the task.  This
      // ensures that when the task completes, we can retrieve metadata about
      // any borrowed ObjectIDs that were serialized in the argument's value.
      RAY_LOG(DEBUG).WithField(arg_id) << "Incrementing ref for argument ID";
      reference_counter_->AddLocalReference(arg_id, task.CallSiteString());
      // Attach the argument's owner's address. This is needed to retrieve the
      // value from plasma.
      reference_counter_->AddBorrowedObject(
          arg_id, ObjectID::Nil(), task.ArgRef(i).owner_address());
      borrowed_ids->push_back(arg_id);
      // We need to put an OBJECT_IN_PLASMA error here so the subsequent call to Get()
      // properly redirects to the plasma store.
      // NOTE: This needs to be done after adding reference to reference counter
      // otherwise, the put is a no-op.
      if (!options_.is_local_mode) {
        RAY_UNUSED(memory_store_->Put(RayObject(rpc::ErrorType::OBJECT_IN_PLASMA),
                                      task.ArgObjectId(i)));
      }
    } else {
      // A pass-by-value argument.
      std::shared_ptr<LocalMemoryBuffer> data = nullptr;
      if (task.ArgDataSize(i) != 0u) {
        data = std::make_shared<LocalMemoryBuffer>(const_cast<uint8_t *>(task.ArgData(i)),
                                                   task.ArgDataSize(i));
      }
      std::shared_ptr<LocalMemoryBuffer> metadata = nullptr;
      if (task.ArgMetadataSize(i) != 0u) {
        metadata = std::make_shared<LocalMemoryBuffer>(
            const_cast<uint8_t *>(task.ArgMetadata(i)), task.ArgMetadataSize(i));
      }
      // NOTE: this is a workaround to avoid an extra copy for Java workers.
      // Python workers need this copy to pass test case
      // test_inline_arg_memory_corruption.
      bool copy_data = options_.language == Language::PYTHON;
      args->push_back(std::make_shared<RayObject>(
          std::move(data), std::move(metadata), task.ArgInlinedRefs(i), copy_data));
      auto &arg_ref = arg_refs->emplace_back();
      arg_ref.set_object_id(task.ArgObjectIdBinary(i));
      // The task borrows all ObjectIDs that were serialized in the inlined
      // arguments. The task will receive references to these IDs, so it is
      // possible for the task to continue borrowing these arguments by the
      // time it finishes.
      for (const auto &inlined_ref : task.ArgInlinedRefs(i)) {
        const auto inlined_id = ObjectID::FromBinary(inlined_ref.object_id());
        RAY_LOG(DEBUG).WithField(inlined_id) << "Incrementing ref for borrowed ID";
        // We do not need to add the ownership information here because it will
        // get added once the language frontend deserializes the value, before
        // the ObjectID can be used.
        reference_counter_->AddLocalReference(inlined_id, task.CallSiteString());
        borrowed_ids->push_back(inlined_id);
      }
    }
  }

  // Fetch by-reference arguments directly from the plasma store.
  bool got_exception = false;
  absl::flat_hash_map<ObjectID, std::shared_ptr<RayObject>> result_map;
  if (options_.is_local_mode) {
    RAY_RETURN_NOT_OK(
        memory_store_->Get(by_ref_ids, -1, worker_context_, &result_map, &got_exception));
  } else {
    RAY_RETURN_NOT_OK(plasma_store_provider_->Get(
        by_ref_ids, -1, worker_context_, &result_map, &got_exception));
  }
  for (const auto &it : result_map) {
    for (size_t idx : by_ref_indices[it.first]) {
      args->at(idx) = it.second;
    }
  }

  return Status::OK();
}

void CoreWorker::HandlePushTask(rpc::PushTaskRequest request,
                                rpc::PushTaskReply *reply,
                                rpc::SendReplyCallback send_reply_callback) {
  RAY_LOG(DEBUG).WithField(TaskID::FromBinary(request.task_spec().task_id()))
      << "Received Handle Push Task";
  if (HandleWrongRecipient(WorkerID::FromBinary(request.intended_worker_id()),
                           send_reply_callback)) {
    return;
  }

  // Set actor info in the worker context.
  if (request.task_spec().type() == TaskType::ACTOR_CREATION_TASK) {
    auto actor_id =
        ActorID::FromBinary(request.task_spec().actor_creation_task_spec().actor_id());

    // Handle duplicate actor creation tasks that might be sent from the GCS on restart.
    // Ignore the message and reply OK.
    if (worker_context_.GetCurrentActorID() == actor_id) {
      RAY_LOG(INFO) << "Ignoring duplicate actor creation task for actor " << actor_id
                    << ". This is likely due to a GCS server restart.";
      send_reply_callback(Status::OK(), nullptr, nullptr);
      return;
    }
    worker_context_.SetCurrentActorId(actor_id);
  }

  // Set job info in the worker context.
  if (request.task_spec().type() == TaskType::ACTOR_CREATION_TASK ||
      request.task_spec().type() == TaskType::NORMAL_TASK) {
    auto job_id = JobID::FromBinary(request.task_spec().job_id());
    worker_context_.MaybeInitializeJobInfo(job_id, request.task_spec().job_config());
    task_counter_.SetJobId(job_id);
  }

  // Increment the task_queue_length and per function counter.
  task_queue_length_ += 1;
  std::string func_name =
      FunctionDescriptorBuilder::FromProto(request.task_spec().function_descriptor())
          ->CallString();
  task_counter_.IncPending(func_name, request.task_spec().attempt_number() > 0);

  // For actor tasks, we just need to post a HandleActorTask instance to the task
  // execution service.
  if (request.task_spec().type() == TaskType::ACTOR_TASK) {
    task_execution_service_.post(
        [this,
         request = std::move(request),
         reply,
         send_reply_callback = std::move(send_reply_callback),
         func_name]() mutable {
          // We have posted an exit task onto the main event loop,
          // so shouldn't bother executing any further work.
          if (IsExiting()) {
            RAY_LOG(INFO) << "Queued task " << func_name
                          << " won't be executed because the worker already exited.";
            return;
          }
          task_receiver_->HandleTask(std::move(request), reply, send_reply_callback);
        },
        "CoreWorker.HandlePushTaskActor");
  } else {
    // Normal tasks are enqueued here, and we post a RunNormalTasksFromQueue instance to
    // the task execution service.
    task_receiver_->HandleTask(std::move(request), reply, send_reply_callback);
    task_execution_service_.post(
        [this, func_name] {
          // We have posted an exit task onto the main event loop,
          // so shouldn't bother executing any further work.
          if (IsExiting()) {
            RAY_LOG(INFO) << "Queued task " << func_name
                          << " won't be executed because the worker already exited.";
            return;
          }
          task_receiver_->RunNormalTasksFromQueue();
        },
        "CoreWorker.HandlePushTask");
  }
}

void CoreWorker::HandleActorCallArgWaitComplete(
    rpc::ActorCallArgWaitCompleteRequest request,
    rpc::ActorCallArgWaitCompleteReply *reply,
    rpc::SendReplyCallback send_reply_callback) {
  if (HandleWrongRecipient(WorkerID::FromBinary(request.intended_worker_id()),
                           send_reply_callback)) {
    return;
  }

  // Post on the task execution event loop since this may trigger the
  // execution of a task that is now ready to run.
  task_execution_service_.post(
      [this, request = std::move(request)] {
        RAY_LOG(DEBUG) << "Arg wait complete for tag " << request.tag();
        task_argument_waiter_->OnWaitComplete(request.tag());
      },
      "CoreWorker.ArgWaitComplete");

  send_reply_callback(Status::OK(), nullptr, nullptr);
}

void CoreWorker::HandleRayletNotifyGCSRestart(
    rpc::RayletNotifyGCSRestartRequest request,
    rpc::RayletNotifyGCSRestartReply *reply,
    rpc::SendReplyCallback send_reply_callback) {
  gcs_client_->AsyncResubscribe();
  send_reply_callback(Status::OK(), nullptr, nullptr);
}

void CoreWorker::HandleGetObjectStatus(rpc::GetObjectStatusRequest request,
                                       rpc::GetObjectStatusReply *reply,
                                       rpc::SendReplyCallback send_reply_callback) {
  if (HandleWrongRecipient(WorkerID::FromBinary(request.owner_worker_id()),
                           send_reply_callback)) {
    RAY_LOG(INFO) << "Handling GetObjectStatus for object produced by a previous worker "
                     "with the same address";
    return;
  }

  ObjectID object_id = ObjectID::FromBinary(request.object_id());
  RAY_LOG(DEBUG).WithField(object_id) << "Received GetObjectStatus";
  // Acquire a reference to the object. This prevents the object from being
  // evicted out from under us while we check the object status and start the
  // Get.
  AddLocalReference(object_id, "<temporary (get object status)>");

  rpc::Address owner_address;
  auto has_owner = reference_counter_->GetOwner(object_id, &owner_address);
  if (!has_owner) {
    // We owned this object, but the object has gone out of scope.
    reply->set_status(rpc::GetObjectStatusReply::OUT_OF_SCOPE);
    send_reply_callback(Status::OK(), nullptr, nullptr);
  } else {
    RAY_CHECK(owner_address.worker_id() == request.owner_worker_id());
    bool is_freed = reference_counter_->IsPlasmaObjectFreed(object_id);

    // Send the reply once the value has become available. The value is
    // guaranteed to become available eventually because we own the object and
    // its ref count is > 0.
    memory_store_->GetAsync(object_id,
                            [this, object_id, reply, send_reply_callback, is_freed](
                                const std::shared_ptr<RayObject> &obj) {
                              if (is_freed) {
                                reply->set_status(rpc::GetObjectStatusReply::FREED);
                              } else {
                                PopulateObjectStatus(object_id, obj, reply);
                              }
                              send_reply_callback(Status::OK(), nullptr, nullptr);
                            });
  }

  RemoveLocalReference(object_id);
}

void CoreWorker::PopulateObjectStatus(const ObjectID &object_id,
                                      const std::shared_ptr<RayObject> &obj,
                                      rpc::GetObjectStatusReply *reply) {
  // If obj is the concrete object value, it is small, so we
  // send the object back to the caller in the GetObjectStatus
  // reply, bypassing a Plasma put and object transfer. If obj
  // is an indicator that the object is in Plasma, we set an
  // in_plasma indicator on the message, and the caller will
  // have to facilitate a Plasma object transfer to get the
  // object value.
  auto *object = reply->mutable_object();
  if (obj->HasData()) {
    const auto &data = obj->GetData();
    object->set_data(data->Data(), data->Size());
  }
  if (obj->HasMetadata()) {
    const auto &metadata = obj->GetMetadata();
    object->set_metadata(metadata->Data(), metadata->Size());
  }
  for (const auto &nested_ref : obj->GetNestedRefs()) {
    object->add_nested_inlined_refs()->CopyFrom(nested_ref);
  }
  reply->set_status(rpc::GetObjectStatusReply::CREATED);
  // Set locality data.
  const auto &locality_data = reference_counter_->GetLocalityData(object_id);
  if (locality_data.has_value()) {
    for (const auto &node_id : locality_data.value().nodes_containing_object) {
      reply->add_node_ids(node_id.Binary());
    }
    reply->set_object_size(locality_data.value().object_size);
  }
}

void CoreWorker::HandleWaitForActorRefDeleted(
    rpc::WaitForActorRefDeletedRequest request,
    rpc::WaitForActorRefDeletedReply *reply,
    rpc::SendReplyCallback send_reply_callback) {
  if (HandleWrongRecipient(WorkerID::FromBinary(request.intended_worker_id()),
                           send_reply_callback)) {
    return;
  }

  // Send a response to trigger cleaning up the actor state once the handle is
  // no longer in scope.
  auto respond = [send_reply_callback](const ActorID &actor_id) {
    RAY_LOG(DEBUG).WithField(actor_id) << "Replying to HandleWaitForActorRefDeleted";
    send_reply_callback(Status::OK(), nullptr, nullptr);
  };

  const auto actor_id = ActorID::FromBinary(request.actor_id());
  if (actor_creator_->IsActorInRegistering(actor_id)) {
    actor_creator_->AsyncWaitForActorRegisterFinish(
        actor_id, [this, actor_id, respond = std::move(respond)](const auto &status) {
          if (!status.ok()) {
            respond(actor_id);
          } else {
            RAY_LOG(DEBUG).WithField(actor_id) << "Received HandleWaitForActorRefDeleted";
            actor_manager_->WaitForActorRefDeleted(actor_id, std::move(respond));
          }
        });
  } else {
    RAY_LOG(DEBUG).WithField(actor_id) << "Received HandleWaitForActorRefDeleted";
    actor_manager_->WaitForActorRefDeleted(actor_id, std::move(respond));
  }
}

void CoreWorker::ProcessSubscribeForObjectEviction(
    const rpc::WorkerObjectEvictionSubMessage &message) {
  // Send a response to trigger unpinning the object when it is no longer in scope.
  auto unpin_object = [this](const ObjectID &object_id) {
    RAY_LOG(DEBUG).WithField(object_id) << "Object is deleted. Unpinning the object.";

    rpc::PubMessage pub_message;
    pub_message.set_key_id(object_id.Binary());
    pub_message.set_channel_type(rpc::ChannelType::WORKER_OBJECT_EVICTION);
    pub_message.mutable_worker_object_eviction_message()->set_object_id(
        object_id.Binary());

    object_info_publisher_->Publish(std::move(pub_message));
  };

  const auto object_id = ObjectID::FromBinary(message.object_id());
  const auto intended_worker_id = WorkerID::FromBinary(message.intended_worker_id());
  if (intended_worker_id != worker_context_.GetWorkerID()) {
    RAY_LOG(INFO).WithField(object_id)
        << "The SubscribeForObjectEviction message for object is for worker "
        << intended_worker_id << ", but the current worker is "
        << worker_context_.GetWorkerID() << ". The RPC will be no-op.";
    unpin_object(object_id);
    return;
  }

  if (message.has_generator_id()) {
    // For dynamically generated return values, the raylet may subscribe to
    // eviction events before we know about the object. This can happen when we
    // receive the subscription request before the reply from the task that
    // created the object. Add the dynamically created object to our ref
    // counter so that we know that it exists.
    const auto generator_id = ObjectID::FromBinary(message.generator_id());
    RAY_CHECK(!generator_id.IsNil());
    if (task_manager_->ObjectRefStreamExists(generator_id)) {
      // ObjectRefStreamExists is used to distinguigsh num_returns="dynamic" vs
      // "streaming".
      task_manager_->TemporarilyOwnGeneratorReturnRefIfNeeded(object_id, generator_id);
    } else {
      reference_counter_->AddDynamicReturn(object_id, generator_id);
    }
  }

  // Returns true if the object was present and the callback was added. It might have
  // already been evicted by the time we get this request, in which case we should
  // respond immediately so the raylet unpins the object.
  if (!reference_counter_->AddObjectOutOfScopeOrFreedCallback(object_id, unpin_object)) {
    // If the object is already evicted (callback cannot be set), unregister the
    // subscription & publish the message so that the subscriber knows it.
    unpin_object(object_id);
    RAY_LOG(DEBUG).WithField(object_id) << "Reference for object has already been freed.";
  }
}

void CoreWorker::ProcessSubscribeMessage(const rpc::SubMessage &sub_message,
                                         rpc::ChannelType channel_type,
                                         const std::string &key_id,
                                         const NodeID &subscriber_id) {
  object_info_publisher_->RegisterSubscription(channel_type, subscriber_id, key_id);

  if (sub_message.has_worker_object_eviction_message()) {
    ProcessSubscribeForObjectEviction(sub_message.worker_object_eviction_message());
  } else if (sub_message.has_worker_ref_removed_message()) {
    ProcessSubscribeForRefRemoved(sub_message.worker_ref_removed_message());
  } else if (sub_message.has_worker_object_locations_message()) {
    ProcessSubscribeObjectLocations(sub_message.worker_object_locations_message());
  } else {
    RAY_LOG(FATAL)
        << "Invalid command has received: "
        << static_cast<int>(sub_message.sub_message_one_of_case())
        << " has received. If you see this message, please report to Ray Github.";
  }
}

void CoreWorker::ProcessPubsubCommands(const Commands &commands,
                                       const NodeID &subscriber_id) {
  for (const auto &command : commands) {
    if (command.has_unsubscribe_message()) {
      object_info_publisher_->UnregisterSubscription(
          command.channel_type(), subscriber_id, command.key_id());
    } else if (command.has_subscribe_message()) {
      ProcessSubscribeMessage(command.subscribe_message(),
                              command.channel_type(),
                              command.key_id(),
                              subscriber_id);
    } else {
      RAY_LOG(FATAL) << "Invalid command has received, "
                     << static_cast<int>(command.command_message_one_of_case())
                     << ". If you see this message, please "
                        "report to Ray "
                        "Github.";
    }
  }
}

void CoreWorker::HandlePubsubLongPolling(rpc::PubsubLongPollingRequest request,
                                         rpc::PubsubLongPollingReply *reply,
                                         rpc::SendReplyCallback send_reply_callback) {
  const auto subscriber_id = NodeID::FromBinary(request.subscriber_id());
  RAY_LOG(DEBUG).WithField(subscriber_id) << "Got a long polling request from a node";
  object_info_publisher_->ConnectToSubscriber(
      request, reply, std::move(send_reply_callback));
}

void CoreWorker::HandlePubsubCommandBatch(rpc::PubsubCommandBatchRequest request,
                                          rpc::PubsubCommandBatchReply *reply,
                                          rpc::SendReplyCallback send_reply_callback) {
  const auto subscriber_id = NodeID::FromBinary(request.subscriber_id());
  ProcessPubsubCommands(request.commands(), subscriber_id);
  send_reply_callback(Status::OK(), nullptr, nullptr);
}

void CoreWorker::HandleUpdateObjectLocationBatch(
    rpc::UpdateObjectLocationBatchRequest request,
    rpc::UpdateObjectLocationBatchReply *reply,
    rpc::SendReplyCallback send_reply_callback) {
  const auto &worker_id = request.intended_worker_id();
  if (HandleWrongRecipient(WorkerID::FromBinary(worker_id), send_reply_callback)) {
    return;
  }
  const auto &node_id = NodeID::FromBinary(request.node_id());
  const auto &object_location_updates = request.object_location_updates();

  for (const auto &object_location_update : object_location_updates) {
    const auto &object_id = ObjectID::FromBinary(object_location_update.object_id());

    if (object_location_update.has_spilled_location_update()) {
      AddSpilledObjectLocationOwner(
          object_id,
          object_location_update.spilled_location_update().spilled_url(),
          object_location_update.spilled_location_update().spilled_to_local_storage()
              ? node_id
              : NodeID::Nil(),
          object_location_update.has_generator_id()
              ? std::optional<ObjectID>(
                    ObjectID::FromBinary(object_location_update.generator_id()))
              : std::nullopt);
    }

    if (object_location_update.has_plasma_location_update()) {
      if (object_location_update.plasma_location_update() ==
          rpc::ObjectPlasmaLocationUpdate::ADDED) {
        AddObjectLocationOwner(object_id, node_id);
      } else if (object_location_update.plasma_location_update() ==
                 rpc::ObjectPlasmaLocationUpdate::REMOVED) {
        RemoveObjectLocationOwner(object_id, node_id);
      } else {
        RAY_LOG(FATAL) << "Invalid object plasma location update "
                       << object_location_update.plasma_location_update()
                       << " has been received.";
      }
    }
  }

  send_reply_callback(Status::OK(),
                      /*success_callback_on_reply*/ nullptr,
                      /*failure_callback_on_reply*/ nullptr);
}

void CoreWorker::AddSpilledObjectLocationOwner(
    const ObjectID &object_id,
    const std::string &spilled_url,
    const NodeID &spilled_node_id,
    const std::optional<ObjectID> &generator_id) {
  RAY_LOG(DEBUG).WithField(object_id).WithField(spilled_node_id)
      << "Received object spilled location update for object, which has been spilled to "
      << spilled_url << " on node";
  if (generator_id.has_value()) {
    // For dynamically generated return values, the raylet may spill the
    // primary copy before we know about the object. This can happen when the
    // object is spilled before the reply from the task that created the
    // object. Add the dynamically created object to our ref counter so that we
    // know that it exists.
    if (task_manager_->ObjectRefStreamExists(*generator_id)) {
      // ObjectRefStreamExists is used to distinguigsh num_returns="dynamic" vs
      // "streaming".
      task_manager_->TemporarilyOwnGeneratorReturnRefIfNeeded(object_id, *generator_id);
    } else {
      reference_counter_->AddDynamicReturn(object_id, *generator_id);
    }
  }

  auto reference_exists =
      reference_counter_->HandleObjectSpilled(object_id, spilled_url, spilled_node_id);
  if (!reference_exists) {
    RAY_LOG(DEBUG).WithField(object_id) << "Object not found";
  }
}

void CoreWorker::AddObjectLocationOwner(const ObjectID &object_id,
                                        const NodeID &node_id) {
  if (gcs_client_->Nodes().Get(node_id, /*filter_dead_nodes=*/true) == nullptr) {
    RAY_LOG(DEBUG).WithField(node_id).WithField(object_id)
        << "Attempting to add object location for a dead node. Ignoring this request.";
    return;
  }
  auto reference_exists = reference_counter_->AddObjectLocation(object_id, node_id);
  if (!reference_exists) {
    RAY_LOG(DEBUG).WithField(object_id) << "Object not found";
  }

  // For generator tasks where we haven't yet received the task reply, the
  // internal ObjectRefs may not be added yet, so we don't find out about these
  // until the task finishes.
  const auto &maybe_generator_id = task_manager_->TaskGeneratorId(object_id.TaskId());
  if (!maybe_generator_id.IsNil()) {
    if (task_manager_->ObjectRefStreamExists(maybe_generator_id)) {
      // ObjectRefStreamExists is used to distinguigsh num_returns="dynamic" vs
      // "streaming".
      task_manager_->TemporarilyOwnGeneratorReturnRefIfNeeded(object_id,
                                                              maybe_generator_id);
    } else {
      // The task is a generator and may not have finished yet. Add the internal
      // ObjectID so that we can update its location.
      reference_counter_->AddDynamicReturn(object_id, maybe_generator_id);
    }
    RAY_UNUSED(reference_counter_->AddObjectLocation(object_id, node_id));
  }
}

void CoreWorker::RemoveObjectLocationOwner(const ObjectID &object_id,
                                           const NodeID &node_id) {
  auto reference_exists = reference_counter_->RemoveObjectLocation(object_id, node_id);
  if (!reference_exists) {
    RAY_LOG(DEBUG).WithField(object_id) << "Object not found";
  }
}

void CoreWorker::ProcessSubscribeObjectLocations(
    const rpc::WorkerObjectLocationsSubMessage &message) {
  const auto intended_worker_id = WorkerID::FromBinary(message.intended_worker_id());
  const auto object_id = ObjectID::FromBinary(message.object_id());

  if (intended_worker_id != worker_context_.GetWorkerID()) {
    RAY_LOG(INFO) << "The ProcessSubscribeObjectLocations message is for worker "
                  << intended_worker_id << ", but the current worker is "
                  << worker_context_.GetWorkerID() << ". The RPC will be no-op.";
    object_info_publisher_->PublishFailure(
        rpc::ChannelType::WORKER_OBJECT_LOCATIONS_CHANNEL, object_id.Binary());
    return;
  }

  // Publish the first object location snapshot when subscribed for the first time.
  reference_counter_->PublishObjectLocationSnapshot(object_id);
}

std::unordered_map<rpc::LineageReconstructionTask, uint64_t>
CoreWorker::GetLocalOngoingLineageReconstructionTasks() const {
  return task_manager_->GetOngoingLineageReconstructionTasks(*actor_manager_);
}

Status CoreWorker::GetLocalObjectLocations(
    const std::vector<ObjectID> &object_ids,
    std::vector<std::optional<ObjectLocation>> *results) {
  results->clear();
  results->reserve(object_ids.size());
  if (object_ids.empty()) {
    return Status::OK();
  }
  for (size_t i = 0; i < object_ids.size(); i++) {
    results->emplace_back(TryGetLocalObjectLocation(*reference_counter_, object_ids[i]));
  }
  return Status::OK();
}

void CoreWorker::HandleGetObjectLocationsOwner(
    rpc::GetObjectLocationsOwnerRequest request,
    rpc::GetObjectLocationsOwnerReply *reply,
    rpc::SendReplyCallback send_reply_callback) {
  if (HandleWrongRecipient(WorkerID::FromBinary(request.intended_worker_id()),
                           send_reply_callback)) {
    return;
  }
  for (int i = 0; i < request.object_ids_size(); ++i) {
    auto object_id = ObjectID::FromBinary(request.object_ids(i));
    auto *object_info = reply->add_object_location_infos();
    reference_counter_->FillObjectInformation(object_id, object_info);
  }
  send_reply_callback(Status::OK(), nullptr, nullptr);
}

void CoreWorker::ProcessSubscribeForRefRemoved(
    const rpc::WorkerRefRemovedSubMessage &message) {
  const ObjectID &object_id = ObjectID::FromBinary(message.reference().object_id());

  // Set a callback to publish the message when the requested object ID's ref count
  // goes to 0.
  auto ref_removed_callback =
      boost::bind(&ReferenceCounter::HandleRefRemoved, reference_counter_, object_id);

  const auto intended_worker_id = WorkerID::FromBinary(message.intended_worker_id());
  if (intended_worker_id != worker_context_.GetWorkerID()) {
    RAY_LOG(INFO) << "The ProcessSubscribeForRefRemoved message is for worker "
                  << intended_worker_id << ", but the current worker is "
                  << worker_context_.GetWorkerID() << ". The RPC will be no-op.";
    ref_removed_callback(object_id);
    return;
  }

  const auto owner_address = message.reference().owner_address();
  ObjectID contained_in_id = ObjectID::FromBinary(message.contained_in_id());
  reference_counter_->SetRefRemovedCallback(
      object_id, contained_in_id, owner_address, ref_removed_callback);
}

void CoreWorker::HandleRemoteCancelTask(rpc::RemoteCancelTaskRequest request,
                                        rpc::RemoteCancelTaskReply *reply,
                                        rpc::SendReplyCallback send_reply_callback) {
  auto status = CancelTask(ObjectID::FromBinary(request.remote_object_id()),
                           request.force_kill(),
                           request.recursive());
  send_reply_callback(status, nullptr, nullptr);
}

void CoreWorker::HandleCancelTask(rpc::CancelTaskRequest request,
                                  rpc::CancelTaskReply *reply,
                                  rpc::SendReplyCallback send_reply_callback) {
  TaskID task_id = TaskID::FromBinary(request.intended_task_id());
  bool force_kill = request.force_kill();
  bool recursive = request.recursive();
  const auto &current_actor_id = worker_context_.GetCurrentActorID();
  const auto caller_worker_id = WorkerID::FromBinary(request.caller_worker_id());

  auto on_cancel_callback = [this,
                             reply,
                             send_reply_callback = std::move(send_reply_callback),
                             force_kill,
                             task_id](bool success, bool requested_task_running) {
    reply->set_attempt_succeeded(success);
    reply->set_requested_task_running(requested_task_running);
    send_reply_callback(Status::OK(), nullptr, nullptr);

    // Do force kill after reply callback sent.
    if (force_kill) {
      // We grab the lock again to make sure that we are force-killing the correct
      // task. This is guaranteed not to deadlock because ForceExit should not
      // require any other locks.
      absl::MutexLock lock(&mutex_);
      if (main_thread_task_id_ == task_id) {
        ForceExit(rpc::WorkerExitType::INTENDED_USER_EXIT,
                  absl::StrCat("The worker exits because the task ",
                               main_thread_task_name_,
                               " has received a force ray.cancel request."));
      }
    }
  };

  if (task_id.ActorId() == current_actor_id) {
    RAY_LOG(INFO).WithField(task_id).WithField(current_actor_id)
        << "Cancel an actor task";
    CancelActorTaskOnExecutor(
        caller_worker_id, task_id, force_kill, recursive, std::move(on_cancel_callback));
  } else {
    RAY_CHECK(current_actor_id.IsNil());
    RAY_LOG(INFO).WithField(task_id) << "Cancel a normal task";
    CancelTaskOnExecutor(task_id, force_kill, recursive, on_cancel_callback);
  }
}

void CoreWorker::CancelTaskOnExecutor(TaskID task_id,
                                      bool force_kill,
                                      bool recursive,
                                      const OnCanceledCallback &on_canceled) {
  bool requested_task_running = false;
  {
    absl::MutexLock lock(&mutex_);
    requested_task_running = main_thread_task_id_ == task_id;
  }
  bool success = requested_task_running;

  // Try non-force kill.
  // NOTE(swang): We do not hold the CoreWorker lock here because the kill
  // callback requires the GIL, which can cause a deadlock with the main task
  // thread. This means that the currently executing task can change by the time
  // the kill callback runs; the kill callback is responsible for also making
  // sure it cancels the right task.
  // See https://github.com/ray-project/ray/issues/29739.
  if (requested_task_running && !force_kill) {
    RAY_LOG(INFO).WithField(task_id) << "Cancelling a running task";
    success = options_.kill_main(task_id);
  } else if (!requested_task_running) {
    RAY_LOG(INFO).WithField(task_id)
        << "Cancelling a task that's not running. Tasks will be removed from a queue.";
    // If the task is not currently running, check if it is in the worker's queue of
    // normal tasks, and remove it if found.
    success = task_receiver_->CancelQueuedNormalTask(task_id);
  }
  if (recursive) {
    auto recursive_cancel = CancelChildren(task_id, force_kill);
    if (!recursive_cancel.ok()) {
      RAY_LOG(ERROR) << recursive_cancel.ToString();
    }
  }

  on_canceled(/*success*/ success, /*requested_task_running*/ requested_task_running);
}

void CoreWorker::CancelActorTaskOnExecutor(WorkerID caller_worker_id,
                                           TaskID task_id,
                                           bool force_kill,
                                           bool recursive,
                                           OnCanceledCallback on_canceled) {
  RAY_CHECK(!force_kill);
  auto is_async_actor = worker_context_.CurrentActorIsAsync();

  auto cancel = [this,
                 task_id,
                 caller_worker_id,
                 on_canceled = std::move(on_canceled),
                 is_async_actor]() {
    // If the task was still queued (not running yet), `CancelQueuedActorTask` will cancel
    // it. If it is already running, we attempt to cancel it.
    bool success = false;
    bool is_running = false;
    bool task_present = task_receiver_->CancelQueuedActorTask(caller_worker_id, task_id);
    if (task_present) {
      {
        absl::MutexLock lock(&mutex_);
        is_running = running_tasks_.find(task_id) != running_tasks_.end();
      }

      // Attempt to cancel the task if it's running.
      // We can't currently interrupt running tasks for non-async actors.
      if (is_running && is_async_actor) {
        success = options_.cancel_async_actor_task(task_id);
      } else {
        // If the task wasn't running, it was successfully cancelled by
        // CancelQueuedActorTask. Else if this isn't an asyncio actor, return success so
        // the client won't retry.
        success = true;
      }
    }

    on_canceled(success, is_running);
  };

  if (is_async_actor) {
    // If it is an async actor, post it to an execution service
    // to avoid thread issues. Note that when it is an async actor
    // task_execution_service_ won't actually run a task but it will
    // just create coroutines.
    task_execution_service_.post([cancel = std::move(cancel)]() { cancel(); },
                                 "CoreWorker.CancelActorTaskOnExecutor");
  } else {
    // For regular actor, we cannot post it to task_execution_service because
    // main thread is blocked. Threaded actor can do both (dispatching to
    // task execution service, or just directly call it in io_service).
    // There's no special reason why we don't dispatch
    // cancel to task_execution_service_ for threaded actors.
    cancel();
  }

  if (recursive) {
    auto recursive_cancel = CancelChildren(task_id, force_kill);
    if (!recursive_cancel.ok()) {
      RAY_LOG(ERROR) << recursive_cancel.ToString();
    }
  };
}

void CoreWorker::HandleKillActor(rpc::KillActorRequest request,
                                 rpc::KillActorReply *reply,
                                 rpc::SendReplyCallback send_reply_callback) {
  ActorID intended_actor_id = ActorID::FromBinary(request.intended_actor_id());
  if (intended_actor_id != worker_context_.GetCurrentActorID()) {
    std::ostringstream stream;
    stream << "Mismatched ActorID: ignoring KillActor for previous actor "
           << intended_actor_id
           << ", current actor ID: " << worker_context_.GetCurrentActorID();
    const auto &msg = stream.str();
    RAY_LOG(ERROR) << msg;
    send_reply_callback(Status::Invalid(msg), nullptr, nullptr);
    return;
  }

  const auto &kill_actor_reason =
      gcs::GenErrorMessageFromDeathCause(request.death_cause());

  if (request.force_kill()) {
    RAY_LOG(INFO) << "Force kill actor request has received. exiting immediately... "
                  << kill_actor_reason;
    // If we don't need to restart this actor, we notify raylet before force killing it.
    ForceExit(
        rpc::WorkerExitType::INTENDED_SYSTEM_EXIT,
        absl::StrCat("Worker exits because the actor is killed. ", kill_actor_reason));
  } else {
    Exit(rpc::WorkerExitType::INTENDED_SYSTEM_EXIT,
         absl::StrCat("Worker exits because the actor is killed. ", kill_actor_reason));
  }
}

void CoreWorker::HandleRegisterMutableObjectReader(
    rpc::RegisterMutableObjectReaderRequest request,
    rpc::RegisterMutableObjectReaderReply *reply,
    rpc::SendReplyCallback send_reply_callback) {
  local_raylet_client_->RegisterMutableObjectReader(
      ObjectID::FromBinary(request.writer_object_id()),
      request.num_readers(),
      ObjectID::FromBinary(request.reader_object_id()),
      [send_reply_callback](const Status &status,
                            const rpc::RegisterMutableObjectReply &r) {
        RAY_CHECK_OK(status);
        send_reply_callback(Status::OK(), nullptr, nullptr);
      });
}

int64_t CoreWorker::GetLocalMemoryStoreBytesUsed() const {
  MemoryStoreStats memory_store_stats = memory_store_->GetMemoryStoreStatisticalData();
  return memory_store_stats.num_local_objects_bytes;
}

void CoreWorker::HandleGetCoreWorkerStats(rpc::GetCoreWorkerStatsRequest request,
                                          rpc::GetCoreWorkerStatsReply *reply,
                                          rpc::SendReplyCallback send_reply_callback) {
  absl::MutexLock lock(&mutex_);
  auto limit = request.has_limit() ? request.limit() : -1;
  auto stats = reply->mutable_core_worker_stats();
  // TODO(swang): Differentiate between tasks that are currently pending
  // execution and tasks that have finished but may be retried.
  stats->set_num_pending_tasks(task_manager_->NumSubmissibleTasks());
  stats->set_task_queue_length(task_queue_length_);
  stats->set_num_executed_tasks(num_executed_tasks_);
  stats->set_num_object_refs_in_scope(reference_counter_->NumObjectIDsInScope());
  stats->set_num_owned_objects(reference_counter_->NumObjectsOwnedByUs());
  stats->set_num_owned_actors(reference_counter_->NumActorsOwnedByUs());
  stats->set_ip_address(rpc_address_.ip_address());
  stats->set_port(rpc_address_.port());
  stats->set_pid(getpid());
  stats->set_language(options_.language);
  stats->set_job_id(worker_context_.GetCurrentJobID().Binary());
  stats->set_worker_id(worker_context_.GetWorkerID().Binary());
  stats->set_actor_id(actor_id_.Binary());
  stats->set_worker_type(worker_context_.GetWorkerType());
  stats->set_num_running_tasks(running_tasks_.size());
  auto *used_resources_map = stats->mutable_used_resources();
  for (auto const &[resource_name, resource_allocations] : resource_ids_) {
    rpc::ResourceAllocations allocations;
    for (auto const &[cur_resource_slot, cur_resource_alloc] : resource_allocations) {
      auto resource_slot = allocations.add_resource_slots();
      resource_slot->set_slot(cur_resource_slot);
      resource_slot->set_allocation(cur_resource_alloc);
    }
    (*used_resources_map)[resource_name] = allocations;
  }
  stats->set_actor_title(actor_title_);
  google::protobuf::Map<std::string, std::string> webui_map(webui_display_.begin(),
                                                            webui_display_.end());
  (*stats->mutable_webui_display()) = webui_map;

  MemoryStoreStats memory_store_stats = memory_store_->GetMemoryStoreStatisticalData();
  stats->set_num_in_plasma(memory_store_stats.num_in_plasma);
  stats->set_num_local_objects(memory_store_stats.num_local_objects);
  stats->set_used_object_store_memory(memory_store_stats.num_local_objects_bytes);

  if (request.include_memory_info()) {
    reference_counter_->AddObjectRefStats(
        plasma_store_provider_->UsedObjectsList(), stats, limit);
    task_manager_->AddTaskStatusInfo(stats);
  }

  if (request.include_task_info()) {
    task_manager_->FillTaskInfo(reply, limit);
    for (const auto &current_running_task : running_tasks_) {
      reply->add_running_task_ids(current_running_task.second.TaskIdBinary());
    }
  }

  send_reply_callback(Status::OK(), nullptr, nullptr);
}

void CoreWorker::HandleLocalGC(rpc::LocalGCRequest request,
                               rpc::LocalGCReply *reply,
                               rpc::SendReplyCallback send_reply_callback) {
  if (options_.gc_collect != nullptr) {
    options_.gc_collect(request.triggered_by_global_gc());
    send_reply_callback(Status::OK(), nullptr, nullptr);
  } else {
    send_reply_callback(
        Status::NotImplemented("GC callback not defined"), nullptr, nullptr);
  }
}

void CoreWorker::HandleDeleteObjects(rpc::DeleteObjectsRequest request,
                                     rpc::DeleteObjectsReply *reply,
                                     rpc::SendReplyCallback send_reply_callback) {
  std::vector<ObjectID> object_ids;
  for (const auto &obj_id : request.object_ids()) {
    object_ids.push_back(ObjectID::FromBinary(obj_id));
  }
  auto status = DeleteImpl(object_ids, request.local_only());
  send_reply_callback(status, nullptr, nullptr);
}

Status CoreWorker::DeleteImpl(const std::vector<ObjectID> &object_ids, bool local_only) {
  // Release the object from plasma. This does not affect the object's ref
  // count. If this was called from a non-owning worker, then a warning will be
  // logged and the object will not get released.
  reference_counter_->FreePlasmaObjects(object_ids);

  // Store an error in the in-memory store to indicate that the plasma value is
  // no longer reachable.
  memory_store_->Delete(object_ids);
  for (const auto &object_id : object_ids) {
    RAY_LOG(DEBUG).WithField(object_id) << "Freeing object";
    RAY_CHECK(memory_store_->Put(RayObject(rpc::ErrorType::OBJECT_FREED), object_id));
  }

  // We only delete from plasma, which avoids hangs (issue #7105). In-memory
  // objects can only be deleted once the ref count goes to 0.
  absl::flat_hash_set<ObjectID> plasma_object_ids(object_ids.begin(), object_ids.end());
  return plasma_store_provider_->Delete(plasma_object_ids, local_only);
}

void CoreWorker::HandleSpillObjects(rpc::SpillObjectsRequest request,
                                    rpc::SpillObjectsReply *reply,
                                    rpc::SendReplyCallback send_reply_callback) {
  if (options_.spill_objects != nullptr) {
    auto object_refs = VectorFromProtobuf<rpc::ObjectReference>(
        std::move(*request.mutable_object_refs_to_spill()));
    std::vector<std::string> object_urls = options_.spill_objects(object_refs);
    for (size_t i = 0; i < object_urls.size(); i++) {
      reply->add_spilled_objects_url(std::move(object_urls[i]));
    }
    send_reply_callback(Status::OK(), nullptr, nullptr);
  } else {
    send_reply_callback(
        Status::NotImplemented("Spill objects callback not defined"), nullptr, nullptr);
  }
}

void CoreWorker::HandleRestoreSpilledObjects(rpc::RestoreSpilledObjectsRequest request,
                                             rpc::RestoreSpilledObjectsReply *reply,
                                             rpc::SendReplyCallback send_reply_callback) {
  if (options_.restore_spilled_objects != nullptr) {
    // Get a list of object ids.
    std::vector<rpc::ObjectReference> object_refs_to_restore;
    object_refs_to_restore.reserve(request.object_ids_to_restore_size());
    for (const auto &id_binary : request.object_ids_to_restore()) {
      rpc::ObjectReference ref;
      ref.set_object_id(id_binary);
      object_refs_to_restore.push_back(std::move(ref));
    }
    // Get a list of spilled_object_urls.
    std::vector<std::string> spilled_objects_url;
    spilled_objects_url.reserve(request.spilled_objects_url_size());
    for (const auto &url : request.spilled_objects_url()) {
      spilled_objects_url.push_back(url);
    }
    auto total =
        options_.restore_spilled_objects(object_refs_to_restore, spilled_objects_url);
    reply->set_bytes_restored_total(total);
    send_reply_callback(Status::OK(), nullptr, nullptr);
  } else {
    send_reply_callback(
        Status::NotImplemented("Restore spilled objects callback not defined"),
        nullptr,
        nullptr);
  }
}

void CoreWorker::HandleDeleteSpilledObjects(rpc::DeleteSpilledObjectsRequest request,
                                            rpc::DeleteSpilledObjectsReply *reply,
                                            rpc::SendReplyCallback send_reply_callback) {
  if (options_.delete_spilled_objects != nullptr) {
    std::vector<std::string> spilled_objects_url;
    spilled_objects_url.reserve(request.spilled_objects_url_size());
    for (const auto &url : request.spilled_objects_url()) {
      spilled_objects_url.push_back(url);
    }
    options_.delete_spilled_objects(spilled_objects_url, worker_context_.GetWorkerType());
    send_reply_callback(Status::OK(), nullptr, nullptr);
  } else {
    send_reply_callback(
        Status::NotImplemented("Delete spilled objects callback not defined"),
        nullptr,
        nullptr);
  }
}

void CoreWorker::HandleExit(rpc::ExitRequest request,
                            rpc::ExitReply *reply,
                            rpc::SendReplyCallback send_reply_callback) {
  const size_t num_objects_with_references = reference_counter_->Size();
  const size_t num_pending_tasks = task_manager_->NumPendingTasks();
  const int64_t pins_in_flight = local_raylet_client_->GetPinsInFlight();
  // We consider the worker to be idle if it doesn't have object references and it doesn't
  // have any object pinning RPCs in flight and it doesn't have pending tasks.
  bool is_idle = (num_objects_with_references == 0) && (pins_in_flight == 0) &&
                 (num_pending_tasks == 0);
  bool force_exit = request.force_exit();
  RAY_LOG(DEBUG) << "Exiting: is_idle: " << is_idle << " force_exit: " << force_exit;
  if (!is_idle) {
    RAY_LOG_EVERY_MS(INFO, 60000)
        << "Worker is not idle: reference counter: " << reference_counter_->DebugString()
        << " # pins in flight: " << pins_in_flight
        << " # pending tasks: " << num_pending_tasks;
    if (force_exit) {
      RAY_LOG(INFO) << "Force exiting worker that's not idle. "
                    << "reference counter: " << reference_counter_->DebugString()
                    << " # Pins in flight: " << pins_in_flight
                    << " # pending tasks: " << num_pending_tasks;
    }
  }
  const bool will_exit = is_idle || force_exit;
  reply->set_success(will_exit);
  send_reply_callback(
      Status::OK(),
      [this, will_exit, force_exit]() {
        // If the worker is idle, we exit.
        if (force_exit) {
          ForceExit(rpc::WorkerExitType::INTENDED_SYSTEM_EXIT,
                    "Worker force exits because its job has finished");
        } else if (will_exit) {
          Exit(rpc::WorkerExitType::INTENDED_SYSTEM_EXIT,
               "Worker exits because it was idle (it doesn't have objects it owns while "
               "no task or actor has been scheduled) for a long time.");
        }
      },
      // We need to kill it regardless if the RPC failed.
      [this]() {
        Exit(rpc::WorkerExitType::INTENDED_SYSTEM_EXIT,
             "Worker exits because it was idle (it doesn't have objects it owns while "
             "no task or actor has been scheduled) for a long time.");
      });
}

void CoreWorker::HandleAssignObjectOwner(rpc::AssignObjectOwnerRequest request,
                                         rpc::AssignObjectOwnerReply *reply,
                                         rpc::SendReplyCallback send_reply_callback) {
  ObjectID object_id = ObjectID::FromBinary(request.object_id());
  const auto &borrower_address = request.borrower_address();
  const std::string &call_site = request.call_site();
  // Get a list of contained object ids.
  std::vector<ObjectID> contained_object_ids;
  contained_object_ids.reserve(request.contained_object_ids_size());
  for (const auto &id_binary : request.contained_object_ids()) {
    contained_object_ids.push_back(ObjectID::FromBinary(id_binary));
  }
  reference_counter_->AddOwnedObject(
      object_id,
      contained_object_ids,
      rpc_address_,
      call_site,
      request.object_size(),
      /*is_reconstructable=*/false,
      /*add_local_ref=*/false,
      /*pinned_at_raylet_id=*/NodeID::FromBinary(borrower_address.raylet_id()));
  reference_counter_->AddBorrowerAddress(object_id, borrower_address);
  RAY_CHECK(memory_store_->Put(RayObject(rpc::ErrorType::OBJECT_IN_PLASMA), object_id));
  send_reply_callback(Status::OK(), nullptr, nullptr);
}

// Handle RPC for TaskManager::NumPendingTasks().
void CoreWorker::HandleNumPendingTasks(rpc::NumPendingTasksRequest request,
                                       rpc::NumPendingTasksReply *reply,
                                       rpc::SendReplyCallback send_reply_callback) {
  RAY_LOG(DEBUG) << "Received NumPendingTasks request.";
  reply->set_num_pending_tasks(task_manager_->NumPendingTasks());
  send_reply_callback(Status::OK(), nullptr, nullptr);
}

void CoreWorker::YieldCurrentFiber(FiberEvent &event) {
  RAY_CHECK(worker_context_.CurrentActorIsAsync());
  boost::this_fiber::yield();
  event.Wait();
}

void CoreWorker::GetAsync(const ObjectID &object_id,
                          SetResultCallback success_callback,
                          void *python_user_callback) {
  auto fallback_callback = std::bind(&CoreWorker::PlasmaCallback,
                                     this,
                                     success_callback,
                                     std::placeholders::_1,
                                     std::placeholders::_2,
                                     std::placeholders::_3);

  memory_store_->GetAsync(
      object_id,
      // This callback is posted to io_service_ by memory store.
      [object_id,
       python_user_callback,
       success_callback = std::move(success_callback),
       fallback_callback =
           std::move(fallback_callback)](std::shared_ptr<RayObject> ray_object) {
        if (ray_object->IsInPlasmaError()) {
          fallback_callback(ray_object, object_id, python_user_callback);
        } else {
          success_callback(ray_object, object_id, python_user_callback);
        }
      });
}

void CoreWorker::PlasmaCallback(const SetResultCallback &success,
                                const std::shared_ptr<RayObject> &ray_object,
                                ObjectID object_id,
                                void *py_future) {
  RAY_CHECK(ray_object->IsInPlasmaError());

  // First check if the object is available in local plasma store.
  // Note that we are using Contains instead of Get so it won't trigger pull request
  // to remote nodes.
  bool object_is_local = false;
  if (Contains(object_id, &object_is_local).ok() && object_is_local) {
    std::vector<std::shared_ptr<RayObject>> vec;
    if (Get(std::vector<ObjectID>{object_id}, 0, vec).ok()) {
      RAY_CHECK(!vec.empty())
          << "Failed to get local object but Raylet notified object is local.";
      return success(vec.front(), object_id, py_future);
    }
  }

  // Object is not available locally. We now add the callback to listener queue.
  {
    absl::MutexLock lock(&plasma_mutex_);
    auto plasma_arrived_callback = [this, success, object_id, py_future]() {
      // This callback is invoked on the io_service_ event loop, so it cannot call
      // blocking call like Get(). We used GetAsync here, which should immediate call
      // PlasmaCallback again with object available locally.
      GetAsync(object_id, success, py_future);
    };

    async_plasma_callbacks_[object_id].emplace_back(std::move(plasma_arrived_callback));
  }

  // Ask raylet to subscribe to object notification. Raylet will call this core worker
  // when the object is local (and it will fire the callback immediately if the object
  // exists). CoreWorker::HandlePlasmaObjectReady handles such request.
  auto owner_address = GetOwnerAddressOrDie(object_id);
  local_raylet_client_->SubscribeToPlasma(object_id, owner_address);
}

void CoreWorker::HandlePlasmaObjectReady(rpc::PlasmaObjectReadyRequest request,
                                         rpc::PlasmaObjectReadyReply *reply,
                                         rpc::SendReplyCallback send_reply_callback) {
  std::vector<std::function<void(void)>> callbacks;
  {
    absl::MutexLock lock(&plasma_mutex_);
    auto it = async_plasma_callbacks_.extract(ObjectID::FromBinary(request.object_id()));
    callbacks = it.mapped();
  }
  for (const auto &callback : callbacks) {
    // This callback needs to be asynchronous because it runs on the io_service_, so no
    // RPCs can be processed while it's running. This can easily lead to deadlock (for
    // example if the callback calls ray.get() on an object that is dependent on an RPC
    // to be ready).
    callback();
  }
  send_reply_callback(Status::OK(), nullptr, nullptr);
}

void CoreWorker::SetActorId(const ActorID &actor_id) {
  absl::MutexLock lock(&mutex_);
  if (!options_.is_local_mode) {
    RAY_CHECK(actor_id_.IsNil());
  }
  actor_id_ = actor_id;
}

void CoreWorker::SetWebuiDisplay(const std::string &key, const std::string &message) {
  absl::MutexLock lock(&mutex_);
  webui_display_[key] = message;
}

void CoreWorker::SetActorTitle(const std::string &title) {
  absl::MutexLock lock(&mutex_);
  actor_title_ = title;
}

void CoreWorker::SetActorReprName(const std::string &repr_name) {
  RAY_CHECK(task_receiver_ != nullptr);
  task_receiver_->SetActorReprName(repr_name);

  absl::MutexLock lock(&mutex_);
  actor_repr_name_ = repr_name;
}

rpc::JobConfig CoreWorker::GetJobConfig() const {
  return worker_context_.GetCurrentJobConfig();
}

bool CoreWorker::IsExiting() const {
  absl::MutexLock lock(&mutex_);
  return exiting_detail_.has_value();
}

Status CoreWorker::WaitForActorRegistered(const std::vector<ObjectID> &ids) {
  std::vector<ActorID> actor_ids;
  for (const auto &id : ids) {
    if (ObjectID::IsActorID(id)) {
      actor_ids.emplace_back(ObjectID::ToActorID(id));
    }
  }
  if (actor_ids.empty()) {
    return Status::OK();
  }
  std::promise<void> promise;
  auto future = promise.get_future();
  std::vector<Status> ret;
  int counter = 0;
  // Post to service pool to avoid mutex
  io_service_.post(
      [&, this]() {
        for (const auto &id : actor_ids) {
          if (actor_creator_->IsActorInRegistering(id)) {
            ++counter;
            actor_creator_->AsyncWaitForActorRegisterFinish(
                id, [&counter, &promise, &ret](const Status &status) {
                  ret.push_back(status);
                  --counter;
                  if (counter == 0) {
                    promise.set_value();
                  }
                });
          }
        }
        if (counter == 0) {
          promise.set_value();
        }
      },
      "CoreWorker.WaitForActorRegistered");
  future.wait();
  for (const auto &s : ret) {
    if (!s.ok()) {
      return s;
    }
  }
  return Status::OK();
}

std::vector<ObjectID> CoreWorker::GetCurrentReturnIds(int num_returns,
                                                      const ActorID &callee_actor_id) {
  std::vector<ObjectID> return_ids(num_returns);
  const auto next_task_index = worker_context_.GetTaskIndex() + 1;
  TaskID task_id;
  if (callee_actor_id.IsNil()) {
    /// Return ids for normal task call.
    task_id = TaskID::ForNormalTask(worker_context_.GetCurrentJobID(),
                                    worker_context_.GetCurrentInternalTaskId(),
                                    next_task_index);
  } else {
    /// Return ids for actor task call.
    task_id = TaskID::ForActorTask(worker_context_.GetCurrentJobID(),
                                   worker_context_.GetCurrentInternalTaskId(),
                                   next_task_index,
                                   callee_actor_id);
  }
  for (int i = 0; i < num_returns; i++) {
    return_ids[i] = ObjectID::FromIndex(task_id, i + 1);
  }
  return return_ids;
}

void CoreWorker::RecordTaskLogStart(const TaskID &task_id,
                                    int32_t attempt_number,
                                    const std::string &stdout_path,
                                    const std::string &stderr_path,
                                    int64_t stdout_start_offset,
                                    int64_t stderr_start_offset) const {
  if (options_.is_local_mode) {
    return;
  }
  rpc::TaskLogInfo task_log_info;
  task_log_info.set_stdout_file(stdout_path);
  task_log_info.set_stderr_file(stderr_path);
  task_log_info.set_stdout_start(stdout_start_offset);
  task_log_info.set_stderr_start(stderr_start_offset);

  auto current_task = worker_context_.GetCurrentTask();
  RAY_CHECK(current_task)
      << "We should have set the current task spec while executing the task.";
  RAY_UNUSED(task_event_buffer_->RecordTaskStatusEventIfNeeded(
      task_id,
      worker_context_.GetCurrentJobID(),
      attempt_number,
      *current_task,
      rpc::TaskStatus::NIL,
      /* include_task_info */ false,
      worker::TaskStatusEvent::TaskStateUpdate(task_log_info)));
}

void CoreWorker::RecordTaskLogEnd(const TaskID &task_id,
                                  int32_t attempt_number,
                                  int64_t stdout_end_offset,
                                  int64_t stderr_end_offset) const {
  if (options_.is_local_mode) {
    return;
  }
  rpc::TaskLogInfo task_log_info;
  task_log_info.set_stdout_end(stdout_end_offset);
  task_log_info.set_stderr_end(stderr_end_offset);

  auto current_task = worker_context_.GetCurrentTask();
  RAY_CHECK(current_task)
      << "We should have set the current task spec before executing the task.";
  RAY_UNUSED(task_event_buffer_->RecordTaskStatusEventIfNeeded(
      task_id,
      worker_context_.GetCurrentJobID(),
      attempt_number,
      *current_task,
      rpc::TaskStatus::NIL,
      /* include_task_info */ false,
      worker::TaskStatusEvent::TaskStateUpdate(task_log_info)));
}

void CoreWorker::UpdateTaskIsDebuggerPaused(const TaskID &task_id,
                                            const bool is_debugger_paused) {
  absl::MutexLock lock(&mutex_);
  auto running_task_it = running_tasks_.find(task_id);
  RAY_CHECK(running_task_it != running_tasks_.end())
      << "We should have set the running task spec before running the task.";
  RAY_LOG(DEBUG).WithField(running_task_it->second.TaskId())
      << "Task is paused by debugger set to " << is_debugger_paused;
  RAY_UNUSED(task_event_buffer_->RecordTaskStatusEventIfNeeded(
      task_id,
      worker_context_.GetCurrentJobID(),
      running_task_it->second.AttemptNumber(),
      running_task_it->second,
      rpc::TaskStatus::NIL,
      /* include_task_info */ false,
      worker::TaskStatusEvent::TaskStateUpdate(is_debugger_paused)));
}

ClusterSizeBasedLeaseRequestRateLimiter::ClusterSizeBasedLeaseRequestRateLimiter(
    size_t min_concurrent_lease_limit)
    : min_concurrent_lease_cap_(min_concurrent_lease_limit), num_alive_nodes_(0) {}

size_t ClusterSizeBasedLeaseRequestRateLimiter::
    GetMaxPendingLeaseRequestsPerSchedulingCategory() {
  return std::max<size_t>(min_concurrent_lease_cap_, num_alive_nodes_.load());
}

void ClusterSizeBasedLeaseRequestRateLimiter::OnNodeChanges(
    const rpc::GcsNodeInfo &data) {
  if (data.state() == rpc::GcsNodeInfo::DEAD) {
    if (num_alive_nodes_ != 0) {
      num_alive_nodes_--;
    } else {
      RAY_LOG(WARNING) << "Node" << data.node_manager_address()
                       << " change state to DEAD but num_alive_node is 0.";
    }
  } else {
    num_alive_nodes_++;
  }
  RAY_LOG_EVERY_MS(INFO, 60000) << "Number of alive nodes:" << num_alive_nodes_.load();
}

}  // namespace ray::core<|MERGE_RESOLUTION|>--- conflicted
+++ resolved
@@ -839,9 +839,6 @@
       actor_creator_,
       worker_context_.GetCurrentJobID(),
       lease_request_rate_limiter_,
-<<<<<<< HEAD
-      subscribe_to_node_changes,
-=======
       /*tensor_transport_getter=*/
       [](const ObjectID &object_id) {
         // Currently, out-of-band tensor transport (i.e., GPU objects) is only
@@ -849,7 +846,7 @@
         // OBJECT_STORE.
         return rpc::TensorTransport::OBJECT_STORE;
       },
->>>>>>> 57125ad2
+      subscribe_to_node_changes,
       boost::asio::steady_timer(io_service_));
 
   auto report_locality_data_callback = [this](
