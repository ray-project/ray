--- conflicted
+++ resolved
@@ -1,10 +1,5 @@
-<<<<<<< HEAD
 #include "ray/core_worker/core_worker.h"
-=======
-#include <boost/asio/signal_set.hpp>
-
 #include "ray/common/ray_config.h"
->>>>>>> 235dec8a
 #include "ray/common/task/task_util.h"
 #include "ray/core_worker/context.h"
 
@@ -200,7 +195,6 @@
   }
 }
 
-<<<<<<< HEAD
 void CoreWorker::StartIOService() {
   // Block SIGINT and SIGTERM so they will be handled by the main thread.
   sigset_t mask;
@@ -212,8 +206,6 @@
   io_service_.run();
 }
 
-=======
->>>>>>> 235dec8a
 std::unique_ptr<worker::ProfileEvent> CoreWorker::CreateProfileEvent(
     const std::string &event_type) {
   return std::unique_ptr<worker::ProfileEvent>(
