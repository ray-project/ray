#include "ray/core_worker/core_worker.h"

#include <cstdlib>

#include "boost/fiber/all.hpp"
#include "ray/common/ray_config.h"
#include "ray/common/task/task_util.h"
#include "ray/core_worker/context.h"
#include "ray/core_worker/transport/direct_actor_transport.h"
#include "ray/core_worker/transport/raylet_transport.h"
#include "ray/util/util.h"

namespace {

// Duration between internal book-keeping heartbeats.
const int kInternalHeartbeatMillis = 1000;

void BuildCommonTaskSpec(
    ray::TaskSpecBuilder &builder, const JobID &job_id, const TaskID &task_id,
    const TaskID &current_task_id, const int task_index, const TaskID &caller_id,
    const ray::rpc::Address &address, const ray::RayFunction &function,
    const std::vector<ray::TaskArg> &args, uint64_t num_returns,
    const std::unordered_map<std::string, double> &required_resources,
    const std::unordered_map<std::string, double> &required_placement_resources,
    ray::TaskTransportType transport_type, std::vector<ObjectID> *return_ids) {
  // Build common task spec.
  builder.SetCommonTaskSpec(task_id, function.GetLanguage(),
                            function.GetFunctionDescriptor(), job_id, current_task_id,
                            task_index, caller_id, address, num_returns,
                            transport_type == ray::TaskTransportType::DIRECT,
                            required_resources, required_placement_resources);
  // Set task arguments.
  for (const auto &arg : args) {
    if (arg.IsPassedByReference()) {
      builder.AddByRefArg(arg.GetReference());
    } else {
      builder.AddByValueArg(arg.GetValue());
    }
  }

  // Compute return IDs.
  return_ids->resize(num_returns);
  for (size_t i = 0; i < num_returns; i++) {
    (*return_ids)[i] =
        ObjectID::ForTaskReturn(task_id, i + 1,
                                /*transport_type=*/static_cast<int>(transport_type));
  }
}

// Group object ids according the the corresponding store providers.
void GroupObjectIdsByStoreProvider(const std::vector<ObjectID> &object_ids,
                                   absl::flat_hash_set<ObjectID> *plasma_object_ids,
                                   absl::flat_hash_set<ObjectID> *memory_object_ids) {
  for (const auto &object_id : object_ids) {
    if (object_id.IsDirectCallType()) {
      memory_object_ids->insert(object_id);
    } else {
      plasma_object_ids->insert(object_id);
    }
  }
}

}  // namespace

namespace ray {

CoreWorker::CoreWorker(const WorkerType worker_type, const Language language,
                       const std::string &store_socket, const std::string &raylet_socket,
                       const JobID &job_id, const gcs::GcsClientOptions &gcs_options,
                       const std::string &log_dir, const std::string &node_ip_address,
                       int node_manager_port,
                       const TaskExecutionCallback &task_execution_callback,
                       std::function<Status()> check_signals, bool ref_counting_enabled)
    : worker_type_(worker_type),
      language_(language),
      log_dir_(log_dir),
      ref_counting_enabled_(ref_counting_enabled),
      check_signals_(check_signals),
      worker_context_(worker_type, job_id),
      io_work_(io_service_),
      client_call_manager_(new rpc::ClientCallManager(io_service_)),
      heartbeat_timer_(io_service_),
      internal_timer_(io_service_),
      core_worker_server_(WorkerTypeString(worker_type), 0 /* let grpc choose a port */),
      reference_counter_(std::make_shared<ReferenceCounter>()),
      task_execution_service_work_(task_execution_service_),
      task_execution_callback_(task_execution_callback),
      resource_ids_(new ResourceMappingType()),
      grpc_service_(io_service_, *this) {
  // Initialize logging if log_dir is passed. Otherwise, it must be initialized
  // and cleaned up by the caller.
  if (log_dir_ != "") {
    std::stringstream app_name;
    app_name << LanguageString(language_) << "-" << WorkerTypeString(worker_type_) << "-"
             << worker_context_.GetWorkerID();
    RayLog::StartRayLog(app_name.str(), RayLogLevel::INFO, log_dir_);
    RayLog::InstallFailureSignalHandler();
  }
  RAY_LOG(INFO) << "Initializing worker " << worker_context_.GetWorkerID();

  // Initialize gcs client.
  gcs_client_ = std::make_shared<gcs::RedisGcsClient>(gcs_options);
  RAY_CHECK_OK(gcs_client_->Connect(io_service_));

  // Initialize profiler.
  profiler_ = std::make_shared<worker::Profiler>(worker_context_, node_ip_address,
                                                 io_service_, gcs_client_);

  // Initialize task receivers.
  if (worker_type_ == WorkerType::WORKER) {
    RAY_CHECK(task_execution_callback_ != nullptr);
    auto execute_task = std::bind(&CoreWorker::ExecuteTask, this, std::placeholders::_1,
                                  std::placeholders::_2, std::placeholders::_3);
    auto exit = [this](bool intentional) {
      // Release the resources early in case draining takes a long time.
      RAY_CHECK_OK(local_raylet_client_->NotifyDirectCallTaskBlocked());
      task_manager_->DrainAndShutdown([this, intentional]() {
        // To avoid problems, make sure shutdown is always called from the same
        // event loop each time.
        task_execution_service_.post([this, intentional]() {
          if (intentional) {
            Disconnect();  // Notify the raylet this is an intentional exit.
          }
          Shutdown();
        });
      });
    };
    raylet_task_receiver_ =
        std::unique_ptr<CoreWorkerRayletTaskReceiver>(new CoreWorkerRayletTaskReceiver(
            worker_context_.GetWorkerID(), local_raylet_client_, execute_task, exit));
    direct_task_receiver_ =
        std::unique_ptr<CoreWorkerDirectTaskReceiver>(new CoreWorkerDirectTaskReceiver(
            worker_context_, task_execution_service_, execute_task, exit));
  }

  // Start RPC server after all the task receivers are properly initialized.
  core_worker_server_.RegisterService(grpc_service_);
  core_worker_server_.Run();

  // Initialize raylet client.
  // TODO(zhijunfu): currently RayletClient would crash in its constructor if it cannot
  // connect to Raylet after a number of retries, this can be changed later
  // so that the worker (java/python .etc) can retrieve and handle the error
  // instead of crashing.
  auto grpc_client = rpc::NodeManagerWorkerClient::make(
      node_ip_address, node_manager_port, *client_call_manager_);
  ClientID local_raylet_id;
  local_raylet_client_ = std::shared_ptr<raylet::RayletClient>(new raylet::RayletClient(
      std::move(grpc_client), raylet_socket,
      WorkerID::FromBinary(worker_context_.GetWorkerID().Binary()),
      (worker_type_ == ray::WorkerType::WORKER), worker_context_.GetCurrentJobID(),
      language_, &local_raylet_id, core_worker_server_.GetPort()));
  connected_ = true;

  // Set our own address.
  RAY_CHECK(!local_raylet_id.IsNil());
  rpc_address_.set_ip_address(node_ip_address);
  rpc_address_.set_port(core_worker_server_.GetPort());
  rpc_address_.set_raylet_id(local_raylet_id.Binary());

  // Set timer to periodically send heartbeats containing active object IDs to the raylet.
  // If the heartbeat timeout is < 0, the heartbeats are disabled.
  if (RayConfig::instance().worker_heartbeat_timeout_milliseconds() >= 0) {
    // Seed using current time.
    std::srand(std::time(nullptr));
    // Randomly choose a time from [0, timeout]) to send the first heartbeat to avoid all
    // workers sending heartbeats at the same time.
    int64_t heartbeat_timeout =
        std::rand() % RayConfig::instance().worker_heartbeat_timeout_milliseconds();
    heartbeat_timer_.expires_from_now(
        boost::asio::chrono::milliseconds(heartbeat_timeout));
    heartbeat_timer_.async_wait(boost::bind(&CoreWorker::ReportActiveObjectIDs, this));
  }

  internal_timer_.expires_from_now(
      boost::asio::chrono::milliseconds(kInternalHeartbeatMillis));
  internal_timer_.async_wait(boost::bind(&CoreWorker::InternalHeartbeat, this));

  io_thread_ = std::thread(&CoreWorker::RunIOService, this);

  plasma_store_provider_.reset(new CoreWorkerPlasmaStoreProvider(
      store_socket, local_raylet_client_, check_signals_));
  memory_store_.reset(new CoreWorkerMemoryStore(
      [this](const RayObject &obj, const ObjectID &obj_id) {
        RAY_CHECK_OK(plasma_store_provider_->Put(obj, obj_id));
      },
      ref_counting_enabled ? reference_counter_ : nullptr, local_raylet_client_));

  task_manager_.reset(new TaskManager(
      memory_store_, reference_counter_, nullptr, [this](const TaskSpecification &spec) {
        // Retry after a delay to emulate the existing Raylet reconstruction
        // behaviour. TODO(ekl) backoff exponentially.
        RAY_LOG(ERROR) << "Will resubmit task after a 5 second delay: "
                       << spec.DebugString();
        to_resubmit_.push_back(std::make_pair(current_time_ms() + 5000, spec));
      }));

  // Create an entry for the driver task in the task table. This task is
  // added immediately with status RUNNING. This allows us to push errors
  // related to this driver task back to the driver. For example, if the
  // driver creates an object that is later evicted, we should notify the
  // user that we're unable to reconstruct the object, since we cannot
  // rerun the driver.
  if (worker_type_ == WorkerType::DRIVER) {
    TaskSpecBuilder builder;
    std::vector<std::string> empty_descriptor;
    std::unordered_map<std::string, double> empty_resources;
    const TaskID task_id = TaskID::ForDriverTask(worker_context_.GetCurrentJobID());
    builder.SetCommonTaskSpec(
        task_id, language_, empty_descriptor, worker_context_.GetCurrentJobID(),
        TaskID::ComputeDriverTaskId(worker_context_.GetWorkerID()), 0, GetCallerId(),
        rpc_address_, 0, false, empty_resources, empty_resources);

    std::shared_ptr<gcs::TaskTableData> data = std::make_shared<gcs::TaskTableData>();
    data->mutable_task()->mutable_task_spec()->CopyFrom(builder.Build().GetMessage());
    RAY_CHECK_OK(gcs_client_->Tasks().AsyncAdd(data, nullptr));
    SetCurrentTaskId(task_id);
  }

  auto client_factory = [this](const std::string ip_address, int port) {
    return std::shared_ptr<rpc::CoreWorkerClient>(
        new rpc::CoreWorkerClient(ip_address, port, *client_call_manager_));
  };
  direct_actor_submitter_ = std::unique_ptr<CoreWorkerDirectActorTaskSubmitter>(
      new CoreWorkerDirectActorTaskSubmitter(client_factory, memory_store_,
                                             task_manager_));

  direct_task_submitter_ =
      std::unique_ptr<CoreWorkerDirectTaskSubmitter>(new CoreWorkerDirectTaskSubmitter(
          local_raylet_client_, client_factory,
          [this](const std::string ip_address, int port) {
            auto grpc_client = rpc::NodeManagerWorkerClient::make(ip_address, port,
                                                                  *client_call_manager_);
            return std::shared_ptr<raylet::RayletClient>(
                new raylet::RayletClient(std::move(grpc_client)));
          },
          memory_store_, task_manager_, local_raylet_id,
          RayConfig::instance().worker_lease_timeout_milliseconds()));
  future_resolver_.reset(new FutureResolver(memory_store_, client_factory));
  // Unfortunately the raylet client has to be constructed after the receivers.
  if (direct_task_receiver_ != nullptr) {
    direct_task_receiver_->Init(*local_raylet_client_, client_factory, rpc_address_);
  }
}

CoreWorker::~CoreWorker() {
  io_service_.stop();
  io_thread_.join();
  if (log_dir_ != "") {
    RayLog::ShutDownRayLog();
  }
}

void CoreWorker::Shutdown() {
  io_service_.stop();
  if (worker_type_ == WorkerType::WORKER) {
    task_execution_service_.stop();
  }
}

void CoreWorker::Disconnect() {
  io_service_.stop();
  if (connected_) {
    connected_ = false;
    if (gcs_client_) {
      gcs_client_->Disconnect();
    }
    if (local_raylet_client_) {
      RAY_IGNORE_EXPR(local_raylet_client_->Disconnect());
    }
  }
}

void CoreWorker::RunIOService() {
#ifdef _WIN32
  // TODO(mehrdadn): Is there an equivalent for Windows we need here?
#else
  // Block SIGINT and SIGTERM so they will be handled by the main thread.
  sigset_t mask;
  sigemptyset(&mask);
  sigaddset(&mask, SIGINT);
  sigaddset(&mask, SIGTERM);
  pthread_sigmask(SIG_BLOCK, &mask, NULL);
#endif

  io_service_.run();
}

void CoreWorker::SetCurrentTaskId(const TaskID &task_id) {
  worker_context_.SetCurrentTaskId(task_id);
  main_thread_task_id_ = task_id;
  // Clear all actor handles at the end of each non-actor task.
  if (actor_id_.IsNil() && task_id.IsNil()) {
    absl::MutexLock lock(&actor_handles_mutex_);
    for (const auto &handle : actor_handles_) {
<<<<<<< HEAD
      RAY_CHECK_OK(gcs_client_->Actors().AsyncUnsubscribe(handle.first, nullptr));
=======
      RAY_CHECK_OK(direct_actor_table_subscriber_->AsyncUnsubscribe(
          subscribe_id_, handle.first, nullptr));
>>>>>>> 687de412
    }
    actor_handles_.clear();
  }
}

void CoreWorker::ReportActiveObjectIDs() {
  std::unordered_set<ObjectID> active_object_ids;
  size_t max_active = RayConfig::instance().raylet_max_active_object_ids();
  if (max_active > 0) {
    active_object_ids = reference_counter_->GetAllInScopeObjectIDs();
    if (active_object_ids.size() > max_active) {
      RAY_LOG(INFO) << active_object_ids.size() << " object IDs are currently in scope.";
    }
  }

  RAY_LOG(DEBUG) << "Sending " << active_object_ids.size() << " object IDs to raylet.";
  if (!local_raylet_client_->ReportActiveObjectIDs(active_object_ids).ok()) {
    RAY_LOG(ERROR) << "Raylet connection failed. Shutting down.";
    Shutdown();
  }

  // Reset the timer from the previous expiration time to avoid drift.
  heartbeat_timer_.expires_at(
      heartbeat_timer_.expiry() +
      boost::asio::chrono::milliseconds(
          RayConfig::instance().worker_heartbeat_timeout_milliseconds()));
  heartbeat_timer_.async_wait(boost::bind(&CoreWorker::ReportActiveObjectIDs, this));
}

void CoreWorker::InternalHeartbeat() {
  while (!to_resubmit_.empty() && current_time_ms() > to_resubmit_.front().first) {
    RAY_CHECK_OK(direct_task_submitter_->SubmitTask(to_resubmit_.front().second));
    to_resubmit_.pop_front();
  }
  internal_timer_.expires_at(internal_timer_.expiry() +
                             boost::asio::chrono::milliseconds(kInternalHeartbeatMillis));
  internal_timer_.async_wait(boost::bind(&CoreWorker::InternalHeartbeat, this));
}

void CoreWorker::PromoteToPlasmaAndGetOwnershipInfo(const ObjectID &object_id,
                                                    TaskID *owner_id,
                                                    rpc::Address *owner_address) {
  RAY_CHECK(object_id.IsDirectCallType());
  auto value = memory_store_->GetOrPromoteToPlasma(object_id);
  if (value) {
    RAY_CHECK_OK(plasma_store_provider_->Put(*value, object_id));
  }

  auto has_owner = reference_counter_->GetOwner(object_id, owner_id, owner_address);
  RAY_CHECK(has_owner)
      << "Object IDs generated randomly (ObjectID.from_random()) or out-of-band "
         "(ObjectID.from_binary(...)) cannot be serialized because Ray does not know "
         "which task will create them. "
         "If this was not how your object ID was generated, please file an issue "
         "at https://github.com/ray-project/ray/issues/";
}

void CoreWorker::RegisterOwnershipInfoAndResolveFuture(
    const ObjectID &object_id, const TaskID &owner_id,
    const rpc::Address &owner_address) {
  // Add the object's owner to the local metadata in case it gets serialized
  // again.
  reference_counter_->AddBorrowedObject(object_id, owner_id, owner_address);

  RAY_CHECK(!owner_id.IsNil());
  // We will ask the owner about the object until the object is
  // created or we can no longer reach the owner.
  future_resolver_->ResolveFutureAsync(object_id, owner_id, owner_address);
}

Status CoreWorker::SetClientOptions(std::string name, int64_t limit_bytes) {
  // Currently only the Plasma store supports client options.
  return plasma_store_provider_->SetClientOptions(name, limit_bytes);
}

Status CoreWorker::Put(const RayObject &object, ObjectID *object_id) {
  *object_id = ObjectID::ForPut(worker_context_.GetCurrentTaskID(),
                                worker_context_.GetNextPutIndex(),
                                static_cast<uint8_t>(TaskTransportType::RAYLET));
  reference_counter_->AddOwnedObject(*object_id, GetCallerId(), rpc_address_);
  return Put(object, *object_id);
}

Status CoreWorker::Put(const RayObject &object, const ObjectID &object_id) {
  RAY_CHECK(object_id.GetTransportType() ==
            static_cast<uint8_t>(TaskTransportType::RAYLET))
      << "Invalid transport type flag in object ID: " << object_id.GetTransportType();
  return plasma_store_provider_->Put(object, object_id);
}

Status CoreWorker::Create(const std::shared_ptr<Buffer> &metadata, const size_t data_size,
                          ObjectID *object_id, std::shared_ptr<Buffer> *data) {
  *object_id = ObjectID::ForPut(worker_context_.GetCurrentTaskID(),
                                worker_context_.GetNextPutIndex(),
                                static_cast<uint8_t>(TaskTransportType::RAYLET));
  return Create(metadata, data_size, *object_id, data);
}

Status CoreWorker::Create(const std::shared_ptr<Buffer> &metadata, const size_t data_size,
                          const ObjectID &object_id, std::shared_ptr<Buffer> *data) {
  return plasma_store_provider_->Create(metadata, data_size, object_id, data);
}

Status CoreWorker::Seal(const ObjectID &object_id) {
  return plasma_store_provider_->Seal(object_id);
}

Status CoreWorker::Get(const std::vector<ObjectID> &ids, const int64_t timeout_ms,
                       std::vector<std::shared_ptr<RayObject>> *results) {
  results->resize(ids.size(), nullptr);

  absl::flat_hash_set<ObjectID> plasma_object_ids;
  absl::flat_hash_set<ObjectID> memory_object_ids;
  GroupObjectIdsByStoreProvider(ids, &plasma_object_ids, &memory_object_ids);

  bool got_exception = false;
  absl::flat_hash_map<ObjectID, std::shared_ptr<RayObject>> result_map;
  auto start_time = current_time_ms();

  if (!memory_object_ids.empty()) {
    RAY_RETURN_NOT_OK(memory_store_->Get(memory_object_ids, timeout_ms, worker_context_,
                                         &result_map, &got_exception));
  }

  if (!got_exception) {
    // If any of the objects have been promoted to plasma, then we retry their
    // gets at the provider plasma. Once we get the objects from plasma, we flip
    // the transport type again and return them for the original direct call ids.
    for (const auto &pair : result_map) {
      if (pair.second->IsInPlasmaError()) {
        RAY_LOG(INFO) << pair.first << " in plasma, doing fetch-and-get";
        plasma_object_ids.insert(pair.first);
      }
    }
    int64_t local_timeout_ms = timeout_ms;
    if (timeout_ms >= 0) {
      local_timeout_ms = std::max(static_cast<int64_t>(0),
                                  timeout_ms - (current_time_ms() - start_time));
    }
    RAY_LOG(DEBUG) << "Plasma GET timeout " << local_timeout_ms;
    RAY_RETURN_NOT_OK(plasma_store_provider_->Get(plasma_object_ids, local_timeout_ms,
                                                  worker_context_, &result_map,
                                                  &got_exception));
  }

  // Loop through `ids` and fill each entry for the `results` vector,
  // this ensures that entries `results` have exactly the same order as
  // they are in `ids`. When there are duplicate object ids, all the entries
  // for the same id are filled in.
  bool missing_result = false;
  bool will_throw_exception = false;
  for (size_t i = 0; i < ids.size(); i++) {
    auto pair = result_map.find(ids[i]);
    if (pair != result_map.end()) {
      (*results)[i] = pair->second;
      RAY_CHECK(!pair->second->IsInPlasmaError());
      if (pair->second->IsException()) {
        // The language bindings should throw an exception if they see this
        // object.
        will_throw_exception = true;
      }
    } else {
      missing_result = true;
    }
  }
  // If no timeout was set and none of the results will throw an exception,
  // then check that we fetched all results before returning.
  if (timeout_ms < 0 && !will_throw_exception) {
    RAY_CHECK(!missing_result);
  }

  return Status::OK();
}

Status CoreWorker::Contains(const ObjectID &object_id, bool *has_object) {
  bool found = false;
  if (object_id.IsDirectCallType()) {
    bool in_plasma = false;
    found = memory_store_->Contains(object_id, &in_plasma);
    if (in_plasma) {
      RAY_RETURN_NOT_OK(plasma_store_provider_->Contains(object_id, &found));
    }
  } else {
    RAY_RETURN_NOT_OK(plasma_store_provider_->Contains(object_id, &found));
  }
  *has_object = found;
  return Status::OK();
}

Status CoreWorker::Wait(const std::vector<ObjectID> &ids, int num_objects,
                        int64_t timeout_ms, std::vector<bool> *results) {
  results->resize(ids.size(), false);

  if (num_objects <= 0 || num_objects > static_cast<int>(ids.size())) {
    return Status::Invalid(
        "Number of objects to wait for must be between 1 and the number of ids.");
  }

  absl::flat_hash_set<ObjectID> plasma_object_ids;
  absl::flat_hash_set<ObjectID> memory_object_ids;
  GroupObjectIdsByStoreProvider(ids, &plasma_object_ids, &memory_object_ids);

  if (plasma_object_ids.size() + memory_object_ids.size() != ids.size()) {
    return Status::Invalid("Duplicate object IDs not supported in wait.");
  }

  // TODO(edoakes): this logic is not ideal, and will have to be addressed
  // before we enable direct actor calls in the Python code. If we are waiting
  // on a list of objects mixed between multiple store providers, we could
  // easily end up in the situation where we're blocked waiting on one store
  // provider while another actually has enough objects ready to fulfill
  // 'num_objects'. This is partially addressed by trying them all once with
  // a timeout of 0, but that does not address the situation where objects
  // become available on the second store provider while waiting on the first.

  absl::flat_hash_set<ObjectID> ready;
  // Wait from both store providers with timeout set to 0. This is to avoid the case
  // where we might use up the entire timeout on trying to get objects from one store
  // provider before even trying another (which might have all of the objects available).
  if (plasma_object_ids.size() > 0) {
    RAY_RETURN_NOT_OK(plasma_store_provider_->Wait(
        plasma_object_ids, num_objects, /*timeout_ms=*/0, worker_context_, &ready));
  }
  RAY_CHECK(static_cast<int>(ready.size()) <= num_objects);
  if (static_cast<int>(ready.size()) < num_objects && memory_object_ids.size() > 0) {
    // TODO(ekl) for memory objects that are ErrorType::OBJECT_IN_PLASMA, we should
    // consider waiting on them in plasma as well to ensure they are local.
    RAY_RETURN_NOT_OK(memory_store_->Wait(memory_object_ids,
                                          num_objects - static_cast<int>(ready.size()),
                                          /*timeout_ms=*/0, worker_context_, &ready));
  }
  RAY_CHECK(static_cast<int>(ready.size()) <= num_objects);

  if (timeout_ms != 0 && static_cast<int>(ready.size()) < num_objects) {
    // Clear the ready set and retry. We clear it so that we can compute the number of
    // objects to fetch from the memory store easily below.
    ready.clear();

    int64_t start_time = current_time_ms();
    if (plasma_object_ids.size() > 0) {
      RAY_RETURN_NOT_OK(plasma_store_provider_->Wait(
          plasma_object_ids, num_objects, timeout_ms, worker_context_, &ready));
    }
    RAY_CHECK(static_cast<int>(ready.size()) <= num_objects);
    if (timeout_ms > 0) {
      timeout_ms =
          std::max(0, static_cast<int>(timeout_ms - (current_time_ms() - start_time)));
    }
    if (static_cast<int>(ready.size()) < num_objects && memory_object_ids.size() > 0) {
      RAY_RETURN_NOT_OK(memory_store_->Wait(memory_object_ids,
                                            num_objects - static_cast<int>(ready.size()),
                                            timeout_ms, worker_context_, &ready));
    }
    RAY_CHECK(static_cast<int>(ready.size()) <= num_objects);
  }

  for (size_t i = 0; i < ids.size(); i++) {
    if (ready.find(ids[i]) != ready.end()) {
      results->at(i) = true;
    }
  }

  return Status::OK();
}

Status CoreWorker::Delete(const std::vector<ObjectID> &object_ids, bool local_only,
                          bool delete_creating_tasks) {
  absl::flat_hash_set<ObjectID> plasma_object_ids;
  absl::flat_hash_set<ObjectID> memory_object_ids;
  GroupObjectIdsByStoreProvider(object_ids, &plasma_object_ids, &memory_object_ids);

  memory_store_->Delete(memory_object_ids, &plasma_object_ids);
  RAY_RETURN_NOT_OK(plasma_store_provider_->Delete(plasma_object_ids, local_only,
                                                   delete_creating_tasks));

  return Status::OK();
}

std::string CoreWorker::MemoryUsageString() {
  // Currently only the Plasma store returns a debug string.
  return plasma_store_provider_->MemoryUsageString();
}

TaskID CoreWorker::GetCallerId() const {
  TaskID caller_id;
  ActorID actor_id = GetActorId();
  if (!actor_id.IsNil()) {
    caller_id = TaskID::ForActorCreationTask(actor_id);
  } else {
    caller_id = main_thread_task_id_;
  }
  return caller_id;
}

Status CoreWorker::SubmitTask(const RayFunction &function,
                              const std::vector<TaskArg> &args,
                              const TaskOptions &task_options,
                              std::vector<ObjectID> *return_ids, int max_retries) {
  TaskSpecBuilder builder;
  const int next_task_index = worker_context_.GetNextTaskIndex();
  const auto task_id =
      TaskID::ForNormalTask(worker_context_.GetCurrentJobID(),
                            worker_context_.GetCurrentTaskID(), next_task_index);

  const std::unordered_map<std::string, double> required_resources;
  // TODO(ekl) offload task building onto a thread pool for performance
  BuildCommonTaskSpec(
      builder, worker_context_.GetCurrentJobID(), task_id,
      worker_context_.GetCurrentTaskID(), next_task_index, GetCallerId(), rpc_address_,
      function, args, task_options.num_returns, task_options.resources,
      required_resources,
      task_options.is_direct_call ? TaskTransportType::DIRECT : TaskTransportType::RAYLET,
      return_ids);
  TaskSpecification task_spec = builder.Build();
  if (task_options.is_direct_call) {
    task_manager_->AddPendingTask(GetCallerId(), rpc_address_, task_spec, max_retries);
    return direct_task_submitter_->SubmitTask(task_spec);
  } else {
    return local_raylet_client_->SubmitTask(task_spec);
  }
}

Status CoreWorker::CreateActor(const RayFunction &function,
                               const std::vector<TaskArg> &args,
                               const ActorCreationOptions &actor_creation_options,
                               ActorID *return_actor_id) {
  const int next_task_index = worker_context_.GetNextTaskIndex();
  const ActorID actor_id =
      ActorID::Of(worker_context_.GetCurrentJobID(), worker_context_.GetCurrentTaskID(),
                  next_task_index);
  const TaskID actor_creation_task_id = TaskID::ForActorCreationTask(actor_id);
  const JobID job_id = worker_context_.GetCurrentJobID();
  std::vector<ObjectID> return_ids;
  TaskSpecBuilder builder;
  BuildCommonTaskSpec(builder, job_id, actor_creation_task_id,
                      worker_context_.GetCurrentTaskID(), next_task_index, GetCallerId(),
                      rpc_address_, function, args, 1, actor_creation_options.resources,
                      actor_creation_options.placement_resources,
                      actor_creation_options.is_direct_call ? TaskTransportType::DIRECT
                                                            : TaskTransportType::RAYLET,
                      &return_ids);
  builder.SetActorCreationTaskSpec(
      actor_id, actor_creation_options.max_reconstructions,
      actor_creation_options.dynamic_worker_options,
      actor_creation_options.is_direct_call, actor_creation_options.max_concurrency,
      actor_creation_options.is_detached, actor_creation_options.is_asyncio);

  std::unique_ptr<ActorHandle> actor_handle(new ActorHandle(
      actor_id, job_id, /*actor_cursor=*/return_ids[0], function.GetLanguage(),
      actor_creation_options.is_direct_call, function.GetFunctionDescriptor()));
  RAY_CHECK(AddActorHandle(std::move(actor_handle)))
      << "Actor " << actor_id << " already exists";

  *return_actor_id = actor_id;
  TaskSpecification task_spec = builder.Build();
  if (actor_creation_options.is_direct_call) {
    task_manager_->AddPendingTask(GetCallerId(), rpc_address_, task_spec,
                                  actor_creation_options.max_reconstructions);
    return direct_task_submitter_->SubmitTask(task_spec);
  } else {
    return local_raylet_client_->SubmitTask(task_spec);
  }
}

Status CoreWorker::SubmitActorTask(const ActorID &actor_id, const RayFunction &function,
                                   const std::vector<TaskArg> &args,
                                   const TaskOptions &task_options,
                                   std::vector<ObjectID> *return_ids) {
  ActorHandle *actor_handle = nullptr;
  RAY_RETURN_NOT_OK(GetActorHandle(actor_id, &actor_handle));

  // Add one for actor cursor object id for tasks.
  const int num_returns = task_options.num_returns + 1;

  const bool is_direct_call = actor_handle->IsDirectCallActor();
  const TaskTransportType transport_type =
      is_direct_call ? TaskTransportType::DIRECT : TaskTransportType::RAYLET;

  // Build common task spec.
  TaskSpecBuilder builder;
  const int next_task_index = worker_context_.GetNextTaskIndex();
  const TaskID actor_task_id = TaskID::ForActorTask(
      worker_context_.GetCurrentJobID(), worker_context_.GetCurrentTaskID(),
      next_task_index, actor_handle->GetActorID());
  const std::unordered_map<std::string, double> required_resources;
  BuildCommonTaskSpec(builder, actor_handle->CreationJobID(), actor_task_id,
                      worker_context_.GetCurrentTaskID(), next_task_index, GetCallerId(),
                      rpc_address_, function, args, num_returns, task_options.resources,
                      required_resources, transport_type, return_ids);

  const ObjectID new_cursor = return_ids->back();
  actor_handle->SetActorTaskSpec(builder, transport_type, new_cursor);
  // Remove cursor from return ids.
  return_ids->pop_back();

  // Submit task.
  Status status;
  TaskSpecification task_spec = builder.Build();
  if (is_direct_call) {
    task_manager_->AddPendingTask(GetCallerId(), rpc_address_, task_spec);
    if (actor_handle->IsDead()) {
      auto status = Status::IOError("sent task to dead actor");
      task_manager_->PendingTaskFailed(task_spec.TaskId(), rpc::ErrorType::ACTOR_DIED,
                                       &status);
    } else {
      status = direct_actor_submitter_->SubmitTask(task_spec);
    }
  } else {
    RAY_CHECK_OK(local_raylet_client_->SubmitTask(task_spec));
  }
  return status;
}

Status CoreWorker::KillActor(const ActorID &actor_id) {
  ActorHandle *actor_handle = nullptr;
  RAY_RETURN_NOT_OK(GetActorHandle(actor_id, &actor_handle));
  RAY_CHECK(actor_handle->IsDirectCallActor());
  return direct_actor_submitter_->KillActor(actor_id);
}

ActorID CoreWorker::DeserializeAndRegisterActorHandle(const std::string &serialized) {
  std::unique_ptr<ActorHandle> actor_handle(new ActorHandle(serialized));
  const ActorID actor_id = actor_handle->GetActorID();
  RAY_UNUSED(AddActorHandle(std::move(actor_handle)));
  return actor_id;
}

Status CoreWorker::SerializeActorHandle(const ActorID &actor_id,
                                        std::string *output) const {
  ActorHandle *actor_handle = nullptr;
  auto status = GetActorHandle(actor_id, &actor_handle);
  if (status.ok()) {
    actor_handle->Serialize(output);
  }
  return status;
}

bool CoreWorker::AddActorHandle(std::unique_ptr<ActorHandle> actor_handle) {
  absl::MutexLock lock(&actor_handles_mutex_);
  const auto &actor_id = actor_handle->GetActorID();

  auto inserted = actor_handles_.emplace(actor_id, std::move(actor_handle)).second;
  if (inserted) {
    // Register a callback to handle actor notifications.
    auto actor_notification_callback = [this](const ActorID &actor_id,
                                              const gcs::ActorTableData &actor_data) {
      if (actor_data.state() == gcs::ActorTableData::RECONSTRUCTING) {
        absl::MutexLock lock(&actor_handles_mutex_);
        auto it = actor_handles_.find(actor_id);
        RAY_CHECK(it != actor_handles_.end());
        if (it->second->IsDirectCallActor()) {
          // We have to reset the actor handle since the next instance of the
          // actor will not have the last sequence number that we sent.
          // TODO: Remove the check for direct calls. We do not reset for the
          // raylet codepath because it tries to replay all tasks since the
          // last actor checkpoint.
          it->second->Reset();
        }
        direct_actor_submitter_->DisconnectActor(actor_id, false);
      } else if (actor_data.state() == gcs::ActorTableData::DEAD) {
        direct_actor_submitter_->DisconnectActor(actor_id, true);

        ActorHandle *actor_handle = nullptr;
        RAY_CHECK_OK(GetActorHandle(actor_id, &actor_handle));
        actor_handle->MarkDead();
        // We cannot erase the actor handle here because clients can still
        // submit tasks to dead actors. This also means we defer unsubscription,
        // otherwise we crash when bulk unsubscribing all actor handles.
      } else {
        direct_actor_submitter_->ConnectActor(actor_id, actor_data.address());
      }

      RAY_LOG(INFO) << "received notification on actor, state="
                    << static_cast<int>(actor_data.state()) << ", actor_id: " << actor_id
                    << ", ip address: " << actor_data.address().ip_address()
                    << ", port: " << actor_data.address().port() << ", worker_id: "
                    << WorkerID::FromBinary(actor_data.address().worker_id())
                    << ", raylet_id: "
                    << ClientID::FromBinary(actor_data.address().raylet_id());
    };

<<<<<<< HEAD
    RAY_CHECK_OK(gcs_client_->Actors().AsyncSubscribe(
        actor_id, actor_notification_callback, nullptr));
=======
    RAY_CHECK_OK(direct_actor_table_subscriber_->AsyncSubscribe(
        subscribe_id_, actor_id, actor_notification_callback, nullptr));
>>>>>>> 687de412
  }
  return inserted;
}

Status CoreWorker::GetActorHandle(const ActorID &actor_id,
                                  ActorHandle **actor_handle) const {
  absl::MutexLock lock(&actor_handles_mutex_);
  auto it = actor_handles_.find(actor_id);
  if (it == actor_handles_.end()) {
    return Status::Invalid("Handle for actor does not exist");
  }
  *actor_handle = it->second.get();
  return Status::OK();
}

std::unique_ptr<worker::ProfileEvent> CoreWorker::CreateProfileEvent(
    const std::string &event_type) {
  return std::unique_ptr<worker::ProfileEvent>(
      new worker::ProfileEvent(profiler_, event_type));
}

void CoreWorker::StartExecutingTasks() { task_execution_service_.run(); }

Status CoreWorker::AllocateReturnObjects(
    const std::vector<ObjectID> &object_ids, const std::vector<size_t> &data_sizes,
    const std::vector<std::shared_ptr<Buffer>> &metadatas,
    std::vector<std::shared_ptr<RayObject>> *return_objects) {
  RAY_CHECK(object_ids.size() == metadatas.size());
  RAY_CHECK(object_ids.size() == data_sizes.size());
  return_objects->resize(object_ids.size(), nullptr);

  for (size_t i = 0; i < object_ids.size(); i++) {
    bool object_already_exists = false;
    std::shared_ptr<Buffer> data_buffer;
    if (data_sizes[i] > 0) {
      if (worker_context_.CurrentTaskIsDirectCall() &&
          static_cast<int64_t>(data_sizes[i]) <
              RayConfig::instance().max_direct_call_object_size()) {
        data_buffer = std::make_shared<LocalMemoryBuffer>(data_sizes[i]);
      } else {
        RAY_RETURN_NOT_OK(
            Create(metadatas[i], data_sizes[i], object_ids[i], &data_buffer));
        object_already_exists = !data_buffer;
      }
    }
    // Leave the return object as a nullptr if there is no data or metadata.
    // This allows the caller to prevent the core worker from storing an output
    // (e.g., to support ray.experimental.no_return.NoReturn).
    if (!object_already_exists && (data_buffer || metadatas[i])) {
      return_objects->at(i) = std::make_shared<RayObject>(data_buffer, metadatas[i]);
    }
  }

  return Status::OK();
}

Status CoreWorker::ExecuteTask(const TaskSpecification &task_spec,
                               const std::shared_ptr<ResourceMappingType> &resource_ids,
                               std::vector<std::shared_ptr<RayObject>> *return_objects) {
  if (resource_ids != nullptr) {
    resource_ids_ = resource_ids;
  }
  worker_context_.SetCurrentTask(task_spec);
  SetCurrentTaskId(task_spec.TaskId());

  RayFunction func{task_spec.GetLanguage(), task_spec.FunctionDescriptor()};

  std::vector<std::shared_ptr<RayObject>> args;
  std::vector<ObjectID> arg_reference_ids;
  RAY_CHECK_OK(BuildArgsForExecutor(task_spec, &args, &arg_reference_ids));

  const auto transport_type = worker_context_.CurrentTaskIsDirectCall()
                                  ? TaskTransportType::DIRECT
                                  : TaskTransportType::RAYLET;
  std::vector<ObjectID> return_ids;
  for (size_t i = 0; i < task_spec.NumReturns(); i++) {
    return_ids.push_back(task_spec.ReturnId(i, transport_type));
  }

  Status status;
  TaskType task_type = TaskType::NORMAL_TASK;
  if (task_spec.IsActorCreationTask()) {
    RAY_CHECK(return_ids.size() > 0);
    return_ids.pop_back();
    task_type = TaskType::ACTOR_CREATION_TASK;
    SetActorId(task_spec.ActorCreationId());
    RAY_LOG(INFO) << "Creating actor: " << actor_id_;
  } else if (task_spec.IsActorTask()) {
    RAY_CHECK(return_ids.size() > 0);
    return_ids.pop_back();
    task_type = TaskType::ACTOR_TASK;
  }

  status = task_execution_callback_(task_type, func,
                                    task_spec.GetRequiredResources().GetResourceMap(),
                                    args, arg_reference_ids, return_ids, return_objects);

  for (size_t i = 0; i < return_objects->size(); i++) {
    // The object is nullptr if it already existed in the object store.
    if (!return_objects->at(i)) {
      continue;
    }
    if (return_objects->at(i)->GetData()->IsPlasmaBuffer()) {
      if (!Seal(return_ids[i]).ok()) {
        RAY_LOG(FATAL) << "Task " << task_spec.TaskId() << " failed to seal object "
                       << return_ids[i] << " in store: " << status.message();
      }
    } else if (!worker_context_.CurrentTaskIsDirectCall()) {
      if (!Put(*return_objects->at(i), return_ids[i]).ok()) {
        RAY_LOG(FATAL) << "Task " << task_spec.TaskId() << " failed to put object "
                       << return_ids[i] << " in store: " << status.message();
      }
    }
  }

  if (task_spec.IsNormalTask() && reference_counter_->NumObjectIDsInScope() != 0) {
    RAY_LOG(DEBUG)
        << "There were " << reference_counter_->NumObjectIDsInScope()
        << " ObjectIDs left in scope after executing task " << task_spec.TaskId()
        << ". This is either caused by keeping references to ObjectIDs in Python between "
           "tasks (e.g., in global variables) or indicates a problem with Ray's "
           "reference counting, and may cause problems in the object store.";
  }

  SetCurrentTaskId(TaskID::Nil());
  worker_context_.ResetCurrentTask(task_spec);
  return status;
}

Status CoreWorker::BuildArgsForExecutor(const TaskSpecification &task,
                                        std::vector<std::shared_ptr<RayObject>> *args,
                                        std::vector<ObjectID> *arg_reference_ids) {
  auto num_args = task.NumArgs();
  args->resize(num_args);
  arg_reference_ids->resize(num_args);

  absl::flat_hash_set<ObjectID> by_ref_ids;
  absl::flat_hash_map<ObjectID, int> by_ref_indices;

  for (size_t i = 0; i < task.NumArgs(); ++i) {
    int count = task.ArgIdCount(i);
    if (count > 0) {
      // pass by reference.
      RAY_CHECK(count == 1);
      // Direct call type objects that weren't inlined have been promoted to plasma.
      // We need to put an OBJECT_IN_PLASMA error here so the subsequent call to Get()
      // properly redirects to the plasma store.
      if (task.ArgId(i, 0).IsDirectCallType()) {
        RAY_CHECK_OK(memory_store_->Put(RayObject(rpc::ErrorType::OBJECT_IN_PLASMA),
                                        task.ArgId(i, 0)));
      }
      by_ref_ids.insert(task.ArgId(i, 0));
      by_ref_indices.emplace(task.ArgId(i, 0), i);
      arg_reference_ids->at(i) = task.ArgId(i, 0);
    } else {
      // pass by value.
      std::shared_ptr<LocalMemoryBuffer> data = nullptr;
      if (task.ArgDataSize(i)) {
        data = std::make_shared<LocalMemoryBuffer>(const_cast<uint8_t *>(task.ArgData(i)),
                                                   task.ArgDataSize(i));
      }
      std::shared_ptr<LocalMemoryBuffer> metadata = nullptr;
      if (task.ArgMetadataSize(i)) {
        metadata = std::make_shared<LocalMemoryBuffer>(
            const_cast<uint8_t *>(task.ArgMetadata(i)), task.ArgMetadataSize(i));
      }
      args->at(i) = std::make_shared<RayObject>(data, metadata, /*copy_data*/ true);
      arg_reference_ids->at(i) = ObjectID::Nil();
    }
  }

  // Fetch by-reference arguments directly from the plasma store.
  bool got_exception = false;
  absl::flat_hash_map<ObjectID, std::shared_ptr<RayObject>> result_map;
  RAY_RETURN_NOT_OK(plasma_store_provider_->Get(by_ref_ids, -1, worker_context_,
                                                &result_map, &got_exception));
  for (const auto &it : result_map) {
    args->at(by_ref_indices[it.first]) = it.second;
  }

  return Status::OK();
}

void CoreWorker::HandleAssignTask(const rpc::AssignTaskRequest &request,
                                  rpc::AssignTaskReply *reply,
                                  rpc::SendReplyCallback send_reply_callback) {
  if (HandleWrongRecipient(WorkerID::FromBinary(request.intended_worker_id()),
                           send_reply_callback)) {
    return;
  }

  if (worker_context_.CurrentActorIsDirectCall()) {
    send_reply_callback(Status::Invalid("This actor only accepts direct calls."), nullptr,
                        nullptr);
    return;
  } else {
    task_execution_service_.post([=] {
      raylet_task_receiver_->HandleAssignTask(request, reply, send_reply_callback);
    });
  }
}

void CoreWorker::HandlePushTask(const rpc::PushTaskRequest &request,
                                rpc::PushTaskReply *reply,
                                rpc::SendReplyCallback send_reply_callback) {
  if (HandleWrongRecipient(WorkerID::FromBinary(request.intended_worker_id()),
                           send_reply_callback)) {
    return;
  }

  task_execution_service_.post([=] {
    direct_task_receiver_->HandlePushTask(request, reply, send_reply_callback);
  });
}

void CoreWorker::HandleDirectActorCallArgWaitComplete(
    const rpc::DirectActorCallArgWaitCompleteRequest &request,
    rpc::DirectActorCallArgWaitCompleteReply *reply,
    rpc::SendReplyCallback send_reply_callback) {
  if (HandleWrongRecipient(WorkerID::FromBinary(request.intended_worker_id()),
                           send_reply_callback)) {
    return;
  }

  task_execution_service_.post([=] {
    direct_task_receiver_->HandleDirectActorCallArgWaitComplete(request, reply,
                                                                send_reply_callback);
  });
}

void CoreWorker::HandleGetObjectStatus(const rpc::GetObjectStatusRequest &request,
                                       rpc::GetObjectStatusReply *reply,
                                       rpc::SendReplyCallback send_reply_callback) {
  ObjectID object_id = ObjectID::FromBinary(request.object_id());
  TaskID owner_id = TaskID::FromBinary(request.owner_id());
  if (owner_id != GetCallerId()) {
    RAY_LOG(INFO) << "Handling GetObjectStatus for object produced by previous task "
                  << owner_id.Hex();
  }
  // We own the task. Reply back to the borrower once the object has been
  // created.
  // TODO(swang): We could probably just send the object value if it is small
  // enough and we have it local.
  reply->set_status(rpc::GetObjectStatusReply::CREATED);
  if (task_manager_->IsTaskPending(object_id.TaskId())) {
    // Acquire a reference and retry. This prevents the object from being
    // evicted out from under us before we can start the get.
    AddLocalReference(object_id);
    if (task_manager_->IsTaskPending(object_id.TaskId())) {
      // The task is pending. Send the reply once the task finishes.
      memory_store_->GetAsync(object_id,
                              [send_reply_callback](std::shared_ptr<RayObject> obj) {
                                send_reply_callback(Status::OK(), nullptr, nullptr);
                              });
      RemoveLocalReference(object_id);
    } else {
      // We lost the race, the task is done.
      RemoveLocalReference(object_id);
      send_reply_callback(Status::OK(), nullptr, nullptr);
    }
  } else {
    // The task is done. Send the reply immediately.
    send_reply_callback(Status::OK(), nullptr, nullptr);
  }
}

void CoreWorker::HandleKillActor(const rpc::KillActorRequest &request,
                                 rpc::KillActorReply *reply,
                                 rpc::SendReplyCallback send_reply_callback) {
  ActorID intended_actor_id = ActorID::FromBinary(request.intended_actor_id());
  if (intended_actor_id != worker_context_.GetCurrentActorID()) {
    std::ostringstream stream;
    stream << "Mismatched ActorID: ignoring KillActor for previous actor "
           << intended_actor_id
           << ", current actor ID: " << worker_context_.GetCurrentActorID();
    auto msg = stream.str();
    RAY_LOG(ERROR) << msg;
    send_reply_callback(Status::Invalid(msg), nullptr, nullptr);
    return;
  }
  RAY_LOG(INFO) << "Got KillActor, shutting down...";
  Shutdown();
}

void CoreWorker::HandleGetCoreWorkerStats(const rpc::GetCoreWorkerStatsRequest &request,
                                          rpc::GetCoreWorkerStatsReply *reply,
                                          rpc::SendReplyCallback send_reply_callback) {
  reply->set_webui_display(webui_display_);
  send_reply_callback(Status::OK(), nullptr, nullptr);
}

void CoreWorker::YieldCurrentFiber(FiberEvent &event) {
  RAY_CHECK(worker_context_.CurrentActorIsAsync());
  boost::this_fiber::yield();
  event.Wait();
}

void CoreWorker::GetAsync(const ObjectID &object_id, SetResultCallback success_callback,
                          SetResultCallback fallback_callback, void *python_future) {
  RAY_CHECK(object_id.IsDirectCallType());
  memory_store_->GetAsync(object_id, [python_future, success_callback, fallback_callback,
                                      object_id](std::shared_ptr<RayObject> ray_object) {
    if (ray_object->IsInPlasmaError()) {
      fallback_callback(ray_object, object_id, python_future);
    } else {
      success_callback(ray_object, object_id, python_future);
    }
  });
}

}  // namespace ray<|MERGE_RESOLUTION|>--- conflicted
+++ resolved
@@ -293,12 +293,7 @@
   if (actor_id_.IsNil() && task_id.IsNil()) {
     absl::MutexLock lock(&actor_handles_mutex_);
     for (const auto &handle : actor_handles_) {
-<<<<<<< HEAD
       RAY_CHECK_OK(gcs_client_->Actors().AsyncUnsubscribe(handle.first, nullptr));
-=======
-      RAY_CHECK_OK(direct_actor_table_subscriber_->AsyncUnsubscribe(
-          subscribe_id_, handle.first, nullptr));
->>>>>>> 687de412
     }
     actor_handles_.clear();
   }
@@ -780,13 +775,8 @@
                     << ClientID::FromBinary(actor_data.address().raylet_id());
     };
 
-<<<<<<< HEAD
     RAY_CHECK_OK(gcs_client_->Actors().AsyncSubscribe(
         actor_id, actor_notification_callback, nullptr));
-=======
-    RAY_CHECK_OK(direct_actor_table_subscriber_->AsyncSubscribe(
-        subscribe_id_, actor_id, actor_notification_callback, nullptr));
->>>>>>> 687de412
   }
   return inserted;
 }
