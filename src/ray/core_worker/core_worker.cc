--- conflicted
+++ resolved
@@ -1502,21 +1502,9 @@
   builder.SetCommonTaskSpec(
       task_id, name, function.GetLanguage(), function.GetFunctionDescriptor(), job_id,
       current_task_id, task_index, caller_id, address, num_returns, required_resources,
-<<<<<<< HEAD
-      required_placement_resources, debugger_breakpoint, depth,
-      // TODO(SongGuyang): Move the logic of `prepare_runtime_env` from Python to Core
-      // Worker. A common process is needed.
-      // If runtime env is not provided, use job config. Only for Java and C++ because it
-      // has been set in Python by `prepare_runtime_env`.
-      (serialized_runtime_env.empty() || serialized_runtime_env == "{}")
-          ? job_config_->runtime_env().serialized_runtime_env()
-          : serialized_runtime_env,
-      runtime_env_uris, concurrency_group_name);
-=======
-      required_placement_resources, bundle_id, placement_group_capture_child_tasks,
+      required_placement_resources,
       debugger_breakpoint, depth, override_runtime_env, runtime_env_uris,
       concurrency_group_name);
->>>>>>> b872fdaa
   // Set task arguments.
   for (const auto &arg : args) {
     builder.AddArg(*arg);
@@ -1545,17 +1533,10 @@
   BuildCommonTaskSpec(builder, worker_context_.GetCurrentJobID(), task_id, task_name,
                       worker_context_.GetCurrentTaskID(), next_task_index, GetCallerId(),
                       rpc_address_, function, args, task_options.num_returns,
-<<<<<<< HEAD
-                      constrained_resources, required_resources, debugger_breakpoint,
-                      depth, task_options.serialized_runtime_env,
-                      task_options.runtime_env_uris);
+                      constrained_resources, required_resources,
+                      debugger_breakpoint, depth,
+                      task_options.serialized_runtime_env);
   builder.SetNormalTaskSpec(max_retries, retry_exceptions, scheduling_strategy);
-=======
-                      constrained_resources, required_resources, placement_options,
-                      placement_group_capture_child_tasks, debugger_breakpoint, depth,
-                      task_options.serialized_runtime_env);
-  builder.SetNormalTaskSpec(max_retries, retry_exceptions);
->>>>>>> b872fdaa
   TaskSpecification task_spec = builder.Build();
   RAY_LOG(DEBUG) << "Submitting normal task " << task_spec.DebugString();
   std::vector<rpc::ObjectReference> returned_refs;
@@ -1606,16 +1587,8 @@
   BuildCommonTaskSpec(builder, job_id, actor_creation_task_id, task_name,
                       worker_context_.GetCurrentTaskID(), next_task_index, GetCallerId(),
                       rpc_address_, function, args, 1, new_resource,
-<<<<<<< HEAD
                       new_placement_resources, "" /* debugger_breakpoint */, depth,
-                      actor_creation_options.serialized_runtime_env,
-                      actor_creation_options.runtime_env_uris);
-=======
-                      new_placement_resources, actor_creation_options.placement_options,
-                      actor_creation_options.placement_group_capture_child_tasks, "",
-                      /* debugger_breakpoint */ depth,
                       actor_creation_options.serialized_runtime_env);
->>>>>>> b872fdaa
 
   // If the namespace is not specified, get it from the job.
   const auto &ray_namespace = (actor_creation_options.ray_namespace.empty()
@@ -1636,11 +1609,8 @@
       actor_creation_options.max_concurrency, actor_creation_options.is_detached,
       actor_name, ray_namespace, actor_creation_options.is_asyncio,
       actor_creation_options.concurrency_groups, extension_data,
-<<<<<<< HEAD
+      actor_creation_options.execute_out_of_order,
       actor_creation_options.scheduling_strategy);
-=======
-      actor_creation_options.execute_out_of_order);
->>>>>>> b872fdaa
   // Add the actor handle before we submit the actor creation task, since the
   // actor handle must be in scope by the time the GCS sends the
   // WaitForActorOutOfScopeRequest.
@@ -1813,18 +1783,9 @@
   BuildCommonTaskSpec(builder, actor_handle->CreationJobID(), actor_task_id, task_name,
                       worker_context_.GetCurrentTaskID(), next_task_index, GetCallerId(),
                       rpc_address_, function, args, num_returns, task_options.resources,
-<<<<<<< HEAD
                       required_resources, "", /* debugger_breakpoint */
                       depth,                  /*depth*/
                       "{}",                   /* serialized_runtime_env */
-                      {},                     /* runtime_env_uris */
-=======
-                      required_resources, std::make_pair(PlacementGroupID::Nil(), -1),
-                      true,  /* placement_group_capture_child_tasks */
-                      "",    /* debugger_breakpoint */
-                      depth, /*depth*/
-                      "{}",  /* serialized_runtime_env */
->>>>>>> b872fdaa
                       task_options.concurrency_group_name);
   // NOTE: placement_group_capture_child_tasks and runtime_env will
   // be ignored in the actor because we should always follow the actor's option.
