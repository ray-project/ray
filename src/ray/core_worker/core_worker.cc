// Copyright 2017 The Ray Authors.
//
// Licensed under the Apache License, Version 2.0 (the "License");
// you may not use this file except in compliance with the License.
// You may obtain a copy of the License at
//
//  http://www.apache.org/licenses/LICENSE-2.0
//
// Unless required by applicable law or agreed to in writing, software
// distributed under the License is distributed on an "AS IS" BASIS,
// WITHOUT WARRANTIES OR CONDITIONS OF ANY KIND, either express or implied.
// See the License for the specific language governing permissions and
// limitations under the License.

#include "ray/core_worker/core_worker.h"

#include "boost/fiber/all.hpp"
#include "ray/common/ray_config.h"
#include "ray/common/task/task_util.h"
#include "ray/core_worker/context.h"
#include "ray/core_worker/transport/direct_actor_transport.h"
#include "ray/core_worker/transport/raylet_transport.h"
#include "ray/gcs/gcs_client/service_based_gcs_client.h"
#include "ray/util/util.h"

namespace {

// Duration between internal book-keeping heartbeats.
const int kInternalHeartbeatMillis = 1000;

void BuildCommonTaskSpec(
    ray::TaskSpecBuilder &builder, const JobID &job_id, const TaskID &task_id,
    const TaskID &current_task_id, const int task_index, const TaskID &caller_id,
    const ray::rpc::Address &address, const ray::RayFunction &function,
    const std::vector<std::unique_ptr<ray::TaskArg>> &args, uint64_t num_returns,
    const std::unordered_map<std::string, double> &required_resources,
    const std::unordered_map<std::string, double> &required_placement_resources,
    std::vector<ObjectID> *return_ids) {
  // Build common task spec.
  builder.SetCommonTaskSpec(task_id, function.GetLanguage(),
                            function.GetFunctionDescriptor(), job_id, current_task_id,
                            task_index, caller_id, address, num_returns,
                            required_resources, required_placement_resources);
  // Set task arguments.
  for (const auto &arg : args) {
    builder.AddArg(*arg);
  }

  // Compute return IDs.
  return_ids->resize(num_returns);
  for (size_t i = 0; i < num_returns; i++) {
    (*return_ids)[i] = ObjectID::ForTaskReturn(task_id, i + 1);
  }
}

}  // namespace

namespace ray {

std::unique_ptr<CoreWorkerProcess> CoreWorkerProcess::instance_;

thread_local std::weak_ptr<CoreWorker> CoreWorkerProcess::current_core_worker_;

void CoreWorkerProcess::Initialize(const CoreWorkerOptions &options) {
  RAY_CHECK(!instance_) << "The process is already initialized for core worker.";
  instance_ = std::unique_ptr<CoreWorkerProcess>(new CoreWorkerProcess(options));
}

void CoreWorkerProcess::Shutdown() {
  if (!instance_) {
    return;
  }
  RAY_CHECK(instance_->options_.worker_type == WorkerType::DRIVER)
      << "The `Shutdown` interface is for driver only.";
  RAY_CHECK(instance_->global_worker_);
  instance_->global_worker_->Disconnect();
  instance_->global_worker_->Shutdown();
  instance_->RemoveWorker(instance_->global_worker_);
  instance_.reset();
}

bool CoreWorkerProcess::IsInitialized() { return instance_ != nullptr; }

CoreWorkerProcess::CoreWorkerProcess(const CoreWorkerOptions &options)
    : options_(options),
      global_worker_id_(
          options.worker_type == WorkerType::DRIVER
              ? ComputeDriverIdFromJob(options_.job_id)
              : (options_.num_workers == 1 ? WorkerID::FromRandom() : WorkerID::Nil())) {
  if (options_.enable_logging) {
    std::stringstream app_name;
    app_name << LanguageString(options_.language) << "-core-"
             << WorkerTypeString(options_.worker_type);
    if (!global_worker_id_.IsNil()) {
      app_name << "-" << global_worker_id_;
    }
    RayLog::StartRayLog(app_name.str(), RayLogLevel::INFO, options_.log_dir);
    if (options_.install_failure_signal_handler) {
      RayLog::InstallFailureSignalHandler();
    }
  } else {
    RAY_CHECK(options_.log_dir.empty())
        << "log_dir must be empty because ray log is disabled.";
    RAY_CHECK(!options_.install_failure_signal_handler)
        << "install_failure_signal_handler must be false because ray log is disabled.";
  }

  RAY_CHECK(options_.num_workers > 0);
  if (options_.worker_type == WorkerType::DRIVER) {
    // Driver process can only contain one worker.
    RAY_CHECK(options_.num_workers == 1);
  }

  RAY_LOG(INFO) << "Constructing CoreWorkerProcess. pid: " << getpid();

  if (options_.num_workers == 1) {
    // We need to create the worker instance here if:
    // 1. This is a driver process. In this case, the driver is ready to use right after
    // the CoreWorkerProcess::Initialize.
    // 2. This is a Python worker process. In this case, Python will invoke some core
    // worker APIs before `CoreWorkerProcess::RunTaskExecutionLoop` is called. So we need
    // to create the worker instance here. One example of invocations is
    // https://github.com/ray-project/ray/blob/45ce40e5d44801193220d2c546be8de0feeef988/python/ray/worker.py#L1281.
    if (options_.worker_type == WorkerType::DRIVER ||
        options_.language == Language::PYTHON) {
      CreateWorker();
    }
  }
}

CoreWorkerProcess::~CoreWorkerProcess() {
  RAY_LOG(INFO) << "Destructing CoreWorkerProcess. pid: " << getpid();
  {
    // Check that all `CoreWorker` instances have been removed.
    absl::ReaderMutexLock lock(&worker_map_mutex_);
    RAY_CHECK(workers_.empty());
  }
  if (options_.enable_logging) {
    RayLog::ShutDownRayLog();
  }
}

void CoreWorkerProcess::EnsureInitialized() {
  RAY_CHECK(instance_) << "The core worker process is not initialized yet or already "
                       << "shutdown.";
}

CoreWorker &CoreWorkerProcess::GetCoreWorker() {
  EnsureInitialized();
  if (instance_->options_.num_workers == 1) {
    // TODO(mehrdadn): Remove this when the bug is resolved.
    // Somewhat consistently reproducible via
    // python/ray/tests/test_basic.py::test_background_tasks_with_max_calls
    // with -c opt on Windows.
    RAY_CHECK(instance_->global_worker_) << "global_worker_ must not be NULL";
    return *instance_->global_worker_;
  }
  auto ptr = current_core_worker_.lock();
  RAY_CHECK(ptr != nullptr)
      << "The current thread is not bound with a core worker instance.";
  return *ptr;
}

void CoreWorkerProcess::SetCurrentThreadWorkerId(const WorkerID &worker_id) {
  EnsureInitialized();
  if (instance_->options_.num_workers == 1) {
    RAY_CHECK(instance_->global_worker_->GetWorkerID() == worker_id);
    return;
  }
  current_core_worker_ = instance_->GetWorker(worker_id);
}

std::shared_ptr<CoreWorker> CoreWorkerProcess::GetWorker(
    const WorkerID &worker_id) const {
  absl::ReaderMutexLock lock(&worker_map_mutex_);
  auto it = workers_.find(worker_id);
  RAY_CHECK(it != workers_.end()) << "Worker " << worker_id << " not found.";
  return it->second;
}

std::shared_ptr<CoreWorker> CoreWorkerProcess::CreateWorker() {
  auto worker = std::make_shared<CoreWorker>(
      options_,
      global_worker_id_ != WorkerID::Nil() ? global_worker_id_ : WorkerID::FromRandom());
  RAY_LOG(INFO) << "Worker " << worker->GetWorkerID() << " is created.";
  if (options_.num_workers == 1) {
    global_worker_ = worker;
  }
  current_core_worker_ = worker;

  absl::MutexLock lock(&worker_map_mutex_);
  workers_.emplace(worker->GetWorkerID(), worker);
  RAY_CHECK(workers_.size() <= static_cast<size_t>(options_.num_workers));
  return worker;
}

void CoreWorkerProcess::RemoveWorker(std::shared_ptr<CoreWorker> worker) {
  worker->WaitForShutdown();
  if (global_worker_) {
    RAY_CHECK(global_worker_ == worker);
  } else {
    RAY_CHECK(current_core_worker_.lock() == worker);
  }
  current_core_worker_.reset();
  {
    absl::MutexLock lock(&worker_map_mutex_);
    workers_.erase(worker->GetWorkerID());
    RAY_LOG(INFO) << "Removed worker " << worker->GetWorkerID();
  }
  if (global_worker_ == worker) {
    global_worker_ = nullptr;
  }
}

void CoreWorkerProcess::RunTaskExecutionLoop() {
  EnsureInitialized();
  RAY_CHECK(instance_->options_.worker_type == WorkerType::WORKER);
  if (instance_->options_.num_workers == 1) {
    // Run the task loop in the current thread only if the number of workers is 1.
    auto worker =
        instance_->global_worker_ ? instance_->global_worker_ : instance_->CreateWorker();
    worker->RunTaskExecutionLoop();
    instance_->RemoveWorker(worker);
  } else {
    std::vector<std::thread> worker_threads;
    for (int i = 0; i < instance_->options_.num_workers; i++) {
      worker_threads.emplace_back([]() {
        auto worker = instance_->CreateWorker();
        worker->RunTaskExecutionLoop();
        instance_->RemoveWorker(worker);
      });
    }
    for (auto &thread : worker_threads) {
      thread.join();
    }
  }

  instance_.reset();
}

CoreWorker::CoreWorker(const CoreWorkerOptions &options, const WorkerID &worker_id)
    : options_(options),
      get_call_site_(RayConfig::instance().record_ref_creation_sites()
                         ? options_.get_lang_stack
                         : nullptr),
      worker_context_(options_.worker_type, worker_id, options_.job_id),
      io_work_(io_service_),
      client_call_manager_(new rpc::ClientCallManager(io_service_)),
      death_check_timer_(io_service_),
      internal_timer_(io_service_),
      task_queue_length_(0),
      num_executed_tasks_(0),
      task_execution_service_work_(task_execution_service_),
      resource_ids_(new ResourceMappingType()),
      grpc_service_(io_service_, *this) {
  // Initialize task receivers.
  if (options_.worker_type == WorkerType::WORKER || options_.is_local_mode) {
    RAY_CHECK(options_.task_execution_callback != nullptr);
    auto execute_task =
        std::bind(&CoreWorker::ExecuteTask, this, std::placeholders::_1,
                  std::placeholders::_2, std::placeholders::_3, std::placeholders::_4);
    raylet_task_receiver_ =
        std::unique_ptr<CoreWorkerRayletTaskReceiver>(new CoreWorkerRayletTaskReceiver(
            worker_context_.GetWorkerID(), local_raylet_client_, execute_task));
    direct_task_receiver_ =
        std::unique_ptr<CoreWorkerDirectTaskReceiver>(new CoreWorkerDirectTaskReceiver(
            worker_context_, task_execution_service_, execute_task,
            [this] { return local_raylet_client_->TaskDone(); }));
  }

  // Initialize raylet client.
  // NOTE(edoakes): the core_worker_server_ must be running before registering with
  // the raylet, as the raylet will start sending some RPC messages immediately.
  // TODO(zhijunfu): currently RayletClient would crash in its constructor if it cannot
  // connect to Raylet after a number of retries, this can be changed later
  // so that the worker (java/python .etc) can retrieve and handle the error
  // instead of crashing.
  auto grpc_client = rpc::NodeManagerWorkerClient::make(
      options_.raylet_ip_address, options_.node_manager_port, *client_call_manager_);
  ClientID local_raylet_id;
  int assigned_port;
  std::unordered_map<std::string, std::string> internal_config;
  local_raylet_client_ = std::shared_ptr<raylet::RayletClient>(new raylet::RayletClient(
      io_service_, std::move(grpc_client), options_.raylet_socket, GetWorkerID(),
      (options_.worker_type == ray::WorkerType::WORKER),
      worker_context_.GetCurrentJobID(), options_.language, options_.node_ip_address,
      &local_raylet_id, &assigned_port, &internal_config));
  connected_ = true;

  RAY_CHECK(assigned_port != -1)
      << "Failed to allocate a port for the worker. Please specify a wider port range "
         "using the '--min-worker-port' and '--max-worker-port' arguments to 'ray "
         "start'.";

  // NOTE(edoakes): any initialization depending on RayConfig must happen after this line.
  RayConfig::instance().initialize(internal_config);

  // Start RPC server after all the task receivers are properly initialized and we have
  // our assigned port from the raylet.
  core_worker_server_ = std::unique_ptr<rpc::GrpcServer>(
      new rpc::GrpcServer(WorkerTypeString(options_.worker_type), assigned_port));
  core_worker_server_->RegisterService(grpc_service_);
  core_worker_server_->Run();

  // Tell the raylet the port that we are listening on.
  RAY_CHECK_OK(local_raylet_client_->AnnounceWorkerPort(core_worker_server_->GetPort()));

  // Set our own address.
  RAY_CHECK(!local_raylet_id.IsNil());
  rpc_address_.set_ip_address(options_.node_ip_address);
  rpc_address_.set_port(core_worker_server_->GetPort());
  rpc_address_.set_raylet_id(local_raylet_id.Binary());
  rpc_address_.set_worker_id(worker_context_.GetWorkerID().Binary());
  RAY_LOG(INFO) << "Initializing worker at address: " << rpc_address_.ip_address() << ":"
                << rpc_address_.port() << ", worker ID " << worker_context_.GetWorkerID()
                << ", raylet " << local_raylet_id;

  // Initialize gcs client.
  gcs_client_ = std::make_shared<ray::gcs::ServiceBasedGcsClient>(options_.gcs_options);

  RAY_CHECK_OK(gcs_client_->Connect(io_service_));
  RegisterToGcs();

  // Register a callback to monitor removed nodes.
  auto on_node_change = [this](const ClientID &node_id, const rpc::GcsNodeInfo &data) {
    if (data.state() == rpc::GcsNodeInfo::DEAD) {
      OnNodeRemoved(data);
    }
  };
  RAY_CHECK_OK(gcs_client_->Nodes().AsyncSubscribeToNodeChange(on_node_change, nullptr));

  actor_manager_ = std::unique_ptr<ActorManager>(new ActorManager(gcs_client_->Actors()));

  // Initialize profiler.
  profiler_ = std::make_shared<worker::Profiler>(
      worker_context_, options_.node_ip_address, io_service_, gcs_client_);

  reference_counter_ = std::make_shared<ReferenceCounter>(
      rpc_address_, RayConfig::instance().distributed_ref_counting_enabled(),
      RayConfig::instance().lineage_pinning_enabled(), [this](const rpc::Address &addr) {
        return std::shared_ptr<rpc::CoreWorkerClient>(
            new rpc::CoreWorkerClient(addr, *client_call_manager_));
      });

  if (options_.worker_type == ray::WorkerType::WORKER) {
    death_check_timer_.expires_from_now(boost::asio::chrono::milliseconds(
        RayConfig::instance().raylet_death_check_interval_milliseconds()));
    death_check_timer_.async_wait(
        boost::bind(&CoreWorker::CheckForRayletFailure, this, _1));
  }

  internal_timer_.expires_from_now(
      boost::asio::chrono::milliseconds(kInternalHeartbeatMillis));
  internal_timer_.async_wait(boost::bind(&CoreWorker::InternalHeartbeat, this, _1));

  plasma_store_provider_.reset(new CoreWorkerPlasmaStoreProvider(
      options_.store_socket, local_raylet_client_, options_.check_signals,
      /*evict_if_full=*/RayConfig::instance().object_pinning_enabled(),
      boost::bind(&CoreWorker::TriggerGlobalGC, this),
      boost::bind(&CoreWorker::CurrentCallSite, this)));
  memory_store_.reset(new CoreWorkerMemoryStore(
      [this](const RayObject &obj, const ObjectID &obj_id) {
        RAY_LOG(DEBUG) << "Promoting object to plasma " << obj_id;
        RAY_CHECK_OK(Put(obj, /*contained_object_ids=*/{}, obj_id, /*pin_object=*/true));
      },
      options_.ref_counting_enabled ? reference_counter_ : nullptr, local_raylet_client_,
      options_.check_signals));

  auto check_node_alive_fn = [this](const ClientID &node_id) {
    auto node = gcs_client_->Nodes().Get(node_id);
    RAY_CHECK(node.has_value());
    return node->state() == rpc::GcsNodeInfo::ALIVE;
  };
  auto reconstruct_object_callback = [this](const ObjectID &object_id) {
    io_service_.post([this, object_id]() {
      RAY_CHECK_OK(object_recovery_manager_->RecoverObject(object_id));
    });
  };
  task_manager_.reset(new TaskManager(
      memory_store_, reference_counter_, actor_manager_,
      [this](const TaskSpecification &spec, bool delay) {
        if (delay) {
          // Retry after a delay to emulate the existing Raylet reconstruction
          // behaviour. TODO(ekl) backoff exponentially.
          uint32_t delay = RayConfig::instance().task_retry_delay_ms();
          RAY_LOG(ERROR) << "Will resubmit task after a " << delay
                         << "ms delay: " << spec.DebugString();
          absl::MutexLock lock(&mutex_);
          to_resubmit_.push_back(std::make_pair(current_time_ms() + delay, spec));
        } else {
          RAY_CHECK_OK(direct_task_submitter_->SubmitTask(spec));
        }
      },
      check_node_alive_fn, reconstruct_object_callback));

  // Create an entry for the driver task in the task table. This task is
  // added immediately with status RUNNING. This allows us to push errors
  // related to this driver task back to the driver. For example, if the
  // driver creates an object that is later evicted, we should notify the
  // user that we're unable to reconstruct the object, since we cannot
  // rerun the driver.
  if (options_.worker_type == WorkerType::DRIVER) {
    TaskSpecBuilder builder;
    const TaskID task_id = TaskID::ForDriverTask(worker_context_.GetCurrentJobID());
    builder.SetDriverTaskSpec(task_id, options_.language,
                              worker_context_.GetCurrentJobID(),
                              TaskID::ComputeDriverTaskId(worker_context_.GetWorkerID()),
                              GetCallerId(), rpc_address_);

    std::shared_ptr<gcs::TaskTableData> data = std::make_shared<gcs::TaskTableData>();
    data->mutable_task()->mutable_task_spec()->CopyFrom(builder.Build().GetMessage());
    if (!options_.is_local_mode) {
      RAY_CHECK_OK(gcs_client_->Tasks().AsyncAdd(data, nullptr));
    }
    SetCurrentTaskId(task_id);
  }
  auto client_factory = [this](const rpc::Address &addr) {
    return std::shared_ptr<rpc::CoreWorkerClient>(
        new rpc::CoreWorkerClient(addr, *client_call_manager_));
  };
  auto raylet_client_factory = [this](const std::string ip_address, int port) {
    auto grpc_client =
        rpc::NodeManagerWorkerClient::make(ip_address, port, *client_call_manager_);
    return std::shared_ptr<raylet::RayletClient>(
        new raylet::RayletClient(std::move(grpc_client)));
  };

  std::function<Status(const TaskSpecification &, const gcs::StatusCallback &)>
      actor_create_callback = nullptr;
  if (RayConfig::instance().gcs_actor_service_enabled()) {
    actor_create_callback = [this](const TaskSpecification &task_spec,
                                   const gcs::StatusCallback &callback) {
      return gcs_client_->Actors().AsyncCreateActor(task_spec, callback);
    };
  }

  direct_actor_submitter_ = std::unique_ptr<CoreWorkerDirectActorTaskSubmitter>(
      new CoreWorkerDirectActorTaskSubmitter(client_factory, memory_store_,
                                             task_manager_));

  direct_task_submitter_ =
      std::unique_ptr<CoreWorkerDirectTaskSubmitter>(new CoreWorkerDirectTaskSubmitter(
          rpc_address_, local_raylet_client_, client_factory, raylet_client_factory,
          memory_store_, task_manager_, local_raylet_id,
          RayConfig::instance().worker_lease_timeout_milliseconds(),
          std::move(actor_create_callback), boost::asio::steady_timer(io_service_)));
  future_resolver_.reset(new FutureResolver(memory_store_, client_factory, rpc_address_));
  // Unfortunately the raylet client has to be constructed after the receivers.
  if (direct_task_receiver_ != nullptr) {
    direct_task_receiver_->Init(client_factory, rpc_address_, local_raylet_client_);
  }

  auto object_lookup_fn = [this](const ObjectID &object_id,
                                 const ObjectLookupCallback &callback) {
    return gcs_client_->Objects().AsyncGetLocations(
        object_id,
        [this, object_id, callback](const Status &status,
                                    const std::vector<rpc::ObjectTableData> &results) {
          RAY_CHECK_OK(status);
          std::vector<rpc::Address> locations;
          for (const auto &result : results) {
            const auto &node_id = ClientID::FromBinary(result.manager());
            auto node = gcs_client_->Nodes().Get(node_id);
            RAY_CHECK(node.has_value());
            if (node->state() == rpc::GcsNodeInfo::ALIVE) {
              rpc::Address address;
              address.set_raylet_id(node->node_id());
              address.set_ip_address(node->node_manager_address());
              address.set_port(node->node_manager_port());
              locations.push_back(address);
            }
          }
          callback(object_id, locations);
        });
  };
  object_recovery_manager_ =
      std::unique_ptr<ObjectRecoveryManager>(new ObjectRecoveryManager(
          rpc_address_, raylet_client_factory, local_raylet_client_, object_lookup_fn,
          task_manager_, reference_counter_, memory_store_,
          [this](const ObjectID &object_id, bool pin_object) {
            RAY_CHECK_OK(Put(RayObject(rpc::ErrorType::OBJECT_UNRECONSTRUCTABLE),
                             /*contained_object_ids=*/{}, object_id,
                             /*pin_object=*/pin_object));
          },
          RayConfig::instance().lineage_pinning_enabled()));

  // Start the IO thread after all other members have been initialized, in case
  // the thread calls back into any of our members.
  io_thread_ = std::thread(&CoreWorker::RunIOService, this);
}

void CoreWorker::Shutdown() {
  io_service_.stop();
  if (options_.worker_type == WorkerType::WORKER) {
    task_execution_service_.stop();
  }
}

void CoreWorker::Disconnect() {
  io_service_.stop();
  if (connected_) {
    connected_ = false;
    if (gcs_client_) {
      gcs_client_->Disconnect();
    }
    if (local_raylet_client_) {
      RAY_IGNORE_EXPR(local_raylet_client_->Disconnect());
    }
  }
}

void CoreWorker::Exit(bool intentional) {
  RAY_LOG(INFO)
      << "Exit signal " << (intentional ? "(intentional)" : "")
      << " received, this process will exit after all outstanding tasks have finished";
  exiting_ = true;
  // Release the resources early in case draining takes a long time.
  RAY_CHECK_OK(local_raylet_client_->NotifyDirectCallTaskBlocked());

  // Callback to shutdown.
  auto shutdown = [this, intentional]() {
    // To avoid problems, make sure shutdown is always called from the same
    // event loop each time.
    task_execution_service_.post([this, intentional]() {
      if (intentional) {
        Disconnect();  // Notify the raylet this is an intentional exit.
      }
      Shutdown();
    });
  };

  // Callback to drain objects once all pending tasks have been drained.
  auto drain_references_callback = [this, shutdown]() {
    // Post to the event loop to avoid a deadlock between the TaskManager and
    // the ReferenceCounter. The deadlock can occur because this callback may
    // get called by the TaskManager while the ReferenceCounter's lock is held,
    // but the callback itself must acquire the ReferenceCounter's lock to
    // drain the object references.
    task_execution_service_.post([this, shutdown]() {
      bool not_actor_task = false;
      {
        absl::MutexLock lock(&mutex_);
        not_actor_task = actor_id_.IsNil();
      }
      if (not_actor_task) {
        // If we are a task, then we cannot hold any object references in the
        // heap. Therefore, any active object references are being held by other
        // processes. Wait for these processes to release their references before
        // we shutdown.
        // NOTE(swang): This could still cause this worker process to stay alive
        // forever if another process holds a reference forever.
        reference_counter_->DrainAndShutdown(shutdown);
      } else {
        // If we are an actor, then we may be holding object references in the
        // heap. Then, we should not wait to drain the object references before
        // shutdown since this could hang.
        shutdown();
      }
    });
  };

  task_manager_->DrainAndShutdown(drain_references_callback);
}

void CoreWorker::RunIOService() {
#ifndef _WIN32
  // Block SIGINT and SIGTERM so they will be handled by the main thread.
  sigset_t mask;
  sigemptyset(&mask);
  sigaddset(&mask, SIGINT);
  sigaddset(&mask, SIGTERM);
  pthread_sigmask(SIG_BLOCK, &mask, NULL);
#endif

  io_service_.run();
}

void CoreWorker::OnNodeRemoved(const rpc::GcsNodeInfo &node_info) {
  const auto node_id = ClientID::FromBinary(node_info.node_id());
  RAY_LOG(INFO) << "Node failure " << node_id;
  const auto lost_objects = reference_counter_->ResetObjectsOnRemovedNode(node_id);
  // Delete the objects from the in-memory store to indicate that they are not
  // available. The object recovery manager will guarantee that a new value
  // will eventually be stored for the objects (either an
  // UnreconstructableError or a value reconstructed from lineage).
  memory_store_->Delete(lost_objects);
  for (const auto &object_id : lost_objects) {
    RAY_LOG(INFO) << "Object " << object_id << " lost due to node failure " << node_id;
    // The lost object must have been owned by us.
    RAY_CHECK_OK(object_recovery_manager_->RecoverObject(object_id));
  }
}

void CoreWorker::WaitForShutdown() {
  if (io_thread_.joinable()) {
    io_thread_.join();
  }
  if (options_.worker_type == WorkerType::WORKER) {
    RAY_CHECK(task_execution_service_.stopped());
    // Asyncio coroutines could still run after CoreWorker is removed because it is
    // running in a different thread. This can cause segfault because coroutines try to
    // access CoreWorker methods that are already garbage collected. We should complete
    // all coroutines before shutting down in order to prevent this.
    if (worker_context_.CurrentActorIsAsync()) {
      options_.terminate_asyncio_thread();
    }
  }
}

const WorkerID &CoreWorker::GetWorkerID() const { return worker_context_.GetWorkerID(); }

void CoreWorker::SetCurrentTaskId(const TaskID &task_id) {
  worker_context_.SetCurrentTaskId(task_id);
  {
    absl::MutexLock lock(&mutex_);
    main_thread_task_id_ = task_id;
  }
}

void CoreWorker::RegisterToGcs() {
  std::unordered_map<std::string, std::string> worker_info;
  const auto &worker_id = GetWorkerID();
  worker_info.emplace("node_ip_address", options_.node_ip_address);
  worker_info.emplace("plasma_store_socket", options_.store_socket);
  worker_info.emplace("raylet_socket", options_.raylet_socket);

  if (options_.worker_type == WorkerType::DRIVER) {
    auto start_time = std::chrono::duration_cast<std::chrono::milliseconds>(
                          std::chrono::system_clock::now().time_since_epoch())
                          .count();
    worker_info.emplace("driver_id", worker_id.Binary());
    worker_info.emplace("start_time", std::to_string(start_time));
    if (!options_.driver_name.empty()) {
      worker_info.emplace("name", options_.driver_name);
    }
  }

  if (!options_.stdout_file.empty()) {
    worker_info.emplace("stdout_file", options_.stdout_file);
  }
  if (!options_.stderr_file.empty()) {
    worker_info.emplace("stderr_file", options_.stderr_file);
  }

  RAY_CHECK_OK(gcs_client_->Workers().AsyncRegisterWorker(options_.worker_type, worker_id,
                                                          worker_info, nullptr));
}
void CoreWorker::CheckForRayletFailure(const boost::system::error_code &error) {
  if (error == boost::asio::error::operation_aborted) {
    return;
  }

  // If the raylet fails, we will be reassigned to init (PID=1).
  if (getppid() == 1) {
    RAY_LOG(ERROR) << "Raylet failed. Shutting down.";
    Shutdown();
  }

  // Reset the timer from the previous expiration time to avoid drift.
  death_check_timer_.expires_at(
      death_check_timer_.expiry() +
      boost::asio::chrono::milliseconds(
          RayConfig::instance().raylet_death_check_interval_milliseconds()));
  death_check_timer_.async_wait(
      boost::bind(&CoreWorker::CheckForRayletFailure, this, _1));
}

void CoreWorker::InternalHeartbeat(const boost::system::error_code &error) {
  if (error == boost::asio::error::operation_aborted) {
    return;
  }

  absl::MutexLock lock(&mutex_);
  while (!to_resubmit_.empty() && current_time_ms() > to_resubmit_.front().first) {
    auto &spec = to_resubmit_.front().second;
    if (spec.IsActorTask()) {
      RAY_CHECK_OK(direct_actor_submitter_->SubmitTask(spec));
    } else {
      RAY_CHECK_OK(direct_task_submitter_->SubmitTask(spec));
    }
    to_resubmit_.pop_front();
  }
  internal_timer_.expires_at(internal_timer_.expiry() +
                             boost::asio::chrono::milliseconds(kInternalHeartbeatMillis));
  internal_timer_.async_wait(boost::bind(&CoreWorker::InternalHeartbeat, this, _1));
}

std::unordered_map<ObjectID, std::pair<size_t, size_t>>
CoreWorker::GetAllReferenceCounts() const {
  auto counts = reference_counter_->GetAllReferenceCounts();
  absl::MutexLock lock(&actor_handles_mutex_);
  // Strip actor IDs from the ref counts since there is no associated ObjectID
  // in the language frontend.
  for (const auto &handle : actor_handles_) {
    auto actor_id = handle.first;
    auto actor_handle_id = ObjectID::ForActorHandle(actor_id);
    counts.erase(actor_handle_id);
  }
  return counts;
}

const rpc::Address &CoreWorker::GetRpcAddress() const { return rpc_address_; }

rpc::Address CoreWorker::GetOwnerAddress(const ObjectID &object_id) const {
  rpc::Address owner_address;
  auto has_owner = reference_counter_->GetOwner(object_id, &owner_address);
  RAY_CHECK(has_owner)
      << "Object IDs generated randomly (ObjectID.from_random()) or out-of-band "
         "(ObjectID.from_binary(...)) cannot be used because Ray does not know "
         "which task will create them. "
         "If this was not how your object ID was generated, please file an issue "
         "at https://github.com/ray-project/ray/issues/";
  return owner_address;
}

void CoreWorker::PromoteToPlasmaAndGetOwnershipInfo(const ObjectID &object_id,
                                                    rpc::Address *owner_address) {
  auto value = memory_store_->GetOrPromoteToPlasma(object_id);
  if (value) {
    RAY_LOG(DEBUG) << "Storing object promoted to plasma " << object_id;
    RAY_CHECK_OK(
        Put(*value, /*contained_object_ids=*/{}, object_id, /*pin_object=*/true));
  }

  auto has_owner = reference_counter_->GetOwner(object_id, owner_address);
  RAY_CHECK(has_owner)
      << "Object IDs generated randomly (ObjectID.from_random()) or out-of-band "
         "(ObjectID.from_binary(...)) cannot be serialized because Ray does not know "
         "which task will create them. "
         "If this was not how your object ID was generated, please file an issue "
         "at https://github.com/ray-project/ray/issues/";
  RAY_LOG(DEBUG) << "Promoted object to plasma " << object_id;
}

void CoreWorker::RegisterOwnershipInfoAndResolveFuture(
    const ObjectID &object_id, const ObjectID &outer_object_id,
    const rpc::Address &owner_address) {
  // Add the object's owner to the local metadata in case it gets serialized
  // again.
  reference_counter_->AddBorrowedObject(object_id, outer_object_id, owner_address);

  // We will ask the owner about the object until the object is
  // created or we can no longer reach the owner.
  future_resolver_->ResolveFutureAsync(object_id, owner_address);
}

Status CoreWorker::SetClientOptions(std::string name, int64_t limit_bytes) {
  // Currently only the Plasma store supports client options.
  return plasma_store_provider_->SetClientOptions(name, limit_bytes);
}

Status CoreWorker::Put(const RayObject &object,
                       const std::vector<ObjectID> &contained_object_ids,
                       ObjectID *object_id) {
  *object_id = ObjectID::ForPut(worker_context_.GetCurrentTaskID(),
                                worker_context_.GetNextPutIndex());
  reference_counter_->AddOwnedObject(
      *object_id, contained_object_ids, rpc_address_, CurrentCallSite(), object.GetSize(),
      /*is_reconstructable=*/false, ClientID::FromBinary(rpc_address_.raylet_id()));
  return Put(object, contained_object_ids, *object_id, /*pin_object=*/true);
}

Status CoreWorker::Put(const RayObject &object,
                       const std::vector<ObjectID> &contained_object_ids,
                       const ObjectID &object_id, bool pin_object) {
  bool object_exists;
  if (options_.is_local_mode) {
    RAY_CHECK(memory_store_->Put(object, object_id));
    return Status::OK();
  }
  RAY_RETURN_NOT_OK(plasma_store_provider_->Put(object, object_id, &object_exists));
  if (!object_exists) {
    if (pin_object) {
      // Tell the raylet to pin the object **after** it is created.
      RAY_LOG(DEBUG) << "Pinning put object " << object_id;
      RAY_CHECK_OK(local_raylet_client_->PinObjectIDs(
          rpc_address_, {object_id},
          [this, object_id](const Status &status, const rpc::PinObjectIDsReply &reply) {
            // Only release the object once the raylet has responded to avoid the race
            // condition that the object could be evicted before the raylet pins it.
            if (!plasma_store_provider_->Release(object_id).ok()) {
              RAY_LOG(ERROR) << "Failed to release ObjectID (" << object_id
                             << "), might cause a leak in plasma.";
            }
          }));
    } else {
      RAY_RETURN_NOT_OK(plasma_store_provider_->Release(object_id));
    }
  }
  RAY_CHECK(memory_store_->Put(RayObject(rpc::ErrorType::OBJECT_IN_PLASMA), object_id));
  return Status::OK();
}

Status CoreWorker::Create(const std::shared_ptr<Buffer> &metadata, const size_t data_size,
                          const std::vector<ObjectID> &contained_object_ids,
                          ObjectID *object_id, std::shared_ptr<Buffer> *data) {
  *object_id = ObjectID::ForPut(worker_context_.GetCurrentTaskID(),
                                worker_context_.GetNextPutIndex());
  if (options_.is_local_mode) {
    *data = std::make_shared<LocalMemoryBuffer>(data_size);
  } else {
    RAY_RETURN_NOT_OK(
        plasma_store_provider_->Create(metadata, data_size, *object_id, data));
  }
  // Only add the object to the reference counter if it didn't already exist.
  if (data) {
    reference_counter_->AddOwnedObject(*object_id, contained_object_ids, rpc_address_,
                                       CurrentCallSite(), data_size + metadata->Size(),
                                       /*is_reconstructable=*/false,
                                       ClientID::FromBinary(rpc_address_.raylet_id()));
  }
  return Status::OK();
}

Status CoreWorker::Create(const std::shared_ptr<Buffer> &metadata, const size_t data_size,
                          const ObjectID &object_id, std::shared_ptr<Buffer> *data) {
  if (options_.is_local_mode) {
    return Status::NotImplemented(
        "Creating an object with a pre-existing ObjectID is not supported in local mode");
  } else {
    return plasma_store_provider_->Create(metadata, data_size, object_id, data);
  }
}

Status CoreWorker::Seal(const ObjectID &object_id, bool pin_object,
                        const absl::optional<rpc::Address> &owner_address) {
  RAY_RETURN_NOT_OK(plasma_store_provider_->Seal(object_id));
  if (pin_object) {
    // Tell the raylet to pin the object **after** it is created.
    RAY_LOG(DEBUG) << "Pinning sealed object " << object_id;
    RAY_CHECK_OK(local_raylet_client_->PinObjectIDs(
        owner_address.has_value() ? *owner_address : rpc_address_, {object_id},
        [this, object_id](const Status &status, const rpc::PinObjectIDsReply &reply) {
          // Only release the object once the raylet has responded to avoid the race
          // condition that the object could be evicted before the raylet pins it.
          if (!plasma_store_provider_->Release(object_id).ok()) {
            RAY_LOG(ERROR) << "Failed to release ObjectID (" << object_id
                           << "), might cause a leak in plasma.";
          }
        }));
  } else {
    RAY_RETURN_NOT_OK(plasma_store_provider_->Release(object_id));
  }
  RAY_CHECK(memory_store_->Put(RayObject(rpc::ErrorType::OBJECT_IN_PLASMA), object_id));
  return Status::OK();
}

Status CoreWorker::Get(const std::vector<ObjectID> &ids, const int64_t timeout_ms,
                       std::vector<std::shared_ptr<RayObject>> *results) {
  results->resize(ids.size(), nullptr);

  absl::flat_hash_set<ObjectID> plasma_object_ids;
  absl::flat_hash_set<ObjectID> memory_object_ids(ids.begin(), ids.end());

  bool got_exception = false;
  absl::flat_hash_map<ObjectID, std::shared_ptr<RayObject>> result_map;
  auto start_time = current_time_ms();

  if (!memory_object_ids.empty()) {
    RAY_RETURN_NOT_OK(memory_store_->Get(memory_object_ids, timeout_ms, worker_context_,
                                         &result_map, &got_exception));
  }

  // Erase any objects that were promoted to plasma from the results. These get
  // requests will be retried at the plasma store.
  for (auto it = result_map.begin(); it != result_map.end();) {
    auto current = it++;
    if (current->second->IsInPlasmaError()) {
      RAY_LOG(DEBUG) << current->first << " in plasma, doing fetch-and-get";
      plasma_object_ids.insert(current->first);
      result_map.erase(current);
    }
  }

  if (!got_exception) {
    // If any of the objects have been promoted to plasma, then we retry their
    // gets at the provider plasma. Once we get the objects from plasma, we flip
    // the transport type again and return them for the original direct call ids.
    int64_t local_timeout_ms = timeout_ms;
    if (timeout_ms >= 0) {
      local_timeout_ms = std::max(static_cast<int64_t>(0),
                                  timeout_ms - (current_time_ms() - start_time));
    }
    RAY_LOG(DEBUG) << "Plasma GET timeout " << local_timeout_ms;
    RAY_RETURN_NOT_OK(plasma_store_provider_->Get(plasma_object_ids, local_timeout_ms,
                                                  worker_context_, &result_map,
                                                  &got_exception));
  }

  // Loop through `ids` and fill each entry for the `results` vector,
  // this ensures that entries `results` have exactly the same order as
  // they are in `ids`. When there are duplicate object ids, all the entries
  // for the same id are filled in.
  bool missing_result = false;
  bool will_throw_exception = false;
  for (size_t i = 0; i < ids.size(); i++) {
    auto pair = result_map.find(ids[i]);
    if (pair != result_map.end()) {
      (*results)[i] = pair->second;
      RAY_CHECK(!pair->second->IsInPlasmaError());
      if (pair->second->IsException()) {
        // The language bindings should throw an exception if they see this
        // object.
        will_throw_exception = true;
      }
    } else {
      missing_result = true;
    }
  }
  // If no timeout was set and none of the results will throw an exception,
  // then check that we fetched all results before returning.
  if (timeout_ms < 0 && !will_throw_exception) {
    RAY_CHECK(!missing_result);
  }

  return Status::OK();
}

Status CoreWorker::Contains(const ObjectID &object_id, bool *has_object) {
  bool found = false;
  bool in_plasma = false;
  found = memory_store_->Contains(object_id, &in_plasma);
  if (in_plasma) {
    RAY_RETURN_NOT_OK(plasma_store_provider_->Contains(object_id, &found));
  }
  *has_object = found;
  return Status::OK();
}

// For any objects that are ErrorType::OBJECT_IN_PLASMA, we need to move them from
// the ready set into the plasma_object_ids set to wait on them there.
void RetryObjectInPlasmaErrors(std::shared_ptr<CoreWorkerMemoryStore> &memory_store,
                               WorkerContext &worker_context,
                               absl::flat_hash_set<ObjectID> &memory_object_ids,
                               absl::flat_hash_set<ObjectID> &plasma_object_ids,
                               absl::flat_hash_set<ObjectID> &ready) {
  for (auto iter = memory_object_ids.begin(); iter != memory_object_ids.end();) {
    auto current = iter++;
    const auto &mem_id = *current;
    auto ready_iter = ready.find(mem_id);
    if (ready_iter != ready.end()) {
      std::vector<std::shared_ptr<RayObject>> found;
      RAY_CHECK_OK(memory_store->Get({mem_id}, /*num_objects=*/1, /*timeout=*/0,
                                     worker_context,
                                     /*remote_after_get=*/false, &found));
      if (found.size() == 1 && found[0]->IsInPlasmaError()) {
        plasma_object_ids.insert(mem_id);
        ready.erase(ready_iter);
        memory_object_ids.erase(current);
      }
    }
  }
}

Status CoreWorker::Wait(const std::vector<ObjectID> &ids, int num_objects,
                        int64_t timeout_ms, std::vector<bool> *results) {
  results->resize(ids.size(), false);

  if (num_objects <= 0 || num_objects > static_cast<int>(ids.size())) {
    return Status::Invalid(
        "Number of objects to wait for must be between 1 and the number of ids.");
  }

  absl::flat_hash_set<ObjectID> plasma_object_ids;
  absl::flat_hash_set<ObjectID> memory_object_ids(ids.begin(), ids.end());

  if (memory_object_ids.size() != ids.size()) {
    return Status::Invalid("Duplicate object IDs not supported in wait.");
  }

  absl::flat_hash_set<ObjectID> ready;
  // Wait from both store providers with timeout set to 0. This is to avoid the case
  // where we might use up the entire timeout on trying to get objects from one store
  // provider before even trying another (which might have all of the objects available).
  if (memory_object_ids.size() > 0) {
    RAY_RETURN_NOT_OK(memory_store_->Wait(
        memory_object_ids,
        std::min(static_cast<int>(memory_object_ids.size()), num_objects),
        /*timeout_ms=*/0, worker_context_, &ready));
    RetryObjectInPlasmaErrors(memory_store_, worker_context_, memory_object_ids,
                              plasma_object_ids, ready);
  }
  RAY_CHECK(static_cast<int>(ready.size()) <= num_objects);
  if (static_cast<int>(ready.size()) < num_objects && plasma_object_ids.size() > 0) {
    RAY_RETURN_NOT_OK(plasma_store_provider_->Wait(
        plasma_object_ids,
        std::min(static_cast<int>(plasma_object_ids.size()),
                 num_objects - static_cast<int>(ready.size())),
        /*timeout_ms=*/0, worker_context_, &ready));
  }
  RAY_CHECK(static_cast<int>(ready.size()) <= num_objects);

  if (timeout_ms != 0 && static_cast<int>(ready.size()) < num_objects) {
    // Clear the ready set and retry. We clear it so that we can compute the number of
    // objects to fetch from the memory store easily below.
    ready.clear();

    int64_t start_time = current_time_ms();
    if (memory_object_ids.size() > 0) {
      RAY_RETURN_NOT_OK(memory_store_->Wait(
          memory_object_ids,
          std::min(static_cast<int>(memory_object_ids.size()), num_objects), timeout_ms,
          worker_context_, &ready));
      RetryObjectInPlasmaErrors(memory_store_, worker_context_, memory_object_ids,
                                plasma_object_ids, ready);
    }
    RAY_CHECK(static_cast<int>(ready.size()) <= num_objects);
    if (timeout_ms > 0) {
      timeout_ms =
          std::max(0, static_cast<int>(timeout_ms - (current_time_ms() - start_time)));
    }
    if (static_cast<int>(ready.size()) < num_objects && plasma_object_ids.size() > 0) {
      RAY_RETURN_NOT_OK(plasma_store_provider_->Wait(
          plasma_object_ids,
          std::min(static_cast<int>(plasma_object_ids.size()),
                   num_objects - static_cast<int>(ready.size())),
          timeout_ms, worker_context_, &ready));
    }
    RAY_CHECK(static_cast<int>(ready.size()) <= num_objects);
  }

  for (size_t i = 0; i < ids.size(); i++) {
    if (ready.find(ids[i]) != ready.end()) {
      results->at(i) = true;
    }
  }

  return Status::OK();
}

Status CoreWorker::Delete(const std::vector<ObjectID> &object_ids, bool local_only,
                          bool delete_creating_tasks) {
  // TODO(edoakes): what are the desired semantics for deleting from a non-owner?
  // Should we just delete locally or ping the owner and delete globally?
  reference_counter_->DeleteReferences(object_ids);

  // We only delete from plasma, which avoids hangs (issue #7105). In-memory
  // objects are always handled by ref counting only.
  absl::flat_hash_set<ObjectID> plasma_object_ids(object_ids.begin(), object_ids.end());
  return plasma_store_provider_->Delete(plasma_object_ids, local_only,
                                        delete_creating_tasks);
}

void CoreWorker::TriggerGlobalGC() {
  auto status = local_raylet_client_->GlobalGC(
      [](const Status &status, const rpc::GlobalGCReply &reply) {
        if (!status.ok()) {
          RAY_LOG(ERROR) << "Failed to send global GC request: " << status.ToString();
        }
      });
  if (!status.ok()) {
    RAY_LOG(ERROR) << "Failed to send global GC request: " << status.ToString();
  }
}

std::string CoreWorker::MemoryUsageString() {
  // Currently only the Plasma store returns a debug string.
  return plasma_store_provider_->MemoryUsageString();
}

TaskID CoreWorker::GetCallerId() const {
  TaskID caller_id;
  ActorID actor_id = GetActorId();
  if (!actor_id.IsNil()) {
    caller_id = TaskID::ForActorCreationTask(actor_id);
  } else {
    absl::MutexLock lock(&mutex_);
    caller_id = main_thread_task_id_;
  }
  return caller_id;
}

Status CoreWorker::PushError(const JobID &job_id, const std::string &type,
                             const std::string &error_message, double timestamp) {
  if (options_.is_local_mode) {
    RAY_LOG(ERROR) << "Pushed Error with JobID: " << job_id << " of type: " << type
                   << " with message: " << error_message << " at time: " << timestamp;
    return Status::OK();
  }
  return local_raylet_client_->PushError(job_id, type, error_message, timestamp);
}

Status CoreWorker::PrepareActorCheckpoint(const ActorID &actor_id,
                                          ActorCheckpointID *checkpoint_id) {
  return local_raylet_client_->PrepareActorCheckpoint(actor_id, checkpoint_id);
}

Status CoreWorker::NotifyActorResumedFromCheckpoint(
    const ActorID &actor_id, const ActorCheckpointID &checkpoint_id) {
  return local_raylet_client_->NotifyActorResumedFromCheckpoint(actor_id, checkpoint_id);
}

Status CoreWorker::SetResource(const std::string &resource_name, const double capacity,
                               const ClientID &client_id) {
  return local_raylet_client_->SetResource(resource_name, capacity, client_id);
}

void CoreWorker::SubmitTask(const RayFunction &function,
                            const std::vector<std::unique_ptr<TaskArg>> &args,
                            const TaskOptions &task_options,
                            std::vector<ObjectID> *return_ids, int max_retries) {
  TaskSpecBuilder builder;
  const int next_task_index = worker_context_.GetNextTaskIndex();
  const auto task_id =
      TaskID::ForNormalTask(worker_context_.GetCurrentJobID(),
                            worker_context_.GetCurrentTaskID(), next_task_index);

  const std::unordered_map<std::string, double> required_resources;
  // TODO(ekl) offload task building onto a thread pool for performance
  BuildCommonTaskSpec(builder, worker_context_.GetCurrentJobID(), task_id,
                      worker_context_.GetCurrentTaskID(), next_task_index, GetCallerId(),
                      rpc_address_, function, args, task_options.num_returns,
                      task_options.resources, required_resources, return_ids);
  TaskSpecification task_spec = builder.Build();
  if (options_.is_local_mode) {
    ExecuteTaskLocalMode(task_spec);
  } else {
    task_manager_->AddPendingTask(task_spec.CallerAddress(), task_spec, CurrentCallSite(),
                                  max_retries);
    io_service_.post([this, task_spec]() {
      RAY_UNUSED(direct_task_submitter_->SubmitTask(task_spec));
    });
  }
}

Status CoreWorker::CreateActor(const RayFunction &function,
                               const std::vector<std::unique_ptr<TaskArg>> &args,
                               const ActorCreationOptions &actor_creation_options,
                               const std::string &extension_data,
                               ActorID *return_actor_id) {
  const int next_task_index = worker_context_.GetNextTaskIndex();
  const ActorID actor_id =
      ActorID::Of(worker_context_.GetCurrentJobID(), worker_context_.GetCurrentTaskID(),
                  next_task_index);
  const TaskID actor_creation_task_id = TaskID::ForActorCreationTask(actor_id);
  const JobID job_id = worker_context_.GetCurrentJobID();
  std::vector<ObjectID> return_ids;
  TaskSpecBuilder builder;
  BuildCommonTaskSpec(builder, job_id, actor_creation_task_id,
                      worker_context_.GetCurrentTaskID(), next_task_index, GetCallerId(),
                      rpc_address_, function, args, 1, actor_creation_options.resources,
                      actor_creation_options.placement_resources, &return_ids);
  builder.SetActorCreationTaskSpec(
      actor_id, actor_creation_options.max_restarts,
      actor_creation_options.dynamic_worker_options,
      actor_creation_options.max_concurrency, actor_creation_options.is_detached,
      actor_creation_options.name, actor_creation_options.is_asyncio, extension_data);

  // Add the actor handle before we submit the actor creation task, since the
  // actor handle must be in scope by the time the GCS sends the
  // WaitForActorOutOfScopeRequest.
  std::unique_ptr<ActorHandle> actor_handle(new ActorHandle(
      actor_id, GetCallerId(), rpc_address_, job_id, /*actor_cursor=*/return_ids[0],
      function.GetLanguage(), function.GetFunctionDescriptor(), extension_data,
      actor_creation_options.max_task_retries));
  RAY_CHECK(AddActorHandle(std::move(actor_handle),
                           /*is_owner_handle=*/!actor_creation_options.is_detached))
      << "Actor " << actor_id << " already exists";

  *return_actor_id = actor_id;
  TaskSpecification task_spec = builder.Build();
  Status status;
  if (options_.is_local_mode) {
    ExecuteTaskLocalMode(task_spec);
  } else {
    int max_retries;
    if (actor_creation_options.max_restarts == -1) {
      max_retries = -1;
    } else {
      max_retries = std::max((int64_t)RayConfig::instance().actor_creation_min_retries(),
                             actor_creation_options.max_restarts);
    }
    task_manager_->AddPendingTask(rpc_address_, task_spec, CurrentCallSite(),
                                  max_retries);
    status = direct_task_submitter_->SubmitTask(task_spec);
  }
  return status;
}

void CoreWorker::SubmitActorTask(const ActorID &actor_id, const RayFunction &function,
                                 const std::vector<std::unique_ptr<TaskArg>> &args,
                                 const TaskOptions &task_options,
                                 std::vector<ObjectID> *return_ids) {
  ActorHandle *actor_handle = nullptr;
  RAY_CHECK_OK(GetActorHandle(actor_id, &actor_handle));

  // Add one for actor cursor object id for tasks.
  const int num_returns = task_options.num_returns + 1;

  // Build common task spec.
  TaskSpecBuilder builder;
  const int next_task_index = worker_context_.GetNextTaskIndex();
  const TaskID actor_task_id = TaskID::ForActorTask(
      worker_context_.GetCurrentJobID(), worker_context_.GetCurrentTaskID(),
      next_task_index, actor_handle->GetActorID());
  const std::unordered_map<std::string, double> required_resources;
  BuildCommonTaskSpec(builder, actor_handle->CreationJobID(), actor_task_id,
                      worker_context_.GetCurrentTaskID(), next_task_index, GetCallerId(),
                      rpc_address_, function, args, num_returns, task_options.resources,
                      required_resources, return_ids);

  const ObjectID new_cursor = return_ids->back();
  actor_handle->SetActorTaskSpec(builder, new_cursor);
  // Remove cursor from return ids.
  return_ids->pop_back();

  // Submit task.
  TaskSpecification task_spec = builder.Build();
  if (options_.is_local_mode) {
    ExecuteTaskLocalMode(task_spec, actor_id);
  } else {
    task_manager_->AddPendingTask(rpc_address_, task_spec, CurrentCallSite(),
                                  actor_handle->MaxTaskRetries());
    io_service_.post([this, task_spec]() {
      RAY_UNUSED(direct_actor_submitter_->SubmitTask(task_spec));
    });
  }
}

Status CoreWorker::CancelTask(const ObjectID &object_id, bool force_kill) {
  ActorHandle *h = nullptr;
  if (!object_id.CreatedByTask() ||
      GetActorHandle(object_id.TaskId().ActorId(), &h).ok()) {
    return Status::Invalid("Actor task cancellation is not supported.");
  }
  rpc::Address obj_addr;
  if (!reference_counter_->GetOwner(object_id, &obj_addr)) {
    return Status::Invalid("No owner found for object.");
  }
  if (obj_addr.SerializeAsString() != rpc_address_.SerializeAsString()) {
    return direct_task_submitter_->CancelRemoteTask(object_id, obj_addr, force_kill);
  }

  auto task_spec = task_manager_->GetTaskSpec(object_id.TaskId());
  if (task_spec.has_value() && !task_spec.value().IsActorCreationTask()) {
    return direct_task_submitter_->CancelTask(task_spec.value(), force_kill);
  }
  return Status::OK();
}

Status CoreWorker::KillActor(const ActorID &actor_id, bool force_kill, bool no_restart) {
  ActorHandle *actor_handle = nullptr;
  RAY_RETURN_NOT_OK(GetActorHandle(actor_id, &actor_handle));
  direct_actor_submitter_->KillActor(actor_id, force_kill, no_restart);
  return Status::OK();
}

void CoreWorker::RemoveActorHandleReference(const ActorID &actor_id) {
  ObjectID actor_handle_id = ObjectID::ForActorHandle(actor_id);
  reference_counter_->RemoveLocalReference(actor_handle_id, nullptr);
}

ActorID CoreWorker::DeserializeAndRegisterActorHandle(const std::string &serialized,
                                                      const ObjectID &outer_object_id) {
  std::unique_ptr<ActorHandle> actor_handle(new ActorHandle(serialized));
  const auto actor_id = actor_handle->GetActorID();
  const auto owner_address = actor_handle->GetOwnerAddress();

  RAY_UNUSED(AddActorHandle(std::move(actor_handle), /*is_owner_handle=*/false));

  ObjectID actor_handle_id = ObjectID::ForActorHandle(actor_id);
  reference_counter_->AddBorrowedObject(actor_handle_id, outer_object_id, owner_address);

  return actor_id;
}

Status CoreWorker::SerializeActorHandle(const ActorID &actor_id, std::string *output,
                                        ObjectID *actor_handle_id) const {
  ActorHandle *actor_handle = nullptr;
  auto status = GetActorHandle(actor_id, &actor_handle);
  if (status.ok()) {
    actor_handle->Serialize(output);
    *actor_handle_id = ObjectID::ForActorHandle(actor_id);
  }
  return status;
}

bool CoreWorker::AddActorHandle(std::unique_ptr<ActorHandle> actor_handle,
                                bool is_owner_handle) {
  const auto &actor_id = actor_handle->GetActorID();
  const auto actor_creation_return_id = ObjectID::ForActorHandle(actor_id);
  if (is_owner_handle) {
    reference_counter_->AddOwnedObject(actor_creation_return_id,
                                       /*inner_ids=*/{}, rpc_address_, CurrentCallSite(),
                                       -1,
                                       /*is_reconstructable=*/true);
  }

  reference_counter_->AddLocalReference(actor_creation_return_id, CurrentCallSite());
  direct_actor_submitter_->AddActorQueueIfNotExists(actor_id);

  bool inserted;
  {
    absl::MutexLock lock(&actor_handles_mutex_);
    inserted = actor_handles_.emplace(actor_id, std::move(actor_handle)).second;
  }

  if (inserted) {
    // Register a callback to handle actor notifications.
    auto actor_notification_callback = [this](const ActorID &actor_id,
                                              const gcs::ActorTableData &actor_data) {
      if (actor_data.state() == gcs::ActorTableData::PENDING) {
        // The actor is being created and not yet ready, just ignore!
      } else if (actor_data.state() == gcs::ActorTableData::RESTARTING) {
        direct_actor_submitter_->DisconnectActor(actor_id, false);
      } else if (actor_data.state() == gcs::ActorTableData::DEAD) {
        direct_actor_submitter_->DisconnectActor(actor_id, true);
        // We cannot erase the actor handle here because clients can still
        // submit tasks to dead actors. This also means we defer unsubscription,
        // otherwise we crash when bulk unsubscribing all actor handles.
      } else {
        direct_actor_submitter_->ConnectActor(actor_id, actor_data.address());
      }

      const auto &actor_state = gcs::ActorTableData::ActorState_Name(actor_data.state());
      RAY_LOG(INFO) << "received notification on actor, state: " << actor_state
                    << ", actor_id: " << actor_id
                    << ", ip address: " << actor_data.address().ip_address()
                    << ", port: " << actor_data.address().port() << ", worker_id: "
                    << WorkerID::FromBinary(actor_data.address().worker_id())
                    << ", raylet_id: "
                    << ClientID::FromBinary(actor_data.address().raylet_id());
    };

    RAY_CHECK_OK(gcs_client_->Actors().AsyncSubscribe(
        actor_id, actor_notification_callback, nullptr));

    RAY_CHECK(reference_counter_->SetDeleteCallback(
        actor_creation_return_id,
        [this, actor_id, is_owner_handle](const ObjectID &object_id) {
          if (is_owner_handle) {
            // If we own the actor and the actor handle is no longer in scope,
            // terminate the actor. We do not do this if the GCS service is
            // enabled since then the GCS will terminate the actor for us.
            if (!RayConfig::instance().gcs_actor_service_enabled()) {
              RAY_LOG(INFO) << "Owner's handle and creation ID " << object_id
                            << " has gone out of scope, sending message to actor "
                            << actor_id << " to do a clean exit.";
              RAY_CHECK_OK(
                  KillActor(actor_id, /*force_kill=*/false, /*no_restart=*/false));
            }
          }

          absl::MutexLock lock(&actor_handles_mutex_);
          // TODO(swang): Erase the actor handle once all refs to the actor
          // have gone out of scope. We cannot erase it here in case the
          // language frontend receives another ref to the same actor. In this
          // case, we must remember the last task counter that we sent to the
          // actor.
          // TODO(ekl) we can't unsubscribe to actor notifications here due to
          // https://github.com/ray-project/ray/pull/6885
          auto callback = actor_out_of_scope_callbacks_.extract(actor_id);
          if (callback) {
            callback.mapped()(actor_id);
          }
        }));
  }

  return inserted;
}

Status CoreWorker::GetActorHandle(const ActorID &actor_id,
                                  ActorHandle **actor_handle) const {
  absl::MutexLock lock(&actor_handles_mutex_);
  auto it = actor_handles_.find(actor_id);
  if (it == actor_handles_.end()) {
    return Status::Invalid("Handle for actor does not exist");
  }
  *actor_handle = it->second.get();
  return Status::OK();
}

Status CoreWorker::GetNamedActorHandle(const std::string &name,
                                       ActorHandle **actor_handle) {
  RAY_CHECK(RayConfig::instance().gcs_actor_service_enabled());
  RAY_CHECK(!name.empty());

  // This call needs to be blocking because we can't return until the actor
  // handle is created, which requires the response from the RPC. This is
  // implemented using a condition variable that's captured in the RPC
  // callback. There should be no risk of deadlock because we don't hold any
  // locks during the call and the RPCs run on a separate thread.
  ActorID actor_id;
  std::shared_ptr<bool> ready = std::make_shared<bool>(false);
  std::shared_ptr<std::mutex> m = std::make_shared<std::mutex>();
  std::shared_ptr<std::condition_variable> cv =
      std::make_shared<std::condition_variable>();
  std::unique_lock<std::mutex> lk(*m);
  RAY_CHECK_OK(gcs_client_->Actors().AsyncGetByName(
      name, [this, &actor_id, name, ready, m, cv](
                Status status, const boost::optional<gcs::ActorTableData> &result) {
        if (status.ok() && result) {
          auto actor_handle = std::unique_ptr<ActorHandle>(new ActorHandle(*result));
          actor_id = actor_handle->GetActorID();
          AddActorHandle(std::move(actor_handle), /*is_owner_handle=*/false);
        } else {
          RAY_LOG(INFO) << "Failed to look up actor with name: " << name;
          // Use a NIL actor ID to signal that the actor wasn't found.
          actor_id = ActorID::Nil();
        }

        // Notify the main thread that the RPC has finished.
        {
          std::unique_lock<std::mutex> lk(*m);
          *ready = true;
        }
        cv->notify_one();
      }));

  // Block until the RPC completes. Set a timeout to avoid hangs if the
  // GCS service crashes.
  cv->wait_for(lk, std::chrono::seconds(5), [ready] { return *ready; });
  if (!*ready) {
    return Status::TimedOut("Timed out trying to get named actor.");
  }

  Status status;
  if (actor_id.IsNil()) {
    std::stringstream stream;
    stream
        << "Failed to look up actor with name '" << name
        << "'. It is either you look up the named actor you didn't create or the named "
           "actor hasn't been created because named actor creation is asynchronous.";
    status = Status::NotFound(stream.str());
  } else {
    status = GetActorHandle(actor_id, actor_handle);
  }
  return status;
}

const ResourceMappingType CoreWorker::GetResourceIDs() const {
  absl::MutexLock lock(&mutex_);
  return *resource_ids_;
}

std::unique_ptr<worker::ProfileEvent> CoreWorker::CreateProfileEvent(
    const std::string &event_type) {
  return std::unique_ptr<worker::ProfileEvent>(
      new worker::ProfileEvent(profiler_, event_type));
}

void CoreWorker::RunTaskExecutionLoop() { task_execution_service_.run(); }

Status CoreWorker::AllocateReturnObjects(
    const std::vector<ObjectID> &object_ids, const std::vector<size_t> &data_sizes,
    const std::vector<std::shared_ptr<Buffer>> &metadatas,
    const std::vector<std::vector<ObjectID>> &contained_object_ids,
    std::vector<std::shared_ptr<RayObject>> *return_objects) {
  RAY_CHECK(object_ids.size() == metadatas.size());
  RAY_CHECK(object_ids.size() == data_sizes.size());
  return_objects->resize(object_ids.size(), nullptr);

  rpc::Address owner_address(options_.is_local_mode
                                 ? rpc::Address()
                                 : worker_context_.GetCurrentTask()->CallerAddress());

  for (size_t i = 0; i < object_ids.size(); i++) {
    bool object_already_exists = false;
    std::shared_ptr<Buffer> data_buffer;
    if (data_sizes[i] > 0) {
      RAY_LOG(DEBUG) << "Creating return object " << object_ids[i];
      // Mark this object as containing other object IDs. The ref counter will
      // keep the inner IDs in scope until the outer one is out of scope.
      if (!contained_object_ids[i].empty() && !options_.is_local_mode) {
        reference_counter_->AddNestedObjectIds(object_ids[i], contained_object_ids[i],
                                               owner_address);
      }

      // Allocate a buffer for the return object.
      if (options_.is_local_mode ||
          static_cast<int64_t>(data_sizes[i]) <
              RayConfig::instance().max_direct_call_object_size()) {
        data_buffer = std::make_shared<LocalMemoryBuffer>(data_sizes[i]);
      } else {
        RAY_RETURN_NOT_OK(
            Create(metadatas[i], data_sizes[i], object_ids[i], &data_buffer));
        object_already_exists = !data_buffer;
      }
    }
    // Leave the return object as a nullptr if the object already exists.
    if (!object_already_exists) {
      return_objects->at(i) =
          std::make_shared<RayObject>(data_buffer, metadatas[i], contained_object_ids[i]);
    }
  }

  return Status::OK();
}

Status CoreWorker::ExecuteTask(const TaskSpecification &task_spec,
                               const std::shared_ptr<ResourceMappingType> &resource_ids,
                               std::vector<std::shared_ptr<RayObject>> *return_objects,
                               ReferenceCounter::ReferenceTableProto *borrowed_refs) {
  task_queue_length_ -= 1;
  num_executed_tasks_ += 1;

  if (!options_.is_local_mode) {
    worker_context_.SetCurrentTask(task_spec);
    SetCurrentTaskId(task_spec.TaskId());
  }
  {
    absl::MutexLock lock(&mutex_);
    current_task_ = task_spec;
    if (resource_ids) {
      resource_ids_ = resource_ids;
    }
  }

  RayFunction func{task_spec.GetLanguage(), task_spec.FunctionDescriptor()};

  std::vector<std::shared_ptr<RayObject>> args;
  std::vector<ObjectID> arg_reference_ids;
  // This includes all IDs that were passed by reference and any IDs that were
  // inlined in the task spec. These references will be pinned during the task
  // execution and unpinned once the task completes. We will notify the caller
  // about any IDs that we are still borrowing by the time the task completes.
  std::vector<ObjectID> borrowed_ids;
  RAY_CHECK_OK(BuildArgsForExecutor(task_spec, &args, &arg_reference_ids, &borrowed_ids));
  // Pin the borrowed IDs for the duration of the task.
  for (const auto &borrowed_id : borrowed_ids) {
    RAY_LOG(DEBUG) << "Incrementing ref for borrowed ID " << borrowed_id;
    reference_counter_->AddLocalReference(borrowed_id, task_spec.CallSiteString());
  }

  std::vector<ObjectID> return_ids;
  for (size_t i = 0; i < task_spec.NumReturns(); i++) {
    return_ids.push_back(task_spec.ReturnId(i));
  }

  Status status;
  TaskType task_type = TaskType::NORMAL_TASK;
  if (task_spec.IsActorCreationTask()) {
    RAY_CHECK(return_ids.size() > 0);
    return_ids.pop_back();
    task_type = TaskType::ACTOR_CREATION_TASK;
    SetActorId(task_spec.ActorCreationId());
    RAY_LOG(INFO) << "Creating actor: " << task_spec.ActorCreationId();
  } else if (task_spec.IsActorTask()) {
    RAY_CHECK(return_ids.size() > 0);
    return_ids.pop_back();
    task_type = TaskType::ACTOR_TASK;
  }

  // Because we support concurrent actor calls, we need to update the
  // worker ID for the current thread.
  CoreWorkerProcess::SetCurrentThreadWorkerId(GetWorkerID());

  status = options_.task_execution_callback(
      task_type, func, task_spec.GetRequiredResources().GetResourceMap(), args,
      arg_reference_ids, return_ids, return_objects);

  absl::optional<rpc::Address> caller_address(
      options_.is_local_mode ? absl::optional<rpc::Address>()
                             : worker_context_.GetCurrentTask()->CallerAddress());
  for (size_t i = 0; i < return_objects->size(); i++) {
    // The object is nullptr if it already existed in the object store.
    if (!return_objects->at(i)) {
      continue;
    }
    if (return_objects->at(i)->GetData() != nullptr &&
        return_objects->at(i)->GetData()->IsPlasmaBuffer()) {
      if (!Seal(return_ids[i], /*pin_object=*/true, caller_address).ok()) {
        RAY_LOG(FATAL) << "Task " << task_spec.TaskId() << " failed to seal object "
                       << return_ids[i] << " in store: " << status.message();
      }
    }
  }

  // Get the reference counts for any IDs that we borrowed during this task and
  // return them to the caller. This will notify the caller of any IDs that we
  // (or a nested task) are still borrowing. It will also any new IDs that were
  // contained in a borrowed ID that we (or a nested task) are now borrowing.
  if (!borrowed_ids.empty()) {
    reference_counter_->GetAndClearLocalBorrowers(borrowed_ids, borrowed_refs);
  }
  // Unpin the borrowed IDs.
  std::vector<ObjectID> deleted;
  for (const auto &borrowed_id : borrowed_ids) {
    RAY_LOG(DEBUG) << "Decrementing ref for borrowed ID " << borrowed_id;
    reference_counter_->RemoveLocalReference(borrowed_id, &deleted);
  }
  if (options_.ref_counting_enabled) {
    memory_store_->Delete(deleted);
  }

  if (task_spec.IsNormalTask() && reference_counter_->NumObjectIDsInScope() != 0) {
    RAY_LOG(DEBUG)
        << "There were " << reference_counter_->NumObjectIDsInScope()
        << " ObjectIDs left in scope after executing task " << task_spec.TaskId()
        << ". This is either caused by keeping references to ObjectIDs in Python "
           "between "
           "tasks (e.g., in global variables) or indicates a problem with Ray's "
           "reference counting, and may cause problems in the object store.";
  }

  if (!options_.is_local_mode) {
    SetCurrentTaskId(TaskID::Nil());
    worker_context_.ResetCurrentTask(task_spec);
  }
  {
    absl::MutexLock lock(&mutex_);
    current_task_ = TaskSpecification();
    if (task_spec.IsNormalTask()) {
      resource_ids_.reset(new ResourceMappingType());
    }
  }
  RAY_LOG(DEBUG) << "Finished executing task " << task_spec.TaskId();

  if (status.IsSystemExit()) {
    Exit(status.IsIntentionalSystemExit());
  }

  return status;
}

void CoreWorker::ExecuteTaskLocalMode(const TaskSpecification &task_spec,
                                      const ActorID &actor_id) {
  auto resource_ids = std::make_shared<ResourceMappingType>();
  auto return_objects = std::vector<std::shared_ptr<RayObject>>();
  auto borrowed_refs = ReferenceCounter::ReferenceTableProto();
  if (!task_spec.IsActorCreationTask()) {
    for (size_t i = 0; i < task_spec.NumReturns(); i++) {
      reference_counter_->AddOwnedObject(task_spec.ReturnId(i),
                                         /*inner_ids=*/{}, rpc_address_,
                                         CurrentCallSite(), -1,
                                         /*is_reconstructable=*/false);
    }
  }
  auto old_id = GetActorId();
  SetActorId(actor_id);
  RAY_UNUSED(ExecuteTask(task_spec, resource_ids, &return_objects, &borrowed_refs));
  SetActorId(old_id);
}

Status CoreWorker::BuildArgsForExecutor(const TaskSpecification &task,
                                        std::vector<std::shared_ptr<RayObject>> *args,
                                        std::vector<ObjectID> *arg_reference_ids,
                                        std::vector<ObjectID> *borrowed_ids) {
  auto num_args = task.NumArgs();
  args->resize(num_args);
  arg_reference_ids->resize(num_args);

  absl::flat_hash_set<ObjectID> by_ref_ids;
  absl::flat_hash_map<ObjectID, std::vector<size_t>> by_ref_indices;

  for (size_t i = 0; i < task.NumArgs(); ++i) {
    if (task.ArgByRef(i)) {
      // We need to put an OBJECT_IN_PLASMA error here so the subsequent call to Get()
      // properly redirects to the plasma store.
      if (!options_.is_local_mode) {
        RAY_UNUSED(memory_store_->Put(RayObject(rpc::ErrorType::OBJECT_IN_PLASMA),
                                      task.ArgId(i)));
      }
      const auto &arg_id = task.ArgId(i);
      by_ref_ids.insert(arg_id);
      auto it = by_ref_indices.find(arg_id);
      if (it == by_ref_indices.end()) {
        by_ref_indices.emplace(arg_id, std::vector<size_t>({i}));
      } else {
        it->second.push_back(i);
      }
      arg_reference_ids->at(i) = arg_id;
      // The task borrows all args passed by reference. Because the task does
      // not have a reference to the argument ID in the frontend, it is not
      // possible for the task to still be borrowing the argument by the time
      // it finishes.
      borrowed_ids->push_back(arg_id);
    } else {
      // A pass-by-value argument.
      std::shared_ptr<LocalMemoryBuffer> data = nullptr;
      if (task.ArgDataSize(i)) {
        data = std::make_shared<LocalMemoryBuffer>(const_cast<uint8_t *>(task.ArgData(i)),
                                                   task.ArgDataSize(i));
      }
      std::shared_ptr<LocalMemoryBuffer> metadata = nullptr;
      if (task.ArgMetadataSize(i)) {
        metadata = std::make_shared<LocalMemoryBuffer>(
            const_cast<uint8_t *>(task.ArgMetadata(i)), task.ArgMetadataSize(i));
      }
      args->at(i) = std::make_shared<RayObject>(data, metadata, task.ArgInlinedIds(i),
                                                /*copy_data*/ true);
      arg_reference_ids->at(i) = ObjectID::Nil();
      // The task borrows all ObjectIDs that were serialized in the inlined
      // arguments. The task will receive references to these IDs, so it is
      // possible for the task to continue borrowing these arguments by the
      // time it finishes.
      for (const auto &inlined_id : task.ArgInlinedIds(i)) {
        borrowed_ids->push_back(inlined_id);
      }
    }
  }

  // Fetch by-reference arguments directly from the plasma store.
  bool got_exception = false;
  absl::flat_hash_map<ObjectID, std::shared_ptr<RayObject>> result_map;
  if (options_.is_local_mode) {
    RAY_RETURN_NOT_OK(
        memory_store_->Get(by_ref_ids, -1, worker_context_, &result_map, &got_exception));
  } else {
    RAY_RETURN_NOT_OK(plasma_store_provider_->Get(by_ref_ids, -1, worker_context_,
                                                  &result_map, &got_exception));
  }
  for (const auto &it : result_map) {
    for (size_t idx : by_ref_indices[it.first]) {
      args->at(idx) = it.second;
    }
  }

  return Status::OK();
}

void CoreWorker::HandleAssignTask(const rpc::AssignTaskRequest &request,
                                  rpc::AssignTaskReply *reply,
                                  rpc::SendReplyCallback send_reply_callback) {
  if (HandleWrongRecipient(WorkerID::FromBinary(request.intended_worker_id()),
                           send_reply_callback)) {
    return;
  }

  task_queue_length_ += 1;
  task_execution_service_.post([=] {
    raylet_task_receiver_->HandleAssignTask(request, reply, send_reply_callback);
  });
}

void CoreWorker::HandlePushTask(const rpc::PushTaskRequest &request,
                                rpc::PushTaskReply *reply,
                                rpc::SendReplyCallback send_reply_callback) {
  if (HandleWrongRecipient(WorkerID::FromBinary(request.intended_worker_id()),
                           send_reply_callback)) {
    return;
  }

  task_queue_length_ += 1;
  task_execution_service_.post([=] {
    // We have posted an exit task onto the main event loop,
    // so shouldn't bother executing any further work.
    if (exiting_) return;
    direct_task_receiver_->HandlePushTask(request, reply, send_reply_callback);
  });
}

void CoreWorker::HandleDirectActorCallArgWaitComplete(
    const rpc::DirectActorCallArgWaitCompleteRequest &request,
    rpc::DirectActorCallArgWaitCompleteReply *reply,
    rpc::SendReplyCallback send_reply_callback) {
  if (HandleWrongRecipient(WorkerID::FromBinary(request.intended_worker_id()),
                           send_reply_callback)) {
    return;
  }

  task_execution_service_.post([=] {
    direct_task_receiver_->HandleDirectActorCallArgWaitComplete(request, reply,
                                                                send_reply_callback);
  });
}

void CoreWorker::HandleGetObjectStatus(const rpc::GetObjectStatusRequest &request,
                                       rpc::GetObjectStatusReply *reply,
                                       rpc::SendReplyCallback send_reply_callback) {
  if (HandleWrongRecipient(WorkerID::FromBinary(request.owner_worker_id()),
                           send_reply_callback)) {
<<<<<<< HEAD
    RAY_LOG(INFO) << "Handling GetObjectStatus for object produced by previous task";
=======
    RAY_LOG(INFO) << "Handling GetObjectStatus for object produced by a previous worker "
                     "with the same address";
>>>>>>> 490cddc2
    return;
  }

  ObjectID object_id = ObjectID::FromBinary(request.object_id());
  RAY_LOG(DEBUG) << "Received GetObjectStatus " << object_id;
  // We own the task. Reply back to the borrower once the object has been
  // created.
  // TODO(swang): We could probably just send the object value if it is small
  // enough and we have it local.
  reply->set_status(rpc::GetObjectStatusReply::CREATED);
  if (task_manager_->IsTaskPending(object_id.TaskId())) {
    // Acquire a reference and retry. This prevents the object from being
    // evicted out from under us before we can start the get.
    AddLocalReference(object_id, "<temporary (get object status)>");
    if (task_manager_->IsTaskPending(object_id.TaskId())) {
      // The task is pending. Send the reply once the task finishes.
      memory_store_->GetAsync(object_id,
                              [send_reply_callback](std::shared_ptr<RayObject> obj) {
                                send_reply_callback(Status::OK(), nullptr, nullptr);
                              });
      RemoveLocalReference(object_id);
    } else {
      // We lost the race, the task is done.
      RemoveLocalReference(object_id);
      send_reply_callback(Status::OK(), nullptr, nullptr);
    }
  } else {
    // The task is done. Send the reply immediately.
    send_reply_callback(Status::OK(), nullptr, nullptr);
  }
}

void CoreWorker::HandleWaitForActorOutOfScope(
    const rpc::WaitForActorOutOfScopeRequest &request,
    rpc::WaitForActorOutOfScopeReply *reply, rpc::SendReplyCallback send_reply_callback) {
  if (HandleWrongRecipient(WorkerID::FromBinary(request.intended_worker_id()),
                           send_reply_callback)) {
    return;
  }

  // Send a response to trigger cleaning up the actor state once the handle is
  // no longer in scope.
  auto respond = [send_reply_callback](const ActorID &actor_id) {
    RAY_LOG(DEBUG) << "Replying to HandleWaitForActorOutOfScope for " << actor_id;
    send_reply_callback(Status::OK(), nullptr, nullptr);
  };

  const auto actor_id = ActorID::FromBinary(request.actor_id());
  RAY_LOG(DEBUG) << "Received HandleWaitForActorOutOfScope for " << actor_id;
  absl::MutexLock lock(&actor_handles_mutex_);
  auto it = actor_handles_.find(actor_id);
  if (it == actor_handles_.end()) {
    respond(actor_id);
  } else {
    RAY_CHECK(actor_out_of_scope_callbacks_.emplace(actor_id, std::move(respond)).second);
  }
}

void CoreWorker::HandleWaitForObjectEviction(
    const rpc::WaitForObjectEvictionRequest &request,
    rpc::WaitForObjectEvictionReply *reply, rpc::SendReplyCallback send_reply_callback) {
  // TODO(swang): Drop requests from raylets that executed an older version of
  // the task.
  if (HandleWrongRecipient(WorkerID::FromBinary(request.intended_worker_id()),
                           send_reply_callback)) {
    return;
  }

  // Send a response to trigger unpinning the object when it is no longer in scope.
  auto respond = [send_reply_callback](const ObjectID &object_id) {
    RAY_LOG(DEBUG) << "Replying to HandleWaitForObjectEviction for " << object_id;
    send_reply_callback(Status::OK(), nullptr, nullptr);
  };

  ObjectID object_id = ObjectID::FromBinary(request.object_id());
  // Returns true if the object was present and the callback was added. It might have
  // already been evicted by the time we get this request, in which case we should
  // respond immediately so the raylet unpins the object.
  if (!reference_counter_->SetDeleteCallback(object_id, respond)) {
    RAY_LOG(DEBUG) << "ObjectID reference already gone for " << object_id;
    respond(object_id);
  }
}

void CoreWorker::HandleWaitForRefRemoved(const rpc::WaitForRefRemovedRequest &request,
                                         rpc::WaitForRefRemovedReply *reply,
                                         rpc::SendReplyCallback send_reply_callback) {
  if (HandleWrongRecipient(WorkerID::FromBinary(request.intended_worker_id()),
                           send_reply_callback)) {
    return;
  }
  const ObjectID &object_id = ObjectID::FromBinary(request.reference().object_id());
  ObjectID contained_in_id = ObjectID::FromBinary(request.contained_in_id());
  const auto owner_address = request.reference().owner_address();
  auto ref_removed_callback =
      boost::bind(&ReferenceCounter::HandleRefRemoved, reference_counter_, object_id,
                  reply, send_reply_callback);
  // Set a callback to send the reply when the requested object ID's ref count
  // goes to 0.
  reference_counter_->SetRefRemovedCallback(object_id, contained_in_id, owner_address,
                                            ref_removed_callback);
}

void CoreWorker::HandleRemoteCancelTask(const rpc::RemoteCancelTaskRequest &request,
                                        rpc::RemoteCancelTaskReply *reply,
                                        rpc::SendReplyCallback send_reply_callback) {
  auto status =
      CancelTask(ObjectID::FromBinary(request.remote_object_id()), request.force_kill());
  send_reply_callback(status, nullptr, nullptr);
}

void CoreWorker::HandleCancelTask(const rpc::CancelTaskRequest &request,
                                  rpc::CancelTaskReply *reply,
                                  rpc::SendReplyCallback send_reply_callback) {
  absl::MutexLock lock(&mutex_);
  TaskID task_id = TaskID::FromBinary(request.intended_task_id());
  bool success = main_thread_task_id_ == task_id;

  // Try non-force kill
  if (success && !request.force_kill()) {
    RAY_LOG(INFO) << "Interrupting a running task " << main_thread_task_id_;
    success = options_.kill_main();
  }

  reply->set_attempt_succeeded(success);
  send_reply_callback(Status::OK(), nullptr, nullptr);

  // Do force kill after reply callback sent
  if (success && request.force_kill()) {
    RAY_LOG(INFO) << "Force killing a worker running " << main_thread_task_id_;
    RAY_IGNORE_EXPR(local_raylet_client_->Disconnect());
    if (options_.enable_logging) {
      RayLog::ShutDownRayLog();
    }
    // NOTE(hchen): Use `_Exit()` to force-exit this process without doing cleanup.
    // `exit()` will destruct static objects in an incorrect order, which will lead to
    // core dumps.
    _Exit(1);
  }
}

void CoreWorker::HandleKillActor(const rpc::KillActorRequest &request,
                                 rpc::KillActorReply *reply,
                                 rpc::SendReplyCallback send_reply_callback) {
  ActorID intended_actor_id = ActorID::FromBinary(request.intended_actor_id());
  if (intended_actor_id != worker_context_.GetCurrentActorID()) {
    std::ostringstream stream;
    stream << "Mismatched ActorID: ignoring KillActor for previous actor "
           << intended_actor_id
           << ", current actor ID: " << worker_context_.GetCurrentActorID();
    auto msg = stream.str();
    RAY_LOG(ERROR) << msg;
    send_reply_callback(Status::Invalid(msg), nullptr, nullptr);
    return;
  }

  if (request.force_kill()) {
    RAY_LOG(INFO) << "Got KillActor, exiting immediately...";
    if (request.no_restart()) {
      RAY_IGNORE_EXPR(local_raylet_client_->Disconnect());
    }
    if (options_.num_workers > 1) {
      // TODO (kfstorm): Should we add some kind of check before sending the killing
      // request?
      RAY_LOG(ERROR)
          << "Killing an actor which is running in a worker process with multiple "
             "workers will also kill other actors in this process. To avoid this, "
             "please create the Java actor with some dynamic options to make it being "
             "hosted in a dedicated worker process.";
    }
    if (options_.enable_logging) {
      RayLog::ShutDownRayLog();
    }
    // NOTE(hchen): Use `_Exit()` to force-exit this process without doing cleanup.
    // `exit()` will destruct static objects in an incorrect order, which will lead to
    // core dumps.
    _Exit(1);
  } else {
    Exit(/*intentional=*/true);
  }
}

void CoreWorker::HandleGetCoreWorkerStats(const rpc::GetCoreWorkerStatsRequest &request,
                                          rpc::GetCoreWorkerStatsReply *reply,
                                          rpc::SendReplyCallback send_reply_callback) {
  absl::MutexLock lock(&mutex_);
  auto stats = reply->mutable_core_worker_stats();
  // TODO(swang): Differentiate between tasks that are currently pending
  // execution and tasks that have finished but may be retried.
  stats->set_num_pending_tasks(task_manager_->NumSubmissibleTasks());
  stats->set_task_queue_length(task_queue_length_);
  stats->set_num_executed_tasks(num_executed_tasks_);
  stats->set_num_object_ids_in_scope(reference_counter_->NumObjectIDsInScope());
  stats->set_current_task_func_desc(current_task_.FunctionDescriptor()->ToString());
  stats->set_ip_address(rpc_address_.ip_address());
  stats->set_port(rpc_address_.port());
  stats->set_actor_id(actor_id_.Binary());
  auto used_resources_map = stats->mutable_used_resources();
  for (auto const &it : *resource_ids_) {
    rpc::ResourceAllocations allocations;
    for (auto const &pair : it.second) {
      auto resource_slot = allocations.add_resource_slots();
      resource_slot->set_slot(pair.first);
      resource_slot->set_allocation(pair.second);
    }
    (*used_resources_map)[it.first] = allocations;
  }
  stats->set_actor_title(actor_title_);
  google::protobuf::Map<std::string, std::string> webui_map(webui_display_.begin(),
                                                            webui_display_.end());
  (*stats->mutable_webui_display()) = webui_map;

  MemoryStoreStats memory_store_stats = memory_store_->GetMemoryStoreStatisticalData();
  stats->set_num_in_plasma(memory_store_stats.num_in_plasma);
  stats->set_num_local_objects(memory_store_stats.num_local_objects);
  stats->set_used_object_store_memory(memory_store_stats.used_object_store_memory);

  if (request.include_memory_info()) {
    reference_counter_->AddObjectRefStats(plasma_store_provider_->UsedObjectsList(),
                                          stats);
  }

  send_reply_callback(Status::OK(), nullptr, nullptr);
}

void CoreWorker::HandleLocalGC(const rpc::LocalGCRequest &request,
                               rpc::LocalGCReply *reply,
                               rpc::SendReplyCallback send_reply_callback) {
  if (options_.gc_collect != nullptr) {
    options_.gc_collect();
    send_reply_callback(Status::OK(), nullptr, nullptr);
  } else {
    send_reply_callback(Status::NotImplemented("GC callback not defined"), nullptr,
                        nullptr);
  }
}

void CoreWorker::YieldCurrentFiber(FiberEvent &event) {
  RAY_CHECK(worker_context_.CurrentActorIsAsync());
  boost::this_fiber::yield();
  event.Wait();
}

void CoreWorker::GetAsync(const ObjectID &object_id, SetResultCallback success_callback,
                          SetResultCallback fallback_callback, void *python_future) {
  memory_store_->GetAsync(object_id, [python_future, success_callback, fallback_callback,
                                      object_id](std::shared_ptr<RayObject> ray_object) {
    if (ray_object->IsInPlasmaError()) {
      fallback_callback(ray_object, object_id, python_future);
    } else {
      success_callback(ray_object, object_id, python_future);
    }
  });
}

void CoreWorker::SetPlasmaAddedCallback(PlasmaSubscriptionCallback subscribe_callback) {
  plasma_done_callback_ = subscribe_callback;
}

void CoreWorker::SubscribeToPlasmaAdd(const ObjectID &object_id) {
  RAY_CHECK_OK(local_raylet_client_->SubscribeToPlasma(object_id));
}

void CoreWorker::HandlePlasmaObjectReady(const rpc::PlasmaObjectReadyRequest &request,
                                         rpc::PlasmaObjectReadyReply *reply,
                                         rpc::SendReplyCallback send_reply_callback) {
  RAY_CHECK(plasma_done_callback_ != nullptr) << "Plasma done callback not defined.";
  // This callback needs to be asynchronous because it runs on the io_service_, so no
  // RPCs can be processed while it's running. This can easily lead to deadlock (for
  // example if the callback calls ray.get() on an object that is dependent on an RPC
  // to be ready).
  plasma_done_callback_(ObjectID::FromBinary(request.object_id()), request.data_size(),
                        request.metadata_size());
  send_reply_callback(Status::OK(), nullptr, nullptr);
}

void CoreWorker::SetActorId(const ActorID &actor_id) {
  absl::MutexLock lock(&mutex_);
  if (!options_.is_local_mode) {
    RAY_CHECK(actor_id_.IsNil());
  }
  actor_id_ = actor_id;
}

void CoreWorker::SetWebuiDisplay(const std::string &key, const std::string &message) {
  absl::MutexLock lock(&mutex_);
  webui_display_[key] = message;
}

void CoreWorker::SetActorTitle(const std::string &title) {
  absl::MutexLock lock(&mutex_);
  actor_title_ = title;
}

}  // namespace ray<|MERGE_RESOLUTION|>--- conflicted
+++ resolved
@@ -1760,12 +1760,8 @@
                                        rpc::SendReplyCallback send_reply_callback) {
   if (HandleWrongRecipient(WorkerID::FromBinary(request.owner_worker_id()),
                            send_reply_callback)) {
-<<<<<<< HEAD
-    RAY_LOG(INFO) << "Handling GetObjectStatus for object produced by previous task";
-=======
     RAY_LOG(INFO) << "Handling GetObjectStatus for object produced by a previous worker "
                      "with the same address";
->>>>>>> 490cddc2
     return;
   }
 
