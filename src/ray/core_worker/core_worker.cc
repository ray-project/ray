--- conflicted
+++ resolved
@@ -712,12 +712,7 @@
   RAY_CHECK(has_owner)
       << "Object IDs generated randomly (ObjectID.from_random()) or out-of-band "
          "(ObjectID.from_binary(...)) cannot be passed as a task argument because Ray "
-<<<<<<< HEAD
-         "does not know "
-         "which task will create them. "
-=======
          "does not know which task will create them. "
->>>>>>> cfe61ea4
          "If this was not how your object ID was generated, please file an issue "
          "at https://github.com/ray-project/ray/issues/";
   return owner_address;
