--- conflicted
+++ resolved
@@ -816,7 +816,6 @@
   return status;
 }
 
-<<<<<<< HEAD
 Status CoreWorker::ActorLanguage(const ActorID &actor_id, Language *language) const {
   ActorHandle *actor_handle = nullptr;
   RAY_RETURN_NOT_OK(GetActorHandle(actor_id, &actor_handle));
@@ -840,7 +839,8 @@
 
   *is_direct = actor_handle->IsDirectCallActor();
   return Status::OK();
-=======
+}
+
 void CoreWorker::HandleAssignTask(const rpc::AssignTaskRequest &request,
                                   rpc::AssignTaskReply *reply,
                                   rpc::SendReplyCallback send_reply_callback) {
@@ -872,7 +872,6 @@
     direct_actor_task_receiver_->HandleDirectActorCallArgWaitComplete(
         request, reply, send_reply_callback);
   });
->>>>>>> 01aee8d9
 }
 
 }  // namespace ray