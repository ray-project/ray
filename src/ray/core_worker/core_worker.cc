// Copyright 2017 The Ray Authors.
//
// Licensed under the Apache License, Version 2.0 (the "License");
// you may not use this file except in compliance with the License.
// You may obtain a copy of the License at
//
//  http://www.apache.org/licenses/LICENSE-2.0
//
// Unless required by applicable law or agreed to in writing, software
// distributed under the License is distributed on an "AS IS" BASIS,
// WITHOUT WARRANTIES OR CONDITIONS OF ANY KIND, either express or implied.
// See the License for the specific language governing permissions and
// limitations under the License.

#include "ray/core_worker/core_worker.h"

#include "boost/fiber/all.hpp"
#include "ray/common/ray_config.h"
#include "ray/common/task/task_util.h"
#include "ray/core_worker/context.h"
#include "ray/core_worker/transport/direct_actor_transport.h"
#include "ray/core_worker/transport/raylet_transport.h"
#include "ray/gcs/gcs_client/service_based_gcs_client.h"
#include "ray/util/util.h"

namespace {

// Duration between internal book-keeping heartbeats.
const int kInternalHeartbeatMillis = 1000;

void BuildCommonTaskSpec(
    ray::TaskSpecBuilder &builder, const JobID &job_id, const TaskID &task_id,
    const TaskID &current_task_id, const int task_index, const TaskID &caller_id,
    const ray::rpc::Address &address, const ray::RayFunction &function,
    const std::vector<std::unique_ptr<ray::TaskArg>> &args, uint64_t num_returns,
    const std::unordered_map<std::string, double> &required_resources,
    const std::unordered_map<std::string, double> &required_placement_resources,
    std::vector<ObjectID> *return_ids) {
  // Build common task spec.
  builder.SetCommonTaskSpec(task_id, function.GetLanguage(),
                            function.GetFunctionDescriptor(), job_id, current_task_id,
                            task_index, caller_id, address, num_returns,
                            required_resources, required_placement_resources);
  // Set task arguments.
  for (const auto &arg : args) {
    builder.AddArg(*arg);
  }

  // Compute return IDs.
  return_ids->resize(num_returns);
  for (size_t i = 0; i < num_returns; i++) {
    (*return_ids)[i] = ObjectID::ForTaskReturn(task_id, i + 1);
  }
}

}  // namespace

namespace ray {

std::unique_ptr<CoreWorkerProcess> CoreWorkerProcess::instance_;

thread_local std::weak_ptr<CoreWorker> CoreWorkerProcess::current_core_worker_;

void CoreWorkerProcess::Initialize(const CoreWorkerOptions &options) {
  RAY_CHECK(!instance_) << "The process is already initialized for core worker.";
  instance_ = std::unique_ptr<CoreWorkerProcess>(new CoreWorkerProcess(options));
}

void CoreWorkerProcess::Shutdown() {
  if (!instance_) {
    return;
  }
  RAY_CHECK(instance_->options_.worker_type == WorkerType::DRIVER)
      << "The `Shutdown` interface is for driver only.";
  RAY_CHECK(instance_->global_worker_);
  instance_->global_worker_->Disconnect();
  instance_->global_worker_->Shutdown();
  instance_->RemoveWorker(instance_->global_worker_);
  instance_.reset();
}

bool CoreWorkerProcess::IsInitialized() { return instance_ != nullptr; }

CoreWorkerProcess::CoreWorkerProcess(const CoreWorkerOptions &options)
    : options_(options),
      global_worker_id_(
          options.worker_type == WorkerType::DRIVER
              ? ComputeDriverIdFromJob(options_.job_id)
              : (options_.num_workers == 1 ? WorkerID::FromRandom() : WorkerID::Nil())) {
  if (options_.enable_logging) {
    std::stringstream app_name;
    app_name << LanguageString(options_.language) << "-core-"
             << WorkerTypeString(options_.worker_type);
    if (!global_worker_id_.IsNil()) {
      app_name << "-" << global_worker_id_;
    }
    RayLog::StartRayLog(app_name.str(), RayLogLevel::INFO, options_.log_dir);
    if (options_.install_failure_signal_handler) {
      RayLog::InstallFailureSignalHandler();
    }
  } else {
    RAY_CHECK(options_.log_dir.empty())
        << "log_dir must be empty because ray log is disabled.";
    RAY_CHECK(!options_.install_failure_signal_handler)
        << "install_failure_signal_handler must be false because ray log is disabled.";
  }

  RAY_CHECK(options_.num_workers > 0);
  if (options_.worker_type == WorkerType::DRIVER) {
    // Driver process can only contain one worker.
    RAY_CHECK(options_.num_workers == 1);
  }

  RAY_LOG(INFO) << "Constructing CoreWorkerProcess. pid: " << getpid();

  if (options_.num_workers == 1) {
    // We need to create the worker instance here if:
    // 1. This is a driver process. In this case, the driver is ready to use right after
    // the CoreWorkerProcess::Initialize.
    // 2. This is a Python worker process. In this case, Python will invoke some core
    // worker APIs before `CoreWorkerProcess::RunTaskExecutionLoop` is called. So we need
    // to create the worker instance here. One example of invocations is
    // https://github.com/ray-project/ray/blob/45ce40e5d44801193220d2c546be8de0feeef988/python/ray/worker.py#L1281.
    if (options_.worker_type == WorkerType::DRIVER ||
        options_.language == Language::PYTHON) {
      CreateWorker();
    }
  }
}

CoreWorkerProcess::~CoreWorkerProcess() {
  RAY_LOG(INFO) << "Destructing CoreWorkerProcess. pid: " << getpid();
  {
    // Check that all `CoreWorker` instances have been removed.
    absl::ReaderMutexLock lock(&worker_map_mutex_);
    RAY_CHECK(workers_.empty());
  }
  if (options_.enable_logging) {
    RayLog::ShutDownRayLog();
  }
}

void CoreWorkerProcess::EnsureInitialized() {
  RAY_CHECK(instance_) << "The core worker process is not initialized yet or already "
                       << "shutdown.";
}

CoreWorker &CoreWorkerProcess::GetCoreWorker() {
  EnsureInitialized();
  if (instance_->options_.num_workers == 1) {
    // TODO(mehrdadn): Remove this when the bug is resolved.
    // Somewhat consistently reproducible via
    // python/ray/tests/test_basic.py::test_background_tasks_with_max_calls
    // with -c opt on Windows.
    RAY_CHECK(instance_->global_worker_) << "global_worker_ must not be NULL";
    return *instance_->global_worker_;
  }
  auto ptr = current_core_worker_.lock();
  RAY_CHECK(ptr != nullptr)
      << "The current thread is not bound with a core worker instance.";
  return *ptr;
}

void CoreWorkerProcess::SetCurrentThreadWorkerId(const WorkerID &worker_id) {
  EnsureInitialized();
  if (instance_->options_.num_workers == 1) {
    RAY_CHECK(instance_->global_worker_->GetWorkerID() == worker_id);
    return;
  }
  current_core_worker_ = instance_->GetWorker(worker_id);
}

std::shared_ptr<CoreWorker> CoreWorkerProcess::GetWorker(
    const WorkerID &worker_id) const {
  absl::ReaderMutexLock lock(&worker_map_mutex_);
  auto it = workers_.find(worker_id);
  RAY_CHECK(it != workers_.end()) << "Worker " << worker_id << " not found.";
  return it->second;
}

std::shared_ptr<CoreWorker> CoreWorkerProcess::CreateWorker() {
  auto worker = std::make_shared<CoreWorker>(
      options_,
      global_worker_id_ != WorkerID::Nil() ? global_worker_id_ : WorkerID::FromRandom());
  RAY_LOG(INFO) << "Worker " << worker->GetWorkerID() << " is created.";
  if (options_.num_workers == 1) {
    global_worker_ = worker;
  }
  current_core_worker_ = worker;

  absl::MutexLock lock(&worker_map_mutex_);
  workers_.emplace(worker->GetWorkerID(), worker);
  RAY_CHECK(workers_.size() <= static_cast<size_t>(options_.num_workers));
  return worker;
}

void CoreWorkerProcess::RemoveWorker(std::shared_ptr<CoreWorker> worker) {
  worker->WaitForShutdown();
  if (global_worker_) {
    RAY_CHECK(global_worker_ == worker);
  } else {
    RAY_CHECK(current_core_worker_.lock() == worker);
  }
  current_core_worker_.reset();
  {
    absl::MutexLock lock(&worker_map_mutex_);
    workers_.erase(worker->GetWorkerID());
    RAY_LOG(INFO) << "Removed worker " << worker->GetWorkerID();
  }
  if (global_worker_ == worker) {
    global_worker_ = nullptr;
  }
}

void CoreWorkerProcess::RunTaskExecutionLoop() {
  EnsureInitialized();
  RAY_CHECK(instance_->options_.worker_type == WorkerType::WORKER);
  if (instance_->options_.num_workers == 1) {
    // Run the task loop in the current thread only if the number of workers is 1.
    auto worker =
        instance_->global_worker_ ? instance_->global_worker_ : instance_->CreateWorker();
    worker->RunTaskExecutionLoop();
    instance_->RemoveWorker(worker);
  } else {
    std::vector<std::thread> worker_threads;
    for (int i = 0; i < instance_->options_.num_workers; i++) {
      worker_threads.emplace_back([]() {
        auto worker = instance_->CreateWorker();
        worker->RunTaskExecutionLoop();
        instance_->RemoveWorker(worker);
      });
    }
    for (auto &thread : worker_threads) {
      thread.join();
    }
  }

  instance_.reset();
}

CoreWorker::CoreWorker(const CoreWorkerOptions &options, const WorkerID &worker_id)
    : options_(options),
      get_call_site_(RayConfig::instance().record_ref_creation_sites()
                         ? options_.get_lang_stack
                         : nullptr),
      worker_context_(options_.worker_type, worker_id, options_.job_id),
      io_work_(io_service_),
      client_call_manager_(new rpc::ClientCallManager(io_service_)),
      death_check_timer_(io_service_),
      internal_timer_(io_service_),
      task_queue_length_(0),
      num_executed_tasks_(0),
      task_execution_service_work_(task_execution_service_),
      resource_ids_(new ResourceMappingType()),
      grpc_service_(io_service_, *this) {
  // Initialize task receivers.
  if (options_.worker_type == WorkerType::WORKER || options_.is_local_mode) {
    RAY_CHECK(options_.task_execution_callback != nullptr);
    auto execute_task =
        std::bind(&CoreWorker::ExecuteTask, this, std::placeholders::_1,
                  std::placeholders::_2, std::placeholders::_3, std::placeholders::_4);
    raylet_task_receiver_ =
        std::unique_ptr<CoreWorkerRayletTaskReceiver>(new CoreWorkerRayletTaskReceiver(
            worker_context_.GetWorkerID(), local_raylet_client_, execute_task));
    direct_task_receiver_ =
        std::unique_ptr<CoreWorkerDirectTaskReceiver>(new CoreWorkerDirectTaskReceiver(
            worker_context_, task_execution_service_, execute_task,
            [this] { return local_raylet_client_->TaskDone(); }));
  }

  // Initialize raylet client.
  // NOTE(edoakes): the core_worker_server_ must be running before registering with
  // the raylet, as the raylet will start sending some RPC messages immediately.
  // TODO(zhijunfu): currently RayletClient would crash in its constructor if it cannot
  // connect to Raylet after a number of retries, this can be changed later
  // so that the worker (java/python .etc) can retrieve and handle the error
  // instead of crashing.
  auto grpc_client = rpc::NodeManagerWorkerClient::make(
      options_.raylet_ip_address, options_.node_manager_port, *client_call_manager_);
  ClientID local_raylet_id;
  int assigned_port;
  std::unordered_map<std::string, std::string> internal_config;
  local_raylet_client_ = std::shared_ptr<raylet::RayletClient>(new raylet::RayletClient(
      io_service_, std::move(grpc_client), options_.raylet_socket, GetWorkerID(),
      (options_.worker_type == ray::WorkerType::WORKER),
      worker_context_.GetCurrentJobID(), options_.language, options_.node_ip_address,
      &local_raylet_id, &assigned_port, &internal_config));
  connected_ = true;

  RAY_CHECK(assigned_port != -1)
      << "Failed to allocate a port for the worker. Please specify a wider port range "
         "using the '--min-worker-port' and '--max-worker-port' arguments to 'ray "
         "start'.";

  // NOTE(edoakes): any initialization depending on RayConfig must happen after this line.
  RayConfig::instance().initialize(internal_config);

  // Start RPC server after all the task receivers are properly initialized and we have
  // our assigned port from the raylet.
  core_worker_server_ = std::unique_ptr<rpc::GrpcServer>(
      new rpc::GrpcServer(WorkerTypeString(options_.worker_type), assigned_port));
  core_worker_server_->RegisterService(grpc_service_);
  core_worker_server_->Run();

  // Tell the raylet the port that we are listening on.
  RAY_CHECK_OK(local_raylet_client_->AnnounceWorkerPort(core_worker_server_->GetPort()));

  // Set our own address.
  RAY_CHECK(!local_raylet_id.IsNil());
  rpc_address_.set_ip_address(options_.node_ip_address);
  rpc_address_.set_port(core_worker_server_->GetPort());
  rpc_address_.set_raylet_id(local_raylet_id.Binary());
  rpc_address_.set_worker_id(worker_context_.GetWorkerID().Binary());
  RAY_LOG(INFO) << "Initializing worker at address: " << rpc_address_.ip_address() << ":"
                << rpc_address_.port() << ", worker ID " << worker_context_.GetWorkerID()
                << ", raylet " << local_raylet_id;

  // Initialize gcs client.
  gcs_client_ = std::make_shared<ray::gcs::ServiceBasedGcsClient>(options_.gcs_options);

  RAY_CHECK_OK(gcs_client_->Connect(io_service_));
  RegisterToGcs();

  // Register a callback to monitor removed nodes.
  auto on_node_change = [this](const ClientID &node_id, const rpc::GcsNodeInfo &data) {
    if (data.state() == rpc::GcsNodeInfo::DEAD) {
      OnNodeRemoved(data);
    }
  };
  RAY_CHECK_OK(gcs_client_->Nodes().AsyncSubscribeToNodeChange(on_node_change, nullptr));

  actor_manager_ = std::unique_ptr<ActorManager>(new ActorManager(gcs_client_->Actors()));

  // Initialize profiler.
  profiler_ = std::make_shared<worker::Profiler>(
      worker_context_, options_.node_ip_address, io_service_, gcs_client_);

  reference_counter_ = std::make_shared<ReferenceCounter>(
      rpc_address_, RayConfig::instance().distributed_ref_counting_enabled(),
      RayConfig::instance().lineage_pinning_enabled(), [this](const rpc::Address &addr) {
        return std::shared_ptr<rpc::CoreWorkerClient>(
            new rpc::CoreWorkerClient(addr, *client_call_manager_));
      });

  if (options_.worker_type == ray::WorkerType::WORKER) {
    death_check_timer_.expires_from_now(boost::asio::chrono::milliseconds(
        RayConfig::instance().raylet_death_check_interval_milliseconds()));
    death_check_timer_.async_wait(
        boost::bind(&CoreWorker::CheckForRayletFailure, this, _1));
  }

  internal_timer_.expires_from_now(
      boost::asio::chrono::milliseconds(kInternalHeartbeatMillis));
  internal_timer_.async_wait(boost::bind(&CoreWorker::InternalHeartbeat, this, _1));

  plasma_store_provider_.reset(new CoreWorkerPlasmaStoreProvider(
      options_.store_socket, local_raylet_client_, options_.check_signals,
      /*evict_if_full=*/RayConfig::instance().object_pinning_enabled(),
      boost::bind(&CoreWorker::TriggerGlobalGC, this),
      boost::bind(&CoreWorker::CurrentCallSite, this)));
  memory_store_.reset(new CoreWorkerMemoryStore(
      [this](const RayObject &object, const ObjectID &object_id) {
        PutObjectIntoPlasma(object, object_id);
        return Status::OK();
      },
      options_.ref_counting_enabled ? reference_counter_ : nullptr, local_raylet_client_,
      options_.check_signals));

  auto check_node_alive_fn = [this](const ClientID &node_id) {
    auto node = gcs_client_->Nodes().Get(node_id);
    RAY_CHECK(node.has_value());
    return node->state() == rpc::GcsNodeInfo::ALIVE;
  };
  auto reconstruct_object_callback = [this](const ObjectID &object_id) {
    io_service_.post([this, object_id]() {
      RAY_CHECK_OK(object_recovery_manager_->RecoverObject(object_id));
    });
  };
  task_manager_.reset(new TaskManager(
      memory_store_, reference_counter_, actor_manager_,
      [this](const TaskSpecification &spec, bool delay) {
        if (delay) {
          // Retry after a delay to emulate the existing Raylet reconstruction
          // behaviour. TODO(ekl) backoff exponentially.
          uint32_t delay = RayConfig::instance().task_retry_delay_ms();
          RAY_LOG(ERROR) << "Will resubmit task after a " << delay
                         << "ms delay: " << spec.DebugString();
          absl::MutexLock lock(&mutex_);
          to_resubmit_.push_back(std::make_pair(current_time_ms() + delay, spec));
        } else {
          RAY_CHECK_OK(direct_task_submitter_->SubmitTask(spec));
        }
      },
      check_node_alive_fn, reconstruct_object_callback));

  // Create an entry for the driver task in the task table. This task is
  // added immediately with status RUNNING. This allows us to push errors
  // related to this driver task back to the driver. For example, if the
  // driver creates an object that is later evicted, we should notify the
  // user that we're unable to reconstruct the object, since we cannot
  // rerun the driver.
  if (options_.worker_type == WorkerType::DRIVER) {
    TaskSpecBuilder builder;
    const TaskID task_id = TaskID::ForDriverTask(worker_context_.GetCurrentJobID());
    builder.SetDriverTaskSpec(task_id, options_.language,
                              worker_context_.GetCurrentJobID(),
                              TaskID::ComputeDriverTaskId(worker_context_.GetWorkerID()),
                              GetCallerId(), rpc_address_);

    std::shared_ptr<gcs::TaskTableData> data = std::make_shared<gcs::TaskTableData>();
    data->mutable_task()->mutable_task_spec()->CopyFrom(builder.Build().GetMessage());
    if (!options_.is_local_mode) {
      RAY_CHECK_OK(gcs_client_->Tasks().AsyncAdd(data, nullptr));
    }
    SetCurrentTaskId(task_id);
  }
  auto client_factory = [this](const rpc::Address &addr) {
    return std::shared_ptr<rpc::CoreWorkerClient>(
        new rpc::CoreWorkerClient(addr, *client_call_manager_));
  };
  auto raylet_client_factory = [this](const std::string ip_address, int port) {
    auto grpc_client =
        rpc::NodeManagerWorkerClient::make(ip_address, port, *client_call_manager_);
    return std::shared_ptr<raylet::RayletClient>(
        new raylet::RayletClient(std::move(grpc_client)));
  };

  std::function<Status(const TaskSpecification &, const gcs::StatusCallback &)>
      actor_create_callback = nullptr;
  if (RayConfig::instance().gcs_actor_service_enabled()) {
    actor_create_callback = [this](const TaskSpecification &task_spec,
                                   const gcs::StatusCallback &callback) {
      return gcs_client_->Actors().AsyncCreateActor(task_spec, callback);
    };
  }

  direct_actor_submitter_ = std::unique_ptr<CoreWorkerDirectActorTaskSubmitter>(
      new CoreWorkerDirectActorTaskSubmitter(client_factory, memory_store_,
                                             task_manager_));

  direct_task_submitter_ =
      std::unique_ptr<CoreWorkerDirectTaskSubmitter>(new CoreWorkerDirectTaskSubmitter(
          rpc_address_, local_raylet_client_, client_factory, raylet_client_factory,
          memory_store_, task_manager_, local_raylet_id,
          RayConfig::instance().worker_lease_timeout_milliseconds(),
          std::move(actor_create_callback), boost::asio::steady_timer(io_service_)));
  future_resolver_.reset(new FutureResolver(memory_store_, client_factory, rpc_address_));
  // Unfortunately the raylet client has to be constructed after the receivers.
  if (direct_task_receiver_ != nullptr) {
    direct_task_receiver_->Init(client_factory, rpc_address_, local_raylet_client_);
  }

  auto object_lookup_fn = [this](const ObjectID &object_id,
                                 const ObjectLookupCallback &callback) {
    return gcs_client_->Objects().AsyncGetLocations(
        object_id,
        [this, object_id, callback](const Status &status,
                                    const std::vector<rpc::ObjectTableData> &results) {
          RAY_CHECK_OK(status);
          std::vector<rpc::Address> locations;
          for (const auto &result : results) {
            const auto &node_id = ClientID::FromBinary(result.manager());
            auto node = gcs_client_->Nodes().Get(node_id);
            RAY_CHECK(node.has_value());
            if (node->state() == rpc::GcsNodeInfo::ALIVE) {
              rpc::Address address;
              address.set_raylet_id(node->node_id());
              address.set_ip_address(node->node_manager_address());
              address.set_port(node->node_manager_port());
              locations.push_back(address);
            }
          }
          callback(object_id, locations);
        });
  };
  object_recovery_manager_ =
      std::unique_ptr<ObjectRecoveryManager>(new ObjectRecoveryManager(
          rpc_address_, raylet_client_factory, local_raylet_client_, object_lookup_fn,
          task_manager_, reference_counter_, memory_store_,
          [this](const ObjectID &object_id, bool pin_object) {
            RAY_CHECK_OK(Put(RayObject(rpc::ErrorType::OBJECT_UNRECONSTRUCTABLE),
                             /*contained_object_ids=*/{}, object_id,
                             /*pin_object=*/pin_object));
          },
          RayConfig::instance().lineage_pinning_enabled()));

  // Start the IO thread after all other members have been initialized, in case
  // the thread calls back into any of our members.
  io_thread_ = std::thread(&CoreWorker::RunIOService, this);
}

void CoreWorker::Shutdown() {
  io_service_.stop();
  if (options_.worker_type == WorkerType::WORKER) {
    task_execution_service_.stop();
  }
}

void CoreWorker::Disconnect() {
  io_service_.stop();
  if (connected_) {
    connected_ = false;
    if (gcs_client_) {
      gcs_client_->Disconnect();
    }
    if (local_raylet_client_) {
      RAY_IGNORE_EXPR(local_raylet_client_->Disconnect());
    }
  }
}

void CoreWorker::Exit(bool intentional) {
  RAY_LOG(INFO)
      << "Exit signal " << (intentional ? "(intentional)" : "")
      << " received, this process will exit after all outstanding tasks have finished";
  exiting_ = true;
  // Release the resources early in case draining takes a long time.
  RAY_CHECK_OK(local_raylet_client_->NotifyDirectCallTaskBlocked());

  // Callback to shutdown.
  auto shutdown = [this, intentional]() {
    // To avoid problems, make sure shutdown is always called from the same
    // event loop each time.
    task_execution_service_.post([this, intentional]() {
      if (intentional) {
        Disconnect();  // Notify the raylet this is an intentional exit.
      }
      Shutdown();
    });
  };

  // Callback to drain objects once all pending tasks have been drained.
  auto drain_references_callback = [this, shutdown]() {
    // Post to the event loop to avoid a deadlock between the TaskManager and
    // the ReferenceCounter. The deadlock can occur because this callback may
    // get called by the TaskManager while the ReferenceCounter's lock is held,
    // but the callback itself must acquire the ReferenceCounter's lock to
    // drain the object references.
    task_execution_service_.post([this, shutdown]() {
      bool not_actor_task = false;
      {
        absl::MutexLock lock(&mutex_);
        not_actor_task = actor_id_.IsNil();
      }
      if (not_actor_task) {
        // If we are a task, then we cannot hold any object references in the
        // heap. Therefore, any active object references are being held by other
        // processes. Wait for these processes to release their references before
        // we shutdown.
        // NOTE(swang): This could still cause this worker process to stay alive
        // forever if another process holds a reference forever.
        reference_counter_->DrainAndShutdown(shutdown);
      } else {
        // If we are an actor, then we may be holding object references in the
        // heap. Then, we should not wait to drain the object references before
        // shutdown since this could hang.
        shutdown();
      }
    });
  };

  task_manager_->DrainAndShutdown(drain_references_callback);
}

void CoreWorker::RunIOService() {
#ifndef _WIN32
  // Block SIGINT and SIGTERM so they will be handled by the main thread.
  sigset_t mask;
  sigemptyset(&mask);
  sigaddset(&mask, SIGINT);
  sigaddset(&mask, SIGTERM);
  pthread_sigmask(SIG_BLOCK, &mask, NULL);
#endif

  io_service_.run();
}

void CoreWorker::OnNodeRemoved(const rpc::GcsNodeInfo &node_info) {
  const auto node_id = ClientID::FromBinary(node_info.node_id());
  RAY_LOG(INFO) << "Node failure " << node_id;
  const auto lost_objects = reference_counter_->ResetObjectsOnRemovedNode(node_id);
  // Delete the objects from the in-memory store to indicate that they are not
  // available. The object recovery manager will guarantee that a new value
  // will eventually be stored for the objects (either an
  // UnreconstructableError or a value reconstructed from lineage).
  memory_store_->Delete(lost_objects);
  for (const auto &object_id : lost_objects) {
    RAY_LOG(INFO) << "Object " << object_id << " lost due to node failure " << node_id;
    // The lost object must have been owned by us.
    RAY_CHECK_OK(object_recovery_manager_->RecoverObject(object_id));
  }
}

void CoreWorker::WaitForShutdown() {
  if (io_thread_.joinable()) {
    io_thread_.join();
  }
  if (options_.worker_type == WorkerType::WORKER) {
    RAY_CHECK(task_execution_service_.stopped());
    // Asyncio coroutines could still run after CoreWorker is removed because it is
    // running in a different thread. This can cause segfault because coroutines try to
    // access CoreWorker methods that are already garbage collected. We should complete
    // all coroutines before shutting down in order to prevent this.
    if (worker_context_.CurrentActorIsAsync()) {
      options_.terminate_asyncio_thread();
    }
  }
}

const WorkerID &CoreWorker::GetWorkerID() const { return worker_context_.GetWorkerID(); }

void CoreWorker::SetCurrentTaskId(const TaskID &task_id) {
  worker_context_.SetCurrentTaskId(task_id);
  {
    absl::MutexLock lock(&mutex_);
    main_thread_task_id_ = task_id;
  }
}

void CoreWorker::RegisterToGcs() {
  std::unordered_map<std::string, std::string> worker_info;
  const auto &worker_id = GetWorkerID();
  worker_info.emplace("node_ip_address", options_.node_ip_address);
  worker_info.emplace("plasma_store_socket", options_.store_socket);
  worker_info.emplace("raylet_socket", options_.raylet_socket);

  if (options_.worker_type == WorkerType::DRIVER) {
    auto start_time = std::chrono::duration_cast<std::chrono::milliseconds>(
                          std::chrono::system_clock::now().time_since_epoch())
                          .count();
    worker_info.emplace("driver_id", worker_id.Binary());
    worker_info.emplace("start_time", std::to_string(start_time));
    if (!options_.driver_name.empty()) {
      worker_info.emplace("name", options_.driver_name);
    }
  }

  if (!options_.stdout_file.empty()) {
    worker_info.emplace("stdout_file", options_.stdout_file);
  }
  if (!options_.stderr_file.empty()) {
    worker_info.emplace("stderr_file", options_.stderr_file);
  }

  auto worker_data = std::make_shared<rpc::WorkerTableData>();
  worker_data->mutable_worker_address()->set_worker_id(worker_id.Binary());
  worker_data->set_worker_type(options_.worker_type);
  worker_data->mutable_worker_info()->insert(worker_info.begin(), worker_info.end());

  RAY_CHECK_OK(gcs_client_->Workers().AsyncAdd(worker_data, nullptr));
}
void CoreWorker::CheckForRayletFailure(const boost::system::error_code &error) {
  if (error == boost::asio::error::operation_aborted) {
    return;
  }

  // If the raylet fails, we will be reassigned to init (PID=1).
  if (getppid() == 1) {
    RAY_LOG(ERROR) << "Raylet failed. Shutting down.";
    Shutdown();
  }

  // Reset the timer from the previous expiration time to avoid drift.
  death_check_timer_.expires_at(
      death_check_timer_.expiry() +
      boost::asio::chrono::milliseconds(
          RayConfig::instance().raylet_death_check_interval_milliseconds()));
  death_check_timer_.async_wait(
      boost::bind(&CoreWorker::CheckForRayletFailure, this, _1));
}

void CoreWorker::InternalHeartbeat(const boost::system::error_code &error) {
  if (error == boost::asio::error::operation_aborted) {
    return;
  }

  absl::MutexLock lock(&mutex_);
  while (!to_resubmit_.empty() && current_time_ms() > to_resubmit_.front().first) {
    auto &spec = to_resubmit_.front().second;
    if (spec.IsActorTask()) {
      RAY_CHECK_OK(direct_actor_submitter_->SubmitTask(spec));
    } else {
      RAY_CHECK_OK(direct_task_submitter_->SubmitTask(spec));
    }
    to_resubmit_.pop_front();
  }
  internal_timer_.expires_at(internal_timer_.expiry() +
                             boost::asio::chrono::milliseconds(kInternalHeartbeatMillis));
  internal_timer_.async_wait(boost::bind(&CoreWorker::InternalHeartbeat, this, _1));
}

std::unordered_map<ObjectID, std::pair<size_t, size_t>>
CoreWorker::GetAllReferenceCounts() const {
  auto counts = reference_counter_->GetAllReferenceCounts();
  absl::MutexLock lock(&actor_handles_mutex_);
  // Strip actor IDs from the ref counts since there is no associated ObjectID
  // in the language frontend.
  for (const auto &handle : actor_handles_) {
    auto actor_id = handle.first;
    auto actor_handle_id = ObjectID::ForActorHandle(actor_id);
    counts.erase(actor_handle_id);
  }
  return counts;
}

<<<<<<< HEAD
void CoreWorker::PutObjectIntoPlasma(const RayObject &object, const ObjectID &object_id) {
  bool object_exists;
  RAY_CHECK_OK(plasma_store_provider_->Put(object, object_id, &object_exists));
  if (!object_exists) {
    // Tell the raylet to pin the object **after** it is created.
    RAY_LOG(DEBUG) << "Pinning put object " << object_id;
    RAY_CHECK_OK(local_raylet_client_->PinObjectIDs(
        rpc_address_, {object_id},
        [this, object_id](const Status &status, const rpc::PinObjectIDsReply &reply) {
          // Only release the object once the raylet has responded to avoid the race
          // condition that the object could be evicted before the raylet pins it.
          if (!plasma_store_provider_->Release(object_id).ok()) {
            RAY_LOG(ERROR) << "Failed to release ObjectID (" << object_id
                           << "), might cause a leak in plasma.";
          }
        }));
  }
  RAY_CHECK(memory_store_->Put(RayObject(rpc::ErrorType::OBJECT_IN_PLASMA), object_id));
}

void CoreWorker::PromoteObjectToPlasma(const ObjectID &object_id) {
=======
const rpc::Address &CoreWorker::GetRpcAddress() const { return rpc_address_; }

rpc::Address CoreWorker::GetOwnerAddress(const ObjectID &object_id) const {
  rpc::Address owner_address;
  auto has_owner = reference_counter_->GetOwner(object_id, &owner_address);
  RAY_CHECK(has_owner)
      << "Object IDs generated randomly (ObjectID.from_random()) or out-of-band "
         "(ObjectID.from_binary(...)) cannot be passed as a task argument because Ray "
         "does not know which task will create them. "
         "If this was not how your object ID was generated, please file an issue "
         "at https://github.com/ray-project/ray/issues/";
  return owner_address;
}

void CoreWorker::PromoteToPlasmaAndGetOwnershipInfo(const ObjectID &object_id,
                                                    rpc::Address *owner_address) {
>>>>>>> 1425cdf8
  auto value = memory_store_->GetOrPromoteToPlasma(object_id);
  if (value) {
    PutObjectIntoPlasma(*value, object_id);
  }
}

void CoreWorker::GetOwnershipInfo(const ObjectID &object_id,
                                  rpc::Address *owner_address) {
  auto has_owner = reference_counter_->GetOwner(object_id, owner_address);
  RAY_CHECK(has_owner)
      << "Object IDs generated randomly (ObjectID.from_random()) or out-of-band "
         "(ObjectID.from_binary(...)) cannot be serialized because Ray does not know "
         "which task will create them. "
         "If this was not how your object ID was generated, please file an issue "
         "at https://github.com/ray-project/ray/issues/";
  RAY_LOG(DEBUG) << "Promoted object to plasma " << object_id;
}

void CoreWorker::RegisterOwnershipInfoAndResolveFuture(
    const ObjectID &object_id, const ObjectID &outer_object_id,
    const rpc::Address &owner_address) {
  // Add the object's owner to the local metadata in case it gets serialized
  // again.
  reference_counter_->AddBorrowedObject(object_id, outer_object_id, owner_address);

  // We will ask the owner about the object until the object is
  // created or we can no longer reach the owner.
  future_resolver_->ResolveFutureAsync(object_id, owner_address);
}

Status CoreWorker::SetClientOptions(std::string name, int64_t limit_bytes) {
  // Currently only the Plasma store supports client options.
  return plasma_store_provider_->SetClientOptions(name, limit_bytes);
}

Status CoreWorker::Put(const RayObject &object,
                       const std::vector<ObjectID> &contained_object_ids,
                       ObjectID *object_id) {
  *object_id = ObjectID::ForPut(worker_context_.GetCurrentTaskID(),
                                worker_context_.GetNextPutIndex());
  reference_counter_->AddOwnedObject(
      *object_id, contained_object_ids, rpc_address_, CurrentCallSite(), object.GetSize(),
      /*is_reconstructable=*/false, ClientID::FromBinary(rpc_address_.raylet_id()));
  return Put(object, contained_object_ids, *object_id, /*pin_object=*/true);
}

Status CoreWorker::Put(const RayObject &object,
                       const std::vector<ObjectID> &contained_object_ids,
                       const ObjectID &object_id, bool pin_object) {
  bool object_exists;
  if (options_.is_local_mode ||
      (RayConfig::instance().put_small_object_in_memory_store() &&
       static_cast<int64_t>(object.GetSize()) <
           RayConfig::instance().max_direct_call_object_size())) {
    RAY_LOG(DEBUG) << "Put " << object_id << " in memory store";
    RAY_CHECK(memory_store_->Put(object, object_id));
    return Status::OK();
  }
  RAY_RETURN_NOT_OK(plasma_store_provider_->Put(object, object_id, &object_exists));
  if (!object_exists) {
    if (pin_object) {
      // Tell the raylet to pin the object **after** it is created.
      RAY_LOG(DEBUG) << "Pinning put object " << object_id;
      RAY_CHECK_OK(local_raylet_client_->PinObjectIDs(
          rpc_address_, {object_id},
          [this, object_id](const Status &status, const rpc::PinObjectIDsReply &reply) {
            // Only release the object once the raylet has responded to avoid the race
            // condition that the object could be evicted before the raylet pins it.
            if (!plasma_store_provider_->Release(object_id).ok()) {
              RAY_LOG(ERROR) << "Failed to release ObjectID (" << object_id
                             << "), might cause a leak in plasma.";
            }
          }));
    } else {
      RAY_RETURN_NOT_OK(plasma_store_provider_->Release(object_id));
    }
  }
  RAY_CHECK(memory_store_->Put(RayObject(rpc::ErrorType::OBJECT_IN_PLASMA), object_id));
  return Status::OK();
}

Status CoreWorker::Create(const std::shared_ptr<Buffer> &metadata, const size_t data_size,
                          const std::vector<ObjectID> &contained_object_ids,
                          ObjectID *object_id, std::shared_ptr<Buffer> *data) {
  *object_id = ObjectID::ForPut(worker_context_.GetCurrentTaskID(),
                                worker_context_.GetNextPutIndex());
  if (options_.is_local_mode ||
      (RayConfig::instance().put_small_object_in_memory_store() &&
       static_cast<int64_t>(data_size) <
           RayConfig::instance().max_direct_call_object_size())) {
    *data = std::make_shared<LocalMemoryBuffer>(data_size);
  } else {
    RAY_RETURN_NOT_OK(
        plasma_store_provider_->Create(metadata, data_size, *object_id, data));
  }
  // Only add the object to the reference counter if it didn't already exist.
  if (data) {
    reference_counter_->AddOwnedObject(*object_id, contained_object_ids, rpc_address_,
                                       CurrentCallSite(), data_size + metadata->Size(),
                                       /*is_reconstructable=*/false,
                                       ClientID::FromBinary(rpc_address_.raylet_id()));
  }
  return Status::OK();
}

Status CoreWorker::Create(const std::shared_ptr<Buffer> &metadata, const size_t data_size,
                          const ObjectID &object_id, std::shared_ptr<Buffer> *data) {
  if (options_.is_local_mode) {
    return Status::NotImplemented(
        "Creating an object with a pre-existing ObjectID is not supported in local mode");
  } else {
    return plasma_store_provider_->Create(metadata, data_size, object_id, data);
  }
}

Status CoreWorker::Seal(const ObjectID &object_id, bool pin_object,
                        const absl::optional<rpc::Address> &owner_address) {
  RAY_RETURN_NOT_OK(plasma_store_provider_->Seal(object_id));
  if (pin_object) {
    // Tell the raylet to pin the object **after** it is created.
    RAY_LOG(DEBUG) << "Pinning sealed object " << object_id;
    RAY_CHECK_OK(local_raylet_client_->PinObjectIDs(
        owner_address.has_value() ? *owner_address : rpc_address_, {object_id},
        [this, object_id](const Status &status, const rpc::PinObjectIDsReply &reply) {
          // Only release the object once the raylet has responded to avoid the race
          // condition that the object could be evicted before the raylet pins it.
          if (!plasma_store_provider_->Release(object_id).ok()) {
            RAY_LOG(ERROR) << "Failed to release ObjectID (" << object_id
                           << "), might cause a leak in plasma.";
          }
        }));
  } else {
    RAY_RETURN_NOT_OK(plasma_store_provider_->Release(object_id));
  }
  RAY_CHECK(memory_store_->Put(RayObject(rpc::ErrorType::OBJECT_IN_PLASMA), object_id));
  return Status::OK();
}

Status CoreWorker::Get(const std::vector<ObjectID> &ids, const int64_t timeout_ms,
                       std::vector<std::shared_ptr<RayObject>> *results) {
  results->resize(ids.size(), nullptr);

  absl::flat_hash_set<ObjectID> plasma_object_ids;
  absl::flat_hash_set<ObjectID> memory_object_ids(ids.begin(), ids.end());

  bool got_exception = false;
  absl::flat_hash_map<ObjectID, std::shared_ptr<RayObject>> result_map;
  auto start_time = current_time_ms();

  if (!memory_object_ids.empty()) {
    RAY_RETURN_NOT_OK(memory_store_->Get(memory_object_ids, timeout_ms, worker_context_,
                                         &result_map, &got_exception));
  }

  // Erase any objects that were promoted to plasma from the results. These get
  // requests will be retried at the plasma store.
  for (auto it = result_map.begin(); it != result_map.end();) {
    auto current = it++;
    if (current->second->IsInPlasmaError()) {
      RAY_LOG(DEBUG) << current->first << " in plasma, doing fetch-and-get";
      plasma_object_ids.insert(current->first);
      result_map.erase(current);
    }
  }

  if (!got_exception) {
    // If any of the objects have been promoted to plasma, then we retry their
    // gets at the provider plasma. Once we get the objects from plasma, we flip
    // the transport type again and return them for the original direct call ids.
    int64_t local_timeout_ms = timeout_ms;
    if (timeout_ms >= 0) {
      local_timeout_ms = std::max(static_cast<int64_t>(0),
                                  timeout_ms - (current_time_ms() - start_time));
    }
    RAY_LOG(DEBUG) << "Plasma GET timeout " << local_timeout_ms;
    RAY_RETURN_NOT_OK(plasma_store_provider_->Get(plasma_object_ids, local_timeout_ms,
                                                  worker_context_, &result_map,
                                                  &got_exception));
  }

  // Loop through `ids` and fill each entry for the `results` vector,
  // this ensures that entries `results` have exactly the same order as
  // they are in `ids`. When there are duplicate object ids, all the entries
  // for the same id are filled in.
  bool missing_result = false;
  bool will_throw_exception = false;
  for (size_t i = 0; i < ids.size(); i++) {
    auto pair = result_map.find(ids[i]);
    if (pair != result_map.end()) {
      (*results)[i] = pair->second;
      RAY_CHECK(!pair->second->IsInPlasmaError());
      if (pair->second->IsException()) {
        // The language bindings should throw an exception if they see this
        // object.
        will_throw_exception = true;
      }
    } else {
      missing_result = true;
    }
  }
  // If no timeout was set and none of the results will throw an exception,
  // then check that we fetched all results before returning.
  if (timeout_ms < 0 && !will_throw_exception) {
    RAY_CHECK(!missing_result);
  }

  return Status::OK();
}

Status CoreWorker::Contains(const ObjectID &object_id, bool *has_object) {
  bool found = false;
  bool in_plasma = false;
  found = memory_store_->Contains(object_id, &in_plasma);
  if (in_plasma) {
    RAY_RETURN_NOT_OK(plasma_store_provider_->Contains(object_id, &found));
  }
  *has_object = found;
  return Status::OK();
}

// For any objects that are ErrorType::OBJECT_IN_PLASMA, we need to move them from
// the ready set into the plasma_object_ids set to wait on them there.
void RetryObjectInPlasmaErrors(std::shared_ptr<CoreWorkerMemoryStore> &memory_store,
                               WorkerContext &worker_context,
                               absl::flat_hash_set<ObjectID> &memory_object_ids,
                               absl::flat_hash_set<ObjectID> &plasma_object_ids,
                               absl::flat_hash_set<ObjectID> &ready) {
  for (auto iter = memory_object_ids.begin(); iter != memory_object_ids.end();) {
    auto current = iter++;
    const auto &mem_id = *current;
    auto ready_iter = ready.find(mem_id);
    if (ready_iter != ready.end()) {
      std::vector<std::shared_ptr<RayObject>> found;
      RAY_CHECK_OK(memory_store->Get({mem_id}, /*num_objects=*/1, /*timeout=*/0,
                                     worker_context,
                                     /*remote_after_get=*/false, &found));
      if (found.size() == 1 && found[0]->IsInPlasmaError()) {
        plasma_object_ids.insert(mem_id);
        ready.erase(ready_iter);
        memory_object_ids.erase(current);
      }
    }
  }
}

Status CoreWorker::Wait(const std::vector<ObjectID> &ids, int num_objects,
                        int64_t timeout_ms, std::vector<bool> *results) {
  results->resize(ids.size(), false);

  if (num_objects <= 0 || num_objects > static_cast<int>(ids.size())) {
    return Status::Invalid(
        "Number of objects to wait for must be between 1 and the number of ids.");
  }

  absl::flat_hash_set<ObjectID> plasma_object_ids;
  absl::flat_hash_set<ObjectID> memory_object_ids(ids.begin(), ids.end());

  if (memory_object_ids.size() != ids.size()) {
    return Status::Invalid("Duplicate object IDs not supported in wait.");
  }

  absl::flat_hash_set<ObjectID> ready;
  // Wait from both store providers with timeout set to 0. This is to avoid the case
  // where we might use up the entire timeout on trying to get objects from one store
  // provider before even trying another (which might have all of the objects available).
  if (memory_object_ids.size() > 0) {
    RAY_RETURN_NOT_OK(memory_store_->Wait(
        memory_object_ids,
        std::min(static_cast<int>(memory_object_ids.size()), num_objects),
        /*timeout_ms=*/0, worker_context_, &ready));
    RetryObjectInPlasmaErrors(memory_store_, worker_context_, memory_object_ids,
                              plasma_object_ids, ready);
  }
  RAY_CHECK(static_cast<int>(ready.size()) <= num_objects);
  if (static_cast<int>(ready.size()) < num_objects && plasma_object_ids.size() > 0) {
    RAY_RETURN_NOT_OK(plasma_store_provider_->Wait(
        plasma_object_ids,
        std::min(static_cast<int>(plasma_object_ids.size()),
                 num_objects - static_cast<int>(ready.size())),
        /*timeout_ms=*/0, worker_context_, &ready));
  }
  RAY_CHECK(static_cast<int>(ready.size()) <= num_objects);

  if (timeout_ms != 0 && static_cast<int>(ready.size()) < num_objects) {
    // Clear the ready set and retry. We clear it so that we can compute the number of
    // objects to fetch from the memory store easily below.
    ready.clear();

    int64_t start_time = current_time_ms();
    if (memory_object_ids.size() > 0) {
      RAY_RETURN_NOT_OK(memory_store_->Wait(
          memory_object_ids,
          std::min(static_cast<int>(memory_object_ids.size()), num_objects), timeout_ms,
          worker_context_, &ready));
      RetryObjectInPlasmaErrors(memory_store_, worker_context_, memory_object_ids,
                                plasma_object_ids, ready);
    }
    RAY_CHECK(static_cast<int>(ready.size()) <= num_objects);
    if (timeout_ms > 0) {
      timeout_ms =
          std::max(0, static_cast<int>(timeout_ms - (current_time_ms() - start_time)));
    }
    if (static_cast<int>(ready.size()) < num_objects && plasma_object_ids.size() > 0) {
      RAY_RETURN_NOT_OK(plasma_store_provider_->Wait(
          plasma_object_ids,
          std::min(static_cast<int>(plasma_object_ids.size()),
                   num_objects - static_cast<int>(ready.size())),
          timeout_ms, worker_context_, &ready));
    }
    RAY_CHECK(static_cast<int>(ready.size()) <= num_objects);
  }

  for (size_t i = 0; i < ids.size(); i++) {
    if (ready.find(ids[i]) != ready.end()) {
      results->at(i) = true;
    }
  }

  return Status::OK();
}

Status CoreWorker::Delete(const std::vector<ObjectID> &object_ids, bool local_only,
                          bool delete_creating_tasks) {
  // Release the object from plasma. This does not affect the object's ref
  // count. If this was called from a non-owning worker, then a warning will be
  // logged and the object will not get released.
  reference_counter_->FreePlasmaObjects(object_ids);

  // We only delete from plasma, which avoids hangs (issue #7105). In-memory
  // objects are always handled by ref counting only.
  absl::flat_hash_set<ObjectID> plasma_object_ids(object_ids.begin(), object_ids.end());
  return plasma_store_provider_->Delete(plasma_object_ids, local_only,
                                        delete_creating_tasks);
}

void CoreWorker::TriggerGlobalGC() {
  auto status = local_raylet_client_->GlobalGC(
      [](const Status &status, const rpc::GlobalGCReply &reply) {
        if (!status.ok()) {
          RAY_LOG(ERROR) << "Failed to send global GC request: " << status.ToString();
        }
      });
  if (!status.ok()) {
    RAY_LOG(ERROR) << "Failed to send global GC request: " << status.ToString();
  }
}

std::string CoreWorker::MemoryUsageString() {
  // Currently only the Plasma store returns a debug string.
  return plasma_store_provider_->MemoryUsageString();
}

TaskID CoreWorker::GetCallerId() const {
  TaskID caller_id;
  ActorID actor_id = GetActorId();
  if (!actor_id.IsNil()) {
    caller_id = TaskID::ForActorCreationTask(actor_id);
  } else {
    absl::MutexLock lock(&mutex_);
    caller_id = main_thread_task_id_;
  }
  return caller_id;
}

Status CoreWorker::PushError(const JobID &job_id, const std::string &type,
                             const std::string &error_message, double timestamp) {
  if (options_.is_local_mode) {
    RAY_LOG(ERROR) << "Pushed Error with JobID: " << job_id << " of type: " << type
                   << " with message: " << error_message << " at time: " << timestamp;
    return Status::OK();
  }
  return local_raylet_client_->PushError(job_id, type, error_message, timestamp);
}

Status CoreWorker::PrepareActorCheckpoint(const ActorID &actor_id,
                                          ActorCheckpointID *checkpoint_id) {
  return local_raylet_client_->PrepareActorCheckpoint(actor_id, checkpoint_id);
}

Status CoreWorker::NotifyActorResumedFromCheckpoint(
    const ActorID &actor_id, const ActorCheckpointID &checkpoint_id) {
  return local_raylet_client_->NotifyActorResumedFromCheckpoint(actor_id, checkpoint_id);
}

Status CoreWorker::SetResource(const std::string &resource_name, const double capacity,
                               const ClientID &client_id) {
  return local_raylet_client_->SetResource(resource_name, capacity, client_id);
}

void CoreWorker::SubmitTask(const RayFunction &function,
                            const std::vector<std::unique_ptr<TaskArg>> &args,
                            const TaskOptions &task_options,
                            std::vector<ObjectID> *return_ids, int max_retries) {
  TaskSpecBuilder builder;
  const int next_task_index = worker_context_.GetNextTaskIndex();
  const auto task_id =
      TaskID::ForNormalTask(worker_context_.GetCurrentJobID(),
                            worker_context_.GetCurrentTaskID(), next_task_index);

  const std::unordered_map<std::string, double> required_resources;
  // TODO(ekl) offload task building onto a thread pool for performance
  BuildCommonTaskSpec(builder, worker_context_.GetCurrentJobID(), task_id,
                      worker_context_.GetCurrentTaskID(), next_task_index, GetCallerId(),
                      rpc_address_, function, args, task_options.num_returns,
                      task_options.resources, required_resources, return_ids);
  TaskSpecification task_spec = builder.Build();
  if (options_.is_local_mode) {
    ExecuteTaskLocalMode(task_spec);
  } else {
    task_manager_->AddPendingTask(task_spec.CallerAddress(), task_spec, CurrentCallSite(),
                                  max_retries);
    io_service_.post([this, task_spec]() {
      RAY_UNUSED(direct_task_submitter_->SubmitTask(task_spec));
    });
  }
}

Status CoreWorker::CreateActor(const RayFunction &function,
                               const std::vector<std::unique_ptr<TaskArg>> &args,
                               const ActorCreationOptions &actor_creation_options,
                               const std::string &extension_data,
                               ActorID *return_actor_id) {
  const int next_task_index = worker_context_.GetNextTaskIndex();
  const ActorID actor_id =
      ActorID::Of(worker_context_.GetCurrentJobID(), worker_context_.GetCurrentTaskID(),
                  next_task_index);
  const TaskID actor_creation_task_id = TaskID::ForActorCreationTask(actor_id);
  const JobID job_id = worker_context_.GetCurrentJobID();
  std::vector<ObjectID> return_ids;
  TaskSpecBuilder builder;
  BuildCommonTaskSpec(builder, job_id, actor_creation_task_id,
                      worker_context_.GetCurrentTaskID(), next_task_index, GetCallerId(),
                      rpc_address_, function, args, 1, actor_creation_options.resources,
                      actor_creation_options.placement_resources, &return_ids);
  builder.SetActorCreationTaskSpec(
      actor_id, actor_creation_options.max_restarts,
      actor_creation_options.dynamic_worker_options,
      actor_creation_options.max_concurrency, actor_creation_options.is_detached,
      actor_creation_options.name, actor_creation_options.is_asyncio, extension_data);

  // Add the actor handle before we submit the actor creation task, since the
  // actor handle must be in scope by the time the GCS sends the
  // WaitForActorOutOfScopeRequest.
  std::unique_ptr<ActorHandle> actor_handle(new ActorHandle(
      actor_id, GetCallerId(), rpc_address_, job_id, /*actor_cursor=*/return_ids[0],
      function.GetLanguage(), function.GetFunctionDescriptor(), extension_data,
      actor_creation_options.max_task_retries));
  RAY_CHECK(AddActorHandle(std::move(actor_handle),
                           /*is_owner_handle=*/!actor_creation_options.is_detached))
      << "Actor " << actor_id << " already exists";

  *return_actor_id = actor_id;
  TaskSpecification task_spec = builder.Build();
  Status status;
  if (options_.is_local_mode) {
    ExecuteTaskLocalMode(task_spec);
  } else {
    int max_retries;
    if (actor_creation_options.max_restarts == -1) {
      max_retries = -1;
    } else {
      max_retries = std::max((int64_t)RayConfig::instance().actor_creation_min_retries(),
                             actor_creation_options.max_restarts);
    }
    task_manager_->AddPendingTask(rpc_address_, task_spec, CurrentCallSite(),
                                  max_retries);
    status = direct_task_submitter_->SubmitTask(task_spec);
  }
  return status;
}

void CoreWorker::SubmitActorTask(const ActorID &actor_id, const RayFunction &function,
                                 const std::vector<std::unique_ptr<TaskArg>> &args,
                                 const TaskOptions &task_options,
                                 std::vector<ObjectID> *return_ids) {
  ActorHandle *actor_handle = nullptr;
  RAY_CHECK_OK(GetActorHandle(actor_id, &actor_handle));

  // Add one for actor cursor object id for tasks.
  const int num_returns = task_options.num_returns + 1;

  // Build common task spec.
  TaskSpecBuilder builder;
  const int next_task_index = worker_context_.GetNextTaskIndex();
  const TaskID actor_task_id = TaskID::ForActorTask(
      worker_context_.GetCurrentJobID(), worker_context_.GetCurrentTaskID(),
      next_task_index, actor_handle->GetActorID());
  const std::unordered_map<std::string, double> required_resources;
  BuildCommonTaskSpec(builder, actor_handle->CreationJobID(), actor_task_id,
                      worker_context_.GetCurrentTaskID(), next_task_index, GetCallerId(),
                      rpc_address_, function, args, num_returns, task_options.resources,
                      required_resources, return_ids);

  const ObjectID new_cursor = return_ids->back();
  actor_handle->SetActorTaskSpec(builder, new_cursor);
  // Remove cursor from return ids.
  return_ids->pop_back();

  // Submit task.
  TaskSpecification task_spec = builder.Build();
  if (options_.is_local_mode) {
    ExecuteTaskLocalMode(task_spec, actor_id);
  } else {
    task_manager_->AddPendingTask(rpc_address_, task_spec, CurrentCallSite(),
                                  actor_handle->MaxTaskRetries());
    io_service_.post([this, task_spec]() {
      RAY_UNUSED(direct_actor_submitter_->SubmitTask(task_spec));
    });
  }
}

Status CoreWorker::CancelTask(const ObjectID &object_id, bool force_kill) {
  ActorHandle *h = nullptr;
  if (!object_id.CreatedByTask() ||
      GetActorHandle(object_id.TaskId().ActorId(), &h).ok()) {
    return Status::Invalid("Actor task cancellation is not supported.");
  }
  rpc::Address obj_addr;
  if (!reference_counter_->GetOwner(object_id, &obj_addr)) {
    return Status::Invalid("No owner found for object.");
  }
  if (obj_addr.SerializeAsString() != rpc_address_.SerializeAsString()) {
    return direct_task_submitter_->CancelRemoteTask(object_id, obj_addr, force_kill);
  }

  auto task_spec = task_manager_->GetTaskSpec(object_id.TaskId());
  if (task_spec.has_value() && !task_spec.value().IsActorCreationTask()) {
    return direct_task_submitter_->CancelTask(task_spec.value(), force_kill);
  }
  return Status::OK();
}

Status CoreWorker::KillActor(const ActorID &actor_id, bool force_kill, bool no_restart) {
  ActorHandle *actor_handle = nullptr;
  RAY_RETURN_NOT_OK(GetActorHandle(actor_id, &actor_handle));
  direct_actor_submitter_->KillActor(actor_id, force_kill, no_restart);
  return Status::OK();
}

void CoreWorker::RemoveActorHandleReference(const ActorID &actor_id) {
  ObjectID actor_handle_id = ObjectID::ForActorHandle(actor_id);
  reference_counter_->RemoveLocalReference(actor_handle_id, nullptr);
}

ActorID CoreWorker::DeserializeAndRegisterActorHandle(const std::string &serialized,
                                                      const ObjectID &outer_object_id) {
  std::unique_ptr<ActorHandle> actor_handle(new ActorHandle(serialized));
  const auto actor_id = actor_handle->GetActorID();
  const auto owner_address = actor_handle->GetOwnerAddress();

  RAY_UNUSED(AddActorHandle(std::move(actor_handle), /*is_owner_handle=*/false));

  ObjectID actor_handle_id = ObjectID::ForActorHandle(actor_id);
  reference_counter_->AddBorrowedObject(actor_handle_id, outer_object_id, owner_address);

  return actor_id;
}

Status CoreWorker::SerializeActorHandle(const ActorID &actor_id, std::string *output,
                                        ObjectID *actor_handle_id) const {
  ActorHandle *actor_handle = nullptr;
  auto status = GetActorHandle(actor_id, &actor_handle);
  if (status.ok()) {
    actor_handle->Serialize(output);
    *actor_handle_id = ObjectID::ForActorHandle(actor_id);
  }
  return status;
}

bool CoreWorker::AddActorHandle(std::unique_ptr<ActorHandle> actor_handle,
                                bool is_owner_handle) {
  const auto &actor_id = actor_handle->GetActorID();
  const auto actor_creation_return_id = ObjectID::ForActorHandle(actor_id);
  if (is_owner_handle) {
    reference_counter_->AddOwnedObject(actor_creation_return_id,
                                       /*inner_ids=*/{}, rpc_address_, CurrentCallSite(),
                                       -1,
                                       /*is_reconstructable=*/true);
  }

  reference_counter_->AddLocalReference(actor_creation_return_id, CurrentCallSite());
  direct_actor_submitter_->AddActorQueueIfNotExists(actor_id);

  bool inserted;
  {
    absl::MutexLock lock(&actor_handles_mutex_);
    inserted = actor_handles_.emplace(actor_id, std::move(actor_handle)).second;
  }

  if (inserted) {
    // Register a callback to handle actor notifications.
    auto actor_notification_callback = [this](const ActorID &actor_id,
                                              const gcs::ActorTableData &actor_data) {
      if (actor_data.state() == gcs::ActorTableData::PENDING) {
        // The actor is being created and not yet ready, just ignore!
      } else if (actor_data.state() == gcs::ActorTableData::RESTARTING) {
        direct_actor_submitter_->DisconnectActor(actor_id, false);
      } else if (actor_data.state() == gcs::ActorTableData::DEAD) {
        direct_actor_submitter_->DisconnectActor(actor_id, true);
        // We cannot erase the actor handle here because clients can still
        // submit tasks to dead actors. This also means we defer unsubscription,
        // otherwise we crash when bulk unsubscribing all actor handles.
      } else {
        direct_actor_submitter_->ConnectActor(actor_id, actor_data.address());
      }

      const auto &actor_state = gcs::ActorTableData::ActorState_Name(actor_data.state());
      RAY_LOG(INFO) << "received notification on actor, state: " << actor_state
                    << ", actor_id: " << actor_id
                    << ", ip address: " << actor_data.address().ip_address()
                    << ", port: " << actor_data.address().port() << ", worker_id: "
                    << WorkerID::FromBinary(actor_data.address().worker_id())
                    << ", raylet_id: "
                    << ClientID::FromBinary(actor_data.address().raylet_id());
    };

    RAY_CHECK_OK(gcs_client_->Actors().AsyncSubscribe(
        actor_id, actor_notification_callback, nullptr));

    RAY_CHECK(reference_counter_->SetDeleteCallback(
        actor_creation_return_id,
        [this, actor_id, is_owner_handle](const ObjectID &object_id) {
          if (is_owner_handle) {
            // If we own the actor and the actor handle is no longer in scope,
            // terminate the actor. We do not do this if the GCS service is
            // enabled since then the GCS will terminate the actor for us.
            if (!RayConfig::instance().gcs_actor_service_enabled()) {
              RAY_LOG(INFO) << "Owner's handle and creation ID " << object_id
                            << " has gone out of scope, sending message to actor "
                            << actor_id << " to do a clean exit.";
              RAY_CHECK_OK(
                  KillActor(actor_id, /*force_kill=*/false, /*no_restart=*/false));
            }
          }

          absl::MutexLock lock(&actor_handles_mutex_);
          // TODO(swang): Erase the actor handle once all refs to the actor
          // have gone out of scope. We cannot erase it here in case the
          // language frontend receives another ref to the same actor. In this
          // case, we must remember the last task counter that we sent to the
          // actor.
          // TODO(ekl) we can't unsubscribe to actor notifications here due to
          // https://github.com/ray-project/ray/pull/6885
          auto callback = actor_out_of_scope_callbacks_.extract(actor_id);
          if (callback) {
            callback.mapped()(actor_id);
          }
        }));
  }

  return inserted;
}

Status CoreWorker::GetActorHandle(const ActorID &actor_id,
                                  ActorHandle **actor_handle) const {
  absl::MutexLock lock(&actor_handles_mutex_);
  auto it = actor_handles_.find(actor_id);
  if (it == actor_handles_.end()) {
    return Status::Invalid("Handle for actor does not exist");
  }
  *actor_handle = it->second.get();
  return Status::OK();
}

Status CoreWorker::GetNamedActorHandle(const std::string &name,
                                       ActorHandle **actor_handle) {
  RAY_CHECK(RayConfig::instance().gcs_actor_service_enabled());
  RAY_CHECK(!name.empty());

  // This call needs to be blocking because we can't return until the actor
  // handle is created, which requires the response from the RPC. This is
  // implemented using a promise that's captured in the RPC callback.
  // There should be no risk of deadlock because we don't hold any
  // locks during the call and the RPCs run on a separate thread.
  ActorID actor_id;
  auto ready_promise = std::promise<void>();
  RAY_CHECK_OK(gcs_client_->Actors().AsyncGetByName(
      name, [this, &actor_id, name, &ready_promise](
                Status status, const boost::optional<gcs::ActorTableData> &result) {
        if (status.ok() && result) {
          auto actor_handle = std::unique_ptr<ActorHandle>(new ActorHandle(*result));
          actor_id = actor_handle->GetActorID();
          AddActorHandle(std::move(actor_handle), /*is_owner_handle=*/false);
        } else {
          RAY_LOG(INFO) << "Failed to look up actor with name: " << name;
          // Use a NIL actor ID to signal that the actor wasn't found.
          actor_id = ActorID::Nil();
        }
        ready_promise.set_value();
      }));

  // Block until the RPC completes. Set a timeout to avoid hangs if the
  // GCS service crashes.
  if (ready_promise.get_future().wait_for(std::chrono::seconds(5)) !=
      std::future_status::ready) {
    return Status::TimedOut("Timed out trying to get named actor.");
  }

  Status status;
  if (actor_id.IsNil()) {
    std::stringstream stream;
    stream
        << "Failed to look up actor with name '" << name
        << "'. It is either you look up the named actor you didn't create or the named "
           "actor hasn't been created because named actor creation is asynchronous.";
    status = Status::NotFound(stream.str());
  } else {
    status = GetActorHandle(actor_id, actor_handle);
  }
  return status;
}

const ResourceMappingType CoreWorker::GetResourceIDs() const {
  absl::MutexLock lock(&mutex_);
  return *resource_ids_;
}

std::unique_ptr<worker::ProfileEvent> CoreWorker::CreateProfileEvent(
    const std::string &event_type) {
  return std::unique_ptr<worker::ProfileEvent>(
      new worker::ProfileEvent(profiler_, event_type));
}

void CoreWorker::RunTaskExecutionLoop() { task_execution_service_.run(); }

Status CoreWorker::AllocateReturnObjects(
    const std::vector<ObjectID> &object_ids, const std::vector<size_t> &data_sizes,
    const std::vector<std::shared_ptr<Buffer>> &metadatas,
    const std::vector<std::vector<ObjectID>> &contained_object_ids,
    std::vector<std::shared_ptr<RayObject>> *return_objects) {
  RAY_CHECK(object_ids.size() == metadatas.size());
  RAY_CHECK(object_ids.size() == data_sizes.size());
  return_objects->resize(object_ids.size(), nullptr);

  rpc::Address owner_address(options_.is_local_mode
                                 ? rpc::Address()
                                 : worker_context_.GetCurrentTask()->CallerAddress());

  for (size_t i = 0; i < object_ids.size(); i++) {
    bool object_already_exists = false;
    std::shared_ptr<Buffer> data_buffer;
    if (data_sizes[i] > 0) {
      RAY_LOG(DEBUG) << "Creating return object " << object_ids[i];
      // Mark this object as containing other object IDs. The ref counter will
      // keep the inner IDs in scope until the outer one is out of scope.
      if (!contained_object_ids[i].empty() && !options_.is_local_mode) {
        reference_counter_->AddNestedObjectIds(object_ids[i], contained_object_ids[i],
                                               owner_address);
      }

      // Allocate a buffer for the return object.
      if (options_.is_local_mode ||
          static_cast<int64_t>(data_sizes[i]) <
              RayConfig::instance().max_direct_call_object_size()) {
        data_buffer = std::make_shared<LocalMemoryBuffer>(data_sizes[i]);
      } else {
        RAY_RETURN_NOT_OK(
            Create(metadatas[i], data_sizes[i], object_ids[i], &data_buffer));
        object_already_exists = !data_buffer;
      }
    }
    // Leave the return object as a nullptr if the object already exists.
    if (!object_already_exists) {
      return_objects->at(i) =
          std::make_shared<RayObject>(data_buffer, metadatas[i], contained_object_ids[i]);
    }
  }

  return Status::OK();
}

Status CoreWorker::ExecuteTask(const TaskSpecification &task_spec,
                               const std::shared_ptr<ResourceMappingType> &resource_ids,
                               std::vector<std::shared_ptr<RayObject>> *return_objects,
                               ReferenceCounter::ReferenceTableProto *borrowed_refs) {
  RAY_LOG(DEBUG) << "Executing task, task info = " << task_spec.DebugString();
  task_queue_length_ -= 1;
  num_executed_tasks_ += 1;

  if (!options_.is_local_mode) {
    worker_context_.SetCurrentTask(task_spec);
    SetCurrentTaskId(task_spec.TaskId());
  }
  {
    absl::MutexLock lock(&mutex_);
    current_task_ = task_spec;
    if (resource_ids) {
      resource_ids_ = resource_ids;
    }
  }

  RayFunction func{task_spec.GetLanguage(), task_spec.FunctionDescriptor()};

  std::vector<std::shared_ptr<RayObject>> args;
  std::vector<ObjectID> arg_reference_ids;
  // This includes all IDs that were passed by reference and any IDs that were
  // inlined in the task spec. These references will be pinned during the task
  // execution and unpinned once the task completes. We will notify the caller
  // about any IDs that we are still borrowing by the time the task completes.
  std::vector<ObjectID> borrowed_ids;
  RAY_CHECK_OK(BuildArgsForExecutor(task_spec, &args, &arg_reference_ids, &borrowed_ids));
  // Pin the borrowed IDs for the duration of the task.
  for (const auto &borrowed_id : borrowed_ids) {
    RAY_LOG(DEBUG) << "Incrementing ref for borrowed ID " << borrowed_id;
    reference_counter_->AddLocalReference(borrowed_id, task_spec.CallSiteString());
  }

  std::vector<ObjectID> return_ids;
  for (size_t i = 0; i < task_spec.NumReturns(); i++) {
    return_ids.push_back(task_spec.ReturnId(i));
  }

  Status status;
  TaskType task_type = TaskType::NORMAL_TASK;
  if (task_spec.IsActorCreationTask()) {
    RAY_CHECK(return_ids.size() > 0);
    return_ids.pop_back();
    task_type = TaskType::ACTOR_CREATION_TASK;
    SetActorId(task_spec.ActorCreationId());
    RAY_LOG(INFO) << "Creating actor: " << task_spec.ActorCreationId();
  } else if (task_spec.IsActorTask()) {
    RAY_CHECK(return_ids.size() > 0);
    return_ids.pop_back();
    task_type = TaskType::ACTOR_TASK;
  }

  // Because we support concurrent actor calls, we need to update the
  // worker ID for the current thread.
  CoreWorkerProcess::SetCurrentThreadWorkerId(GetWorkerID());

  status = options_.task_execution_callback(
      task_type, func, task_spec.GetRequiredResources().GetResourceMap(), args,
      arg_reference_ids, return_ids, return_objects);

  absl::optional<rpc::Address> caller_address(
      options_.is_local_mode ? absl::optional<rpc::Address>()
                             : worker_context_.GetCurrentTask()->CallerAddress());
  for (size_t i = 0; i < return_objects->size(); i++) {
    // The object is nullptr if it already existed in the object store.
    if (!return_objects->at(i)) {
      continue;
    }
    if (return_objects->at(i)->GetData() != nullptr &&
        return_objects->at(i)->GetData()->IsPlasmaBuffer()) {
      if (!Seal(return_ids[i], /*pin_object=*/true, caller_address).ok()) {
        RAY_LOG(FATAL) << "Task " << task_spec.TaskId() << " failed to seal object "
                       << return_ids[i] << " in store: " << status.message();
      }
    }
  }

  // Get the reference counts for any IDs that we borrowed during this task and
  // return them to the caller. This will notify the caller of any IDs that we
  // (or a nested task) are still borrowing. It will also any new IDs that were
  // contained in a borrowed ID that we (or a nested task) are now borrowing.
  if (!borrowed_ids.empty()) {
    reference_counter_->GetAndClearLocalBorrowers(borrowed_ids, borrowed_refs);
  }
  // Unpin the borrowed IDs.
  std::vector<ObjectID> deleted;
  for (const auto &borrowed_id : borrowed_ids) {
    RAY_LOG(DEBUG) << "Decrementing ref for borrowed ID " << borrowed_id;
    reference_counter_->RemoveLocalReference(borrowed_id, &deleted);
  }
  if (options_.ref_counting_enabled) {
    memory_store_->Delete(deleted);
  }

  if (task_spec.IsNormalTask() && reference_counter_->NumObjectIDsInScope() != 0) {
    RAY_LOG(DEBUG)
        << "There were " << reference_counter_->NumObjectIDsInScope()
        << " ObjectIDs left in scope after executing task " << task_spec.TaskId()
        << ". This is either caused by keeping references to ObjectIDs in Python "
           "between "
           "tasks (e.g., in global variables) or indicates a problem with Ray's "
           "reference counting, and may cause problems in the object store.";
  }

  if (!options_.is_local_mode) {
    SetCurrentTaskId(TaskID::Nil());
    worker_context_.ResetCurrentTask(task_spec);
  }
  {
    absl::MutexLock lock(&mutex_);
    current_task_ = TaskSpecification();
    if (task_spec.IsNormalTask()) {
      resource_ids_.reset(new ResourceMappingType());
    }
  }
  RAY_LOG(DEBUG) << "Finished executing task " << task_spec.TaskId();

  if (status.IsSystemExit()) {
    Exit(status.IsIntentionalSystemExit());
  }

  return status;
}

void CoreWorker::ExecuteTaskLocalMode(const TaskSpecification &task_spec,
                                      const ActorID &actor_id) {
  auto resource_ids = std::make_shared<ResourceMappingType>();
  auto return_objects = std::vector<std::shared_ptr<RayObject>>();
  auto borrowed_refs = ReferenceCounter::ReferenceTableProto();
  if (!task_spec.IsActorCreationTask()) {
    for (size_t i = 0; i < task_spec.NumReturns(); i++) {
      reference_counter_->AddOwnedObject(task_spec.ReturnId(i),
                                         /*inner_ids=*/{}, rpc_address_,
                                         CurrentCallSite(), -1,
                                         /*is_reconstructable=*/false);
    }
  }
  auto old_id = GetActorId();
  SetActorId(actor_id);
  RAY_UNUSED(ExecuteTask(task_spec, resource_ids, &return_objects, &borrowed_refs));
  SetActorId(old_id);
}

Status CoreWorker::BuildArgsForExecutor(const TaskSpecification &task,
                                        std::vector<std::shared_ptr<RayObject>> *args,
                                        std::vector<ObjectID> *arg_reference_ids,
                                        std::vector<ObjectID> *borrowed_ids) {
  auto num_args = task.NumArgs();
  args->resize(num_args);
  arg_reference_ids->resize(num_args);

  absl::flat_hash_set<ObjectID> by_ref_ids;
  absl::flat_hash_map<ObjectID, std::vector<size_t>> by_ref_indices;

  for (size_t i = 0; i < task.NumArgs(); ++i) {
    if (task.ArgByRef(i)) {
      // We need to put an OBJECT_IN_PLASMA error here so the subsequent call to Get()
      // properly redirects to the plasma store.
      if (!options_.is_local_mode) {
        RAY_UNUSED(memory_store_->Put(RayObject(rpc::ErrorType::OBJECT_IN_PLASMA),
                                      task.ArgId(i)));
      }
      const auto &arg_id = task.ArgId(i);
      by_ref_ids.insert(arg_id);
      auto it = by_ref_indices.find(arg_id);
      if (it == by_ref_indices.end()) {
        by_ref_indices.emplace(arg_id, std::vector<size_t>({i}));
      } else {
        it->second.push_back(i);
      }
      arg_reference_ids->at(i) = arg_id;
      // The task borrows all args passed by reference. Because the task does
      // not have a reference to the argument ID in the frontend, it is not
      // possible for the task to still be borrowing the argument by the time
      // it finishes.
      borrowed_ids->push_back(arg_id);
    } else {
      // A pass-by-value argument.
      std::shared_ptr<LocalMemoryBuffer> data = nullptr;
      if (task.ArgDataSize(i)) {
        data = std::make_shared<LocalMemoryBuffer>(const_cast<uint8_t *>(task.ArgData(i)),
                                                   task.ArgDataSize(i));
      }
      std::shared_ptr<LocalMemoryBuffer> metadata = nullptr;
      if (task.ArgMetadataSize(i)) {
        metadata = std::make_shared<LocalMemoryBuffer>(
            const_cast<uint8_t *>(task.ArgMetadata(i)), task.ArgMetadataSize(i));
      }
      args->at(i) = std::make_shared<RayObject>(data, metadata, task.ArgInlinedIds(i),
                                                /*copy_data*/ true);
      arg_reference_ids->at(i) = ObjectID::Nil();
      // The task borrows all ObjectIDs that were serialized in the inlined
      // arguments. The task will receive references to these IDs, so it is
      // possible for the task to continue borrowing these arguments by the
      // time it finishes.
      for (const auto &inlined_id : task.ArgInlinedIds(i)) {
        borrowed_ids->push_back(inlined_id);
      }
    }
  }

  // Fetch by-reference arguments directly from the plasma store.
  bool got_exception = false;
  absl::flat_hash_map<ObjectID, std::shared_ptr<RayObject>> result_map;
  if (options_.is_local_mode) {
    RAY_RETURN_NOT_OK(
        memory_store_->Get(by_ref_ids, -1, worker_context_, &result_map, &got_exception));
  } else {
    RAY_RETURN_NOT_OK(plasma_store_provider_->Get(by_ref_ids, -1, worker_context_,
                                                  &result_map, &got_exception));
  }
  for (const auto &it : result_map) {
    for (size_t idx : by_ref_indices[it.first]) {
      args->at(idx) = it.second;
    }
  }

  return Status::OK();
}

void CoreWorker::HandleAssignTask(const rpc::AssignTaskRequest &request,
                                  rpc::AssignTaskReply *reply,
                                  rpc::SendReplyCallback send_reply_callback) {
  if (HandleWrongRecipient(WorkerID::FromBinary(request.intended_worker_id()),
                           send_reply_callback)) {
    return;
  }

  task_queue_length_ += 1;
  task_execution_service_.post([=] {
    raylet_task_receiver_->HandleAssignTask(request, reply, send_reply_callback);
  });
}

void CoreWorker::HandlePushTask(const rpc::PushTaskRequest &request,
                                rpc::PushTaskReply *reply,
                                rpc::SendReplyCallback send_reply_callback) {
  if (HandleWrongRecipient(WorkerID::FromBinary(request.intended_worker_id()),
                           send_reply_callback)) {
    return;
  }

  task_queue_length_ += 1;
  task_execution_service_.post([=] {
    // We have posted an exit task onto the main event loop,
    // so shouldn't bother executing any further work.
    if (exiting_) return;
    direct_task_receiver_->HandlePushTask(request, reply, send_reply_callback);
  });
}

void CoreWorker::HandleDirectActorCallArgWaitComplete(
    const rpc::DirectActorCallArgWaitCompleteRequest &request,
    rpc::DirectActorCallArgWaitCompleteReply *reply,
    rpc::SendReplyCallback send_reply_callback) {
  if (HandleWrongRecipient(WorkerID::FromBinary(request.intended_worker_id()),
                           send_reply_callback)) {
    return;
  }

  task_execution_service_.post([=] {
    direct_task_receiver_->HandleDirectActorCallArgWaitComplete(request, reply,
                                                                send_reply_callback);
  });
}

void CoreWorker::HandleGetObjectStatus(const rpc::GetObjectStatusRequest &request,
                                       rpc::GetObjectStatusReply *reply,
                                       rpc::SendReplyCallback send_reply_callback) {
  if (HandleWrongRecipient(WorkerID::FromBinary(request.owner_worker_id()),
                           send_reply_callback)) {
    RAY_LOG(INFO) << "Handling GetObjectStatus for object produced by a previous worker "
                     "with the same address";
    return;
  }

  ObjectID object_id = ObjectID::FromBinary(request.object_id());
  RAY_LOG(DEBUG) << "Received GetObjectStatus " << object_id;
  // We own the task. Reply back to the borrower once the object has been
  // created.
  // TODO(swang): We could probably just send the object value if it is small
  // enough and we have it local.
  reply->set_status(rpc::GetObjectStatusReply::CREATED);
  if (task_manager_->IsTaskPending(object_id.TaskId())) {
    // Acquire a reference and retry. This prevents the object from being
    // evicted out from under us before we can start the get.
    AddLocalReference(object_id, "<temporary (get object status)>");
    if (task_manager_->IsTaskPending(object_id.TaskId())) {
      // The task is pending. Send the reply once the task finishes.
      memory_store_->GetAsync(object_id,
                              [send_reply_callback](std::shared_ptr<RayObject> obj) {
                                send_reply_callback(Status::OK(), nullptr, nullptr);
                              });
      RemoveLocalReference(object_id);
    } else {
      // We lost the race, the task is done.
      RemoveLocalReference(object_id);
      send_reply_callback(Status::OK(), nullptr, nullptr);
    }
  } else {
    // The task is done. Send the reply immediately.
    send_reply_callback(Status::OK(), nullptr, nullptr);
  }
}

void CoreWorker::HandleWaitForActorOutOfScope(
    const rpc::WaitForActorOutOfScopeRequest &request,
    rpc::WaitForActorOutOfScopeReply *reply, rpc::SendReplyCallback send_reply_callback) {
  if (HandleWrongRecipient(WorkerID::FromBinary(request.intended_worker_id()),
                           send_reply_callback)) {
    return;
  }

  // Send a response to trigger cleaning up the actor state once the handle is
  // no longer in scope.
  auto respond = [send_reply_callback](const ActorID &actor_id) {
    RAY_LOG(DEBUG) << "Replying to HandleWaitForActorOutOfScope for " << actor_id;
    send_reply_callback(Status::OK(), nullptr, nullptr);
  };

  const auto actor_id = ActorID::FromBinary(request.actor_id());
  RAY_LOG(DEBUG) << "Received HandleWaitForActorOutOfScope for " << actor_id;
  absl::MutexLock lock(&actor_handles_mutex_);
  auto it = actor_handles_.find(actor_id);
  if (it == actor_handles_.end()) {
    respond(actor_id);
  } else {
    RAY_CHECK(actor_out_of_scope_callbacks_.emplace(actor_id, std::move(respond)).second);
  }
}

void CoreWorker::HandleWaitForObjectEviction(
    const rpc::WaitForObjectEvictionRequest &request,
    rpc::WaitForObjectEvictionReply *reply, rpc::SendReplyCallback send_reply_callback) {
  // TODO(swang): Drop requests from raylets that executed an older version of
  // the task.
  if (HandleWrongRecipient(WorkerID::FromBinary(request.intended_worker_id()),
                           send_reply_callback)) {
    return;
  }

  // Send a response to trigger unpinning the object when it is no longer in scope.
  auto respond = [send_reply_callback](const ObjectID &object_id) {
    RAY_LOG(DEBUG) << "Replying to HandleWaitForObjectEviction for " << object_id;
    send_reply_callback(Status::OK(), nullptr, nullptr);
  };

  ObjectID object_id = ObjectID::FromBinary(request.object_id());
  // Returns true if the object was present and the callback was added. It might have
  // already been evicted by the time we get this request, in which case we should
  // respond immediately so the raylet unpins the object.
  if (!reference_counter_->SetDeleteCallback(object_id, respond)) {
    RAY_LOG(DEBUG) << "ObjectID reference already gone for " << object_id;
    respond(object_id);
  }
}

void CoreWorker::HandleWaitForRefRemoved(const rpc::WaitForRefRemovedRequest &request,
                                         rpc::WaitForRefRemovedReply *reply,
                                         rpc::SendReplyCallback send_reply_callback) {
  if (HandleWrongRecipient(WorkerID::FromBinary(request.intended_worker_id()),
                           send_reply_callback)) {
    return;
  }
  const ObjectID &object_id = ObjectID::FromBinary(request.reference().object_id());
  ObjectID contained_in_id = ObjectID::FromBinary(request.contained_in_id());
  const auto owner_address = request.reference().owner_address();
  auto ref_removed_callback =
      boost::bind(&ReferenceCounter::HandleRefRemoved, reference_counter_, object_id,
                  reply, send_reply_callback);
  // Set a callback to send the reply when the requested object ID's ref count
  // goes to 0.
  reference_counter_->SetRefRemovedCallback(object_id, contained_in_id, owner_address,
                                            ref_removed_callback);
}

void CoreWorker::HandleRemoteCancelTask(const rpc::RemoteCancelTaskRequest &request,
                                        rpc::RemoteCancelTaskReply *reply,
                                        rpc::SendReplyCallback send_reply_callback) {
  auto status =
      CancelTask(ObjectID::FromBinary(request.remote_object_id()), request.force_kill());
  send_reply_callback(status, nullptr, nullptr);
}

void CoreWorker::HandleCancelTask(const rpc::CancelTaskRequest &request,
                                  rpc::CancelTaskReply *reply,
                                  rpc::SendReplyCallback send_reply_callback) {
  absl::MutexLock lock(&mutex_);
  TaskID task_id = TaskID::FromBinary(request.intended_task_id());
  bool success = main_thread_task_id_ == task_id;

  // Try non-force kill
  if (success && !request.force_kill()) {
    RAY_LOG(INFO) << "Interrupting a running task " << main_thread_task_id_;
    success = options_.kill_main();
  }

  reply->set_attempt_succeeded(success);
  send_reply_callback(Status::OK(), nullptr, nullptr);

  // Do force kill after reply callback sent
  if (success && request.force_kill()) {
    RAY_LOG(INFO) << "Force killing a worker running " << main_thread_task_id_;
    RAY_IGNORE_EXPR(local_raylet_client_->Disconnect());
    if (options_.enable_logging) {
      RayLog::ShutDownRayLog();
    }
    // NOTE(hchen): Use `_Exit()` to force-exit this process without doing cleanup.
    // `exit()` will destruct static objects in an incorrect order, which will lead to
    // core dumps.
    _Exit(1);
  }
}

void CoreWorker::HandleKillActor(const rpc::KillActorRequest &request,
                                 rpc::KillActorReply *reply,
                                 rpc::SendReplyCallback send_reply_callback) {
  ActorID intended_actor_id = ActorID::FromBinary(request.intended_actor_id());
  if (intended_actor_id != worker_context_.GetCurrentActorID()) {
    std::ostringstream stream;
    stream << "Mismatched ActorID: ignoring KillActor for previous actor "
           << intended_actor_id
           << ", current actor ID: " << worker_context_.GetCurrentActorID();
    auto msg = stream.str();
    RAY_LOG(ERROR) << msg;
    send_reply_callback(Status::Invalid(msg), nullptr, nullptr);
    return;
  }

  if (request.force_kill()) {
    RAY_LOG(INFO) << "Got KillActor, exiting immediately...";
    if (request.no_restart()) {
      RAY_IGNORE_EXPR(local_raylet_client_->Disconnect());
    }
    if (options_.num_workers > 1) {
      // TODO (kfstorm): Should we add some kind of check before sending the killing
      // request?
      RAY_LOG(ERROR)
          << "Killing an actor which is running in a worker process with multiple "
             "workers will also kill other actors in this process. To avoid this, "
             "please create the Java actor with some dynamic options to make it being "
             "hosted in a dedicated worker process.";
    }
    if (options_.enable_logging) {
      RayLog::ShutDownRayLog();
    }
    // NOTE(hchen): Use `_Exit()` to force-exit this process without doing cleanup.
    // `exit()` will destruct static objects in an incorrect order, which will lead to
    // core dumps.
    _Exit(1);
  } else {
    Exit(/*intentional=*/true);
  }
}

void CoreWorker::HandleGetCoreWorkerStats(const rpc::GetCoreWorkerStatsRequest &request,
                                          rpc::GetCoreWorkerStatsReply *reply,
                                          rpc::SendReplyCallback send_reply_callback) {
  absl::MutexLock lock(&mutex_);
  auto stats = reply->mutable_core_worker_stats();
  // TODO(swang): Differentiate between tasks that are currently pending
  // execution and tasks that have finished but may be retried.
  stats->set_num_pending_tasks(task_manager_->NumSubmissibleTasks());
  stats->set_task_queue_length(task_queue_length_);
  stats->set_num_executed_tasks(num_executed_tasks_);
  stats->set_num_object_ids_in_scope(reference_counter_->NumObjectIDsInScope());
  stats->set_current_task_func_desc(current_task_.FunctionDescriptor()->ToString());
  stats->set_ip_address(rpc_address_.ip_address());
  stats->set_port(rpc_address_.port());
  stats->set_actor_id(actor_id_.Binary());
  auto used_resources_map = stats->mutable_used_resources();
  for (auto const &it : *resource_ids_) {
    rpc::ResourceAllocations allocations;
    for (auto const &pair : it.second) {
      auto resource_slot = allocations.add_resource_slots();
      resource_slot->set_slot(pair.first);
      resource_slot->set_allocation(pair.second);
    }
    (*used_resources_map)[it.first] = allocations;
  }
  stats->set_actor_title(actor_title_);
  google::protobuf::Map<std::string, std::string> webui_map(webui_display_.begin(),
                                                            webui_display_.end());
  (*stats->mutable_webui_display()) = webui_map;

  MemoryStoreStats memory_store_stats = memory_store_->GetMemoryStoreStatisticalData();
  stats->set_num_in_plasma(memory_store_stats.num_in_plasma);
  stats->set_num_local_objects(memory_store_stats.num_local_objects);
  stats->set_used_object_store_memory(memory_store_stats.used_object_store_memory);

  if (request.include_memory_info()) {
    reference_counter_->AddObjectRefStats(plasma_store_provider_->UsedObjectsList(),
                                          stats);
  }

  send_reply_callback(Status::OK(), nullptr, nullptr);
}

void CoreWorker::HandleLocalGC(const rpc::LocalGCRequest &request,
                               rpc::LocalGCReply *reply,
                               rpc::SendReplyCallback send_reply_callback) {
  if (options_.gc_collect != nullptr) {
    options_.gc_collect();
    send_reply_callback(Status::OK(), nullptr, nullptr);
  } else {
    send_reply_callback(Status::NotImplemented("GC callback not defined"), nullptr,
                        nullptr);
  }
}

void CoreWorker::YieldCurrentFiber(FiberEvent &event) {
  RAY_CHECK(worker_context_.CurrentActorIsAsync());
  boost::this_fiber::yield();
  event.Wait();
}

void CoreWorker::GetAsync(const ObjectID &object_id, SetResultCallback success_callback,
                          SetResultCallback fallback_callback, void *python_future) {
  memory_store_->GetAsync(object_id, [python_future, success_callback, fallback_callback,
                                      object_id](std::shared_ptr<RayObject> ray_object) {
    if (ray_object->IsInPlasmaError()) {
      fallback_callback(ray_object, object_id, python_future);
    } else {
      success_callback(ray_object, object_id, python_future);
    }
  });
}

void CoreWorker::SetPlasmaAddedCallback(PlasmaSubscriptionCallback subscribe_callback) {
  plasma_done_callback_ = subscribe_callback;
}

void CoreWorker::SubscribeToPlasmaAdd(const ObjectID &object_id) {
  RAY_CHECK_OK(local_raylet_client_->SubscribeToPlasma(object_id));
}

void CoreWorker::HandlePlasmaObjectReady(const rpc::PlasmaObjectReadyRequest &request,
                                         rpc::PlasmaObjectReadyReply *reply,
                                         rpc::SendReplyCallback send_reply_callback) {
  RAY_CHECK(plasma_done_callback_ != nullptr) << "Plasma done callback not defined.";
  // This callback needs to be asynchronous because it runs on the io_service_, so no
  // RPCs can be processed while it's running. This can easily lead to deadlock (for
  // example if the callback calls ray.get() on an object that is dependent on an RPC
  // to be ready).
  plasma_done_callback_(ObjectID::FromBinary(request.object_id()), request.data_size(),
                        request.metadata_size());
  send_reply_callback(Status::OK(), nullptr, nullptr);
}

void CoreWorker::SetActorId(const ActorID &actor_id) {
  absl::MutexLock lock(&mutex_);
  if (!options_.is_local_mode) {
    RAY_CHECK(actor_id_.IsNil());
  }
  actor_id_ = actor_id;
}

void CoreWorker::SetWebuiDisplay(const std::string &key, const std::string &message) {
  absl::MutexLock lock(&mutex_);
  webui_display_[key] = message;
}

void CoreWorker::SetActorTitle(const std::string &title) {
  absl::MutexLock lock(&mutex_);
  actor_title_ = title;
}

}  // namespace ray<|MERGE_RESOLUTION|>--- conflicted
+++ resolved
@@ -703,7 +703,6 @@
   return counts;
 }
 
-<<<<<<< HEAD
 void CoreWorker::PutObjectIntoPlasma(const RayObject &object, const ObjectID &object_id) {
   bool object_exists;
   RAY_CHECK_OK(plasma_store_provider_->Put(object, object_id, &object_exists));
@@ -725,7 +724,12 @@
 }
 
 void CoreWorker::PromoteObjectToPlasma(const ObjectID &object_id) {
-=======
+  auto value = memory_store_->GetOrPromoteToPlasma(object_id);
+  if (value) {
+    PutObjectIntoPlasma(*value, object_id);
+  }
+}
+
 const rpc::Address &CoreWorker::GetRpcAddress() const { return rpc_address_; }
 
 rpc::Address CoreWorker::GetOwnerAddress(const ObjectID &object_id) const {
@@ -738,15 +742,6 @@
          "If this was not how your object ID was generated, please file an issue "
          "at https://github.com/ray-project/ray/issues/";
   return owner_address;
-}
-
-void CoreWorker::PromoteToPlasmaAndGetOwnershipInfo(const ObjectID &object_id,
-                                                    rpc::Address *owner_address) {
->>>>>>> 1425cdf8
-  auto value = memory_store_->GetOrPromoteToPlasma(object_id);
-  if (value) {
-    PutObjectIntoPlasma(*value, object_id);
-  }
 }
 
 void CoreWorker::GetOwnershipInfo(const ObjectID &object_id,
