--- conflicted
+++ resolved
@@ -358,192 +358,6 @@
 
   RegisterToGcs(options_.worker_launch_time_ms, options_.worker_launched_time_ms);
 
-<<<<<<< HEAD
-  if (RayConfig::instance().task_events_report_interval_ms() > 0) {
-    if (!task_event_buffer_->Start().ok()) {
-      RAY_CHECK(!task_event_buffer_->Enabled()) << "TaskEventBuffer should be disabled.";
-    }
-  }
-
-  core_worker_client_pool_ =
-      std::make_shared<rpc::CoreWorkerClientPool>([&](const rpc::Address &addr) {
-        return std::make_shared<rpc::CoreWorkerClient>(
-            addr,
-            *client_call_manager_,
-            rpc::CoreWorkerClientPool::GetDefaultUnavailableTimeoutCallback(
-                gcs_client_.get(),
-                core_worker_client_pool_.get(),
-                raylet_client_pool_.get(),
-                addr));
-      });
-
-  raylet_client_pool_ = std::make_shared<rpc::RayletClientPool>(*client_call_manager_);
-
-  object_info_publisher_ = std::make_unique<pubsub::Publisher>(
-      /*channels=*/
-      std::vector<rpc::ChannelType>{rpc::ChannelType::WORKER_OBJECT_EVICTION,
-                                    rpc::ChannelType::WORKER_REF_REMOVED_CHANNEL,
-                                    rpc::ChannelType::WORKER_OBJECT_LOCATIONS_CHANNEL},
-      /*periodical_runner=*/*periodical_runner_,
-      /*get_time_ms=*/[]() { return absl::GetCurrentTimeNanos() / 1e6; },
-      /*subscriber_timeout_ms=*/RayConfig::instance().subscriber_timeout_ms(),
-      /*publish_batch_size_=*/RayConfig::instance().publish_batch_size(),
-      GetWorkerID());
-  object_info_subscriber_ = std::make_unique<pubsub::Subscriber>(
-      /*subscriber_id=*/GetWorkerID(),
-      /*channels=*/
-      std::vector<rpc::ChannelType>{rpc::ChannelType::WORKER_OBJECT_EVICTION,
-                                    rpc::ChannelType::WORKER_REF_REMOVED_CHANNEL,
-                                    rpc::ChannelType::WORKER_OBJECT_LOCATIONS_CHANNEL},
-      /*max_command_batch_size*/ RayConfig::instance().max_command_batch_size(),
-      /*get_client=*/
-      [this](const rpc::Address &address) {
-        return core_worker_client_pool_->GetOrConnect(address);
-      },
-      /*callback_service*/ &io_service_);
-  reference_counter_ = std::make_shared<ReferenceCounter>(
-      rpc_address_,
-      /*object_info_publisher=*/object_info_publisher_.get(),
-      /*object_info_subscriber=*/object_info_subscriber_.get(),
-      /*is_node_dead=*/
-      [this](const NodeID &node_id) { return gcs_client_->Nodes().IsNodeDead(node_id); },
-      RayConfig::instance().lineage_pinning_enabled());
-
-  if (RayConfig::instance().max_pending_lease_requests_per_scheduling_category() > 0) {
-    lease_request_rate_limiter_ = std::make_shared<StaticLeaseRequestRateLimiter>(
-        RayConfig::instance().max_pending_lease_requests_per_scheduling_category());
-  } else {
-    RAY_CHECK(
-        RayConfig::instance().max_pending_lease_requests_per_scheduling_category() != 0)
-        << "max_pending_lease_requests_per_scheduling_category can't be 0";
-    lease_request_rate_limiter_ =
-        std::make_shared<ClusterSizeBasedLeaseRequestRateLimiter>(
-            /*min_concurrent_lease_cap_*/ 10);
-  }
-
-  // Register a callback to monitor add/removed nodes.
-  // Note we capture a shared ownership of reference_counter_ and rate_limiter
-  // here to avoid destruction order fiasco between gcs_client and reference_counter_.
-  auto on_node_change = [reference_counter = this->reference_counter_,
-                         rate_limiter = this->lease_request_rate_limiter_](
-                            const NodeID &node_id, const rpc::GcsNodeInfo &data) {
-    if (data.state() == rpc::GcsNodeInfo::DEAD) {
-      RAY_LOG(INFO).WithField(node_id)
-          << "Node failure. All objects pinned on that node will be lost if object "
-             "reconstruction is not enabled.";
-      reference_counter->ResetObjectsOnRemovedNode(node_id);
-    }
-    auto cluster_size_based_rate_limiter =
-        dynamic_cast<ClusterSizeBasedLeaseRequestRateLimiter *>(rate_limiter.get());
-    if (cluster_size_based_rate_limiter != nullptr) {
-      cluster_size_based_rate_limiter->OnNodeChanges(data);
-    }
-  };
-  gcs_client_->Nodes().AsyncSubscribeToNodeChange(std::move(on_node_change), nullptr);
-
-  plasma_store_provider_ = std::make_shared<CoreWorkerPlasmaStoreProvider>(
-      options_.store_socket,
-      local_raylet_client_,
-      *reference_counter_,
-      options_.check_signals,
-      /*warmup=*/
-      (options_.worker_type != WorkerType::SPILL_WORKER &&
-       options_.worker_type != WorkerType::RESTORE_WORKER),
-      /*get_current_call_site=*/boost::bind(&CoreWorker::CurrentCallSite, this));
-  memory_store_ = std::make_shared<CoreWorkerMemoryStore>(
-      io_service_,
-      reference_counter_.get(),
-      local_raylet_client_,
-      options_.check_signals,
-      [this](const RayObject &obj) {
-        rpc::ErrorType error_type;
-        if (obj.IsException(&error_type) &&
-            error_type == rpc::ErrorType::END_OF_STREAMING_GENERATOR) {
-          // End-of-stream ObjectRefs are sentinels and should never get
-          // returned to the caller.
-          return;
-        }
-        // Run this on the event loop to avoid calling back into the language runtime
-        // from the middle of user operations.
-        io_service_.post(
-            [this, obj]() {
-              if (options_.unhandled_exception_handler != nullptr) {
-                options_.unhandled_exception_handler(obj);
-              }
-            },
-            "CoreWorker.HandleException");
-      });
-
-#if defined(__APPLE__) || defined(__linux__)
-  auto raylet_channel_client_factory = [this](const NodeID &node_id) {
-    auto node_info = gcs_client_->Nodes().Get(node_id);
-    RAY_CHECK(node_info) << "No GCS info for node " << node_id;
-    ray::rpc::Address addr;
-    addr.set_ip_address(node_info->node_manager_address());
-    addr.set_port(node_info->node_manager_port());
-    addr.set_raylet_id(node_id.Binary());
-    return raylet_client_pool_->GetOrConnectByAddress(addr);
-  };
-  experimental_mutable_object_provider_ =
-      std::make_shared<experimental::MutableObjectProvider>(
-          *plasma_store_provider_->store_client(),
-          raylet_channel_client_factory,
-          options_.check_signals);
-#endif
-
-  auto push_error_callback = [this](const JobID &job_id,
-                                    const std::string &type,
-                                    const std::string &error_message,
-                                    double timestamp) {
-    return PushError(job_id, type, error_message, timestamp);
-  };
-  task_manager_ = std::make_shared<TaskManager>(
-      *memory_store_,
-      *reference_counter_,
-      /*put_in_local_plasma_callback=*/
-      [this](const RayObject &object, const ObjectID &object_id) {
-        RAY_CHECK_OK(PutInLocalPlasmaStore(object, object_id, /*pin_object=*/true));
-      },
-      /* retry_task_callback= */
-      [this](TaskSpecification &spec, bool object_recovery, uint32_t delay_ms) {
-        spec.GetMutableMessage().set_attempt_number(spec.AttemptNumber() + 1);
-        if (!object_recovery) {
-          // Retry after a delay to emulate the existing Raylet reconstruction
-          // behaviour. TODO(ekl) backoff exponentially.
-          RAY_LOG(INFO) << "Will resubmit task after a " << delay_ms
-                        << "ms delay: " << spec.DebugString();
-          absl::MutexLock lock(&mutex_);
-          TaskToRetry task_to_retry{current_time_ms() + delay_ms, spec};
-          to_resubmit_.push(std::move(task_to_retry));
-        } else {
-          if (spec.IsActorTask()) {
-            auto actor_handle = actor_manager_->GetActorHandle(spec.ActorId());
-            actor_handle->SetResubmittedActorTaskSpec(spec);
-            RAY_CHECK_OK(actor_task_submitter_->SubmitTask(spec));
-          } else {
-            RAY_CHECK(spec.IsNormalTask());
-            RAY_CHECK_OK(normal_task_submitter_->SubmitTask(spec));
-          }
-        }
-      },
-      /*queue_generator_resubmit=*/
-      [this](const TaskSpecification &spec) {
-        return spec.IsActorTask()
-                   ? this->actor_task_submitter_->QueueGeneratorForResubmit(spec)
-                   : this->normal_task_submitter_->QueueGeneratorForResubmit(spec);
-      },
-      push_error_callback,
-      RayConfig::instance().max_lineage_bytes(),
-      *task_event_buffer_,
-      /*get_actor_rpc_client_callback=*/
-      [this](const ActorID &actor_id) {
-        auto addr = actor_task_submitter_->GetActorAddress(actor_id);
-        RAY_CHECK(addr.has_value()) << "Actor address not found for actor " << actor_id;
-        return core_worker_client_pool_->GetOrConnect(addr.value());
-      });
-
-=======
->>>>>>> 2f2bff6f
   // Create an entry for the driver task in the task table. This task is
   // added immediately with status RUNNING. This allows us to push errors
   // related to this driver task back to the driver. For example, if the
@@ -580,140 +394,12 @@
     }
   }
 
-<<<<<<< HEAD
-  auto on_excess_queueing = [this](const ActorID &actor_id, uint64_t num_queued) {
-    auto timestamp = std::chrono::duration_cast<std::chrono::seconds>(
-                         std::chrono::system_clock::now().time_since_epoch())
-                         .count();
-    std::ostringstream stream;
-    stream << "Warning: More than " << num_queued
-           << " tasks are pending submission to actor " << actor_id
-           << ". To reduce memory usage, wait for these tasks to finish before sending "
-              "more.";
-    RAY_CHECK_OK(
-        PushError(options_.job_id, "excess_queueing_warning", stream.str(), timestamp));
-  };
-
-  actor_creator_ = std::make_shared<DefaultActorCreator>(gcs_client_);
-
-  actor_task_submitter_ = std::make_unique<ActorTaskSubmitter>(
-      *core_worker_client_pool_,
-      *memory_store_,
-      *task_manager_,
-      *actor_creator_,
-      /*tensor_transport_getter=*/
-      [this](const ObjectID &object_id) {
-        return reference_counter_->GetTensorTransport(object_id);
-      },
-      on_excess_queueing,
-      io_service_,
-      reference_counter_);
-
-  auto node_addr_factory = [this](const NodeID &node_id) {
-    std::optional<rpc::Address> address_opt;
-    if (auto node_info = gcs_client_->Nodes().Get(node_id)) {
-      auto &address = address_opt.emplace();
-      address.set_raylet_id(node_info->node_id());
-      address.set_ip_address(node_info->node_manager_address());
-      address.set_port(node_info->node_manager_port());
-    }
-    return address_opt;
-  };
-  auto lease_policy = RayConfig::instance().locality_aware_leasing_enabled()
-                          ? std::unique_ptr<LeasePolicyInterface>(
-                                std::make_unique<LocalityAwareLeasePolicy>(
-                                    *reference_counter_, node_addr_factory, rpc_address_))
-                          : std::unique_ptr<LeasePolicyInterface>(
-                                std::make_unique<LocalLeasePolicy>(rpc_address_));
-
-  normal_task_submitter_ = std::make_unique<NormalTaskSubmitter>(
-      rpc_address_,
-      local_raylet_client_,
-      core_worker_client_pool_,
-      raylet_client_pool_,
-      std::move(lease_policy),
-      memory_store_,
-      *task_manager_,
-      local_raylet_id,
-      GetWorkerType(),
-      RayConfig::instance().worker_lease_timeout_milliseconds(),
-      actor_creator_,
-      worker_context_.GetCurrentJobID(),
-      lease_request_rate_limiter_,
-      /*tensor_transport_getter=*/
-      [](const ObjectID &object_id) {
-        // Currently, out-of-band tensor transport (i.e., GPU objects) is only
-        // supported for actor tasks. Therefore, normal tasks should always use
-        // OBJECT_STORE.
-        return rpc::TensorTransport::OBJECT_STORE;
-      },
-      boost::asio::steady_timer(io_service_));
-  auto report_locality_data_callback = [this](
-                                           const ObjectID &object_id,
-                                           const absl::flat_hash_set<NodeID> &locations,
-                                           uint64_t object_size) {
-    reference_counter_->ReportLocalityData(object_id, locations, object_size);
-  };
-  future_resolver_ =
-      std::make_unique<FutureResolver>(memory_store_,
-                                       reference_counter_,
-                                       std::move(report_locality_data_callback),
-                                       core_worker_client_pool_,
-                                       rpc_address_);
-
-  actor_manager_ = std::make_unique<ActorManager>(
-      gcs_client_, *actor_task_submitter_, *reference_counter_);
-
-  std::function<void(const ObjectID &object_id, const ObjectLookupCallback &callback)>
-      object_lookup_fn = [this, node_addr_factory](const ObjectID &object_id,
-                                                   const ObjectLookupCallback &callback) {
-        std::vector<rpc::Address> locations;
-        const std::optional<absl::flat_hash_set<NodeID>> object_locations =
-            reference_counter_->GetObjectLocations(object_id);
-        if (object_locations.has_value()) {
-          locations.reserve(object_locations.value().size());
-          for (const auto &node_id : object_locations.value()) {
-            std::optional<rpc::Address> addr = node_addr_factory(node_id);
-            if (addr.has_value()) {
-              locations.emplace_back(std::move(addr.value()));
-              continue;
-            }
-            // We're getting potentially stale locations directly from the reference
-            // counter, so the location might be a dead node.
-            RAY_LOG(DEBUG).WithField(object_id).WithField(node_id)
-                << "Object location is dead, not using it in the recovery of object";
-          }
-        }
-        callback(object_id, std::move(locations));
-      };
-  object_recovery_manager_ = std::make_unique<ObjectRecoveryManager>(
-      rpc_address_,
-      raylet_client_pool_,
-      local_raylet_client_,
-      std::move(object_lookup_fn),
-      *task_manager_,
-      *reference_counter_,
-      *memory_store_,
-      [this](const ObjectID &object_id, rpc::ErrorType reason, bool pin_object) {
-        RAY_LOG(DEBUG).WithField(object_id)
-            << "Failed to recover object due to " << rpc::ErrorType_Name(reason);
-        // We should throw the object error to the application.
-        RAY_UNUSED(Put(RayObject(reason),
-                       /*contained_object_ids=*/{},
-                       object_id,
-                       /*pin_object=*/pin_object));
-      });
-
-  // Used to detect if the object is in the plasma store.
-  max_direct_call_object_size_ = RayConfig::instance().max_direct_call_object_size();
-=======
   if (options_.worker_type != WorkerType::DRIVER) {
     periodical_runner_->RunFnPeriodically(
         [this] { ExitIfParentRayletDies(); },
         RayConfig::instance().raylet_death_check_interval_milliseconds(),
         "CoreWorker.ExitIfParentRayletDies");
   }
->>>>>>> 2f2bff6f
 
   /// If periodic asio stats print is enabled, it will print it.
   const auto event_stats_print_interval_ms =
