#include "ray/core_worker/core_worker.h"

#include <cstdlib>

#include "boost/fiber/all.hpp"
#include "ray/common/ray_config.h"
#include "ray/common/task/task_util.h"
#include "ray/core_worker/context.h"
#include "ray/core_worker/transport/direct_actor_transport.h"
#include "ray/core_worker/transport/raylet_transport.h"
#include "ray/util/util.h"

namespace {

// Duration between internal book-keeping heartbeats.
const int kInternalHeartbeatMillis = 1000;

void BuildCommonTaskSpec(
    ray::TaskSpecBuilder &builder, const JobID &job_id, const TaskID &task_id,
    const TaskID &current_task_id, const int task_index, const TaskID &caller_id,
    const ray::rpc::Address &address, const ray::RayFunction &function,
    const std::vector<ray::TaskArg> &args, uint64_t num_returns,
    const std::unordered_map<std::string, double> &required_resources,
    const std::unordered_map<std::string, double> &required_placement_resources,
    ray::TaskTransportType transport_type, std::vector<ObjectID> *return_ids) {
  // Build common task spec.
  builder.SetCommonTaskSpec(task_id, function.GetLanguage(),
                            function.GetFunctionDescriptor(), job_id, current_task_id,
                            task_index, caller_id, address, num_returns,
                            transport_type == ray::TaskTransportType::DIRECT,
                            required_resources, required_placement_resources);
  // Set task arguments.
  for (const auto &arg : args) {
    if (arg.IsPassedByReference()) {
      builder.AddByRefArg(arg.GetReference());
    } else {
      builder.AddByValueArg(arg.GetValue());
    }
  }

  // Compute return IDs.
  return_ids->resize(num_returns);
  for (size_t i = 0; i < num_returns; i++) {
    (*return_ids)[i] =
        ObjectID::ForTaskReturn(task_id, i + 1,
                                /*transport_type=*/static_cast<int>(transport_type));
  }
}

// Group object ids according the the corresponding store providers.
void GroupObjectIdsByStoreProvider(const std::vector<ObjectID> &object_ids,
                                   absl::flat_hash_set<ObjectID> *plasma_object_ids,
                                   absl::flat_hash_set<ObjectID> *memory_object_ids) {
  for (const auto &object_id : object_ids) {
    if (object_id.IsDirectCallType()) {
      memory_object_ids->insert(object_id);
    } else {
      plasma_object_ids->insert(object_id);
    }
  }
}

}  // namespace

namespace ray {

CoreWorker::CoreWorker(const WorkerType worker_type, const Language language,
                       const std::string &store_socket, const std::string &raylet_socket,
                       const JobID &job_id, const gcs::GcsClientOptions &gcs_options,
                       const std::string &log_dir, const std::string &node_ip_address,
                       int node_manager_port,
                       const TaskExecutionCallback &task_execution_callback,
                       std::function<Status()> check_signals,
                       const std::function<void()> exit_handler,
                       bool ref_counting_enabled)
    : worker_type_(worker_type),
      language_(language),
      log_dir_(log_dir),
      ref_counting_enabled_(ref_counting_enabled),
      check_signals_(check_signals),
      worker_context_(worker_type, job_id),
      io_work_(io_service_),
      client_call_manager_(new rpc::ClientCallManager(io_service_)),
      heartbeat_timer_(io_service_),
      internal_timer_(io_service_),
      core_worker_server_(WorkerTypeString(worker_type), 0 /* let grpc choose a port */),
      reference_counter_(std::make_shared<ReferenceCounter>()),
      task_execution_service_work_(task_execution_service_),
      task_execution_callback_(task_execution_callback),
      resource_ids_(new ResourceMappingType()),
      grpc_service_(io_service_, *this) {
  // Initialize logging if log_dir is passed. Otherwise, it must be initialized
  // and cleaned up by the caller.
  if (log_dir_ != "") {
    std::stringstream app_name;
    app_name << LanguageString(language_) << "-" << WorkerTypeString(worker_type_) << "-"
             << worker_context_.GetWorkerID();
    RayLog::StartRayLog(app_name.str(), RayLogLevel::INFO, log_dir_);
    RayLog::InstallFailureSignalHandler();
  }

  // Initialize gcs client.
  gcs_client_ = std::make_shared<gcs::RedisGcsClient>(gcs_options);
  RAY_CHECK_OK(gcs_client_->Connect(io_service_));
  direct_actor_table_subscriber_ = std::unique_ptr<
      gcs::SubscriptionExecutor<ActorID, gcs::ActorTableData, gcs::DirectActorTable>>(
      new gcs::SubscriptionExecutor<ActorID, gcs::ActorTableData, gcs::DirectActorTable>(
          gcs_client_->direct_actor_table()));

  actor_manager_ =
      std::unique_ptr<ActorManager>(new ActorManager(gcs_client_->direct_actor_table()));

  // Initialize profiler.
  profiler_ = std::make_shared<worker::Profiler>(worker_context_, node_ip_address,
                                                 io_service_, gcs_client_);

  // Initialize task receivers.
  if (worker_type_ == WorkerType::WORKER) {
    RAY_CHECK(task_execution_callback_ != nullptr);
    auto execute_task = std::bind(&CoreWorker::ExecuteTask, this, std::placeholders::_1,
                                  std::placeholders::_2, std::placeholders::_3);
    raylet_task_receiver_ =
        std::unique_ptr<CoreWorkerRayletTaskReceiver>(new CoreWorkerRayletTaskReceiver(
            worker_context_.GetWorkerID(), local_raylet_client_, execute_task,
            exit_handler));
    direct_task_receiver_ =
        std::unique_ptr<CoreWorkerDirectTaskReceiver>(new CoreWorkerDirectTaskReceiver(
            worker_context_, task_execution_service_, execute_task, exit_handler));
  }

  // Start RPC server after all the task receivers are properly initialized.
  core_worker_server_.RegisterService(grpc_service_);
  core_worker_server_.Run();

  // Initialize raylet client.
  // TODO(zhijunfu): currently RayletClient would crash in its constructor if it cannot
  // connect to Raylet after a number of retries, this can be changed later
  // so that the worker (java/python .etc) can retrieve and handle the error
  // instead of crashing.
  auto grpc_client = rpc::NodeManagerWorkerClient::make(
      node_ip_address, node_manager_port, *client_call_manager_);
  ClientID local_raylet_id;
  local_raylet_client_ = std::shared_ptr<raylet::RayletClient>(new raylet::RayletClient(
      std::move(grpc_client), raylet_socket,
      WorkerID::FromBinary(worker_context_.GetWorkerID().Binary()),
      (worker_type_ == ray::WorkerType::WORKER), worker_context_.GetCurrentJobID(),
      language_, &local_raylet_id, core_worker_server_.GetPort()));

  // Set our own address.
  RAY_CHECK(!local_raylet_id.IsNil());
  rpc_address_.set_ip_address(node_ip_address);
  rpc_address_.set_port(core_worker_server_.GetPort());
  rpc_address_.set_raylet_id(local_raylet_id.Binary());

  // Set timer to periodically send heartbeats containing active object IDs to the raylet.
  // If the heartbeat timeout is < 0, the heartbeats are disabled.
  if (RayConfig::instance().worker_heartbeat_timeout_milliseconds() >= 0) {
    // Seed using current time.
    std::srand(std::time(nullptr));
    // Randomly choose a time from [0, timeout]) to send the first heartbeat to avoid all
    // workers sending heartbeats at the same time.
    int64_t heartbeat_timeout =
        std::rand() % RayConfig::instance().worker_heartbeat_timeout_milliseconds();
    heartbeat_timer_.expires_from_now(
        boost::asio::chrono::milliseconds(heartbeat_timeout));
    heartbeat_timer_.async_wait(boost::bind(&CoreWorker::ReportActiveObjectIDs, this));
  }

  internal_timer_.expires_from_now(
      boost::asio::chrono::milliseconds(kInternalHeartbeatMillis));
  internal_timer_.async_wait(boost::bind(&CoreWorker::InternalHeartbeat, this));

  io_thread_ = std::thread(&CoreWorker::RunIOService, this);

  plasma_store_provider_.reset(new CoreWorkerPlasmaStoreProvider(
      store_socket, local_raylet_client_, check_signals_));
  memory_store_.reset(new CoreWorkerMemoryStore(
      [this](const RayObject &obj, const ObjectID &obj_id) {
        RAY_CHECK_OK(plasma_store_provider_->Put(obj, obj_id));
      },
      ref_counting_enabled ? reference_counter_ : nullptr, local_raylet_client_));

<<<<<<< HEAD
  task_manager_.reset(new TaskManager(
      memory_store_, actor_manager_, [this](const TaskSpecification &spec) {
=======
  task_manager_.reset(
      new TaskManager(memory_store_, [this](const TaskSpecification &spec) {
>>>>>>> c21bb864
        // Retry after a delay to emulate the existing Raylet reconstruction
        // behaviour. TODO(ekl) backoff exponentially.
        RAY_LOG(ERROR) << "Will resubmit task after a 5 second delay: "
                       << spec.DebugString();
        to_resubmit_.push_back(std::make_pair(current_time_ms() + 5000, spec));
      }));
  resolver_.reset(new LocalDependencyResolver(memory_store_));

  // Create an entry for the driver task in the task table. This task is
  // added immediately with status RUNNING. This allows us to push errors
  // related to this driver task back to the driver. For example, if the
  // driver creates an object that is later evicted, we should notify the
  // user that we're unable to reconstruct the object, since we cannot
  // rerun the driver.
  if (worker_type_ == WorkerType::DRIVER) {
    TaskSpecBuilder builder;
    std::vector<std::string> empty_descriptor;
    std::unordered_map<std::string, double> empty_resources;
    const TaskID task_id = TaskID::ForDriverTask(worker_context_.GetCurrentJobID());
    builder.SetCommonTaskSpec(
        task_id, language_, empty_descriptor, worker_context_.GetCurrentJobID(),
        TaskID::ComputeDriverTaskId(worker_context_.GetWorkerID()), 0, GetCallerId(),
        rpc_address_, 0, false, empty_resources, empty_resources);

    std::shared_ptr<gcs::TaskTableData> data = std::make_shared<gcs::TaskTableData>();
    data->mutable_task()->mutable_task_spec()->CopyFrom(builder.Build().GetMessage());
    RAY_CHECK_OK(gcs_client_->raylet_task_table().Add(job_id, task_id, data, nullptr));
    SetCurrentTaskId(task_id);
  }

  auto client_factory = [this](const std::string ip_address, int port) {
    return std::shared_ptr<rpc::CoreWorkerClient>(
        new rpc::CoreWorkerClient(ip_address, port, *client_call_manager_));
  };
  direct_actor_submitter_ = std::unique_ptr<CoreWorkerDirectActorTaskSubmitter>(
      new CoreWorkerDirectActorTaskSubmitter(client_factory, memory_store_,
                                             task_manager_));

  direct_task_submitter_ =
      std::unique_ptr<CoreWorkerDirectTaskSubmitter>(new CoreWorkerDirectTaskSubmitter(
          local_raylet_client_, client_factory,
          [this](const std::string ip_address, int port) {
            auto grpc_client = rpc::NodeManagerWorkerClient::make(ip_address, port,
                                                                  *client_call_manager_);
            return std::shared_ptr<raylet::RayletClient>(
                new raylet::RayletClient(std::move(grpc_client)));
          },
          memory_store_, task_manager_, local_raylet_id,
          RayConfig::instance().worker_lease_timeout_milliseconds()));
  future_resolver_.reset(new FutureResolver(memory_store_, client_factory));
  // Unfortunately the raylet client has to be constructed after the receivers.
  if (direct_task_receiver_ != nullptr) {
    direct_task_receiver_->Init(*local_raylet_client_, client_factory, rpc_address_);
  }
}

CoreWorker::~CoreWorker() {
  Shutdown();
  io_thread_.join();
}

void CoreWorker::Shutdown() {
  if (!shutdown_) {
    shutdown_ = true;
    io_service_.stop();
    if (worker_type_ == WorkerType::WORKER) {
      task_execution_service_.stop();
    }
    if (log_dir_ != "") {
      RayLog::ShutDownRayLog();
    }
  }
}

void CoreWorker::Disconnect() {
  io_service_.stop();
  gcs_client_->Disconnect();
  if (local_raylet_client_) {
    RAY_IGNORE_EXPR(local_raylet_client_->Disconnect());
  }
}

void CoreWorker::RunIOService() {
  // Block SIGINT and SIGTERM so they will be handled by the main thread.
  sigset_t mask;
  sigemptyset(&mask);
  sigaddset(&mask, SIGINT);
  sigaddset(&mask, SIGTERM);
  pthread_sigmask(SIG_BLOCK, &mask, NULL);

  io_service_.run();
}

void CoreWorker::SetCurrentTaskId(const TaskID &task_id) {
  worker_context_.SetCurrentTaskId(task_id);
  main_thread_task_id_ = task_id;
  // Clear all actor handles at the end of each non-actor task.
  if (actor_id_.IsNil() && task_id.IsNil()) {
    absl::MutexLock lock(&actor_handles_mutex_);
    for (const auto &handle : actor_handles_) {
      RAY_CHECK_OK(direct_actor_table_subscriber_->AsyncUnsubscribe(
          gcs_client_->client_table().GetLocalClientId(), handle.first, nullptr));
    }
    actor_handles_.clear();
  }
}

void CoreWorker::ReportActiveObjectIDs() {
  std::unordered_set<ObjectID> active_object_ids;
  size_t max_active = RayConfig::instance().raylet_max_active_object_ids();
  if (max_active > 0) {
    active_object_ids = reference_counter_->GetAllInScopeObjectIDs();
    if (active_object_ids.size() > max_active) {
      RAY_LOG(INFO) << active_object_ids.size() << " object IDs are currently in scope.";
    }
  }

  RAY_LOG(DEBUG) << "Sending " << active_object_ids.size() << " object IDs to raylet.";
  if (!local_raylet_client_->ReportActiveObjectIDs(active_object_ids).ok()) {
    RAY_LOG(ERROR) << "Raylet connection failed. Shutting down.";
    Shutdown();
  }

  // Reset the timer from the previous expiration time to avoid drift.
  heartbeat_timer_.expires_at(
      heartbeat_timer_.expiry() +
      boost::asio::chrono::milliseconds(
          RayConfig::instance().worker_heartbeat_timeout_milliseconds()));
  heartbeat_timer_.async_wait(boost::bind(&CoreWorker::ReportActiveObjectIDs, this));
}

void CoreWorker::InternalHeartbeat() {
<<<<<<< HEAD
  RAY_LOG(ERROR) << "IntenralHerabeat";
=======
>>>>>>> c21bb864
  while (!to_resubmit_.empty() && current_time_ms() > to_resubmit_.front().first) {
    RAY_CHECK_OK(direct_task_submitter_->SubmitTask(to_resubmit_.front().second));
    to_resubmit_.pop_front();
  }
  internal_timer_.expires_at(internal_timer_.expiry() +
                             boost::asio::chrono::milliseconds(kInternalHeartbeatMillis));
  internal_timer_.async_wait(boost::bind(&CoreWorker::InternalHeartbeat, this));
}

void CoreWorker::PromoteToPlasmaAndGetOwnershipInfo(const ObjectID &object_id,
                                                    TaskID *owner_id,
                                                    rpc::Address *owner_address) {
  RAY_CHECK(object_id.IsDirectCallType());
  auto value = memory_store_->GetOrPromoteToPlasma(object_id);
  if (value != nullptr) {
    RAY_CHECK_OK(
        plasma_store_provider_->Put(*value, object_id.WithPlasmaTransportType()));
  }

  auto has_owner = reference_counter_->GetOwner(object_id, owner_id, owner_address);
  RAY_CHECK(has_owner)
      << "Object IDs generated randomly (ObjectID.from_random()) or out-of-band "
         "(ObjectID.from_binary(...)) cannot be serialized because Ray does not know "
         "which task will create them. "
         "If this was not how your object ID was generated, please file an issue "
         "at https://github.com/ray-project/ray/issues/";
}

void CoreWorker::RegisterOwnershipInfoAndResolveFuture(
    const ObjectID &object_id, const TaskID &owner_id,
    const rpc::Address &owner_address) {
  // Add the object's owner to the local metadata in case it gets serialized
  // again.
  reference_counter_->AddBorrowedObject(object_id, owner_id, owner_address);

  RAY_CHECK(!owner_id.IsNil());
  // We will ask the owner about the object until the object is
  // created or we can no longer reach the owner.
  future_resolver_->ResolveFutureAsync(object_id, owner_id, owner_address);
}

Status CoreWorker::SetClientOptions(std::string name, int64_t limit_bytes) {
  // Currently only the Plasma store supports client options.
  return plasma_store_provider_->SetClientOptions(name, limit_bytes);
}

Status CoreWorker::Put(const RayObject &object, ObjectID *object_id) {
  *object_id = ObjectID::ForPut(worker_context_.GetCurrentTaskID(),
                                worker_context_.GetNextPutIndex(),
                                static_cast<uint8_t>(TaskTransportType::RAYLET));
  reference_counter_->AddOwnedObject(*object_id, GetCallerId(), rpc_address_,
                                     std::make_shared<std::vector<ObjectID>>());
  return Put(object, *object_id);
}

Status CoreWorker::Put(const RayObject &object, const ObjectID &object_id) {
  RAY_CHECK(object_id.GetTransportType() ==
            static_cast<uint8_t>(TaskTransportType::RAYLET))
      << "Invalid transport type flag in object ID: " << object_id.GetTransportType();
  return plasma_store_provider_->Put(object, object_id);
}

Status CoreWorker::Create(const std::shared_ptr<Buffer> &metadata, const size_t data_size,
                          ObjectID *object_id, std::shared_ptr<Buffer> *data) {
  *object_id = ObjectID::ForPut(worker_context_.GetCurrentTaskID(),
                                worker_context_.GetNextPutIndex(),
                                static_cast<uint8_t>(TaskTransportType::RAYLET));
  return Create(metadata, data_size, *object_id, data);
}

Status CoreWorker::Create(const std::shared_ptr<Buffer> &metadata, const size_t data_size,
                          const ObjectID &object_id, std::shared_ptr<Buffer> *data) {
  return plasma_store_provider_->Create(metadata, data_size, object_id, data);
}

Status CoreWorker::Seal(const ObjectID &object_id) {
  return plasma_store_provider_->Seal(object_id);
}

Status CoreWorker::Get(const std::vector<ObjectID> &ids, const int64_t timeout_ms,
                       std::vector<std::shared_ptr<RayObject>> *results) {
  results->resize(ids.size(), nullptr);

  absl::flat_hash_set<ObjectID> plasma_object_ids;
  absl::flat_hash_set<ObjectID> memory_object_ids;
  GroupObjectIdsByStoreProvider(ids, &plasma_object_ids, &memory_object_ids);

  bool got_exception = false;
  absl::flat_hash_map<ObjectID, std::shared_ptr<RayObject>> result_map;
  auto start_time = current_time_ms();
  RAY_RETURN_NOT_OK(plasma_store_provider_->Get(
      plasma_object_ids, timeout_ms, worker_context_, &result_map, &got_exception));

  if (!got_exception) {
    int64_t local_timeout_ms = timeout_ms;
    if (timeout_ms >= 0) {
      local_timeout_ms = std::max(static_cast<int64_t>(0),
                                  timeout_ms - (current_time_ms() - start_time));
    }
    RAY_RETURN_NOT_OK(memory_store_->Get(memory_object_ids, local_timeout_ms,
                                         worker_context_, &result_map, &got_exception));
  }

  if (!got_exception) {
    // If any of the objects have been promoted to plasma, then we retry their
    // gets at the provider plasma. Once we get the objects from plasma, we flip
    // the transport type again and return them for the original direct call ids.
    absl::flat_hash_set<ObjectID> promoted_plasma_ids;
    for (const auto &pair : result_map) {
      if (pair.second->IsInPlasmaError()) {
        RAY_LOG(DEBUG) << pair.first << " in plasma, doing fetch-and-get";
        promoted_plasma_ids.insert(
            pair.first.WithTransportType(TaskTransportType::RAYLET));
      }
    }
    if (!promoted_plasma_ids.empty()) {
      int64_t local_timeout_ms = timeout_ms;
      if (timeout_ms >= 0) {
        local_timeout_ms = std::max(static_cast<int64_t>(0),
                                    timeout_ms - (current_time_ms() - start_time));
      }
      RAY_LOG(DEBUG) << "Plasma GET timeout " << local_timeout_ms;
      RAY_RETURN_NOT_OK(plasma_store_provider_->Get(promoted_plasma_ids, local_timeout_ms,
                                                    worker_context_, &result_map,
                                                    &got_exception));
      for (const auto &id : promoted_plasma_ids) {
        auto it = result_map.find(id);
        if (it == result_map.end()) {
          result_map.erase(id.WithTransportType(TaskTransportType::DIRECT));
        } else {
          result_map[id.WithTransportType(TaskTransportType::DIRECT)] = it->second;
        }
        result_map.erase(id);
      }
    }
  }

  // Loop through `ids` and fill each entry for the `results` vector,
  // this ensures that entries `results` have exactly the same order as
  // they are in `ids`. When there are duplicate object ids, all the entries
  // for the same id are filled in.
  bool missing_result = false;
  bool will_throw_exception = false;
  for (size_t i = 0; i < ids.size(); i++) {
    auto pair = result_map.find(ids[i]);
    if (pair != result_map.end()) {
      (*results)[i] = pair->second;
      RAY_CHECK(!pair->second->IsInPlasmaError());
      if (pair->second->IsException()) {
        // The language bindings should throw an exception if they see this
        // object.
        will_throw_exception = true;
      }
      // If we got the result for this plasma ObjectID, the task that created it must
      // have finished. Therefore, we can safely remove its reference counting
      // dependencies.
      if (!ids[i].IsDirectCallType()) {
        RemoveObjectIDDependencies(ids[i]);
      }
    } else {
      missing_result = true;
    }
  }
  // If no timeout was set and none of the results will throw an exception,
  // then check that we fetched all results before returning.
  if (timeout_ms >= 0 && !will_throw_exception) {
    RAY_CHECK(!missing_result);
  }

  return Status::OK();
}

Status CoreWorker::Contains(const ObjectID &object_id, bool *has_object) {
  bool found = false;
  if (object_id.IsDirectCallType()) {
    // Note that the memory store returns false if the object value is
    // ErrorType::OBJECT_IN_PLASMA.
    found = memory_store_->Contains(object_id);
  }
  if (!found) {
    // We check plasma as a fallback in all cases, since a direct call object
    // may have been spilled to plasma.
    RAY_RETURN_NOT_OK(plasma_store_provider_->Contains(
        object_id.WithTransportType(TaskTransportType::RAYLET), &found));
  }
  *has_object = found;
  return Status::OK();
}

Status CoreWorker::Wait(const std::vector<ObjectID> &ids, int num_objects,
                        int64_t timeout_ms, std::vector<bool> *results) {
  results->resize(ids.size(), false);

  if (num_objects <= 0 || num_objects > static_cast<int>(ids.size())) {
    return Status::Invalid(
        "Number of objects to wait for must be between 1 and the number of ids.");
  }

  absl::flat_hash_set<ObjectID> plasma_object_ids;
  absl::flat_hash_set<ObjectID> memory_object_ids;
  GroupObjectIdsByStoreProvider(ids, &plasma_object_ids, &memory_object_ids);

  if (plasma_object_ids.size() + memory_object_ids.size() != ids.size()) {
    return Status::Invalid("Duplicate object IDs not supported in wait.");
  }

  // TODO(edoakes): this logic is not ideal, and will have to be addressed
  // before we enable direct actor calls in the Python code. If we are waiting
  // on a list of objects mixed between multiple store providers, we could
  // easily end up in the situation where we're blocked waiting on one store
  // provider while another actually has enough objects ready to fulfill
  // 'num_objects'. This is partially addressed by trying them all once with
  // a timeout of 0, but that does not address the situation where objects
  // become available on the second store provider while waiting on the first.

  absl::flat_hash_set<ObjectID> ready;
  // Wait from both store providers with timeout set to 0. This is to avoid the case
  // where we might use up the entire timeout on trying to get objects from one store
  // provider before even trying another (which might have all of the objects available).
  if (plasma_object_ids.size() > 0) {
    RAY_RETURN_NOT_OK(plasma_store_provider_->Wait(
        plasma_object_ids, num_objects, /*timeout_ms=*/0, worker_context_, &ready));
  }
  RAY_CHECK(static_cast<int>(ready.size()) <= num_objects);
  if (static_cast<int>(ready.size()) < num_objects && memory_object_ids.size() > 0) {
    // TODO(ekl) for memory objects that are ErrorType::OBJECT_IN_PLASMA, we should
    // consider waiting on them in plasma as well to ensure they are local.
    RAY_RETURN_NOT_OK(memory_store_->Wait(memory_object_ids,
                                          num_objects - static_cast<int>(ready.size()),
                                          /*timeout_ms=*/0, worker_context_, &ready));
  }
  RAY_CHECK(static_cast<int>(ready.size()) <= num_objects);

  if (timeout_ms != 0 && static_cast<int>(ready.size()) < num_objects) {
    // Clear the ready set and retry. We clear it so that we can compute the number of
    // objects to fetch from the memory store easily below.
    ready.clear();

    int64_t start_time = current_time_ms();
    if (plasma_object_ids.size() > 0) {
      RAY_RETURN_NOT_OK(plasma_store_provider_->Wait(
          plasma_object_ids, num_objects, timeout_ms, worker_context_, &ready));
    }
    RAY_CHECK(static_cast<int>(ready.size()) <= num_objects);
    if (timeout_ms > 0) {
      timeout_ms =
          std::max(0, static_cast<int>(timeout_ms - (current_time_ms() - start_time)));
    }
    if (static_cast<int>(ready.size()) < num_objects && memory_object_ids.size() > 0) {
      RAY_RETURN_NOT_OK(memory_store_->Wait(memory_object_ids,
                                            num_objects - static_cast<int>(ready.size()),
                                            timeout_ms, worker_context_, &ready));
    }
    RAY_CHECK(static_cast<int>(ready.size()) <= num_objects);
  }

  for (size_t i = 0; i < ids.size(); i++) {
    if (ready.find(ids[i]) != ready.end()) {
      results->at(i) = true;
    }
  }

  return Status::OK();
}

Status CoreWorker::Delete(const std::vector<ObjectID> &object_ids, bool local_only,
                          bool delete_creating_tasks) {
  absl::flat_hash_set<ObjectID> plasma_object_ids;
  absl::flat_hash_set<ObjectID> memory_object_ids;
  GroupObjectIdsByStoreProvider(object_ids, &plasma_object_ids, &memory_object_ids);

  memory_store_->Delete(memory_object_ids, &plasma_object_ids);
  RAY_RETURN_NOT_OK(plasma_store_provider_->Delete(plasma_object_ids, local_only,
                                                   delete_creating_tasks));

  return Status::OK();
}

std::string CoreWorker::MemoryUsageString() {
  // Currently only the Plasma store returns a debug string.
  return plasma_store_provider_->MemoryUsageString();
}

TaskID CoreWorker::GetCallerId() const {
  TaskID caller_id;
  ActorID actor_id = GetActorId();
  if (!actor_id.IsNil()) {
    caller_id = TaskID::ForActorCreationTask(actor_id);
  } else {
    caller_id = main_thread_task_id_;
  }
  return caller_id;
}

void CoreWorker::PinObjectReferences(const TaskSpecification &task_spec,
                                     const TaskTransportType transport_type) {
  size_t num_returns = task_spec.NumReturns();
  if (task_spec.IsActorCreationTask() || task_spec.IsActorTask()) {
    num_returns--;
  }

  std::shared_ptr<std::vector<ObjectID>> task_deps =
      std::make_shared<std::vector<ObjectID>>();
  for (size_t i = 0; i < task_spec.NumArgs(); i++) {
    if (task_spec.ArgByRef(i)) {
      for (size_t j = 0; j < task_spec.ArgIdCount(i); j++) {
        task_deps->push_back(task_spec.ArgId(i, j));
      }
    }
  }

  // Note that we call this even if task_deps.size() == 0, in order to pin the return id.
  for (size_t i = 0; i < num_returns; i++) {
    reference_counter_->AddOwnedObject(task_spec.ReturnId(i, transport_type),
                                       GetCallerId(), rpc_address_, task_deps);
  }
}

Status CoreWorker::SubmitTask(const RayFunction &function,
                              const std::vector<TaskArg> &args,
                              const TaskOptions &task_options,
                              std::vector<ObjectID> *return_ids, int max_retries) {
  TaskSpecBuilder builder;
  const int next_task_index = worker_context_.GetNextTaskIndex();
  const auto task_id =
      TaskID::ForNormalTask(worker_context_.GetCurrentJobID(),
                            worker_context_.GetCurrentTaskID(), next_task_index);

  const std::unordered_map<std::string, double> required_resources;
  // TODO(ekl) offload task building onto a thread pool for performance
  BuildCommonTaskSpec(
      builder, worker_context_.GetCurrentJobID(), task_id,
      worker_context_.GetCurrentTaskID(), next_task_index, GetCallerId(), rpc_address_,
      function, args, task_options.num_returns, task_options.resources,
      required_resources,
      task_options.is_direct_call ? TaskTransportType::DIRECT : TaskTransportType::RAYLET,
      return_ids);
  TaskSpecification task_spec = builder.Build();
  if (task_options.is_direct_call) {
    task_manager_->AddPendingTask(task_spec, max_retries);
    PinObjectReferences(task_spec, TaskTransportType::DIRECT);
    return direct_task_submitter_->SubmitTask(task_spec);
  } else {
    PinObjectReferences(task_spec, TaskTransportType::RAYLET);
    return local_raylet_client_->SubmitTask(task_spec);
  }
}

Status CoreWorker::CreateActor(const RayFunction &function,
                               const std::vector<TaskArg> &args,
                               const ActorCreationOptions &actor_creation_options,
                               ActorID *return_actor_id) {
  const int next_task_index = worker_context_.GetNextTaskIndex();
  const ActorID actor_id =
      ActorID::Of(worker_context_.GetCurrentJobID(), worker_context_.GetCurrentTaskID(),
                  next_task_index);
  const TaskID actor_creation_task_id = TaskID::ForActorCreationTask(actor_id);
  const JobID job_id = worker_context_.GetCurrentJobID();
  std::vector<ObjectID> return_ids;
  TaskSpecBuilder builder;
  BuildCommonTaskSpec(builder, job_id, actor_creation_task_id,
                      worker_context_.GetCurrentTaskID(), next_task_index, GetCallerId(),
                      rpc_address_, function, args, 1, actor_creation_options.resources,
                      actor_creation_options.placement_resources,
                      actor_creation_options.is_direct_call ? TaskTransportType::DIRECT
                                                            : TaskTransportType::RAYLET,
                      &return_ids);
  builder.SetActorCreationTaskSpec(
      actor_id, actor_creation_options.max_reconstructions,
      actor_creation_options.dynamic_worker_options,
      actor_creation_options.is_direct_call, actor_creation_options.max_concurrency,
      actor_creation_options.is_detached, actor_creation_options.is_asyncio);

  std::unique_ptr<ActorHandle> actor_handle(new ActorHandle(
      actor_id, job_id, /*actor_cursor=*/return_ids[0], function.GetLanguage(),
      actor_creation_options.is_direct_call, function.GetFunctionDescriptor()));
  RAY_CHECK(AddActorHandle(std::move(actor_handle)))
      << "Actor " << actor_id << " already exists";

  *return_actor_id = actor_id;
  TaskSpecification task_spec = builder.Build();
  if (actor_creation_options.is_direct_call) {
    task_manager_->AddPendingTask(task_spec, actor_creation_options.max_reconstructions);
    PinObjectReferences(task_spec, TaskTransportType::DIRECT);
    return direct_task_submitter_->SubmitTask(task_spec);
  } else {
    PinObjectReferences(task_spec, TaskTransportType::RAYLET);
    return local_raylet_client_->SubmitTask(task_spec);
  }
}

Status CoreWorker::SubmitActorTask(const ActorID &actor_id, const RayFunction &function,
                                   const std::vector<TaskArg> &args,
                                   const TaskOptions &task_options,
                                   std::vector<ObjectID> *return_ids) {
  ActorHandle *actor_handle = nullptr;
  RAY_RETURN_NOT_OK(GetActorHandle(actor_id, &actor_handle));

  // Add one for actor cursor object id for tasks.
  const int num_returns = task_options.num_returns + 1;

  const bool is_direct_call = actor_handle->IsDirectCallActor();
  const TaskTransportType transport_type =
      is_direct_call ? TaskTransportType::DIRECT : TaskTransportType::RAYLET;

  // Build common task spec.
  TaskSpecBuilder builder;
  const int next_task_index = worker_context_.GetNextTaskIndex();
  const TaskID actor_task_id = TaskID::ForActorTask(
      worker_context_.GetCurrentJobID(), worker_context_.GetCurrentTaskID(),
      next_task_index, actor_handle->GetActorID());
  const std::unordered_map<std::string, double> required_resources;
  BuildCommonTaskSpec(builder, actor_handle->CreationJobID(), actor_task_id,
                      worker_context_.GetCurrentTaskID(), next_task_index, GetCallerId(),
                      rpc_address_, function, args, num_returns, task_options.resources,
                      required_resources, transport_type, return_ids);

  const ObjectID new_cursor = return_ids->back();
  actor_handle->SetActorTaskSpec(builder, transport_type, new_cursor);
  // Remove cursor from return ids.
  return_ids->pop_back();

  // Submit task.
  Status status;
  TaskSpecification task_spec = builder.Build();
  if (is_direct_call) {
    task_manager_->AddPendingTask(task_spec);
    PinObjectReferences(task_spec, TaskTransportType::DIRECT);
    if (actor_handle->IsDead()) {
      auto status = Status::IOError("sent task to dead actor");
      task_manager_->PendingTaskFailed(task_spec.TaskId(), rpc::ErrorType::ACTOR_DIED,
                                       &status);
    } else {
      status = direct_actor_submitter_->SubmitTask(task_spec);
    }
  } else {
    PinObjectReferences(task_spec, TaskTransportType::RAYLET);
    RAY_CHECK_OK(local_raylet_client_->SubmitTask(task_spec));
  }
  return status;
}

ActorID CoreWorker::DeserializeAndRegisterActorHandle(const std::string &serialized) {
  std::unique_ptr<ActorHandle> actor_handle(new ActorHandle(serialized));
  const ActorID actor_id = actor_handle->GetActorID();
  RAY_UNUSED(AddActorHandle(std::move(actor_handle)));
  return actor_id;
}

Status CoreWorker::SerializeActorHandle(const ActorID &actor_id,
                                        std::string *output) const {
  ActorHandle *actor_handle = nullptr;
  auto status = GetActorHandle(actor_id, &actor_handle);
  if (status.ok()) {
    actor_handle->Serialize(output);
  }
  return status;
}

bool CoreWorker::AddActorHandle(std::unique_ptr<ActorHandle> actor_handle) {
  absl::MutexLock lock(&actor_handles_mutex_);
  const auto &actor_id = actor_handle->GetActorID();

  auto inserted = actor_handles_.emplace(actor_id, std::move(actor_handle)).second;
  if (inserted) {
    RAY_LOG(ERROR) << "Subscribe to actor " << actor_id;
    // Register a callback to handle actor notifications.
    auto actor_notification_callback = [this](const ActorID &actor_id,
                                              const gcs::ActorTableData &actor_data) {
      RAY_CHECK(actor_data.state() != gcs::ActorTableData::RECONSTRUCTING);
      if (actor_data.state() == gcs::ActorTableData::DEAD) {
        direct_actor_submitter_->DisconnectActor(actor_id, true);

        ActorHandle *actor_handle = nullptr;
        RAY_CHECK_OK(GetActorHandle(actor_id, &actor_handle));
        actor_handle->MarkDead();
        RAY_LOG(ERROR) << "Marking actor handle as dead " << actor_id;
        // We cannot erase the actor handle here because clients can still
        // submit tasks to dead actors. This also means we defer unsubscription,
        // otherwise we crash when bulk unsubscribing all actor handles.
      } else {
        direct_actor_submitter_->ConnectActor(actor_id, actor_data.address());
      }

      RAY_LOG(ERROR) << "received notification on actor, state="
                     << static_cast<int>(actor_data.state()) << ", actor_id: " << actor_id
                     << ", ip address: " << actor_data.address().ip_address()
                     << ", port: " << actor_data.address().port() << ", worker_id: "
                     << WorkerID::FromBinary(actor_data.address().worker_id())
                     << ", raylet_id: "
                     << ClientID::FromBinary(actor_data.address().raylet_id());
    };

    RAY_CHECK_OK(direct_actor_table_subscriber_->AsyncSubscribe(
        gcs_client_->client_table().GetLocalClientId(), actor_id,
        actor_notification_callback, nullptr));
  }
  return inserted;
}

Status CoreWorker::GetActorHandle(const ActorID &actor_id,
                                  ActorHandle **actor_handle) const {
  absl::MutexLock lock(&actor_handles_mutex_);
  auto it = actor_handles_.find(actor_id);
  if (it == actor_handles_.end()) {
    return Status::Invalid("Handle for actor does not exist");
  }
  *actor_handle = it->second.get();
  return Status::OK();
}

std::unique_ptr<worker::ProfileEvent> CoreWorker::CreateProfileEvent(
    const std::string &event_type) {
  return std::unique_ptr<worker::ProfileEvent>(
      new worker::ProfileEvent(profiler_, event_type));
}

void CoreWorker::StartExecutingTasks() { task_execution_service_.run(); }

Status CoreWorker::AllocateReturnObjects(
    const std::vector<ObjectID> &object_ids, const std::vector<size_t> &data_sizes,
    const std::vector<std::shared_ptr<Buffer>> &metadatas,
    std::vector<std::shared_ptr<RayObject>> *return_objects) {
  RAY_CHECK(object_ids.size() == metadatas.size());
  RAY_CHECK(object_ids.size() == data_sizes.size());
  return_objects->resize(object_ids.size(), nullptr);

  for (size_t i = 0; i < object_ids.size(); i++) {
    bool object_already_exists = false;
    std::shared_ptr<Buffer> data_buffer;
    if (data_sizes[i] > 0) {
      if (worker_context_.CurrentTaskIsDirectCall() &&
          static_cast<int64_t>(data_sizes[i]) <
              RayConfig::instance().max_direct_call_object_size()) {
        data_buffer = std::make_shared<LocalMemoryBuffer>(data_sizes[i]);
      } else {
        RAY_RETURN_NOT_OK(Create(
            metadatas[i], data_sizes[i],
            object_ids[i].WithTransportType(TaskTransportType::RAYLET), &data_buffer));
        object_already_exists = !data_buffer;
      }
    }
    // Leave the return object as a nullptr if there is no data or metadata.
    // This allows the caller to prevent the core worker from storing an output
    // (e.g., to support ray.experimental.no_return.NoReturn).
    if (!object_already_exists && (data_buffer || metadatas[i])) {
      return_objects->at(i) = std::make_shared<RayObject>(data_buffer, metadatas[i]);
    }
  }

  return Status::OK();
}

Status CoreWorker::ExecuteTask(const TaskSpecification &task_spec,
                               const std::shared_ptr<ResourceMappingType> &resource_ids,
                               std::vector<std::shared_ptr<RayObject>> *return_objects) {
  if (resource_ids != nullptr) {
    resource_ids_ = resource_ids;
  }
  worker_context_.SetCurrentTask(task_spec);
  SetCurrentTaskId(task_spec.TaskId());

  RayFunction func{task_spec.GetLanguage(), task_spec.FunctionDescriptor()};

  std::vector<std::shared_ptr<RayObject>> args;
  std::vector<ObjectID> arg_reference_ids;
  RAY_CHECK_OK(BuildArgsForExecutor(task_spec, &args, &arg_reference_ids));

  const auto transport_type = worker_context_.CurrentTaskIsDirectCall()
                                  ? TaskTransportType::DIRECT
                                  : TaskTransportType::RAYLET;
  std::vector<ObjectID> return_ids;
  for (size_t i = 0; i < task_spec.NumReturns(); i++) {
    return_ids.push_back(task_spec.ReturnId(i, transport_type));
  }

  Status status;
  TaskType task_type = TaskType::NORMAL_TASK;
  if (task_spec.IsActorCreationTask()) {
    RAY_CHECK(return_ids.size() > 0);
    return_ids.pop_back();
    task_type = TaskType::ACTOR_CREATION_TASK;
    SetActorId(task_spec.ActorCreationId());
  } else if (task_spec.IsActorTask()) {
    RAY_CHECK(return_ids.size() > 0);
    return_ids.pop_back();
    task_type = TaskType::ACTOR_TASK;
  }

  status = task_execution_callback_(task_type, func,
                                    task_spec.GetRequiredResources().GetResourceMap(),
                                    args, arg_reference_ids, return_ids, return_objects);

  for (size_t i = 0; i < return_objects->size(); i++) {
    // The object is nullptr if it already existed in the object store.
    if (!return_objects->at(i)) {
      continue;
    }
    if (return_objects->at(i)->GetData()->IsPlasmaBuffer()) {
      if (!Seal(return_ids[i].WithTransportType(TaskTransportType::RAYLET)).ok()) {
        RAY_LOG(FATAL) << "Task " << task_spec.TaskId() << " failed to seal object "
                       << return_ids[i] << " in store: " << status.message();
      }
    } else if (!worker_context_.CurrentTaskIsDirectCall()) {
      if (!Put(*return_objects->at(i), return_ids[i]).ok()) {
        RAY_LOG(FATAL) << "Task " << task_spec.TaskId() << " failed to put object "
                       << return_ids[i] << " in store: " << status.message();
      }
    }
  }

  if (task_spec.IsNormalTask() && reference_counter_->NumObjectIDsInScope() != 0) {
    RAY_LOG(DEBUG)
        << "There were " << reference_counter_->NumObjectIDsInScope()
        << " ObjectIDs left in scope after executing task " << task_spec.TaskId()
        << ". This is either caused by keeping references to ObjectIDs in Python between "
           "tasks (e.g., in global variables) or indicates a problem with Ray's "
           "reference counting, and may cause problems in the object store.";
  }

  SetCurrentTaskId(TaskID::Nil());
  worker_context_.ResetCurrentTask(task_spec);
  return status;
}

Status CoreWorker::BuildArgsForExecutor(const TaskSpecification &task,
                                        std::vector<std::shared_ptr<RayObject>> *args,
                                        std::vector<ObjectID> *arg_reference_ids) {
  auto num_args = task.NumArgs();
  args->resize(num_args);
  arg_reference_ids->resize(num_args);

  std::vector<ObjectID> object_ids_to_fetch;
  std::vector<int> indices;

  for (size_t i = 0; i < task.NumArgs(); ++i) {
    int count = task.ArgIdCount(i);
    if (count > 0) {
      // pass by reference.
      RAY_CHECK(count == 1);
      object_ids_to_fetch.push_back(task.ArgId(i, 0));
      indices.push_back(i);
      arg_reference_ids->at(i) = task.ArgId(i, 0);
    } else {
      // pass by value.
      std::shared_ptr<LocalMemoryBuffer> data = nullptr;
      if (task.ArgDataSize(i)) {
        data = std::make_shared<LocalMemoryBuffer>(const_cast<uint8_t *>(task.ArgData(i)),
                                                   task.ArgDataSize(i));
      }
      std::shared_ptr<LocalMemoryBuffer> metadata = nullptr;
      if (task.ArgMetadataSize(i)) {
        metadata = std::make_shared<LocalMemoryBuffer>(
            const_cast<uint8_t *>(task.ArgMetadata(i)), task.ArgMetadataSize(i));
      }
      args->at(i) = std::make_shared<RayObject>(data, metadata, /*copy_data*/ true);
      arg_reference_ids->at(i) = ObjectID::Nil();
    }
  }

  std::vector<std::shared_ptr<RayObject>> results;
  auto status = Get(object_ids_to_fetch, -1, &results);
  if (status.ok()) {
    for (size_t i = 0; i < results.size(); i++) {
      args->at(indices[i]) = results[i];
    }
  }

  return status;
}

void CoreWorker::HandleAssignTask(const rpc::AssignTaskRequest &request,
                                  rpc::AssignTaskReply *reply,
                                  rpc::SendReplyCallback send_reply_callback) {
  if (HandleWrongRecipient(WorkerID::FromBinary(request.intended_worker_id()),
                           send_reply_callback)) {
    return;
  }

  if (worker_context_.CurrentActorIsDirectCall()) {
    send_reply_callback(Status::Invalid("This actor only accepts direct calls."), nullptr,
                        nullptr);
    return;
  } else {
    task_execution_service_.post([=] {
      raylet_task_receiver_->HandleAssignTask(request, reply, send_reply_callback);
    });
  }
}

void CoreWorker::HandlePushTask(const rpc::PushTaskRequest &request,
                                rpc::PushTaskReply *reply,
                                rpc::SendReplyCallback send_reply_callback) {
  if (HandleWrongRecipient(WorkerID::FromBinary(request.intended_worker_id()),
                           send_reply_callback)) {
    return;
  }

  task_execution_service_.post([=] {
    direct_task_receiver_->HandlePushTask(request, reply, send_reply_callback);
  });
}

void CoreWorker::HandleDirectActorCallArgWaitComplete(
    const rpc::DirectActorCallArgWaitCompleteRequest &request,
    rpc::DirectActorCallArgWaitCompleteReply *reply,
    rpc::SendReplyCallback send_reply_callback) {
  if (HandleWrongRecipient(WorkerID::FromBinary(request.intended_worker_id()),
                           send_reply_callback)) {
    return;
  }

  task_execution_service_.post([=] {
    direct_task_receiver_->HandleDirectActorCallArgWaitComplete(request, reply,
                                                                send_reply_callback);
  });
}

void CoreWorker::HandleGetObjectStatus(const rpc::GetObjectStatusRequest &request,
                                       rpc::GetObjectStatusReply *reply,
                                       rpc::SendReplyCallback send_reply_callback) {
  if (HandleWrongRecipient(WorkerID::FromBinary(request.intended_worker_id()),
                           send_reply_callback)) {
    return;
  }

  ObjectID object_id = ObjectID::FromBinary(request.object_id());
  TaskID owner_id = TaskID::FromBinary(request.owner_id());
  if (owner_id != GetCallerId()) {
    RAY_LOG(INFO) << "Handling GetObjectStatus for object produced by previous task "
                  << owner_id.Hex();
  }
  // We own the task. Reply back to the borrower once the object has been
  // created.
  // TODO(swang): We could probably just send the object value if it is small
  // enough and we have it local.
  reply->set_status(rpc::GetObjectStatusReply::CREATED);
  if (task_manager_->IsTaskPending(object_id.TaskId())) {
    // Acquire a reference and retry. This prevents the object from being
    // evicted out from under us before we can start the get.
    AddObjectIDReference(object_id);
    if (task_manager_->IsTaskPending(object_id.TaskId())) {
      // The task is pending. Send the reply once the task finishes.
      memory_store_->GetAsync(object_id,
                              [send_reply_callback](std::shared_ptr<RayObject> obj) {
                                send_reply_callback(Status::OK(), nullptr, nullptr);
                              });
      RemoveObjectIDReference(object_id);
    } else {
      // We lost the race, the task is done.
      RemoveObjectIDReference(object_id);
      send_reply_callback(Status::OK(), nullptr, nullptr);
    }
  } else {
    // The task is done. Send the reply immediately.
    send_reply_callback(Status::OK(), nullptr, nullptr);
  }
}

void CoreWorker::YieldCurrentFiber(FiberEvent &event) {
  RAY_CHECK(worker_context_.CurrentActorIsAsync());
  boost::this_fiber::yield();
  event.Wait();
}

}  // namespace ray<|MERGE_RESOLUTION|>--- conflicted
+++ resolved
@@ -180,13 +180,8 @@
       },
       ref_counting_enabled ? reference_counter_ : nullptr, local_raylet_client_));
 
-<<<<<<< HEAD
   task_manager_.reset(new TaskManager(
       memory_store_, actor_manager_, [this](const TaskSpecification &spec) {
-=======
-  task_manager_.reset(
-      new TaskManager(memory_store_, [this](const TaskSpecification &spec) {
->>>>>>> c21bb864
         // Retry after a delay to emulate the existing Raylet reconstruction
         // behaviour. TODO(ekl) backoff exponentially.
         RAY_LOG(ERROR) << "Will resubmit task after a 5 second delay: "
@@ -319,10 +314,6 @@
 }
 
 void CoreWorker::InternalHeartbeat() {
-<<<<<<< HEAD
-  RAY_LOG(ERROR) << "IntenralHerabeat";
-=======
->>>>>>> c21bb864
   while (!to_resubmit_.empty() && current_time_ms() > to_resubmit_.front().first) {
     RAY_CHECK_OK(direct_task_submitter_->SubmitTask(to_resubmit_.front().second));
     to_resubmit_.pop_front();
