--- conflicted
+++ resolved
@@ -45,14 +45,8 @@
                        const std::string &store_socket, const std::string &raylet_socket,
                        const JobID &job_id, const gcs::GcsClientOptions &gcs_options,
                        const std::string &log_dir, const std::string &node_ip_address,
-<<<<<<< HEAD
-                       const CoreWorkerTaskExecutionInterface::TaskExecutionCallback
-                           &task_execution_callback,
+                       const TaskExecutionCallback &task_execution_callback,
                        std::function<Status()> check_signals)
-=======
-                       const TaskExecutionCallback &task_execution_callback,
-                       std::function<Status()> check_signals, bool use_memory_store)
->>>>>>> d4055d70
     : worker_type_(worker_type),
       language_(language),
       log_dir_(log_dir),
@@ -61,8 +55,7 @@
       heartbeat_timer_(io_service_),
       worker_server_(WorkerTypeString(worker_type), 0 /* let grpc choose a port */),
       gcs_client_(gcs_options),
-      object_interface_(worker_context_, raylet_client_, store_socket, use_memory_store,
-                        check_signals),
+      object_interface_(worker_context_, raylet_client_, store_socket, check_signals),
       task_execution_service_work_(task_execution_service_),
       task_execution_callback_(task_execution_callback) {
   // Initialize logging if log_dir is passed. Otherwise, it must be initialized
@@ -82,13 +75,6 @@
   profiler_ = std::make_shared<worker::Profiler>(worker_context_, node_ip_address,
                                                  io_service_, gcs_client_);
 
-<<<<<<< HEAD
-  object_interface_ =
-      std::unique_ptr<CoreWorkerObjectInterface>(new CoreWorkerObjectInterface(
-          worker_context_, raylet_client_, store_socket, check_signals));
-
-=======
->>>>>>> d4055d70
   // Initialize task execution.
   if (worker_type_ == WorkerType::WORKER) {
     RAY_CHECK(task_execution_callback_ != nullptr);
