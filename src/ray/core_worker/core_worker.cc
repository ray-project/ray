--- conflicted
+++ resolved
@@ -164,11 +164,8 @@
         RAY_CHECK_OK(plasma_store_provider_->Put(obj, obj_id));
       },
       ref_counting_enabled ? reference_counter_ : nullptr, raylet_client_));
-<<<<<<< HEAD
   task_manager_.reset(new TaskManager(memory_store_));
-=======
   resolver_.reset(new LocalDependencyResolver(memory_store_));
->>>>>>> ca08a8f4
 
   // Create an entry for the driver task in the task table. This task is
   // added immediately with status RUNNING. This allows us to push errors
@@ -209,11 +206,8 @@
             return std::shared_ptr<RayletClient>(
                 new RayletClient(std::move(grpc_client)));
           },
-<<<<<<< HEAD
-          memory_store_, task_manager_));
-=======
-          memory_store_, RayConfig::instance().worker_lease_timeout_milliseconds()));
->>>>>>> ca08a8f4
+          memory_store_, task_manager_,
+          RayConfig::instance().worker_lease_timeout_milliseconds()));
 }
 
 CoreWorker::~CoreWorker() {
