--- conflicted
+++ resolved
@@ -1403,17 +1403,8 @@
                                   timeout_ms - (current_time_ms() - start_time));
     }
     RAY_LOG(DEBUG) << "Plasma GET timeout " << local_timeout_ms;
-<<<<<<< HEAD
-    RAY_RETURN_NOT_OK(plasma_store_provider_->Get(object_ids,
-                                                  owner_addresses,
-                                                  local_timeout_ms,
-                                                  *worker_context_,
-                                                  &result_map,
-                                                  &got_exception));
-=======
-    RAY_RETURN_NOT_OK(
-        plasma_store_provider_->Get(plasma_object_ids, local_timeout_ms, &result_map));
->>>>>>> d9b0a85a
+    RAY_RETURN_NOT_OK(plasma_store_provider_->Get(
+        object_ids, owner_addresses, local_timeout_ms, &result_map));
   }
 
   // Loop through `ids` and fill each entry for the `results` vector,
@@ -3098,16 +3089,11 @@
   reference_counter_->AddLocalReference(return_id, "<temporary (pin return object)>");
   reference_counter_->AddBorrowedObject(return_id, ObjectID::Nil(), owner_address);
 
-<<<<<<< HEAD
   // Resolve owner address of return id
   std::vector<ObjectID> object_ids = {return_id};
   auto owner_addresses = reference_counter_->GetOwnerAddresses(object_ids);
 
-  auto status = plasma_store_provider_->Get(
-      object_ids, owner_addresses, 0, *worker_context_, &result_map, &got_exception);
-=======
-  Status status = plasma_store_provider_->Get({return_id}, 0, &result_map);
->>>>>>> d9b0a85a
+  auto status = plasma_store_provider_->Get(object_ids, owner_addresses, 0, &result_map);
   // Remove the temporary ref.
   RemoveLocalReference(return_id);
 
@@ -3375,16 +3361,12 @@
     RAY_RETURN_NOT_OK(memory_store_->Get(
         by_ref_ids, -1, *worker_context_, &result_map, &got_exception));
   } else {
-<<<<<<< HEAD
     // Resolve owner addresses of by-ref ids
     std::vector<ObjectID> object_ids =
         std::vector<ObjectID>(by_ref_ids.begin(), by_ref_ids.end());
     auto owner_addresses = reference_counter_->GetOwnerAddresses(object_ids);
-    RAY_RETURN_NOT_OK(plasma_store_provider_->Get(
-        object_ids, owner_addresses, -1, *worker_context_, &result_map, &got_exception));
-=======
-    RAY_RETURN_NOT_OK(plasma_store_provider_->Get(by_ref_ids, -1, &result_map));
->>>>>>> d9b0a85a
+    RAY_RETURN_NOT_OK(
+        plasma_store_provider_->Get(object_ids, owner_addresses, -1, &result_map));
   }
   for (const auto &it : result_map) {
     for (size_t idx : by_ref_indices[it.first]) {
