#include "ray/core_worker/core_worker.h"
#include "ray/common/ray_config.h"
#include "ray/common/task/task_util.h"
#include "ray/core_worker/context.h"
#include "ray/core_worker/transport/raylet_transport.h"

namespace {

void BuildCommonTaskSpec(
    ray::TaskSpecBuilder &builder, const JobID &job_id, const TaskID &task_id,
    const TaskID &current_task_id, const int task_index, const TaskID &caller_id,
    const ray::RayFunction &function, const std::vector<ray::TaskArg> &args,
    uint64_t num_returns,
    const std::unordered_map<std::string, double> &required_resources,
    const std::unordered_map<std::string, double> &required_placement_resources,
    ray::TaskTransportType transport_type, std::vector<ObjectID> *return_ids) {
  // Build common task spec.
  builder.SetCommonTaskSpec(task_id, function.GetLanguage(),
                            function.GetFunctionDescriptor(), job_id, current_task_id,
                            task_index, caller_id, num_returns, required_resources,
                            required_placement_resources);
  // Set task arguments.
  for (const auto &arg : args) {
    if (arg.IsPassedByReference()) {
      builder.AddByRefArg(arg.GetReference());
    } else {
      builder.AddByValueArg(arg.GetValue());
    }
  }

  // Compute return IDs.
  return_ids->resize(num_returns);
  for (size_t i = 0; i < num_returns; i++) {
    (*return_ids)[i] =
        ObjectID::ForTaskReturn(task_id, i + 1,
                                /*transport_type=*/static_cast<int>(transport_type));
  }
}

// Group object ids according the the corresponding store providers.
void GroupObjectIdsByStoreProvider(const std::vector<ObjectID> &object_ids,
                                   absl::flat_hash_set<ObjectID> *plasma_object_ids,
                                   absl::flat_hash_set<ObjectID> *memory_object_ids) {
  // There are two cases:
  // - for task return objects from direct actor call, use memory store provider;
  // - all the others use plasma store provider.
  for (const auto &object_id : object_ids) {
    // For raylet transport we always use plasma store provider, for direct actor call
    // there are a few cases:
    // - objects manually added to store by `ray.put`: for these objects they always use
    //   plasma store provider;
    // - task arguments: these objects are passed by value, and are not put into store;
    // - task return objects: these are put into memory store of the task submitter
    //   and are only used locally.
    // Thus we need to check whether this object is a task return object in additional
    // to whether it's from direct actor call before we can choose memory store provider.
    if (object_id.IsReturnObject() &&
        object_id.GetTransportType() ==
            static_cast<uint8_t>(ray::TaskTransportType::DIRECT_ACTOR)) {
      memory_object_ids->insert(object_id);
    } else {
      plasma_object_ids->insert(object_id);
    }
  }
}

}  // namespace

namespace ray {

CoreWorker::CoreWorker(const WorkerType worker_type, const Language language,
                       const std::string &store_socket, const std::string &raylet_socket,
                       const JobID &job_id, const gcs::GcsClientOptions &gcs_options,
                       const std::string &log_dir, const std::string &node_ip_address,
                       const TaskExecutionCallback &task_execution_callback,
                       std::function<Status()> check_signals,
                       const std::function<void()> exit_handler)
    : worker_type_(worker_type),
      language_(language),
      log_dir_(log_dir),
      check_signals_(check_signals),
      worker_context_(worker_type, job_id),
      io_work_(io_service_),
      heartbeat_timer_(io_service_),
      worker_server_(WorkerTypeString(worker_type), 0 /* let grpc choose a port */),
      gcs_client_(gcs_options),
      memory_store_(std::make_shared<CoreWorkerMemoryStore>()),
      task_execution_service_work_(task_execution_service_),
      task_execution_callback_(task_execution_callback) {
  // Initialize logging if log_dir is passed. Otherwise, it must be initialized
  // and cleaned up by the caller.
  if (log_dir_ != "") {
    std::stringstream app_name;
    app_name << LanguageString(language_) << "-" << WorkerTypeString(worker_type_) << "-"
             << worker_context_.GetWorkerID();
    RayLog::StartRayLog(app_name.str(), RayLogLevel::INFO, log_dir_);
    RayLog::InstallFailureSignalHandler();
  }

  // Initialize gcs client.
  RAY_CHECK_OK(gcs_client_.Connect(io_service_));

  // Initialize profiler.
  profiler_ = std::make_shared<worker::Profiler>(worker_context_, node_ip_address,
                                                 io_service_, gcs_client_);

  // Initialize task execution.
  if (worker_type_ == WorkerType::WORKER) {
    RAY_CHECK(task_execution_callback_ != nullptr);

    // Initialize task receivers.
    auto execute_task = std::bind(&CoreWorker::ExecuteTask, this, std::placeholders::_1,
                                  std::placeholders::_2, std::placeholders::_3);
    raylet_task_receiver_ =
        std::unique_ptr<CoreWorkerRayletTaskReceiver>(new CoreWorkerRayletTaskReceiver(
            worker_context_, raylet_client_, task_execution_service_, worker_server_,
            execute_task));
    direct_actor_task_receiver_ = std::unique_ptr<CoreWorkerDirectActorTaskReceiver>(
        new CoreWorkerDirectActorTaskReceiver(worker_context_, task_execution_service_,
                                              worker_server_, execute_task,
                                              exit_handler));
  }

  // Start RPC server after all the task receivers are properly initialized.
  worker_server_.Run();

  // Initialize raylet client.
  // TODO(zhijunfu): currently RayletClient would crash in its constructor if it cannot
  // connect to Raylet after a number of retries, this can be changed later
  // so that the worker (java/python .etc) can retrieve and handle the error
  // instead of crashing.
  raylet_client_ = std::unique_ptr<RayletClient>(new RayletClient(
      raylet_socket, WorkerID::FromBinary(worker_context_.GetWorkerID().Binary()),
      (worker_type_ == ray::WorkerType::WORKER), worker_context_.GetCurrentJobID(),
      language_, worker_server_.GetPort()));
  // Unfortunately the raylet client has to be constructed after the receivers.
  if (direct_actor_task_receiver_ != nullptr) {
    direct_actor_task_receiver_->Init(*raylet_client_);
  }

  // Set timer to periodically send heartbeats containing active object IDs to the raylet.
  // If the heartbeat timeout is < 0, the heartbeats are disabled.
  if (RayConfig::instance().worker_heartbeat_timeout_milliseconds() >= 0) {
    heartbeat_timer_.expires_from_now(boost::asio::chrono::milliseconds(
        RayConfig::instance().worker_heartbeat_timeout_milliseconds()));
    heartbeat_timer_.async_wait(boost::bind(&CoreWorker::ReportActiveObjectIDs, this));
  }

  io_thread_ = std::thread(&CoreWorker::RunIOService, this);

  plasma_store_provider_.reset(
      new CoreWorkerPlasmaStoreProvider(store_socket, raylet_client_, check_signals_));
  memory_store_provider_.reset(new CoreWorkerMemoryStoreProvider(memory_store_));

  // Create an entry for the driver task in the task table. This task is
  // added immediately with status RUNNING. This allows us to push errors
  // related to this driver task back to the driver. For example, if the
  // driver creates an object that is later evicted, we should notify the
  // user that we're unable to reconstruct the object, since we cannot
  // rerun the driver.
  if (worker_type_ == WorkerType::DRIVER) {
    TaskSpecBuilder builder;
    std::vector<std::string> empty_descriptor;
    std::unordered_map<std::string, double> empty_resources;
    const TaskID task_id = TaskID::ForDriverTask(worker_context_.GetCurrentJobID());
    builder.SetCommonTaskSpec(task_id, language_, empty_descriptor,
                              worker_context_.GetCurrentJobID(),
                              TaskID::ComputeDriverTaskId(worker_context_.GetWorkerID()),
                              0, GetCallerId(), 0, empty_resources, empty_resources);

    std::shared_ptr<gcs::TaskTableData> data = std::make_shared<gcs::TaskTableData>();
    data->mutable_task()->mutable_task_spec()->CopyFrom(builder.Build().GetMessage());
    RAY_CHECK_OK(gcs_client_.raylet_task_table().Add(job_id, task_id, data, nullptr));
    SetCurrentTaskId(task_id);
  }

  // TODO(edoakes): why don't we just share the memory store provider?
  direct_actor_submitter_ = std::unique_ptr<CoreWorkerDirectActorTaskSubmitter>(
      new CoreWorkerDirectActorTaskSubmitter(
          io_service_, std::unique_ptr<CoreWorkerMemoryStoreProvider>(
                           new CoreWorkerMemoryStoreProvider(memory_store_))));
}

CoreWorker::~CoreWorker() {
  Shutdown();
  io_thread_.join();
}

void CoreWorker::Shutdown() {
  if (!shutdown_) {
    io_service_.stop();
    if (worker_type_ == WorkerType::WORKER) {
      task_execution_service_.stop();
    }
    if (log_dir_ != "") {
      RayLog::ShutDownRayLog();
    }
  }
  shutdown_ = true;
}

void CoreWorker::Disconnect() {
  io_service_.stop();
  gcs_client_.Disconnect();
  if (raylet_client_) {
    RAY_IGNORE_EXPR(raylet_client_->Disconnect());
  }
}

void CoreWorker::RunIOService() {
  // Block SIGINT and SIGTERM so they will be handled by the main thread.
  sigset_t mask;
  sigemptyset(&mask);
  sigaddset(&mask, SIGINT);
  sigaddset(&mask, SIGTERM);
  pthread_sigmask(SIG_BLOCK, &mask, NULL);

  io_service_.run();
}

void CoreWorker::SetCurrentTaskId(const TaskID &task_id) {
  worker_context_.SetCurrentTaskId(task_id);
  main_thread_task_id_ = task_id;
  // Clear all actor handles at the end of each non-actor task.
  if (actor_id_.IsNil() && task_id.IsNil()) {
    for (const auto &handle : actor_handles_) {
      RAY_CHECK_OK(gcs_client_.Actors().AsyncUnsubscribe(handle.first, nullptr));
    }
    actor_handles_.clear();
  }
}

void CoreWorker::AddActiveObjectID(const ObjectID &object_id) {
  absl::MutexLock lock(&object_ref_mu_);
  active_object_ids_.insert(object_id);
  active_object_ids_updated_ = true;
}

void CoreWorker::RemoveActiveObjectID(const ObjectID &object_id) {
  absl::MutexLock lock(&object_ref_mu_);
  if (active_object_ids_.erase(object_id)) {
    active_object_ids_updated_ = true;
  } else {
    RAY_LOG(WARNING) << "Tried to erase non-existent object ID" << object_id;
  }
}

void CoreWorker::ReportActiveObjectIDs() {
  absl::MutexLock lock(&object_ref_mu_);
  // Only send a heartbeat when the set of active object IDs has changed because the
  // raylet only modifies the set of IDs when it receives a heartbeat.
  // TODO(edoakes): this is currently commented out because this heartbeat causes the
  // workers to die when the raylet crashes unexpectedly. Without this, they could
  // hang idle forever because they wait for the raylet to push tasks via gRPC.
  // if (active_object_ids_updated_) {
  RAY_LOG(DEBUG) << "Sending " << active_object_ids_.size() << " object IDs to raylet.";
  if (active_object_ids_.size() > RayConfig::instance().raylet_max_active_object_ids()) {
    RAY_LOG(WARNING) << active_object_ids_.size() << "object IDs are currently in scope. "
                     << "This may lead to required objects being garbage collected.";
  }
  std::unordered_set<ObjectID> copy(active_object_ids_.begin(), active_object_ids_.end());
  if (!raylet_client_->ReportActiveObjectIDs(copy).ok()) {
    RAY_LOG(ERROR) << "Raylet connection failed. Shutting down.";
    Shutdown();
  }
  // }

  // Reset the timer from the previous expiration time to avoid drift.
  heartbeat_timer_.expires_at(
      heartbeat_timer_.expiry() +
      boost::asio::chrono::milliseconds(
          RayConfig::instance().worker_heartbeat_timeout_milliseconds()));
  heartbeat_timer_.async_wait(boost::bind(&CoreWorker::ReportActiveObjectIDs, this));
  active_object_ids_updated_ = false;
}

Status CoreWorker::SetClientOptions(std::string name, int64_t limit_bytes) {
  // Currently only the Plasma store supports client options.
  return plasma_store_provider_->SetClientOptions(name, limit_bytes);
}

Status CoreWorker::Put(const RayObject &object, ObjectID *object_id) {
  *object_id = ObjectID::ForPut(worker_context_.GetCurrentTaskID(),
                                worker_context_.GetNextPutIndex(),
                                static_cast<uint8_t>(TaskTransportType::RAYLET));
  return Put(object, *object_id);
}

Status CoreWorker::Put(const RayObject &object, const ObjectID &object_id) {
  RAY_CHECK(object_id.GetTransportType() ==
            static_cast<uint8_t>(TaskTransportType::RAYLET))
      << "Invalid transport type flag in object ID: " << object_id.GetTransportType();
  return plasma_store_provider_->Put(object, object_id);
}

Status CoreWorker::Create(const std::shared_ptr<Buffer> &metadata, const size_t data_size,
                          ObjectID *object_id, std::shared_ptr<Buffer> *data) {
  *object_id = ObjectID::ForPut(worker_context_.GetCurrentTaskID(),
                                worker_context_.GetNextPutIndex(),
                                static_cast<uint8_t>(TaskTransportType::RAYLET));
  return Create(metadata, data_size, *object_id, data);
}

Status CoreWorker::Create(const std::shared_ptr<Buffer> &metadata, const size_t data_size,
                          const ObjectID &object_id, std::shared_ptr<Buffer> *data) {
  return plasma_store_provider_->Create(metadata, data_size, object_id, data);
}

Status CoreWorker::Seal(const ObjectID &object_id) {
  return plasma_store_provider_->Seal(object_id);
}

Status CoreWorker::Get(const std::vector<ObjectID> &ids, int64_t timeout_ms,
                       std::vector<std::shared_ptr<RayObject>> *results) {
  results->resize(ids.size(), nullptr);

  absl::flat_hash_set<ObjectID> plasma_object_ids;
  absl::flat_hash_set<ObjectID> memory_object_ids;
  GroupObjectIdsByStoreProvider(ids, &plasma_object_ids, &memory_object_ids);

  bool got_exception = false;
  absl::flat_hash_map<ObjectID, std::shared_ptr<RayObject>> result_map;
  auto start_time = current_time_ms();
  RAY_RETURN_NOT_OK(plasma_store_provider_->Get(plasma_object_ids, timeout_ms,
                                                worker_context_.GetCurrentTaskID(),
                                                &result_map, &got_exception));

  if (!got_exception) {
    if (timeout_ms >= 0) {
      timeout_ms = std::max(static_cast<int64_t>(0),
                            timeout_ms - (current_time_ms() - start_time));
    }
    RAY_RETURN_NOT_OK(memory_store_provider_->Get(memory_object_ids, timeout_ms,
                                                  worker_context_.GetCurrentTaskID(),
                                                  &result_map, &got_exception));
  }

  // Loop through `ids` and fill each entry for the `results` vector,
  // this ensures that entries `results` have exactly the same order as
  // they are in `ids`. When there are duplicate object ids, all the entries
  // for the same id are filled in.
  for (size_t i = 0; i < ids.size(); i++) {
    if (result_map.find(ids[i]) != result_map.end()) {
      (*results)[i] = result_map[ids[i]];
    }
  }

  return Status::OK();
}

Status CoreWorker::Contains(const ObjectID &object_id, bool *has_object) {
  // Currently only the Plasma store supports Contains().
  return plasma_store_provider_->Contains(object_id, has_object);
}

Status CoreWorker::Wait(const std::vector<ObjectID> &ids, int num_objects,
                        int64_t timeout_ms, std::vector<bool> *results) {
  results->resize(ids.size(), false);

  if (num_objects <= 0 || num_objects > static_cast<int>(ids.size())) {
    return Status::Invalid(
        "Number of objects to wait for must be between 1 and the number of ids.");
  }

  absl::flat_hash_set<ObjectID> plasma_object_ids;
  absl::flat_hash_set<ObjectID> memory_object_ids;
  GroupObjectIdsByStoreProvider(ids, &plasma_object_ids, &memory_object_ids);

  if (plasma_object_ids.size() + memory_object_ids.size() != ids.size()) {
    return Status::Invalid("Duplicate object IDs not supported in wait.");
  }

  // TODO(edoakes): this logic is not ideal, and will have to be addressed
  // before we enable direct actor calls in the Python code. If we are waiting
  // on a list of objects mixed between multiple store providers, we could
  // easily end up in the situation where we're blocked waiting on one store
  // provider while another actually has enough objects ready to fulfill
  // 'num_objects'. This is partially addressed by trying them all once with
  // a timeout of 0, but that does not address the situation where objects
  // become available on the second store provider while waiting on the first.

  absl::flat_hash_set<ObjectID> ready;
  // Wait from both store providers with timeout set to 0. This is to avoid the case
  // where we might use up the entire timeout on trying to get objects from one store
  // provider before even trying another (which might have all of the objects available).
  if (plasma_object_ids.size() > 0) {
    RAY_RETURN_NOT_OK(
        plasma_store_provider_->Wait(plasma_object_ids, num_objects, /*timeout_ms=*/0,
                                     worker_context_.GetCurrentTaskID(), &ready));
  }
  if (memory_object_ids.size() > 0) {
    RAY_RETURN_NOT_OK(memory_store_provider_->Wait(
        memory_object_ids, std::max(0, static_cast<int>(ready.size()) - num_objects),
        /*timeout_ms=*/0, worker_context_.GetCurrentTaskID(), &ready));
  }

  if (static_cast<int>(ready.size()) < num_objects && timeout_ms != 0) {
    int64_t start_time = current_time_ms();
    if (plasma_object_ids.size() > 0) {
      RAY_RETURN_NOT_OK(
          plasma_store_provider_->Wait(plasma_object_ids, num_objects, timeout_ms,
                                       worker_context_.GetCurrentTaskID(), &ready));
    }
    if (timeout_ms > 0) {
      timeout_ms =
          std::max(0, static_cast<int>(timeout_ms - (current_time_ms() - start_time)));
    }
    if (memory_object_ids.size() > 0) {
      RAY_RETURN_NOT_OK(
          memory_store_provider_->Wait(memory_object_ids, num_objects, timeout_ms,
                                       worker_context_.GetCurrentTaskID(), &ready));
    }
  }

  for (size_t i = 0; i < ids.size(); i++) {
    if (ready.find(ids[i]) != ready.end()) {
      results->at(i) = true;
    }
  }

  return Status::OK();
}

Status CoreWorker::Delete(const std::vector<ObjectID> &object_ids, bool local_only,
                          bool delete_creating_tasks) {
  absl::flat_hash_set<ObjectID> plasma_object_ids;
  absl::flat_hash_set<ObjectID> memory_object_ids;
  GroupObjectIdsByStoreProvider(object_ids, &plasma_object_ids, &memory_object_ids);

  RAY_RETURN_NOT_OK(plasma_store_provider_->Delete(plasma_object_ids, local_only,
                                                   delete_creating_tasks));
  RAY_RETURN_NOT_OK(memory_store_provider_->Delete(memory_object_ids));

  return Status::OK();
}

std::string CoreWorker::MemoryUsageString() {
  // Currently only the Plasma store returns a debug string.
  return plasma_store_provider_->MemoryUsageString();
}

TaskID CoreWorker::GetCallerId() const {
  TaskID caller_id;
  ActorID actor_id = GetActorId();
  if (!actor_id.IsNil()) {
    caller_id = TaskID::ForActorCreationTask(actor_id);
  } else {
    caller_id = main_thread_task_id_;
  }
  return caller_id;
}

Status CoreWorker::SubmitTask(const RayFunction &function,
                              const std::vector<TaskArg> &args,
                              const TaskOptions &task_options,
                              std::vector<ObjectID> *return_ids) {
  TaskSpecBuilder builder;
  const int next_task_index = worker_context_.GetNextTaskIndex();
  const auto task_id =
      TaskID::ForNormalTask(worker_context_.GetCurrentJobID(),
                            worker_context_.GetCurrentTaskID(), next_task_index);
  BuildCommonTaskSpec(builder, worker_context_.GetCurrentJobID(), task_id,
                      worker_context_.GetCurrentTaskID(), next_task_index, GetCallerId(),
                      function, args, task_options.num_returns, task_options.resources,
                      {}, TaskTransportType::RAYLET, return_ids);
  return raylet_client_->SubmitTask(builder.Build());
}

Status CoreWorker::CreateActor(const RayFunction &function,
                               const std::vector<TaskArg> &args,
                               const ActorCreationOptions &actor_creation_options,
                               ActorID *return_actor_id) {
  const int next_task_index = worker_context_.GetNextTaskIndex();
  const ActorID actor_id =
      ActorID::Of(worker_context_.GetCurrentJobID(), worker_context_.GetCurrentTaskID(),
                  next_task_index);
  const TaskID actor_creation_task_id = TaskID::ForActorCreationTask(actor_id);
  const JobID job_id = worker_context_.GetCurrentJobID();
  std::vector<ObjectID> return_ids;
  TaskSpecBuilder builder;
  BuildCommonTaskSpec(
      builder, job_id, actor_creation_task_id, worker_context_.GetCurrentTaskID(),
      next_task_index, GetCallerId(), function, args, 1, actor_creation_options.resources,
      actor_creation_options.placement_resources, TaskTransportType::RAYLET, &return_ids);
  builder.SetActorCreationTaskSpec(actor_id, actor_creation_options.max_reconstructions,
                                   actor_creation_options.dynamic_worker_options,
                                   actor_creation_options.is_direct_call,
                                   actor_creation_options.max_concurrency,
                                   actor_creation_options.is_detached);

  std::unique_ptr<ActorHandle> actor_handle(new ActorHandle(
      actor_id, job_id, /*actor_cursor=*/return_ids[0], function.GetLanguage(),
      actor_creation_options.is_direct_call, function.GetFunctionDescriptor()));
  RAY_CHECK(AddActorHandle(std::move(actor_handle)))
      << "Actor " << actor_id << " already exists";

  RAY_RETURN_NOT_OK(raylet_client_->SubmitTask(builder.Build()));
  *return_actor_id = actor_id;
  return Status::OK();
}

Status CoreWorker::SubmitActorTask(const ActorID &actor_id, const RayFunction &function,
                                   const std::vector<TaskArg> &args,
                                   const TaskOptions &task_options,
                                   std::vector<ObjectID> *return_ids) {
  ActorHandle *actor_handle = nullptr;
  RAY_RETURN_NOT_OK(GetActorHandle(actor_id, &actor_handle));

  // Add one for actor cursor object id for tasks.
  const int num_returns = task_options.num_returns + 1;

  const bool is_direct_call = actor_handle->IsDirectCallActor();
  const TaskTransportType transport_type =
      is_direct_call ? TaskTransportType::DIRECT_ACTOR : TaskTransportType::RAYLET;

  // Build common task spec.
  TaskSpecBuilder builder;
  const int next_task_index = worker_context_.GetNextTaskIndex();
  const TaskID actor_task_id = TaskID::ForActorTask(
      worker_context_.GetCurrentJobID(), worker_context_.GetCurrentTaskID(),
      next_task_index, actor_handle->GetActorID());
  BuildCommonTaskSpec(builder, actor_handle->CreationJobID(), actor_task_id,
                      worker_context_.GetCurrentTaskID(), next_task_index, GetCallerId(),
                      function, args, num_returns, task_options.resources, {},
                      transport_type, return_ids);

  const ObjectID new_cursor = return_ids->back();
  actor_handle->SetActorTaskSpec(builder, transport_type, new_cursor);
  // Remove cursor from return ids.
  return_ids->pop_back();

  // Submit task.
  Status status;
  if (is_direct_call) {
    status = direct_actor_submitter_->SubmitTask(builder.Build());
  } else {
    status = raylet_client_->SubmitTask(builder.Build());
  }
  return status;
}

ActorID CoreWorker::DeserializeAndRegisterActorHandle(const std::string &serialized) {
  std::unique_ptr<ActorHandle> actor_handle(new ActorHandle(serialized));
  const ActorID actor_id = actor_handle->GetActorID();
  RAY_UNUSED(AddActorHandle(std::move(actor_handle)));
  return actor_id;
}

Status CoreWorker::SerializeActorHandle(const ActorID &actor_id,
                                        std::string *output) const {
  ActorHandle *actor_handle = nullptr;
  auto status = GetActorHandle(actor_id, &actor_handle);
  if (status.ok()) {
    actor_handle->Serialize(output);
  }
  return status;
}

bool CoreWorker::AddActorHandle(std::unique_ptr<ActorHandle> actor_handle) {
  const auto &actor_id = actor_handle->GetActorID();
  auto inserted = actor_handles_.emplace(actor_id, std::move(actor_handle)).second;
  if (inserted) {
    // Register a callback to handle actor notifications.
    auto actor_notification_callback = [this](const ActorID &actor_id,
                                              const gcs::ActorTableData &actor_data) {
      if (actor_data.state() == gcs::ActorTableData::RECONSTRUCTING) {
        auto it = actor_handles_.find(actor_id);
        RAY_CHECK(it != actor_handles_.end());
        if (it->second->IsDirectCallActor()) {
          // We have to reset the actor handle since the next instance of the
          // actor will not have the last sequence number that we sent.
          // TODO: Remove the check for direct calls. We do not reset for the
          // raylet codepath because it tries to replay all tasks since the
          // last actor checkpoint.
          it->second->Reset();
        }
      } else if (actor_data.state() == gcs::ActorTableData::DEAD) {
        RAY_CHECK_OK(gcs_client_.Actors().AsyncUnsubscribe(actor_id, nullptr));
        // We cannot erase the actor handle here because clients can still
        // submit tasks to dead actors.
      }

      direct_actor_submitter_->HandleActorUpdate(actor_id, actor_data);

      RAY_LOG(INFO) << "received notification on actor, state="
                    << static_cast<int>(actor_data.state()) << ", actor_id: " << actor_id
                    << ", ip address: " << actor_data.ip_address()
                    << ", port: " << actor_data.port();
    };

    RAY_CHECK_OK(gcs_client_.Actors().AsyncSubscribe(
        actor_id, actor_notification_callback, nullptr));
  }
  return inserted;
}

Status CoreWorker::GetActorHandle(const ActorID &actor_id,
                                  ActorHandle **actor_handle) const {
  auto it = actor_handles_.find(actor_id);
  if (it == actor_handles_.end()) {
    return Status::Invalid("Handle for actor does not exist");
  }
  *actor_handle = it->second.get();
  return Status::OK();
}

std::unique_ptr<worker::ProfileEvent> CoreWorker::CreateProfileEvent(
    const std::string &event_type) {
  return std::unique_ptr<worker::ProfileEvent>(
      new worker::ProfileEvent(profiler_, event_type));
}

void CoreWorker::StartExecutingTasks() { task_execution_service_.run(); }

Status CoreWorker::GetReturnObjects(
    const std::vector<ObjectID> &object_ids, const std::vector<size_t> &data_sizes,
    const std::vector<std::shared_ptr<Buffer>> &metadatas,
    std::vector<std::shared_ptr<RayObject>> *return_objects) {
  RAY_CHECK(object_ids.size() == metadatas.size());
  RAY_CHECK(object_ids.size() == data_sizes.size());
  return_objects->resize(object_ids.size(), nullptr);

  for (size_t i = 0; i < object_ids.size(); i++) {
    bool object_already_exists = false;
    std::shared_ptr<Buffer> data_buffer;
    if (data_sizes[i] > 0) {
      if (!worker_context_.CurrentActorUseDirectCall()) {
        RAY_RETURN_NOT_OK(
            Create(metadatas[i], data_sizes[i], object_ids[i], &data_buffer));
        object_already_exists = !data_buffer;
      } else {
        data_buffer = std::make_shared<LocalMemoryBuffer>(data_sizes[i]);
      }
    }
    // Leave the return object as a nullptr if there is no data or metadata.
    // This allows the caller to prevent the core worker from storing an output
    // (e.g., to support ray.experimental.no_return.NoReturn).
    if (!object_already_exists && (data_buffer || metadatas[i])) {
      return_objects->at(i) = std::make_shared<RayObject>(data_buffer, metadatas[i]);
    }
  }

  return Status::OK();
}

Status CoreWorker::ExecuteTask(const TaskSpecification &task_spec,
                               const ResourceMappingType &resource_ids,
<<<<<<< HEAD
                               std::vector<std::shared_ptr<RayObject>> *return_by_value) {
  idle_profile_event_.reset();
  RAY_LOG(DEBUG) << "Executing task " << task_spec.TaskId();

=======
                               std::vector<std::shared_ptr<RayObject>> *results) {
>>>>>>> 18241f4a
  resource_ids_ = resource_ids;
  worker_context_.SetCurrentTask(task_spec);
  SetCurrentTaskId(task_spec.TaskId());

  RayFunction func{task_spec.GetLanguage(), task_spec.FunctionDescriptor()};

  std::vector<std::shared_ptr<RayObject>> args;
  std::vector<ObjectID> arg_reference_ids;
  RAY_CHECK_OK(BuildArgsForExecutor(task_spec, &args, &arg_reference_ids));

  std::vector<ObjectID> return_ids;
  for (size_t i = 0; i < task_spec.NumReturns(); i++) {
    return_ids.push_back(task_spec.ReturnId(i));
  }

  Status status;
  TaskType task_type = TaskType::NORMAL_TASK;
  if (task_spec.IsActorCreationTask()) {
    RAY_CHECK(return_ids.size() > 0);
    return_ids.pop_back();
    task_type = TaskType::ACTOR_CREATION_TASK;
    SetActorId(task_spec.ActorCreationId());
  } else if (task_spec.IsActorTask()) {
    RAY_CHECK(return_ids.size() > 0);
    return_ids.pop_back();
    task_type = TaskType::ACTOR_TASK;
  }

  std::vector<std::shared_ptr<RayObject>> return_objects;
  status = task_execution_callback_(task_type, func,
                                    task_spec.GetRequiredResources().GetResourceMap(),
                                    args, arg_reference_ids, return_ids, &return_objects);

  for (size_t i = 0; i < return_objects.size(); i++) {
    // The object is nullptr if it already existed in the object store.
    if (!return_objects[i]) {
      continue;
    }
    if (return_objects[i]->GetData()->IsPlasmaBuffer()) {
      if (!Seal(return_ids[i]).ok()) {
        RAY_LOG(ERROR) << "Task " << task_spec.TaskId() << " failed to seal object "
                       << return_ids[i] << " in store: " << status.message();
      }
    } else if (!worker_context_.CurrentActorUseDirectCall()) {
      if (!Put(*return_objects[i], return_ids[i]).ok()) {
        RAY_LOG(ERROR) << "Task " << task_spec.TaskId() << " failed to seal object "
                       << return_ids[i] << " in store: " << status.message();
      }
    } else {
      return_by_value->push_back(return_objects[i]);
    }
  }
<<<<<<< HEAD

  SetCurrentTaskId(TaskID::Nil());
  worker_context_.ResetCurrentTask(task_spec);

  // TODO(zhijunfu):
  // 1. Check and handle failure.
  // 2. Save or load checkpoint.
  idle_profile_event_.reset(new worker::ProfileEvent(profiler_, "worker_idle"));
=======
>>>>>>> 18241f4a
  return status;
}

Status CoreWorker::BuildArgsForExecutor(const TaskSpecification &task,
                                        std::vector<std::shared_ptr<RayObject>> *args,
                                        std::vector<ObjectID> *arg_reference_ids) {
  auto num_args = task.NumArgs();
  args->resize(num_args);
  arg_reference_ids->resize(num_args);

  std::vector<ObjectID> object_ids_to_fetch;
  std::vector<int> indices;

  for (size_t i = 0; i < task.NumArgs(); ++i) {
    int count = task.ArgIdCount(i);
    if (count > 0) {
      // pass by reference.
      RAY_CHECK(count == 1);
      object_ids_to_fetch.push_back(task.ArgId(i, 0));
      indices.push_back(i);
      arg_reference_ids->at(i) = task.ArgId(i, 0);
    } else {
      // pass by value.
      std::shared_ptr<LocalMemoryBuffer> data = nullptr;
      if (task.ArgDataSize(i)) {
        data = std::make_shared<LocalMemoryBuffer>(const_cast<uint8_t *>(task.ArgData(i)),
                                                   task.ArgDataSize(i));
      }
      std::shared_ptr<LocalMemoryBuffer> metadata = nullptr;
      if (task.ArgMetadataSize(i)) {
        metadata = std::make_shared<LocalMemoryBuffer>(
            const_cast<uint8_t *>(task.ArgMetadata(i)), task.ArgMetadataSize(i));
      }
      args->at(i) = std::make_shared<RayObject>(data, metadata);
      arg_reference_ids->at(i) = ObjectID::Nil();
    }
  }

  std::vector<std::shared_ptr<RayObject>> results;
  auto status = Get(object_ids_to_fetch, -1, &results);
  if (status.ok()) {
    for (size_t i = 0; i < results.size(); i++) {
      args->at(indices[i]) = results[i];
    }
  }

  return status;
}

}  // namespace ray<|MERGE_RESOLUTION|>--- conflicted
+++ resolved
@@ -645,14 +645,7 @@
 
 Status CoreWorker::ExecuteTask(const TaskSpecification &task_spec,
                                const ResourceMappingType &resource_ids,
-<<<<<<< HEAD
                                std::vector<std::shared_ptr<RayObject>> *return_by_value) {
-  idle_profile_event_.reset();
-  RAY_LOG(DEBUG) << "Executing task " << task_spec.TaskId();
-
-=======
-                               std::vector<std::shared_ptr<RayObject>> *results) {
->>>>>>> 18241f4a
   resource_ids_ = resource_ids;
   worker_context_.SetCurrentTask(task_spec);
   SetCurrentTaskId(task_spec.TaskId());
@@ -705,17 +698,9 @@
       return_by_value->push_back(return_objects[i]);
     }
   }
-<<<<<<< HEAD
 
   SetCurrentTaskId(TaskID::Nil());
   worker_context_.ResetCurrentTask(task_spec);
-
-  // TODO(zhijunfu):
-  // 1. Check and handle failure.
-  // 2. Save or load checkpoint.
-  idle_profile_event_.reset(new worker::ProfileEvent(profiler_, "worker_idle"));
-=======
->>>>>>> 18241f4a
   return status;
 }
 
