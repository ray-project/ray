--- conflicted
+++ resolved
@@ -983,11 +983,8 @@
       local_raylet_client_->PinObjectIDs(
           rpc_address_,
           {object_id},
-<<<<<<< HEAD
-          {ActorID::Nil()},
-=======
           /*generator_id=*/ObjectID::Nil(),
->>>>>>> 566a8077
+		  {ActorID::Nil()},
           [this, object_id](const Status &status, const rpc::PinObjectIDsReply &reply) {
             // Only release the object once the raylet has responded to avoid the race
             // condition that the object could be evicted before the raylet pins it.
@@ -1137,17 +1134,11 @@
 
 Status CoreWorker::SealOwned(const ObjectID &object_id,
                              bool pin_object,
-<<<<<<< HEAD
                              const std::unique_ptr<rpc::Address> &owner_address,
                              const ActorID &global_owner_id,
                              std::string *spilled_url) {
   auto status = SealExisting(
-      object_id, pin_object, std::move(owner_address), global_owner_id, spilled_url);
-=======
-                             const std::unique_ptr<rpc::Address> &owner_address) {
-  auto status =
-      SealExisting(object_id, pin_object, ObjectID::Nil(), std::move(owner_address));
->>>>>>> 566a8077
+      object_id, pin_object, ObjectID::Nil(), std::move(owner_address), global_owner_id, spilled_url);
   if (status.ok()) return status;
   RemoveLocalReference(object_id);
   if (reference_counter_->HasReference(object_id)) {
@@ -1160,14 +1151,10 @@
 
 Status CoreWorker::SealExisting(const ObjectID &object_id,
                                 bool pin_object,
-<<<<<<< HEAD
+                                const ObjectID &generator_id,
                                 const std::unique_ptr<rpc::Address> &owner_address,
                                 const ActorID &global_owner_id,
                                 std::string *spilled_url) {
-=======
-                                const ObjectID &generator_id,
-                                const std::unique_ptr<rpc::Address> &owner_address) {
->>>>>>> 566a8077
   RAY_RETURN_NOT_OK(plasma_store_provider_->Seal(object_id));
 
   rpc::Address real_owner_address =
@@ -1201,14 +1188,10 @@
     local_raylet_client_->PinObjectIDs(
         real_owner_address,
         {object_id},
-<<<<<<< HEAD
-        {global_owner_id},
+        generator_id,
+		{global_owner_id},
         [this, object_id, dump_object_callabeck = std::move(dump_object_callabeck)](
             const Status &status, const rpc::PinObjectIDsReply &reply) {
-=======
-        generator_id,
-        [this, object_id](const Status &status, const rpc::PinObjectIDsReply &reply) {
->>>>>>> 566a8077
           // Only release the object once the raylet has responded to avoid the race
           // condition that the object could be evicted before the raylet pins it.
           if (!plasma_store_provider_->Release(object_id).ok()) {
@@ -1238,17 +1221,14 @@
                        const std::vector<std::string> &global_owner_ids,
                        const int64_t timeout_ms,
                        std::vector<std::shared_ptr<RayObject>> *results) {
-<<<<<<< HEAD
+  ScopedTaskMetricSetter state(
+      worker_context_, task_counter_, rpc::TaskStatus::RUNNING_IN_RAY_GET);
+	  
   for (size_t i = 0; i < ids.size(); i++) {
     RAY_LOG(INFO) << "CoreWorker::Get " << ids[i] << ", spilled_url: " << spilled_urls[i];
   }
   RAY_CHECK(ids.size() == spilled_urls.size());
   RAY_CHECK(ids.size() == global_owner_ids.size());
-=======
-  ScopedTaskMetricSetter state(
-      worker_context_, task_counter_, rpc::TaskStatus::RUNNING_IN_RAY_GET);
-
->>>>>>> 566a8077
   results->resize(ids.size(), nullptr);
 
   absl::flat_hash_set<ObjectID> plasma_object_ids;
@@ -2605,11 +2585,8 @@
     local_raylet_client_->PinObjectIDs(
         owner_address,
         {return_id},
-<<<<<<< HEAD
-        {ActorID::Nil()},
-=======
         generator_id,
->>>>>>> 566a8077
+		{ActorID::Nil()},
         [return_id, pinned_return_object](const Status &status,
                                           const rpc::PinObjectIDsReply &reply) {
           if (!status.ok() || !reply.successes(0)) {
