#include "ray/core_worker/core_worker.h"

#include <cstdlib>

#include "boost/fiber/all.hpp"
#include "ray/common/ray_config.h"
#include "ray/common/task/task_util.h"
#include "ray/core_worker/context.h"
#include "ray/core_worker/transport/direct_actor_transport.h"
#include "ray/core_worker/transport/raylet_transport.h"
#include "ray/util/util.h"

namespace {

// Duration between internal book-keeping heartbeats.
const int kInternalHeartbeatMillis = 1000;

void BuildCommonTaskSpec(
    ray::TaskSpecBuilder &builder, const JobID &job_id, const TaskID &task_id,
    const TaskID &current_task_id, const int task_index, const TaskID &caller_id,
    const ray::rpc::Address &address, const ray::RayFunction &function,
    const std::vector<ray::TaskArg> &args, uint64_t num_returns,
    const std::unordered_map<std::string, double> &required_resources,
    const std::unordered_map<std::string, double> &required_placement_resources,
    ray::TaskTransportType transport_type, std::vector<ObjectID> *return_ids) {
  // Build common task spec.
  builder.SetCommonTaskSpec(task_id, function.GetLanguage(),
                            function.GetFunctionDescriptor(), job_id, current_task_id,
                            task_index, caller_id, address, num_returns,
                            transport_type == ray::TaskTransportType::DIRECT,
                            required_resources, required_placement_resources);
  // Set task arguments.
  for (const auto &arg : args) {
    if (arg.IsPassedByReference()) {
      builder.AddByRefArg(arg.GetReference());
    } else {
      builder.AddByValueArg(arg.GetValue());
    }
  }

  // Compute return IDs.
  return_ids->resize(num_returns);
  for (size_t i = 0; i < num_returns; i++) {
    (*return_ids)[i] =
        ObjectID::ForTaskReturn(task_id, i + 1,
                                /*transport_type=*/static_cast<int>(transport_type));
  }
}

// Group object ids according the the corresponding store providers.
void GroupObjectIdsByStoreProvider(const std::vector<ObjectID> &object_ids,
                                   absl::flat_hash_set<ObjectID> *plasma_object_ids,
                                   absl::flat_hash_set<ObjectID> *memory_object_ids) {
  for (const auto &object_id : object_ids) {
    if (object_id.IsDirectCallType()) {
      memory_object_ids->insert(object_id);
    } else {
      plasma_object_ids->insert(object_id);
    }
  }
}

}  // namespace

namespace ray {

CoreWorker::CoreWorker(const WorkerType worker_type, const Language language,
                       const std::string &store_socket, const std::string &raylet_socket,
                       const JobID &job_id, const gcs::GcsClientOptions &gcs_options,
                       const std::string &log_dir, const std::string &node_ip_address,
                       int node_manager_port,
                       const TaskExecutionCallback &task_execution_callback,
                       std::function<Status()> check_signals, bool ref_counting_enabled)
    : worker_type_(worker_type),
      language_(language),
      log_dir_(log_dir),
      ref_counting_enabled_(ref_counting_enabled),
      check_signals_(check_signals),
      worker_context_(worker_type, job_id),
      io_work_(io_service_),
      client_call_manager_(new rpc::ClientCallManager(io_service_)),
      heartbeat_timer_(io_service_),
      internal_timer_(io_service_),
      core_worker_server_(WorkerTypeString(worker_type), 0 /* let grpc choose a port */),
      reference_counter_(std::make_shared<ReferenceCounter>()),
      task_execution_service_work_(task_execution_service_),
      task_execution_callback_(task_execution_callback),
      resource_ids_(new ResourceMappingType()),
      grpc_service_(io_service_, *this) {
  // Initialize logging if log_dir is passed. Otherwise, it must be initialized
  // and cleaned up by the caller.
  if (log_dir_ != "") {
    std::stringstream app_name;
    app_name << LanguageString(language_) << "-" << WorkerTypeString(worker_type_) << "-"
             << worker_context_.GetWorkerID();
    RayLog::StartRayLog(app_name.str(), RayLogLevel::INFO, log_dir_);
    RayLog::InstallFailureSignalHandler();
  }

  // Initialize gcs client.
  gcs_client_ = std::make_shared<gcs::RedisGcsClient>(gcs_options);
  RAY_CHECK_OK(gcs_client_->Connect(io_service_));
  direct_actor_table_subscriber_ = std::unique_ptr<
      gcs::SubscriptionExecutor<ActorID, gcs::ActorTableData, gcs::DirectActorTable>>(
      new gcs::SubscriptionExecutor<ActorID, gcs::ActorTableData, gcs::DirectActorTable>(
          gcs_client_->direct_actor_table()));

  actor_manager_ =
      std::unique_ptr<ActorManager>(new ActorManager(gcs_client_->direct_actor_table()));

  // Initialize profiler.
  profiler_ = std::make_shared<worker::Profiler>(worker_context_, node_ip_address,
                                                 io_service_, gcs_client_);

  // Initialize task receivers.
  if (worker_type_ == WorkerType::WORKER) {
    RAY_CHECK(task_execution_callback_ != nullptr);
    auto execute_task = std::bind(&CoreWorker::ExecuteTask, this, std::placeholders::_1,
                                  std::placeholders::_2, std::placeholders::_3);
    auto exit = std::bind(&CoreWorker::Shutdown, this);
    raylet_task_receiver_ =
        std::unique_ptr<CoreWorkerRayletTaskReceiver>(new CoreWorkerRayletTaskReceiver(
            worker_context_.GetWorkerID(), local_raylet_client_, execute_task, exit));
    direct_task_receiver_ =
        std::unique_ptr<CoreWorkerDirectTaskReceiver>(new CoreWorkerDirectTaskReceiver(
            worker_context_, task_execution_service_, execute_task, exit));
  }

  // Start RPC server after all the task receivers are properly initialized.
  core_worker_server_.RegisterService(grpc_service_);
  core_worker_server_.Run();

  // Initialize raylet client.
  // TODO(zhijunfu): currently RayletClient would crash in its constructor if it cannot
  // connect to Raylet after a number of retries, this can be changed later
  // so that the worker (java/python .etc) can retrieve and handle the error
  // instead of crashing.
  auto grpc_client = rpc::NodeManagerWorkerClient::make(
      node_ip_address, node_manager_port, *client_call_manager_);
  ClientID local_raylet_id;
  local_raylet_client_ = std::shared_ptr<raylet::RayletClient>(new raylet::RayletClient(
      std::move(grpc_client), raylet_socket,
      WorkerID::FromBinary(worker_context_.GetWorkerID().Binary()),
      (worker_type_ == ray::WorkerType::WORKER), worker_context_.GetCurrentJobID(),
      language_, &local_raylet_id, core_worker_server_.GetPort()));

  // Set our own address.
  RAY_CHECK(!local_raylet_id.IsNil());
  rpc_address_.set_ip_address(node_ip_address);
  rpc_address_.set_port(core_worker_server_.GetPort());
  rpc_address_.set_raylet_id(local_raylet_id.Binary());

  // Set timer to periodically send heartbeats containing active object IDs to the raylet.
  // If the heartbeat timeout is < 0, the heartbeats are disabled.
  if (RayConfig::instance().worker_heartbeat_timeout_milliseconds() >= 0) {
    // Seed using current time.
    std::srand(std::time(nullptr));
    // Randomly choose a time from [0, timeout]) to send the first heartbeat to avoid all
    // workers sending heartbeats at the same time.
    int64_t heartbeat_timeout =
        std::rand() % RayConfig::instance().worker_heartbeat_timeout_milliseconds();
    heartbeat_timer_.expires_from_now(
        boost::asio::chrono::milliseconds(heartbeat_timeout));
    heartbeat_timer_.async_wait(boost::bind(&CoreWorker::ReportActiveObjectIDs, this));
  }

  internal_timer_.expires_from_now(
      boost::asio::chrono::milliseconds(kInternalHeartbeatMillis));
  internal_timer_.async_wait(boost::bind(&CoreWorker::InternalHeartbeat, this));

  io_thread_ = std::thread(&CoreWorker::RunIOService, this);

  plasma_store_provider_.reset(new CoreWorkerPlasmaStoreProvider(
      store_socket, local_raylet_client_, check_signals_));
  memory_store_.reset(new CoreWorkerMemoryStore(
      [this](const RayObject &obj, const ObjectID &obj_id) {
        RAY_CHECK_OK(plasma_store_provider_->Put(obj, obj_id));
      },
      ref_counting_enabled ? reference_counter_ : nullptr, local_raylet_client_));

  task_manager_.reset(new TaskManager(
      memory_store_, reference_counter_, actor_manager_,
      [this](const TaskSpecification &spec) {
        // Retry after a delay to emulate the existing Raylet reconstruction
        // behaviour. TODO(ekl) backoff exponentially.
        RAY_LOG(ERROR) << "Will resubmit task after a 5 second delay: "
                       << spec.DebugString();
        to_resubmit_.push_back(std::make_pair(current_time_ms() + 5000, spec));
      }));

  // Create an entry for the driver task in the task table. This task is
  // added immediately with status RUNNING. This allows us to push errors
  // related to this driver task back to the driver. For example, if the
  // driver creates an object that is later evicted, we should notify the
  // user that we're unable to reconstruct the object, since we cannot
  // rerun the driver.
  if (worker_type_ == WorkerType::DRIVER) {
    TaskSpecBuilder builder;
    std::vector<std::string> empty_descriptor;
    std::unordered_map<std::string, double> empty_resources;
    const TaskID task_id = TaskID::ForDriverTask(worker_context_.GetCurrentJobID());
    builder.SetCommonTaskSpec(
        task_id, language_, empty_descriptor, worker_context_.GetCurrentJobID(),
        TaskID::ComputeDriverTaskId(worker_context_.GetWorkerID()), 0, GetCallerId(),
        rpc_address_, 0, false, empty_resources, empty_resources);

    std::shared_ptr<gcs::TaskTableData> data = std::make_shared<gcs::TaskTableData>();
    data->mutable_task()->mutable_task_spec()->CopyFrom(builder.Build().GetMessage());
    RAY_CHECK_OK(gcs_client_->raylet_task_table().Add(job_id, task_id, data, nullptr));
    SetCurrentTaskId(task_id);
  }

  auto client_factory = [this](const std::string ip_address, int port) {
    return std::shared_ptr<rpc::CoreWorkerClient>(
        new rpc::CoreWorkerClient(ip_address, port, *client_call_manager_));
  };
  direct_actor_submitter_ = std::unique_ptr<CoreWorkerDirectActorTaskSubmitter>(
      new CoreWorkerDirectActorTaskSubmitter(client_factory, memory_store_,
                                             task_manager_));

  direct_task_submitter_ =
      std::unique_ptr<CoreWorkerDirectTaskSubmitter>(new CoreWorkerDirectTaskSubmitter(
          local_raylet_client_, client_factory,
          [this](const std::string ip_address, int port) {
            auto grpc_client = rpc::NodeManagerWorkerClient::make(ip_address, port,
                                                                  *client_call_manager_);
            return std::shared_ptr<raylet::RayletClient>(
                new raylet::RayletClient(std::move(grpc_client)));
          },
          memory_store_, task_manager_, local_raylet_id,
          RayConfig::instance().worker_lease_timeout_milliseconds()));
  future_resolver_.reset(new FutureResolver(memory_store_, client_factory));
  // Unfortunately the raylet client has to be constructed after the receivers.
  if (direct_task_receiver_ != nullptr) {
    direct_task_receiver_->Init(*local_raylet_client_, client_factory, rpc_address_);
  }
}

CoreWorker::~CoreWorker() {
  io_service_.stop();
  io_thread_.join();
  if (log_dir_ != "") {
    RayLog::ShutDownRayLog();
  }
}

void CoreWorker::Shutdown() {
  io_service_.stop();
  if (worker_type_ == WorkerType::WORKER) {
    task_execution_service_.stop();
  }
}

void CoreWorker::Disconnect() {
  io_service_.stop();
  if (gcs_client_) {
    gcs_client_->Disconnect();
  }
  if (local_raylet_client_) {
    RAY_IGNORE_EXPR(local_raylet_client_->Disconnect());
  }
}

void CoreWorker::RunIOService() {
#ifdef _WIN32
  // TODO(mehrdadn): Is there an equivalent for Windows we need here?
#else
  // Block SIGINT and SIGTERM so they will be handled by the main thread.
  sigset_t mask;
  sigemptyset(&mask);
  sigaddset(&mask, SIGINT);
  sigaddset(&mask, SIGTERM);
  pthread_sigmask(SIG_BLOCK, &mask, NULL);
#endif

  io_service_.run();
}

void CoreWorker::SetCurrentTaskId(const TaskID &task_id) {
  worker_context_.SetCurrentTaskId(task_id);
  main_thread_task_id_ = task_id;
  // Clear all actor handles at the end of each non-actor task.
  if (actor_id_.IsNil() && task_id.IsNil()) {
    absl::MutexLock lock(&actor_handles_mutex_);
    for (const auto &handle : actor_handles_) {
      RAY_CHECK_OK(direct_actor_table_subscriber_->AsyncUnsubscribe(
          gcs_client_->client_table().GetLocalClientId(), handle.first, nullptr));
    }
    actor_handles_.clear();
  }
}

void CoreWorker::ReportActiveObjectIDs() {
  std::unordered_set<ObjectID> active_object_ids;
  size_t max_active = RayConfig::instance().raylet_max_active_object_ids();
  if (max_active > 0) {
    active_object_ids = reference_counter_->GetAllInScopeObjectIDs();
    if (active_object_ids.size() > max_active) {
      RAY_LOG(INFO) << active_object_ids.size() << " object IDs are currently in scope.";
    }
  }

  RAY_LOG(DEBUG) << "Sending " << active_object_ids.size() << " object IDs to raylet.";
  if (!local_raylet_client_->ReportActiveObjectIDs(active_object_ids).ok()) {
    RAY_LOG(ERROR) << "Raylet connection failed. Shutting down.";
    Shutdown();
  }

  // Reset the timer from the previous expiration time to avoid drift.
  heartbeat_timer_.expires_at(
      heartbeat_timer_.expiry() +
      boost::asio::chrono::milliseconds(
          RayConfig::instance().worker_heartbeat_timeout_milliseconds()));
  heartbeat_timer_.async_wait(boost::bind(&CoreWorker::ReportActiveObjectIDs, this));
}

void CoreWorker::InternalHeartbeat() {
  while (!to_resubmit_.empty() && current_time_ms() > to_resubmit_.front().first) {
    RAY_CHECK_OK(direct_task_submitter_->SubmitTask(to_resubmit_.front().second));
    to_resubmit_.pop_front();
  }
  internal_timer_.expires_at(internal_timer_.expiry() +
                             boost::asio::chrono::milliseconds(kInternalHeartbeatMillis));
  internal_timer_.async_wait(boost::bind(&CoreWorker::InternalHeartbeat, this));
}

void CoreWorker::PromoteToPlasmaAndGetOwnershipInfo(const ObjectID &object_id,
                                                    TaskID *owner_id,
                                                    rpc::Address *owner_address) {
  RAY_CHECK(object_id.IsDirectCallType());
  auto value = memory_store_->GetOrPromoteToPlasma(object_id);
  if (value) {
    RAY_CHECK_OK(plasma_store_provider_->Put(*value, object_id));
  }

  auto has_owner = reference_counter_->GetOwner(object_id, owner_id, owner_address);
  RAY_CHECK(has_owner)
      << "Object IDs generated randomly (ObjectID.from_random()) or out-of-band "
         "(ObjectID.from_binary(...)) cannot be serialized because Ray does not know "
         "which task will create them. "
         "If this was not how your object ID was generated, please file an issue "
         "at https://github.com/ray-project/ray/issues/";
}

void CoreWorker::RegisterOwnershipInfoAndResolveFuture(
    const ObjectID &object_id, const TaskID &owner_id,
    const rpc::Address &owner_address) {
  // Add the object's owner to the local metadata in case it gets serialized
  // again.
  reference_counter_->AddBorrowedObject(object_id, owner_id, owner_address);

  RAY_CHECK(!owner_id.IsNil());
  // We will ask the owner about the object until the object is
  // created or we can no longer reach the owner.
  future_resolver_->ResolveFutureAsync(object_id, owner_id, owner_address);
}

Status CoreWorker::SetClientOptions(std::string name, int64_t limit_bytes) {
  // Currently only the Plasma store supports client options.
  return plasma_store_provider_->SetClientOptions(name, limit_bytes);
}

Status CoreWorker::Put(const RayObject &object, ObjectID *object_id) {
  *object_id = ObjectID::ForPut(worker_context_.GetCurrentTaskID(),
                                worker_context_.GetNextPutIndex(),
                                static_cast<uint8_t>(TaskTransportType::RAYLET));
  reference_counter_->AddOwnedObject(*object_id, GetCallerId(), rpc_address_);
  return Put(object, *object_id);
}

Status CoreWorker::Put(const RayObject &object, const ObjectID &object_id) {
  RAY_CHECK(object_id.GetTransportType() ==
            static_cast<uint8_t>(TaskTransportType::RAYLET))
      << "Invalid transport type flag in object ID: " << object_id.GetTransportType();
  return plasma_store_provider_->Put(object, object_id);
}

Status CoreWorker::Create(const std::shared_ptr<Buffer> &metadata, const size_t data_size,
                          ObjectID *object_id, std::shared_ptr<Buffer> *data) {
  *object_id = ObjectID::ForPut(worker_context_.GetCurrentTaskID(),
                                worker_context_.GetNextPutIndex(),
                                static_cast<uint8_t>(TaskTransportType::RAYLET));
  return Create(metadata, data_size, *object_id, data);
}

Status CoreWorker::Create(const std::shared_ptr<Buffer> &metadata, const size_t data_size,
                          const ObjectID &object_id, std::shared_ptr<Buffer> *data) {
  return plasma_store_provider_->Create(metadata, data_size, object_id, data);
}

Status CoreWorker::Seal(const ObjectID &object_id) {
  return plasma_store_provider_->Seal(object_id);
}

Status CoreWorker::Get(const std::vector<ObjectID> &ids, const int64_t timeout_ms,
                       std::vector<std::shared_ptr<RayObject>> *results) {
  results->resize(ids.size(), nullptr);

  absl::flat_hash_set<ObjectID> plasma_object_ids;
  absl::flat_hash_set<ObjectID> memory_object_ids;
  GroupObjectIdsByStoreProvider(ids, &plasma_object_ids, &memory_object_ids);

  bool got_exception = false;
  absl::flat_hash_map<ObjectID, std::shared_ptr<RayObject>> result_map;
  auto start_time = current_time_ms();

  if (!memory_object_ids.empty()) {
    RAY_RETURN_NOT_OK(memory_store_->Get(memory_object_ids, timeout_ms, worker_context_,
                                         &result_map, &got_exception));
  }

  if (!got_exception) {
    // If any of the objects have been promoted to plasma, then we retry their
    // gets at the provider plasma. Once we get the objects from plasma, we flip
    // the transport type again and return them for the original direct call ids.
    for (const auto &pair : result_map) {
      if (pair.second->IsInPlasmaError()) {
        RAY_LOG(INFO) << pair.first << " in plasma, doing fetch-and-get";
        plasma_object_ids.insert(pair.first);
      }
    }
    int64_t local_timeout_ms = timeout_ms;
    if (timeout_ms >= 0) {
      local_timeout_ms = std::max(static_cast<int64_t>(0),
                                  timeout_ms - (current_time_ms() - start_time));
    }
    RAY_LOG(DEBUG) << "Plasma GET timeout " << local_timeout_ms;
    RAY_RETURN_NOT_OK(plasma_store_provider_->Get(plasma_object_ids, local_timeout_ms,
                                                  worker_context_, &result_map,
                                                  &got_exception));
  }

  // Loop through `ids` and fill each entry for the `results` vector,
  // this ensures that entries `results` have exactly the same order as
  // they are in `ids`. When there are duplicate object ids, all the entries
  // for the same id are filled in.
  bool missing_result = false;
  bool will_throw_exception = false;
  for (size_t i = 0; i < ids.size(); i++) {
    auto pair = result_map.find(ids[i]);
    if (pair != result_map.end()) {
      (*results)[i] = pair->second;
      RAY_CHECK(!pair->second->IsInPlasmaError());
      if (pair->second->IsException()) {
        // The language bindings should throw an exception if they see this
        // object.
        will_throw_exception = true;
      }
    } else {
      missing_result = true;
    }
  }
  // If no timeout was set and none of the results will throw an exception,
  // then check that we fetched all results before returning.
  if (timeout_ms < 0 && !will_throw_exception) {
    RAY_CHECK(!missing_result);
  }

  return Status::OK();
}

Status CoreWorker::Contains(const ObjectID &object_id, bool *has_object) {
  bool found = false;
  if (object_id.IsDirectCallType()) {
    bool in_plasma = false;
    found = memory_store_->Contains(object_id, &in_plasma);
    if (in_plasma) {
      RAY_RETURN_NOT_OK(plasma_store_provider_->Contains(object_id, &found));
    }
  } else {
    RAY_RETURN_NOT_OK(plasma_store_provider_->Contains(object_id, &found));
  }
  *has_object = found;
  return Status::OK();
}

Status CoreWorker::Wait(const std::vector<ObjectID> &ids, int num_objects,
                        int64_t timeout_ms, std::vector<bool> *results) {
  results->resize(ids.size(), false);

  if (num_objects <= 0 || num_objects > static_cast<int>(ids.size())) {
    return Status::Invalid(
        "Number of objects to wait for must be between 1 and the number of ids.");
  }

  absl::flat_hash_set<ObjectID> plasma_object_ids;
  absl::flat_hash_set<ObjectID> memory_object_ids;
  GroupObjectIdsByStoreProvider(ids, &plasma_object_ids, &memory_object_ids);

  if (plasma_object_ids.size() + memory_object_ids.size() != ids.size()) {
    return Status::Invalid("Duplicate object IDs not supported in wait.");
  }

  // TODO(edoakes): this logic is not ideal, and will have to be addressed
  // before we enable direct actor calls in the Python code. If we are waiting
  // on a list of objects mixed between multiple store providers, we could
  // easily end up in the situation where we're blocked waiting on one store
  // provider while another actually has enough objects ready to fulfill
  // 'num_objects'. This is partially addressed by trying them all once with
  // a timeout of 0, but that does not address the situation where objects
  // become available on the second store provider while waiting on the first.

  absl::flat_hash_set<ObjectID> ready;
  // Wait from both store providers with timeout set to 0. This is to avoid the case
  // where we might use up the entire timeout on trying to get objects from one store
  // provider before even trying another (which might have all of the objects available).
  if (plasma_object_ids.size() > 0) {
    RAY_RETURN_NOT_OK(plasma_store_provider_->Wait(
        plasma_object_ids, num_objects, /*timeout_ms=*/0, worker_context_, &ready));
  }
  RAY_CHECK(static_cast<int>(ready.size()) <= num_objects);
  if (static_cast<int>(ready.size()) < num_objects && memory_object_ids.size() > 0) {
    // TODO(ekl) for memory objects that are ErrorType::OBJECT_IN_PLASMA, we should
    // consider waiting on them in plasma as well to ensure they are local.
    RAY_RETURN_NOT_OK(memory_store_->Wait(memory_object_ids,
                                          num_objects - static_cast<int>(ready.size()),
                                          /*timeout_ms=*/0, worker_context_, &ready));
  }
  RAY_CHECK(static_cast<int>(ready.size()) <= num_objects);

  if (timeout_ms != 0 && static_cast<int>(ready.size()) < num_objects) {
    // Clear the ready set and retry. We clear it so that we can compute the number of
    // objects to fetch from the memory store easily below.
    ready.clear();

    int64_t start_time = current_time_ms();
    if (plasma_object_ids.size() > 0) {
      RAY_RETURN_NOT_OK(plasma_store_provider_->Wait(
          plasma_object_ids, num_objects, timeout_ms, worker_context_, &ready));
    }
    RAY_CHECK(static_cast<int>(ready.size()) <= num_objects);
    if (timeout_ms > 0) {
      timeout_ms =
          std::max(0, static_cast<int>(timeout_ms - (current_time_ms() - start_time)));
    }
    if (static_cast<int>(ready.size()) < num_objects && memory_object_ids.size() > 0) {
      RAY_RETURN_NOT_OK(memory_store_->Wait(memory_object_ids,
                                            num_objects - static_cast<int>(ready.size()),
                                            timeout_ms, worker_context_, &ready));
    }
    RAY_CHECK(static_cast<int>(ready.size()) <= num_objects);
  }

  for (size_t i = 0; i < ids.size(); i++) {
    if (ready.find(ids[i]) != ready.end()) {
      results->at(i) = true;
    }
  }

  return Status::OK();
}

Status CoreWorker::Delete(const std::vector<ObjectID> &object_ids, bool local_only,
                          bool delete_creating_tasks) {
  absl::flat_hash_set<ObjectID> plasma_object_ids;
  absl::flat_hash_set<ObjectID> memory_object_ids;
  GroupObjectIdsByStoreProvider(object_ids, &plasma_object_ids, &memory_object_ids);

  memory_store_->Delete(memory_object_ids, &plasma_object_ids);
  RAY_RETURN_NOT_OK(plasma_store_provider_->Delete(plasma_object_ids, local_only,
                                                   delete_creating_tasks));

  return Status::OK();
}

std::string CoreWorker::MemoryUsageString() {
  // Currently only the Plasma store returns a debug string.
  return plasma_store_provider_->MemoryUsageString();
}

TaskID CoreWorker::GetCallerId() const {
  TaskID caller_id;
  ActorID actor_id = GetActorId();
  if (!actor_id.IsNil()) {
    caller_id = TaskID::ForActorCreationTask(actor_id);
  } else {
    caller_id = main_thread_task_id_;
  }
  return caller_id;
}

Status CoreWorker::SubmitTask(const RayFunction &function,
                              const std::vector<TaskArg> &args,
                              const TaskOptions &task_options,
                              std::vector<ObjectID> *return_ids, int max_retries) {
  TaskSpecBuilder builder;
  const int next_task_index = worker_context_.GetNextTaskIndex();
  const auto task_id =
      TaskID::ForNormalTask(worker_context_.GetCurrentJobID(),
                            worker_context_.GetCurrentTaskID(), next_task_index);

  const std::unordered_map<std::string, double> required_resources;
  // TODO(ekl) offload task building onto a thread pool for performance
  BuildCommonTaskSpec(
      builder, worker_context_.GetCurrentJobID(), task_id,
      worker_context_.GetCurrentTaskID(), next_task_index, GetCallerId(), rpc_address_,
      function, args, task_options.num_returns, task_options.resources,
      required_resources,
      task_options.is_direct_call ? TaskTransportType::DIRECT : TaskTransportType::RAYLET,
      return_ids);
  TaskSpecification task_spec = builder.Build();
  if (task_options.is_direct_call) {
    task_manager_->AddPendingTask(GetCallerId(), rpc_address_, task_spec, max_retries);
    return direct_task_submitter_->SubmitTask(task_spec);
  } else {
    return local_raylet_client_->SubmitTask(task_spec);
  }
}

Status CoreWorker::CreateActor(const RayFunction &function,
                               const std::vector<TaskArg> &args,
                               const ActorCreationOptions &actor_creation_options,
                               ActorID *return_actor_id) {
  const int next_task_index = worker_context_.GetNextTaskIndex();
  const ActorID actor_id =
      ActorID::Of(worker_context_.GetCurrentJobID(), worker_context_.GetCurrentTaskID(),
                  next_task_index);
  const TaskID actor_creation_task_id = TaskID::ForActorCreationTask(actor_id);
  const JobID job_id = worker_context_.GetCurrentJobID();
  std::vector<ObjectID> return_ids;
  TaskSpecBuilder builder;
  BuildCommonTaskSpec(builder, job_id, actor_creation_task_id,
                      worker_context_.GetCurrentTaskID(), next_task_index, GetCallerId(),
                      rpc_address_, function, args, 1, actor_creation_options.resources,
                      actor_creation_options.placement_resources,
                      actor_creation_options.is_direct_call ? TaskTransportType::DIRECT
                                                            : TaskTransportType::RAYLET,
                      &return_ids);
  builder.SetActorCreationTaskSpec(
      actor_id, actor_creation_options.max_reconstructions,
      actor_creation_options.dynamic_worker_options,
      actor_creation_options.is_direct_call, actor_creation_options.max_concurrency,
      actor_creation_options.is_detached, actor_creation_options.is_asyncio);

  std::unique_ptr<ActorHandle> actor_handle(new ActorHandle(
      actor_id, job_id, /*actor_cursor=*/return_ids[0], function.GetLanguage(),
      actor_creation_options.is_direct_call, function.GetFunctionDescriptor()));
  RAY_CHECK(AddActorHandle(std::move(actor_handle)))
      << "Actor " << actor_id << " already exists";

  *return_actor_id = actor_id;
  TaskSpecification task_spec = builder.Build();
  if (actor_creation_options.is_direct_call) {
    task_manager_->AddPendingTask(GetCallerId(), rpc_address_, task_spec,
                                  actor_creation_options.max_reconstructions);
    return direct_task_submitter_->SubmitTask(task_spec);
  } else {
    return local_raylet_client_->SubmitTask(task_spec);
  }
}

Status CoreWorker::SubmitActorTask(const ActorID &actor_id, const RayFunction &function,
                                   const std::vector<TaskArg> &args,
                                   const TaskOptions &task_options,
                                   std::vector<ObjectID> *return_ids) {
  ActorHandle *actor_handle = nullptr;
  RAY_RETURN_NOT_OK(GetActorHandle(actor_id, &actor_handle));

  // Add one for actor cursor object id for tasks.
  const int num_returns = task_options.num_returns + 1;

  const bool is_direct_call = actor_handle->IsDirectCallActor();
  const TaskTransportType transport_type =
      is_direct_call ? TaskTransportType::DIRECT : TaskTransportType::RAYLET;

  // Build common task spec.
  TaskSpecBuilder builder;
  const int next_task_index = worker_context_.GetNextTaskIndex();
  const TaskID actor_task_id = TaskID::ForActorTask(
      worker_context_.GetCurrentJobID(), worker_context_.GetCurrentTaskID(),
      next_task_index, actor_handle->GetActorID());
  const std::unordered_map<std::string, double> required_resources;
  BuildCommonTaskSpec(builder, actor_handle->CreationJobID(), actor_task_id,
                      worker_context_.GetCurrentTaskID(), next_task_index, GetCallerId(),
                      rpc_address_, function, args, num_returns, task_options.resources,
                      required_resources, transport_type, return_ids);

  const ObjectID new_cursor = return_ids->back();
  actor_handle->SetActorTaskSpec(builder, transport_type, new_cursor);
  // Remove cursor from return ids.
  return_ids->pop_back();

  // Submit task.
  Status status;
  TaskSpecification task_spec = builder.Build();
  if (is_direct_call) {
    task_manager_->AddPendingTask(GetCallerId(), rpc_address_, task_spec);
    if (actor_handle->IsDead()) {
      auto status = Status::IOError("sent task to dead actor");
      task_manager_->PendingTaskFailed(task_spec.TaskId(), rpc::ErrorType::ACTOR_DIED,
                                       &status);
    } else {
      status = direct_actor_submitter_->SubmitTask(task_spec);
    }
  } else {
    RAY_CHECK_OK(local_raylet_client_->SubmitTask(task_spec));
  }
  return status;
}

ActorID CoreWorker::DeserializeAndRegisterActorHandle(const std::string &serialized) {
  std::unique_ptr<ActorHandle> actor_handle(new ActorHandle(serialized));
  const ActorID actor_id = actor_handle->GetActorID();
  RAY_UNUSED(AddActorHandle(std::move(actor_handle)));
  return actor_id;
}

Status CoreWorker::SerializeActorHandle(const ActorID &actor_id,
                                        std::string *output) const {
  ActorHandle *actor_handle = nullptr;
  auto status = GetActorHandle(actor_id, &actor_handle);
  if (status.ok()) {
    actor_handle->Serialize(output);
  }
  return status;
}

bool CoreWorker::AddActorHandle(std::unique_ptr<ActorHandle> actor_handle) {
  absl::MutexLock lock(&actor_handles_mutex_);
  const auto &actor_id = actor_handle->GetActorID();

  auto inserted = actor_handles_.emplace(actor_id, std::move(actor_handle)).second;
  if (inserted) {
    // Register a callback to handle actor notifications.
    auto actor_notification_callback = [this](const ActorID &actor_id,
                                              const gcs::ActorTableData &actor_data) {
      RAY_CHECK(actor_data.state() != gcs::ActorTableData::RECONSTRUCTING);
      if (actor_data.state() == gcs::ActorTableData::DEAD) {
        direct_actor_submitter_->DisconnectActor(actor_id, true);

        ActorHandle *actor_handle = nullptr;
        RAY_CHECK_OK(GetActorHandle(actor_id, &actor_handle));
        actor_handle->MarkDead();
        // We cannot erase the actor handle here because clients can still
        // submit tasks to dead actors. This also means we defer unsubscription,
        // otherwise we crash when bulk unsubscribing all actor handles.
      } else {
        direct_actor_submitter_->ConnectActor(actor_id, actor_data.address());
      }

      RAY_LOG(INFO) << "received notification on actor, state="
                    << static_cast<int>(actor_data.state()) << ", actor_id: " << actor_id
                    << ", ip address: " << actor_data.address().ip_address()
                    << ", port: " << actor_data.address().port() << ", worker_id: "
                    << WorkerID::FromBinary(actor_data.address().worker_id())
                    << ", raylet_id: "
                    << ClientID::FromBinary(actor_data.address().raylet_id());
    };

    RAY_CHECK_OK(direct_actor_table_subscriber_->AsyncSubscribe(
        gcs_client_->client_table().GetLocalClientId(), actor_id,
        actor_notification_callback, nullptr));
  }
  return inserted;
}

Status CoreWorker::GetActorHandle(const ActorID &actor_id,
                                  ActorHandle **actor_handle) const {
  absl::MutexLock lock(&actor_handles_mutex_);
  auto it = actor_handles_.find(actor_id);
  if (it == actor_handles_.end()) {
    return Status::Invalid("Handle for actor does not exist");
  }
  *actor_handle = it->second.get();
  return Status::OK();
}

std::unique_ptr<worker::ProfileEvent> CoreWorker::CreateProfileEvent(
    const std::string &event_type) {
  return std::unique_ptr<worker::ProfileEvent>(
      new worker::ProfileEvent(profiler_, event_type));
}

void CoreWorker::StartExecutingTasks() { task_execution_service_.run(); }

Status CoreWorker::AllocateReturnObjects(
    const std::vector<ObjectID> &object_ids, const std::vector<size_t> &data_sizes,
    const std::vector<std::shared_ptr<Buffer>> &metadatas,
    std::vector<std::shared_ptr<RayObject>> *return_objects) {
  RAY_CHECK(object_ids.size() == metadatas.size());
  RAY_CHECK(object_ids.size() == data_sizes.size());
  return_objects->resize(object_ids.size(), nullptr);

  for (size_t i = 0; i < object_ids.size(); i++) {
    bool object_already_exists = false;
    std::shared_ptr<Buffer> data_buffer;
    if (data_sizes[i] > 0) {
      if (worker_context_.CurrentTaskIsDirectCall() &&
          static_cast<int64_t>(data_sizes[i]) <
              RayConfig::instance().max_direct_call_object_size()) {
        data_buffer = std::make_shared<LocalMemoryBuffer>(data_sizes[i]);
      } else {
        RAY_RETURN_NOT_OK(
            Create(metadatas[i], data_sizes[i], object_ids[i], &data_buffer));
        object_already_exists = !data_buffer;
      }
    }
    // Leave the return object as a nullptr if there is no data or metadata.
    // This allows the caller to prevent the core worker from storing an output
    // (e.g., to support ray.experimental.no_return.NoReturn).
    if (!object_already_exists && (data_buffer || metadatas[i])) {
      return_objects->at(i) = std::make_shared<RayObject>(data_buffer, metadatas[i]);
    }
  }

  return Status::OK();
}

Status CoreWorker::ExecuteTask(const TaskSpecification &task_spec,
                               const std::shared_ptr<ResourceMappingType> &resource_ids,
                               std::vector<std::shared_ptr<RayObject>> *return_objects) {
  if (resource_ids != nullptr) {
    resource_ids_ = resource_ids;
  }
  worker_context_.SetCurrentTask(task_spec);
  SetCurrentTaskId(task_spec.TaskId());

  RayFunction func{task_spec.GetLanguage(), task_spec.FunctionDescriptor()};

  std::vector<std::shared_ptr<RayObject>> args;
  std::vector<ObjectID> arg_reference_ids;
  RAY_CHECK_OK(BuildArgsForExecutor(task_spec, &args, &arg_reference_ids));

  const auto transport_type = worker_context_.CurrentTaskIsDirectCall()
                                  ? TaskTransportType::DIRECT
                                  : TaskTransportType::RAYLET;
  std::vector<ObjectID> return_ids;
  for (size_t i = 0; i < task_spec.NumReturns(); i++) {
    return_ids.push_back(task_spec.ReturnId(i, transport_type));
  }

  Status status;
  TaskType task_type = TaskType::NORMAL_TASK;
  if (task_spec.IsActorCreationTask()) {
    RAY_CHECK(return_ids.size() > 0);
    return_ids.pop_back();
    task_type = TaskType::ACTOR_CREATION_TASK;
    SetActorId(task_spec.ActorCreationId());
  } else if (task_spec.IsActorTask()) {
    RAY_CHECK(return_ids.size() > 0);
    return_ids.pop_back();
    task_type = TaskType::ACTOR_TASK;
  }

  status = task_execution_callback_(task_type, func,
                                    task_spec.GetRequiredResources().GetResourceMap(),
                                    args, arg_reference_ids, return_ids, return_objects);

  for (size_t i = 0; i < return_objects->size(); i++) {
    // The object is nullptr if it already existed in the object store.
    if (!return_objects->at(i)) {
      continue;
    }
    if (return_objects->at(i)->GetData()->IsPlasmaBuffer()) {
      if (!Seal(return_ids[i]).ok()) {
        RAY_LOG(FATAL) << "Task " << task_spec.TaskId() << " failed to seal object "
                       << return_ids[i] << " in store: " << status.message();
      }
    } else if (!worker_context_.CurrentTaskIsDirectCall()) {
      if (!Put(*return_objects->at(i), return_ids[i]).ok()) {
        RAY_LOG(FATAL) << "Task " << task_spec.TaskId() << " failed to put object "
                       << return_ids[i] << " in store: " << status.message();
      }
    }
  }

  if (task_spec.IsNormalTask() && reference_counter_->NumObjectIDsInScope() != 0) {
    RAY_LOG(DEBUG)
        << "There were " << reference_counter_->NumObjectIDsInScope()
        << " ObjectIDs left in scope after executing task " << task_spec.TaskId()
        << ". This is either caused by keeping references to ObjectIDs in Python between "
           "tasks (e.g., in global variables) or indicates a problem with Ray's "
           "reference counting, and may cause problems in the object store.";
  }

  SetCurrentTaskId(TaskID::Nil());
  worker_context_.ResetCurrentTask(task_spec);
  return status;
}

Status CoreWorker::BuildArgsForExecutor(const TaskSpecification &task,
                                        std::vector<std::shared_ptr<RayObject>> *args,
                                        std::vector<ObjectID> *arg_reference_ids) {
  auto num_args = task.NumArgs();
  args->resize(num_args);
  arg_reference_ids->resize(num_args);

  absl::flat_hash_set<ObjectID> by_ref_ids;
  absl::flat_hash_map<ObjectID, int> by_ref_indices;

  for (size_t i = 0; i < task.NumArgs(); ++i) {
    int count = task.ArgIdCount(i);
    if (count > 0) {
      // pass by reference.
      RAY_CHECK(count == 1);
      // Direct call type objects that weren't inlined have been promoted to plasma.
      // We need to put an OBJECT_IN_PLASMA error here so the subsequent call to Get()
      // properly redirects to the plasma store.
      if (task.ArgId(i, 0).IsDirectCallType()) {
        RAY_CHECK_OK(memory_store_->Put(RayObject(rpc::ErrorType::OBJECT_IN_PLASMA),
                                        task.ArgId(i, 0)));
      }
      by_ref_ids.insert(task.ArgId(i, 0));
      by_ref_indices.emplace(task.ArgId(i, 0), i);
      arg_reference_ids->at(i) = task.ArgId(i, 0);
    } else {
      // pass by value.
      std::shared_ptr<LocalMemoryBuffer> data = nullptr;
      if (task.ArgDataSize(i)) {
        data = std::make_shared<LocalMemoryBuffer>(const_cast<uint8_t *>(task.ArgData(i)),
                                                   task.ArgDataSize(i));
      }
      std::shared_ptr<LocalMemoryBuffer> metadata = nullptr;
      if (task.ArgMetadataSize(i)) {
        metadata = std::make_shared<LocalMemoryBuffer>(
            const_cast<uint8_t *>(task.ArgMetadata(i)), task.ArgMetadataSize(i));
      }
      args->at(i) = std::make_shared<RayObject>(data, metadata, /*copy_data*/ true);
      arg_reference_ids->at(i) = ObjectID::Nil();
    }
  }

  // Fetch by-reference arguments directly from the plasma store.
  bool got_exception = false;
  absl::flat_hash_map<ObjectID, std::shared_ptr<RayObject>> result_map;
  RAY_RETURN_NOT_OK(plasma_store_provider_->Get(by_ref_ids, -1, worker_context_,
                                                &result_map, &got_exception));
  for (const auto &it : result_map) {
    args->at(by_ref_indices[it.first]) = it.second;
  }

  return Status::OK();
}

void CoreWorker::HandleAssignTask(const rpc::AssignTaskRequest &request,
                                  rpc::AssignTaskReply *reply,
                                  rpc::SendReplyCallback send_reply_callback) {
  if (HandleWrongRecipient(WorkerID::FromBinary(request.intended_worker_id()),
                           send_reply_callback)) {
    return;
  }

  if (worker_context_.CurrentActorIsDirectCall()) {
    send_reply_callback(Status::Invalid("This actor only accepts direct calls."), nullptr,
                        nullptr);
    return;
  } else {
    task_execution_service_.post([=] {
      raylet_task_receiver_->HandleAssignTask(request, reply, send_reply_callback);
    });
  }
}

void CoreWorker::HandlePushTask(const rpc::PushTaskRequest &request,
                                rpc::PushTaskReply *reply,
                                rpc::SendReplyCallback send_reply_callback) {
  if (HandleWrongRecipient(WorkerID::FromBinary(request.intended_worker_id()),
                           send_reply_callback)) {
    return;
  }

  task_execution_service_.post([=] {
    direct_task_receiver_->HandlePushTask(request, reply, send_reply_callback);
  });
}

void CoreWorker::HandleDirectActorCallArgWaitComplete(
    const rpc::DirectActorCallArgWaitCompleteRequest &request,
    rpc::DirectActorCallArgWaitCompleteReply *reply,
    rpc::SendReplyCallback send_reply_callback) {
  if (HandleWrongRecipient(WorkerID::FromBinary(request.intended_worker_id()),
                           send_reply_callback)) {
    return;
  }

  task_execution_service_.post([=] {
    direct_task_receiver_->HandleDirectActorCallArgWaitComplete(request, reply,
                                                                send_reply_callback);
  });
}

void CoreWorker::HandleGetObjectStatus(const rpc::GetObjectStatusRequest &request,
                                       rpc::GetObjectStatusReply *reply,
                                       rpc::SendReplyCallback send_reply_callback) {
  ObjectID object_id = ObjectID::FromBinary(request.object_id());
  TaskID owner_id = TaskID::FromBinary(request.owner_id());
  if (owner_id != GetCallerId()) {
    RAY_LOG(INFO) << "Handling GetObjectStatus for object produced by previous task "
                  << owner_id.Hex();
  }
  // We own the task. Reply back to the borrower once the object has been
  // created.
  // TODO(swang): We could probably just send the object value if it is small
  // enough and we have it local.
  reply->set_status(rpc::GetObjectStatusReply::CREATED);
  if (task_manager_->IsTaskPending(object_id.TaskId())) {
    // Acquire a reference and retry. This prevents the object from being
    // evicted out from under us before we can start the get.
    // XXX: ???
    AddLocalReference(object_id);
    if (task_manager_->IsTaskPending(object_id.TaskId())) {
      // The task is pending. Send the reply once the task finishes.
      memory_store_->GetAsync(object_id,
                              [send_reply_callback](std::shared_ptr<RayObject> obj) {
                                send_reply_callback(Status::OK(), nullptr, nullptr);
                              });
      RemoveLocalReference(object_id);
    } else {
      // We lost the race, the task is done.
      RemoveLocalReference(object_id);
      send_reply_callback(Status::OK(), nullptr, nullptr);
    }
  } else {
    // The task is done. Send the reply immediately.
    send_reply_callback(Status::OK(), nullptr, nullptr);
  }
}

void CoreWorker::YieldCurrentFiber(FiberEvent &event) {
  RAY_CHECK(worker_context_.CurrentActorIsAsync());
  boost::this_fiber::yield();
  event.Wait();
}

void CoreWorker::GetAsync(const ObjectID &object_id, SetResultCallback success_callback,
                          SetResultCallback fallback_callback, void *python_future) {
  RAY_CHECK(object_id.IsDirectCallType());
  memory_store_->GetAsync(object_id, [python_future, success_callback, fallback_callback,
                                      object_id](std::shared_ptr<RayObject> ray_object) {
    if (ray_object->IsInPlasmaError()) {
<<<<<<< HEAD
      fallback_callback(ray_object, object_id.WithPlasmaTransportType(), python_future);
=======
      fallback_callback(ray_object, object_id, python_future);
>>>>>>> d779fc23
    } else {
      success_callback(ray_object, object_id, python_future);
    }
  });
}

}  // namespace ray<|MERGE_RESOLUTION|>--- conflicted
+++ resolved
@@ -1028,11 +1028,7 @@
   memory_store_->GetAsync(object_id, [python_future, success_callback, fallback_callback,
                                       object_id](std::shared_ptr<RayObject> ray_object) {
     if (ray_object->IsInPlasmaError()) {
-<<<<<<< HEAD
-      fallback_callback(ray_object, object_id.WithPlasmaTransportType(), python_future);
-=======
       fallback_callback(ray_object, object_id, python_future);
->>>>>>> d779fc23
     } else {
       success_callback(ray_object, object_id, python_future);
     }
