#include <cstdlib>

#include "ray/common/ray_config.h"
#include "ray/common/task/task_util.h"
#include "ray/core_worker/context.h"
#include "ray/core_worker/core_worker.h"
#include "ray/core_worker/transport/raylet_transport.h"

namespace {

void BuildCommonTaskSpec(
    ray::TaskSpecBuilder &builder, const JobID &job_id, const TaskID &task_id,
    const TaskID &current_task_id, const int task_index, const TaskID &caller_id,
    const ray::RayFunction &function, const std::vector<ray::TaskArg> &args,
    uint64_t num_returns,
    const std::unordered_map<std::string, double> &required_resources,
    const std::unordered_map<std::string, double> &required_placement_resources,
    ray::TaskTransportType transport_type, std::vector<ObjectID> *return_ids) {
  // Build common task spec.
  builder.SetCommonTaskSpec(task_id, function.GetLanguage(),
                            function.GetFunctionDescriptor(), job_id, current_task_id,
                            task_index, caller_id, num_returns,
                            transport_type == ray::TaskTransportType::DIRECT,
                            required_resources, required_placement_resources);
  // Set task arguments.
  for (const auto &arg : args) {
    if (arg.IsPassedByReference()) {
      // TODO(ekl) remove this check once we deprecate TaskTransportType::RAYLET
      if (transport_type == ray::TaskTransportType::RAYLET) {
        RAY_CHECK(!arg.GetReference().IsDirectCallType())
            << "Passing direct call objects to non-direct tasks is not allowed.";
      }
      builder.AddByRefArg(arg.GetReference());
    } else {
      builder.AddByValueArg(arg.GetValue());
    }
  }

  // Compute return IDs.
  return_ids->resize(num_returns);
  for (size_t i = 0; i < num_returns; i++) {
    (*return_ids)[i] =
        ObjectID::ForTaskReturn(task_id, i + 1,
                                /*transport_type=*/static_cast<int>(transport_type));
  }
}

// Group object ids according the the corresponding store providers.
void GroupObjectIdsByStoreProvider(const std::vector<ObjectID> &object_ids,
                                   absl::flat_hash_set<ObjectID> *plasma_object_ids,
                                   absl::flat_hash_set<ObjectID> *memory_object_ids) {
  for (const auto &object_id : object_ids) {
    if (object_id.IsDirectCallType()) {
      memory_object_ids->insert(object_id);
    } else {
      plasma_object_ids->insert(object_id);
    }
  }
}

}  // namespace

namespace ray {

// Prepare direct call args for sending to a direct call *actor*. Direct call actors
// always resolve their dependencies remotely, so we need some client-side preprocessing
// to ensure they don't try to resolve a direct call object ID remotely (which is
// impossible).
//  - Direct call args that are local and small will be inlined.
//  - Direct call args that are non-local or large will be promoted to plasma.
// Note that args for direct call *tasks* are handled by LocalDependencyResolver.
std::vector<TaskArg> PrepareDirectActorCallArgs(
    const std::vector<TaskArg> &args,
    std::shared_ptr<CoreWorkerMemoryStore> memory_store) {
  std::vector<TaskArg> out;
  for (const auto &arg : args) {
    if (arg.IsPassedByReference() && arg.GetReference().IsDirectCallType()) {
      const ObjectID &obj_id = arg.GetReference();
      // TODO(ekl) we should consider resolving these dependencies on the client side
      // for actor calls. It is a little tricky since we have to also preserve the
      // task ordering so we can't simply use LocalDependencyResolver.
      std::shared_ptr<RayObject> obj = memory_store->GetOrPromoteToPlasma(obj_id);
      if (obj != nullptr) {
        out.push_back(TaskArg::PassByValue(obj));
      } else {
        out.push_back(TaskArg::PassByReference(
            obj_id.WithTransportType(TaskTransportType::RAYLET)));
      }
    } else {
      out.push_back(arg);
    }
  }
  return out;
}

CoreWorker::CoreWorker(const WorkerType worker_type, const Language language,
                       const std::string &store_socket, const std::string &raylet_socket,
                       const JobID &job_id, const gcs::GcsClientOptions &gcs_options,
                       const std::string &log_dir, const std::string &node_ip_address,
                       int node_manager_port,
                       const TaskExecutionCallback &task_execution_callback,
                       std::function<Status()> check_signals,
                       const std::function<void()> exit_handler)
    : worker_type_(worker_type),
      language_(language),
      log_dir_(log_dir),
      check_signals_(check_signals),
      worker_context_(worker_type, job_id),
      io_work_(io_service_),
      client_call_manager_(new rpc::ClientCallManager(io_service_)),
      heartbeat_timer_(io_service_),
      core_worker_server_(WorkerTypeString(worker_type), 0 /* let grpc choose a port */),
<<<<<<< HEAD
      gcs_client_(gcs_options),
=======
      memory_store_(std::make_shared<CoreWorkerMemoryStore>()),
      memory_store_provider_(memory_store_),
>>>>>>> 51e76151
      task_execution_service_work_(task_execution_service_),
      task_execution_callback_(task_execution_callback),
      grpc_service_(io_service_, *this) {
  // Initialize logging if log_dir is passed. Otherwise, it must be initialized
  // and cleaned up by the caller.
  if (log_dir_ != "") {
    std::stringstream app_name;
    app_name << LanguageString(language_) << "-" << WorkerTypeString(worker_type_) << "-"
             << worker_context_.GetWorkerID();
    RayLog::StartRayLog(app_name.str(), RayLogLevel::INFO, log_dir_);
    RayLog::InstallFailureSignalHandler();
  }

  // Initialize gcs client.
  gcs_client_ = std::make_shared<gcs::RedisGcsClient>(gcs_options);
  RAY_CHECK_OK(gcs_client_->Connect(io_service_));

  // Initialize profiler.
  profiler_ = std::make_shared<worker::Profiler>(worker_context_, node_ip_address,
                                                 io_service_, gcs_client_);

  // Initialize task receivers.
  if (worker_type_ == WorkerType::WORKER) {
    RAY_CHECK(task_execution_callback_ != nullptr);
    auto execute_task = std::bind(&CoreWorker::ExecuteTask, this, std::placeholders::_1,
                                  std::placeholders::_2, std::placeholders::_3);
    raylet_task_receiver_ = std::unique_ptr<CoreWorkerRayletTaskReceiver>(
        new CoreWorkerRayletTaskReceiver(raylet_client_, execute_task, exit_handler));
    direct_task_receiver_ =
        std::unique_ptr<CoreWorkerDirectTaskReceiver>(new CoreWorkerDirectTaskReceiver(
            worker_context_, task_execution_service_, execute_task, exit_handler));
  }

  // Start RPC server after all the task receivers are properly initialized.
  core_worker_server_.RegisterService(grpc_service_);
  core_worker_server_.Run();

  // Initialize raylet client.
  // TODO(zhijunfu): currently RayletClient would crash in its constructor if it cannot
  // connect to Raylet after a number of retries, this can be changed later
  // so that the worker (java/python .etc) can retrieve and handle the error
  // instead of crashing.
  auto grpc_client = rpc::NodeManagerWorkerClient::make(
      node_ip_address, node_manager_port, *client_call_manager_);
  raylet_client_ = std::unique_ptr<RayletClient>(new RayletClient(
      std::move(grpc_client), raylet_socket,
      WorkerID::FromBinary(worker_context_.GetWorkerID().Binary()),
      (worker_type_ == ray::WorkerType::WORKER), worker_context_.GetCurrentJobID(),
      language_, core_worker_server_.GetPort()));
  // Unfortunately the raylet client has to be constructed after the receivers.
  if (direct_task_receiver_ != nullptr) {
    direct_task_receiver_->Init(*raylet_client_);
  }

  // Set timer to periodically send heartbeats containing active object IDs to the raylet.
  // If the heartbeat timeout is < 0, the heartbeats are disabled.
  if (RayConfig::instance().worker_heartbeat_timeout_milliseconds() >= 0) {
    // Seed using current time.
    std::srand(std::time(nullptr));
    // Randomly choose a time from [0, timeout]) to send the first heartbeat to avoid all
    // workers sending heartbeats at the same time.
    int64_t heartbeat_timeout =
        std::rand() % RayConfig::instance().worker_heartbeat_timeout_milliseconds();
    heartbeat_timer_.expires_from_now(
        boost::asio::chrono::milliseconds(heartbeat_timeout));
    heartbeat_timer_.async_wait(boost::bind(&CoreWorker::ReportActiveObjectIDs, this));
  }

  io_thread_ = std::thread(&CoreWorker::RunIOService, this);

  plasma_store_provider_.reset(
      new CoreWorkerPlasmaStoreProvider(store_socket, raylet_client_, check_signals_));
  memory_store_.reset(
      new CoreWorkerMemoryStore([this](const RayObject &obj, const ObjectID &obj_id) {
        plasma_store_provider_->Put(obj, obj_id);
      }));
  memory_store_provider_.reset(new CoreWorkerMemoryStoreProvider(memory_store_));

  // Create an entry for the driver task in the task table. This task is
  // added immediately with status RUNNING. This allows us to push errors
  // related to this driver task back to the driver. For example, if the
  // driver creates an object that is later evicted, we should notify the
  // user that we're unable to reconstruct the object, since we cannot
  // rerun the driver.
  if (worker_type_ == WorkerType::DRIVER) {
    TaskSpecBuilder builder;
    std::vector<std::string> empty_descriptor;
    std::unordered_map<std::string, double> empty_resources;
    const TaskID task_id = TaskID::ForDriverTask(worker_context_.GetCurrentJobID());
    builder.SetCommonTaskSpec(
        task_id, language_, empty_descriptor, worker_context_.GetCurrentJobID(),
        TaskID::ComputeDriverTaskId(worker_context_.GetWorkerID()), 0, GetCallerId(), 0,
        false, empty_resources, empty_resources);

    std::shared_ptr<gcs::TaskTableData> data = std::make_shared<gcs::TaskTableData>();
    data->mutable_task()->mutable_task_spec()->CopyFrom(builder.Build().GetMessage());
    RAY_CHECK_OK(gcs_client_->raylet_task_table().Add(job_id, task_id, data, nullptr));
    SetCurrentTaskId(task_id);
  }

  direct_actor_submitter_ = std::unique_ptr<CoreWorkerDirectActorTaskSubmitter>(
      new CoreWorkerDirectActorTaskSubmitter(*client_call_manager_,
                                             memory_store_provider_));

  direct_task_submitter_ =
      std::unique_ptr<CoreWorkerDirectTaskSubmitter>(new CoreWorkerDirectTaskSubmitter(
          *raylet_client_,
          [this](WorkerAddress addr) {
            return std::shared_ptr<rpc::CoreWorkerClient>(new rpc::CoreWorkerClient(
                addr.first, addr.second, *client_call_manager_));
          },
          memory_store_provider_));
}

CoreWorker::~CoreWorker() {
  Shutdown();
  io_thread_.join();
}

void CoreWorker::Shutdown() {
  if (!shutdown_) {
    io_service_.stop();
    if (worker_type_ == WorkerType::WORKER) {
      task_execution_service_.stop();
    }
    if (log_dir_ != "") {
      RayLog::ShutDownRayLog();
    }
  }
  shutdown_ = true;
}

void CoreWorker::Disconnect() {
  io_service_.stop();
  gcs_client_->Disconnect();
  if (raylet_client_) {
    RAY_IGNORE_EXPR(raylet_client_->Disconnect());
  }
}

void CoreWorker::RunIOService() {
  // Block SIGINT and SIGTERM so they will be handled by the main thread.
  sigset_t mask;
  sigemptyset(&mask);
  sigaddset(&mask, SIGINT);
  sigaddset(&mask, SIGTERM);
  pthread_sigmask(SIG_BLOCK, &mask, NULL);

  io_service_.run();
}

void CoreWorker::SetCurrentTaskId(const TaskID &task_id) {
  worker_context_.SetCurrentTaskId(task_id);
  main_thread_task_id_ = task_id;
  // Clear all actor handles at the end of each non-actor task.
  if (actor_id_.IsNil() && task_id.IsNil()) {
    for (const auto &handle : actor_handles_) {
      RAY_CHECK_OK(gcs_client_->Actors().AsyncUnsubscribe(handle.first, nullptr));
    }
    actor_handles_.clear();
  }
}

void CoreWorker::ReportActiveObjectIDs() {
  std::unordered_set<ObjectID> active_object_ids =
      reference_counter_.GetAllInScopeObjectIDs();
  RAY_LOG(DEBUG) << "Sending " << active_object_ids.size() << " object IDs to raylet.";
  if (active_object_ids.size() > RayConfig::instance().raylet_max_active_object_ids()) {
    RAY_LOG(WARNING) << active_object_ids.size() << "object IDs are currently in scope. "
                     << "This may lead to required objects being garbage collected.";
  }

  if (!raylet_client_->ReportActiveObjectIDs(active_object_ids).ok()) {
    RAY_LOG(ERROR) << "Raylet connection failed. Shutting down.";
    Shutdown();
  }

  // Reset the timer from the previous expiration time to avoid drift.
  heartbeat_timer_.expires_at(
      heartbeat_timer_.expiry() +
      boost::asio::chrono::milliseconds(
          RayConfig::instance().worker_heartbeat_timeout_milliseconds()));
  heartbeat_timer_.async_wait(boost::bind(&CoreWorker::ReportActiveObjectIDs, this));
}

void CoreWorker::PromoteObjectToPlasma(const ObjectID &object_id) {
  RAY_CHECK(object_id.IsDirectCallType());
  auto value = memory_store_->GetOrPromoteToPlasma(object_id);
  if (value != nullptr) {
    plasma_store_provider_->Put(*value, object_id.WithPlasmaTransportType());
  }
}

Status CoreWorker::SetClientOptions(std::string name, int64_t limit_bytes) {
  // Currently only the Plasma store supports client options.
  return plasma_store_provider_->SetClientOptions(name, limit_bytes);
}

Status CoreWorker::Put(const RayObject &object, ObjectID *object_id) {
  *object_id = ObjectID::ForPut(worker_context_.GetCurrentTaskID(),
                                worker_context_.GetNextPutIndex(),
                                static_cast<uint8_t>(TaskTransportType::RAYLET));
  return Put(object, *object_id);
}

Status CoreWorker::Put(const RayObject &object, const ObjectID &object_id) {
  RAY_CHECK(object_id.GetTransportType() ==
            static_cast<uint8_t>(TaskTransportType::RAYLET))
      << "Invalid transport type flag in object ID: " << object_id.GetTransportType();
  return plasma_store_provider_->Put(object, object_id);
}

Status CoreWorker::Create(const std::shared_ptr<Buffer> &metadata, const size_t data_size,
                          ObjectID *object_id, std::shared_ptr<Buffer> *data) {
  *object_id = ObjectID::ForPut(worker_context_.GetCurrentTaskID(),
                                worker_context_.GetNextPutIndex(),
                                static_cast<uint8_t>(TaskTransportType::RAYLET));
  return Create(metadata, data_size, *object_id, data);
}

Status CoreWorker::Create(const std::shared_ptr<Buffer> &metadata, const size_t data_size,
                          const ObjectID &object_id, std::shared_ptr<Buffer> *data) {
  return plasma_store_provider_->Create(metadata, data_size, object_id, data);
}

Status CoreWorker::Seal(const ObjectID &object_id) {
  return plasma_store_provider_->Seal(object_id);
}

Status CoreWorker::Get(const std::vector<ObjectID> &ids, const int64_t timeout_ms,
                       std::vector<std::shared_ptr<RayObject>> *results) {
  results->resize(ids.size(), nullptr);

  absl::flat_hash_set<ObjectID> plasma_object_ids;
  absl::flat_hash_set<ObjectID> memory_object_ids;
  GroupObjectIdsByStoreProvider(ids, &plasma_object_ids, &memory_object_ids);

  bool got_exception = false;
  absl::flat_hash_map<ObjectID, std::shared_ptr<RayObject>> result_map;
  auto start_time = current_time_ms();
  RAY_RETURN_NOT_OK(plasma_store_provider_->Get(plasma_object_ids, timeout_ms,
                                                worker_context_.GetCurrentTaskID(),
                                                &result_map, &got_exception));

  if (!got_exception) {
    int64_t local_timeout_ms = timeout_ms;
    if (timeout_ms >= 0) {
      local_timeout_ms = std::max(static_cast<int64_t>(0),
                                  timeout_ms - (current_time_ms() - start_time));
    }
    RAY_RETURN_NOT_OK(memory_store_provider_->Get(memory_object_ids, local_timeout_ms,
                                                  worker_context_.GetCurrentTaskID(),
                                                  &result_map, &got_exception));
  }

  // If any of the objects have been promoted to plasma, then we retry their
  // gets at the provider plasma. Once we get the objects from plasma, we flip
  // the transport type again and return them for the original direct call ids.
  absl::flat_hash_set<ObjectID> promoted_plasma_ids;
  for (const auto &pair : result_map) {
    if (pair.second->IsInPlasmaError()) {
      promoted_plasma_ids.insert(pair.first.WithTransportType(TaskTransportType::RAYLET));
    }
  }
  if (!promoted_plasma_ids.empty()) {
    int64_t local_timeout_ms = timeout_ms;
    if (timeout_ms >= 0) {
      local_timeout_ms = std::max(static_cast<int64_t>(0),
                                  timeout_ms - (current_time_ms() - start_time));
    }
    RAY_RETURN_NOT_OK(plasma_store_provider_->Get(promoted_plasma_ids, local_timeout_ms,
                                                  worker_context_.GetCurrentTaskID(),
                                                  &result_map, &got_exception));
    for (const auto &id : promoted_plasma_ids) {
      auto it = result_map.find(id);
      if (it == result_map.end()) {
        result_map.erase(id.WithTransportType(TaskTransportType::DIRECT));
      } else {
        result_map[id.WithTransportType(TaskTransportType::DIRECT)] = it->second;
      }
      result_map.erase(id);
    }
    for (const auto &pair : result_map) {
      RAY_CHECK(!pair.second->IsInPlasmaError());
    }
  }

  // Loop through `ids` and fill each entry for the `results` vector,
  // this ensures that entries `results` have exactly the same order as
  // they are in `ids`. When there are duplicate object ids, all the entries
  // for the same id are filled in.
  for (size_t i = 0; i < ids.size(); i++) {
    if (result_map.find(ids[i]) != result_map.end()) {
      (*results)[i] = result_map[ids[i]];
    }
  }

  return Status::OK();
}

Status CoreWorker::Contains(const ObjectID &object_id, bool *has_object) {
  bool found = false;
  if (object_id.IsDirectCallType()) {
    // Note that the memory store returns false if the object value is
    // ErrorType::OBJECT_IN_PLASMA.
    RAY_RETURN_NOT_OK(memory_store_provider_->Contains(object_id, &found));
  }
  if (!found) {
    // We check plasma as a fallback in all cases, since a direct call object
    // may have been spilled to plasma.
    RAY_RETURN_NOT_OK(plasma_store_provider_->Contains(
        object_id.WithTransportType(TaskTransportType::RAYLET), &found));
  }
  *has_object = found;
  return Status::OK();
}

Status CoreWorker::Wait(const std::vector<ObjectID> &ids, int num_objects,
                        int64_t timeout_ms, std::vector<bool> *results) {
  results->resize(ids.size(), false);

  if (num_objects <= 0 || num_objects > static_cast<int>(ids.size())) {
    return Status::Invalid(
        "Number of objects to wait for must be between 1 and the number of ids.");
  }

  absl::flat_hash_set<ObjectID> plasma_object_ids;
  absl::flat_hash_set<ObjectID> memory_object_ids;
  GroupObjectIdsByStoreProvider(ids, &plasma_object_ids, &memory_object_ids);

  if (plasma_object_ids.size() + memory_object_ids.size() != ids.size()) {
    return Status::Invalid("Duplicate object IDs not supported in wait.");
  }

  // TODO(edoakes): this logic is not ideal, and will have to be addressed
  // before we enable direct actor calls in the Python code. If we are waiting
  // on a list of objects mixed between multiple store providers, we could
  // easily end up in the situation where we're blocked waiting on one store
  // provider while another actually has enough objects ready to fulfill
  // 'num_objects'. This is partially addressed by trying them all once with
  // a timeout of 0, but that does not address the situation where objects
  // become available on the second store provider while waiting on the first.

  absl::flat_hash_set<ObjectID> ready;
  // Wait from both store providers with timeout set to 0. This is to avoid the case
  // where we might use up the entire timeout on trying to get objects from one store
  // provider before even trying another (which might have all of the objects available).
  if (plasma_object_ids.size() > 0) {
    RAY_RETURN_NOT_OK(
        plasma_store_provider_->Wait(plasma_object_ids, num_objects, /*timeout_ms=*/0,
                                     worker_context_.GetCurrentTaskID(), &ready));
  }
  if (memory_object_ids.size() > 0) {
    // TODO(ekl) for memory objects that are ErrorType::OBJECT_IN_PLASMA, we should
    // consider waiting on them in plasma as well to ensure they are local.
    RAY_RETURN_NOT_OK(memory_store_provider_->Wait(
        memory_object_ids, std::max(0, static_cast<int>(ready.size()) - num_objects),
        /*timeout_ms=*/0, worker_context_.GetCurrentTaskID(), &ready));
  }

  if (static_cast<int>(ready.size()) < num_objects && timeout_ms != 0) {
    int64_t start_time = current_time_ms();
    if (plasma_object_ids.size() > 0) {
      RAY_RETURN_NOT_OK(
          plasma_store_provider_->Wait(plasma_object_ids, num_objects, timeout_ms,
                                       worker_context_.GetCurrentTaskID(), &ready));
    }
    if (timeout_ms > 0) {
      timeout_ms =
          std::max(0, static_cast<int>(timeout_ms - (current_time_ms() - start_time)));
    }
    if (memory_object_ids.size() > 0) {
      RAY_RETURN_NOT_OK(
          memory_store_provider_->Wait(memory_object_ids, num_objects, timeout_ms,
                                       worker_context_.GetCurrentTaskID(), &ready));
    }
  }

  for (size_t i = 0; i < ids.size(); i++) {
    if (ready.find(ids[i]) != ready.end()) {
      results->at(i) = true;
    }
  }

  return Status::OK();
}

Status CoreWorker::Delete(const std::vector<ObjectID> &object_ids, bool local_only,
                          bool delete_creating_tasks) {
  absl::flat_hash_set<ObjectID> plasma_object_ids;
  absl::flat_hash_set<ObjectID> memory_object_ids;
  GroupObjectIdsByStoreProvider(object_ids, &plasma_object_ids, &memory_object_ids);

  RAY_RETURN_NOT_OK(plasma_store_provider_->Delete(plasma_object_ids, local_only,
                                                   delete_creating_tasks));
  RAY_RETURN_NOT_OK(memory_store_provider_->Delete(memory_object_ids));

  return Status::OK();
}

std::string CoreWorker::MemoryUsageString() {
  // Currently only the Plasma store returns a debug string.
  return plasma_store_provider_->MemoryUsageString();
}

TaskID CoreWorker::GetCallerId() const {
  TaskID caller_id;
  ActorID actor_id = GetActorId();
  if (!actor_id.IsNil()) {
    caller_id = TaskID::ForActorCreationTask(actor_id);
  } else {
    caller_id = main_thread_task_id_;
  }
  return caller_id;
}

Status CoreWorker::SubmitTaskToRaylet(const TaskSpecification &task_spec) {
  RAY_RETURN_NOT_OK(raylet_client_->SubmitTask(task_spec));

  size_t num_returns = task_spec.NumReturns();
  if (task_spec.IsActorCreationTask() || task_spec.IsActorTask()) {
    num_returns--;
  }

  std::shared_ptr<std::vector<ObjectID>> task_deps =
      std::make_shared<std::vector<ObjectID>>();
  for (size_t i = 0; i < task_spec.NumArgs(); i++) {
    if (task_spec.ArgByRef(i)) {
      for (size_t j = 0; j < task_spec.ArgIdCount(i); j++) {
        task_deps->push_back(task_spec.ArgId(i, j));
      }
    }
  }

  if (task_deps->size() > 0) {
    for (size_t i = 0; i < num_returns; i++) {
      reference_counter_.SetDependencies(task_spec.ReturnIdForPlasma(i), task_deps);
    }
  }

  return Status::OK();
}

Status CoreWorker::SubmitTask(const RayFunction &function,
                              const std::vector<TaskArg> &args,
                              const TaskOptions &task_options,
                              std::vector<ObjectID> *return_ids) {
  TaskSpecBuilder builder;
  const int next_task_index = worker_context_.GetNextTaskIndex();
  const auto task_id =
      TaskID::ForNormalTask(worker_context_.GetCurrentJobID(),
                            worker_context_.GetCurrentTaskID(), next_task_index);

  // TODO(ekl) offload task building onto a thread pool for performance
  BuildCommonTaskSpec(
      builder, worker_context_.GetCurrentJobID(), task_id,
      worker_context_.GetCurrentTaskID(), next_task_index, GetCallerId(), function, args,
      task_options.num_returns, task_options.resources, {},
      task_options.is_direct_call ? TaskTransportType::DIRECT : TaskTransportType::RAYLET,
      return_ids);
  if (task_options.is_direct_call) {
    return direct_task_submitter_->SubmitTask(builder.Build());
  } else {
    return raylet_client_->SubmitTask(builder.Build());
  }
}

Status CoreWorker::CreateActor(const RayFunction &function,
                               const std::vector<TaskArg> &args,
                               const ActorCreationOptions &actor_creation_options,
                               ActorID *return_actor_id) {
  const int next_task_index = worker_context_.GetNextTaskIndex();
  const ActorID actor_id =
      ActorID::Of(worker_context_.GetCurrentJobID(), worker_context_.GetCurrentTaskID(),
                  next_task_index);
  const TaskID actor_creation_task_id = TaskID::ForActorCreationTask(actor_id);
  const JobID job_id = worker_context_.GetCurrentJobID();
  std::vector<ObjectID> return_ids;
  TaskSpecBuilder builder;
  BuildCommonTaskSpec(
      builder, job_id, actor_creation_task_id, worker_context_.GetCurrentTaskID(),
      next_task_index, GetCallerId(), function, args, 1, actor_creation_options.resources,
      actor_creation_options.placement_resources, TaskTransportType::RAYLET, &return_ids);
  builder.SetActorCreationTaskSpec(actor_id, actor_creation_options.max_reconstructions,
                                   actor_creation_options.dynamic_worker_options,
                                   actor_creation_options.is_direct_call,
                                   actor_creation_options.max_concurrency,
                                   actor_creation_options.is_detached);

  std::unique_ptr<ActorHandle> actor_handle(new ActorHandle(
      actor_id, job_id, /*actor_cursor=*/return_ids[0], function.GetLanguage(),
      actor_creation_options.is_direct_call, function.GetFunctionDescriptor()));
  RAY_CHECK(AddActorHandle(std::move(actor_handle)))
      << "Actor " << actor_id << " already exists";

  *return_actor_id = actor_id;
  return SubmitTaskToRaylet(builder.Build());
}

Status CoreWorker::SubmitActorTask(const ActorID &actor_id, const RayFunction &function,
                                   const std::vector<TaskArg> &args,
                                   const TaskOptions &task_options,
                                   std::vector<ObjectID> *return_ids) {
  ActorHandle *actor_handle = nullptr;
  RAY_RETURN_NOT_OK(GetActorHandle(actor_id, &actor_handle));

  // Add one for actor cursor object id for tasks.
  const int num_returns = task_options.num_returns + 1;

  const bool is_direct_call = actor_handle->IsDirectCallActor();
  const TaskTransportType transport_type =
      is_direct_call ? TaskTransportType::DIRECT : TaskTransportType::RAYLET;

  // Build common task spec.
  TaskSpecBuilder builder;
  const int next_task_index = worker_context_.GetNextTaskIndex();
  const TaskID actor_task_id = TaskID::ForActorTask(
      worker_context_.GetCurrentJobID(), worker_context_.GetCurrentTaskID(),
      next_task_index, actor_handle->GetActorID());
  BuildCommonTaskSpec(
      builder, actor_handle->CreationJobID(), actor_task_id,
      worker_context_.GetCurrentTaskID(), next_task_index, GetCallerId(), function,
      is_direct_call ? PrepareDirectActorCallArgs(args, memory_store_) : args,
      num_returns, task_options.resources, {}, transport_type, return_ids);

  const ObjectID new_cursor = return_ids->back();
  actor_handle->SetActorTaskSpec(builder, transport_type, new_cursor);
  // Remove cursor from return ids.
  return_ids->pop_back();

  // Submit task.
  Status status;
  if (is_direct_call) {
    status = direct_actor_submitter_->SubmitTask(builder.Build());
  } else {
    status = SubmitTaskToRaylet(builder.Build());
  }
  return status;
}

ActorID CoreWorker::DeserializeAndRegisterActorHandle(const std::string &serialized) {
  std::unique_ptr<ActorHandle> actor_handle(new ActorHandle(serialized));
  const ActorID actor_id = actor_handle->GetActorID();
  RAY_UNUSED(AddActorHandle(std::move(actor_handle)));
  return actor_id;
}

Status CoreWorker::SerializeActorHandle(const ActorID &actor_id,
                                        std::string *output) const {
  ActorHandle *actor_handle = nullptr;
  auto status = GetActorHandle(actor_id, &actor_handle);
  if (status.ok()) {
    actor_handle->Serialize(output);
  }
  return status;
}

bool CoreWorker::AddActorHandle(std::unique_ptr<ActorHandle> actor_handle) {
  const auto &actor_id = actor_handle->GetActorID();
  auto inserted = actor_handles_.emplace(actor_id, std::move(actor_handle)).second;
  if (inserted) {
    // Register a callback to handle actor notifications.
    auto actor_notification_callback = [this](const ActorID &actor_id,
                                              const gcs::ActorTableData &actor_data) {
      if (actor_data.state() == gcs::ActorTableData::RECONSTRUCTING) {
        auto it = actor_handles_.find(actor_id);
        RAY_CHECK(it != actor_handles_.end());
        if (it->second->IsDirectCallActor()) {
          // We have to reset the actor handle since the next instance of the
          // actor will not have the last sequence number that we sent.
          // TODO: Remove the check for direct calls. We do not reset for the
          // raylet codepath because it tries to replay all tasks since the
          // last actor checkpoint.
          it->second->Reset();
        }
      } else if (actor_data.state() == gcs::ActorTableData::DEAD) {
        RAY_CHECK_OK(gcs_client_->Actors().AsyncUnsubscribe(actor_id, nullptr));
        // We cannot erase the actor handle here because clients can still
        // submit tasks to dead actors.
      }

      direct_actor_submitter_->HandleActorUpdate(actor_id, actor_data);

      RAY_LOG(INFO) << "received notification on actor, state="
                    << static_cast<int>(actor_data.state()) << ", actor_id: " << actor_id
                    << ", ip address: " << actor_data.ip_address()
                    << ", port: " << actor_data.port();
    };

    RAY_CHECK_OK(gcs_client_->Actors().AsyncSubscribe(
        actor_id, actor_notification_callback, nullptr));
  }
  return inserted;
}

Status CoreWorker::GetActorHandle(const ActorID &actor_id,
                                  ActorHandle **actor_handle) const {
  auto it = actor_handles_.find(actor_id);
  if (it == actor_handles_.end()) {
    return Status::Invalid("Handle for actor does not exist");
  }
  *actor_handle = it->second.get();
  return Status::OK();
}

std::unique_ptr<worker::ProfileEvent> CoreWorker::CreateProfileEvent(
    const std::string &event_type) {
  return std::unique_ptr<worker::ProfileEvent>(
      new worker::ProfileEvent(profiler_, event_type));
}

void CoreWorker::StartExecutingTasks() { task_execution_service_.run(); }

Status CoreWorker::AllocateReturnObjects(
    const std::vector<ObjectID> &object_ids, const std::vector<size_t> &data_sizes,
    const std::vector<std::shared_ptr<Buffer>> &metadatas,
    std::vector<std::shared_ptr<RayObject>> *return_objects) {
  RAY_CHECK(object_ids.size() == metadatas.size());
  RAY_CHECK(object_ids.size() == data_sizes.size());
  return_objects->resize(object_ids.size(), nullptr);

  for (size_t i = 0; i < object_ids.size(); i++) {
    bool object_already_exists = false;
    std::shared_ptr<Buffer> data_buffer;
    if (data_sizes[i] > 0) {
      if (worker_context_.CurrentTaskIsDirectCall() &&
          static_cast<int64_t>(data_sizes[i]) <
              RayConfig::instance().max_direct_call_object_size()) {
        data_buffer = std::make_shared<LocalMemoryBuffer>(data_sizes[i]);
      } else {
        RAY_RETURN_NOT_OK(Create(
            metadatas[i], data_sizes[i],
            object_ids[i].WithTransportType(TaskTransportType::RAYLET), &data_buffer));
        object_already_exists = !data_buffer;
      }
    }
    // Leave the return object as a nullptr if there is no data or metadata.
    // This allows the caller to prevent the core worker from storing an output
    // (e.g., to support ray.experimental.no_return.NoReturn).
    if (!object_already_exists && (data_buffer || metadatas[i])) {
      return_objects->at(i) = std::make_shared<RayObject>(data_buffer, metadatas[i]);
    }
  }

  return Status::OK();
}

Status CoreWorker::ExecuteTask(const TaskSpecification &task_spec,
                               const ResourceMappingType &resource_ids,
                               std::vector<std::shared_ptr<RayObject>> *return_objects) {
  resource_ids_ = resource_ids;
  worker_context_.SetCurrentTask(task_spec);
  SetCurrentTaskId(task_spec.TaskId());

  RayFunction func{task_spec.GetLanguage(), task_spec.FunctionDescriptor()};

  std::vector<std::shared_ptr<RayObject>> args;
  std::vector<ObjectID> arg_reference_ids;
  RAY_CHECK_OK(BuildArgsForExecutor(task_spec, &args, &arg_reference_ids));

  const auto transport_type = worker_context_.CurrentTaskIsDirectCall()
                                  ? TaskTransportType::DIRECT
                                  : TaskTransportType::RAYLET;
  std::vector<ObjectID> return_ids;
  for (size_t i = 0; i < task_spec.NumReturns(); i++) {
    return_ids.push_back(task_spec.ReturnId(i, transport_type));
  }

  Status status;
  TaskType task_type = TaskType::NORMAL_TASK;
  if (task_spec.IsActorCreationTask()) {
    RAY_CHECK(return_ids.size() > 0);
    return_ids.pop_back();
    task_type = TaskType::ACTOR_CREATION_TASK;
    SetActorId(task_spec.ActorCreationId());
  } else if (task_spec.IsActorTask()) {
    RAY_CHECK(return_ids.size() > 0);
    return_ids.pop_back();
    task_type = TaskType::ACTOR_TASK;
  }

  status = task_execution_callback_(task_type, func,
                                    task_spec.GetRequiredResources().GetResourceMap(),
                                    args, arg_reference_ids, return_ids, return_objects);

  for (size_t i = 0; i < return_objects->size(); i++) {
    // The object is nullptr if it already existed in the object store.
    if (!return_objects->at(i)) {
      continue;
    }
    if (return_objects->at(i)->GetData()->IsPlasmaBuffer()) {
      if (!Seal(return_ids[i].WithTransportType(TaskTransportType::RAYLET)).ok()) {
        RAY_LOG(FATAL) << "Task " << task_spec.TaskId() << " failed to seal object "
                       << return_ids[i] << " in store: " << status.message();
      }
    } else if (!worker_context_.CurrentTaskIsDirectCall()) {
      if (!Put(*return_objects->at(i), return_ids[i]).ok()) {
        RAY_LOG(FATAL) << "Task " << task_spec.TaskId() << " failed to put object "
                       << return_ids[i] << " in store: " << status.message();
      }
    }
  }

  if (task_spec.IsNormalTask() && reference_counter_.NumObjectIDsInScope() != 0) {
    RAY_LOG(ERROR)
        << "There were " << reference_counter_.NumObjectIDsInScope()
        << " ObjectIDs left in scope after executing task " << task_spec.TaskId()
        << ". This is either caused by keeping references to ObjectIDs in Python between "
           "tasks (e.g., in global variables) or indicates a problem with Ray's "
           "reference counting, and may cause problems in the object store.";
  }

  SetCurrentTaskId(TaskID::Nil());
  worker_context_.ResetCurrentTask(task_spec);
  return status;
}

Status CoreWorker::BuildArgsForExecutor(const TaskSpecification &task,
                                        std::vector<std::shared_ptr<RayObject>> *args,
                                        std::vector<ObjectID> *arg_reference_ids) {
  auto num_args = task.NumArgs();
  args->resize(num_args);
  arg_reference_ids->resize(num_args);

  std::vector<ObjectID> object_ids_to_fetch;
  std::vector<int> indices;

  for (size_t i = 0; i < task.NumArgs(); ++i) {
    int count = task.ArgIdCount(i);
    if (count > 0) {
      // pass by reference.
      RAY_CHECK(count == 1);
      object_ids_to_fetch.push_back(task.ArgId(i, 0));
      indices.push_back(i);
      arg_reference_ids->at(i) = task.ArgId(i, 0);
    } else {
      // pass by value.
      std::shared_ptr<LocalMemoryBuffer> data = nullptr;
      if (task.ArgDataSize(i)) {
        data = std::make_shared<LocalMemoryBuffer>(const_cast<uint8_t *>(task.ArgData(i)),
                                                   task.ArgDataSize(i));
      }
      std::shared_ptr<LocalMemoryBuffer> metadata = nullptr;
      if (task.ArgMetadataSize(i)) {
        metadata = std::make_shared<LocalMemoryBuffer>(
            const_cast<uint8_t *>(task.ArgMetadata(i)), task.ArgMetadataSize(i));
      }
      args->at(i) = std::make_shared<RayObject>(data, metadata);
      arg_reference_ids->at(i) = ObjectID::Nil();
    }
  }

  std::vector<std::shared_ptr<RayObject>> results;
  auto status = Get(object_ids_to_fetch, -1, &results);
  if (status.ok()) {
    for (size_t i = 0; i < results.size(); i++) {
      args->at(indices[i]) = results[i];
    }
  }

  return status;
}

void CoreWorker::HandleAssignTask(const rpc::AssignTaskRequest &request,
                                  rpc::AssignTaskReply *reply,
                                  rpc::SendReplyCallback send_reply_callback) {
  if (worker_context_.CurrentActorIsDirectCall()) {
    send_reply_callback(Status::Invalid("This actor only accepts direct calls."), nullptr,
                        nullptr);
    return;
  } else {
    task_execution_service_.post([=] {
      raylet_task_receiver_->HandleAssignTask(request, reply, send_reply_callback);
    });
  }
}

void CoreWorker::HandlePushTask(const rpc::PushTaskRequest &request,
                                rpc::PushTaskReply *reply,
                                rpc::SendReplyCallback send_reply_callback) {
  task_execution_service_.post([=] {
    direct_task_receiver_->HandlePushTask(request, reply, send_reply_callback);
  });
}

void CoreWorker::HandleDirectActorCallArgWaitComplete(
    const rpc::DirectActorCallArgWaitCompleteRequest &request,
    rpc::DirectActorCallArgWaitCompleteReply *reply,
    rpc::SendReplyCallback send_reply_callback) {
  task_execution_service_.post([=] {
    direct_task_receiver_->HandleDirectActorCallArgWaitComplete(request, reply,
                                                                send_reply_callback);
  });
}

void CoreWorker::HandleWorkerLeaseGranted(const rpc::WorkerLeaseGrantedRequest &request,
                                          rpc::WorkerLeaseGrantedReply *reply,
                                          rpc::SendReplyCallback send_reply_callback) {
  // Run this directly since the main thread may be tied up processing a task and
  // we need to still continue processing these scheduling operations in the backend.
  direct_task_submitter_->HandleWorkerLeaseGranted(
      std::make_pair(request.address(), request.port()));
  send_reply_callback(Status::OK(), nullptr, nullptr);
}

}  // namespace ray<|MERGE_RESOLUTION|>--- conflicted
+++ resolved
@@ -110,12 +110,6 @@
       client_call_manager_(new rpc::ClientCallManager(io_service_)),
       heartbeat_timer_(io_service_),
       core_worker_server_(WorkerTypeString(worker_type), 0 /* let grpc choose a port */),
-<<<<<<< HEAD
-      gcs_client_(gcs_options),
-=======
-      memory_store_(std::make_shared<CoreWorkerMemoryStore>()),
-      memory_store_provider_(memory_store_),
->>>>>>> 51e76151
       task_execution_service_work_(task_execution_service_),
       task_execution_callback_(task_execution_callback),
       grpc_service_(io_service_, *this) {
