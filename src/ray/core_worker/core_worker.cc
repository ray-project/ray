--- conflicted
+++ resolved
@@ -1168,22 +1168,11 @@
   return status;
 }
 
-<<<<<<< HEAD
 Status CoreWorker::SubmitActorTask(const ActorID &actor_id, const RayFunction &function,
                                    const std::vector<TaskArg> &args,
                                    const TaskOptions &task_options,
                                    std::vector<ObjectID> *return_ids) {
-  // ActorHandle *actor_handle = nullptr;
-  // RAY_RETURN_NOT_OK(GetActorHandle(actor_id, &actor_handle));
   std::unique_ptr<ActorHandle> &actor_handle = actor_manager_->GetActorHandle(actor_id);
-=======
-void CoreWorker::SubmitActorTask(const ActorID &actor_id, const RayFunction &function,
-                                 const std::vector<TaskArg> &args,
-                                 const TaskOptions &task_options,
-                                 std::vector<ObjectID> *return_ids) {
-  ActorHandle *actor_handle = nullptr;
-  RAY_CHECK_OK(GetActorHandle(actor_id, &actor_handle));
->>>>>>> f940ccd6
 
   // Add one for actor cursor object id for tasks.
   const int num_returns = task_options.num_returns + 1;
@@ -1256,123 +1245,17 @@
 ActorID CoreWorker::DeserializeAndRegisterActorHandle(const std::string &serialized,
                                                       const ObjectID &outer_object_id) {
   std::unique_ptr<ActorHandle> actor_handle(new ActorHandle(serialized));
-<<<<<<< HEAD
   return actor_manager_->RegisterActorHandle(std::move(actor_handle), outer_object_id,
                                              GetCallerId(), CurrentCallSite(),
                                              rpc_address_);
-=======
-  const auto actor_id = actor_handle->GetActorID();
-  const auto owner_address = actor_handle->GetOwnerAddress();
-
-  RAY_UNUSED(AddActorHandle(std::move(actor_handle), /*is_owner_handle=*/false));
-
-  ObjectID actor_handle_id = ObjectID::ForActorHandle(actor_id);
-  reference_counter_->AddBorrowedObject(actor_handle_id, outer_object_id, owner_address);
-
-  return actor_id;
->>>>>>> f940ccd6
 }
 
 Status CoreWorker::SerializeActorHandle(const ActorID &actor_id, std::string *output,
                                         ObjectID *actor_handle_id) const {
-<<<<<<< HEAD
   std::unique_ptr<ActorHandle> &actor_handle = actor_manager_->GetActorHandle(actor_id);
   actor_handle->Serialize(output);
   *actor_handle_id = ObjectID::ForActorHandle(actor_id);
   return Status::OK();
-=======
-  ActorHandle *actor_handle = nullptr;
-  auto status = GetActorHandle(actor_id, &actor_handle);
-  if (status.ok()) {
-    actor_handle->Serialize(output);
-    *actor_handle_id = ObjectID::ForActorHandle(actor_id);
-  }
-  return status;
-}
-
-bool CoreWorker::AddActorHandle(std::unique_ptr<ActorHandle> actor_handle,
-                                bool is_owner_handle) {
-  const auto &actor_id = actor_handle->GetActorID();
-  const auto actor_creation_return_id = ObjectID::ForActorHandle(actor_id);
-  if (is_owner_handle) {
-    reference_counter_->AddOwnedObject(actor_creation_return_id,
-                                       /*inner_ids=*/{}, rpc_address_, CurrentCallSite(),
-                                       -1,
-                                       /*is_reconstructable=*/true);
-  }
-
-  reference_counter_->AddLocalReference(actor_creation_return_id, CurrentCallSite());
-  direct_actor_submitter_->AddActorQueueIfNotExists(actor_id);
-
-  bool inserted;
-  {
-    absl::MutexLock lock(&actor_handles_mutex_);
-    inserted = actor_handles_.emplace(actor_id, std::move(actor_handle)).second;
-  }
-
-  if (inserted) {
-    // Register a callback to handle actor notifications.
-    auto actor_notification_callback = [this](const ActorID &actor_id,
-                                              const gcs::ActorTableData &actor_data) {
-      if (actor_data.state() == gcs::ActorTableData::PENDING) {
-        // The actor is being created and not yet ready, just ignore!
-      } else if (actor_data.state() == gcs::ActorTableData::RESTARTING) {
-        direct_actor_submitter_->DisconnectActor(actor_id, false);
-      } else if (actor_data.state() == gcs::ActorTableData::DEAD) {
-        direct_actor_submitter_->DisconnectActor(actor_id, true);
-        // We cannot erase the actor handle here because clients can still
-        // submit tasks to dead actors. This also means we defer unsubscription,
-        // otherwise we crash when bulk unsubscribing all actor handles.
-      } else {
-        direct_actor_submitter_->ConnectActor(actor_id, actor_data.address());
-      }
-
-      const auto &actor_state = gcs::ActorTableData::ActorState_Name(actor_data.state());
-      RAY_LOG(INFO) << "received notification on actor, state: " << actor_state
-                    << ", actor_id: " << actor_id
-                    << ", ip address: " << actor_data.address().ip_address()
-                    << ", port: " << actor_data.address().port() << ", worker_id: "
-                    << WorkerID::FromBinary(actor_data.address().worker_id())
-                    << ", raylet_id: "
-                    << ClientID::FromBinary(actor_data.address().raylet_id());
-    };
-
-    RAY_CHECK_OK(gcs_client_->Actors().AsyncSubscribe(
-        actor_id, actor_notification_callback, nullptr));
-
-    RAY_CHECK(reference_counter_->SetDeleteCallback(
-        actor_creation_return_id,
-        [this, actor_id, is_owner_handle](const ObjectID &object_id) {
-          if (is_owner_handle) {
-            // If we own the actor and the actor handle is no longer in scope,
-            // terminate the actor. We do not do this if the GCS service is
-            // enabled since then the GCS will terminate the actor for us.
-            if (!RayConfig::instance().gcs_actor_service_enabled()) {
-              RAY_LOG(INFO) << "Owner's handle and creation ID " << object_id
-                            << " has gone out of scope, sending message to actor "
-                            << actor_id << " to do a clean exit.";
-              RAY_CHECK_OK(
-                  KillActor(actor_id, /*force_kill=*/false, /*no_restart=*/false));
-            }
-          }
-
-          absl::MutexLock lock(&actor_handles_mutex_);
-          // TODO(swang): Erase the actor handle once all refs to the actor
-          // have gone out of scope. We cannot erase it here in case the
-          // language frontend receives another ref to the same actor. In this
-          // case, we must remember the last task counter that we sent to the
-          // actor.
-          // TODO(ekl) we can't unsubscribe to actor notifications here due to
-          // https://github.com/ray-project/ray/pull/6885
-          auto callback = actor_out_of_scope_callbacks_.extract(actor_id);
-          if (callback) {
-            callback.mapped()(actor_id);
-          }
-        }));
-  }
-
-  return inserted;
->>>>>>> f940ccd6
 }
 
 Status CoreWorker::GetActorHandle(const ActorID &actor_id,
