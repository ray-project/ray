--- conflicted
+++ resolved
@@ -128,51 +128,52 @@
 
 TaskCounter::TaskCounter() {
   counter_.SetOnChangeCallback(
-      [this](const std::tuple<std::string, TaskStatusType, bool>
-                 &key) ABSL_EXCLUSIVE_LOCKS_REQUIRED(&mu_) mutable {
-        if (std::get<1>(key) != TaskStatusType::kRunning) {
-          return;
-        }
-        const auto &func_name = std::get<0>(key);
-        const auto is_retry = std::get<2>(key);
-        const int64_t running_total = counter_.Get(key);
-        const int64_t num_in_get = running_in_get_counter_.Get({func_name, is_retry});
-        const int64_t num_in_wait = running_in_wait_counter_.Get({func_name, is_retry});
-        const auto is_retry_label = is_retry ? "1" : "0";
-        // RUNNING_IN_RAY_GET/WAIT are sub-states of RUNNING, so we need to subtract
-        // them out to avoid double-counting.
-        ray::stats::STATS_tasks.Record(
-            running_total - num_in_get - num_in_wait,
-            {{"State", rpc::TaskStatus_Name(rpc::TaskStatus::RUNNING)},
-             {"Name", func_name},
-             {"IsRetry", is_retry_label},
-             {"JobId", job_id_},
-             {"Source", "executor"}});
-        // Negate the metrics recorded from the submitter process for these tasks.
-        ray::stats::STATS_tasks.Record(
-            -running_total,
-            {{"State", rpc::TaskStatus_Name(rpc::TaskStatus::SUBMITTED_TO_WORKER)},
-             {"Name", func_name},
-             {"IsRetry", is_retry_label},
-             {"JobId", job_id_},
-             {"Source", "executor"}});
-        // Record sub-state for get.
-        ray::stats::STATS_tasks.Record(
-            num_in_get,
-            {{"State", rpc::TaskStatus_Name(rpc::TaskStatus::RUNNING_IN_RAY_GET)},
-             {"Name", func_name},
-             {"IsRetry", is_retry_label},
-             {"JobId", job_id_},
-             {"Source", "executor"}});
-        // Record sub-state for wait.
-        ray::stats::STATS_tasks.Record(
-            num_in_wait,
-            {{"State", rpc::TaskStatus_Name(rpc::TaskStatus::RUNNING_IN_RAY_WAIT)},
-             {"Name", func_name},
-             {"IsRetry", is_retry_label},
-             {"JobId", job_id_},
-             {"Source", "executor"}});
-      });
+      [this](const std::tuple<std::string, TaskStatusType, bool> &key)
+          ABSL_EXCLUSIVE_LOCKS_REQUIRED(&mu_) mutable {
+            if (std::get<1>(key) != TaskStatusType::kRunning) {
+              return;
+            }
+            const auto &func_name = std::get<0>(key);
+            const auto is_retry = std::get<2>(key);
+            const int64_t running_total = counter_.Get(key);
+            const int64_t num_in_get = running_in_get_counter_.Get({func_name, is_retry});
+            const int64_t num_in_wait =
+                running_in_wait_counter_.Get({func_name, is_retry});
+            const auto is_retry_label = is_retry ? "1" : "0";
+            // RUNNING_IN_RAY_GET/WAIT are sub-states of RUNNING, so we need to subtract
+            // them out to avoid double-counting.
+            ray::stats::STATS_tasks.Record(
+                running_total - num_in_get - num_in_wait,
+                {{"State", rpc::TaskStatus_Name(rpc::TaskStatus::RUNNING)},
+                 {"Name", func_name},
+                 {"IsRetry", is_retry_label},
+                 {"JobId", job_id_},
+                 {"Source", "executor"}});
+            // Negate the metrics recorded from the submitter process for these tasks.
+            ray::stats::STATS_tasks.Record(
+                -running_total,
+                {{"State", rpc::TaskStatus_Name(rpc::TaskStatus::SUBMITTED_TO_WORKER)},
+                 {"Name", func_name},
+                 {"IsRetry", is_retry_label},
+                 {"JobId", job_id_},
+                 {"Source", "executor"}});
+            // Record sub-state for get.
+            ray::stats::STATS_tasks.Record(
+                num_in_get,
+                {{"State", rpc::TaskStatus_Name(rpc::TaskStatus::RUNNING_IN_RAY_GET)},
+                 {"Name", func_name},
+                 {"IsRetry", is_retry_label},
+                 {"JobId", job_id_},
+                 {"Source", "executor"}});
+            // Record sub-state for wait.
+            ray::stats::STATS_tasks.Record(
+                num_in_wait,
+                {{"State", rpc::TaskStatus_Name(rpc::TaskStatus::RUNNING_IN_RAY_WAIT)},
+                 {"Name", func_name},
+                 {"IsRetry", is_retry_label},
+                 {"JobId", job_id_},
+                 {"Source", "executor"}});
+          });
 }
 
 void TaskCounter::RecordMetrics() {
@@ -691,11 +692,7 @@
 
   // Unfortunately the raylet client has to be constructed after the receivers.
   if (task_receiver_ != nullptr) {
-<<<<<<< HEAD
-    task_argument_waiter_ = std::make_shared<DependencyWaiterImpl>(*local_raylet_client_);
-=======
     task_argument_waiter_ = std::make_unique<DependencyWaiterImpl>(*local_raylet_client_);
->>>>>>> 0da70aa3
     task_receiver_->Init(core_worker_client_pool_, rpc_address_, task_argument_waiter_);
   }
 
@@ -1188,12 +1185,7 @@
     absl::MutexLock lock(&mutex_);
     while (!to_resubmit_.empty() &&
            current_time_ms() > to_resubmit_.top().execution_time_ms) {
-<<<<<<< HEAD
-      // TODO (dayshah): move out the front (top returns const ref)
-      tasks_to_resubmit.push_back(to_resubmit_.top());
-=======
       tasks_to_resubmit.emplace_back(to_resubmit_.top());
->>>>>>> 0da70aa3
       to_resubmit_.pop();
     }
   }
@@ -3139,11 +3131,7 @@
   Status status;
   TaskType task_type = TaskType::NORMAL_TASK;
   if (task_spec.IsActorCreationTask()) {
-<<<<<<< HEAD
     RAY_CHECK(!return_objects->empty());
-=======
-    RAY_CHECK_GT(return_objects->size(), static_cast<unsigned int>(0));
->>>>>>> 0da70aa3
     return_objects->pop_back();
     task_type = TaskType::ACTOR_CREATION_TASK;
     SetActorId(task_spec.ActorCreationId());
