// Copyright 2017 The Ray Authors.
//
// Licensed under the Apache License, Version 2.0 (the "License");
// you may not use this file except in compliance with the License.
// You may obtain a copy of the License at
//
//  http://www.apache.org/licenses/LICENSE-2.0
//
// Unless required by applicable law or agreed to in writing, software
// distributed under the License is distributed on an "AS IS" BASIS,
// WITHOUT WARRANTIES OR CONDITIONS OF ANY KIND, either express or implied.
// See the License for the specific language governing permissions and
// limitations under the License.

#include "ray/core_worker/core_worker.h"

#include <algorithm>
#include <future>
#include <memory>
#include <string>
#include <tuple>
#include <unordered_map>
#include <utility>
#include <vector>

#ifndef _WIN32
#include <unistd.h>
#endif

#include <google/protobuf/util/json_util.h>

#include "absl/cleanup/cleanup.h"
#include "absl/strings/str_format.h"
#include "ray/common/bundle_spec.h"
#include "ray/common/cgroup/cgroup_context.h"
#include "ray/common/cgroup/cgroup_manager.h"
#include "ray/common/cgroup/constants.h"
#include "ray/common/ray_config.h"
#include "ray/common/runtime_env_common.h"
#include "ray/common/task/task_util.h"
#include "ray/gcs/gcs_client/gcs_client.h"
#include "ray/gcs/pb_util.h"
#include "ray/rpc/event_aggregator_client.h"
#include "ray/util/container_util.h"
#include "ray/util/event.h"
#include "ray/util/subreaper.h"
#include "ray/util/util.h"

using json = nlohmann::json;
using MessageType = ray::protocol::MessageType;

namespace ray::core {

namespace {
// Default capacity for serialization caches.
constexpr size_t kDefaultSerializationCacheCap = 500;

// Implements setting the transient RUNNING_IN_RAY_GET and RUNNING_IN_RAY_WAIT states.
// These states override the RUNNING state of a task.
class ScopedTaskMetricSetter {
 public:
  ScopedTaskMetricSetter(const WorkerContext &ctx,
                         TaskCounter &ctr,
                         rpc::TaskStatus status)
      : status_(status), ctr_(ctr) {
    auto task_spec = ctx.GetCurrentTask();
    if (task_spec != nullptr) {
      task_name_ = task_spec->GetName();
      is_retry_ = task_spec->IsRetry();
    } else {
      task_name_ = "Unknown task";
      is_retry_ = false;
    }
    ctr_.SetMetricStatus(task_name_, status, is_retry_);
  }

  ScopedTaskMetricSetter(const ScopedTaskMetricSetter &) = delete;
  ScopedTaskMetricSetter &operator=(const ScopedTaskMetricSetter &) = delete;

  ~ScopedTaskMetricSetter() { ctr_.UnsetMetricStatus(task_name_, status_, is_retry_); }

 private:
  rpc::TaskStatus status_;
  TaskCounter &ctr_;
  std::string task_name_;
  bool is_retry_;
};

using ActorLifetime = ray::rpc::JobConfig_ActorLifetime;

// Helper function converts GetObjectLocationsOwnerReply to ObjectLocation
ObjectLocation CreateObjectLocation(
    const rpc::WorkerObjectLocationsPubMessage &object_info) {
  std::vector<NodeID> node_ids;
  node_ids.reserve(object_info.node_ids_size());
  for (int i = 0; i < object_info.node_ids_size(); ++i) {
    node_ids.push_back(NodeID::FromBinary(object_info.node_ids(i)));
  }
  bool is_spilled = !object_info.spilled_url().empty();
  // If the object size is unknown it's unset, and we use -1 to indicate that.
  int64_t object_size = object_info.object_size() == 0 ? -1 : object_info.object_size();
  return ObjectLocation(NodeID::FromBinary(object_info.primary_node_id()),
                        object_size,
                        std::move(node_ids),
                        is_spilled,
                        object_info.spilled_url(),
                        NodeID::FromBinary(object_info.spilled_node_id()),
                        object_info.did_spill());
}

std::optional<ObjectLocation> TryGetLocalObjectLocation(
    ReferenceCounter &reference_counter, const ObjectID &object_id) {
  if (!reference_counter.HasReference(object_id)) {
    return std::nullopt;
  }
  rpc::WorkerObjectLocationsPubMessage object_info;
  reference_counter.FillObjectInformation(object_id, &object_info);
  // Note: there can be a TOCTOU race condition: HasReference returned true, but before
  // FillObjectInformation the object is released. Hence we check the ref_removed field.
  if (object_info.ref_removed()) {
    return std::nullopt;
  }
  return CreateObjectLocation(object_info);
}

}  // namespace

JobID GetProcessJobID(const CoreWorkerOptions &options) {
  if (options.worker_type == WorkerType::DRIVER) {
    RAY_CHECK(!options.job_id.IsNil());
  } else {
    RAY_CHECK(options.job_id.IsNil());
  }

  if (options.worker_type == WorkerType::WORKER) {
    // For workers, the job ID is assigned by Raylet via an environment variable.
    const std::string &job_id_env = RayConfig::instance().JOB_ID();
    RAY_CHECK(!job_id_env.empty());
    return JobID::FromHex(job_id_env);
  }
  return options.job_id;
}

TaskCounter::TaskCounter() {
  counter_.SetOnChangeCallback(
      [this](const std::tuple<std::string, TaskStatusType, bool>
                 &key) ABSL_EXCLUSIVE_LOCKS_REQUIRED(&mu_) mutable {
        if (std::get<1>(key) != TaskStatusType::kRunning) {
          return;
        }
        const auto &func_name = std::get<0>(key);
        const auto is_retry = std::get<2>(key);
        const int64_t running_total = counter_.Get(key);
        const int64_t num_in_get = running_in_get_counter_.Get({func_name, is_retry});
        const int64_t num_in_wait = running_in_wait_counter_.Get({func_name, is_retry});
        const auto is_retry_label = is_retry ? "1" : "0";
        // RUNNING_IN_RAY_GET/WAIT are sub-states of RUNNING, so we need to subtract
        // them out to avoid double-counting.
        ray::stats::STATS_tasks.Record(
            running_total - num_in_get - num_in_wait,
            {{"State", rpc::TaskStatus_Name(rpc::TaskStatus::RUNNING)},
             {"Name", func_name},
             {"IsRetry", is_retry_label},
             {"JobId", job_id_},
             {"Source", "executor"}});
        // Negate the metrics recorded from the submitter process for these tasks.
        ray::stats::STATS_tasks.Record(
            -running_total,
            {{"State", rpc::TaskStatus_Name(rpc::TaskStatus::SUBMITTED_TO_WORKER)},
             {"Name", func_name},
             {"IsRetry", is_retry_label},
             {"JobId", job_id_},
             {"Source", "executor"}});
        // Record sub-state for get.
        ray::stats::STATS_tasks.Record(
            num_in_get,
            {{"State", rpc::TaskStatus_Name(rpc::TaskStatus::RUNNING_IN_RAY_GET)},
             {"Name", func_name},
             {"IsRetry", is_retry_label},
             {"JobId", job_id_},
             {"Source", "executor"}});
        // Record sub-state for wait.
        ray::stats::STATS_tasks.Record(
            num_in_wait,
            {{"State", rpc::TaskStatus_Name(rpc::TaskStatus::RUNNING_IN_RAY_WAIT)},
             {"Name", func_name},
             {"IsRetry", is_retry_label},
             {"JobId", job_id_},
             {"Source", "executor"}});
      });
}

void TaskCounter::RecordMetrics() {
  absl::MutexLock l(&mu_);
  counter_.FlushOnChangeCallbacks();
  if (IsActor()) {
    float running = 0.0;
    float in_get = 0.0;
    float in_wait = 0.0;
    float idle = 0.0;
    if (running_in_wait_counter_.Total() > 0) {
      in_wait = 1.0;
    } else if (running_in_get_counter_.Total() > 0) {
      in_get = 1.0;
    } else if (num_tasks_running_ > 0) {
      running = 1.0;
    } else {
      idle = 1.0;
    }
    ray::stats::STATS_actors.Record(idle,
                                    {{"State", "IDLE"},
                                     {"Name", actor_name_},
                                     {"Source", "executor"},
                                     {"JobId", job_id_}});
    ray::stats::STATS_actors.Record(running,
                                    {{"State", "RUNNING_TASK"},
                                     {"Name", actor_name_},
                                     {"Source", "executor"},
                                     {"JobId", job_id_}});
    ray::stats::STATS_actors.Record(in_get,
                                    {{"State", "RUNNING_IN_RAY_GET"},
                                     {"Name", actor_name_},
                                     {"Source", "executor"},
                                     {"JobId", job_id_}});
    ray::stats::STATS_actors.Record(in_wait,
                                    {{"State", "RUNNING_IN_RAY_WAIT"},
                                     {"Name", actor_name_},
                                     {"Source", "executor"},
                                     {"JobId", job_id_}});
  }
}

void TaskCounter::SetMetricStatus(const std::string &func_name,
                                  rpc::TaskStatus status,
                                  bool is_retry) {
  absl::MutexLock l(&mu_);
  // Add a no-op increment to counter_ so that
  // it will invoke a callback upon RecordMetrics.
  counter_.Increment({func_name, TaskStatusType::kRunning, is_retry}, 0);
  if (status == rpc::TaskStatus::RUNNING_IN_RAY_GET) {
    running_in_get_counter_.Increment({func_name, is_retry});
  } else if (status == rpc::TaskStatus::RUNNING_IN_RAY_WAIT) {
    running_in_wait_counter_.Increment({func_name, is_retry});
  } else {
    RAY_CHECK(false) << "Unexpected status " << rpc::TaskStatus_Name(status);
  }
}

void TaskCounter::UnsetMetricStatus(const std::string &func_name,
                                    rpc::TaskStatus status,
                                    bool is_retry) {
  absl::MutexLock l(&mu_);
  // Add a no-op decrement to counter_ so that
  // it will invoke a callback upon RecordMetrics.
  counter_.Decrement({func_name, TaskStatusType::kRunning, is_retry}, 0);
  if (status == rpc::TaskStatus::RUNNING_IN_RAY_GET) {
    running_in_get_counter_.Decrement({func_name, is_retry});
  } else if (status == rpc::TaskStatus::RUNNING_IN_RAY_WAIT) {
    running_in_wait_counter_.Decrement({func_name, is_retry});
  } else {
    RAY_LOG(FATAL) << "Unexpected status " << rpc::TaskStatus_Name(status);
  }
}

Status CoreWorker::RegisterWorkerToRaylet(raylet::RayletConnection &conn,
                                          const WorkerID &worker_id,
                                          rpc::WorkerType worker_type,
                                          const JobID &job_id,
                                          int runtime_env_hash,
                                          const Language &language,
                                          const std::string &ip_address,
                                          const std::string &serialized_job_config,
                                          const StartupToken &startup_token,
                                          NodeID *raylet_id,
                                          int *port) {
  flatbuffers::FlatBufferBuilder fbb;
  // TODO(suquark): Use `WorkerType` in `common.proto` without converting to int.
  auto message =
      protocol::CreateRegisterClientRequest(fbb,
                                            static_cast<int>(worker_type),
                                            to_flatbuf(fbb, worker_id),
                                            getpid(),
                                            startup_token,
                                            to_flatbuf(fbb, job_id),
                                            runtime_env_hash,
                                            language,
                                            fbb.CreateString(ip_address),
                                            /*port=*/0,
                                            fbb.CreateString(serialized_job_config));
  fbb.Finish(message);
  // Register the process ID with the raylet.
  // NOTE(swang): If raylet exits and we are registered as a worker, we will get killed.
  std::vector<uint8_t> reply;
  auto request_status = conn.AtomicRequestReply(
      MessageType::RegisterClientRequest, MessageType::RegisterClientReply, &reply, &fbb);
  if (!request_status.ok()) {
    return Status(request_status.code(),
                  std::string("[RayletClient] Unable to register worker with raylet. ") +
                      request_status.message());
  }
  auto reply_message = flatbuffers::GetRoot<protocol::RegisterClientReply>(reply.data());
  bool success = reply_message->success();
  if (!success) {
    return Status::Invalid(string_from_flatbuf(*reply_message->failure_reason()));
  }

  *raylet_id = NodeID::FromBinary(reply_message->raylet_id()->str());
  *port = reply_message->port();
  return Status::OK();
}

<<<<<<< HEAD
Status CoreWorker::RegisterWorkerToRayletWithPort(
    raylet::RayletConnection &conn,
    const WorkerID &worker_id,
    rpc::WorkerType worker_type,
    const JobID &job_id,
    int runtime_env_hash,
    const Language &language,
    const std::string &ip_address,
    const std::string &serialized_job_config,
    const StartupToken &startup_token,
    int port) {
  flatbuffers::FlatBufferBuilder fbb;
  // TODO(suquark): Use `WorkerType` in `common.proto` without converting to int.
  auto register_client_request =
      protocol::CreateRegisterClientRequest(fbb,
                                            static_cast<int>(worker_type),
                                            to_flatbuf(fbb, worker_id),
                                            getpid(),
                                            startup_token,
                                            to_flatbuf(fbb, job_id),
                                            runtime_env_hash,
                                            language,
                                            fbb.CreateString(ip_address),
                                            port,
                                            fbb.CreateString(serialized_job_config));
  auto announce_port_message =
      protocol::CreateAnnounceWorkerPort(fbb, port, fbb.CreateString(""));
  auto message_with_port = protocol::CreateRegisterWorkerWithPortRequest(
      fbb, std::move(register_client_request), std::move(announce_port_message));
  fbb.Finish(message_with_port);

  // Register the process ID with the raylet.
  // NOTE(swang): If raylet exits and we are registered as a worker, we will get killed.
  std::vector<uint8_t> reply;
  auto request_status =
      conn.AtomicRequestReply(MessageType::RegisterWorkerWithPortRequest,
                              MessageType::RegisterWorkerWithPortReply,
                              &reply,
                              &fbb);
  if (!request_status.ok()) {
    return Status(
        request_status.code(),
        std::string("[RayletClient] Unable to register worker with port to raylet. ") +
            request_status.message());
  }
  auto reply_message =
      flatbuffers::GetRoot<protocol::RegisterWorkerWithPortReply>(reply.data());
  bool success = reply_message->success();
  if (!success) {
    return Status::Invalid(string_from_flatbuf(*reply_message->failure_reason()));
  }

  return Status::OK();
}

=======
>>>>>>> 7691cb5e
CoreWorker::CoreWorker(CoreWorkerOptions options, const WorkerID &worker_id)
    : options_(std::move(options)),
      get_call_site_(RayConfig::instance().record_ref_creation_sites()
                         ? options_.get_lang_stack
                         : nullptr),
      worker_context_(options_.worker_type, worker_id, GetProcessJobID(options_)),
      io_work_(io_service_.get_executor()),
      client_call_manager_(
          std::make_unique<rpc::ClientCallManager>(io_service_, /*record_stats=*/false)),
      periodical_runner_(PeriodicalRunner::Create(io_service_)),
      task_queue_length_(0),
      num_executed_tasks_(0),
      task_execution_service_work_(task_execution_service_.get_executor()),
      exiting_detail_(std::nullopt),
      pid_(getpid()),
      runtime_env_json_serialization_cache_(kDefaultSerializationCacheCap) {
  // Move worker process into cgroup on startup.
  AppProcCgroupMetadata app_cgroup_metadata;
  app_cgroup_metadata.pid = pid_;
  app_cgroup_metadata.max_memory = kUnlimitedCgroupMemory;
  GetCgroupSetup(options_.enable_resource_isolation)
      .ApplyCgroupContext(app_cgroup_metadata);

  RAY_LOG(DEBUG) << "Creating core worker with debug source: " << options_.debug_source;

  // Notify that core worker is initialized.
  absl::Cleanup initialzed_scope_guard = [this] {
    absl::MutexLock lock(&initialize_mutex_);
    initialized_ = true;
    intialize_cv_.SignalAll();
  };
  RAY_LOG(DEBUG).WithField(worker_id) << "Constructing CoreWorker";

  if (RayConfig::instance().kill_child_processes_on_worker_exit_with_raylet_subreaper()) {
#ifdef __linux__
    // Not setting sigchld = ignore: user may want to do waitpid on their own.
    // If user's bad code causes a zombie process, it will hang their in zombie status
    // until this worker exits and raylet reaps it.
    if (SetThisProcessAsSubreaper()) {
      RAY_LOG(INFO) << "Set this core_worker process as subreaper: " << getpid();
      SetSigchldIgnore();
    } else {
      RAY_LOG(WARNING)
          << "Failed to set this core_worker process as subreaper. If Raylet is set as "
             "subreaper, user-spawn daemon processes may be killed by raylet.";
    }
#else
    RAY_LOG(WARNING) << "Subreaper is not supported on this platform. Raylet will not "
                        "kill unknown children.";
#endif
  }

  task_event_buffer_ = std::make_unique<worker::TaskEventBufferImpl>(
      std::make_unique<gcs::GcsClient>(options_.gcs_options),
      std::make_unique<rpc::EventAggregatorClientImpl>(options_.metrics_agent_port,
                                                       *client_call_manager_));

  if (options_.worker_type != WorkerType::DRIVER) {
    periodical_runner_->RunFnPeriodically(
        [this] { ExitIfParentRayletDies(); },
        RayConfig::instance().raylet_death_check_interval_milliseconds(),
        "CoreWorker.ExitIfParentRayletDies");
  }

  // Start the IO thread first to make sure the checker is working.
  boost::thread::attributes io_thread_attrs;
#if defined(__APPLE__)
  // io thread will run python code through cython
  // but Mac's default stack size for non-main-thread is too small
  // for certain python libraries like numpy and will cause sigbus.
  // Here we increase the stack size to the size that python uses in
  // https://github.com/python/cpython/blob/v3.9.0/Python/thread_pthread.h#L35.
  // See https://github.com/ray-project/ray/issues/41094 for more details.
  io_thread_attrs.set_stack_size(16777216);
#endif
  io_thread_ = boost::thread(io_thread_attrs, [this]() { RunIOService(); });

  if (options_.worker_type == WorkerType::DRIVER &&
      !options_.serialized_job_config.empty()) {
    // Driver populates the job config via initialization.
    // Workers populates it when the first task is received.
    rpc::JobConfig job_config;
    job_config.ParseFromString(options_.serialized_job_config);
    worker_context_.MaybeInitializeJobInfo(worker_context_.GetCurrentJobID(), job_config);
  }

  auto raylet_conn = std::make_unique<raylet::RayletConnection>(
      io_service_, options_.raylet_socket, /*num_retries=*/-1, /*timeout=*/-1);

  NodeID local_raylet_id;
  int assigned_port = 0;

  Status raylet_client_status = RegisterWorkerToRaylet(*raylet_conn,
                                                       GetWorkerID(),
                                                       options_.worker_type,
                                                       worker_context_.GetCurrentJobID(),
                                                       options_.runtime_env_hash,
                                                       options_.language,
                                                       options_.node_ip_address,
                                                       options_.serialized_job_config,
                                                       options_.startup_token,
                                                       &local_raylet_id,
                                                       &assigned_port);
  if (!raylet_client_status.ok()) {
    // Avoid using FATAL log or RAY_CHECK here because they may create a core dump file.
    RAY_LOG(ERROR).WithField(worker_id)
        << "Failed to register worker to Raylet: " << raylet_client_status;
    QuickExit();
  }
  RAY_CHECK_GE(assigned_port, 0);

  // Initialize raylet client.
  // NOTE(edoakes): the core_worker_server_ must be running before registering with
  // the raylet, as the raylet will start sending some RPC messages immediately.
  // TODO(zhijunfu): currently RayletClient would crash in its constructor if it cannot
  // connect to Raylet after a number of retries, this can be changed later
  // so that the worker (java/python .etc) can retrieve and handle the error
  // instead of crashing.
  local_raylet_client_ =
      std::make_shared<raylet::RayletClient>(std::move(raylet_conn),
                                             options_.raylet_ip_address,
                                             options_.node_manager_port,
                                             *client_call_manager_,
                                             GetWorkerID());
  connected_ = true;

  // Initialize task receivers.
  if (options_.worker_type == WorkerType::WORKER || options_.is_local_mode) {
    RAY_CHECK(options_.task_execution_callback != nullptr);
    auto execute_task = std::bind(&CoreWorker::ExecuteTask,
                                  this,
                                  std::placeholders::_1,
                                  std::placeholders::_2,
                                  std::placeholders::_3,
                                  std::placeholders::_4,
                                  std::placeholders::_5,
                                  std::placeholders::_6,
                                  std::placeholders::_7,
                                  std::placeholders::_8);
    task_argument_waiter_ = std::make_unique<DependencyWaiterImpl>(*local_raylet_client_);
    task_receiver_ = std::make_unique<TaskReceiver>(
        task_execution_service_,
        *task_event_buffer_,
        execute_task,
        *task_argument_waiter_,
        options_.initialize_thread_callback,
        [this] { return local_raylet_client_->ActorCreationTaskDone(); });
  }

  // Start RPC server after all the task receivers are properly initialized and we have
  // our assigned port from the raylet.
  core_worker_server_ =
      std::make_unique<rpc::GrpcServer>(WorkerTypeString(options_.worker_type),
                                        assigned_port,
                                        options_.node_ip_address == "127.0.0.1");

  core_worker_server_->RegisterService(
      std::make_unique<rpc::CoreWorkerGrpcService>(io_service_, *this),
      /*token_auth=*/false);
  core_worker_server_->Run();

  // Set our own address.
  RAY_CHECK(!local_raylet_id.IsNil());
  rpc_address_.set_ip_address(options_.node_ip_address);
  rpc_address_.set_port(core_worker_server_->GetPort());
  rpc_address_.set_raylet_id(local_raylet_id.Binary());
  rpc_address_.set_worker_id(worker_context_.GetWorkerID().Binary());
  RAY_LOG(INFO).WithField(worker_context_.GetWorkerID()).WithField(local_raylet_id)
      << "Initializing worker at address: " << rpc_address_.ip_address() << ":"
      << rpc_address_.port();

  gcs_client_ = std::make_shared<gcs::GcsClient>(options_.gcs_options, GetWorkerID());

  RAY_CHECK_OK(gcs_client_->Connect(io_service_));
  RegisterToGcs(options_.worker_launch_time_ms, options_.worker_launched_time_ms);

  if (RayConfig::instance().task_events_report_interval_ms() > 0) {
    if (!task_event_buffer_->Start().ok()) {
      RAY_CHECK(!task_event_buffer_->Enabled()) << "TaskEventBuffer should be disabled.";
    }
  }
  core_worker_client_pool_ =
      std::make_shared<rpc::CoreWorkerClientPool>([&](const rpc::Address &addr) {
        return std::make_shared<rpc::CoreWorkerClient>(
            addr,
            *client_call_manager_,
            rpc::CoreWorkerClientPool::GetDefaultUnavailableTimeoutCallback(
                gcs_client_.get(),
                core_worker_client_pool_.get(),
                [this](const std::string &node_manager_address, int32_t port) {
                  return std::make_shared<raylet::RayletClient>(
                      node_manager_address, port, *client_call_manager_);
                },
                addr));
      });

  object_info_publisher_ = std::make_unique<pubsub::Publisher>(
      /*channels=*/
      std::vector<rpc::ChannelType>{rpc::ChannelType::WORKER_OBJECT_EVICTION,
                                    rpc::ChannelType::WORKER_REF_REMOVED_CHANNEL,
                                    rpc::ChannelType::WORKER_OBJECT_LOCATIONS_CHANNEL},
      /*periodical_runner=*/*periodical_runner_,
      /*get_time_ms=*/[]() { return absl::GetCurrentTimeNanos() / 1e6; },
      /*subscriber_timeout_ms=*/RayConfig::instance().subscriber_timeout_ms(),
      /*publish_batch_size_=*/RayConfig::instance().publish_batch_size(),
      GetWorkerID());
  object_info_subscriber_ = std::make_unique<pubsub::Subscriber>(
      /*subscriber_id=*/GetWorkerID(),
      /*channels=*/
      std::vector<rpc::ChannelType>{rpc::ChannelType::WORKER_OBJECT_EVICTION,
                                    rpc::ChannelType::WORKER_REF_REMOVED_CHANNEL,
                                    rpc::ChannelType::WORKER_OBJECT_LOCATIONS_CHANNEL},
      /*max_command_batch_size*/ RayConfig::instance().max_command_batch_size(),
      /*get_client=*/
      [this](const rpc::Address &address) {
        return core_worker_client_pool_->GetOrConnect(address);
      },
      /*callback_service*/ &io_service_);

  auto check_node_alive_fn = [this](const NodeID &node_id) {
    auto node = gcs_client_->Nodes().Get(node_id);
    return node != nullptr;
  };
  reference_counter_ = std::make_shared<ReferenceCounter>(
      rpc_address_,
      /*object_info_publisher=*/object_info_publisher_.get(),
      /*object_info_subscriber=*/object_info_subscriber_.get(),
      check_node_alive_fn,
      RayConfig::instance().lineage_pinning_enabled());

  if (RayConfig::instance().max_pending_lease_requests_per_scheduling_category() > 0) {
    lease_request_rate_limiter_ = std::make_shared<StaticLeaseRequestRateLimiter>(
        RayConfig::instance().max_pending_lease_requests_per_scheduling_category());
  } else {
    RAY_CHECK(
        RayConfig::instance().max_pending_lease_requests_per_scheduling_category() != 0)
        << "max_pending_lease_requests_per_scheduling_category can't be 0";
    lease_request_rate_limiter_ =
        std::make_shared<ClusterSizeBasedLeaseRequestRateLimiter>(
            /*min_concurrent_lease_cap_*/ 10);
  }

  // Register a callback to monitor add/removed nodes.
  // Note we capture a shared ownership of reference_counter_ and rate_limiter
  // here to avoid destruction order fiasco between gcs_client and reference_counter_.
  auto on_node_change = [reference_counter = this->reference_counter_,
                         rate_limiter = this->lease_request_rate_limiter_](
                            const NodeID &node_id, const rpc::GcsNodeInfo &data) {
    if (data.state() == rpc::GcsNodeInfo::DEAD) {
      RAY_LOG(INFO).WithField(node_id)
          << "Node failure. All objects pinned on that node will be lost if object "
             "reconstruction is not enabled.";
      reference_counter->ResetObjectsOnRemovedNode(node_id);
    }
    auto cluster_size_based_rate_limiter =
        dynamic_cast<ClusterSizeBasedLeaseRequestRateLimiter *>(rate_limiter.get());
    if (cluster_size_based_rate_limiter != nullptr) {
      cluster_size_based_rate_limiter->OnNodeChanges(data);
    }
  };
  gcs_client_->Nodes().AsyncSubscribeToNodeChange(std::move(on_node_change), nullptr);

  plasma_store_provider_ = std::make_shared<CoreWorkerPlasmaStoreProvider>(
      options_.store_socket,
      local_raylet_client_,
      *reference_counter_,
      options_.check_signals,
      /*warmup=*/
      (options_.worker_type != WorkerType::SPILL_WORKER &&
       options_.worker_type != WorkerType::RESTORE_WORKER),
      /*get_current_call_site=*/boost::bind(&CoreWorker::CurrentCallSite, this));
  memory_store_ = std::make_shared<CoreWorkerMemoryStore>(
      io_service_,
      reference_counter_.get(),
      local_raylet_client_,
      options_.check_signals,
      [this](const RayObject &obj) {
        rpc::ErrorType error_type;
        if (obj.IsException(&error_type) &&
            error_type == rpc::ErrorType::END_OF_STREAMING_GENERATOR) {
          // End-of-stream ObjectRefs are sentinels and should never get
          // returned to the caller.
          return;
        }
        // Run this on the event loop to avoid calling back into the language runtime
        // from the middle of user operations.
        io_service_.post(
            [this, obj]() {
              if (options_.unhandled_exception_handler != nullptr) {
                options_.unhandled_exception_handler(obj);
              }
            },
            "CoreWorker.HandleException");
      });

#if defined(__APPLE__) || defined(__linux__)
  // TODO(jhumphri): Combine with implementation in NodeManager.
  // TODO(jhumphri): Pool these connections with the other clients in CoreWorker connected
  // to the raylet.
  auto raylet_channel_client_factory =
      [this](const NodeID &node_id, rpc::ClientCallManager &client_call_manager) {
        auto node_info = gcs_client_->Nodes().Get(node_id);
        RAY_CHECK(node_info) << "No GCS info for node " << node_id;
        return std::make_shared<raylet::RayletClient>(node_info->node_manager_address(),
                                                      node_info->node_manager_port(),
                                                      client_call_manager);
      };
  experimental_mutable_object_provider_ =
      std::make_shared<experimental::MutableObjectProvider>(
          *plasma_store_provider_->store_client(),
          raylet_channel_client_factory,
          options_.check_signals);
#endif

  auto push_error_callback = [this](const JobID &job_id,
                                    const std::string &type,
                                    const std::string &error_message,
                                    double timestamp) {
    return PushError(job_id, type, error_message, timestamp);
  };
  task_manager_ = std::make_shared<TaskManager>(
      *memory_store_,
      *reference_counter_,
      /*put_in_local_plasma_callback=*/
      [this](const RayObject &object, const ObjectID &object_id) {
        RAY_CHECK_OK(PutInLocalPlasmaStore(object, object_id, /*pin_object=*/true));
      },
      /*retry_task_callback=*/
      [this](TaskSpecification &spec, bool object_recovery, uint32_t delay_ms) {
        spec.GetMutableMessage().set_attempt_number(spec.AttemptNumber() + 1);
        if (!object_recovery) {
          // Retry after a delay to emulate the existing Raylet reconstruction
          // behaviour. TODO(ekl) backoff exponentially.
          RAY_LOG(INFO) << "Will resubmit task after a " << delay_ms
                        << "ms delay: " << spec.DebugString();
          absl::MutexLock lock(&mutex_);
          TaskToRetry task_to_retry{current_time_ms() + delay_ms, spec};
          to_resubmit_.push(std::move(task_to_retry));
        } else {
          if (spec.IsActorTask()) {
            auto actor_handle = actor_manager_->GetActorHandle(spec.ActorId());
            actor_handle->SetResubmittedActorTaskSpec(spec);
            RAY_CHECK_OK(actor_task_submitter_->SubmitTask(spec));
          } else {
            RAY_CHECK(spec.IsNormalTask());
            RAY_CHECK_OK(normal_task_submitter_->SubmitTask(spec));
          }
        }
      },
      /*queue_generator_resubmit=*/
      [this](const TaskSpecification &spec) {
        return spec.IsActorTask()
                   ? this->actor_task_submitter_->QueueGeneratorForResubmit(spec)
                   : this->normal_task_submitter_->QueueGeneratorForResubmit(spec);
      },
      push_error_callback,
      RayConfig::instance().max_lineage_bytes(),
      *task_event_buffer_,
      /*get_actor_rpc_client_callback=*/
      [this](const ActorID &actor_id) {
        auto addr = actor_task_submitter_->GetActorAddress(actor_id);
        RAY_CHECK(addr.has_value()) << "Actor address not found for actor " << actor_id;
        return core_worker_client_pool_->GetOrConnect(addr.value());
      });

  // Create an entry for the driver task in the task table. This task is
  // added immediately with status RUNNING. This allows us to push errors
  // related to this driver task back to the driver. For example, if the
  // driver creates an object that is later evicted, we should notify the
  // user that we're unable to reconstruct the object, since we cannot
  // rerun the driver.
  if (options_.worker_type == WorkerType::DRIVER) {
    TaskSpecBuilder builder;
    const TaskID task_id = TaskID::ForDriverTask(worker_context_.GetCurrentJobID());
    builder.SetDriverTaskSpec(task_id,
                              options_.language,
                              worker_context_.GetCurrentJobID(),
                              // Driver has no parent task
                              /*parent_task_id=*/TaskID::Nil(),
                              GetCallerId(),
                              rpc_address_,
                              TaskID::Nil());
    // Drivers are never re-executed.
    SetCurrentTaskId(task_id, /*attempt_number=*/0, "driver");

    // Add the driver task info.
    if (task_event_buffer_->Enabled() &&
        !RayConfig::instance().task_events_skip_driver_for_test()) {
      auto spec = std::move(builder).ConsumeAndBuild();
      auto job_id = spec.JobId();
      auto task_event = std::make_unique<worker::TaskStatusEvent>(
          task_id,
          std::move(job_id),
          /*attempt_number=*/0,
          rpc::TaskStatus::RUNNING,
          /*timestamp=*/absl::GetCurrentTimeNanos(),
          /*is_actor_task=*/spec.IsActorTask(),
          std::make_shared<const TaskSpecification>(std::move(spec)));
      task_event_buffer_->AddTaskEvent(std::move(task_event));
    }
  }

  auto raylet_client_factory = [this](const std::string &ip_address, int port) {
    return std::make_shared<raylet::RayletClient>(
        ip_address, port, *client_call_manager_);
  };

  auto on_excess_queueing = [this](const ActorID &actor_id, uint64_t num_queued) {
    auto timestamp = std::chrono::duration_cast<std::chrono::seconds>(
                         std::chrono::system_clock::now().time_since_epoch())
                         .count();
    std::ostringstream stream;
    stream << "Warning: More than " << num_queued
           << " tasks are pending submission to actor " << actor_id
           << ". To reduce memory usage, wait for these tasks to finish before sending "
              "more.";
    RAY_CHECK_OK(
        PushError(options_.job_id, "excess_queueing_warning", stream.str(), timestamp));
  };

  actor_creator_ = std::make_shared<DefaultActorCreator>(gcs_client_);

  actor_task_submitter_ = std::make_unique<ActorTaskSubmitter>(
      *core_worker_client_pool_,
      *memory_store_,
      *task_manager_,
      *actor_creator_,
      /*tensor_transport_getter=*/
      [this](const ObjectID &object_id) {
        return reference_counter_->GetTensorTransport(object_id);
      },
      on_excess_queueing,
      io_service_,
      reference_counter_);

  auto node_addr_factory = [this](const NodeID &node_id) {
    std::optional<rpc::Address> addr;
    if (auto node_info = gcs_client_->Nodes().Get(node_id)) {
      rpc::Address address;
      address.set_raylet_id(node_info->node_id());
      address.set_ip_address(node_info->node_manager_address());
      address.set_port(node_info->node_manager_port());
      addr = address;
    }
    return addr;
  };
  auto lease_policy = RayConfig::instance().locality_aware_leasing_enabled()
                          ? std::unique_ptr<LeasePolicyInterface>(
                                std::make_unique<LocalityAwareLeasePolicy>(
                                    *reference_counter_, node_addr_factory, rpc_address_))
                          : std::unique_ptr<LeasePolicyInterface>(
                                std::make_unique<LocalLeasePolicy>(rpc_address_));

  normal_task_submitter_ = std::make_unique<NormalTaskSubmitter>(
      rpc_address_,
      local_raylet_client_,
      core_worker_client_pool_,
      raylet_client_factory,
      std::move(lease_policy),
      memory_store_,
      *task_manager_,
      local_raylet_id,
      GetWorkerType(),
      RayConfig::instance().worker_lease_timeout_milliseconds(),
      actor_creator_,
      worker_context_.GetCurrentJobID(),
      lease_request_rate_limiter_,
      /*tensor_transport_getter=*/
      [](const ObjectID &object_id) {
        // Currently, out-of-band tensor transport (i.e., GPU objects) is only
        // supported for actor tasks. Therefore, normal tasks should always use
        // OBJECT_STORE.
        return rpc::TensorTransport::OBJECT_STORE;
      },
      boost::asio::steady_timer(io_service_));
  auto report_locality_data_callback = [this](
                                           const ObjectID &object_id,
                                           const absl::flat_hash_set<NodeID> &locations,
                                           uint64_t object_size) {
    reference_counter_->ReportLocalityData(object_id, locations, object_size);
  };
  future_resolver_ =
      std::make_unique<FutureResolver>(memory_store_,
                                       reference_counter_,
                                       std::move(report_locality_data_callback),
                                       core_worker_client_pool_,
                                       rpc_address_);

  actor_manager_ = std::make_unique<ActorManager>(
      gcs_client_, *actor_task_submitter_, *reference_counter_);

  std::function<Status(const ObjectID &object_id, const ObjectLookupCallback &callback)>
      object_lookup_fn = [this, node_addr_factory](const ObjectID &object_id,
                                                   const ObjectLookupCallback &callback) {
        std::vector<rpc::Address> locations;
        const std::optional<absl::flat_hash_set<NodeID>> object_locations =
            reference_counter_->GetObjectLocations(object_id);
        if (object_locations.has_value()) {
          locations.reserve(object_locations.value().size());
          for (const auto &node_id : object_locations.value()) {
            std::optional<rpc::Address> addr = node_addr_factory(node_id);
            if (addr.has_value()) {
              locations.emplace_back(std::move(addr.value()));
              continue;
            }
            // We're getting potentially stale locations directly from the reference
            // counter, so the location might be a dead node.
            RAY_LOG(DEBUG).WithField(object_id).WithField(node_id)
                << "Object location is dead, not using it in the recovery of object";
          }
        }
        callback(object_id, std::move(locations));
        return Status::OK();
      };
  object_recovery_manager_ = std::make_unique<ObjectRecoveryManager>(
      rpc_address_,
      raylet_client_factory,
      local_raylet_client_,
      object_lookup_fn,
      *task_manager_,
      *reference_counter_,
      *memory_store_,
      [this](const ObjectID &object_id, rpc::ErrorType reason, bool pin_object) {
        RAY_LOG(DEBUG).WithField(object_id)
            << "Failed to recover object due to " << rpc::ErrorType_Name(reason);
        // We should throw the object error to the application.
        RAY_UNUSED(Put(RayObject(reason),
                       /*contained_object_ids=*/{},
                       object_id,
                       /*pin_object=*/pin_object));
      });

  // Used to detect if the object is in the plasma store.
  max_direct_call_object_size_ = RayConfig::instance().max_direct_call_object_size();

  /// If periodic asio stats print is enabled, it will print it.
  const auto event_stats_print_interval_ms =
      RayConfig::instance().event_stats_print_interval_ms();
  if (event_stats_print_interval_ms != -1 && RayConfig::instance().event_stats()) {
    periodical_runner_->RunFnPeriodically(
        [this] {
          RAY_LOG(INFO) << "Event stats:\n\n"
                        << io_service_.stats().StatsString() << "\n\n"
                        << "-----------------\n"
                        << "Task execution event stats:\n"
                        << task_execution_service_.stats().StatsString() << "\n\n"
                        << "-----------------\n"
                        << "Task Event stats:\n"
                        << task_event_buffer_->DebugString() << "\n";
        },
        event_stats_print_interval_ms,
        "CoreWorker.PrintEventStats");
  }

  // Set event context for current core worker thread.
  RayEventContext::Instance().SetEventContext(
      ray::rpc::Event_SourceType::Event_SourceType_CORE_WORKER,
      {{"worker_id", worker_id.Hex()}});

  periodical_runner_->RunFnPeriodically(
      [this] {
        const auto lost_objects = reference_counter_->FlushObjectsToRecover();
        if (!lost_objects.empty()) {
          // Keep :info_message: in sync with LOG_PREFIX_INFO_MESSAGE in ray_constants.py.
          RAY_LOG(ERROR) << ":info_message: Attempting to recover " << lost_objects.size()
                         << " lost objects by resubmitting their tasks or setting a new "
                            "primary location from existing copies. To disable object "
                            "reconstruction, set @ray.remote(max_retries=0).";
          // Delete the objects from the in-memory store to indicate that they are not
          // available. The object recovery manager will guarantee that a new value
          // will eventually be stored for the objects (either an
          // UnreconstructableError or a value reconstructed from lineage).
          memory_store_->Delete(lost_objects);
          for (const auto &object_id : lost_objects) {
            // NOTE(swang): There is a race condition where this can return false if
            // the reference went out of scope since the call to the ref counter to get
            // the lost objects. It's okay to not mark the object as failed or recover
            // the object since there are no reference holders.
            RAY_UNUSED(object_recovery_manager_->RecoverObject(object_id));
          }
        }
      },
      100,
      "CoreWorker.RecoverObjects");

  periodical_runner_->RunFnPeriodically(
      [this] { InternalHeartbeat(); },
      RayConfig::instance().core_worker_internal_heartbeat_ms(),
      "CoreWorker.InternalHeartbeat");

  periodical_runner_->RunFnPeriodically(
      [this] { RecordMetrics(); },
      RayConfig::instance().metrics_report_interval_ms() / 2,
      "CoreWorker.RecordMetrics");

  periodical_runner_->RunFnPeriodically(
      [this] { TryDelPendingObjectRefStreams(); },
      RayConfig::instance().local_gc_min_interval_s() * 1000,
      "CoreWorker.TryDelPendingObjectRefStreams");

#ifndef _WIN32
  // Doing this last during CoreWorker initialization, so initialization logic like
  // registering with Raylet can finish with higher priority.
  static const bool niced = [this]() {
    if (options_.worker_type != WorkerType::DRIVER) {
      const auto niceness = nice(RayConfig::instance().worker_niceness());
      RAY_LOG(INFO) << "Adjusted worker niceness to " << niceness;
      return true;
    }
    return false;
  }();
  // Verify driver and worker are never mixed in the same process.
  RAY_CHECK_EQ(options_.worker_type != WorkerType::DRIVER, niced);
#endif
  // Tell the raylet the port that we are listening on.
  // NOTE: This also marks the worker as available in Raylet. We do this at the very end
  // in case there is a problem during construction.
  ConnectToRayletInternal();
}  // NOLINT(readability/fn_size)

CoreWorker::~CoreWorker() { RAY_LOG(INFO) << "Core worker is destructed"; }

void CoreWorker::Shutdown() {
  // Ensure that the shutdown logic runs at most once.
  bool expected = false;
  if (!is_shutdown_.compare_exchange_strong(expected, /*desired=*/true)) {
    RAY_LOG(INFO) << "Shutdown was called more than once, ignoring.";
    return;
  }
  RAY_LOG(INFO) << "Shutting down.";

  if (options_.worker_type == WorkerType::WORKER) {
    // Running in a main thread.
    // Asyncio coroutines could still run after CoreWorker is removed because it is
    // running in a different thread. This can cause segfault because coroutines try to
    // access CoreWorker methods that are already garbage collected. We should complete
    // all coroutines before shutting down in order to prevent this.
    if (worker_context_.CurrentActorIsAsync()) {
      options_.terminate_asyncio_thread();
    }
    task_execution_service_.stop();
  }

  task_event_buffer_->FlushEvents(/*forced=*/true);
  task_event_buffer_->Stop();

  io_service_.stop();
  RAY_LOG(INFO) << "Waiting for joining a core worker io thread. If it hangs here, there "
                   "might be deadlock or a high load in the core worker io service.";
  if (io_thread_.joinable()) {
    io_thread_.join();
  }

  // Shutdown gRPC server
  core_worker_server_->Shutdown();

  // Now that gcs_client is not used within io service, we can reset the pointer and clean
  // it up.
  if (gcs_client_) {
    RAY_LOG(INFO) << "Disconnecting a GCS client.";
    // TODO(hjiang): Move the Disconnect() logic
    // to GcsClient destructor.
    gcs_client_->Disconnect();
    gcs_client_.reset();
  }

  RAY_LOG(INFO) << "Core worker ready to be deallocated.";
}

void CoreWorker::ConnectToRayletInternal() {
  // Tell the raylet the port that we are listening on.
  // NOTE: This also marks the worker as available in Raylet. We do this at the
  // very end in case there is a problem during construction.
  if (options_.worker_type == WorkerType::DRIVER) {
    Status status = local_raylet_client_->AnnounceWorkerPortForDriver(
        core_worker_server_->GetPort(), options_.entrypoint);
    RAY_CHECK_OK(status) << "Failed to announce driver's port to raylet and GCS";
  } else {
    Status status =
        local_raylet_client_->AnnounceWorkerPortForWorker(core_worker_server_->GetPort());
    RAY_CHECK_OK(status) << "Failed to announce worker's port to raylet and GCS";
  }
}

void CoreWorker::Disconnect(
    const rpc::WorkerExitType &exit_type,
    const std::string &exit_detail,
    const std::shared_ptr<LocalMemoryBuffer> &creation_task_exception_pb_bytes) {
  // Force stats export before exiting the worker.
  RecordMetrics();

  // Driver exiting.
  if (options_.worker_type == WorkerType::DRIVER && task_event_buffer_->Enabled() &&
      !RayConfig::instance().task_events_skip_driver_for_test()) {
    auto task_event = std::make_unique<worker::TaskStatusEvent>(
        worker_context_.GetCurrentTaskID(),
        worker_context_.GetCurrentJobID(),
        /*attempt_number=*/0,
        rpc::TaskStatus::FINISHED,
        /*timestamp=*/absl::GetCurrentTimeNanos(),
        /*is_actor_task_event=*/worker_context_.GetCurrentActorID().IsNil());
    task_event_buffer_->AddTaskEvent(std::move(task_event));
  }

  opencensus::stats::StatsExporter::ExportNow();
  if (connected_) {
    RAY_LOG(INFO) << "Sending disconnect message to the local raylet.";
    connected_ = false;
    if (local_raylet_client_) {
      Status status = local_raylet_client_->Disconnect(
          exit_type, exit_detail, creation_task_exception_pb_bytes);
      if (status.ok()) {
        RAY_LOG(INFO) << "Disconnected from the local raylet.";
      } else {
        RAY_LOG(WARNING) << "Failed to disconnect from the local raylet: " << status;
      }
    }
  }
}

void CoreWorker::KillChildProcs() {
  // There are cases where worker processes can "leak" child processes.
  // Basically this means that the worker process (either itself, or via
  // code in a task or actor) spawned a process and did not kill it on termination.
  // The process will continue living beyond the lifetime of the worker process.
  // If that leaked process has expensive resources, such as a CUDA context and associated
  // GPU memory, then those resources will never be cleaned until something else kills the
  // process.
  //
  // This function lists all processes that are direct children of the current worker
  // process, then kills them. This currently only works for the "happy-path"; worker
  // process crashes will still leak processes.
  // TODO(cade) Use more robust method to catch leaked processes even in worker crash
  // scenarios (subreaper).

  if (!RayConfig::instance().kill_child_processes_on_worker_exit()) {
    RAY_LOG(DEBUG)
        << "kill_child_processes_on_worker_exit is not true, skipping KillChildProcs";
    return;
  }

  RAY_LOG(DEBUG) << "kill_child_processes_on_worker_exit true, KillChildProcs";
  auto maybe_child_procs = GetAllProcsWithPpid(GetPID());

  // Enumerating child procs is not supported on this platform.
  if (!maybe_child_procs) {
    RAY_LOG(DEBUG) << "Killing leaked procs not supported on this platform.";
    return;
  }

  const auto &child_procs = *maybe_child_procs;
  const auto child_procs_str = absl::StrJoin(child_procs, ",");
  RAY_LOG(INFO) << "Try killing all child processes of this worker as it exits. "
                << "Child process pids: " << child_procs_str;

  for (const auto &child_pid : child_procs) {
    auto maybe_error_code = KillProc(child_pid);
    RAY_CHECK(maybe_error_code)
        << "Expected this path to only be called when KillProc is supported.";
    auto error_code = *maybe_error_code;

    RAY_LOG(INFO) << "Kill result for child pid " << child_pid << ": "
                  << error_code.message() << ", bool " << static_cast<bool>(error_code);
    if (error_code) {
      RAY_LOG(WARNING) << "Unable to kill potentially leaked process " << child_pid
                       << ": " << error_code.message();
    }
  }
}

void CoreWorker::Exit(
    const rpc::WorkerExitType exit_type,
    const std::string &detail,
    const std::shared_ptr<LocalMemoryBuffer> &creation_task_exception_pb_bytes) {
  // Ensure that the exit logic runs at most once.
  bool expected = false;
  if (!is_exited_.compare_exchange_strong(expected, /*desired=*/true)) {
    RAY_LOG(INFO) << "Exit was called multipled times, ignoring.";
    return;
  }

  RAY_LOG(INFO) << "Exit signal received, this process will exit after all outstanding "
                   "tasks have finished"
                << ", exit_type=" << rpc::WorkerExitType_Name(exit_type)
                << ", detail=" << detail;
  {
    absl::MutexLock lock(&mutex_);
    RAY_CHECK_NE(detail, "");
    exiting_detail_ = std::optional<std::string>{detail};
  }

  // Callback to shutdown.
  auto shutdown = [this, exit_type, detail, creation_task_exception_pb_bytes]() {
    // To avoid problems, make sure shutdown is always called from the same
    // event loop each time.
    task_execution_service_.post(
        [this, exit_type, detail, creation_task_exception_pb_bytes]() {
          rpc::DrainServerCallExecutor();
          KillChildProcs();
          // Disconnect should be put close to Shutdown
          // https://github.com/ray-project/ray/pull/34883
          // TODO(iycheng): Improve the Process.h and make it able to monitor
          // process liveness
          Disconnect(exit_type, detail, creation_task_exception_pb_bytes);
          Shutdown();
        },
        "CoreWorker.Shutdown");
  };
  // Callback to drain objects once all pending tasks have been drained.
  auto drain_references_callback = [this, shutdown]() {
    // Post to the event loop to avoid a deadlock between the TaskManager and
    // the ReferenceCounter. The deadlock can occur because this callback may
    // get called by the TaskManager while the ReferenceCounter's lock is held,
    // but the callback itself must acquire the ReferenceCounter's lock to
    // drain the object references.
    task_execution_service_.post(
        [this, shutdown]() {
          RAY_LOG(INFO) << "Wait for currently executing tasks in the underlying thread "
                           "pools to finish.";
          // Wait for currently executing tasks in the underlying thread pools to
          // finish. Note that if tasks have been posted to the thread pools but not
          // started yet, they will not be executed.
          task_receiver_->Stop();

          // Release resources only after tasks have stopped executing.
          auto status = local_raylet_client_->NotifyDirectCallTaskBlocked();
          if (!status.ok()) {
            RAY_LOG(WARNING)
                << "Failed to notify Raylet. The raylet may have already shut down or "
                << "the connection was lost.";
          }

          bool not_actor_task = false;
          {
            absl::MutexLock lock(&mutex_);
            not_actor_task = actor_id_.IsNil();
          }
          if (not_actor_task) {
            // Normal tasks should not hold any object references in the heap after
            // executing, but they could in the case that one was stored as a glob
            // variable (anti-pattern, but possible). We decrement the reference count
            // for all local references to account for this. After this call, the only
            // references left to drain should be those that are in use by remote
            // workers. If these workers hold their references forever, the call to
            // drain the reference counter will hang forever and this process will not
            // exit until it is forcibly removed (e.g., via SIGKILL).
            //
            // NOTE(edoakes): this is only safe to do _after_ we have drained executing
            // tasks in the task_receiver_, otherwise there might still be user code
            // running that relies on the state of the reference counter.
            // See: https://github.com/ray-project/ray/pull/53002.
            RAY_LOG(INFO)
                << "Releasing local references, then draining reference counter.";
            reference_counter_->ReleaseAllLocalReferences();
            reference_counter_->DrainAndShutdown(shutdown);
          } else {
            // If we are an actor, then we may be holding object references in the
            // heap. Then, we should not wait to drain the object references before
            // shutdown since this could hang.
            RAY_LOG(INFO)
                << "Not draining reference counter since this is an actor worker.";
            shutdown();
          }
        },
        "CoreWorker.DrainAndShutdown");
  };

  task_manager_->DrainAndShutdown(drain_references_callback);
}

void CoreWorker::ForceExit(const rpc::WorkerExitType exit_type,
                           const std::string &detail) {
  RAY_LOG(WARNING) << "Force exit the process. "
                   << " Details: " << detail;

  KillChildProcs();
  // Disconnect should be put close to Exit
  // https://github.com/ray-project/ray/pull/34883
  // TODO(iycheng): Improve the Process.h and make it able to monitor
  // process liveness
  Disconnect(exit_type, detail);

  // NOTE(hchen): Use `QuickExit()` to force-exit this process without doing cleanup.
  // `exit()` will destruct static objects in an incorrect order, which will lead to
  // core dumps.
  QuickExit();
}

void CoreWorker::RunIOService() {
#ifndef _WIN32
  // Block SIGINT and SIGTERM so they will be handled by the main thread.
  sigset_t mask;
  sigemptyset(&mask);
  sigaddset(&mask, SIGINT);
  sigaddset(&mask, SIGTERM);
  pthread_sigmask(SIG_BLOCK, &mask, nullptr);
#endif
  SetThreadName("worker.io");
  io_service_.run();
  RAY_LOG(INFO) << "Core worker main io service stopped.";
}

const WorkerID &CoreWorker::GetWorkerID() const { return worker_context_.GetWorkerID(); }

void CoreWorker::SetCurrentTaskId(const TaskID &task_id,
                                  uint64_t attempt_number,
                                  const std::string &task_name) {
  worker_context_.SetCurrentTaskId(task_id, attempt_number);
  {
    absl::MutexLock lock(&mutex_);
    main_thread_task_id_ = task_id;
    main_thread_task_name_ = task_name;
  }
}

void CoreWorker::RegisterToGcs(int64_t worker_launch_time_ms,
                               int64_t worker_launched_time_ms) {
  absl::flat_hash_map<std::string, std::string> worker_info;
  const auto &worker_id = GetWorkerID();
  worker_info.emplace("node_ip_address", options_.node_ip_address);
  worker_info.emplace("plasma_store_socket", options_.store_socket);
  worker_info.emplace("raylet_socket", options_.raylet_socket);

  if (options_.worker_type == WorkerType::DRIVER) {
    auto start_time = std::chrono::duration_cast<std::chrono::milliseconds>(
                          std::chrono::system_clock::now().time_since_epoch())
                          .count();
    worker_info.emplace("driver_id", worker_id.Binary());
    worker_info.emplace("start_time", absl::StrFormat("%d", start_time));
    if (!options_.driver_name.empty()) {
      worker_info.emplace("name", options_.driver_name);
    }
  }

  auto worker_data = std::make_shared<rpc::WorkerTableData>();
  worker_data->mutable_worker_address()->set_raylet_id(rpc_address_.raylet_id());
  worker_data->mutable_worker_address()->set_ip_address(rpc_address_.ip_address());
  worker_data->mutable_worker_address()->set_port(rpc_address_.port());
  worker_data->mutable_worker_address()->set_worker_id(worker_id.Binary());
  worker_data->set_worker_type(options_.worker_type);
  worker_data->mutable_worker_info()->insert(std::make_move_iterator(worker_info.begin()),
                                             std::make_move_iterator(worker_info.end()));

  worker_data->set_is_alive(true);
  worker_data->set_pid(pid_);
  worker_data->set_start_time_ms(current_sys_time_ms());
  worker_data->set_worker_launch_time_ms(worker_launch_time_ms);
  worker_data->set_worker_launched_time_ms(worker_launched_time_ms);

  gcs_client_->Workers().AsyncAdd(worker_data, nullptr);
}

void CoreWorker::ExitIfParentRayletDies() {
  RAY_CHECK(!RayConfig::instance().RAYLET_PID().empty());
  static auto raylet_pid =
      static_cast<pid_t>(std::stoi(RayConfig::instance().RAYLET_PID()));
  bool should_shutdown = !IsProcessAlive(raylet_pid);
  if (should_shutdown) {
    RAY_LOG(WARNING) << "Shutting down the core worker because the local raylet failed. "
                     << "Check out the raylet.out log file. Raylet pid: " << raylet_pid;

    // Kill child procs so that child processes of the workers do not outlive the workers.
    KillChildProcs();

    QuickExit();
  }
}

void CoreWorker::InternalHeartbeat() {
  // Retry tasks.
  std::vector<TaskToRetry> tasks_to_resubmit;
  {
    absl::MutexLock lock(&mutex_);
    const auto current_time = current_time_ms();
    while (!to_resubmit_.empty() && current_time > to_resubmit_.top().execution_time_ms) {
      tasks_to_resubmit.emplace_back(to_resubmit_.top());
      to_resubmit_.pop();
    }
  }

  for (auto &task_to_retry : tasks_to_resubmit) {
    auto &spec = task_to_retry.task_spec;
    if (spec.IsActorTask()) {
      auto actor_handle = actor_manager_->GetActorHandle(spec.ActorId());
      actor_handle->SetResubmittedActorTaskSpec(spec);
      RAY_CHECK_OK(actor_task_submitter_->SubmitTask(spec));
    } else if (spec.IsActorCreationTask()) {
      RAY_CHECK_OK(actor_task_submitter_->SubmitActorCreationTask(spec));
    } else {
      RAY_CHECK_OK(normal_task_submitter_->SubmitTask(spec));
    }
  }

  // Check timeout tasks that are waiting for death info.
  if (actor_task_submitter_ != nullptr) {
    actor_task_submitter_->CheckTimeoutTasks();
  }

  // Periodically report the latest backlog so that
  // local raylet will have the eventually consistent view of worker backlogs
  // even in cases where backlog reports from normal_task_submitter
  // are lost or reordered.
  normal_task_submitter_->ReportWorkerBacklog();

  // Check for unhandled exceptions to raise after a timeout on the driver.
  // Only do this for TTY, since shells like IPython sometimes save references
  // to the result and prevent normal result deletion from handling.
  // See also: https://github.com/ray-project/ray/issues/14485
  if (options_.worker_type == WorkerType::DRIVER && options_.interactive) {
    memory_store_->NotifyUnhandledErrors();
  }
}

void CoreWorker::RecordMetrics() {
  // Record metrics for owned tasks.
  task_manager_->RecordMetrics();
  // Record metrics for executed tasks.
  task_counter_.RecordMetrics();
  // Record worker heap memory metrics.
  memory_store_->RecordMetrics();
}

std::unordered_map<ObjectID, std::pair<size_t, size_t>>
CoreWorker::GetAllReferenceCounts() const {
  auto counts = reference_counter_->GetAllReferenceCounts();
  std::vector<ObjectID> actor_handle_ids = actor_manager_->GetActorHandleIDsFromHandles();
  // Strip actor IDs from the ref counts since there is no associated ObjectID
  // in the language frontend.
  for (const auto &actor_handle_id : actor_handle_ids) {
    counts.erase(actor_handle_id);
  }
  return counts;
}

std::vector<TaskID> CoreWorker::GetPendingChildrenTasks(const TaskID &task_id) const {
  return task_manager_->GetPendingChildrenTasks(task_id);
}

const rpc::Address &CoreWorker::GetRpcAddress() const { return rpc_address_; }

bool CoreWorker::HasOwner(const ObjectID &object_id) const {
  return reference_counter_->HasOwner(object_id);
}

rpc::Address CoreWorker::GetOwnerAddressOrDie(const ObjectID &object_id) const {
  rpc::Address owner_address;
  auto status = GetOwnerAddress(object_id, &owner_address);
  RAY_CHECK_OK(status);
  return owner_address;
}

Status CoreWorker::GetOwnerAddress(const ObjectID &object_id,
                                   rpc::Address *owner_address) const {
  auto has_owner = reference_counter_->GetOwner(object_id, owner_address);
  if (!has_owner) {
    std::ostringstream stream;
    stream << "An application is trying to access a Ray object whose owner is unknown"
           << "(" << object_id
           << "). "
              "Please make sure that all Ray objects you are trying to access are part"
              " of the current Ray session. Note that "
              "object IDs generated randomly (ObjectID.from_random()) or out-of-band "
              "(ObjectID.from_binary(...)) cannot be passed as a task argument because"
              " Ray does not know which task created them. "
              "If this was not how your object ID was generated, please file an issue "
              "at https://github.com/ray-project/ray/issues/";
    return Status::ObjectUnknownOwner(stream.str());
  }
  return Status::OK();
}

std::vector<rpc::ObjectReference> CoreWorker::GetObjectRefs(
    const std::vector<ObjectID> &object_ids) const {
  std::vector<rpc::ObjectReference> refs;
  refs.reserve(object_ids.size());
  for (const auto &object_id : object_ids) {
    rpc::ObjectReference ref;
    ref.set_object_id(object_id.Binary());
    rpc::Address owner_address;
    if (reference_counter_->GetOwner(object_id, &owner_address)) {
      // NOTE(swang): Detached actors do not have an owner address set.
      *ref.mutable_owner_address() = std::move(owner_address);
    }
    refs.emplace_back(std::move(ref));
  }
  return refs;
}

Status CoreWorker::GetOwnershipInfo(const ObjectID &object_id,
                                    rpc::Address *owner_address,
                                    std::string *serialized_object_status) {
  auto has_owner = reference_counter_->GetOwner(object_id, owner_address);
  if (!has_owner) {
    std::ostringstream stream;
    stream << "An application is trying to access a Ray object whose owner is unknown"
           << "(" << object_id
           << "). "
              "Please make sure that all Ray objects you are trying to access are part"
              " of the current Ray session. Note that "
              "object IDs generated randomly (ObjectID.from_random()) or out-of-band "
              "(ObjectID.from_binary(...)) cannot be passed as a task argument because"
              " Ray does not know which task created them. "
              "If this was not how your object ID was generated, please file an issue "
              "at https://github.com/ray-project/ray/issues/";
    return Status::ObjectUnknownOwner(stream.str());
  }

  rpc::GetObjectStatusReply object_status;
  // Optimization: if the object exists, serialize and inline its status. This also
  // resolves some race conditions in resource release (#16025).
  auto existing_object = memory_store_->GetIfExists(object_id);
  if (existing_object != nullptr) {
    PopulateObjectStatus(object_id, existing_object, &object_status);
  }
  *serialized_object_status = object_status.SerializeAsString();
  return Status::OK();
}

void CoreWorker::RegisterOwnershipInfoAndResolveFuture(
    const ObjectID &object_id,
    const ObjectID &outer_object_id,
    const rpc::Address &owner_address,
    const std::string &serialized_object_status) {
  // Add the object's owner to the local metadata in case it gets serialized
  // again.
  reference_counter_->AddBorrowedObject(object_id, outer_object_id, owner_address);

  rpc::GetObjectStatusReply object_status;
  object_status.ParseFromString(serialized_object_status);

  if (object_status.has_object() && !reference_counter_->OwnedByUs(object_id)) {
    // We already have the inlined object status, process it immediately.
    future_resolver_->ProcessResolvedObject(
        object_id, owner_address, Status::OK(), object_status);
  } else {
    // We will ask the owner about the object until the object is
    // created or we can no longer reach the owner.
    future_resolver_->ResolveFutureAsync(object_id, owner_address);
  }
}

Status CoreWorker::Put(const RayObject &object,
                       const std::vector<ObjectID> &contained_object_ids,
                       ObjectID *object_id) {
  *object_id = ObjectID::FromIndex(worker_context_.GetCurrentInternalTaskId(),
                                   worker_context_.GetNextPutIndex());
  reference_counter_->AddOwnedObject(*object_id,
                                     contained_object_ids,
                                     rpc_address_,
                                     CurrentCallSite(),
                                     object.GetSize(),
                                     /*is_reconstructable=*/false,
                                     /*add_local_ref=*/true,
                                     NodeID::FromBinary(rpc_address_.raylet_id()));
  auto status = Put(object, contained_object_ids, *object_id, /*pin_object=*/true);
  if (!status.ok()) {
    RemoveLocalReference(*object_id);
  }
  return status;
}

Status CoreWorker::PutInLocalPlasmaStore(const RayObject &object,
                                         const ObjectID &object_id,
                                         bool pin_object) {
  bool object_exists = false;
  RAY_RETURN_NOT_OK(plasma_store_provider_->Put(
      object, object_id, /*owner_address=*/rpc_address_, &object_exists));
  if (!object_exists) {
    if (pin_object) {
      // Tell the raylet to pin the object **after** it is created.
      RAY_LOG(DEBUG).WithField(object_id) << "Pinning put object";
      local_raylet_client_->PinObjectIDs(
          rpc_address_,
          {object_id},
          /*generator_id=*/ObjectID::Nil(),
          [this, object_id](const Status &status, const rpc::PinObjectIDsReply &reply) {
            // RPC to the local raylet should never fail.
            if (!status.ok()) {
              RAY_LOG(ERROR) << "Request to local raylet to pin object failed: "
                             << status.ToString();
              return;
            }
            // Only release the object once the raylet has responded to avoid the race
            // condition that the object could be evicted before the raylet pins it.
            if (!plasma_store_provider_->Release(object_id).ok()) {
              RAY_LOG(ERROR).WithField(object_id)
                  << "Failed to release object, might cause a leak in plasma.";
            }
          });
    } else {
      RAY_RETURN_NOT_OK(plasma_store_provider_->Release(object_id));
    }
  }
  RAY_CHECK(memory_store_->Put(RayObject(rpc::ErrorType::OBJECT_IN_PLASMA), object_id));
  return Status::OK();
}

Status CoreWorker::Put(const RayObject &object,
                       const std::vector<ObjectID> &contained_object_ids,
                       const ObjectID &object_id,
                       bool pin_object) {
  RAY_RETURN_NOT_OK(WaitForActorRegistered(contained_object_ids));
  if (options_.is_local_mode) {
    RAY_LOG(DEBUG).WithField(object_id) << "Put object in memory store";
    RAY_CHECK(memory_store_->Put(object, object_id));
    return Status::OK();
  }
  return PutInLocalPlasmaStore(object, object_id, pin_object);
}

Status CoreWorker::CreateOwnedAndIncrementLocalRef(
    bool is_experimental_mutable_object,
    const std::shared_ptr<Buffer> &metadata,
    const size_t data_size,
    const std::vector<ObjectID> &contained_object_ids,
    ObjectID *object_id,
    std::shared_ptr<Buffer> *data,
    const std::unique_ptr<rpc::Address> &owner_address,
    bool inline_small_object) {
  auto status = WaitForActorRegistered(contained_object_ids);
  if (!status.ok()) {
    return status;
  }
  *object_id = ObjectID::FromIndex(worker_context_.GetCurrentInternalTaskId(),
                                   worker_context_.GetNextPutIndex());
  rpc::Address real_owner_address =
      owner_address != nullptr ? *owner_address : rpc_address_;
  bool owned_by_us = real_owner_address.worker_id() == rpc_address_.worker_id();
  if (owned_by_us) {
    reference_counter_->AddOwnedObject(*object_id,
                                       contained_object_ids,
                                       rpc_address_,
                                       CurrentCallSite(),
                                       data_size + metadata->Size(),
                                       /*is_reconstructable=*/false,
                                       /*add_local_ref=*/true,
                                       NodeID::FromBinary(rpc_address_.raylet_id()));
  } else {
    // Because in the remote worker's `HandleAssignObjectOwner`,
    // a `WaitForRefRemoved` RPC request will be sent back to
    // the current worker. So we need to make sure ref count is > 0
    // by invoking `AddLocalReference` first. Note that in worker.py we set
    // skip_adding_local_ref=True to avoid double referencing the object.
    AddLocalReference(*object_id);
    RAY_UNUSED(
        reference_counter_->AddBorrowedObject(*object_id,
                                              ObjectID::Nil(),
                                              real_owner_address,
                                              /*foreign_owner_already_monitoring=*/true));

    // Remote call `AssignObjectOwner()`.
    rpc::AssignObjectOwnerRequest request;
    request.set_object_id(object_id->Binary());
    request.mutable_borrower_address()->CopyFrom(rpc_address_);
    request.set_call_site(CurrentCallSite());

    for (auto &contained_object_id : contained_object_ids) {
      request.add_contained_object_ids(contained_object_id.Binary());
    }
    request.set_object_size(data_size + metadata->Size());
    auto conn = core_worker_client_pool_->GetOrConnect(real_owner_address);
    std::promise<Status> status_promise;
    conn->AssignObjectOwner(request,
                            [&status_promise](const Status &returned_status,
                                              const rpc::AssignObjectOwnerReply &reply) {
                              status_promise.set_value(returned_status);
                            });
    // Block until the remote call `AssignObjectOwner` returns.
    status = status_promise.get_future().get();
    // Must call `AddNestedObjectIds` after finished assign owner.
    // Otherwise, it will cause the reference count of those contained objects
    // to be less than expected. Details: https://github.com/ray-project/ray/issues/30341
    reference_counter_->AddNestedObjectIds(
        *object_id, contained_object_ids, real_owner_address);
  }

  if (options_.is_local_mode && owned_by_us && inline_small_object) {
    *data = std::make_shared<LocalMemoryBuffer>(data_size);
  } else {
    if (status.ok()) {
      status = plasma_store_provider_->Create(metadata,
                                              data_size,
                                              *object_id,
                                              /*owner_address=*/real_owner_address,
                                              data,
                                              /*created_by_worker=*/true,
                                              is_experimental_mutable_object);
    }
    if (!status.ok()) {
      RemoveLocalReference(*object_id);
      return status;
    } else if (*data == nullptr) {
      // Object already exists in plasma. Store the in-memory value so that the
      // client will check the plasma store.
      RAY_CHECK(
          memory_store_->Put(RayObject(rpc::ErrorType::OBJECT_IN_PLASMA), *object_id));
    }
  }
  return Status::OK();
}

Status CoreWorker::CreateExisting(const std::shared_ptr<Buffer> &metadata,
                                  const size_t data_size,
                                  const ObjectID &object_id,
                                  const rpc::Address &owner_address,
                                  std::shared_ptr<Buffer> *data,
                                  bool created_by_worker) {
  if (options_.is_local_mode) {
    return Status::NotImplemented(
        "Creating an object with a pre-existing ObjectID is not supported in local "
        "mode");
  } else {
    return plasma_store_provider_->Create(
        metadata, data_size, object_id, owner_address, data, created_by_worker);
  }
}

Status CoreWorker::ExperimentalChannelWriteAcquire(
    const ObjectID &object_id,
    const std::shared_ptr<Buffer> &metadata,
    uint64_t data_size,
    int64_t num_readers,
    int64_t timeout_ms,
    std::shared_ptr<Buffer> *data) {
  Status status = experimental_mutable_object_provider_->GetChannelStatus(
      object_id, /*is_reader=*/false);
  if (!status.ok()) {
    return status;
  }
  return experimental_mutable_object_provider_->WriteAcquire(object_id,
                                                             data_size,
                                                             metadata->Data(),
                                                             metadata->Size(),
                                                             num_readers,
                                                             *data,
                                                             timeout_ms);
}

Status CoreWorker::ExperimentalChannelWriteRelease(const ObjectID &object_id) {
  return experimental_mutable_object_provider_->WriteRelease(object_id);
}

Status CoreWorker::ExperimentalChannelSetError(const ObjectID &object_id) {
  return experimental_mutable_object_provider_->SetError(object_id);
}

Status CoreWorker::SealOwned(const ObjectID &object_id,
                             bool pin_object,
                             const std::unique_ptr<rpc::Address> &owner_address) {
  auto status =
      SealExisting(object_id, pin_object, ObjectID::Nil(), std::move(owner_address));
  if (status.ok()) {
    return status;
  }
  RemoveLocalReference(object_id);
  if (reference_counter_->HasReference(object_id)) {
    RAY_LOG(WARNING).WithField(object_id)
        << "Object failed to be put but has a nonzero ref count. This object may leak.";
  }
  return status;
}

Status CoreWorker::SealExisting(const ObjectID &object_id,
                                bool pin_object,
                                const ObjectID &generator_id,
                                const std::unique_ptr<rpc::Address> &owner_address) {
  RAY_RETURN_NOT_OK(plasma_store_provider_->Seal(object_id));
  if (pin_object) {
    // Tell the raylet to pin the object **after** it is created.
    RAY_LOG(DEBUG).WithField(object_id) << "Pinning sealed object";
    local_raylet_client_->PinObjectIDs(
        owner_address != nullptr ? *owner_address : rpc_address_,
        {object_id},
        generator_id,
        [this, object_id](const Status &status, const rpc::PinObjectIDsReply &reply) {
          // RPC to the local raylet should never fail.
          if (!status.ok()) {
            RAY_LOG(ERROR) << "Request to local raylet to pin object failed: "
                           << status.ToString();
            return;
          }
          // Only release the object once the raylet has responded to avoid the race
          // condition that the object could be evicted before the raylet pins it.
          if (!plasma_store_provider_->Release(object_id).ok()) {
            RAY_LOG(ERROR).WithField(object_id)
                << "Failed to release object, might cause a leak in plasma.";
          }
        });
  } else {
    RAY_RETURN_NOT_OK(plasma_store_provider_->Release(object_id));
    reference_counter_->FreePlasmaObjects({object_id});
  }
  RAY_CHECK(memory_store_->Put(RayObject(rpc::ErrorType::OBJECT_IN_PLASMA), object_id));
  return Status::OK();
}

Status CoreWorker::ExperimentalRegisterMutableObjectWriter(
    const ObjectID &writer_object_id, const std::vector<NodeID> &remote_reader_node_ids) {
  experimental_mutable_object_provider_->RegisterWriterChannel(writer_object_id,
                                                               remote_reader_node_ids);
  return Status::OK();
}

Status CoreWorker::ExperimentalRegisterMutableObjectReaderRemote(
    const ObjectID &writer_object_id,
    const std::vector<ray::experimental::ReaderRefInfo> &remote_reader_ref_info) {
  if (remote_reader_ref_info.empty()) {
    return Status::OK();
  }

  std::shared_ptr<size_t> num_replied = std::make_shared<size_t>(0);
  size_t num_requests = remote_reader_ref_info.size();
  std::promise<void> promise;
  for (const auto &reader_ref_info : remote_reader_ref_info) {
    const auto &owner_reader_actor_id = reader_ref_info.owner_reader_actor_id;
    const auto &reader_object_id = reader_ref_info.reader_ref_id;
    const auto &num_reader = reader_ref_info.num_reader_actors;
    const auto &addr = actor_task_submitter_->GetActorAddress(owner_reader_actor_id);
    // It can happen if an actor is not created yet. We assume the API is called only when
    // an actor is alive, which is true now.
    RAY_CHECK(addr.has_value());

    std::shared_ptr<rpc::CoreWorkerClientInterface> conn =
        core_worker_client_pool_->GetOrConnect(*addr);

    rpc::RegisterMutableObjectReaderRequest req;
    req.set_writer_object_id(writer_object_id.Binary());
    req.set_num_readers(num_reader);
    req.set_reader_object_id(reader_object_id.Binary());
    rpc::RegisterMutableObjectReaderReply reply;

    // TODO(sang): Add timeout.
    conn->RegisterMutableObjectReader(
        req,
        [&promise, num_replied, num_requests, addr](
            const Status &status, const rpc::RegisterMutableObjectReaderReply &reply) {
          RAY_CHECK_OK(status);
          *num_replied += 1;
          if (*num_replied == num_requests) {
            promise.set_value();
          }
        });
  }
  promise.get_future().wait();

  return Status::OK();
}

Status CoreWorker::ExperimentalRegisterMutableObjectReader(const ObjectID &object_id) {
  experimental_mutable_object_provider_->RegisterReaderChannel(object_id);
  return Status::OK();
}

Status CoreWorker::Get(const std::vector<ObjectID> &ids,
                       const int64_t timeout_ms,
                       std::vector<std::shared_ptr<RayObject>> &results) {
  std::unique_ptr<ScopedTaskMetricSetter> state = nullptr;
  if (options_.worker_type == WorkerType::WORKER) {
    // We track the state change only from workers.
    state = std::make_unique<ScopedTaskMetricSetter>(
        worker_context_, task_counter_, rpc::TaskStatus::RUNNING_IN_RAY_GET);
  }
  results.resize(ids.size(), nullptr);

#if defined(__APPLE__) || defined(__linux__)
  // Check whether these are experimental.Channel objects.
  bool is_experimental_channel = false;
  for (const ObjectID &id : ids) {
    Status status =
        experimental_mutable_object_provider_->GetChannelStatus(id, /*is_reader=*/true);
    if (status.ok()) {
      is_experimental_channel = true;
      // We continue rather than break because we want to check that *all* of the
      // objects are either experimental or not experimental. We cannot have a mix of
      // the two.
      continue;
    } else if (status.IsChannelError()) {
      // The channel has been closed.
      return status;
    } else if (is_experimental_channel) {
      return Status::NotImplemented(
          "ray.get can only be called on all normal objects, or all "
          "experimental.Channel objects");
    }
  }

  // ray.get path for experimental.Channel objects.
  if (is_experimental_channel) {
    return GetExperimentalMutableObjects(ids, timeout_ms, results);
  }
#endif

  return GetObjects(ids, timeout_ms, results);
}

Status CoreWorker::GetExperimentalMutableObjects(
    const std::vector<ObjectID> &ids,
    int64_t timeout_ms,
    std::vector<std::shared_ptr<RayObject>> &results) {
  for (size_t i = 0; i < ids.size(); i++) {
    RAY_RETURN_NOT_OK(experimental_mutable_object_provider_->ReadAcquire(
        ids[i], results[i], timeout_ms));
  }
  return Status::OK();
}

Status CoreWorker::GetObjects(const std::vector<ObjectID> &ids,
                              const int64_t timeout_ms,
                              std::vector<std::shared_ptr<RayObject>> &results) {
  // Normal ray.get path for immutable in-memory and shared memory objects.
  absl::flat_hash_set<ObjectID> plasma_object_ids;
  absl::flat_hash_set<ObjectID> memory_object_ids(ids.begin(), ids.end());

  bool got_exception = false;
  absl::flat_hash_map<ObjectID, std::shared_ptr<RayObject>> result_map;
  auto start_time = current_time_ms();
  std::ostringstream ids_stream;

  for (size_t i = 0; i < ids.size(); i++) {
    if (!HasOwner(ids[i])) {
      ids_stream << ids[i] << " ";
      got_exception = true;
    }
  }

  if (got_exception) {
    std::ostringstream stream;
    stream << "An application is trying to access Ray objects whose owner is unknown"
           << "(" << ids_stream.str()
           << "). "
              "Please make sure that all Ray objects you are trying to access are part"
              " of the current Ray session. Note that "
              "object IDs generated randomly (ObjectID.from_random()) or out-of-band "
              "(ObjectID.from_binary(...)) cannot be passed as a task argument because"
              " Ray does not know which task created them. "
              "If this was not how your object ID was generated, please file an issue "
              "at https://github.com/ray-project/ray/issues/";
    return Status::ObjectUnknownOwner(stream.str());
  }

  if (!memory_object_ids.empty()) {
    RAY_RETURN_NOT_OK(memory_store_->Get(
        memory_object_ids, timeout_ms, worker_context_, &result_map, &got_exception));
  }

  // Erase any objects that were promoted to plasma from the results. These get
  // requests will be retried at the plasma store.
  for (auto it = result_map.begin(); it != result_map.end();) {
    auto current = it++;
    if (current->second->IsInPlasmaError()) {
      RAY_LOG(DEBUG) << current->first << " in plasma, doing fetch-and-get";
      plasma_object_ids.insert(current->first);
      result_map.erase(current);
    }
  }

  if (!got_exception) {
    // If any of the objects have been promoted to plasma, then we retry their
    // gets at the provider plasma. Once we get the objects from plasma, we flip
    // the transport type again and return them for the original direct call ids.
    int64_t local_timeout_ms = timeout_ms;
    if (timeout_ms >= 0) {
      local_timeout_ms = std::max(static_cast<int64_t>(0),
                                  timeout_ms - (current_time_ms() - start_time));
    }
    RAY_LOG(DEBUG) << "Plasma GET timeout " << local_timeout_ms;
    RAY_RETURN_NOT_OK(plasma_store_provider_->Get(plasma_object_ids,
                                                  local_timeout_ms,
                                                  worker_context_,
                                                  &result_map,
                                                  &got_exception));
  }

  // Loop through `ids` and fill each entry for the `results` vector,
  // this ensures that entries `results` have exactly the same order as
  // they are in `ids`. When there are duplicate object ids, all the entries
  // for the same id are filled in.
  bool missing_result = false;
  bool will_throw_exception = false;
  for (size_t i = 0; i < ids.size(); i++) {
    const auto pair = result_map.find(ids[i]);
    if (pair != result_map.end()) {
      results[i] = pair->second;
      RAY_CHECK(!pair->second->IsInPlasmaError());
      if (pair->second->IsException()) {
        // The language bindings should throw an exception if they see this
        // object.
        will_throw_exception = true;
      }
    } else {
      missing_result = true;
    }
  }

  // If no timeout was set and none of the results will throw an exception,
  // then check that we fetched all results before returning.
  if (timeout_ms < 0 && !will_throw_exception) {
    RAY_CHECK(!missing_result);
  }

  return Status::OK();
}

Status CoreWorker::GetIfLocal(const std::vector<ObjectID> &ids,
                              std::vector<std::shared_ptr<RayObject>> *results) {
  results->resize(ids.size(), nullptr);

  absl::flat_hash_map<ObjectID, std::shared_ptr<RayObject>> result_map;
  RAY_RETURN_NOT_OK(plasma_store_provider_->GetIfLocal(ids, &result_map));
  for (size_t i = 0; i < ids.size(); i++) {
    auto pair = result_map.find(ids[i]);
    // The caller of this method should guarantee that the object exists in the plasma
    // store when this method is called.
    RAY_CHECK(pair != result_map.end());
    RAY_CHECK(pair->second != nullptr);
    (*results)[i] = pair->second;
  }
  return Status::OK();
}

Status CoreWorker::Contains(const ObjectID &object_id,
                            bool *has_object,
                            bool *is_in_plasma) {
  bool found = false;
  bool in_plasma = false;
  found = memory_store_->Contains(object_id, &in_plasma);
  if (in_plasma) {
    RAY_RETURN_NOT_OK(plasma_store_provider_->Contains(object_id, &found));
  }
  *has_object = found;
  if (is_in_plasma != nullptr) {
    *is_in_plasma = found && in_plasma;
  }
  return Status::OK();
}

Status CoreWorker::Wait(const std::vector<ObjectID> &ids,
                        int num_objects,
                        int64_t timeout_ms,
                        std::vector<bool> *results,
                        bool fetch_local) {
  std::unique_ptr<ScopedTaskMetricSetter> state = nullptr;
  if (options_.worker_type == WorkerType::WORKER) {
    // We track the state change only from workers.
    state = std::make_unique<ScopedTaskMetricSetter>(
        worker_context_, task_counter_, rpc::TaskStatus::RUNNING_IN_RAY_WAIT);
  }

  results->resize(ids.size(), false);

  if (num_objects <= 0 || num_objects > static_cast<int>(ids.size())) {
    return Status::Invalid(
        "Number of objects to wait for must be between 1 and the number of ids.");
  }

  absl::flat_hash_set<ObjectID> memory_object_ids(ids.begin(), ids.end());

  if (memory_object_ids.size() != ids.size()) {
    return Status::Invalid("Duplicate object IDs not supported in wait.");
  }

  size_t objs_without_owners = 0;
  size_t objs_with_owners = 0;
  std::ostringstream ids_stream;

  for (size_t i = 0; i < ids.size(); i++) {
    if (!HasOwner(ids[i])) {
      ids_stream << ids[i] << " ";
      ++objs_without_owners;
    } else {
      ++objs_with_owners;
    }
    // enough owned objects to process this batch
    if (objs_with_owners == static_cast<size_t>(num_objects)) {
      break;
    }
    // not enough objects with owners to process the batch
    if (static_cast<size_t>(num_objects) > ids.size() - objs_without_owners) {
      std::ostringstream stream;
      stream << "An application is trying to access a Ray object whose owner is unknown"
             << "(" << ids_stream.str()
             << "). "
                "Please make sure that all Ray objects you are trying to access are part"
                " of the current Ray session. Note that "
                "object IDs generated randomly (ObjectID.from_random()) or out-of-band "
                "(ObjectID.from_binary(...)) cannot be passed as a task argument because"
                " Ray does not know which task created them. "
                "If this was not how your object ID was generated, please file an issue "
                "at https://github.com/ray-project/ray/issues/";
      return Status::ObjectUnknownOwner(stream.str());
    }
  }

  int64_t start_time = current_time_ms();
  absl::flat_hash_set<ObjectID> ready, plasma_object_ids;
  ready.reserve(num_objects);
  RAY_RETURN_NOT_OK(memory_store_->Wait(
      memory_object_ids,
      std::min(static_cast<int>(memory_object_ids.size()), num_objects),
      timeout_ms,
      worker_context_,
      &ready,
      &plasma_object_ids));
  RAY_CHECK(static_cast<int>(ready.size()) <= num_objects);
  if (timeout_ms > 0) {
    timeout_ms =
        std::max(0, static_cast<int>(timeout_ms - (current_time_ms() - start_time)));
  }
  if (fetch_local) {
    // With fetch_local we want to start fetching plasma_object_ids from other nodes'
    // plasma stores. We make the request to the plasma store even if we have num_objects
    // ready since we want to at least make the request to start pulling these objects.
    if (!plasma_object_ids.empty()) {
      RAY_RETURN_NOT_OK(plasma_store_provider_->Wait(
          plasma_object_ids,
          std::min(static_cast<int>(plasma_object_ids.size()),
                   num_objects - static_cast<int>(ready.size())),
          timeout_ms,
          worker_context_,
          &ready));
    }
  } else {
    // When we don't need to fetch_local, we don't need to wait for the objects to be
    // pulled to the local object store, so we can directly add them to the ready set.
    for (const auto &object_id : plasma_object_ids) {
      if (ready.size() == static_cast<size_t>(num_objects)) {
        break;
      }
      ready.insert(object_id);
    }
  }
  RAY_CHECK(static_cast<int>(ready.size()) <= num_objects);

  for (size_t i = 0; i < ids.size(); i++) {
    if (ready.find(ids[i]) != ready.end()) {
      results->at(i) = true;
    }
  }

  return Status::OK();
}

Status CoreWorker::Delete(const std::vector<ObjectID> &object_ids, bool local_only) {
  absl::flat_hash_map<WorkerID, std::vector<ObjectID>> by_owner;
  absl::flat_hash_map<WorkerID, rpc::Address> addresses;
  // Group by owner id.
  for (const auto &obj_id : object_ids) {
    auto owner_address = GetOwnerAddressOrDie(obj_id);
    auto worker_id = WorkerID::FromBinary(owner_address.worker_id());
    by_owner[worker_id].push_back(obj_id);
    addresses[worker_id] = owner_address;
  }
  // Send a batch delete call per owner id.
  for (const auto &entry : by_owner) {
    if (entry.first != worker_context_.GetWorkerID()) {
      RAY_LOG(INFO).WithField(entry.first)
          << "Deleting remote objects " << entry.second.size();
      auto conn = core_worker_client_pool_->GetOrConnect(addresses[entry.first]);
      rpc::DeleteObjectsRequest request;
      for (const auto &obj_id : entry.second) {
        request.add_object_ids(obj_id.Binary());
      }
      request.set_local_only(local_only);
      conn->DeleteObjects(
          request,
          [object_ids](const Status &status, const rpc::DeleteObjectsReply &reply) {
            if (status.ok()) {
              RAY_LOG(INFO) << "Completed object delete request " << status;
            } else {
              RAY_LOG(ERROR) << "Failed to delete objects, status: " << status
                             << ", object IDs: " << debug_string(object_ids);
            }
          });
    }
  }
  // Also try to delete all objects locally.
  Status status = DeleteImpl(object_ids, local_only);
  if (status.IsIOError()) {
    return Status::UnexpectedSystemExit(status.ToString());
  } else {
    return status;
  }
}

Status CoreWorker::GetLocationFromOwner(
    const std::vector<ObjectID> &object_ids,
    int64_t timeout_ms,
    std::vector<std::shared_ptr<ObjectLocation>> *results) {
  results->resize(object_ids.size());
  if (object_ids.empty()) {
    return Status::OK();
  }

  absl::flat_hash_map<rpc::Address, std::vector<ObjectID>> objects_by_owner;
  for (const auto &object_id : object_ids) {
    rpc::Address owner_address;
    RAY_RETURN_NOT_OK(GetOwnerAddress(object_id, &owner_address));
    objects_by_owner[owner_address].push_back(object_id);
  }

  auto mutex = std::make_shared<absl::Mutex>();
  auto num_remaining = std::make_shared<size_t>(0);  // Will be incremented per batch
  auto ready_promise = std::make_shared<std::promise<void>>();
  auto location_by_id =
      std::make_shared<absl::flat_hash_map<ObjectID, std::shared_ptr<ObjectLocation>>>();

  for (const auto &owner_and_objects : objects_by_owner) {
    const auto &owner_address = owner_and_objects.first;
    const auto &owner_object_ids = owner_and_objects.second;

    // Calculate the number of batches
    // Use the same config from worker_fetch_request_size
    auto batch_size =
        static_cast<size_t>(RayConfig::instance().worker_fetch_request_size());

    for (size_t batch_start = 0; batch_start < owner_object_ids.size();
         batch_start += batch_size) {
      *num_remaining += 1;
      size_t batch_end = std::min(batch_start + batch_size, owner_object_ids.size());
      auto client = core_worker_client_pool_->GetOrConnect(owner_address);
      rpc::GetObjectLocationsOwnerRequest request;
      request.set_intended_worker_id(owner_address.worker_id());

      // Add object IDs for the current batch to the request
      for (size_t i = batch_start; i < batch_end; ++i) {
        request.add_object_ids(owner_object_ids[i].Binary());
      }

      client->GetObjectLocationsOwner(
          request,
          [owner_object_ids,
           batch_start,
           mutex,
           num_remaining,
           ready_promise,
           location_by_id,
           owner_address](const Status &status,
                          const rpc::GetObjectLocationsOwnerReply &reply) {
            absl::MutexLock lock(mutex.get());
            if (status.ok()) {
              for (int i = 0; i < reply.object_location_infos_size(); ++i) {
                // Map the object ID to its location, adjusting index by batch_start
                location_by_id->emplace(
                    owner_object_ids[batch_start + i],
                    std::make_shared<ObjectLocation>(
                        CreateObjectLocation(reply.object_location_infos(i))));
              }
            } else {
              RAY_LOG(WARNING).WithField(WorkerID::FromBinary(owner_address.worker_id()))
                  << "Failed to query location information for objects "
                  << debug_string(owner_object_ids)
                  << " owned by worker with error: " << status;
            }
            (*num_remaining)--;
            if (*num_remaining == 0) {
              ready_promise->set_value();
            }
          });
    }
  }

  // Wait for all batches to be processed or timeout
  if (timeout_ms < 0) {
    ready_promise->get_future().wait();
  } else if (ready_promise->get_future().wait_for(
                 std::chrono::microseconds(timeout_ms)) != std::future_status::ready) {
    std::ostringstream stream;
    stream << "Failed querying object locations within " << timeout_ms
           << " milliseconds.";
    return Status::TimedOut(stream.str());
  }

  // Fill in the results vector
  for (size_t i = 0; i < object_ids.size(); i++) {
    auto pair = location_by_id->find(object_ids[i]);
    if (pair == location_by_id->end()) {
      continue;
    }
    (*results)[i] = pair->second;
  }

  return Status::OK();
}

void CoreWorker::TriggerGlobalGC() {
  local_raylet_client_->GlobalGC(
      [](const Status &status, const rpc::GlobalGCReply &reply) {
        if (!status.ok()) {
          RAY_LOG(ERROR) << "Failed to send global GC request: " << status;
        }
      });
}

Status CoreWorker::GetPlasmaUsage(std::string &output) {
  StatusOr<std::string> response = plasma_store_provider_->GetMemoryUsage();
  if (response.ok()) {
    output = response.value();
  }
  return response.status();
}

TaskID CoreWorker::GetCallerId() const {
  TaskID caller_id;
  ActorID actor_id = GetActorId();
  if (!actor_id.IsNil()) {
    caller_id = TaskID::ForActorCreationTask(actor_id);
  } else {
    absl::MutexLock lock(&mutex_);
    caller_id = main_thread_task_id_;
  }
  return caller_id;
}

Status CoreWorker::PushError(const JobID &job_id,
                             const std::string &type,
                             const std::string &error_message,
                             double timestamp) {
  if (options_.is_local_mode) {
    RAY_LOG(ERROR).WithField(job_id)
        << "Pushed Error with job of type: " << type << " with message: " << error_message
        << " at time: " << timestamp;
    return Status::OK();
  }
  return local_raylet_client_->PushError(job_id, type, error_message, timestamp);
}

json CoreWorker::OverrideRuntimeEnv(const json &child,
                                    const std::shared_ptr<json> &parent) {
  // By default, the child runtime env inherits non-specified options from the
  // parent. There is one exception to this:
  //     - The env_vars dictionaries are merged, so environment variables
  //       not specified by the child are still inherited from the parent.
  json result_runtime_env = *parent;
  for (auto it = child.cbegin(); it != child.cend(); ++it) {
    if (it.key() == "env_vars" && result_runtime_env.contains("env_vars")) {
      json env_vars = it.value();
      json merged_env_vars = result_runtime_env["env_vars"];
      for (json::iterator nit = env_vars.begin(); nit != env_vars.end(); ++nit) {
        merged_env_vars[nit.key()] = nit.value();
      }
      result_runtime_env["env_vars"] = std::move(merged_env_vars);
    } else {
      result_runtime_env[it.key()] = it.value();
    }
  }
  return result_runtime_env;
}

std::shared_ptr<rpc::RuntimeEnvInfo> CoreWorker::OverrideTaskOrActorRuntimeEnvInfo(
    const std::string &serialized_runtime_env_info) const {
  auto factory = [this](const std::string &serialized_runtime_env_info) {
    return OverrideTaskOrActorRuntimeEnvInfoImpl(serialized_runtime_env_info);
  };
  return runtime_env_json_serialization_cache_.GetOrCreate(serialized_runtime_env_info,
                                                           std::move(factory));
}

std::shared_ptr<rpc::RuntimeEnvInfo> CoreWorker::OverrideTaskOrActorRuntimeEnvInfoImpl(
    const std::string &serialized_runtime_env_info) const {
  // TODO(Catch-Bull,SongGuyang): task runtime env not support the field eager_install
  // yet, we will overwrite the filed eager_install when it did.
  std::shared_ptr<json> parent = nullptr;
  std::shared_ptr<rpc::RuntimeEnvInfo> parent_runtime_env_info = nullptr;
  std::shared_ptr<rpc::RuntimeEnvInfo> runtime_env_info = nullptr;
  runtime_env_info = std::make_shared<rpc::RuntimeEnvInfo>();

  if (!IsRuntimeEnvInfoEmpty(serialized_runtime_env_info)) {
    RAY_CHECK(google::protobuf::util::JsonStringToMessage(serialized_runtime_env_info,
                                                          runtime_env_info.get())
                  .ok());
  }

  if (options_.worker_type == WorkerType::DRIVER) {
    if (IsRuntimeEnvEmpty(runtime_env_info->serialized_runtime_env())) {
      return std::make_shared<rpc::RuntimeEnvInfo>(
          worker_context_.GetCurrentJobConfig().runtime_env_info());
    }

    auto job_serialized_runtime_env =
        worker_context_.GetCurrentJobConfig().runtime_env_info().serialized_runtime_env();
    if (!IsRuntimeEnvEmpty(job_serialized_runtime_env)) {
      parent = std::make_shared<json>(json::parse(job_serialized_runtime_env));
    }
    parent_runtime_env_info = std::make_shared<rpc::RuntimeEnvInfo>(
        worker_context_.GetCurrentJobConfig().runtime_env_info());
  } else {
    if (IsRuntimeEnvEmpty(runtime_env_info->serialized_runtime_env())) {
      return worker_context_.GetCurrentRuntimeEnvInfo();
    }
    parent = worker_context_.GetCurrentRuntimeEnv();
    parent_runtime_env_info = worker_context_.GetCurrentRuntimeEnvInfo();
  }
  if (parent == nullptr) {
    return runtime_env_info;
  }
  std::string serialized_runtime_env = runtime_env_info->serialized_runtime_env();
  json child_runtime_env = json::parse(serialized_runtime_env);
  auto override_runtime_env = OverrideRuntimeEnv(child_runtime_env, parent);
  auto serialized_override_runtime_env = override_runtime_env.dump();
  runtime_env_info->set_serialized_runtime_env(serialized_override_runtime_env);
  if (runtime_env_info->uris().working_dir_uri().empty() &&
      !parent_runtime_env_info->uris().working_dir_uri().empty()) {
    runtime_env_info->mutable_uris()->set_working_dir_uri(
        parent_runtime_env_info->uris().working_dir_uri());
  }
  if (runtime_env_info->uris().py_modules_uris().empty() &&
      !parent_runtime_env_info->uris().py_modules_uris().empty()) {
    runtime_env_info->mutable_uris()->clear_py_modules_uris();
    for (const std::string &uri : parent_runtime_env_info->uris().py_modules_uris()) {
      runtime_env_info->mutable_uris()->add_py_modules_uris(uri);
    }
  }

  runtime_env_json_serialization_cache_.Put(serialized_runtime_env_info,
                                            runtime_env_info);
  return runtime_env_info;
}

void CoreWorker::BuildCommonTaskSpec(
    TaskSpecBuilder &builder,
    const JobID &job_id,
    const TaskID &task_id,
    const std::string &name,
    const TaskID &current_task_id,
    uint64_t task_index,
    const TaskID &caller_id,
    const rpc::Address &address,
    const RayFunction &function,
    const std::vector<std::unique_ptr<TaskArg>> &args,
    int64_t num_returns,
    const std::unordered_map<std::string, double> &required_resources,
    const std::unordered_map<std::string, double> &required_placement_resources,
    const std::string &debugger_breakpoint,
    int64_t depth,
    const std::string &serialized_runtime_env_info,
    const std::string &call_site,
    const TaskID &main_thread_current_task_id,
    const std::string &concurrency_group_name,
    bool include_job_config,
    int64_t generator_backpressure_num_objects,
    bool enable_task_events,
    const std::unordered_map<std::string, std::string> &labels,
    const std::unordered_map<std::string, std::string> &label_selector,
    const rpc::TensorTransport &tensor_transport) {
  // Build common task spec.
  auto override_runtime_env_info =
      OverrideTaskOrActorRuntimeEnvInfo(serialized_runtime_env_info);

  bool returns_dynamic = num_returns == -1;
  if (returns_dynamic) {
    // This remote function returns 1 ObjectRef, whose value
    // is a generator of ObjectRefs.
    num_returns = 1;
  }
  // TODO(sang): Remove this and integrate it to
  // nun_returns == -1 once migrating to streaming
  // generator.
  bool is_streaming_generator = num_returns == kStreamingGeneratorReturn;
  if (is_streaming_generator) {
    num_returns = 1;
    // We are using the dynamic return if
    // the streaming generator is used.
    returns_dynamic = true;
  }
  RAY_CHECK(num_returns >= 0);
  builder.SetCommonTaskSpec(
      task_id,
      name,
      function.GetLanguage(),
      function.GetFunctionDescriptor(),
      job_id,
      include_job_config
          ? std::optional<rpc::JobConfig>(worker_context_.GetCurrentJobConfig())
          : std::optional<rpc::JobConfig>(),
      current_task_id,
      task_index,
      caller_id,
      address,
      num_returns,
      returns_dynamic,
      is_streaming_generator,
      generator_backpressure_num_objects,
      required_resources,
      required_placement_resources,
      debugger_breakpoint,
      depth,
      main_thread_current_task_id,
      call_site,
      override_runtime_env_info,
      concurrency_group_name,
      enable_task_events,
      labels,
      label_selector,
      tensor_transport);
  // Set task arguments.
  for (const auto &arg : args) {
    builder.AddArg(*arg);
  }
}

void CoreWorker::PrestartWorkers(const std::string &serialized_runtime_env_info,
                                 uint64_t keep_alive_duration_secs,
                                 size_t num_workers) {
  rpc::PrestartWorkersRequest request;
  request.set_language(GetLanguage());
  request.set_job_id(GetCurrentJobId().Binary());
  *request.mutable_runtime_env_info() =
      *OverrideTaskOrActorRuntimeEnvInfo(serialized_runtime_env_info);
  request.set_keep_alive_duration_secs(keep_alive_duration_secs);
  request.set_num_workers(num_workers);
  local_raylet_client_->PrestartWorkers(
      request, [](const Status &status, const rpc::PrestartWorkersReply &reply) {
        if (!status.ok()) {
          RAY_LOG(INFO) << "Failed to prestart workers: " << status;
        }
      });
}

std::vector<rpc::ObjectReference> CoreWorker::SubmitTask(
    const RayFunction &function,
    const std::vector<std::unique_ptr<TaskArg>> &args,
    const TaskOptions &task_options,
    int max_retries,
    bool retry_exceptions,
    const rpc::SchedulingStrategy &scheduling_strategy,
    const std::string &debugger_breakpoint,
    const std::string &serialized_retry_exception_allowlist,
    const std::string &call_site,
    const TaskID current_task_id) {
  RAY_CHECK(scheduling_strategy.scheduling_strategy_case() !=
            rpc::SchedulingStrategy::SchedulingStrategyCase::SCHEDULING_STRATEGY_NOT_SET);

  TaskSpecBuilder builder;
  const auto next_task_index = worker_context_.GetNextTaskIndex();
  const auto task_id = TaskID::ForNormalTask(worker_context_.GetCurrentJobID(),
                                             worker_context_.GetCurrentInternalTaskId(),
                                             next_task_index);
  auto constrained_resources =
      AddPlacementGroupConstraint(task_options.resources, scheduling_strategy);

  auto task_name = task_options.name.empty()
                       ? function.GetFunctionDescriptor()->DefaultTaskName()
                       : task_options.name;
  int64_t depth = worker_context_.GetTaskDepth() + 1;
  // TODO(ekl) offload task building onto a thread pool for performance

  BuildCommonTaskSpec(builder,
                      worker_context_.GetCurrentJobID(),
                      task_id,
                      task_name,
                      current_task_id != TaskID::Nil()
                          ? current_task_id
                          : worker_context_.GetCurrentTaskID(),
                      next_task_index,
                      GetCallerId(),
                      rpc_address_,
                      function,
                      args,
                      task_options.num_returns,
                      constrained_resources,
                      constrained_resources,
                      debugger_breakpoint,
                      depth,
                      task_options.serialized_runtime_env_info,
                      call_site,
                      worker_context_.GetMainThreadOrActorCreationTaskID(),
                      /*concurrency_group_name=*/"",
                      /*include_job_config=*/true,
                      /*generator_backpressure_num_objects=*/
                      task_options.generator_backpressure_num_objects,
                      /*enable_task_event=*/task_options.enable_task_events,
                      task_options.labels,
                      task_options.label_selector);
  ActorID root_detached_actor_id;
  if (!worker_context_.GetRootDetachedActorID().IsNil()) {
    root_detached_actor_id = worker_context_.GetRootDetachedActorID();
  }
  builder.SetNormalTaskSpec(max_retries,
                            retry_exceptions,
                            serialized_retry_exception_allowlist,
                            scheduling_strategy,
                            root_detached_actor_id);
  TaskSpecification task_spec = std::move(builder).ConsumeAndBuild();
  RAY_LOG(DEBUG) << "Submitting normal task " << task_spec.DebugString();
  std::vector<rpc::ObjectReference> returned_refs;
  if (options_.is_local_mode) {
    returned_refs = ExecuteTaskLocalMode(task_spec);
  } else {
    returned_refs = task_manager_->AddPendingTask(
        task_spec.CallerAddress(), task_spec, CurrentCallSite(), max_retries);

    io_service_.post(
        [this, task_spec = std::move(task_spec)]() mutable {
          RAY_UNUSED(normal_task_submitter_->SubmitTask(std::move(task_spec)));
        },
        "CoreWorker.SubmitTask");
  }
  return returned_refs;
}

Status CoreWorker::CreateActor(const RayFunction &function,
                               const std::vector<std::unique_ptr<TaskArg>> &args,
                               const ActorCreationOptions &actor_creation_options,
                               const std::string &extension_data,
                               const std::string &call_site,
                               ActorID *return_actor_id) {
  RAY_CHECK(actor_creation_options.scheduling_strategy.scheduling_strategy_case() !=
            rpc::SchedulingStrategy::SchedulingStrategyCase::SCHEDULING_STRATEGY_NOT_SET);

  if (actor_creation_options.is_asyncio && options_.is_local_mode) {
    return Status::NotImplemented(
        "Async actor is currently not supported for the local mode");
  }

  bool is_detached = false;
  if (!actor_creation_options.is_detached.has_value()) {
    /// Since this actor doesn't have a specified lifetime on creation, let's use
    /// the default value of the job.
    is_detached = worker_context_.GetCurrentJobConfig().default_actor_lifetime() ==
                  ray::rpc::JobConfig_ActorLifetime_DETACHED;
  } else {
    is_detached = actor_creation_options.is_detached.value();
  }

  const auto next_task_index = worker_context_.GetNextTaskIndex();
  const ActorID actor_id = ActorID::Of(worker_context_.GetCurrentJobID(),
                                       worker_context_.GetCurrentTaskID(),
                                       next_task_index);
  const TaskID actor_creation_task_id = TaskID::ForActorCreationTask(actor_id);
  const JobID job_id = worker_context_.GetCurrentJobID();
  // Propagate existing environment variable overrides, but override them with any new
  // ones
  TaskSpecBuilder builder;
  auto new_placement_resources =
      AddPlacementGroupConstraint(actor_creation_options.placement_resources,
                                  actor_creation_options.scheduling_strategy);
  auto new_resource = AddPlacementGroupConstraint(
      actor_creation_options.resources, actor_creation_options.scheduling_strategy);
  const auto actor_name = actor_creation_options.name;
  const auto task_name =
      actor_name.empty()
          ? function.GetFunctionDescriptor()->DefaultTaskName()
          : actor_name + ":" + function.GetFunctionDescriptor()->CallString();
  int64_t depth = worker_context_.GetTaskDepth() + 1;
  BuildCommonTaskSpec(builder,
                      job_id,
                      actor_creation_task_id,
                      task_name,
                      worker_context_.GetCurrentTaskID(),
                      next_task_index,
                      GetCallerId(),
                      rpc_address_,
                      function,
                      args,
                      /*num_returns=*/0,
                      new_resource,
                      new_placement_resources,
                      /*debugger_breakpoint=*/"",
                      depth,
                      actor_creation_options.serialized_runtime_env_info,
                      call_site,
                      worker_context_.GetMainThreadOrActorCreationTaskID(),
                      /*concurrency_group_name=*/"",
                      /*include_job_config=*/true,
                      /*generator_backpressure_num_objects=*/-1,
                      /*enable_task_events=*/actor_creation_options.enable_task_events,
                      actor_creation_options.labels,
                      actor_creation_options.label_selector);

  // If the namespace is not specified, get it from the job.
  const auto ray_namespace = (actor_creation_options.ray_namespace.empty()
                                  ? worker_context_.GetCurrentJobConfig().ray_namespace()
                                  : actor_creation_options.ray_namespace);
  auto actor_handle = std::make_unique<ActorHandle>(
      actor_id,
      GetCallerId(),
      rpc_address_,
      job_id,
      /*actor_cursor=*/ObjectID::FromIndex(actor_creation_task_id, 1),
      function.GetLanguage(),
      function.GetFunctionDescriptor(),
      extension_data,
      actor_creation_options.max_task_retries,
      actor_name,
      ray_namespace,
      actor_creation_options.max_pending_calls,
      actor_creation_options.execute_out_of_order,
      actor_creation_options.enable_task_events,
      actor_creation_options.labels);
  std::string serialized_actor_handle;
  actor_handle->Serialize(&serialized_actor_handle);
  ActorID root_detached_actor_id;
  if (is_detached) {
    root_detached_actor_id = actor_id;
  } else if (!worker_context_.GetRootDetachedActorID().IsNil()) {
    root_detached_actor_id = worker_context_.GetRootDetachedActorID();
  }
  builder.SetActorCreationTaskSpec(actor_id,
                                   serialized_actor_handle,
                                   actor_creation_options.scheduling_strategy,
                                   actor_creation_options.max_restarts,
                                   actor_creation_options.max_task_retries,
                                   actor_creation_options.dynamic_worker_options,
                                   actor_creation_options.max_concurrency,
                                   is_detached,
                                   actor_name,
                                   ray_namespace,
                                   actor_creation_options.is_asyncio,
                                   actor_creation_options.concurrency_groups,
                                   extension_data,
                                   actor_creation_options.execute_out_of_order,
                                   root_detached_actor_id);
  // Add the actor handle before we submit the actor creation task, since the
  // actor handle must be in scope by the time the GCS sends the
  // WaitForActorRefDeletedRequest.
  RAY_CHECK(actor_manager_->AddNewActorHandle(
      std::move(actor_handle), CurrentCallSite(), rpc_address_, /*owned=*/!is_detached))
      << "Actor " << actor_id << " already exists";
  *return_actor_id = actor_id;
  TaskSpecification task_spec = std::move(builder).ConsumeAndBuild();
  RAY_LOG(DEBUG) << "Submitting actor creation task " << task_spec.DebugString();
  if (options_.is_local_mode) {
    // TODO(suquark): Should we consider namespace in local mode? Currently
    // it looks like two actors with two different namespaces become the
    // same actor in local mode. Maybe this is not an issue if we consider
    // the actor name globally unique.
    if (!actor_name.empty()) {
      // Since local mode doesn't pass GCS actor management code path,
      // it just register actor names in memory.
      local_mode_named_actor_registry_.emplace(actor_name, actor_id);
    }
    ExecuteTaskLocalMode(task_spec);
    return Status::OK();
  }

  if (task_spec.MaxActorRestarts() != 0) {
    bool actor_restart_warning = false;
    for (size_t i = 0; i < task_spec.NumArgs(); i++) {
      if (task_spec.ArgByRef(i) || !task_spec.ArgInlinedRefs(i).empty()) {
        actor_restart_warning = true;
        break;
      }
    }
    if (actor_restart_warning) {
      RAY_LOG(ERROR)
          << "Actor " << (actor_name.empty() ? "" : (actor_name + " "))
          << "with class name: '" << function.GetFunctionDescriptor()->ClassName()
          << "' and ID: '" << task_spec.ActorCreationId()
          << "' has constructor arguments in the object store and max_restarts > 0. If "
             "the arguments in the object store go out of scope or are lost, the "
             "actor restart will fail. See "
             "https://github.com/ray-project/ray/issues/53727 for more details.";
    }
  }

  task_manager_->AddPendingTask(
      rpc_address_,
      task_spec,
      CurrentCallSite(),
      // Actor creation task retry happens on GCS not on core worker.
      /*max_retries=*/0);

  if (actor_name.empty()) {
    io_service_.post(
        [this, task_spec = std::move(task_spec)]() {
          actor_creator_->AsyncRegisterActor(task_spec, [this, task_spec](Status status) {
            if (!status.ok()) {
              RAY_LOG(ERROR).WithField(task_spec.ActorCreationId())
                  << "Failed to register actor. Error message: " << status;
              task_manager_->FailPendingTask(
                  task_spec.TaskId(), rpc::ErrorType::ACTOR_CREATION_FAILED, &status);
            } else {
              RAY_UNUSED(actor_task_submitter_->SubmitActorCreationTask(task_spec));
            }
          });
        },
        "ActorCreator.AsyncRegisterActor");
  } else {
    // For named actor, we still go through the sync way because for
    // functions like list actors these actors need to be there, especially
    // for local driver. But the current code all go through the gcs right now.
    auto status = actor_creator_->RegisterActor(task_spec);
    if (!status.ok()) {
      return status;
    }
    io_service_.post(
        [this, task_spec = std::move(task_spec)]() {
          RAY_UNUSED(actor_task_submitter_->SubmitActorCreationTask(task_spec));
        },
        "CoreWorker.SubmitTask");
  }
  return Status::OK();
}

Status CoreWorker::CreatePlacementGroup(
    const PlacementGroupCreationOptions &placement_group_creation_options,
    PlacementGroupID *return_placement_group_id) {
  const auto &bundles = placement_group_creation_options.bundles;
  for (const auto &bundle : bundles) {
    for (const auto &resource : bundle) {
      if (resource.first == kBundle_ResourceLabel) {
        std::ostringstream stream;
        stream << kBundle_ResourceLabel << " is a system reserved resource, which is not "
               << "allowed to be used in placement group. ";
        return Status::Invalid(stream.str());
      }
    }
  }
  const PlacementGroupID placement_group_id = PlacementGroupID::Of(GetCurrentJobId());
  PlacementGroupSpecBuilder builder;
  builder.SetPlacementGroupSpec(
      placement_group_id,
      placement_group_creation_options.name,
      placement_group_creation_options.bundles,
      placement_group_creation_options.strategy,
      placement_group_creation_options.is_detached,
      placement_group_creation_options.max_cpu_fraction_per_node,
      placement_group_creation_options.soft_target_node_id,
      worker_context_.GetCurrentJobID(),
      worker_context_.GetCurrentActorID(),
      worker_context_.CurrentActorDetached(),
      placement_group_creation_options.bundle_label_selector);
  PlacementGroupSpecification placement_group_spec = builder.Build();
  *return_placement_group_id = placement_group_id;
  RAY_LOG(INFO).WithField(placement_group_id)
      << "Submitting Placement Group creation to GCS";
  auto status =
      gcs_client_->PlacementGroups().SyncCreatePlacementGroup(placement_group_spec);
  if (status.IsTimedOut()) {
    std::ostringstream stream;
    stream << "There was timeout in creating the placement group of id "
           << placement_group_id
           << ". It is probably "
              "because GCS server is dead or there's a high load there.";
    return Status::TimedOut(stream.str());
  }
  return status;
}

Status CoreWorker::RemovePlacementGroup(const PlacementGroupID &placement_group_id) {
  // Synchronously wait for placement group removal.
  auto status =
      gcs_client_->PlacementGroups().SyncRemovePlacementGroup(placement_group_id);
  if (status.IsTimedOut()) {
    std::ostringstream stream;
    stream << "There was timeout in removing the placement group of id "
           << placement_group_id
           << ". It is probably "
              "because GCS server is dead or there's a high load there.";
    return Status::TimedOut(stream.str());
  }
  return status;
}

Status CoreWorker::WaitPlacementGroupReady(const PlacementGroupID &placement_group_id,
                                           int64_t timeout_seconds) {
  auto status = gcs_client_->PlacementGroups().SyncWaitUntilReady(placement_group_id,
                                                                  timeout_seconds);
  if (status.IsTimedOut()) {
    std::ostringstream stream;
    stream << "There was timeout in waiting for placement group " << placement_group_id
           << " creation.";
    return Status::TimedOut(stream.str());
  }
  return status;
}

Status CoreWorker::SubmitActorTask(
    const ActorID &actor_id,
    const RayFunction &function,
    const std::vector<std::unique_ptr<TaskArg>> &args,
    const TaskOptions &task_options,
    int max_retries,
    bool retry_exceptions,
    const std::string &serialized_retry_exception_allowlist,
    const std::string &call_site,
    std::vector<rpc::ObjectReference> &task_returns,
    const TaskID current_task_id) {
  absl::ReleasableMutexLock lock(&actor_task_mutex_);
  task_returns.clear();
  if (!actor_task_submitter_->CheckActorExists(actor_id)) {
    std::string err_msg = absl::StrFormat(
        "Can't find actor %s. It might be dead or it's from a different cluster",
        actor_id.Hex());
    // TODO(dayshah): make status take by value
    return Status::NotFound(err_msg);
  }
  /// Check whether backpressure may happen at the very beginning of submitting a task.
  if (actor_task_submitter_->PendingTasksFull(actor_id)) {
    RAY_LOG(DEBUG).WithField(actor_id)
        << "Back pressure occurred while submitting the actor task. "
        << actor_task_submitter_->DebugString(actor_id);
    return Status::OutOfResource(absl::StrFormat(
        "Too many tasks (%d) pending to be executed for actor %s. Please try later",
        actor_task_submitter_->NumPendingTasks(actor_id),
        actor_id.Hex()));
  }

  auto actor_handle = actor_manager_->GetActorHandle(actor_id);
  // Subscribe the actor state when we first submit the actor task. It is to reduce the
  // number of connections. The method is idempotent.
  actor_manager_->SubscribeActorState(actor_id);

  // Build common task spec.
  TaskSpecBuilder builder;
  const auto next_task_index = worker_context_.GetNextTaskIndex();
  const TaskID actor_task_id =
      TaskID::ForActorTask(worker_context_.GetCurrentJobID(),
                           worker_context_.GetCurrentInternalTaskId(),
                           next_task_index,
                           actor_handle->GetActorID());
  const std::unordered_map<std::string, double> required_resources;
  const auto task_name = task_options.name.empty()
                             ? function.GetFunctionDescriptor()->DefaultTaskName()
                             : task_options.name;

  // The depth of the actor task is depth of the caller + 1
  // The caller is not necessarily the creator of the actor.
  int64_t depth = worker_context_.GetTaskDepth() + 1;
  BuildCommonTaskSpec(builder,
                      actor_handle->CreationJobID(),
                      actor_task_id,
                      task_name,
                      current_task_id != TaskID::Nil()
                          ? current_task_id
                          : worker_context_.GetCurrentTaskID(),
                      next_task_index,
                      GetCallerId(),
                      rpc_address_,
                      function,
                      args,
                      task_options.num_returns,
                      task_options.resources,
                      required_resources,
                      /*debugger_breakpoint=*/"",
                      depth,
                      /*serialized_runtime_env_info=*/"{}",
                      call_site,
                      worker_context_.GetMainThreadOrActorCreationTaskID(),
                      task_options.concurrency_group_name,
                      /*include_job_config=*/false,
                      /*generator_backpressure_num_objects=*/
                      task_options.generator_backpressure_num_objects,
                      /*enable_task_events=*/task_options.enable_task_events,
                      /*labels=*/{},
                      /*label_selector=*/{},
                      /*tensor_transport=*/task_options.tensor_transport);
  // NOTE: placement_group_capture_child_tasks and runtime_env will
  // be ignored in the actor because we should always follow the actor's option.

  actor_handle->SetActorTaskSpec(builder,
                                 ObjectID::Nil(),
                                 max_retries,
                                 retry_exceptions,
                                 serialized_retry_exception_allowlist);
  // Submit task.
  TaskSpecification task_spec = std::move(builder).ConsumeAndBuild();
  RAY_LOG(DEBUG) << "Submitting actor task " << task_spec.DebugString();
  std::vector<rpc::ObjectReference> returned_refs;
  if (options_.is_local_mode) {
    /// NOTE: The lock should be released in local mode. The user code may
    /// submit another task when executing the current task locally, which
    /// cause deadlock. The code call chain is:
    /// SubmitActorTask -> python user code -> actor.xx.remote() -> SubmitActorTask
    lock.Release();
    returned_refs = ExecuteTaskLocalMode(task_spec, actor_id);
  } else {
    returned_refs = task_manager_->AddPendingTask(
        rpc_address_, task_spec, CurrentCallSite(), max_retries);

    RAY_CHECK_OK(actor_task_submitter_->SubmitTask(task_spec));
  }
  task_returns = std::move(returned_refs);
  return Status::OK();
}

Status CoreWorker::CancelTask(const ObjectID &object_id,
                              bool force_kill,
                              bool recursive) {
  rpc::Address obj_addr;
  if (!reference_counter_->GetOwner(object_id, &obj_addr)) {
    return Status::Invalid("No owner found for object.");
  }

  if (obj_addr.SerializeAsString() != rpc_address_.SerializeAsString()) {
    // We don't have CancelRemoteTask for actor_task_submitter_
    // because it requires the same implementation.
    RAY_LOG(DEBUG).WithField(object_id)
        << "Request to cancel a task of object to an owner "
        << obj_addr.SerializeAsString();
    return normal_task_submitter_->CancelRemoteTask(
        object_id, obj_addr, force_kill, recursive);
  }

  auto task_spec = task_manager_->GetTaskSpec(object_id.TaskId());
  if (!task_spec.has_value()) {
    // Task is already finished.
    RAY_LOG(DEBUG).WithField(object_id)
        << "Cancel request is ignored because the task is already canceled "
           "for an object";
    return Status::OK();
  }

  if (task_spec.value().IsActorCreationTask()) {
    RAY_LOG(FATAL) << "Cannot cancel actor creation tasks";
  }

  if (task_spec->IsActorTask()) {
    if (force_kill) {
      return Status::InvalidArgument("force=True is not supported for actor tasks.");
    }

    return actor_task_submitter_->CancelTask(task_spec.value(), recursive);
  } else {
    return normal_task_submitter_->CancelTask(task_spec.value(), force_kill, recursive);
  }
}

Status CoreWorker::CancelChildren(const TaskID &task_id, bool force_kill) {
  std::vector<std::pair<TaskID, Status>> recursive_cancellation_status;
  bool recursive_success = true;
  for (const auto &child_id : task_manager_->GetPendingChildrenTasks(task_id)) {
    auto child_spec = task_manager_->GetTaskSpec(child_id);
    if (!child_spec.has_value()) {
      recursive_success = false;
      recursive_cancellation_status.emplace_back(
          child_id,
          Status::UnknownError(
              "Recursive task cancellation failed--check warning logs."));
    } else if (child_spec->IsActorTask()) {
      auto result = actor_task_submitter_->CancelTask(child_spec.value(), true);
      recursive_cancellation_status.emplace_back(child_id, result);
    } else {
      auto result =
          normal_task_submitter_->CancelTask(child_spec.value(), force_kill, true);
      recursive_cancellation_status.emplace_back(child_id, result);
    }
  }

  if (recursive_success) {
    return Status::OK();
  } else {
    auto kMaxFailedTaskSampleSize = 10;
    std::ostringstream ostr;
    ostr << "Failed to cancel all the children tasks of " << task_id << " recursively.\n"
         << "Here are up to " << kMaxFailedTaskSampleSize
         << " samples tasks that failed to be canceled\n";
    auto success = 0;
    auto failures = 0;
    for (const auto &[child_id, status] : recursive_cancellation_status) {
      if (status.ok()) {
        success += 1;
      } else {
        // Only record up to sample sizes.
        if (failures < kMaxFailedTaskSampleSize) {
          ostr << "\t" << child_id << ", " << status << "\n";
        }
        failures += 1;
      }
    }
    ostr << "Total Recursive cancelation success: " << success
         << ", failures: " << failures;
    return Status::UnknownError(ostr.str());
  }
}

Status CoreWorker::KillActor(const ActorID &actor_id, bool force_kill, bool no_restart) {
  if (options_.is_local_mode) {
    return KillActorLocalMode(actor_id);
  }
  std::promise<Status> p;
  auto f = p.get_future();
  io_service_.post(
      [this, p = &p, actor_id, force_kill, no_restart]() {
        auto cb = [this, p, actor_id, force_kill, no_restart](Status status) mutable {
          if (status.ok()) {
            gcs_client_->Actors().AsyncKillActor(
                actor_id, force_kill, no_restart, nullptr);
          }
          p->set_value(std::move(status));
        };
        if (actor_creator_->IsActorInRegistering(actor_id)) {
          actor_creator_->AsyncWaitForActorRegisterFinish(actor_id, std::move(cb));
        } else if (actor_manager_->CheckActorHandleExists(actor_id)) {
          cb(Status::OK());
        } else {
          std::stringstream stream;
          stream << "Failed to find a corresponding actor handle for " << actor_id;
          cb(Status::Invalid(stream.str()));
        }
      },
      "CoreWorker.KillActor");
  const auto &status = f.get();
  actor_manager_->OnActorKilled(actor_id);
  return status;
}

Status CoreWorker::KillActorLocalMode(const ActorID &actor_id) {
  // KillActor doesn't do anything in local mode. We only remove named actor entry if
  // exists.
  for (auto it = local_mode_named_actor_registry_.begin();
       it != local_mode_named_actor_registry_.end();) {
    auto current = it++;
    if (current->second == actor_id) {
      local_mode_named_actor_registry_.erase(current);
    }
  }
  return Status::OK();
}

void CoreWorker::RemoveActorHandleReference(const ActorID &actor_id) {
  ObjectID actor_handle_id = ObjectID::ForActorHandle(actor_id);
  reference_counter_->RemoveLocalReference(actor_handle_id, nullptr);
}

std::optional<rpc::ActorTableData::ActorState> CoreWorker::GetLocalActorState(
    const ActorID &actor_id) const {
  return actor_task_submitter_->GetLocalActorState(actor_id);
}

ActorID CoreWorker::DeserializeAndRegisterActorHandle(const std::string &serialized,
                                                      const ObjectID &outer_object_id,
                                                      bool add_local_ref) {
  auto actor_handle = std::make_unique<ActorHandle>(serialized);
  return actor_manager_->RegisterActorHandle(std::move(actor_handle),
                                             outer_object_id,
                                             CurrentCallSite(),
                                             rpc_address_,
                                             add_local_ref);
}

Status CoreWorker::SerializeActorHandle(const ActorID &actor_id,
                                        std::string *output,
                                        ObjectID *actor_handle_id) const {
  auto actor_handle = actor_manager_->GetActorHandle(actor_id);
  actor_handle->Serialize(output);
  *actor_handle_id = ObjectID::ForActorHandle(actor_id);
  return Status::OK();
}

std::shared_ptr<const ActorHandle> CoreWorker::GetActorHandle(
    const ActorID &actor_id) const {
  return actor_manager_->GetActorHandle(actor_id);
}

std::pair<std::shared_ptr<const ActorHandle>, Status> CoreWorker::GetNamedActorHandle(
    const std::string &name, const std::string &ray_namespace) {
  RAY_CHECK(!name.empty());
  if (options_.is_local_mode) {
    return GetNamedActorHandleLocalMode(name);
  }

  return actor_manager_->GetNamedActorHandle(
      name,
      ray_namespace.empty() ? worker_context_.GetCurrentJobConfig().ray_namespace()
                            : ray_namespace,
      CurrentCallSite(),
      rpc_address_);
}

std::pair<std::vector<std::pair<std::string, std::string>>, Status>
CoreWorker::ListNamedActors(bool all_namespaces) {
  if (options_.is_local_mode) {
    return ListNamedActorsLocalMode();
  }

  std::vector<std::pair<std::string, std::string>> actors;

  // This call needs to be blocking because we can't return until we get the
  // response from the RPC.
  const auto ray_namespace = worker_context_.GetCurrentJobConfig().ray_namespace();
  auto status =
      gcs_client_->Actors().SyncListNamedActors(all_namespaces, ray_namespace, actors);
  if (status.IsTimedOut()) {
    std::ostringstream stream;
    stream << "There was timeout in getting the list of named actors, "
              "probably because the GCS server is dead or under high load .";
    return std::make_pair(std::move(actors), Status::TimedOut(stream.str()));
  }
  return std::make_pair(std::move(actors), std::move(status));
}

std::pair<std::shared_ptr<const ActorHandle>, Status>
CoreWorker::GetNamedActorHandleLocalMode(const std::string &name) {
  auto it = local_mode_named_actor_registry_.find(name);
  if (it == local_mode_named_actor_registry_.end()) {
    std::string err_msg = absl::StrFormat("Failed to look up actor with name %s", name);
    return std::make_pair(nullptr, Status::NotFound(err_msg));
  }

  return std::make_pair(GetActorHandle(it->second), Status::OK());
}

std::pair<std::vector<std::pair<std::string, std::string>>, Status>
CoreWorker::ListNamedActorsLocalMode() {
  std::vector<std::pair<std::string, std::string>> actors;
  actors.reserve(local_mode_named_actor_registry_.size());
  for (auto it = local_mode_named_actor_registry_.begin();
       it != local_mode_named_actor_registry_.end();
       it++) {
    actors.emplace_back(/*namespace=*/"", it->first);
  }
  return std::make_pair(std::move(actors), Status::OK());
}

std::string CoreWorker::GetActorName() const {
  absl::MutexLock lock(&mutex_);
  return actor_manager_->GetActorHandle(actor_id_)->GetName();
}

ResourceMappingType CoreWorker::GetResourceIDs() const {
  absl::MutexLock lock(&mutex_);
  return resource_ids_;
}

std::unique_ptr<worker::ProfileEvent> CoreWorker::CreateProfileEvent(
    const std::string &event_name) {
  return std::make_unique<worker::ProfileEvent>(
      *task_event_buffer_, worker_context_, options_.node_ip_address, event_name);
}

void CoreWorker::RunTaskExecutionLoop() {
  auto signal_checker = PeriodicalRunner::Create(task_execution_service_);
  if (options_.check_signals) {
    signal_checker->RunFnPeriodically(
        [this] {
          /// The overhead of this is only a single digit microsecond.
          if (worker_context_.GetCurrentActorShouldExit()) {
            Exit(rpc::WorkerExitType::INTENDED_USER_EXIT,
                 "User requested to exit the actor.",
                 nullptr);
          }
          auto status = options_.check_signals();
          if (status.IsIntentionalSystemExit()) {
            Exit(rpc::WorkerExitType::INTENDED_USER_EXIT,
                 absl::StrCat("Worker exits by a signal. ", status.message()),
                 nullptr);
          }
          if (status.IsUnexpectedSystemExit()) {
            Exit(
                rpc::WorkerExitType::SYSTEM_ERROR,
                absl::StrCat("Worker exits unexpectedly by a signal. ", status.message()),
                nullptr);
          }
        },
        10,
        "CoreWorker.CheckSignal");
  }
  task_execution_service_.run();
  RAY_CHECK(is_shutdown_)
      << "Task execution loop was terminated without calling shutdown API.";
}

Status CoreWorker::AllocateReturnObject(const ObjectID &object_id,
                                        const size_t &data_size,
                                        const std::shared_ptr<Buffer> &metadata,
                                        const std::vector<ObjectID> &contained_object_ids,
                                        const rpc::Address &caller_address,
                                        int64_t *task_output_inlined_bytes,
                                        std::shared_ptr<RayObject> *return_object) {
  rpc::Address owner_address(options_.is_local_mode ? rpc::Address() : caller_address);

  bool object_already_exists = false;
  std::shared_ptr<Buffer> data_buffer;
  if (data_size > 0) {
    RAY_LOG(DEBUG).WithField(object_id) << "Creating return object";
    // Mark this object as containing other object IDs. The ref counter will
    // keep the inner IDs in scope until the outer one is out of scope.
    if (!contained_object_ids.empty() && !options_.is_local_mode) {
      reference_counter_->AddNestedObjectIds(
          object_id, contained_object_ids, owner_address);
    }

    // Allocate a buffer for the return object.
    if (options_.is_local_mode ||
        (static_cast<int64_t>(data_size) < max_direct_call_object_size_ &&
         // ensure we don't exceed the limit if we allocate this object inline.
         (*task_output_inlined_bytes + static_cast<int64_t>(data_size) <=
          RayConfig::instance().task_rpc_inlined_bytes_limit()))) {
      data_buffer = std::make_shared<LocalMemoryBuffer>(data_size);
      *task_output_inlined_bytes += static_cast<int64_t>(data_size);
    } else {
      RAY_RETURN_NOT_OK(CreateExisting(metadata,
                                       data_size,
                                       object_id,
                                       owner_address,
                                       &data_buffer,
                                       /*created_by_worker=*/true));
      object_already_exists = !data_buffer;
    }
  }
  // Leave the return object as a nullptr if the object already exists.
  if (!object_already_exists) {
    auto contained_refs = GetObjectRefs(contained_object_ids);
    *return_object =
        std::make_shared<RayObject>(data_buffer, metadata, std::move(contained_refs));
  }

  return Status::OK();
}

Status CoreWorker::ExecuteTask(
    const TaskSpecification &task_spec,
    std::optional<ResourceMappingType> resource_ids,
    std::vector<std::pair<ObjectID, std::shared_ptr<RayObject>>> *return_objects,
    std::vector<std::pair<ObjectID, std::shared_ptr<RayObject>>> *dynamic_return_objects,
    std::vector<std::pair<ObjectID, bool>> *streaming_generator_returns,
    ReferenceCounter::ReferenceTableProto *borrowed_refs,
    bool *is_retryable_error,
    std::string *application_error) {
  RAY_LOG(DEBUG) << "Executing task, task info = " << task_spec.DebugString();

  // If the worker is exited via Exit API, we shouldn't execute
  // tasks anymore.
  if (IsExiting()) {
    absl::MutexLock lock(&mutex_);
    return Status::IntentionalSystemExit(
        absl::StrCat("Worker has already exited. Detail: ", exiting_detail_.value()));
  }

  task_queue_length_ -= 1;
  num_executed_tasks_ += 1;

  // Modify the worker's per function counters.
  std::string func_name = task_spec.FunctionDescriptor()->CallString();
  std::string actor_repr_name;
  {
    absl::MutexLock lock(&mutex_);
    actor_repr_name = actor_repr_name_;
  }
  if (!options_.is_local_mode) {
    task_counter_.MovePendingToRunning(func_name, task_spec.IsRetry());

    const auto update =
        (task_spec.IsActorTask() && !actor_repr_name.empty())
            ? worker::TaskStatusEvent::TaskStateUpdate(actor_repr_name, pid_)
            : worker::TaskStatusEvent::TaskStateUpdate(pid_);
    RAY_UNUSED(
        task_event_buffer_->RecordTaskStatusEventIfNeeded(task_spec.TaskId(),
                                                          task_spec.JobId(),
                                                          task_spec.AttemptNumber(),
                                                          task_spec,
                                                          rpc::TaskStatus::RUNNING,
                                                          /*include_task_info=*/false,
                                                          update));

    worker_context_.SetCurrentTask(task_spec);
    SetCurrentTaskId(task_spec.TaskId(), task_spec.AttemptNumber(), task_spec.GetName());
  }
  {
    absl::MutexLock lock(&mutex_);
    running_tasks_.emplace(task_spec.TaskId(), task_spec);
    if (resource_ids.has_value()) {
      resource_ids_ = std::move(*resource_ids);
    }
  }

  RayFunction func{task_spec.GetLanguage(), task_spec.FunctionDescriptor()};

  std::vector<std::shared_ptr<RayObject>> args;
  std::vector<rpc::ObjectReference> arg_refs;
  // This includes all IDs that were passed by reference and any IDs that were
  // inlined in the task spec. These references will be pinned during the task
  // execution and unpinned once the task completes. We will notify the caller
  // about any IDs that we are still borrowing by the time the task completes.
  std::vector<ObjectID> borrowed_ids;
  RAY_CHECK_OK(GetAndPinArgsForExecutor(task_spec, &args, &arg_refs, &borrowed_ids));

  for (size_t i = 0; i < task_spec.NumReturns(); i++) {
    return_objects->emplace_back(task_spec.ReturnId(i), nullptr);
  }
  // For dynamic tasks, pass the return IDs that were dynamically generated on
  // the first execution.
  if (!task_spec.ReturnsDynamic()) {
    dynamic_return_objects = nullptr;
  } else if (task_spec.AttemptNumber() > 0) {
    for (const auto &dynamic_return_id : task_spec.DynamicReturnIds()) {
      // Increase the put index so that when the generator creates a new obj
      // the object id won't conflict.
      worker_context_.GetNextPutIndex();
      dynamic_return_objects->emplace_back(dynamic_return_id,
                                           std::shared_ptr<RayObject>());
      RAY_LOG(DEBUG) << "Re-executed task " << task_spec.TaskId()
                     << " should return dynamic object " << dynamic_return_id;

      AddLocalReference(dynamic_return_id, "<temporary (DynamicObjectRefGenerator)>");
      reference_counter_->AddBorrowedObject(
          dynamic_return_id, ObjectID::Nil(), task_spec.CallerAddress());
    }
  }

  Status status;
  TaskType task_type = TaskType::NORMAL_TASK;
  if (task_spec.IsActorCreationTask()) {
    task_type = TaskType::ACTOR_CREATION_TASK;
    SetActorId(task_spec.ActorCreationId());
    task_counter_.BecomeActor(task_spec.FunctionDescriptor()->ClassName());
    {
      auto self_actor_handle =
          std::make_unique<ActorHandle>(task_spec.GetSerializedActorHandle());
      // Register the handle to the current actor itself.
      actor_manager_->RegisterActorHandle(std::move(self_actor_handle),
                                          ObjectID::Nil(),
                                          CurrentCallSite(),
                                          rpc_address_,
                                          /*add_local_ref=*/false,
                                          /*is_self=*/true);
    }
    RAY_LOG(INFO).WithField(task_spec.ActorCreationId()) << "Creating actor";
  } else if (task_spec.IsActorTask()) {
    task_type = TaskType::ACTOR_TASK;
  }

  std::shared_ptr<LocalMemoryBuffer> creation_task_exception_pb_bytes = nullptr;

  std::vector<ConcurrencyGroup> defined_concurrency_groups = {};
  std::string name_of_concurrency_group_to_execute;
  if (task_spec.IsActorCreationTask()) {
    defined_concurrency_groups = task_spec.ConcurrencyGroups();
  } else if (task_spec.IsActorTask()) {
    name_of_concurrency_group_to_execute = task_spec.ConcurrencyGroupName();
  }

  status = options_.task_execution_callback(
      task_spec.CallerAddress(),
      task_type,
      task_spec.GetName(),
      func,
      task_spec.GetRequiredResources().GetResourceUnorderedMap(),
      args,
      arg_refs,
      task_spec.GetDebuggerBreakpoint(),
      task_spec.GetSerializedRetryExceptionAllowlist(),
      return_objects,
      dynamic_return_objects,
      streaming_generator_returns,
      creation_task_exception_pb_bytes,
      is_retryable_error,
      application_error,
      defined_concurrency_groups,
      name_of_concurrency_group_to_execute,
      /*is_reattempt=*/task_spec.AttemptNumber() > 0,
      /*is_streaming_generator=*/task_spec.IsStreamingGenerator(),
      /*retry_exception=*/task_spec.ShouldRetryExceptions(),
      /*generator_backpressure_num_objects=*/
      task_spec.GeneratorBackpressureNumObjects(),
      /*tensor_transport=*/task_spec.TensorTransport());

  // Get the reference counts for any IDs that we borrowed during this task,
  // remove the local reference for these IDs, and return the ref count info to
  // the caller. This will notify the caller of any IDs that we (or a nested
  // task) are still borrowing. It will also notify the caller of any new IDs
  // that were contained in a borrowed ID that we (or a nested task) are now
  // borrowing.
  std::vector<ObjectID> deleted;
  if (!borrowed_ids.empty()) {
    reference_counter_->PopAndClearLocalBorrowers(borrowed_ids, borrowed_refs, &deleted);
  }
  if (dynamic_return_objects != nullptr) {
    for (const auto &dynamic_return : *dynamic_return_objects) {
      reference_counter_->PopAndClearLocalBorrowers(
          {dynamic_return.first}, borrowed_refs, &deleted);
    }
  }
  memory_store_->Delete(deleted);

  if (task_spec.IsNormalTask() && reference_counter_->NumObjectIDsInScope() != 0) {
    RAY_LOG(DEBUG).WithField(task_spec.TaskId())
        << "There were " << reference_counter_->NumObjectIDsInScope()
        << " ObjectIDs left in scope after executing task. "
           "This is either caused by keeping references to ObjectIDs in Python "
           "between "
           "tasks (e.g., in global variables) or indicates a problem with Ray's "
           "reference counting, and may cause problems in the object store.";
  }

  if (!options_.is_local_mode) {
    SetCurrentTaskId(TaskID::Nil(), /*attempt_number=*/0, /*task_name=*/"");
    worker_context_.ResetCurrentTask();
  }
  {
    absl::MutexLock lock(&mutex_);
    size_t erased = running_tasks_.erase(task_spec.TaskId());
    RAY_CHECK(erased == 1);
    if (task_spec.IsNormalTask()) {
      resource_ids_.clear();
    }
  }

  if (!options_.is_local_mode) {
    task_counter_.MoveRunningToFinished(func_name, task_spec.IsRetry());
  }
  RAY_LOG(DEBUG).WithField(task_spec.TaskId())
      << "Finished executing task, status=" << status;

  std::ostringstream stream;
  if (status.IsCreationTaskError()) {
    Exit(rpc::WorkerExitType::USER_ERROR,
         absl::StrCat(
             "Worker exits because there was an exception in the initialization method "
             "(e.g., __init__). Fix the exceptions from the initialization to resolve "
             "the issue. ",
             status.message()),
         creation_task_exception_pb_bytes);
  } else if (status.IsIntentionalSystemExit()) {
    Exit(rpc::WorkerExitType::INTENDED_USER_EXIT,
         absl::StrCat("Worker exits by an user request. ", status.message()),
         creation_task_exception_pb_bytes);
  } else if (status.IsUnexpectedSystemExit()) {
    Exit(rpc::WorkerExitType::SYSTEM_ERROR,
         absl::StrCat("Worker exits unexpectedly. ", status.message()),
         creation_task_exception_pb_bytes);
  } else if (!status.ok()) {
    RAY_LOG(FATAL) << "Unexpected task status type : " << status;
  }
  return status;
}

Status CoreWorker::SealReturnObject(const ObjectID &return_id,
                                    const std::shared_ptr<RayObject> &return_object,
                                    const ObjectID &generator_id,
                                    const rpc::Address &caller_address) {
  RAY_LOG(DEBUG).WithField(return_id) << "Sealing return object";

  RAY_CHECK(return_object);
  RAY_CHECK(!options_.is_local_mode);

  Status status = Status::OK();
  auto caller_address_ptr = std::make_unique<rpc::Address>(caller_address);

  if (return_object->GetData() != nullptr && return_object->GetData()->IsPlasmaBuffer()) {
    status = SealExisting(return_id, true, generator_id, caller_address_ptr);
    if (!status.ok()) {
      RAY_LOG(FATAL).WithField(return_id)
          << "Failed to seal object in store: " << status.message();
    }
  }
  return status;
}

void CoreWorker::AsyncDelObjectRefStream(const ObjectID &generator_id) {
  RAY_LOG(DEBUG).WithField(generator_id) << "AsyncDelObjectRefStream";
  if (task_manager_->TryDelObjectRefStream(generator_id)) {
    return;
  }

  {
    // TryDelObjectRefStream is thread safe so no need to hold the lock above.
    absl::MutexLock lock(&generator_ids_pending_deletion_mutex_);
    generator_ids_pending_deletion_.insert(generator_id);
  }
}

void CoreWorker::TryDelPendingObjectRefStreams() {
  absl::MutexLock lock(&generator_ids_pending_deletion_mutex_);

  std::vector<ObjectID> deleted;
  for (const auto &generator_id : generator_ids_pending_deletion_) {
    RAY_LOG(DEBUG).WithField(generator_id)
        << "TryDelObjectRefStream from generator_ids_pending_deletion_";
    if (task_manager_->TryDelObjectRefStream(generator_id)) {
      deleted.push_back(generator_id);
    }
  }

  for (const auto &generator_id : deleted) {
    generator_ids_pending_deletion_.erase(generator_id);
  }
}

Status CoreWorker::TryReadObjectRefStream(const ObjectID &generator_id,
                                          rpc::ObjectReference *object_ref_out) {
  ObjectID object_id;
  const auto &status = task_manager_->TryReadObjectRefStream(generator_id, &object_id);
  RAY_CHECK(object_ref_out != nullptr);
  object_ref_out->set_object_id(object_id.Binary());
  object_ref_out->mutable_owner_address()->CopyFrom(rpc_address_);
  return status;
}

bool CoreWorker::StreamingGeneratorIsFinished(const ObjectID &generator_id) const {
  return task_manager_->StreamingGeneratorIsFinished(generator_id);
}

std::pair<rpc::ObjectReference, bool> CoreWorker::PeekObjectRefStream(
    const ObjectID &generator_id) {
  auto [object_id, ready] = task_manager_->PeekObjectRefStream(generator_id);
  rpc::ObjectReference object_ref;
  object_ref.set_object_id(object_id.Binary());
  object_ref.mutable_owner_address()->CopyFrom(rpc_address_);
  return {object_ref, ready};
}

bool CoreWorker::PinExistingReturnObject(const ObjectID &return_id,
                                         std::shared_ptr<RayObject> *return_object,
                                         const ObjectID &generator_id,
                                         const rpc::Address &owner_address) {
  // TODO(swang): If there is already an existing copy of this object, then it
  // might not have the same value as the new copy. It would be better to evict
  // the existing copy here.
  absl::flat_hash_map<ObjectID, std::shared_ptr<RayObject>> result_map;
  bool got_exception = false;

  // Temporarily set the return object's owner's address. This is needed to retrieve the
  // value from plasma.
  reference_counter_->AddLocalReference(return_id, "<temporary (pin return object)>");
  reference_counter_->AddBorrowedObject(return_id, ObjectID::Nil(), owner_address);

  auto status = plasma_store_provider_->Get(
      {return_id}, 0, worker_context_, &result_map, &got_exception);
  // Remove the temporary ref.
  RemoveLocalReference(return_id);

  if (result_map.contains(return_id)) {
    *return_object = std::move(result_map[return_id]);
    RAY_LOG(DEBUG) << "Pinning existing return object " << return_id
                   << " owned by worker "
                   << WorkerID::FromBinary(owner_address.worker_id());
    // Keep the object in scope until it's been pinned.
    std::shared_ptr<RayObject> pinned_return_object = *return_object;
    // Asynchronously ask the raylet to pin the object. Note that this can fail
    // if the raylet fails. We expect the owner of the object to handle that
    // case (e.g., by detecting the raylet failure and storing an error).
    local_raylet_client_->PinObjectIDs(
        owner_address,
        {return_id},
        generator_id,
        [return_id, pinned_return_object](const Status &status,
                                          const rpc::PinObjectIDsReply &reply) {
          // RPC to the local raylet should never fail.
          if (!status.ok()) {
            RAY_LOG(ERROR) << "Request to local raylet to pin object failed: "
                           << status.ToString();
            return;
          }
          if (!reply.successes(0)) {
            RAY_LOG(INFO).WithField(return_id)
                << "Failed to pin existing copy of the task return object. "
                   "This object may get evicted while there are still "
                   "references to it.";
          }
        });
    return true;
  }

  // Failed to get the existing copy of the return object. It must have been
  // evicted before we could pin it.
  // TODO(swang): We should allow the owner to retry this task instead of
  // immediately returning an error to the application.
  return false;
}

ObjectID CoreWorker::AllocateDynamicReturnId(const rpc::Address &owner_address,
                                             const TaskID &task_id,
                                             std::optional<ObjectIDIndexType> put_index) {
  const auto return_id = worker_context_.GetGeneratorReturnId(task_id, put_index);
  AddLocalReference(return_id, "<temporary (DynamicObjectRefGenerator)>");
  reference_counter_->AddBorrowedObject(return_id, ObjectID::Nil(), owner_address);
  return return_id;
}

Status CoreWorker::ReportGeneratorItemReturns(
    const std::pair<ObjectID, std::shared_ptr<RayObject>> &dynamic_return_object,
    const ObjectID &generator_id,
    const rpc::Address &caller_address,
    int64_t item_index,
    uint64_t attempt_number,
    const std::shared_ptr<GeneratorBackpressureWaiter> &waiter) {
  rpc::ReportGeneratorItemReturnsRequest request;
  request.mutable_worker_addr()->CopyFrom(rpc_address_);
  request.set_item_index(item_index);
  request.set_generator_id(generator_id.Binary());
  request.set_attempt_number(attempt_number);
  auto client = core_worker_client_pool_->GetOrConnect(caller_address);

  if (!dynamic_return_object.first.IsNil()) {
    auto return_object_proto = request.add_dynamic_return_objects();
    SerializeReturnObject(
        dynamic_return_object.first, dynamic_return_object.second, return_object_proto);
    std::vector<ObjectID> deleted;
    // When we allocate a dynamic return ID (AllocateDynamicReturnId),
    // we borrow the object. When the object value is allocatd, the
    // memory store is updated. We should clear borrowers and memory store
    // here.
    ReferenceCounter::ReferenceTableProto borrowed_refs;
    reference_counter_->PopAndClearLocalBorrowers(
        {dynamic_return_object.first}, &borrowed_refs, &deleted);
    memory_store_->Delete(deleted);
  }
  const auto return_id = dynamic_return_object.first;
  RAY_LOG(DEBUG) << "Write the object ref stream, index: " << item_index
                 << ", id: " << return_id;

  waiter->IncrementObjectGenerated();

  client->ReportGeneratorItemReturns(
      request,
      [waiter, generator_id, return_id, item_index](
          const Status &status, const rpc::ReportGeneratorItemReturnsReply &reply) {
        RAY_LOG(DEBUG) << "ReportGeneratorItemReturns replied. " << generator_id
                       << "index: " << item_index << ". total_consumed_reported: "
                       << reply.total_num_object_consumed();
        RAY_LOG(DEBUG) << "Total object consumed: " << waiter->TotalObjectConsumed()
                       << ". Total object generated: " << waiter->TotalObjectGenerated();
        int64_t num_objects_consumed = 0;
        if (status.ok()) {
          num_objects_consumed = reply.total_num_object_consumed();
        } else {
          // If the request fails, we should just resume until task finishes without
          // backpressure.
          num_objects_consumed = waiter->TotalObjectGenerated();
          RAY_LOG(WARNING).WithField(return_id)
              << "Failed to report streaming generator return "
                 "to the caller. The yield'ed ObjectRef may not be usable. "
              << status;
        }
        waiter->HandleObjectReported(num_objects_consumed);
      });

  // Backpressure if needed. See task_manager.h and search "backpressure" for protocol
  // details.
  return waiter->WaitUntilObjectConsumed();
}

void CoreWorker::HandleReportGeneratorItemReturns(
    rpc::ReportGeneratorItemReturnsRequest request,
    rpc::ReportGeneratorItemReturnsReply *reply,
    rpc::SendReplyCallback send_reply_callback) {
  auto generator_id = ObjectID::FromBinary(request.generator_id());
  auto worker_id = WorkerID::FromBinary(request.worker_addr().worker_id());
  task_manager_->HandleReportGeneratorItemReturns(
      request,
      /*execution_signal_callback=*/
      [reply,
       worker_id = std::move(worker_id),
       generator_id = std::move(generator_id),
       send_reply_callback = std::move(send_reply_callback)](
          const Status &status, int64_t total_num_object_consumed) {
        RAY_LOG(DEBUG) << "Reply HandleReportGeneratorItemReturns to signal "
                          "executor to resume tasks. "
                       << generator_id << ". Worker ID: " << worker_id
                       << ". Total consumed: " << total_num_object_consumed;
        if (!status.ok()) {
          RAY_CHECK_EQ(total_num_object_consumed, -1);
        }

        reply->set_total_num_object_consumed(total_num_object_consumed);
        send_reply_callback(status, nullptr, nullptr);
      });
}

std::vector<rpc::ObjectReference> CoreWorker::ExecuteTaskLocalMode(
    const TaskSpecification &task_spec, const ActorID &actor_id) {
  auto return_objects = std::vector<std::pair<ObjectID, std::shared_ptr<RayObject>>>();
  auto borrowed_refs = ReferenceCounter::ReferenceTableProto();

  std::vector<rpc::ObjectReference> returned_refs;
  size_t num_returns = task_spec.NumReturns();
  for (size_t i = 0; i < num_returns; i++) {
    if (!task_spec.IsActorCreationTask()) {
      reference_counter_->AddOwnedObject(task_spec.ReturnId(i),
                                         /*contained_ids=*/{},
                                         rpc_address_,
                                         CurrentCallSite(),
                                         -1,
                                         /*is_reconstructable=*/false,
                                         /*add_local_ref=*/true);
    }
    rpc::ObjectReference ref;
    ref.set_object_id(task_spec.ReturnId(i).Binary());
    ref.mutable_owner_address()->CopyFrom(task_spec.CallerAddress());
    returned_refs.push_back(std::move(ref));
  }
  auto old_id = GetActorId();
  SetActorId(actor_id);
  bool is_retryable_error = false;
  std::string application_error;
  // TODO(swang): Support DynamicObjectRefGenerators in local mode?
  std::vector<std::pair<ObjectID, std::shared_ptr<RayObject>>> dynamic_return_objects;
  std::vector<std::pair<ObjectID, bool>> streaming_generator_returns;
  RAY_UNUSED(ExecuteTask(task_spec,
                         /*resource_ids=*/ResourceMappingType{},
                         &return_objects,
                         &dynamic_return_objects,
                         &streaming_generator_returns,
                         &borrowed_refs,
                         &is_retryable_error,
                         &application_error));
  SetActorId(old_id);
  return returned_refs;
}

Status CoreWorker::GetAndPinArgsForExecutor(const TaskSpecification &task,
                                            std::vector<std::shared_ptr<RayObject>> *args,
                                            std::vector<rpc::ObjectReference> *arg_refs,
                                            std::vector<ObjectID> *borrowed_ids) {
  auto num_args = task.NumArgs();
  args->reserve(num_args);
  arg_refs->reserve(num_args);

  absl::flat_hash_set<ObjectID> by_ref_ids;
  absl::flat_hash_map<ObjectID, std::vector<size_t>> by_ref_indices;

  for (size_t i = 0; i < task.NumArgs(); ++i) {
    if (task.ArgByRef(i)) {
      const auto &arg_ref = task.ArgRef(i);
      const auto arg_id = ObjectID::FromBinary(arg_ref.object_id());
      by_ref_ids.insert(arg_id);
      by_ref_indices[arg_id].push_back(i);
      arg_refs->push_back(arg_ref);
      args->emplace_back();
      // Pin all args passed by reference for the duration of the task.  This
      // ensures that when the task completes, we can retrieve metadata about
      // any borrowed ObjectIDs that were serialized in the argument's value.
      RAY_LOG(DEBUG).WithField(arg_id) << "Incrementing ref for argument ID";
      reference_counter_->AddLocalReference(arg_id, task.CallSiteString());
      // Attach the argument's owner's address. This is needed to retrieve the
      // value from plasma.
      reference_counter_->AddBorrowedObject(
          arg_id, ObjectID::Nil(), task.ArgRef(i).owner_address());
      borrowed_ids->push_back(arg_id);
      // We need to put an OBJECT_IN_PLASMA error here so the subsequent call to Get()
      // properly redirects to the plasma store.
      // NOTE: This needs to be done after adding reference to reference counter
      // otherwise, the put is a no-op.
      if (!options_.is_local_mode) {
        RAY_UNUSED(memory_store_->Put(RayObject(rpc::ErrorType::OBJECT_IN_PLASMA),
                                      task.ArgObjectId(i)));
      }
    } else {
      // A pass-by-value argument.
      std::shared_ptr<LocalMemoryBuffer> data = nullptr;
      if (task.ArgDataSize(i) != 0u) {
        data = std::make_shared<LocalMemoryBuffer>(const_cast<uint8_t *>(task.ArgData(i)),
                                                   task.ArgDataSize(i));
      }
      std::shared_ptr<LocalMemoryBuffer> metadata = nullptr;
      if (task.ArgMetadataSize(i) != 0u) {
        metadata = std::make_shared<LocalMemoryBuffer>(
            const_cast<uint8_t *>(task.ArgMetadata(i)), task.ArgMetadataSize(i));
      }
      // NOTE: this is a workaround to avoid an extra copy for Java workers.
      // Python workers need this copy to pass test case
      // test_inline_arg_memory_corruption.
      bool copy_data = options_.language == Language::PYTHON;
      rpc::TensorTransport tensor_transport = task.ArgTensorTransport(i);
      args->push_back(std::make_shared<RayObject>(std::move(data),
                                                  std::move(metadata),
                                                  task.ArgInlinedRefs(i),
                                                  copy_data,
                                                  tensor_transport));
      auto &arg_ref = arg_refs->emplace_back();
      arg_ref.set_object_id(task.ArgObjectIdBinary(i));
      // The task borrows all ObjectIDs that were serialized in the inlined
      // arguments. The task will receive references to these IDs, so it is
      // possible for the task to continue borrowing these arguments by the
      // time it finishes.
      for (const auto &inlined_ref : task.ArgInlinedRefs(i)) {
        const auto inlined_id = ObjectID::FromBinary(inlined_ref.object_id());
        RAY_LOG(DEBUG).WithField(inlined_id) << "Incrementing ref for borrowed ID";
        // We do not need to add the ownership information here because it will
        // get added once the language frontend deserializes the value, before
        // the ObjectID can be used.
        reference_counter_->AddLocalReference(inlined_id, task.CallSiteString());
        borrowed_ids->push_back(inlined_id);
      }
    }
  }

  // Fetch by-reference arguments directly from the plasma store.
  bool got_exception = false;
  absl::flat_hash_map<ObjectID, std::shared_ptr<RayObject>> result_map;
  if (options_.is_local_mode) {
    RAY_RETURN_NOT_OK(
        memory_store_->Get(by_ref_ids, -1, worker_context_, &result_map, &got_exception));
  } else {
    RAY_RETURN_NOT_OK(plasma_store_provider_->Get(
        by_ref_ids, -1, worker_context_, &result_map, &got_exception));
  }
  for (const auto &it : result_map) {
    for (size_t idx : by_ref_indices[it.first]) {
      args->at(idx) = it.second;
    }
  }

  return Status::OK();
}

void CoreWorker::HandlePushTask(rpc::PushTaskRequest request,
                                rpc::PushTaskReply *reply,
                                rpc::SendReplyCallback send_reply_callback) {
  RAY_LOG(DEBUG).WithField(TaskID::FromBinary(request.task_spec().task_id()))
      << "Received Handle Push Task";
  if (HandleWrongRecipient(WorkerID::FromBinary(request.intended_worker_id()),
                           send_reply_callback)) {
    return;
  }

  // Set actor info in the worker context.
  if (request.task_spec().type() == TaskType::ACTOR_CREATION_TASK) {
    auto actor_id =
        ActorID::FromBinary(request.task_spec().actor_creation_task_spec().actor_id());

    // Handle duplicate actor creation tasks that might be sent from the GCS on restart.
    // Ignore the message and reply OK.
    if (worker_context_.GetCurrentActorID() == actor_id) {
      RAY_LOG(INFO) << "Ignoring duplicate actor creation task for actor " << actor_id
                    << ". This is likely due to a GCS server restart.";
      send_reply_callback(Status::OK(), nullptr, nullptr);
      return;
    }
    worker_context_.SetCurrentActorId(actor_id);
  }

  // Set job info in the worker context.
  if (request.task_spec().type() == TaskType::ACTOR_CREATION_TASK ||
      request.task_spec().type() == TaskType::NORMAL_TASK) {
    auto job_id = JobID::FromBinary(request.task_spec().job_id());
    worker_context_.MaybeInitializeJobInfo(job_id, request.task_spec().job_config());
    task_counter_.SetJobId(job_id);
  }

  // Increment the task_queue_length and per function counter.
  task_queue_length_ += 1;
  std::string func_name =
      FunctionDescriptorBuilder::FromProto(request.task_spec().function_descriptor())
          ->CallString();
  task_counter_.IncPending(func_name, request.task_spec().attempt_number() > 0);

  // For actor tasks, we just need to post a HandleActorTask instance to the task
  // execution service.
  if (request.task_spec().type() == TaskType::ACTOR_TASK) {
    task_execution_service_.post(
        [this,
         request = std::move(request),
         reply,
         send_reply_callback = std::move(send_reply_callback),
         func_name]() mutable {
          // We have posted an exit task onto the main event loop,
          // so shouldn't bother executing any further work.
          if (IsExiting()) {
            RAY_LOG(INFO) << "Queued task " << func_name
                          << " won't be executed because the worker already exited.";
            return;
          }
          task_receiver_->HandleTask(std::move(request), reply, send_reply_callback);
        },
        "CoreWorker.HandlePushTaskActor");
  } else {
    // Normal tasks are enqueued here, and we post a RunNormalTasksFromQueue instance to
    // the task execution service.
    task_receiver_->HandleTask(std::move(request), reply, send_reply_callback);
    task_execution_service_.post(
        [this, func_name] {
          // We have posted an exit task onto the main event loop,
          // so shouldn't bother executing any further work.
          if (IsExiting()) {
            RAY_LOG(INFO) << "Queued task " << func_name
                          << " won't be executed because the worker already exited.";
            return;
          }
          task_receiver_->RunNormalTasksFromQueue();
        },
        "CoreWorker.HandlePushTask");
  }
}

void CoreWorker::HandleActorCallArgWaitComplete(
    rpc::ActorCallArgWaitCompleteRequest request,
    rpc::ActorCallArgWaitCompleteReply *reply,
    rpc::SendReplyCallback send_reply_callback) {
  if (HandleWrongRecipient(WorkerID::FromBinary(request.intended_worker_id()),
                           send_reply_callback)) {
    return;
  }

  // Post on the task execution event loop since this may trigger the
  // execution of a task that is now ready to run.
  task_execution_service_.post(
      [this, request = std::move(request)] {
        RAY_LOG(DEBUG) << "Arg wait complete for tag " << request.tag();
        task_argument_waiter_->OnWaitComplete(request.tag());
      },
      "CoreWorker.ArgWaitComplete");

  send_reply_callback(Status::OK(), nullptr, nullptr);
}

void CoreWorker::HandleRayletNotifyGCSRestart(
    rpc::RayletNotifyGCSRestartRequest request,
    rpc::RayletNotifyGCSRestartReply *reply,
    rpc::SendReplyCallback send_reply_callback) {
  gcs_client_->AsyncResubscribe();
  send_reply_callback(Status::OK(), nullptr, nullptr);
}

void CoreWorker::HandleGetObjectStatus(rpc::GetObjectStatusRequest request,
                                       rpc::GetObjectStatusReply *reply,
                                       rpc::SendReplyCallback send_reply_callback) {
  if (HandleWrongRecipient(WorkerID::FromBinary(request.owner_worker_id()),
                           send_reply_callback)) {
    RAY_LOG(INFO) << "Handling GetObjectStatus for object produced by a previous worker "
                     "with the same address";
    return;
  }

  ObjectID object_id = ObjectID::FromBinary(request.object_id());
  RAY_LOG(DEBUG).WithField(object_id) << "Received GetObjectStatus";

  rpc::Address owner_address;
  auto has_owner = reference_counter_->GetOwner(object_id, &owner_address);
  if (!has_owner) {
    // We owned this object, but the object has gone out of scope.
    reply->set_status(rpc::GetObjectStatusReply::OUT_OF_SCOPE);
    send_reply_callback(Status::OK(), nullptr, nullptr);
    return;
  }
  RAY_CHECK(owner_address.worker_id() == request.owner_worker_id());
  if (reference_counter_->IsPlasmaObjectFreed(object_id)) {
    reply->set_status(rpc::GetObjectStatusReply::FREED);
    send_reply_callback(Status::OK(), nullptr, nullptr);
    return;
  }
  // Send the reply once the value has become available. The value is
  // guaranteed to become available eventually because we own the object and
  // its ref count is > 0.
  memory_store_->GetAsync(object_id,
                          [this, object_id, reply, send_reply_callback](
                              const std::shared_ptr<RayObject> &obj) {
                            PopulateObjectStatus(object_id, obj, reply);
                            send_reply_callback(Status::OK(), nullptr, nullptr);
                          });
}

void CoreWorker::PopulateObjectStatus(const ObjectID &object_id,
                                      const std::shared_ptr<RayObject> &obj,
                                      rpc::GetObjectStatusReply *reply) {
  // If obj is the concrete object value, it is small, so we
  // send the object back to the caller in the GetObjectStatus
  // reply, bypassing a Plasma put and object transfer. If obj
  // is an indicator that the object is in Plasma, we set an
  // in_plasma indicator on the message, and the caller will
  // have to facilitate a Plasma object transfer to get the
  // object value.
  auto *object = reply->mutable_object();
  if (obj->HasData()) {
    const auto &data = obj->GetData();
    object->set_data(data->Data(), data->Size());
  }
  if (obj->HasMetadata()) {
    const auto &metadata = obj->GetMetadata();
    object->set_metadata(metadata->Data(), metadata->Size());
  }
  for (const auto &nested_ref : obj->GetNestedRefs()) {
    object->add_nested_inlined_refs()->CopyFrom(nested_ref);
  }
  reply->set_status(rpc::GetObjectStatusReply::CREATED);
  // Set locality data.
  const auto &locality_data = reference_counter_->GetLocalityData(object_id);
  if (locality_data.has_value()) {
    for (const auto &node_id : locality_data.value().nodes_containing_object) {
      reply->add_node_ids(node_id.Binary());
    }
    reply->set_object_size(locality_data.value().object_size);
  }
}

void CoreWorker::HandleWaitForActorRefDeleted(
    rpc::WaitForActorRefDeletedRequest request,
    rpc::WaitForActorRefDeletedReply *reply,
    rpc::SendReplyCallback send_reply_callback) {
  if (HandleWrongRecipient(WorkerID::FromBinary(request.intended_worker_id()),
                           send_reply_callback)) {
    return;
  }

  // Send a response to trigger cleaning up the actor state once the handle is
  // no longer in scope.
  auto respond = [send_reply_callback](const ActorID &actor_id) {
    RAY_LOG(DEBUG).WithField(actor_id) << "Replying to HandleWaitForActorRefDeleted";
    send_reply_callback(Status::OK(), nullptr, nullptr);
  };

  const auto actor_id = ActorID::FromBinary(request.actor_id());
  if (actor_creator_->IsActorInRegistering(actor_id)) {
    actor_creator_->AsyncWaitForActorRegisterFinish(
        actor_id, [this, actor_id, respond = std::move(respond)](const auto &status) {
          if (!status.ok()) {
            respond(actor_id);
          } else {
            RAY_LOG(DEBUG).WithField(actor_id) << "Received HandleWaitForActorRefDeleted";
            actor_manager_->WaitForActorRefDeleted(actor_id, std::move(respond));
          }
        });
  } else {
    RAY_LOG(DEBUG).WithField(actor_id) << "Received HandleWaitForActorRefDeleted";
    actor_manager_->WaitForActorRefDeleted(actor_id, std::move(respond));
  }
}

void CoreWorker::ProcessSubscribeForObjectEviction(
    const rpc::WorkerObjectEvictionSubMessage &message) {
  // Send a response to trigger unpinning the object when it is no longer in scope.
  auto unpin_object = [this](const ObjectID &object_id) {
    RAY_LOG(DEBUG).WithField(object_id) << "Object is deleted. Unpinning the object.";

    rpc::PubMessage pub_message;
    pub_message.set_key_id(object_id.Binary());
    pub_message.set_channel_type(rpc::ChannelType::WORKER_OBJECT_EVICTION);
    pub_message.mutable_worker_object_eviction_message()->set_object_id(
        object_id.Binary());

    object_info_publisher_->Publish(std::move(pub_message));
  };

  const auto object_id = ObjectID::FromBinary(message.object_id());
  const auto intended_worker_id = WorkerID::FromBinary(message.intended_worker_id());
  if (intended_worker_id != worker_context_.GetWorkerID()) {
    RAY_LOG(INFO).WithField(object_id)
        << "The SubscribeForObjectEviction message for object is for worker "
        << intended_worker_id << ", but the current worker is "
        << worker_context_.GetWorkerID() << ". The RPC will be no-op.";
    unpin_object(object_id);
    return;
  }

  if (message.has_generator_id()) {
    // For dynamically generated return values, the raylet may subscribe to
    // eviction events before we know about the object. This can happen when we
    // receive the subscription request before the reply from the task that
    // created the object. Add the dynamically created object to our ref
    // counter so that we know that it exists.
    const auto generator_id = ObjectID::FromBinary(message.generator_id());
    RAY_CHECK(!generator_id.IsNil());
    if (task_manager_->ObjectRefStreamExists(generator_id)) {
      // ObjectRefStreamExists is used to distinguigsh num_returns="dynamic" vs
      // "streaming".
      task_manager_->TemporarilyOwnGeneratorReturnRefIfNeeded(object_id, generator_id);
    } else {
      reference_counter_->AddDynamicReturn(object_id, generator_id);
    }
  }

  // Returns true if the object was present and the callback was added. It might have
  // already been evicted by the time we get this request, in which case we should
  // respond immediately so the raylet unpins the object.
  if (!reference_counter_->AddObjectOutOfScopeOrFreedCallback(object_id, unpin_object)) {
    // If the object is already evicted (callback cannot be set), unregister the
    // subscription & publish the message so that the subscriber knows it.
    unpin_object(object_id);
    RAY_LOG(DEBUG).WithField(object_id) << "Reference for object has already been freed.";
  }
}

void CoreWorker::ProcessSubscribeMessage(const rpc::SubMessage &sub_message,
                                         rpc::ChannelType channel_type,
                                         const std::string &key_id,
                                         const NodeID &subscriber_id) {
  object_info_publisher_->RegisterSubscription(channel_type, subscriber_id, key_id);

  if (sub_message.has_worker_object_eviction_message()) {
    ProcessSubscribeForObjectEviction(sub_message.worker_object_eviction_message());
  } else if (sub_message.has_worker_ref_removed_message()) {
    ProcessSubscribeForRefRemoved(sub_message.worker_ref_removed_message());
  } else if (sub_message.has_worker_object_locations_message()) {
    ProcessSubscribeObjectLocations(sub_message.worker_object_locations_message());
  } else {
    RAY_LOG(FATAL)
        << "Invalid command has received: "
        << static_cast<int>(sub_message.sub_message_one_of_case())
        << " has received. If you see this message, please report to Ray Github.";
  }
}

void CoreWorker::ProcessPubsubCommands(const Commands &commands,
                                       const NodeID &subscriber_id) {
  for (const auto &command : commands) {
    if (command.has_unsubscribe_message()) {
      object_info_publisher_->UnregisterSubscription(
          command.channel_type(), subscriber_id, command.key_id());
    } else if (command.has_subscribe_message()) {
      ProcessSubscribeMessage(command.subscribe_message(),
                              command.channel_type(),
                              command.key_id(),
                              subscriber_id);
    } else {
      RAY_LOG(FATAL) << "Invalid command has received, "
                     << static_cast<int>(command.command_message_one_of_case())
                     << ". If you see this message, please "
                        "report to Ray "
                        "Github.";
    }
  }
}

void CoreWorker::HandlePubsubLongPolling(rpc::PubsubLongPollingRequest request,
                                         rpc::PubsubLongPollingReply *reply,
                                         rpc::SendReplyCallback send_reply_callback) {
  const auto subscriber_id = NodeID::FromBinary(request.subscriber_id());
  RAY_LOG(DEBUG).WithField(subscriber_id) << "Got a long polling request from a node";
  object_info_publisher_->ConnectToSubscriber(
      request, reply, std::move(send_reply_callback));
}

void CoreWorker::HandlePubsubCommandBatch(rpc::PubsubCommandBatchRequest request,
                                          rpc::PubsubCommandBatchReply *reply,
                                          rpc::SendReplyCallback send_reply_callback) {
  const auto subscriber_id = NodeID::FromBinary(request.subscriber_id());
  ProcessPubsubCommands(request.commands(), subscriber_id);
  send_reply_callback(Status::OK(), nullptr, nullptr);
}

void CoreWorker::HandleUpdateObjectLocationBatch(
    rpc::UpdateObjectLocationBatchRequest request,
    rpc::UpdateObjectLocationBatchReply *reply,
    rpc::SendReplyCallback send_reply_callback) {
  const auto &worker_id = request.intended_worker_id();
  if (HandleWrongRecipient(WorkerID::FromBinary(worker_id), send_reply_callback)) {
    return;
  }
  const auto &node_id = NodeID::FromBinary(request.node_id());
  const auto &object_location_updates = request.object_location_updates();

  for (const auto &object_location_update : object_location_updates) {
    const auto &object_id = ObjectID::FromBinary(object_location_update.object_id());

    if (object_location_update.has_spilled_location_update()) {
      AddSpilledObjectLocationOwner(
          object_id,
          object_location_update.spilled_location_update().spilled_url(),
          object_location_update.spilled_location_update().spilled_to_local_storage()
              ? node_id
              : NodeID::Nil(),
          object_location_update.has_generator_id()
              ? std::optional<ObjectID>(
                    ObjectID::FromBinary(object_location_update.generator_id()))
              : std::nullopt);
    }

    if (object_location_update.has_plasma_location_update()) {
      if (object_location_update.plasma_location_update() ==
          rpc::ObjectPlasmaLocationUpdate::ADDED) {
        AddObjectLocationOwner(object_id, node_id);
      } else if (object_location_update.plasma_location_update() ==
                 rpc::ObjectPlasmaLocationUpdate::REMOVED) {
        RemoveObjectLocationOwner(object_id, node_id);
      } else {
        RAY_LOG(FATAL) << "Invalid object plasma location update "
                       << object_location_update.plasma_location_update()
                       << " has been received.";
      }
    }
  }

  send_reply_callback(Status::OK(),
                      /*success_callback_on_reply=*/nullptr,
                      /*failure_callback_on_reply=*/nullptr);
}

void CoreWorker::AddSpilledObjectLocationOwner(
    const ObjectID &object_id,
    const std::string &spilled_url,
    const NodeID &spilled_node_id,
    const std::optional<ObjectID> &generator_id) {
  RAY_LOG(DEBUG).WithField(object_id).WithField(spilled_node_id)
      << "Received object spilled location update for object, which has been spilled to "
      << spilled_url << " on node";
  if (generator_id.has_value()) {
    // For dynamically generated return values, the raylet may spill the
    // primary copy before we know about the object. This can happen when the
    // object is spilled before the reply from the task that created the
    // object. Add the dynamically created object to our ref counter so that we
    // know that it exists.
    if (task_manager_->ObjectRefStreamExists(*generator_id)) {
      // ObjectRefStreamExists is used to distinguigsh num_returns="dynamic" vs
      // "streaming".
      task_manager_->TemporarilyOwnGeneratorReturnRefIfNeeded(object_id, *generator_id);
    } else {
      reference_counter_->AddDynamicReturn(object_id, *generator_id);
    }
  }

  auto reference_exists =
      reference_counter_->HandleObjectSpilled(object_id, spilled_url, spilled_node_id);
  if (!reference_exists) {
    RAY_LOG(DEBUG).WithField(object_id) << "Object not found";
  }
}

void CoreWorker::AddObjectLocationOwner(const ObjectID &object_id,
                                        const NodeID &node_id) {
  if (gcs_client_->Nodes().Get(node_id, /*filter_dead_nodes=*/true) == nullptr) {
    RAY_LOG(DEBUG).WithField(node_id).WithField(object_id)
        << "Attempting to add object location for a dead node. Ignoring this request.";
    return;
  }
  auto reference_exists = reference_counter_->AddObjectLocation(object_id, node_id);
  if (!reference_exists) {
    RAY_LOG(DEBUG).WithField(object_id) << "Object not found";
  }

  // For generator tasks where we haven't yet received the task reply, the
  // internal ObjectRefs may not be added yet, so we don't find out about these
  // until the task finishes.
  const auto &maybe_generator_id = task_manager_->TaskGeneratorId(object_id.TaskId());
  if (!maybe_generator_id.IsNil()) {
    if (task_manager_->ObjectRefStreamExists(maybe_generator_id)) {
      // ObjectRefStreamExists is used to distinguigsh num_returns="dynamic" vs
      // "streaming".
      task_manager_->TemporarilyOwnGeneratorReturnRefIfNeeded(object_id,
                                                              maybe_generator_id);
    } else {
      // The task is a generator and may not have finished yet. Add the internal
      // ObjectID so that we can update its location.
      reference_counter_->AddDynamicReturn(object_id, maybe_generator_id);
    }
    RAY_UNUSED(reference_counter_->AddObjectLocation(object_id, node_id));
  }
}

void CoreWorker::RemoveObjectLocationOwner(const ObjectID &object_id,
                                           const NodeID &node_id) {
  auto reference_exists = reference_counter_->RemoveObjectLocation(object_id, node_id);
  if (!reference_exists) {
    RAY_LOG(DEBUG).WithField(object_id) << "Object not found";
  }
}

void CoreWorker::ProcessSubscribeObjectLocations(
    const rpc::WorkerObjectLocationsSubMessage &message) {
  const auto intended_worker_id = WorkerID::FromBinary(message.intended_worker_id());
  const auto object_id = ObjectID::FromBinary(message.object_id());

  if (intended_worker_id != worker_context_.GetWorkerID()) {
    RAY_LOG(INFO) << "The ProcessSubscribeObjectLocations message is for worker "
                  << intended_worker_id << ", but the current worker is "
                  << worker_context_.GetWorkerID() << ". The RPC will be no-op.";
    object_info_publisher_->PublishFailure(
        rpc::ChannelType::WORKER_OBJECT_LOCATIONS_CHANNEL, object_id.Binary());
    return;
  }

  // Publish the first object location snapshot when subscribed for the first time.
  reference_counter_->PublishObjectLocationSnapshot(object_id);
}

std::unordered_map<rpc::LineageReconstructionTask, uint64_t>
CoreWorker::GetLocalOngoingLineageReconstructionTasks() const {
  return task_manager_->GetOngoingLineageReconstructionTasks(*actor_manager_);
}

Status CoreWorker::GetLocalObjectLocations(
    const std::vector<ObjectID> &object_ids,
    std::vector<std::optional<ObjectLocation>> *results) {
  results->clear();
  results->reserve(object_ids.size());
  if (object_ids.empty()) {
    return Status::OK();
  }
  for (size_t i = 0; i < object_ids.size(); i++) {
    results->emplace_back(TryGetLocalObjectLocation(*reference_counter_, object_ids[i]));
  }
  return Status::OK();
}

void CoreWorker::HandleGetObjectLocationsOwner(
    rpc::GetObjectLocationsOwnerRequest request,
    rpc::GetObjectLocationsOwnerReply *reply,
    rpc::SendReplyCallback send_reply_callback) {
  if (HandleWrongRecipient(WorkerID::FromBinary(request.intended_worker_id()),
                           send_reply_callback)) {
    return;
  }
  for (int i = 0; i < request.object_ids_size(); ++i) {
    auto object_id = ObjectID::FromBinary(request.object_ids(i));
    auto *object_info = reply->add_object_location_infos();
    reference_counter_->FillObjectInformation(object_id, object_info);
  }
  send_reply_callback(Status::OK(), nullptr, nullptr);
}

void CoreWorker::ProcessSubscribeForRefRemoved(
    const rpc::WorkerRefRemovedSubMessage &message) {
  const ObjectID &object_id = ObjectID::FromBinary(message.reference().object_id());

  // Set a callback to publish the message when the requested object ID's ref count
  // goes to 0.
  auto ref_removed_callback =
      boost::bind(&ReferenceCounter::HandleRefRemoved, reference_counter_, object_id);

  const auto intended_worker_id = WorkerID::FromBinary(message.intended_worker_id());
  if (intended_worker_id != worker_context_.GetWorkerID()) {
    RAY_LOG(INFO) << "The ProcessSubscribeForRefRemoved message is for worker "
                  << intended_worker_id << ", but the current worker is "
                  << worker_context_.GetWorkerID() << ". The RPC will be no-op.";
    ref_removed_callback(object_id);
    return;
  }

  const auto owner_address = message.reference().owner_address();
  ObjectID contained_in_id = ObjectID::FromBinary(message.contained_in_id());
  reference_counter_->SetRefRemovedCallback(
      object_id, contained_in_id, owner_address, ref_removed_callback);
}

void CoreWorker::HandleRemoteCancelTask(rpc::RemoteCancelTaskRequest request,
                                        rpc::RemoteCancelTaskReply *reply,
                                        rpc::SendReplyCallback send_reply_callback) {
  auto status = CancelTask(ObjectID::FromBinary(request.remote_object_id()),
                           request.force_kill(),
                           request.recursive());
  send_reply_callback(status, nullptr, nullptr);
}

void CoreWorker::HandleCancelTask(rpc::CancelTaskRequest request,
                                  rpc::CancelTaskReply *reply,
                                  rpc::SendReplyCallback send_reply_callback) {
  TaskID task_id = TaskID::FromBinary(request.intended_task_id());
  bool force_kill = request.force_kill();
  bool recursive = request.recursive();
  const auto &current_actor_id = worker_context_.GetCurrentActorID();
  const auto caller_worker_id = WorkerID::FromBinary(request.caller_worker_id());

  auto on_cancel_callback = [this,
                             reply,
                             send_reply_callback = std::move(send_reply_callback),
                             force_kill,
                             task_id](bool success, bool requested_task_running) {
    reply->set_attempt_succeeded(success);
    reply->set_requested_task_running(requested_task_running);
    send_reply_callback(Status::OK(), nullptr, nullptr);

    // Do force kill after reply callback sent.
    if (force_kill) {
      // We grab the lock again to make sure that we are force-killing the correct
      // task. This is guaranteed not to deadlock because ForceExit should not
      // require any other locks.
      absl::MutexLock lock(&mutex_);
      if (main_thread_task_id_ == task_id) {
        ForceExit(rpc::WorkerExitType::INTENDED_USER_EXIT,
                  absl::StrCat("The worker exits because the task ",
                               main_thread_task_name_,
                               " has received a force ray.cancel request."));
      }
    }
  };

  if (task_id.ActorId() == current_actor_id) {
    RAY_LOG(INFO).WithField(task_id).WithField(current_actor_id)
        << "Cancel an actor task";
    CancelActorTaskOnExecutor(
        caller_worker_id, task_id, force_kill, recursive, std::move(on_cancel_callback));
  } else {
    RAY_CHECK(current_actor_id.IsNil());
    RAY_LOG(INFO).WithField(task_id) << "Cancel a normal task";
    CancelTaskOnExecutor(task_id, force_kill, recursive, on_cancel_callback);
  }
}

void CoreWorker::CancelTaskOnExecutor(TaskID task_id,
                                      bool force_kill,
                                      bool recursive,
                                      const OnCanceledCallback &on_canceled) {
  bool requested_task_running = false;
  {
    absl::MutexLock lock(&mutex_);
    requested_task_running = main_thread_task_id_ == task_id;
  }
  bool success = requested_task_running;

  // Try non-force kill.
  // NOTE(swang): We do not hold the CoreWorker lock here because the kill
  // callback requires the GIL, which can cause a deadlock with the main task
  // thread. This means that the currently executing task can change by the time
  // the kill callback runs; the kill callback is responsible for also making
  // sure it cancels the right task.
  // See https://github.com/ray-project/ray/issues/29739.
  if (requested_task_running && !force_kill) {
    RAY_LOG(INFO).WithField(task_id) << "Cancelling a running task";
    success = options_.kill_main(task_id);
  } else if (!requested_task_running) {
    RAY_LOG(INFO).WithField(task_id)
        << "Cancelling a task that's not running. Tasks will be removed from a queue.";
    // If the task is not currently running, check if it is in the worker's queue of
    // normal tasks, and remove it if found.
    success = task_receiver_->CancelQueuedNormalTask(task_id);
  }
  if (recursive) {
    auto recursive_cancel = CancelChildren(task_id, force_kill);
    if (!recursive_cancel.ok()) {
      RAY_LOG(ERROR) << recursive_cancel.ToString();
    }
  }

  on_canceled(/*success=*/success, /*requested_task_running=*/requested_task_running);
}

void CoreWorker::CancelActorTaskOnExecutor(WorkerID caller_worker_id,
                                           TaskID task_id,
                                           bool force_kill,
                                           bool recursive,
                                           OnCanceledCallback on_canceled) {
  RAY_CHECK(!force_kill);
  auto is_async_actor = worker_context_.CurrentActorIsAsync();

  auto cancel = [this,
                 task_id,
                 caller_worker_id,
                 on_canceled = std::move(on_canceled),
                 is_async_actor]() {
    // If the task was still queued (not running yet), `CancelQueuedActorTask` will cancel
    // it. If it is already running, we attempt to cancel it.
    bool success = false;
    bool is_running = false;
    bool task_present = task_receiver_->CancelQueuedActorTask(caller_worker_id, task_id);
    if (task_present) {
      {
        absl::MutexLock lock(&mutex_);
        is_running = running_tasks_.find(task_id) != running_tasks_.end();
      }

      // Attempt to cancel the task if it's running.
      // We can't currently interrupt running tasks for non-async actors.
      if (is_running && is_async_actor) {
        success = options_.cancel_async_actor_task(task_id);
      } else {
        // If the task wasn't running, it was successfully cancelled by
        // CancelQueuedActorTask. Else if this isn't an asyncio actor, return success so
        // the client won't retry.
        success = true;
      }
    }

    on_canceled(success, is_running);
  };

  if (is_async_actor) {
    // If it is an async actor, post it to an execution service
    // to avoid thread issues. Note that when it is an async actor
    // task_execution_service_ won't actually run a task but it will
    // just create coroutines.
    task_execution_service_.post([cancel = std::move(cancel)]() { cancel(); },
                                 "CoreWorker.CancelActorTaskOnExecutor");
  } else {
    // For regular actor, we cannot post it to task_execution_service because
    // main thread is blocked. Threaded actor can do both (dispatching to
    // task execution service, or just directly call it in io_service).
    // There's no special reason why we don't dispatch
    // cancel to task_execution_service_ for threaded actors.
    cancel();
  }

  if (recursive) {
    auto recursive_cancel = CancelChildren(task_id, force_kill);
    if (!recursive_cancel.ok()) {
      RAY_LOG(ERROR) << recursive_cancel.ToString();
    }
  };
}

void CoreWorker::HandleKillActor(rpc::KillActorRequest request,
                                 rpc::KillActorReply *reply,
                                 rpc::SendReplyCallback send_reply_callback) {
  ActorID intended_actor_id = ActorID::FromBinary(request.intended_actor_id());
  if (intended_actor_id != worker_context_.GetCurrentActorID()) {
    std::ostringstream stream;
    stream << "Mismatched ActorID: ignoring KillActor for previous actor "
           << intended_actor_id
           << ", current actor ID: " << worker_context_.GetCurrentActorID();
    const auto &msg = stream.str();
    RAY_LOG(ERROR) << msg;
    send_reply_callback(Status::Invalid(msg), nullptr, nullptr);
    return;
  }

  const auto &kill_actor_reason =
      gcs::GenErrorMessageFromDeathCause(request.death_cause());

  if (request.force_kill()) {
    RAY_LOG(INFO) << "Force kill actor request has received. exiting immediately... "
                  << kill_actor_reason;
    // If we don't need to restart this actor, we notify raylet before force killing it.
    ForceExit(
        rpc::WorkerExitType::INTENDED_SYSTEM_EXIT,
        absl::StrCat("Worker exits because the actor is killed. ", kill_actor_reason));
  } else {
    Exit(rpc::WorkerExitType::INTENDED_SYSTEM_EXIT,
         absl::StrCat("Worker exits because the actor is killed. ", kill_actor_reason));
  }
}

void CoreWorker::HandleRegisterMutableObjectReader(
    rpc::RegisterMutableObjectReaderRequest request,
    rpc::RegisterMutableObjectReaderReply *reply,
    rpc::SendReplyCallback send_reply_callback) {
  local_raylet_client_->RegisterMutableObjectReader(
      ObjectID::FromBinary(request.writer_object_id()),
      request.num_readers(),
      ObjectID::FromBinary(request.reader_object_id()),
      [send_reply_callback](const Status &status,
                            const rpc::RegisterMutableObjectReply &r) {
        RAY_CHECK_OK(status);
        send_reply_callback(Status::OK(), nullptr, nullptr);
      });
}

int64_t CoreWorker::GetLocalMemoryStoreBytesUsed() const {
  MemoryStoreStats memory_store_stats = memory_store_->GetMemoryStoreStatisticalData();
  return memory_store_stats.num_local_objects_bytes;
}

void CoreWorker::HandleGetCoreWorkerStats(rpc::GetCoreWorkerStatsRequest request,
                                          rpc::GetCoreWorkerStatsReply *reply,
                                          rpc::SendReplyCallback send_reply_callback) {
  absl::MutexLock lock(&mutex_);
  auto limit = request.has_limit() ? request.limit() : -1;
  auto stats = reply->mutable_core_worker_stats();
  // TODO(swang): Differentiate between tasks that are currently pending
  // execution and tasks that have finished but may be retried.
  stats->set_num_pending_tasks(task_manager_->NumSubmissibleTasks());
  stats->set_task_queue_length(task_queue_length_);
  stats->set_num_executed_tasks(num_executed_tasks_);
  stats->set_num_object_refs_in_scope(reference_counter_->NumObjectIDsInScope());
  stats->set_num_owned_objects(reference_counter_->NumObjectsOwnedByUs());
  stats->set_num_owned_actors(reference_counter_->NumActorsOwnedByUs());
  stats->set_ip_address(rpc_address_.ip_address());
  stats->set_port(rpc_address_.port());
  stats->set_pid(getpid());
  stats->set_language(options_.language);
  stats->set_job_id(worker_context_.GetCurrentJobID().Binary());
  stats->set_worker_id(worker_context_.GetWorkerID().Binary());
  stats->set_actor_id(actor_id_.Binary());
  stats->set_worker_type(worker_context_.GetWorkerType());
  stats->set_num_running_tasks(running_tasks_.size());
  auto *used_resources_map = stats->mutable_used_resources();
  for (auto const &[resource_name, resource_allocations] : resource_ids_) {
    rpc::ResourceAllocations allocations;
    for (auto const &[cur_resource_slot, cur_resource_alloc] : resource_allocations) {
      auto resource_slot = allocations.add_resource_slots();
      resource_slot->set_slot(cur_resource_slot);
      resource_slot->set_allocation(cur_resource_alloc);
    }
    (*used_resources_map)[resource_name] = allocations;
  }
  stats->set_actor_title(actor_title_);
  google::protobuf::Map<std::string, std::string> webui_map(webui_display_.begin(),
                                                            webui_display_.end());
  (*stats->mutable_webui_display()) = webui_map;

  MemoryStoreStats memory_store_stats = memory_store_->GetMemoryStoreStatisticalData();
  stats->set_num_in_plasma(memory_store_stats.num_in_plasma);
  stats->set_num_local_objects(memory_store_stats.num_local_objects);
  stats->set_used_object_store_memory(memory_store_stats.num_local_objects_bytes);

  if (request.include_memory_info()) {
    reference_counter_->AddObjectRefStats(
        plasma_store_provider_->UsedObjectsList(), stats, limit);
    task_manager_->AddTaskStatusInfo(stats);
  }

  if (request.include_task_info()) {
    task_manager_->FillTaskInfo(reply, limit);
    for (const auto &current_running_task : running_tasks_) {
      reply->add_running_task_ids(current_running_task.second.TaskIdBinary());
    }
  }

  send_reply_callback(Status::OK(), nullptr, nullptr);
}

void CoreWorker::HandleLocalGC(rpc::LocalGCRequest request,
                               rpc::LocalGCReply *reply,
                               rpc::SendReplyCallback send_reply_callback) {
  if (options_.gc_collect != nullptr) {
    options_.gc_collect(request.triggered_by_global_gc());
    send_reply_callback(Status::OK(), nullptr, nullptr);
  } else {
    send_reply_callback(
        Status::NotImplemented("GC callback not defined"), nullptr, nullptr);
  }
}

void CoreWorker::HandleDeleteObjects(rpc::DeleteObjectsRequest request,
                                     rpc::DeleteObjectsReply *reply,
                                     rpc::SendReplyCallback send_reply_callback) {
  std::vector<ObjectID> object_ids;
  for (const auto &obj_id : request.object_ids()) {
    object_ids.push_back(ObjectID::FromBinary(obj_id));
  }
  auto status = DeleteImpl(object_ids, request.local_only());
  send_reply_callback(status, nullptr, nullptr);
}

Status CoreWorker::DeleteImpl(const std::vector<ObjectID> &object_ids, bool local_only) {
  // Release the object from plasma. This does not affect the object's ref
  // count. If this was called from a non-owning worker, then a warning will be
  // logged and the object will not get released.
  reference_counter_->FreePlasmaObjects(object_ids);

  // Store an error in the in-memory store to indicate that the plasma value is
  // no longer reachable.
  memory_store_->Delete(object_ids);
  for (const auto &object_id : object_ids) {
    RAY_LOG(DEBUG).WithField(object_id) << "Freeing object";
    RAY_CHECK(memory_store_->Put(RayObject(rpc::ErrorType::OBJECT_FREED), object_id));
  }

  // We only delete from plasma, which avoids hangs (issue #7105). In-memory
  // objects can only be deleted once the ref count goes to 0.
  absl::flat_hash_set<ObjectID> plasma_object_ids(object_ids.begin(), object_ids.end());
  return plasma_store_provider_->Delete(plasma_object_ids, local_only);
}

void CoreWorker::HandleSpillObjects(rpc::SpillObjectsRequest request,
                                    rpc::SpillObjectsReply *reply,
                                    rpc::SendReplyCallback send_reply_callback) {
  if (options_.spill_objects != nullptr) {
    auto object_refs = VectorFromProtobuf<rpc::ObjectReference>(
        std::move(*request.mutable_object_refs_to_spill()));
    std::vector<std::string> object_urls = options_.spill_objects(object_refs);
    for (size_t i = 0; i < object_urls.size(); i++) {
      reply->add_spilled_objects_url(std::move(object_urls[i]));
    }
    send_reply_callback(Status::OK(), nullptr, nullptr);
  } else {
    send_reply_callback(
        Status::NotImplemented("Spill objects callback not defined"), nullptr, nullptr);
  }
}

void CoreWorker::HandleRestoreSpilledObjects(rpc::RestoreSpilledObjectsRequest request,
                                             rpc::RestoreSpilledObjectsReply *reply,
                                             rpc::SendReplyCallback send_reply_callback) {
  if (options_.restore_spilled_objects != nullptr) {
    // Get a list of object ids.
    std::vector<rpc::ObjectReference> object_refs_to_restore;
    object_refs_to_restore.reserve(request.object_ids_to_restore_size());
    for (const auto &id_binary : request.object_ids_to_restore()) {
      rpc::ObjectReference ref;
      ref.set_object_id(id_binary);
      object_refs_to_restore.push_back(std::move(ref));
    }
    // Get a list of spilled_object_urls.
    std::vector<std::string> spilled_objects_url;
    spilled_objects_url.reserve(request.spilled_objects_url_size());
    for (const auto &url : request.spilled_objects_url()) {
      spilled_objects_url.push_back(url);
    }
    auto total =
        options_.restore_spilled_objects(object_refs_to_restore, spilled_objects_url);
    reply->set_bytes_restored_total(total);
    send_reply_callback(Status::OK(), nullptr, nullptr);
  } else {
    send_reply_callback(
        Status::NotImplemented("Restore spilled objects callback not defined"),
        nullptr,
        nullptr);
  }
}

void CoreWorker::HandleDeleteSpilledObjects(rpc::DeleteSpilledObjectsRequest request,
                                            rpc::DeleteSpilledObjectsReply *reply,
                                            rpc::SendReplyCallback send_reply_callback) {
  if (options_.delete_spilled_objects != nullptr) {
    std::vector<std::string> spilled_objects_url;
    spilled_objects_url.reserve(request.spilled_objects_url_size());
    for (const auto &url : request.spilled_objects_url()) {
      spilled_objects_url.push_back(url);
    }
    options_.delete_spilled_objects(spilled_objects_url, worker_context_.GetWorkerType());
    send_reply_callback(Status::OK(), nullptr, nullptr);
  } else {
    send_reply_callback(
        Status::NotImplemented("Delete spilled objects callback not defined"),
        nullptr,
        nullptr);
  }
}

void CoreWorker::HandleExit(rpc::ExitRequest request,
                            rpc::ExitReply *reply,
                            rpc::SendReplyCallback send_reply_callback) {
  const size_t num_objects_with_references = reference_counter_->Size();
  const size_t num_pending_tasks = task_manager_->NumPendingTasks();
  const int64_t pins_in_flight = local_raylet_client_->GetPinsInFlight();
  // We consider the worker to be idle if it doesn't have object references and it doesn't
  // have any object pinning RPCs in flight and it doesn't have pending tasks.
  bool is_idle = (num_objects_with_references == 0) && (pins_in_flight == 0) &&
                 (num_pending_tasks == 0);
  bool force_exit = request.force_exit();
  RAY_LOG(DEBUG) << "Exiting: is_idle: " << is_idle << " force_exit: " << force_exit;
  if (!is_idle) {
    RAY_LOG_EVERY_MS(INFO, 60000)
        << "Worker is not idle: reference counter: " << reference_counter_->DebugString()
        << " # pins in flight: " << pins_in_flight
        << " # pending tasks: " << num_pending_tasks;
    if (force_exit) {
      RAY_LOG(INFO) << "Force exiting worker that's not idle. "
                    << "reference counter: " << reference_counter_->DebugString()
                    << " # Pins in flight: " << pins_in_flight
                    << " # pending tasks: " << num_pending_tasks;
    }
  }
  const bool will_exit = is_idle || force_exit;
  reply->set_success(will_exit);
  send_reply_callback(
      Status::OK(),
      [this, will_exit, force_exit]() {
        // If the worker is idle, we exit.
        if (force_exit) {
          ForceExit(rpc::WorkerExitType::INTENDED_SYSTEM_EXIT,
                    "Worker force exits because its job has finished");
        } else if (will_exit) {
          Exit(rpc::WorkerExitType::INTENDED_SYSTEM_EXIT,
               "Worker exits because it was idle (it doesn't have objects it owns while "
               "no task or actor has been scheduled) for a long time.");
        }
      },
      // We need to kill it regardless if the RPC failed.
      [this]() {
        Exit(rpc::WorkerExitType::INTENDED_SYSTEM_EXIT,
             "Worker exits because it was idle (it doesn't have objects it owns while "
             "no task or actor has been scheduled) for a long time.");
      });
}

void CoreWorker::HandleAssignObjectOwner(rpc::AssignObjectOwnerRequest request,
                                         rpc::AssignObjectOwnerReply *reply,
                                         rpc::SendReplyCallback send_reply_callback) {
  ObjectID object_id = ObjectID::FromBinary(request.object_id());
  const auto &borrower_address = request.borrower_address();
  const std::string &call_site = request.call_site();
  // Get a list of contained object ids.
  std::vector<ObjectID> contained_object_ids;
  contained_object_ids.reserve(request.contained_object_ids_size());
  for (const auto &id_binary : request.contained_object_ids()) {
    contained_object_ids.push_back(ObjectID::FromBinary(id_binary));
  }
  reference_counter_->AddOwnedObject(
      object_id,
      contained_object_ids,
      rpc_address_,
      call_site,
      request.object_size(),
      /*is_reconstructable=*/false,
      /*add_local_ref=*/false,
      /*pinned_at_raylet_id=*/NodeID::FromBinary(borrower_address.raylet_id()));
  reference_counter_->AddBorrowerAddress(object_id, borrower_address);
  RAY_CHECK(memory_store_->Put(RayObject(rpc::ErrorType::OBJECT_IN_PLASMA), object_id));
  send_reply_callback(Status::OK(), nullptr, nullptr);
}

// Handle RPC for TaskManager::NumPendingTasks().
void CoreWorker::HandleNumPendingTasks(rpc::NumPendingTasksRequest request,
                                       rpc::NumPendingTasksReply *reply,
                                       rpc::SendReplyCallback send_reply_callback) {
  RAY_LOG(DEBUG) << "Received NumPendingTasks request.";
  reply->set_num_pending_tasks(task_manager_->NumPendingTasks());
  send_reply_callback(Status::OK(), nullptr, nullptr);
}

void CoreWorker::YieldCurrentFiber(FiberEvent &event) {
  RAY_CHECK(worker_context_.CurrentActorIsAsync());
  boost::this_fiber::yield();
  event.Wait();
}

void CoreWorker::GetAsync(const ObjectID &object_id,
                          SetResultCallback success_callback,
                          void *python_user_callback) {
  auto fallback_callback = std::bind(&CoreWorker::PlasmaCallback,
                                     this,
                                     success_callback,
                                     std::placeholders::_1,
                                     std::placeholders::_2,
                                     std::placeholders::_3);

  memory_store_->GetAsync(
      object_id,
      // This callback is posted to io_service_ by memory store.
      [object_id,
       python_user_callback,
       success_callback = std::move(success_callback),
       fallback_callback =
           std::move(fallback_callback)](std::shared_ptr<RayObject> ray_object) {
        if (ray_object->IsInPlasmaError()) {
          fallback_callback(ray_object, object_id, python_user_callback);
        } else {
          success_callback(ray_object, object_id, python_user_callback);
        }
      });
}

void CoreWorker::PlasmaCallback(const SetResultCallback &success,
                                const std::shared_ptr<RayObject> &ray_object,
                                ObjectID object_id,
                                void *py_future) {
  RAY_CHECK(ray_object->IsInPlasmaError());

  // First check if the object is available in local plasma store.
  // Note that we are using Contains instead of Get so it won't trigger pull request
  // to remote nodes.
  bool object_is_local = false;
  if (Contains(object_id, &object_is_local).ok() && object_is_local) {
    std::vector<std::shared_ptr<RayObject>> vec;
    if (Get(std::vector<ObjectID>{object_id}, 0, vec).ok()) {
      RAY_CHECK(!vec.empty())
          << "Failed to get local object but Raylet notified object is local.";
      return success(vec.front(), object_id, py_future);
    }
  }

  // Object is not available locally. We now add the callback to listener queue.
  {
    absl::MutexLock lock(&plasma_mutex_);
    auto plasma_arrived_callback = [this, success, object_id, py_future]() {
      // This callback is invoked on the io_service_ event loop, so it cannot call
      // blocking call like Get(). We used GetAsync here, which should immediate call
      // PlasmaCallback again with object available locally.
      GetAsync(object_id, success, py_future);
    };

    async_plasma_callbacks_[object_id].emplace_back(std::move(plasma_arrived_callback));
  }

  // Ask raylet to subscribe to object notification. Raylet will call this core worker
  // when the object is local (and it will fire the callback immediately if the object
  // exists). CoreWorker::HandlePlasmaObjectReady handles such request.
  auto owner_address = GetOwnerAddressOrDie(object_id);
  local_raylet_client_->SubscribeToPlasma(object_id, owner_address);
}

void CoreWorker::HandlePlasmaObjectReady(rpc::PlasmaObjectReadyRequest request,
                                         rpc::PlasmaObjectReadyReply *reply,
                                         rpc::SendReplyCallback send_reply_callback) {
  std::vector<std::function<void(void)>> callbacks;
  {
    absl::MutexLock lock(&plasma_mutex_);
    auto it = async_plasma_callbacks_.extract(ObjectID::FromBinary(request.object_id()));
    callbacks = it.mapped();
  }
  for (const auto &callback : callbacks) {
    // This callback needs to be asynchronous because it runs on the io_service_, so no
    // RPCs can be processed while it's running. This can easily lead to deadlock (for
    // example if the callback calls ray.get() on an object that is dependent on an RPC
    // to be ready).
    callback();
  }
  send_reply_callback(Status::OK(), nullptr, nullptr);
}

void CoreWorker::HandleFreeActorObject(rpc::FreeActorObjectRequest request,
                                       rpc::FreeActorObjectReply *reply,
                                       rpc::SendReplyCallback send_reply_callback) {
  ObjectID object_id = ObjectID::FromBinary(request.object_id());
  options_.free_actor_object_callback(object_id);
  send_reply_callback(Status::OK(), nullptr, nullptr);
}

void CoreWorker::SetActorId(const ActorID &actor_id) {
  absl::MutexLock lock(&mutex_);
  if (!options_.is_local_mode) {
    RAY_CHECK(actor_id_.IsNil());
  }
  actor_id_ = actor_id;
}

void CoreWorker::SetWebuiDisplay(const std::string &key, const std::string &message) {
  absl::MutexLock lock(&mutex_);
  webui_display_[key] = message;
}

void CoreWorker::SetActorTitle(const std::string &title) {
  absl::MutexLock lock(&mutex_);
  actor_title_ = title;
}

void CoreWorker::SetActorReprName(const std::string &repr_name) {
  RAY_CHECK(task_receiver_ != nullptr);
  task_receiver_->SetActorReprName(repr_name);

  absl::MutexLock lock(&mutex_);
  actor_repr_name_ = repr_name;
}

rpc::JobConfig CoreWorker::GetJobConfig() const {
  return worker_context_.GetCurrentJobConfig();
}

bool CoreWorker::IsExiting() const {
  absl::MutexLock lock(&mutex_);
  return exiting_detail_.has_value();
}

Status CoreWorker::WaitForActorRegistered(const std::vector<ObjectID> &ids) {
  std::vector<ActorID> actor_ids;
  for (const auto &id : ids) {
    if (ObjectID::IsActorID(id)) {
      actor_ids.emplace_back(ObjectID::ToActorID(id));
    }
  }
  if (actor_ids.empty()) {
    return Status::OK();
  }
  std::promise<void> promise;
  auto future = promise.get_future();
  std::vector<Status> ret;
  int counter = 0;
  // Post to service pool to avoid mutex
  io_service_.post(
      [&, this]() {
        for (const auto &id : actor_ids) {
          if (actor_creator_->IsActorInRegistering(id)) {
            ++counter;
            actor_creator_->AsyncWaitForActorRegisterFinish(
                id, [&counter, &promise, &ret](const Status &status) {
                  ret.push_back(status);
                  --counter;
                  if (counter == 0) {
                    promise.set_value();
                  }
                });
          }
        }
        if (counter == 0) {
          promise.set_value();
        }
      },
      "CoreWorker.WaitForActorRegistered");
  future.wait();
  for (const auto &s : ret) {
    if (!s.ok()) {
      return s;
    }
  }
  return Status::OK();
}

std::vector<ObjectID> CoreWorker::GetCurrentReturnIds(int num_returns,
                                                      const ActorID &callee_actor_id) {
  std::vector<ObjectID> return_ids(num_returns);
  const auto next_task_index = worker_context_.GetTaskIndex() + 1;
  TaskID task_id;
  if (callee_actor_id.IsNil()) {
    /// Return ids for normal task call.
    task_id = TaskID::ForNormalTask(worker_context_.GetCurrentJobID(),
                                    worker_context_.GetCurrentInternalTaskId(),
                                    next_task_index);
  } else {
    /// Return ids for actor task call.
    task_id = TaskID::ForActorTask(worker_context_.GetCurrentJobID(),
                                   worker_context_.GetCurrentInternalTaskId(),
                                   next_task_index,
                                   callee_actor_id);
  }
  for (int i = 0; i < num_returns; i++) {
    return_ids[i] = ObjectID::FromIndex(task_id, i + 1);
  }
  return return_ids;
}

void CoreWorker::RecordTaskLogStart(const TaskID &task_id,
                                    int32_t attempt_number,
                                    const std::string &stdout_path,
                                    const std::string &stderr_path,
                                    int64_t stdout_start_offset,
                                    int64_t stderr_start_offset) const {
  if (options_.is_local_mode) {
    return;
  }
  rpc::TaskLogInfo task_log_info;
  task_log_info.set_stdout_file(stdout_path);
  task_log_info.set_stderr_file(stderr_path);
  task_log_info.set_stdout_start(stdout_start_offset);
  task_log_info.set_stderr_start(stderr_start_offset);

  auto current_task = worker_context_.GetCurrentTask();
  RAY_CHECK(current_task)
      << "We should have set the current task spec while executing the task.";
  RAY_UNUSED(task_event_buffer_->RecordTaskStatusEventIfNeeded(
      task_id,
      worker_context_.GetCurrentJobID(),
      attempt_number,
      *current_task,
      rpc::TaskStatus::NIL,
      /*include_task_info=*/false,
      worker::TaskStatusEvent::TaskStateUpdate(task_log_info)));
}

void CoreWorker::RecordTaskLogEnd(const TaskID &task_id,
                                  int32_t attempt_number,
                                  int64_t stdout_end_offset,
                                  int64_t stderr_end_offset) const {
  if (options_.is_local_mode) {
    return;
  }
  rpc::TaskLogInfo task_log_info;
  task_log_info.set_stdout_end(stdout_end_offset);
  task_log_info.set_stderr_end(stderr_end_offset);

  auto current_task = worker_context_.GetCurrentTask();
  RAY_CHECK(current_task)
      << "We should have set the current task spec before executing the task.";
  RAY_UNUSED(task_event_buffer_->RecordTaskStatusEventIfNeeded(
      task_id,
      worker_context_.GetCurrentJobID(),
      attempt_number,
      *current_task,
      rpc::TaskStatus::NIL,
      /*include_task_info=*/false,
      worker::TaskStatusEvent::TaskStateUpdate(task_log_info)));
}

void CoreWorker::UpdateTaskIsDebuggerPaused(const TaskID &task_id,
                                            const bool is_debugger_paused) {
  absl::MutexLock lock(&mutex_);
  auto running_task_it = running_tasks_.find(task_id);
  RAY_CHECK(running_task_it != running_tasks_.end())
      << "We should have set the running task spec before running the task.";
  RAY_LOG(DEBUG).WithField(running_task_it->second.TaskId())
      << "Task is paused by debugger set to " << is_debugger_paused;
  RAY_UNUSED(task_event_buffer_->RecordTaskStatusEventIfNeeded(
      task_id,
      worker_context_.GetCurrentJobID(),
      running_task_it->second.AttemptNumber(),
      running_task_it->second,
      rpc::TaskStatus::NIL,
      /*include_task_info=*/false,
      worker::TaskStatusEvent::TaskStateUpdate(is_debugger_paused)));
}

ClusterSizeBasedLeaseRequestRateLimiter::ClusterSizeBasedLeaseRequestRateLimiter(
    size_t min_concurrent_lease_limit)
    : min_concurrent_lease_cap_(min_concurrent_lease_limit), num_alive_nodes_(0) {}

size_t ClusterSizeBasedLeaseRequestRateLimiter::
    GetMaxPendingLeaseRequestsPerSchedulingCategory() {
  return std::max<size_t>(min_concurrent_lease_cap_, num_alive_nodes_.load());
}

void ClusterSizeBasedLeaseRequestRateLimiter::OnNodeChanges(
    const rpc::GcsNodeInfo &data) {
  if (data.state() == rpc::GcsNodeInfo::DEAD) {
    if (num_alive_nodes_ != 0) {
      num_alive_nodes_--;
    } else {
      RAY_LOG(WARNING) << "Node" << data.node_manager_address()
                       << " change state to DEAD but num_alive_node is 0.";
    }
  } else {
    num_alive_nodes_++;
  }
  RAY_LOG_EVERY_MS(INFO, 60000) << "Number of alive nodes:" << num_alive_nodes_.load();
}

}  // namespace ray::core<|MERGE_RESOLUTION|>--- conflicted
+++ resolved
@@ -309,64 +309,6 @@
   return Status::OK();
 }
 
-<<<<<<< HEAD
-Status CoreWorker::RegisterWorkerToRayletWithPort(
-    raylet::RayletConnection &conn,
-    const WorkerID &worker_id,
-    rpc::WorkerType worker_type,
-    const JobID &job_id,
-    int runtime_env_hash,
-    const Language &language,
-    const std::string &ip_address,
-    const std::string &serialized_job_config,
-    const StartupToken &startup_token,
-    int port) {
-  flatbuffers::FlatBufferBuilder fbb;
-  // TODO(suquark): Use `WorkerType` in `common.proto` without converting to int.
-  auto register_client_request =
-      protocol::CreateRegisterClientRequest(fbb,
-                                            static_cast<int>(worker_type),
-                                            to_flatbuf(fbb, worker_id),
-                                            getpid(),
-                                            startup_token,
-                                            to_flatbuf(fbb, job_id),
-                                            runtime_env_hash,
-                                            language,
-                                            fbb.CreateString(ip_address),
-                                            port,
-                                            fbb.CreateString(serialized_job_config));
-  auto announce_port_message =
-      protocol::CreateAnnounceWorkerPort(fbb, port, fbb.CreateString(""));
-  auto message_with_port = protocol::CreateRegisterWorkerWithPortRequest(
-      fbb, std::move(register_client_request), std::move(announce_port_message));
-  fbb.Finish(message_with_port);
-
-  // Register the process ID with the raylet.
-  // NOTE(swang): If raylet exits and we are registered as a worker, we will get killed.
-  std::vector<uint8_t> reply;
-  auto request_status =
-      conn.AtomicRequestReply(MessageType::RegisterWorkerWithPortRequest,
-                              MessageType::RegisterWorkerWithPortReply,
-                              &reply,
-                              &fbb);
-  if (!request_status.ok()) {
-    return Status(
-        request_status.code(),
-        std::string("[RayletClient] Unable to register worker with port to raylet. ") +
-            request_status.message());
-  }
-  auto reply_message =
-      flatbuffers::GetRoot<protocol::RegisterWorkerWithPortReply>(reply.data());
-  bool success = reply_message->success();
-  if (!success) {
-    return Status::Invalid(string_from_flatbuf(*reply_message->failure_reason()));
-  }
-
-  return Status::OK();
-}
-
-=======
->>>>>>> 7691cb5e
 CoreWorker::CoreWorker(CoreWorkerOptions options, const WorkerID &worker_id)
     : options_(std::move(options)),
       get_call_site_(RayConfig::instance().record_ref_creation_sites()
