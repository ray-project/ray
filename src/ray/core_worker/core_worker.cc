--- conflicted
+++ resolved
@@ -2222,12 +2222,8 @@
           new ActorHandle(task_spec.GetSerializedActorHandle()));
       // Register the handle to the current actor itself.
       actor_manager_->RegisterActorHandle(std::move(self_actor_handle), ObjectID::Nil(),
-<<<<<<< HEAD
-                                          CurrentCallSite(), rpc_address_);
-=======
-                                          GetCallerId(), CurrentCallSite(), rpc_address_,
+                                          CurrentCallSite(), rpc_address_,
                                           /*is_self=*/true);
->>>>>>> 82123123
     }
     RAY_LOG(INFO) << "Creating actor: " << task_spec.ActorCreationId();
   } else if (task_spec.IsActorTask()) {
