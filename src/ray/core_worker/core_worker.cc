--- conflicted
+++ resolved
@@ -2294,29 +2294,16 @@
   PlacementGroupSpecBuilder builder;
   builder.SetPlacementGroupSpec(
       placement_group_id,
-<<<<<<< HEAD
       placement_group_creation_options.name_,
       placement_group_creation_options.bundles_,
       placement_group_creation_options.strategy_,
       placement_group_creation_options.is_detached_,
       placement_group_creation_options.max_cpu_fraction_per_node_,
       placement_group_creation_options.soft_target_node_id_,
-      worker_context_.GetCurrentJobID(),
-      worker_context_.GetCurrentActorID(),
-      worker_context_.CurrentActorDetached(),
-      placement_group_creation_options.bundle_label_selector_);
-=======
-      placement_group_creation_options.name,
-      placement_group_creation_options.bundles,
-      placement_group_creation_options.strategy,
-      placement_group_creation_options.is_detached,
-      placement_group_creation_options.max_cpu_fraction_per_node,
-      placement_group_creation_options.soft_target_node_id,
       worker_context_->GetCurrentJobID(),
       worker_context_->GetCurrentActorID(),
       worker_context_->CurrentActorDetached(),
-      placement_group_creation_options.bundle_label_selector);
->>>>>>> 2af79136
+      placement_group_creation_options.bundle_label_selector_);
   PlacementGroupSpecification placement_group_spec = builder.Build();
   *return_placement_group_id = placement_group_id;
   RAY_LOG(INFO).WithField(placement_group_id)
