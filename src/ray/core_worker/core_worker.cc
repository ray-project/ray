// Copyright 2017 The Ray Authors.
//
// Licensed under the Apache License, Version 2.0 (the "License");
// you may not use this file except in compliance with the License.
// You may obtain a copy of the License at
//
//  http://www.apache.org/licenses/LICENSE-2.0
//
// Unless required by applicable law or agreed to in writing, software
// distributed under the License is distributed on an "AS IS" BASIS,
// WITHOUT WARRANTIES OR CONDITIONS OF ANY KIND, either express or implied.
// See the License for the specific language governing permissions and
// limitations under the License.

#include "ray/core_worker/core_worker.h"

#ifndef _WIN32
#include <unistd.h>
#endif

#include <google/protobuf/util/json_util.h>

#include "boost/fiber/all.hpp"
#include "ray/common/bundle_spec.h"
#include "ray/common/ray_config.h"
#include "ray/common/runtime_env_common.h"
#include "ray/common/task/task_util.h"
#include "ray/core_worker/context.h"
#include "ray/core_worker/transport/direct_actor_transport.h"
#include "ray/gcs/gcs_client/gcs_client.h"
#include "ray/gcs/pb_util.h"
#include "ray/stats/stats.h"
#include "ray/util/event.h"
#include "ray/util/util.h"

namespace ray {
namespace core {
namespace {

// Duration between internal book-keeping heartbeats.
const uint64_t kInternalHeartbeatMillis = 1000;

using ActorLifetime = ray::rpc::JobConfig_ActorLifetime;

JobID GetProcessJobID(const CoreWorkerOptions &options) {
  if (options.worker_type == WorkerType::DRIVER) {
    RAY_CHECK(!options.job_id.IsNil());
  } else {
    RAY_CHECK(options.job_id.IsNil());
  }

  if (options.worker_type == WorkerType::WORKER) {
    // For workers, the job ID is assigned by Raylet via an environment variable.
    const std::string &job_id_env = RayConfig::instance().JOB_ID();
    RAY_CHECK(!job_id_env.empty());
    return JobID::FromHex(job_id_env);
  }
  return options.job_id;
}

// Helper function converts GetObjectLocationsOwnerReply to ObjectLocation
ObjectLocation CreateObjectLocation(const rpc::GetObjectLocationsOwnerReply &reply) {
  std::vector<NodeID> node_ids;
  const auto &object_info = reply.object_location_info();
  node_ids.reserve(object_info.node_ids_size());
  for (auto i = 0; i < object_info.node_ids_size(); i++) {
    node_ids.push_back(NodeID::FromBinary(object_info.node_ids(i)));
  }
  bool is_spilled = !object_info.spilled_url().empty();
  return ObjectLocation(NodeID::FromBinary(object_info.primary_node_id()),
                        object_info.object_size(),
                        std::move(node_ids),
                        is_spilled,
                        object_info.spilled_url(),
                        NodeID::FromBinary(object_info.spilled_node_id()));
}
}  // namespace

CoreWorker::CoreWorker(const CoreWorkerOptions &options, const WorkerID &worker_id)
    : options_(options),
      get_call_site_(RayConfig::instance().record_ref_creation_sites()
                         ? options_.get_lang_stack
                         : nullptr),
      worker_context_(options_.worker_type, worker_id, GetProcessJobID(options_)),
      io_work_(io_service_),
      client_call_manager_(new rpc::ClientCallManager(io_service_)),
      periodical_runner_(io_service_),
      task_queue_length_(0),
      num_executed_tasks_(0),
      resource_ids_(new ResourceMappingType()),
      grpc_service_(io_service_, *this),
      task_execution_service_work_(task_execution_service_) {
  RAY_LOG(DEBUG) << "Constructing CoreWorker, worker_id: " << worker_id;

  // Initialize task receivers.
  if (options_.worker_type == WorkerType::WORKER || options_.is_local_mode) {
    RAY_CHECK(options_.task_execution_callback != nullptr);
    auto execute_task = std::bind(&CoreWorker::ExecuteTask,
                                  this,
                                  std::placeholders::_1,
                                  std::placeholders::_2,
                                  std::placeholders::_3,
                                  std::placeholders::_4,
                                  std::placeholders::_5);
    direct_task_receiver_ = std::make_unique<CoreWorkerDirectTaskReceiver>(
        worker_context_, task_execution_service_, execute_task, [this] {
          return local_raylet_client_->TaskDone();
        });
  }

  // Initialize raylet client.
  // NOTE(edoakes): the core_worker_server_ must be running before registering with
  // the raylet, as the raylet will start sending some RPC messages immediately.
  // TODO(zhijunfu): currently RayletClient would crash in its constructor if it cannot
  // connect to Raylet after a number of retries, this can be changed later
  // so that the worker (java/python .etc) can retrieve and handle the error
  // instead of crashing.
  auto grpc_client = rpc::NodeManagerWorkerClient::make(
      options_.raylet_ip_address, options_.node_manager_port, *client_call_manager_);
  Status raylet_client_status;
  NodeID local_raylet_id;
  int assigned_port;
  std::string serialized_job_config = options_.serialized_job_config;
  local_raylet_client_ =
      std::make_shared<raylet::RayletClient>(io_service_,
                                             std::move(grpc_client),
                                             options_.raylet_socket,
                                             GetWorkerID(),
                                             options_.worker_type,
                                             worker_context_.GetCurrentJobID(),
                                             options_.runtime_env_hash,
                                             options_.language,
                                             options_.node_ip_address,
                                             &raylet_client_status,
                                             &local_raylet_id,
                                             &assigned_port,
                                             &serialized_job_config,
                                             options_.startup_token);

  if (!raylet_client_status.ok()) {
    // Avoid using FATAL log or RAY_CHECK here because they may create a core dump file.
    RAY_LOG(ERROR) << "Failed to register worker " << worker_id << " to Raylet. "
                   << raylet_client_status;
    QuickExit();
  }

  connected_ = true;

  RAY_CHECK(assigned_port >= 0);

  // Parse job config from serialized string.
  job_config_.reset(new rpc::JobConfig());
  job_config_->ParseFromString(serialized_job_config);
  auto job_serialized_runtime_env =
      job_config_->runtime_env_info().serialized_runtime_env();
  if (!IsRuntimeEnvEmpty(job_serialized_runtime_env)) {
    job_runtime_env_.reset(new rpc::RuntimeEnv());
    RAY_CHECK(google::protobuf::util::JsonStringToMessage(
                  job_config_->runtime_env_info().serialized_runtime_env(),
                  job_runtime_env_.get())
                  .ok());
  }

  // Start RPC server after all the task receivers are properly initialized and we have
  // our assigned port from the raylet.
  core_worker_server_ =
      std::make_unique<rpc::GrpcServer>(WorkerTypeString(options_.worker_type),
                                        assigned_port,
                                        options_.node_ip_address == "127.0.0.1");
  core_worker_server_->RegisterService(grpc_service_);
  core_worker_server_->Run();

  // Set our own address.
  RAY_CHECK(!local_raylet_id.IsNil());
  rpc_address_.set_ip_address(options_.node_ip_address);
  rpc_address_.set_port(core_worker_server_->GetPort());
  rpc_address_.set_raylet_id(local_raylet_id.Binary());
  rpc_address_.set_worker_id(worker_context_.GetWorkerID().Binary());
  RAY_LOG(INFO) << "Initializing worker at address: " << rpc_address_.ip_address() << ":"
                << rpc_address_.port() << ", worker ID " << worker_context_.GetWorkerID()
                << ", raylet " << local_raylet_id;

  // Begin to get gcs server address from raylet.
  gcs_server_address_updater_ = std::make_unique<GcsServerAddressUpdater>(
      options_.raylet_ip_address,
      options_.node_manager_port,
      [this](std::string ip, int port) {
        absl::MutexLock lock(&gcs_server_address_mutex_);
        gcs_server_address_.first = ip;
        gcs_server_address_.second = port;
      });

  gcs_client_ = std::make_shared<gcs::GcsClient>(options_.gcs_options);

  RAY_CHECK_OK(gcs_client_->Connect(io_service_));
  RegisterToGcs();

  // Register a callback to monitor removed nodes.
  auto on_node_change = [this](const NodeID &node_id, const rpc::GcsNodeInfo &data) {
    if (data.state() == rpc::GcsNodeInfo::DEAD) {
      OnNodeRemoved(node_id);
    }
  };
  RAY_CHECK_OK(gcs_client_->Nodes().AsyncSubscribeToNodeChange(on_node_change, nullptr));

  // Initialize profiler.
  profiler_ = std::make_shared<worker::Profiler>(
      worker_context_, options_.node_ip_address, io_service_, gcs_client_);

  core_worker_client_pool_ =
      std::make_shared<rpc::CoreWorkerClientPool>(*client_call_manager_);

  object_info_publisher_ = std::make_unique<pubsub::Publisher>(
      /*channels=*/std::vector<
          rpc::ChannelType>{rpc::ChannelType::WORKER_OBJECT_EVICTION,
                            rpc::ChannelType::WORKER_REF_REMOVED_CHANNEL,
                            rpc::ChannelType::WORKER_OBJECT_LOCATIONS_CHANNEL},
      /*periodical_runner=*/&periodical_runner_,
      /*get_time_ms=*/[]() { return absl::GetCurrentTimeNanos() / 1e6; },
      /*subscriber_timeout_ms=*/RayConfig::instance().subscriber_timeout_ms(),
      /*publish_batch_size_=*/RayConfig::instance().publish_batch_size());
  object_info_subscriber_ = std::make_unique<pubsub::Subscriber>(
      /*subscriber_id=*/GetWorkerID(),
      /*channels=*/
      std::vector<rpc::ChannelType>{rpc::ChannelType::WORKER_OBJECT_EVICTION,
                                    rpc::ChannelType::WORKER_REF_REMOVED_CHANNEL,
                                    rpc::ChannelType::WORKER_OBJECT_LOCATIONS_CHANNEL},
      /*max_command_batch_size*/ RayConfig::instance().max_command_batch_size(),
      /*get_client=*/
      [this](const rpc::Address &address) {
        return core_worker_client_pool_->GetOrConnect(address);
      },
      /*callback_service*/ &io_service_);

  auto check_node_alive_fn = [this](const NodeID &node_id) {
    auto node = gcs_client_->Nodes().Get(node_id);
    return node != nullptr;
  };
  reference_counter_ = std::make_shared<ReferenceCounter>(
      rpc_address_,
      /*object_info_publisher=*/object_info_publisher_.get(),
      /*object_info_subscriber=*/object_info_subscriber_.get(),
      check_node_alive_fn,
      RayConfig::instance().lineage_pinning_enabled(),
      [this](const rpc::Address &addr) {
        return std::shared_ptr<rpc::CoreWorkerClient>(
            new rpc::CoreWorkerClient(addr, *client_call_manager_));
      });

  if (options_.worker_type == WorkerType::WORKER) {
    periodical_runner_.RunFnPeriodically(
        [this] { ExitIfParentRayletDies(); },
        RayConfig::instance().raylet_death_check_interval_milliseconds());
  }

  plasma_store_provider_.reset(new CoreWorkerPlasmaStoreProvider(
      options_.store_socket,
      local_raylet_client_,
      reference_counter_,
      options_.check_signals,
      /*warmup=*/
      (options_.worker_type != WorkerType::SPILL_WORKER &&
       options_.worker_type != WorkerType::RESTORE_WORKER),
      /*get_current_call_site=*/boost::bind(&CoreWorker::CurrentCallSite, this)));
  memory_store_.reset(new CoreWorkerMemoryStore(
      reference_counter_,
      local_raylet_client_,
      options_.check_signals,
      [this](const RayObject &obj) {
        // Run this on the event loop to avoid calling back into the language runtime
        // from the middle of user operations.
        io_service_.post(
            [this, obj]() {
              if (options_.unhandled_exception_handler != nullptr) {
                options_.unhandled_exception_handler(obj);
              }
            },
            "CoreWorker.HandleException");
      }));

  periodical_runner_.RunFnPeriodically([this] { InternalHeartbeat(); },
                                       kInternalHeartbeatMillis);

  auto push_error_callback = [this](const JobID &job_id,
                                    const std::string &type,
                                    const std::string &error_message,
                                    double timestamp) {
    return PushError(job_id, type, error_message, timestamp);
  };
  task_manager_.reset(new TaskManager(
      memory_store_,
      reference_counter_,
      /*put_in_local_plasma_callback=*/
      [this](const RayObject &object, const ObjectID &object_id) {
        RAY_CHECK_OK(PutInLocalPlasmaStore(object, object_id, /*pin_object=*/true));
      },
      /* retry_task_callback= */
      [this](TaskSpecification &spec, bool delay) {
        spec.GetMutableMessage().set_attempt_number(spec.AttemptNumber() + 1);
        if (delay) {
          // Retry after a delay to emulate the existing Raylet reconstruction
          // behaviour. TODO(ekl) backoff exponentially.
          uint32_t delay = RayConfig::instance().task_retry_delay_ms();
          RAY_LOG(INFO) << "Will resubmit task after a " << delay
                        << "ms delay: " << spec.DebugString();
          absl::MutexLock lock(&mutex_);
          to_resubmit_.push_back(std::make_pair(current_time_ms() + delay, spec));
        } else {
          RAY_LOG(INFO) << "Resubmitting task that produced lost plasma object, attempt #"
                        << spec.AttemptNumber() + 1 << ": " << spec.DebugString();
          if (spec.IsActorTask()) {
            auto actor_handle = actor_manager_->GetActorHandle(spec.ActorId());
            actor_handle->SetResubmittedActorTaskSpec(spec, spec.ActorDummyObject());
            RAY_CHECK_OK(direct_actor_submitter_->SubmitTask(spec));
          } else {
            RAY_CHECK_OK(direct_task_submitter_->SubmitTask(spec));
          }
        }
      },
      push_error_callback,
      RayConfig::instance().max_lineage_bytes()));

  // Create an entry for the driver task in the task table. This task is
  // added immediately with status RUNNING. This allows us to push errors
  // related to this driver task back to the driver. For example, if the
  // driver creates an object that is later evicted, we should notify the
  // user that we're unable to reconstruct the object, since we cannot
  // rerun the driver.
  if (options_.worker_type == WorkerType::DRIVER) {
    TaskSpecBuilder builder;
    const TaskID task_id = TaskID::ForDriverTask(worker_context_.GetCurrentJobID());
    builder.SetDriverTaskSpec(task_id,
                              options_.language,
                              worker_context_.GetCurrentJobID(),
                              TaskID::ComputeDriverTaskId(worker_context_.GetWorkerID()),
                              GetCallerId(),
                              rpc_address_);
    // Drivers are never re-executed.
    SetCurrentTaskId(task_id, /*attempt_number=*/0, "driver");
  }

  auto raylet_client_factory = [this](const std::string ip_address, int port) {
    auto grpc_client =
        rpc::NodeManagerWorkerClient::make(ip_address, port, *client_call_manager_);
    return std::shared_ptr<raylet::RayletClient>(
        new raylet::RayletClient(std::move(grpc_client)));
  };

  auto on_excess_queueing = [this](const ActorID &actor_id, uint64_t num_queued) {
    auto timestamp = std::chrono::duration_cast<std::chrono::seconds>(
                         std::chrono::system_clock::now().time_since_epoch())
                         .count();
    std::ostringstream stream;
    stream << "Warning: More than " << num_queued
           << " tasks are pending submission to actor " << actor_id
           << ". To reduce memory usage, wait for these tasks to finish before sending "
              "more.";
    RAY_CHECK_OK(
        PushError(options_.job_id, "excess_queueing_warning", stream.str(), timestamp));
  };

  actor_creator_ = std::make_shared<DefaultActorCreator>(gcs_client_);

  direct_actor_submitter_ = std::shared_ptr<CoreWorkerDirectActorTaskSubmitter>(
      new CoreWorkerDirectActorTaskSubmitter(*core_worker_client_pool_,
                                             *memory_store_,
                                             *task_manager_,
                                             *actor_creator_,
                                             on_excess_queueing,
                                             io_service_));

  auto node_addr_factory = [this](const NodeID &node_id) {
    absl::optional<rpc::Address> addr;
    if (auto node_info = gcs_client_->Nodes().Get(node_id)) {
      rpc::Address address;
      address.set_raylet_id(node_info->node_id());
      address.set_ip_address(node_info->node_manager_address());
      address.set_port(node_info->node_manager_port());
      addr = address;
    }
    return addr;
  };
  auto lease_policy = RayConfig::instance().locality_aware_leasing_enabled()
                          ? std::shared_ptr<LeasePolicyInterface>(
                                std::make_shared<LocalityAwareLeasePolicy>(
                                    reference_counter_, node_addr_factory, rpc_address_))
                          : std::shared_ptr<LeasePolicyInterface>(
                                std::make_shared<LocalLeasePolicy>(rpc_address_));

  direct_task_submitter_ = std::make_unique<CoreWorkerDirectTaskSubmitter>(
      rpc_address_,
      local_raylet_client_,
      core_worker_client_pool_,
      raylet_client_factory,
      std::move(lease_policy),
      memory_store_,
      task_manager_,
      local_raylet_id,
      GetWorkerType(),
      RayConfig::instance().worker_lease_timeout_milliseconds(),
      actor_creator_,
      worker_context_.GetCurrentJobID(),
      boost::asio::steady_timer(io_service_),
      RayConfig::instance().max_pending_lease_requests_per_scheduling_category());
  auto report_locality_data_callback = [this](
                                           const ObjectID &object_id,
                                           const absl::flat_hash_set<NodeID> &locations,
                                           uint64_t object_size) {
    reference_counter_->ReportLocalityData(object_id, locations, object_size);
  };
  future_resolver_.reset(new FutureResolver(memory_store_,
                                            reference_counter_,
                                            std::move(report_locality_data_callback),
                                            core_worker_client_pool_,
                                            rpc_address_));

  // Unfortunately the raylet client has to be constructed after the receivers.
  if (direct_task_receiver_ != nullptr) {
    task_argument_waiter_.reset(new DependencyWaiterImpl(*local_raylet_client_));
    direct_task_receiver_->Init(
        core_worker_client_pool_, rpc_address_, task_argument_waiter_);
  }

  actor_manager_ = std::make_unique<ActorManager>(
      gcs_client_, direct_actor_submitter_, reference_counter_);

  std::function<Status(const ObjectID &object_id, const ObjectLookupCallback &callback)>
      object_lookup_fn;

  object_lookup_fn = [this, node_addr_factory](const ObjectID &object_id,
                                               const ObjectLookupCallback &callback) {
    std::vector<rpc::Address> locations;
    const absl::optional<absl::flat_hash_set<NodeID>> object_locations =
        reference_counter_->GetObjectLocations(object_id);
    if (object_locations.has_value()) {
      locations.reserve(object_locations.value().size());
      for (const auto &node_id : object_locations.value()) {
        absl::optional<rpc::Address> addr = node_addr_factory(node_id);
        if (addr.has_value()) {
          locations.push_back(addr.value());
        } else {
          // We're getting potentially stale locations directly from the reference
          // counter, so the location might be a dead node.
          RAY_LOG(DEBUG) << "Location " << node_id
                         << " is dead, not using it in the recovery of object "
                         << object_id;
        }
      }
    }
    callback(object_id, locations);
    return Status::OK();
  };
  object_recovery_manager_ = std::make_unique<ObjectRecoveryManager>(
      rpc_address_,
      raylet_client_factory,
      local_raylet_client_,
      object_lookup_fn,
      task_manager_,
      reference_counter_,
      memory_store_,
      [this](const ObjectID &object_id, rpc::ErrorType reason, bool pin_object) {
        RAY_LOG(DEBUG) << "Failed to recover object " << object_id << " due to "
                       << rpc::ErrorType_Name(reason);
        RAY_CHECK_OK(Put(RayObject(reason),
                         /*contained_object_ids=*/{},
                         object_id,
                         /*pin_object=*/pin_object));
      });

  // Start the IO thread after all other members have been initialized, in case
  // the thread calls back into any of our members.
  io_thread_ = std::thread([this]() { RunIOService(); });
  // Tell the raylet the port that we are listening on.
  // NOTE: This also marks the worker as available in Raylet. We do this at the
  // very end in case there is a problem during construction.
  if (options.connect_on_start) {
    RAY_CHECK_OK(
        local_raylet_client_->AnnounceWorkerPort(core_worker_server_->GetPort()));
  }
  // Used to detect if the object is in the plasma store.
  max_direct_call_object_size_ = RayConfig::instance().max_direct_call_object_size();

  /// If periodic asio stats print is enabled, it will print it.
  const auto event_stats_print_interval_ms =
      RayConfig::instance().event_stats_print_interval_ms();
  if (event_stats_print_interval_ms != -1 && RayConfig::instance().event_stats()) {
    periodical_runner_.RunFnPeriodically(
        [this] {
          RAY_LOG(INFO) << "Event stats:\n\n"
                        << io_service_.stats().StatsString() << "\n\n";
        },
        event_stats_print_interval_ms);
  }

  // Set event context for current core worker thread.
  RayEventContext::Instance().SetEventContext(
      ray::rpc::Event_SourceType::Event_SourceType_CORE_WORKER,
      {{"worker_id", worker_id.Hex()}});

  periodical_runner_.RunFnPeriodically(
      [this] {
        const auto lost_objects = reference_counter_->FlushObjectsToRecover();
        if (!lost_objects.empty()) {
          // Keep :info_message: in sync with LOG_PREFIX_INFO_MESSAGE in ray_constants.py.
          RAY_LOG(ERROR) << ":info_message: Attempting to recover " << lost_objects.size()
                         << " lost objects by resubmitting their tasks. To disable "
                         << "object reconstruction, set @ray.remote(max_tries=0).";
          // Delete the objects from the in-memory store to indicate that they are not
          // available. The object recovery manager will guarantee that a new value
          // will eventually be stored for the objects (either an
          // UnreconstructableError or a value reconstructed from lineage).
          memory_store_->Delete(lost_objects);
          for (const auto &object_id : lost_objects) {
            // NOTE(swang): There is a race condition where this can return false if
            // the reference went out of scope since the call to the ref counter to get
            // the lost objects. It's okay to not mark the object as failed or recover
            // the object since there are no reference holders.
            RAY_UNUSED(object_recovery_manager_->RecoverObject(object_id));
          }
        }
      },
      100);

#ifndef _WIN32
  // Doing this last during CoreWorker initialization, so initialization logic like
  // registering with Raylet can finish with higher priority.
  static const bool niced = [this]() {
    if (options_.worker_type != WorkerType::DRIVER) {
      const auto niceness = nice(RayConfig::instance().worker_niceness());
      RAY_LOG(INFO) << "Adjusted worker niceness to " << niceness;
      return true;
    }
    return false;
  }();
  // Verify driver and worker are never mixed in the same process.
  RAY_CHECK_EQ(options_.worker_type != WorkerType::DRIVER, niced);
#endif
}

CoreWorker::~CoreWorker() { RAY_LOG(INFO) << "Core worker is destructed"; }

void CoreWorker::Shutdown() {
  if (is_shutdown_) {
    RAY_LOG(INFO)
        << "Shutdown request has received although the core worker is already shutdown.";
    return;
  }

  RAY_LOG(INFO) << "Shutting down a core worker.";
  is_shutdown_ = true;
  if (options_.worker_type == WorkerType::WORKER) {
    // Running in a main thread.
    // Asyncio coroutines could still run after CoreWorker is removed because it is
    // running in a different thread. This can cause segfault because coroutines try to
    // access CoreWorker methods that are already garbage collected. We should complete
    // all coroutines before shutting down in order to prevent this.
    if (worker_context_.CurrentActorIsAsync()) {
      options_.terminate_asyncio_thread();
    }
    direct_task_receiver_->Stop();
    task_execution_service_.stop();
  }
  if (options_.on_worker_shutdown) {
    // Running in a main thread.
    options_.on_worker_shutdown(GetWorkerID());
  }

  if (gcs_client_) {
    // We should disconnect gcs client first otherwise because it contains
    // a blocking logic that can block the io service upon
    // gcs shutdown.
    // TODO(sang): Refactor GCS client to be more robust.
    RAY_LOG(INFO) << "Disconnecting a GCS client.";
    gcs_client_->Disconnect();
  }
  io_service_.stop();
  RAY_LOG(INFO) << "Waiting for joining a core worker io thread. If it hangs here, there "
                   "might be deadlock or a high load in the core worker io service.";
  if (io_thread_.joinable()) {
    io_thread_.join();
  }
  // Now that gcs_client is not used within io service, we can reset the pointer and clean
  // it up.
  gcs_client_.reset();

  RAY_LOG(INFO) << "Core worker ready to be deallocated.";
}

void CoreWorker::ConnectToRaylet() {
  RAY_CHECK(!options_.connect_on_start);
  // Tell the raylet the port that we are listening on.
  // NOTE: This also marks the worker as available in Raylet. We do this at the
  // very end in case there is a problem during construction.
  RAY_CHECK_OK(local_raylet_client_->AnnounceWorkerPort(core_worker_server_->GetPort()));
}

void CoreWorker::Disconnect(
    const rpc::WorkerExitType &exit_type,
    const std::string &exit_detail,
    const std::shared_ptr<LocalMemoryBuffer> &creation_task_exception_pb_bytes) {
  if (connected_) {
    RAY_LOG(INFO) << "Disconnecting to the raylet.";
    connected_ = false;
    if (local_raylet_client_) {
      RAY_IGNORE_EXPR(local_raylet_client_->Disconnect(
          exit_type, exit_detail, creation_task_exception_pb_bytes));
    }
  }
}

void CoreWorker::Exit(
    const rpc::WorkerExitType exit_type,
    const std::string &detail,
    const std::shared_ptr<LocalMemoryBuffer> &creation_task_exception_pb_bytes) {
  RAY_LOG(INFO) << "Exit signal received, this process will exit after all outstanding "
                   "tasks have finished"
                << ", exit_type=" << rpc::WorkerExitType_Name(exit_type);
  exiting_ = true;
  // Release the resources early in case draining takes a long time.
  RAY_CHECK_OK(
      local_raylet_client_->NotifyDirectCallTaskBlocked(/*release_resources*/ true));

  RAY_LOG(DEBUG) << "Exit signal received, remove all local references.";
  /// Since this core worker is exiting, it's necessary to release all local references,
  /// otherwise the frontend code may not release its references and this worker will be
  /// leaked. See https://github.com/ray-project/ray/issues/19639.
  reference_counter_->ReleaseAllLocalReferences();

  // Callback to shutdown.
  auto shutdown = [this, exit_type, detail, creation_task_exception_pb_bytes]() {
    // To avoid problems, make sure shutdown is always called from the same
    // event loop each time.
    task_execution_service_.post(
        [this,
         exit_type,
         detail = std::move(detail),
         creation_task_exception_pb_bytes]() {
          Disconnect(exit_type, detail, creation_task_exception_pb_bytes);
          Shutdown();
        },
        "CoreWorker.Shutdown");
  };
  // Callback to drain objects once all pending tasks have been drained.
  auto drain_references_callback = [this, shutdown]() {
    // Post to the event loop to avoid a deadlock between the TaskManager and
    // the ReferenceCounter. The deadlock can occur because this callback may
    // get called by the TaskManager while the ReferenceCounter's lock is held,
    // but the callback itself must acquire the ReferenceCounter's lock to
    // drain the object references.
    task_execution_service_.post(
        [this, shutdown]() {
          bool not_actor_task = false;
          {
            absl::MutexLock lock(&mutex_);
            not_actor_task = actor_id_.IsNil();
          }
          if (not_actor_task) {
            // If we are a task, then we cannot hold any object references in the
            // heap. Therefore, any active object references are being held by other
            // processes. Wait for these processes to release their references
            // before we shutdown. NOTE(swang): This could still cause this worker
            // process to stay alive forever if another process holds a reference
            // forever.
            reference_counter_->DrainAndShutdown(shutdown);
          } else {
            // If we are an actor, then we may be holding object references in the
            // heap. Then, we should not wait to drain the object references before
            // shutdown since this could hang.
            shutdown();
          }
        },
        "CoreWorker.DrainAndShutdown");
  };

  task_manager_->DrainAndShutdown(drain_references_callback);
}

void CoreWorker::ForceExit(const rpc::WorkerExitType exit_type,
                           const std::string &detail) {
  RAY_LOG(WARNING) << "Force exit the process. "
                   << " Details: " << detail;
  Disconnect(exit_type, detail);
  // NOTE(hchen): Use `QuickExit()` to force-exit this process without doing cleanup.
  // `exit()` will destruct static objects in an incorrect order, which will lead to
  // core dumps.
  QuickExit();
}

void CoreWorker::RunIOService() {
#ifndef _WIN32
  // Block SIGINT and SIGTERM so they will be handled by the main thread.
  sigset_t mask;
  sigemptyset(&mask);
  sigaddset(&mask, SIGINT);
  sigaddset(&mask, SIGTERM);
  pthread_sigmask(SIG_BLOCK, &mask, NULL);
#endif
  SetThreadName("worker.io");
  io_service_.run();
  RAY_LOG(INFO) << "Core worker main io service stopped.";
}

void CoreWorker::OnNodeRemoved(const NodeID &node_id) {
  // if (node_id == GetCurrentNodeId()) {
  //   RAY_LOG(FATAL) << "The raylet for this worker has died. Killing itself...";
  // }
  RAY_LOG(INFO) << "Node failure from " << node_id
                << ". All objects pinned on that node will be lost if object "
                   "reconstruction is not enabled.";
  reference_counter_->ResetObjectsOnRemovedNode(node_id);
}

const WorkerID &CoreWorker::GetWorkerID() const { return worker_context_.GetWorkerID(); }

void CoreWorker::SetCurrentTaskId(const TaskID &task_id,
                                  uint64_t attempt_number,
                                  const std::string &task_name) {
  worker_context_.SetCurrentTaskId(task_id, attempt_number);
  {
    absl::MutexLock lock(&mutex_);
    main_thread_task_id_ = task_id;
    main_thread_task_name_ = task_name;
  }
}

void CoreWorker::RegisterToGcs() {
  absl::flat_hash_map<std::string, std::string> worker_info;
  const auto &worker_id = GetWorkerID();
  worker_info.emplace("node_ip_address", options_.node_ip_address);
  worker_info.emplace("plasma_store_socket", options_.store_socket);
  worker_info.emplace("raylet_socket", options_.raylet_socket);

  if (options_.worker_type == WorkerType::DRIVER) {
    auto start_time = std::chrono::duration_cast<std::chrono::milliseconds>(
                          std::chrono::system_clock::now().time_since_epoch())
                          .count();
    worker_info.emplace("driver_id", worker_id.Binary());
    worker_info.emplace("start_time", std::to_string(start_time));
    if (!options_.driver_name.empty()) {
      worker_info.emplace("name", options_.driver_name);
    }
  }

  if (!options_.stdout_file.empty()) {
    worker_info.emplace("stdout_file", options_.stdout_file);
  }
  if (!options_.stderr_file.empty()) {
    worker_info.emplace("stderr_file", options_.stderr_file);
  }

  auto worker_data = std::make_shared<rpc::WorkerTableData>();
  worker_data->mutable_worker_address()->set_worker_id(worker_id.Binary());
  worker_data->set_worker_type(options_.worker_type);
  worker_data->mutable_worker_info()->insert(worker_info.begin(), worker_info.end());
  worker_data->set_is_alive(true);
  worker_data->set_pid(getpid());

  RAY_CHECK_OK(gcs_client_->Workers().AsyncAdd(worker_data, nullptr));
}

void CoreWorker::ExitIfParentRayletDies() {
  RAY_CHECK(options_.worker_type == WorkerType::WORKER);
  RAY_CHECK(!RayConfig::instance().RAYLET_PID().empty());
  auto raylet_pid = static_cast<pid_t>(std::stoi(RayConfig::instance().RAYLET_PID()));
  bool should_shutdown = !IsProcessAlive(raylet_pid);
  if (should_shutdown) {
    std::ostringstream stream;
    stream << "Shutting down the core worker because the local raylet failed. "
           << "Check out the raylet.out log file. Raylet pid: " << raylet_pid;
    RAY_LOG(WARNING) << stream.str();
    task_execution_service_.post([this]() { Shutdown(); }, "CoreWorker.Shutdown");
  }
}

void CoreWorker::InternalHeartbeat() {
  // Retry tasks.
  std::vector<TaskSpecification> tasks_to_resubmit;
  {
    absl::MutexLock lock(&mutex_);
    while (!to_resubmit_.empty() && current_time_ms() > to_resubmit_.front().first) {
      tasks_to_resubmit.push_back(std::move(to_resubmit_.front().second));
      to_resubmit_.pop_front();
    }
  }

  for (auto &spec : tasks_to_resubmit) {
    if (spec.IsActorTask()) {
      RAY_CHECK_OK(direct_actor_submitter_->SubmitTask(spec));
    } else {
      RAY_CHECK_OK(direct_task_submitter_->SubmitTask(spec));
    }
  }

  // Check timeout tasks that are waiting for death info.
  if (direct_actor_submitter_ != nullptr) {
    direct_actor_submitter_->CheckTimeoutTasks();
  }

  // Periodically report the lastest backlog so that
  // local raylet will have the eventually consistent view of worker backlogs
  // even in cases where backlog reports from direct_task_transport
  // are lost or reordered.
  direct_task_submitter_->ReportWorkerBacklog();

  // Check for unhandled exceptions to raise after a timeout on the driver.
  // Only do this for TTY, since shells like IPython sometimes save references
  // to the result and prevent normal result deletion from handling.
  // See also: https://github.com/ray-project/ray/issues/14485
  if (options_.worker_type == WorkerType::DRIVER && options_.interactive) {
    memory_store_->NotifyUnhandledErrors();
  }
}

std::unordered_map<ObjectID, std::pair<size_t, size_t>>
CoreWorker::GetAllReferenceCounts() const {
  auto counts = reference_counter_->GetAllReferenceCounts();
  std::vector<ObjectID> actor_handle_ids = actor_manager_->GetActorHandleIDsFromHandles();
  // Strip actor IDs from the ref counts since there is no associated ObjectID
  // in the language frontend.
  for (const auto &actor_handle_id : actor_handle_ids) {
    counts.erase(actor_handle_id);
  }
  return counts;
}

const rpc::Address &CoreWorker::GetRpcAddress() const { return rpc_address_; }

rpc::Address CoreWorker::GetOwnerAddress(const ObjectID &object_id) const {
  rpc::Address owner_address;
  auto has_owner = reference_counter_->GetOwner(object_id, &owner_address);
  RAY_CHECK(has_owner)
      << "Object IDs generated randomly (ObjectID.from_random()) or out-of-band "
         "(ObjectID.from_binary(...)) cannot be passed as a task argument because Ray "
         "does not know which task created them. "
         "If this was not how your object ID was generated, please file an issue "
         "at https://github.com/ray-project/ray/issues/";
  return owner_address;
}

std::vector<rpc::ObjectReference> CoreWorker::GetObjectRefs(
    const std::vector<ObjectID> &object_ids) const {
  std::vector<rpc::ObjectReference> refs;
  for (const auto &object_id : object_ids) {
    rpc::ObjectReference ref;
    ref.set_object_id(object_id.Binary());
    rpc::Address owner_address;
    if (reference_counter_->GetOwner(object_id, &owner_address)) {
      // NOTE(swang): Detached actors do not have an owner address set.
      ref.mutable_owner_address()->CopyFrom(owner_address);
    }
    refs.push_back(std::move(ref));
  }
  return refs;
}

void CoreWorker::GetOwnershipInfo(const ObjectID &object_id,
                                  rpc::Address *owner_address,
                                  std::string *serialized_object_status) {
  auto has_owner = reference_counter_->GetOwner(object_id, owner_address);
  RAY_CHECK(has_owner)
      << "Object IDs generated randomly (ObjectID.from_random()) or out-of-band "
         "(ObjectID.from_binary(...)) cannot be serialized because Ray does not know "
         "which task will create them. "
         "If this was not how your object ID was generated, please file an issue "
         "at https://github.com/ray-project/ray/issues/: "
      << object_id;

  rpc::GetObjectStatusReply object_status;
  // Optimization: if the object exists, serialize and inline its status. This also
  // resolves some race conditions in resource release (#16025).
  if (RayConfig::instance().inline_object_status_in_refs()) {
    auto existing_object = memory_store_->GetIfExists(object_id);
    if (existing_object != nullptr) {
      PopulateObjectStatus(object_id, existing_object, &object_status);
    }
  }
  *serialized_object_status = object_status.SerializeAsString();
}

void CoreWorker::RegisterOwnershipInfoAndResolveFuture(
    const ObjectID &object_id,
    const ObjectID &outer_object_id,
    const rpc::Address &owner_address,
    const std::string &serialized_object_status) {
  // Add the object's owner to the local metadata in case it gets serialized
  // again.
  reference_counter_->AddBorrowedObject(object_id, outer_object_id, owner_address);

  rpc::GetObjectStatusReply object_status;
  object_status.ParseFromString(serialized_object_status);

  if (object_status.has_object() && !reference_counter_->OwnedByUs(object_id)) {
    // We already have the inlined object status, process it immediately.
    future_resolver_->ProcessResolvedObject(
        object_id, owner_address, Status::OK(), object_status);
  } else {
    // We will ask the owner about the object until the object is
    // created or we can no longer reach the owner.
    future_resolver_->ResolveFutureAsync(object_id, owner_address);
  }
}

Status CoreWorker::Put(const RayObject &object,
                       const std::vector<ObjectID> &contained_object_ids,
                       ObjectID *object_id) {
  *object_id = ObjectID::FromIndex(worker_context_.GetCurrentInternalTaskId(),
                                   worker_context_.GetNextPutIndex());
  reference_counter_->AddOwnedObject(*object_id,
                                     contained_object_ids,
                                     rpc_address_,
                                     CurrentCallSite(),
                                     object.GetSize(),
                                     /*is_reconstructable=*/false,
                                     /*add_local_ref=*/true,
                                     NodeID::FromBinary(rpc_address_.raylet_id()));
  auto status = Put(object, contained_object_ids, *object_id, /*pin_object=*/true);
  if (!status.ok()) {
    RemoveLocalReference(*object_id);
  }
  return status;
}

Status CoreWorker::PutInLocalPlasmaStore(const RayObject &object,
                                         const ObjectID &object_id,
                                         bool pin_object) {
  bool object_exists;
  RAY_RETURN_NOT_OK(plasma_store_provider_->Put(
      object, object_id, /* owner_address = */ rpc_address_, &object_exists));
  if (!object_exists) {
    if (pin_object) {
      // Tell the raylet to pin the object **after** it is created.
      RAY_LOG(DEBUG) << "Pinning put object " << object_id;
      local_raylet_client_->PinObjectIDs(
          rpc_address_,
          {object_id},
          [this, object_id](const Status &status, const rpc::PinObjectIDsReply &reply) {
            // Only release the object once the raylet has responded to avoid the race
            // condition that the object could be evicted before the raylet pins it.
            if (!plasma_store_provider_->Release(object_id).ok()) {
              RAY_LOG(ERROR) << "Failed to release ObjectID (" << object_id
                             << "), might cause a leak in plasma.";
            }
          });
    } else {
      RAY_RETURN_NOT_OK(plasma_store_provider_->Release(object_id));
    }
  }
  RAY_CHECK(memory_store_->Put(RayObject(rpc::ErrorType::OBJECT_IN_PLASMA), object_id));
  return Status::OK();
}

Status CoreWorker::Put(const RayObject &object,
                       const std::vector<ObjectID> &contained_object_ids,
                       const ObjectID &object_id,
                       bool pin_object) {
  RAY_RETURN_NOT_OK(WaitForActorRegistered(contained_object_ids));
  if (options_.is_local_mode) {
    RAY_LOG(DEBUG) << "Put " << object_id << " in memory store";
    RAY_CHECK(memory_store_->Put(object, object_id));
    return Status::OK();
  }
  return PutInLocalPlasmaStore(object, object_id, pin_object);
}

Status CoreWorker::CreateOwnedAndIncrementLocalRef(
    const std::shared_ptr<Buffer> &metadata,
    const size_t data_size,
    const std::vector<ObjectID> &contained_object_ids,
    ObjectID *object_id,
    std::shared_ptr<Buffer> *data,
    bool created_by_worker,
    const std::unique_ptr<rpc::Address> &owner_address,
    bool inline_small_object) {
  auto status = WaitForActorRegistered(contained_object_ids);
  if (!status.ok()) {
    return status;
  }
  *object_id = ObjectID::FromIndex(worker_context_.GetCurrentInternalTaskId(),
                                   worker_context_.GetNextPutIndex());
  rpc::Address real_owner_address =
      owner_address != nullptr ? *owner_address : rpc_address_;
  bool owned_by_us = real_owner_address.worker_id() == rpc_address_.worker_id();
  if (owned_by_us) {
    reference_counter_->AddOwnedObject(*object_id,
                                       contained_object_ids,
                                       rpc_address_,
                                       CurrentCallSite(),
                                       data_size + metadata->Size(),
                                       /*is_reconstructable=*/false,
                                       /*add_local_ref=*/true,
                                       NodeID::FromBinary(rpc_address_.raylet_id()));
  } else {
    // Because in the remote worker's `HandleAssignObjectOwner`,
    // a `WaitForRefRemoved` RPC request will be sent back to
    // the current worker. So we need to make sure ref count is > 0
    // by invoking `AddLocalReference` first. Note that in worker.py we set
    // skip_adding_local_ref=True to avoid double referencing the object.
    AddLocalReference(*object_id);
    RAY_UNUSED(
        reference_counter_->AddBorrowedObject(*object_id,
                                              ObjectID::Nil(),
                                              real_owner_address,
                                              /*foreign_owner_already_monitoring=*/true));

    // Remote call `AssignObjectOwner()`.
    rpc::AssignObjectOwnerRequest request;
    request.set_object_id(object_id->Binary());
    request.mutable_borrower_address()->CopyFrom(rpc_address_);
    request.set_call_site(CurrentCallSite());

    for (auto &contained_object_id : contained_object_ids) {
      request.add_contained_object_ids(contained_object_id.Binary());
    }
    request.set_object_size(data_size + metadata->Size());
    auto conn = core_worker_client_pool_->GetOrConnect(real_owner_address);
    std::promise<Status> status_promise;
    conn->AssignObjectOwner(request,
                            [&status_promise](const Status &returned_status,
                                              const rpc::AssignObjectOwnerReply &reply) {
                              status_promise.set_value(returned_status);
                            });
    // Block until the remote call `AssignObjectOwner` returns.
    status = status_promise.get_future().get();
  }

  if (options_.is_local_mode && owned_by_us && inline_small_object) {
    *data = std::make_shared<LocalMemoryBuffer>(data_size);
  } else {
    if (status.ok()) {
      status = plasma_store_provider_->Create(metadata,
                                              data_size,
                                              *object_id,
                                              /* owner_address = */ real_owner_address,
                                              data,
                                              created_by_worker);
    }
    if (!status.ok()) {
      RemoveLocalReference(*object_id);
      return status;
    } else if (*data == nullptr) {
      // Object already exists in plasma. Store the in-memory value so that the
      // client will check the plasma store.
      RAY_CHECK(
          memory_store_->Put(RayObject(rpc::ErrorType::OBJECT_IN_PLASMA), *object_id));
    }
  }
  return Status::OK();
}

Status CoreWorker::CreateExisting(const std::shared_ptr<Buffer> &metadata,
                                  const size_t data_size,
                                  const ObjectID &object_id,
                                  const rpc::Address &owner_address,
                                  std::shared_ptr<Buffer> *data,
                                  bool created_by_worker) {
  if (options_.is_local_mode) {
    return Status::NotImplemented(
        "Creating an object with a pre-existing ObjectID is not supported in local "
        "mode");
  } else {
    return plasma_store_provider_->Create(
        metadata, data_size, object_id, owner_address, data, created_by_worker);
  }
}

Status CoreWorker::SealOwned(const ObjectID &object_id,
                             bool pin_object,
                             const std::unique_ptr<rpc::Address> &owner_address) {
  auto status = SealExisting(object_id, pin_object, std::move(owner_address));
  if (status.ok()) return status;
  RemoveLocalReference(object_id);
  if (reference_counter_->HasReference(object_id)) {
    RAY_LOG(WARNING)
        << "Object " << object_id
        << " failed to be put but has a nonzero ref count. This object may leak.";
  }
  return status;
}

Status CoreWorker::SealExisting(const ObjectID &object_id,
                                bool pin_object,
                                const std::unique_ptr<rpc::Address> &owner_address) {
  RAY_RETURN_NOT_OK(plasma_store_provider_->Seal(object_id));
  if (pin_object) {
    // Tell the raylet to pin the object **after** it is created.
    RAY_LOG(DEBUG) << "Pinning sealed object " << object_id;
    local_raylet_client_->PinObjectIDs(
        owner_address != nullptr ? *owner_address : rpc_address_,
        {object_id},
        [this, object_id](const Status &status, const rpc::PinObjectIDsReply &reply) {
          // Only release the object once the raylet has responded to avoid the race
          // condition that the object could be evicted before the raylet pins it.
          if (!plasma_store_provider_->Release(object_id).ok()) {
            RAY_LOG(ERROR) << "Failed to release ObjectID (" << object_id
                           << "), might cause a leak in plasma.";
          }
        });
  } else {
    RAY_RETURN_NOT_OK(plasma_store_provider_->Release(object_id));
    reference_counter_->FreePlasmaObjects({object_id});
  }
  RAY_CHECK(memory_store_->Put(RayObject(rpc::ErrorType::OBJECT_IN_PLASMA), object_id));
  return Status::OK();
}

Status CoreWorker::Get(const std::vector<ObjectID> &ids,
                       const int64_t timeout_ms,
                       std::vector<std::shared_ptr<RayObject>> *results) {
  results->resize(ids.size(), nullptr);

  absl::flat_hash_set<ObjectID> plasma_object_ids;
  absl::flat_hash_set<ObjectID> memory_object_ids(ids.begin(), ids.end());

  bool got_exception = false;
  absl::flat_hash_map<ObjectID, std::shared_ptr<RayObject>> result_map;
  auto start_time = current_time_ms();

  if (!memory_object_ids.empty()) {
    RAY_RETURN_NOT_OK(memory_store_->Get(
        memory_object_ids, timeout_ms, worker_context_, &result_map, &got_exception));
  }

  // Erase any objects that were promoted to plasma from the results. These get
  // requests will be retried at the plasma store.
  for (auto it = result_map.begin(); it != result_map.end();) {
    auto current = it++;
    if (current->second->IsInPlasmaError()) {
      RAY_LOG(DEBUG) << current->first << " in plasma, doing fetch-and-get";
      plasma_object_ids.insert(current->first);
      result_map.erase(current);
    }
  }

  if (!got_exception) {
    // If any of the objects have been promoted to plasma, then we retry their
    // gets at the provider plasma. Once we get the objects from plasma, we flip
    // the transport type again and return them for the original direct call ids.
    int64_t local_timeout_ms = timeout_ms;
    if (timeout_ms >= 0) {
      local_timeout_ms = std::max(static_cast<int64_t>(0),
                                  timeout_ms - (current_time_ms() - start_time));
    }
    RAY_LOG(DEBUG) << "Plasma GET timeout " << local_timeout_ms;
    RAY_RETURN_NOT_OK(plasma_store_provider_->Get(plasma_object_ids,
                                                  local_timeout_ms,
                                                  worker_context_,
                                                  &result_map,
                                                  &got_exception));
  }

  // Loop through `ids` and fill each entry for the `results` vector,
  // this ensures that entries `results` have exactly the same order as
  // they are in `ids`. When there are duplicate object ids, all the entries
  // for the same id are filled in.
  bool missing_result = false;
  bool will_throw_exception = false;
  for (size_t i = 0; i < ids.size(); i++) {
    const auto pair = result_map.find(ids[i]);
    if (pair != result_map.end()) {
      (*results)[i] = pair->second;
      RAY_CHECK(!pair->second->IsInPlasmaError());
      if (pair->second->IsException()) {
        // The language bindings should throw an exception if they see this
        // object.
        will_throw_exception = true;
      }
    } else {
      missing_result = true;
    }
  }
  // If no timeout was set and none of the results will throw an exception,
  // then check that we fetched all results before returning.
  if (timeout_ms < 0 && !will_throw_exception) {
    RAY_CHECK(!missing_result);
  }

  return Status::OK();
}

Status CoreWorker::GetIfLocal(const std::vector<ObjectID> &ids,
                              std::vector<std::shared_ptr<RayObject>> *results) {
  results->resize(ids.size(), nullptr);

  absl::flat_hash_map<ObjectID, std::shared_ptr<RayObject>> result_map;
  RAY_RETURN_NOT_OK(plasma_store_provider_->GetIfLocal(ids, &result_map));
  for (size_t i = 0; i < ids.size(); i++) {
    auto pair = result_map.find(ids[i]);
    // The caller of this method should guarantee that the object exists in the plasma
    // store when this method is called.
    RAY_CHECK(pair != result_map.end());
    RAY_CHECK(pair->second != nullptr);
    (*results)[i] = pair->second;
  }
  return Status::OK();
}

Status CoreWorker::Contains(const ObjectID &object_id,
                            bool *has_object,
                            bool *is_in_plasma) {
  bool found = false;
  bool in_plasma = false;
  found = memory_store_->Contains(object_id, &in_plasma);
  if (in_plasma) {
    RAY_RETURN_NOT_OK(plasma_store_provider_->Contains(object_id, &found));
  }
  *has_object = found;
  if (is_in_plasma != nullptr) {
    *is_in_plasma = found && in_plasma;
  }
  return Status::OK();
}

// For any objects that are ErrorType::OBJECT_IN_PLASMA, we need to move them from
// the ready set into the plasma_object_ids set to wait on them there.
void RetryObjectInPlasmaErrors(std::shared_ptr<CoreWorkerMemoryStore> &memory_store,
                               WorkerContext &worker_context,
                               absl::flat_hash_set<ObjectID> &memory_object_ids,
                               absl::flat_hash_set<ObjectID> &plasma_object_ids,
                               absl::flat_hash_set<ObjectID> &ready) {
  for (auto iter = memory_object_ids.begin(); iter != memory_object_ids.end();) {
    auto current = iter++;
    const auto &mem_id = *current;
    auto ready_iter = ready.find(mem_id);
    if (ready_iter != ready.end()) {
      std::vector<std::shared_ptr<RayObject>> found;
      RAY_CHECK_OK(memory_store->Get({mem_id},
                                     /*num_objects=*/1,
                                     /*timeout=*/0,
                                     worker_context,
                                     /*remote_after_get=*/false,
                                     &found));
      if (found.size() == 1 && found[0]->IsInPlasmaError()) {
        plasma_object_ids.insert(mem_id);
        ready.erase(ready_iter);
        memory_object_ids.erase(current);
      }
    }
  }
}

Status CoreWorker::Wait(const std::vector<ObjectID> &ids,
                        int num_objects,
                        int64_t timeout_ms,
                        std::vector<bool> *results,
                        bool fetch_local) {
  results->resize(ids.size(), false);

  if (num_objects <= 0 || num_objects > static_cast<int>(ids.size())) {
    return Status::Invalid(
        "Number of objects to wait for must be between 1 and the number of ids.");
  }

  absl::flat_hash_set<ObjectID> plasma_object_ids;
  absl::flat_hash_set<ObjectID> memory_object_ids(ids.begin(), ids.end());

  if (memory_object_ids.size() != ids.size()) {
    return Status::Invalid("Duplicate object IDs not supported in wait.");
  }

  absl::flat_hash_set<ObjectID> ready;
  int64_t start_time = current_time_ms();
  RAY_RETURN_NOT_OK(memory_store_->Wait(
      memory_object_ids,
      std::min(static_cast<int>(memory_object_ids.size()), num_objects),
      timeout_ms,
      worker_context_,
      &ready));
  RAY_CHECK(static_cast<int>(ready.size()) <= num_objects);
  if (timeout_ms > 0) {
    timeout_ms =
        std::max(0, static_cast<int>(timeout_ms - (current_time_ms() - start_time)));
  }
  if (fetch_local) {
    RetryObjectInPlasmaErrors(
        memory_store_, worker_context_, memory_object_ids, plasma_object_ids, ready);
    if (static_cast<int>(ready.size()) < num_objects && plasma_object_ids.size() > 0) {
      RAY_RETURN_NOT_OK(plasma_store_provider_->Wait(
          plasma_object_ids,
          std::min(static_cast<int>(plasma_object_ids.size()),
                   num_objects - static_cast<int>(ready.size())),
          timeout_ms,
          worker_context_,
          &ready));
    }
  }
  RAY_CHECK(static_cast<int>(ready.size()) <= num_objects);

  for (size_t i = 0; i < ids.size(); i++) {
    if (ready.find(ids[i]) != ready.end()) {
      results->at(i) = true;
    }
  }

  return Status::OK();
}

Status CoreWorker::Delete(const std::vector<ObjectID> &object_ids, bool local_only) {
  // Release the object from plasma. This does not affect the object's ref
  // count. If this was called from a non-owning worker, then a warning will be
  // logged and the object will not get released.
  reference_counter_->FreePlasmaObjects(object_ids);

  // Store an error in the in-memory store to indicate that the plasma value is
  // no longer reachable.
  memory_store_->Delete(object_ids);
  for (const auto &object_id : object_ids) {
    RAY_CHECK(memory_store_->Put(RayObject(rpc::ErrorType::OBJECT_DELETED), object_id));
  }

  // We only delete from plasma, which avoids hangs (issue #7105). In-memory
  // objects can only be deleted once the ref count goes to 0.
  absl::flat_hash_set<ObjectID> plasma_object_ids(object_ids.begin(), object_ids.end());
  return plasma_store_provider_->Delete(plasma_object_ids, local_only);
}

Status CoreWorker::GetLocationFromOwner(
    const std::vector<ObjectID> &object_ids,
    int64_t timeout_ms,
    std::vector<std::shared_ptr<ObjectLocation>> *results) {
  results->resize(object_ids.size());
  if (object_ids.empty()) {
    return Status::OK();
  }

  auto mutex = std::make_shared<absl::Mutex>();
  auto num_remaining = std::make_shared<size_t>(object_ids.size());
  auto ready_promise = std::make_shared<std::promise<void>>();
  auto location_by_id =
      std::make_shared<absl::flat_hash_map<ObjectID, std::shared_ptr<ObjectLocation>>>();

  for (const auto &object_id : object_ids) {
    auto owner_address = GetOwnerAddress(object_id);
    auto client = core_worker_client_pool_->GetOrConnect(owner_address);
    rpc::GetObjectLocationsOwnerRequest request;
    auto object_location_request = request.mutable_object_location_request();
    object_location_request->set_intended_worker_id(owner_address.worker_id());
    object_location_request->set_object_id(object_id.Binary());
    client->GetObjectLocationsOwner(
        request,
        [object_id, mutex, num_remaining, ready_promise, location_by_id](
            const Status &status, const rpc::GetObjectLocationsOwnerReply &reply) {
          absl::MutexLock lock(mutex.get());
          if (status.ok()) {
            location_by_id->emplace(
                object_id, std::make_shared<ObjectLocation>(CreateObjectLocation(reply)));
          } else {
            RAY_LOG(WARNING) << "Failed to query location information for " << object_id
                             << " with error: " << status.ToString();
          }
          (*num_remaining)--;
          if (*num_remaining == 0) {
            ready_promise->set_value();
          }
        });
  }
  if (timeout_ms < 0) {
    ready_promise->get_future().wait();
  } else if (ready_promise->get_future().wait_for(
                 std::chrono::microseconds(timeout_ms)) != std::future_status::ready) {
    std::ostringstream stream;
    stream << "Failed querying object locations within " << timeout_ms
           << " milliseconds.";
    return Status::TimedOut(stream.str());
  }

  for (size_t i = 0; i < object_ids.size(); i++) {
    auto pair = location_by_id->find(object_ids[i]);
    if (pair == location_by_id->end()) {
      continue;
    }
    (*results)[i] = pair->second;
  }
  return Status::OK();
}

void CoreWorker::TriggerGlobalGC() {
  local_raylet_client_->GlobalGC(
      [](const Status &status, const rpc::GlobalGCReply &reply) {
        if (!status.ok()) {
          RAY_LOG(ERROR) << "Failed to send global GC request: " << status.ToString();
        }
      });
}

std::string CoreWorker::MemoryUsageString() {
  // Currently only the Plasma store returns a debug string.
  return plasma_store_provider_->MemoryUsageString();
}

TaskID CoreWorker::GetCallerId() const {
  TaskID caller_id;
  ActorID actor_id = GetActorId();
  if (!actor_id.IsNil()) {
    caller_id = TaskID::ForActorCreationTask(actor_id);
  } else {
    absl::MutexLock lock(&mutex_);
    caller_id = main_thread_task_id_;
  }
  return caller_id;
}

Status CoreWorker::PushError(const JobID &job_id,
                             const std::string &type,
                             const std::string &error_message,
                             double timestamp) {
  if (options_.is_local_mode) {
    RAY_LOG(ERROR) << "Pushed Error with JobID: " << job_id << " of type: " << type
                   << " with message: " << error_message << " at time: " << timestamp;
    return Status::OK();
  }
  return local_raylet_client_->PushError(job_id, type, error_message, timestamp);
}

void CoreWorker::SpillOwnedObject(const ObjectID &object_id,
                                  const std::shared_ptr<RayObject> &obj,
                                  std::function<void()> callback) {
  if (!obj->IsInPlasmaError()) {
    RAY_LOG(ERROR) << "Cannot spill inlined object " << object_id;
    callback();
    return;
  }

  // Find the raylet that hosts the primary copy of the object.
  bool owned_by_us = false;
  NodeID pinned_at;
  bool spilled = false;
  RAY_CHECK(reference_counter_->IsPlasmaObjectPinnedOrSpilled(
      object_id, &owned_by_us, &pinned_at, &spilled));
  RAY_CHECK(owned_by_us);
  if (spilled) {
    // The object has already been spilled.
    return;
  }
  auto node = gcs_client_->Nodes().Get(pinned_at);
  if (pinned_at.IsNil() || !node) {
    RAY_LOG(ERROR) << "Primary raylet for object " << object_id << " unreachable";
    callback();
    return;
  }

  // Ask the raylet to spill the object.
  RAY_LOG(DEBUG) << "Sending spill request to raylet for object " << object_id;
  auto raylet_client = std::make_shared<raylet::RayletClient>(
      rpc::NodeManagerWorkerClient::make(node->node_manager_address(),
                                         node->node_manager_port(),
                                         *client_call_manager_));
  raylet_client->RequestObjectSpillage(
      object_id,
      [object_id, callback](const Status &status,
                            const rpc::RequestObjectSpillageReply &reply) {
        if (!status.ok() || !reply.success()) {
          RAY_LOG(ERROR) << "Failed to spill object " << object_id
                         << ", raylet unreachable or object could not be spilled.";
        }
        // TODO(Clark): Provide spilled URL and spilled node ID to callback so it can
        // added them to the reference.
        callback();
      });
}

std::unordered_map<std::string, double> AddPlacementGroupConstraint(
    const std::unordered_map<std::string, double> &resources,
    const rpc::SchedulingStrategy &scheduling_strategy) {
  auto placement_group_id = PlacementGroupID::Nil();
  auto bundle_index = -1;
  if (scheduling_strategy.scheduling_strategy_case() ==
      rpc::SchedulingStrategy::SchedulingStrategyCase::
          kPlacementGroupSchedulingStrategy) {
    placement_group_id = PlacementGroupID::FromBinary(
        scheduling_strategy.placement_group_scheduling_strategy().placement_group_id());
    bundle_index = scheduling_strategy.placement_group_scheduling_strategy()
                       .placement_group_bundle_index();
  }
  if (bundle_index < 0) {
    RAY_CHECK(bundle_index == -1) << "Invalid bundle index " << bundle_index;
  }
  std::unordered_map<std::string, double> new_resources;
  if (placement_group_id != PlacementGroupID::Nil()) {
    for (auto iter = resources.begin(); iter != resources.end(); iter++) {
      auto new_name = FormatPlacementGroupResource(iter->first, placement_group_id, -1);
      new_resources[new_name] = iter->second;
      if (bundle_index >= 0) {
        auto index_name =
            FormatPlacementGroupResource(iter->first, placement_group_id, bundle_index);
        new_resources[index_name] = iter->second;
      }
    }
    return new_resources;
  }
  return resources;
}

static std::vector<std::string> GetUrisFromRuntimeEnv(
    const rpc::RuntimeEnv *runtime_env) {
  std::vector<std::string> result;
  if (runtime_env == nullptr) {
    return result;
  }
  if (!runtime_env->uris().working_dir_uri().empty()) {
    const auto &uri = runtime_env->uris().working_dir_uri();
    result.emplace_back(uri);
  }
  for (const auto &uri : runtime_env->uris().py_modules_uris()) {
    result.emplace_back(uri);
  }
  if (!runtime_env->uris().conda_uri().empty()) {
    const auto &uri = runtime_env->uris().conda_uri();
    result.emplace_back(uri);
  }
  if (!runtime_env->uris().pip_uri().empty()) {
    const auto &uri = runtime_env->uris().pip_uri();
    result.emplace_back(uri);
  }
  for (const auto &uri : runtime_env->uris().plugin_uris()) {
    result.emplace_back(uri);
  }
  return result;
}

std::shared_ptr<rpc::RuntimeEnvInfo> CoreWorker::OverrideTaskOrActorRuntimeEnvInfo(
    const std::string &serialized_runtime_env_info) {
  // TODO(Catch-Bull,SongGuyang): task runtime env not support the field eager_install
  // yet, we will overwrite the filed eager_install when it did.
  auto runtime_env_info = std::make_shared<rpc::RuntimeEnvInfo>();
  std::shared_ptr<const rpc::RuntimeEnv> parent_runtime_env;
  std::string parent_serialized_runtime_env;
  if (options_.worker_type == WorkerType::DRIVER) {
    parent_runtime_env = job_runtime_env_;
    parent_serialized_runtime_env =
        job_config_->runtime_env_info().serialized_runtime_env();
  } else {
    parent_runtime_env = worker_context_.GetCurrentRuntimeEnv();
    parent_serialized_runtime_env = worker_context_.GetCurrentSerializedRuntimeEnv();
  }
  if (IsRuntimeEnvInfoEmpty(serialized_runtime_env_info)) {
    // Inherit runtime env from job or worker.
    runtime_env_info->set_serialized_runtime_env(parent_serialized_runtime_env);
    for (const std::string &uri : GetUrisFromRuntimeEnv(parent_runtime_env.get())) {
      runtime_env_info->add_uris(uri);
    }
    return runtime_env_info;
  }

  if (!IsRuntimeEnvEmpty(parent_serialized_runtime_env)) {
    // TODO(SongGuyang): We add this warning log because of the change of API behavior.
    // Refer to https://github.com/ray-project/ray/issues/21818.
    // Modify this log level to `INFO` or `DEBUG` after a few release versions.
    RAY_LOG(WARNING) << "Runtime env already exists and the parent runtime env is "
                     << parent_serialized_runtime_env << ". It will be overridden by "
                     << serialized_runtime_env_info << ".";
  }

  RAY_CHECK(google::protobuf::util::JsonStringToMessage(serialized_runtime_env_info,
                                                        runtime_env_info.get())
                .ok());
  return runtime_env_info;
}

void CoreWorker::BuildCommonTaskSpec(
    TaskSpecBuilder &builder,
    const JobID &job_id,
    const TaskID &task_id,
    const std::string &name,
    const TaskID &current_task_id,
    uint64_t task_index,
    const TaskID &caller_id,
    const rpc::Address &address,
    const RayFunction &function,
    const std::vector<std::unique_ptr<TaskArg>> &args,
    uint64_t num_returns,
    const std::unordered_map<std::string, double> &required_resources,
    const std::unordered_map<std::string, double> &required_placement_resources,
    const std::string &debugger_breakpoint,
    int64_t depth,
    const std::string &serialized_runtime_env_info,
    const std::string &concurrency_group_name) {
  // Build common task spec.
  auto override_runtime_env_info =
      OverrideTaskOrActorRuntimeEnvInfo(serialized_runtime_env_info);
  builder.SetCommonTaskSpec(task_id,
                            name,
                            function.GetLanguage(),
                            function.GetFunctionDescriptor(),
                            job_id,
                            current_task_id,
                            task_index,
                            caller_id,
                            address,
                            num_returns,
                            required_resources,
                            required_placement_resources,
                            debugger_breakpoint,
                            depth,
                            override_runtime_env_info,
                            concurrency_group_name);
  // Set task arguments.
  for (const auto &arg : args) {
    builder.AddArg(*arg);
  }
}

std::vector<rpc::ObjectReference> CoreWorker::SubmitTask(
    const RayFunction &function,
    const std::vector<std::unique_ptr<TaskArg>> &args,
    const TaskOptions &task_options,
    int max_retries,
    bool retry_exceptions,
    const rpc::SchedulingStrategy &scheduling_strategy,
    const std::string &debugger_breakpoint) {
  RAY_CHECK(scheduling_strategy.scheduling_strategy_case() !=
            rpc::SchedulingStrategy::SchedulingStrategyCase::SCHEDULING_STRATEGY_NOT_SET);

  TaskSpecBuilder builder;
  const auto next_task_index = worker_context_.GetNextTaskIndex();
  const auto task_id = TaskID::ForNormalTask(worker_context_.GetCurrentJobID(),
                                             worker_context_.GetCurrentInternalTaskId(),
                                             next_task_index);
  auto constrained_resources =
      AddPlacementGroupConstraint(task_options.resources, scheduling_strategy);

  const std::unordered_map<std::string, double> required_resources;
  auto task_name = task_options.name.empty()
                       ? function.GetFunctionDescriptor()->DefaultTaskName()
                       : task_options.name;
  int64_t depth = worker_context_.GetTaskDepth() + 1;
  // TODO(ekl) offload task building onto a thread pool for performance
  BuildCommonTaskSpec(builder,
                      worker_context_.GetCurrentJobID(),
                      task_id,
                      task_name,
                      worker_context_.GetCurrentTaskID(),
                      next_task_index,
                      GetCallerId(),
                      rpc_address_,
                      function,
                      args,
                      task_options.num_returns,
                      constrained_resources,
                      required_resources,
                      debugger_breakpoint,
                      depth,
                      task_options.serialized_runtime_env_info);
  builder.SetNormalTaskSpec(max_retries, retry_exceptions, scheduling_strategy);
  TaskSpecification task_spec = builder.Build();
  RAY_LOG(DEBUG) << "Submitting normal task " << task_spec.DebugString();
  std::vector<rpc::ObjectReference> returned_refs;
  if (options_.is_local_mode) {
    returned_refs = ExecuteTaskLocalMode(task_spec);
  } else {
    returned_refs = task_manager_->AddPendingTask(
        task_spec.CallerAddress(), task_spec, CurrentCallSite(), max_retries);
    io_service_.post(
        [this, task_spec]() {
          RAY_UNUSED(direct_task_submitter_->SubmitTask(task_spec));
        },
        "CoreWorker.SubmitTask");
  }
  return returned_refs;
}

Status CoreWorker::CreateActor(const RayFunction &function,
                               const std::vector<std::unique_ptr<TaskArg>> &args,
                               const ActorCreationOptions &actor_creation_options,
                               const std::string &extension_data,
                               ActorID *return_actor_id) {
  RAY_CHECK(actor_creation_options.scheduling_strategy.scheduling_strategy_case() !=
            rpc::SchedulingStrategy::SchedulingStrategyCase::SCHEDULING_STRATEGY_NOT_SET);

  if (actor_creation_options.is_asyncio && options_.is_local_mode) {
    return Status::NotImplemented(
        "Async actor is currently not supported for the local mode");
  }

  RAY_CHECK(job_config_ != nullptr);
  bool is_detached = false;
  if (!actor_creation_options.is_detached.has_value()) {
    /// Since this actor doesn't have a specified lifetime on creation, let's use
    /// the default value of the job.
    is_detached = job_config_->default_actor_lifetime() ==
                  ray::rpc::JobConfig_ActorLifetime_DETACHED;
  } else {
    is_detached = actor_creation_options.is_detached.value();
  }

  const auto next_task_index = worker_context_.GetNextTaskIndex();
  const ActorID actor_id = ActorID::Of(worker_context_.GetCurrentJobID(),
                                       worker_context_.GetCurrentTaskID(),
                                       next_task_index);
  const TaskID actor_creation_task_id = TaskID::ForActorCreationTask(actor_id);
  const JobID job_id = worker_context_.GetCurrentJobID();
  // Propagate existing environment variable overrides, but override them with any new
  // ones
  std::vector<ObjectID> return_ids;
  TaskSpecBuilder builder;
  auto new_placement_resources =
      AddPlacementGroupConstraint(actor_creation_options.placement_resources,
                                  actor_creation_options.scheduling_strategy);
  auto new_resource = AddPlacementGroupConstraint(
      actor_creation_options.resources, actor_creation_options.scheduling_strategy);
  const auto actor_name = actor_creation_options.name;
  const auto task_name =
      actor_name.empty()
          ? function.GetFunctionDescriptor()->DefaultTaskName()
          : actor_name + ":" + function.GetFunctionDescriptor()->CallString();
  int64_t depth = worker_context_.GetTaskDepth() + 1;
  BuildCommonTaskSpec(builder,
                      job_id,
                      actor_creation_task_id,
                      task_name,
                      worker_context_.GetCurrentTaskID(),
                      next_task_index,
                      GetCallerId(),
                      rpc_address_,
                      function,
                      args,
                      1,
                      new_resource,
                      new_placement_resources,
                      "" /* debugger_breakpoint */,
                      depth,
                      actor_creation_options.serialized_runtime_env_info);

  // If the namespace is not specified, get it from the job.
  const auto &ray_namespace = (actor_creation_options.ray_namespace.empty()
                                   ? job_config_->ray_namespace()
                                   : actor_creation_options.ray_namespace);
  auto actor_handle = std::make_unique<ActorHandle>(
      actor_id,
      GetCallerId(),
      rpc_address_,
      job_id,
      /*actor_cursor=*/ObjectID::FromIndex(actor_creation_task_id, 1),
      function.GetLanguage(),
      function.GetFunctionDescriptor(),
      extension_data,
      actor_creation_options.max_task_retries,
      actor_name,
      ray_namespace,
      actor_creation_options.max_pending_calls,
      actor_creation_options.execute_out_of_order);
  std::string serialized_actor_handle;
  actor_handle->Serialize(&serialized_actor_handle);
  builder.SetActorCreationTaskSpec(actor_id,
                                   serialized_actor_handle,
                                   actor_creation_options.scheduling_strategy,
                                   actor_creation_options.max_restarts,
                                   actor_creation_options.max_task_retries,
                                   actor_creation_options.dynamic_worker_options,
                                   actor_creation_options.max_concurrency,
                                   is_detached,
                                   actor_name,
                                   ray_namespace,
                                   actor_creation_options.is_asyncio,
                                   actor_creation_options.concurrency_groups,
                                   extension_data,
                                   actor_creation_options.execute_out_of_order);
  // Add the actor handle before we submit the actor creation task, since the
  // actor handle must be in scope by the time the GCS sends the
  // WaitForActorOutOfScopeRequest.
  RAY_CHECK(actor_manager_->AddNewActorHandle(
      std::move(actor_handle), CurrentCallSite(), rpc_address_, is_detached))
      << "Actor " << actor_id << " already exists";
  *return_actor_id = actor_id;
  TaskSpecification task_spec = builder.Build();
  RAY_LOG(DEBUG) << "Submitting actor creation task " << task_spec.DebugString();
  if (options_.is_local_mode) {
    // TODO(suquark): Should we consider namespace in local mode? Currently
    // it looks like two actors with two different namespaces become the
    // same actor in local mode. Maybe this is not an issue if we consider
    // the actor name globally unique.
    if (!actor_name.empty()) {
      // Since local mode doesn't pass GCS actor management code path,
      // it just register actor names in memory.
      local_mode_named_actor_registry_.emplace(actor_name, actor_id);
    }
    ExecuteTaskLocalMode(task_spec);
  } else {
    int max_retries;
    if (actor_creation_options.max_restarts == -1) {
      max_retries = -1;
    } else {
      max_retries = std::max((int64_t)RayConfig::instance().actor_creation_min_retries(),
                             actor_creation_options.max_restarts);
    }
    task_manager_->AddPendingTask(
        rpc_address_, task_spec, CurrentCallSite(), max_retries);

    if (actor_name.empty()) {
      io_service_.post(
          [this, task_spec = std::move(task_spec)]() {
            RAY_UNUSED(actor_creator_->AsyncRegisterActor(
                task_spec, [this, task_spec](Status status) {
                  if (!status.ok()) {
                    RAY_LOG(ERROR)
                        << "Failed to register actor: " << task_spec.ActorCreationId()
                        << ". Error message: " << status.ToString();
                  } else {
                    RAY_UNUSED(direct_task_submitter_->SubmitTask(task_spec));
                  }
                }));
          },
          "ActorCreator.AsyncRegisterActor");
    } else {
      // For named actor, we still go through the sync way because for
      // functions like list actors these actors need to be there, especially
      // for local driver. But the current code all go through the gcs right now.
      auto status = actor_creator_->RegisterActor(task_spec);
      if (!status.ok()) {
        return status;
      }
      io_service_.post(
          [this, task_spec = std::move(task_spec)]() {
            RAY_UNUSED(direct_task_submitter_->SubmitTask(task_spec));
          },
          "CoreWorker.SubmitTask");
    }
  }
  return Status::OK();
}

Status CoreWorker::CreatePlacementGroup(
    const PlacementGroupCreationOptions &placement_group_creation_options,
    PlacementGroupID *return_placement_group_id) {
  const auto &bundles = placement_group_creation_options.bundles;
  for (const auto &bundle : bundles) {
    for (const auto &resource : bundle) {
      if (resource.first == kBundle_ResourceLabel) {
        std::ostringstream stream;
        stream << kBundle_ResourceLabel << " is a system reserved resource, which is not "
               << "allowed to be used in placement groupd ";
        return Status::Invalid(stream.str());
      }
    }
  }
  const PlacementGroupID placement_group_id = PlacementGroupID::Of(GetCurrentJobId());
  PlacementGroupSpecBuilder builder;
  builder.SetPlacementGroupSpec(placement_group_id,
                                placement_group_creation_options.name,
                                placement_group_creation_options.bundles,
                                placement_group_creation_options.strategy,
                                placement_group_creation_options.is_detached,
                                worker_context_.GetCurrentJobID(),
                                worker_context_.GetCurrentActorID(),
                                worker_context_.CurrentActorDetached());
  PlacementGroupSpecification placement_group_spec = builder.Build();
  *return_placement_group_id = placement_group_id;
  RAY_LOG(INFO) << "Submitting Placement Group creation to GCS: " << placement_group_id;
  const auto status =
      gcs_client_->PlacementGroups().SyncCreatePlacementGroup(placement_group_spec);
  if (status.IsTimedOut()) {
    std::ostringstream stream;
    stream << "There was timeout in creating the placement group of id "
           << placement_group_id
           << ". It is probably "
              "because GCS server is dead or there's a high load there.";
    return Status::TimedOut(stream.str());
  } else {
    return status;
  }
}

Status CoreWorker::RemovePlacementGroup(const PlacementGroupID &placement_group_id) {
  // Synchronously wait for placement group removal.
  const auto status =
      gcs_client_->PlacementGroups().SyncRemovePlacementGroup(placement_group_id);
  if (status.IsTimedOut()) {
    std::ostringstream stream;
    stream << "There was timeout in removing the placement group of id "
           << placement_group_id
           << ". It is probably "
              "because GCS server is dead or there's a high load there.";
    return Status::TimedOut(stream.str());
  } else {
    return status;
  }
}

Status CoreWorker::WaitPlacementGroupReady(const PlacementGroupID &placement_group_id,
                                           int timeout_seconds) {
  const auto status =
      gcs_client_->PlacementGroups().SyncWaitUntilReady(placement_group_id);
  if (status.IsTimedOut()) {
    std::ostringstream stream;
    stream << "There was timeout in waiting for placement group " << placement_group_id
           << " creation.";
    return Status::TimedOut(stream.str());
  } else {
    return status;
  }
}

std::optional<std::vector<rpc::ObjectReference>> CoreWorker::SubmitActorTask(
    const ActorID &actor_id,
    const RayFunction &function,
    const std::vector<std::unique_ptr<TaskArg>> &args,
    const TaskOptions &task_options) {
  absl::ReleasableMutexLock lock(&actor_task_mutex_);
  /// Check whether backpressure may happen at the very beginning of submitting a task.
  if (direct_actor_submitter_->PendingTasksFull(actor_id)) {
    RAY_LOG(DEBUG) << "Back pressure occurred while submitting the task to " << actor_id
                   << ". " << direct_actor_submitter_->DebugString(actor_id);
    return std::nullopt;
  }

  auto actor_handle = actor_manager_->GetActorHandle(actor_id);
  // Subscribe the actor state when we first submit the actor task. It is to reduce the
  // number of connections. The method is idempotent.
  actor_manager_->SubscribeActorState(actor_id);

  // Add one for actor cursor object id for tasks.
  const int num_returns = task_options.num_returns + 1;

  // Build common task spec.
  TaskSpecBuilder builder;
  const auto next_task_index = worker_context_.GetNextTaskIndex();
  const TaskID actor_task_id =
      TaskID::ForActorTask(worker_context_.GetCurrentJobID(),
                           worker_context_.GetCurrentInternalTaskId(),
                           next_task_index,
                           actor_handle->GetActorID());
  const std::unordered_map<std::string, double> required_resources;
  const auto task_name = task_options.name.empty()
                             ? function.GetFunctionDescriptor()->DefaultTaskName()
                             : task_options.name;

  // Depth shouldn't matter for an actor task, but for consistency it should be
  // the same as the actor creation task's depth.
  int64_t depth = worker_context_.GetTaskDepth();
  BuildCommonTaskSpec(builder,
                      actor_handle->CreationJobID(),
                      actor_task_id,
                      task_name,
                      worker_context_.GetCurrentTaskID(),
                      next_task_index,
                      GetCallerId(),
                      rpc_address_,
                      function,
                      args,
                      num_returns,
                      task_options.resources,
                      required_resources,
                      "",    /* debugger_breakpoint */
                      depth, /*depth*/
                      "{}",  /* serialized_runtime_env_info */
                      task_options.concurrency_group_name);
  // NOTE: placement_group_capture_child_tasks and runtime_env will
  // be ignored in the actor because we should always follow the actor's option.

  // TODO(swang): Do we actually need to set this ObjectID?
  const ObjectID new_cursor = ObjectID::FromIndex(actor_task_id, num_returns);
  actor_handle->SetActorTaskSpec(builder, new_cursor);

  // Submit task.
  TaskSpecification task_spec = builder.Build();
  RAY_LOG(DEBUG) << "Submitting actor task " << task_spec.DebugString();
  std::vector<rpc::ObjectReference> returned_refs;
  if (options_.is_local_mode) {
    /// NOTE: The lock should be released in local mode. The user code may
    /// submit another task when executing the current task locally, which
    /// cause deadlock. The code call chain is:
    /// SubmitActorTask -> python user code -> actor.xx.remote() -> SubmitActorTask
    lock.Release();
    returned_refs = ExecuteTaskLocalMode(task_spec, actor_id);
  } else {
    returned_refs = task_manager_->AddPendingTask(
        rpc_address_, task_spec, CurrentCallSite(), actor_handle->MaxTaskRetries());
    RAY_CHECK_OK(direct_actor_submitter_->SubmitTask(task_spec));
  }
  return {std::move(returned_refs)};
}

Status CoreWorker::CancelTask(const ObjectID &object_id,
                              bool force_kill,
                              bool recursive) {
  if (actor_manager_->CheckActorHandleExists(object_id.TaskId().ActorId())) {
    return Status::Invalid("Actor task cancellation is not supported.");
  }
  rpc::Address obj_addr;
  if (!reference_counter_->GetOwner(object_id, &obj_addr)) {
    return Status::Invalid("No owner found for object.");
  }
  if (obj_addr.SerializeAsString() != rpc_address_.SerializeAsString()) {
    return direct_task_submitter_->CancelRemoteTask(
        object_id, obj_addr, force_kill, recursive);
  }

  auto task_spec = task_manager_->GetTaskSpec(object_id.TaskId());
  if (task_spec.has_value() && !task_spec.value().IsActorCreationTask()) {
    return direct_task_submitter_->CancelTask(task_spec.value(), force_kill, recursive);
  }
  return Status::OK();
}

Status CoreWorker::CancelChildren(const TaskID &task_id, bool force_kill) {
  bool recursive_success = true;
  for (const auto &child_id : task_manager_->GetPendingChildrenTasks(task_id)) {
    auto child_spec = task_manager_->GetTaskSpec(child_id);
    if (child_spec.has_value()) {
      auto result =
          direct_task_submitter_->CancelTask(child_spec.value(), force_kill, true);
      recursive_success = recursive_success && result.ok();
    } else {
      recursive_success = false;
    }
  }
  if (recursive_success) {
    return Status::OK();
  } else {
    return Status::UnknownError("Recursive task cancelation failed--check warning logs.");
  }
}

Status CoreWorker::KillActor(const ActorID &actor_id, bool force_kill, bool no_restart) {
  if (options_.is_local_mode) {
    return KillActorLocalMode(actor_id);
  }
  std::promise<Status> p;
  auto f = p.get_future();
  io_service_.post(
      [this, p = &p, actor_id, force_kill, no_restart]() {
        auto cb = [this, p, actor_id, force_kill, no_restart](Status status) mutable {
          if (status.ok()) {
            RAY_CHECK_OK(gcs_client_->Actors().AsyncKillActor(
                actor_id, force_kill, no_restart, nullptr));
          }
          p->set_value(std::move(status));
        };
        if (actor_creator_->IsActorInRegistering(actor_id)) {
          actor_creator_->AsyncWaitForActorRegisterFinish(actor_id, std::move(cb));
        } else if (actor_manager_->CheckActorHandleExists(actor_id)) {
          cb(Status::OK());
        } else {
          std::stringstream stream;
          stream << "Failed to find a corresponding actor handle for " << actor_id;
          cb(Status::Invalid(stream.str()));
        }
      },
      "CoreWorker.KillActor");
  const auto &status = f.get();
  actor_manager_->OnActorKilled(actor_id);
  return status;
}

Status CoreWorker::KillActorLocalMode(const ActorID &actor_id) {
  // KillActor doesn't do anything in local mode. We only remove named actor entry if
  // exists.
  for (auto it = local_mode_named_actor_registry_.begin();
       it != local_mode_named_actor_registry_.end();) {
    auto current = it++;
    if (current->second == actor_id) {
      local_mode_named_actor_registry_.erase(current);
    }
  }
  return Status::OK();
}

void CoreWorker::RemoveActorHandleReference(const ActorID &actor_id) {
  ObjectID actor_handle_id = ObjectID::ForActorHandle(actor_id);
  reference_counter_->RemoveLocalReference(actor_handle_id, nullptr);
}

ActorID CoreWorker::DeserializeAndRegisterActorHandle(const std::string &serialized,
                                                      const ObjectID &outer_object_id) {
  std::unique_ptr<ActorHandle> actor_handle(new ActorHandle(serialized));
  return actor_manager_->RegisterActorHandle(
      std::move(actor_handle), outer_object_id, CurrentCallSite(), rpc_address_);
}

Status CoreWorker::SerializeActorHandle(const ActorID &actor_id,
                                        std::string *output,
                                        ObjectID *actor_handle_id) const {
  auto actor_handle = actor_manager_->GetActorHandle(actor_id);
  actor_handle->Serialize(output);
  *actor_handle_id = ObjectID::ForActorHandle(actor_id);
  return Status::OK();
}

std::shared_ptr<const ActorHandle> CoreWorker::GetActorHandle(
    const ActorID &actor_id) const {
  return actor_manager_->GetActorHandle(actor_id);
}

std::pair<std::shared_ptr<const ActorHandle>, Status> CoreWorker::GetNamedActorHandle(
    const std::string &name, const std::string &ray_namespace) {
  RAY_CHECK(!name.empty());
  if (options_.is_local_mode) {
    return GetNamedActorHandleLocalMode(name);
  }

  return actor_manager_->GetNamedActorHandle(
      name,
      ray_namespace.empty() ? job_config_->ray_namespace() : ray_namespace,
      CurrentCallSite(),
      rpc_address_);
}

std::pair<std::vector<std::pair<std::string, std::string>>, Status>
CoreWorker::ListNamedActors(bool all_namespaces) {
  if (options_.is_local_mode) {
    return ListNamedActorsLocalMode();
  }

  std::vector<std::pair<std::string, std::string>> actors;

  // This call needs to be blocking because we can't return until we get the
  // response from the RPC.
  const auto &ray_namespace = job_config_->ray_namespace();
  const auto status =
      gcs_client_->Actors().SyncListNamedActors(all_namespaces, ray_namespace, actors);
  if (status.IsTimedOut()) {
    std::ostringstream stream;
    stream << "There was timeout in getting the list of named actors, "
              "probably because the GCS server is dead or under high load .";
    return std::make_pair(std::move(actors), Status::TimedOut(stream.str()));
  } else if (!status.ok()) {
    return std::make_pair(std::move(actors), status);
  } else {
    return std::make_pair(std::move(actors), status);
  }
}

std::pair<std::shared_ptr<const ActorHandle>, Status>
CoreWorker::GetNamedActorHandleLocalMode(const std::string &name) {
  auto it = local_mode_named_actor_registry_.find(name);
  if (it == local_mode_named_actor_registry_.end()) {
    std::ostringstream stream;
    stream << "Failed to look up actor with name '" << name;
    return std::make_pair(nullptr, Status::NotFound(stream.str()));
  }

  return std::make_pair(GetActorHandle(it->second), Status::OK());
}

std::pair<std::vector<std::pair<std::string, std::string>>, Status>
CoreWorker::ListNamedActorsLocalMode() {
  std::vector<std::pair<std::string, std::string>> actors;
  for (auto it = local_mode_named_actor_registry_.begin();
       it != local_mode_named_actor_registry_.end();
       it++) {
    actors.push_back(std::make_pair(/*namespace=*/"", it->first));
  }
  return std::make_pair(actors, Status::OK());
}

const ResourceMappingType CoreWorker::GetResourceIDs() const {
  absl::MutexLock lock(&mutex_);
  return *resource_ids_;
}

std::unique_ptr<worker::ProfileEvent> CoreWorker::CreateProfileEvent(
    const std::string &event_type) {
  return std::make_unique<worker::ProfileEvent>(profiler_, event_type);
}

void CoreWorker::RunTaskExecutionLoop() {
  task_execution_service_.run();
  RAY_CHECK(is_shutdown_)
      << "Task execution loop was terminated without calling shutdown API.";
}

Status CoreWorker::AllocateReturnObject(const ObjectID &object_id,
                                        const size_t &data_size,
                                        const std::shared_ptr<Buffer> &metadata,
                                        const std::vector<ObjectID> &contained_object_ids,
                                        int64_t *task_output_inlined_bytes,
                                        std::shared_ptr<RayObject> *return_object) {
  rpc::Address owner_address(options_.is_local_mode
                                 ? rpc::Address()
                                 : worker_context_.GetCurrentTask()->CallerAddress());

  bool object_already_exists = false;
  std::shared_ptr<Buffer> data_buffer;
  if (data_size > 0) {
    RAY_LOG(DEBUG) << "Creating return object " << object_id;
    // Mark this object as containing other object IDs. The ref counter will
    // keep the inner IDs in scope until the outer one is out of scope.
    if (!contained_object_ids.empty() && !options_.is_local_mode) {
      reference_counter_->AddNestedObjectIds(
          object_id, contained_object_ids, owner_address);
    }

    // Allocate a buffer for the return object.
    if (options_.is_local_mode ||
        (static_cast<int64_t>(data_size) < max_direct_call_object_size_ &&
         // ensure we don't exceed the limit if we allocate this object inline.
         (*task_output_inlined_bytes + static_cast<int64_t>(data_size) <=
          RayConfig::instance().task_rpc_inlined_bytes_limit()))) {
      data_buffer = std::make_shared<LocalMemoryBuffer>(data_size);
      *task_output_inlined_bytes += static_cast<int64_t>(data_size);
    } else {
      RAY_RETURN_NOT_OK(CreateExisting(metadata,
                                       data_size,
                                       object_id,
                                       owner_address,
                                       &data_buffer,
                                       /*created_by_worker=*/true));
      object_already_exists = !data_buffer;
    }
  }
  // Leave the return object as a nullptr if the object already exists.
  if (!object_already_exists) {
    auto contained_refs = GetObjectRefs(contained_object_ids);
    *return_object =
        std::make_shared<RayObject>(data_buffer, metadata, std::move(contained_refs));
  }

  return Status::OK();
}

Status CoreWorker::ExecuteTask(const TaskSpecification &task_spec,
                               const std::shared_ptr<ResourceMappingType> &resource_ids,
                               std::vector<std::shared_ptr<RayObject>> *return_objects,
                               ReferenceCounter::ReferenceTableProto *borrowed_refs,
                               bool *is_application_level_error) {
  RAY_LOG(DEBUG) << "Executing task, task info = " << task_spec.DebugString();
  task_queue_length_ -= 1;
  num_executed_tasks_ += 1;

  // Modify the worker's per function counters.
  std::string func_name = task_spec.FunctionDescriptor()->CallString();
  {
    absl::MutexLock l(&task_counter_.tasks_counter_mutex_);
    task_counter_.Add(TaskCounter::kPending, func_name, -1);
    task_counter_.Add(TaskCounter::kRunning, func_name, 1);
  }

  if (!options_.is_local_mode) {
    worker_context_.SetCurrentTask(task_spec);
    SetCurrentTaskId(task_spec.TaskId(), task_spec.AttemptNumber(), task_spec.GetName());
  }
  {
    absl::MutexLock lock(&mutex_);
    current_tasks_.emplace(task_spec.TaskId(), task_spec);
    if (resource_ids) {
      resource_ids_ = resource_ids;
    }
  }

  RayFunction func{task_spec.GetLanguage(), task_spec.FunctionDescriptor()};

  std::vector<std::shared_ptr<RayObject>> args;
  std::vector<rpc::ObjectReference> arg_refs;
  // This includes all IDs that were passed by reference and any IDs that were
  // inlined in the task spec. These references will be pinned during the task
  // execution and unpinned once the task completes. We will notify the caller
  // about any IDs that we are still borrowing by the time the task completes.
  std::vector<ObjectID> borrowed_ids;
  RAY_CHECK_OK(GetAndPinArgsForExecutor(task_spec, &args, &arg_refs, &borrowed_ids));

  std::vector<ObjectID> return_ids;
  for (size_t i = 0; i < task_spec.NumReturns(); i++) {
    return_ids.push_back(task_spec.ReturnId(i));
  }

  Status status;
  TaskType task_type = TaskType::NORMAL_TASK;
  if (task_spec.IsActorCreationTask()) {
    RAY_CHECK(return_ids.size() > 0);
    return_ids.pop_back();
    task_type = TaskType::ACTOR_CREATION_TASK;
    SetActorId(task_spec.ActorCreationId());
    {
      std::unique_ptr<ActorHandle> self_actor_handle(
          new ActorHandle(task_spec.GetSerializedActorHandle()));
      // Register the handle to the current actor itself.
      actor_manager_->RegisterActorHandle(std::move(self_actor_handle),
                                          ObjectID::Nil(),
                                          CurrentCallSite(),
                                          rpc_address_,
                                          /*is_self=*/true);
    }
    RAY_LOG(INFO) << "Creating actor: " << task_spec.ActorCreationId();
  } else if (task_spec.IsActorTask()) {
    RAY_CHECK(return_ids.size() > 0);
    return_ids.pop_back();
    task_type = TaskType::ACTOR_TASK;
  }

  // Because we support concurrent actor calls, we need to update the
  // worker ID for the current thread.
  CoreWorkerProcess::SetCurrentThreadWorkerId(GetWorkerID());

  std::shared_ptr<LocalMemoryBuffer> creation_task_exception_pb_bytes = nullptr;

  std::vector<ConcurrencyGroup> defined_concurrency_groups = {};
  std::string name_of_concurrency_group_to_execute;
  if (task_spec.IsActorCreationTask()) {
    defined_concurrency_groups = task_spec.ConcurrencyGroups();
  } else if (task_spec.IsActorTask()) {
    name_of_concurrency_group_to_execute = task_spec.ConcurrencyGroupName();
  }

  status = options_.task_execution_callback(
      task_type,
      task_spec.GetName(),
      func,
      task_spec.GetRequiredResources().GetResourceUnorderedMap(),
      args,
      arg_refs,
      return_ids,
      task_spec.GetDebuggerBreakpoint(),
      return_objects,
      creation_task_exception_pb_bytes,
      is_application_level_error,
      defined_concurrency_groups,
      name_of_concurrency_group_to_execute);

  // Get the reference counts for any IDs that we borrowed during this task,
  // remove the local reference for these IDs, and return the ref count info to
  // the caller. This will notify the caller of any IDs that we (or a nested
  // task) are still borrowing. It will also notify the caller of any new IDs
  // that were contained in a borrowed ID that we (or a nested task) are now
  // borrowing.
  std::vector<ObjectID> deleted;
  if (!borrowed_ids.empty()) {
    reference_counter_->PopAndClearLocalBorrowers(borrowed_ids, borrowed_refs, &deleted);
  }
  memory_store_->Delete(deleted);

  if (task_spec.IsNormalTask() && reference_counter_->NumObjectIDsInScope() != 0) {
    RAY_LOG(DEBUG)
        << "There were " << reference_counter_->NumObjectIDsInScope()
        << " ObjectIDs left in scope after executing task " << task_spec.TaskId()
        << ". This is either caused by keeping references to ObjectIDs in Python "
           "between "
           "tasks (e.g., in global variables) or indicates a problem with Ray's "
           "reference counting, and may cause problems in the object store.";
  }

  if (!options_.is_local_mode) {
    SetCurrentTaskId(TaskID::Nil(), /*attempt_number=*/0, "");
    worker_context_.ResetCurrentTask();
  }
  {
    absl::MutexLock lock(&mutex_);
    auto it = current_tasks_.find(task_spec.TaskId());
    RAY_CHECK(it != current_tasks_.end());
    current_tasks_.erase(it);
    if (task_spec.IsNormalTask()) {
      resource_ids_.reset(new ResourceMappingType());
    }
  }

  // Modify the worker's per function counters.
  {
    absl::MutexLock l(&task_counter_.tasks_counter_mutex_);
    task_counter_.Add(TaskCounter::kRunning, func_name, -1);
    task_counter_.Add(TaskCounter::kFinished, func_name, 1);
  }

  RAY_LOG(DEBUG) << "Finished executing task " << task_spec.TaskId()
                 << ", status=" << status;

  std::ostringstream stream;
  if (status.IsCreationTaskError()) {
    Exit(rpc::WorkerExitType::USER_ERROR,
         absl::StrCat(
             "Worker exits because there was an exception in the initialization method "
             "(e.g., __init__). Fix the exceptions from the initialization to resolve "
             "the issue. ",
             status.message()),
         creation_task_exception_pb_bytes);
  } else if (status.IsIntentionalSystemExit()) {
    Exit(rpc::WorkerExitType::INTENDED_USER_EXIT,
         absl::StrCat("Worker exits by an user request. ", status.message()),
         creation_task_exception_pb_bytes);
  } else if (status.IsUnexpectedSystemExit()) {
    Exit(rpc::WorkerExitType::SYSTEM_ERROR,
         absl::StrCat("Worker exits unexpectedly. ", status.message()),
         creation_task_exception_pb_bytes);
  } else if (!status.ok()) {
    RAY_LOG(FATAL) << "Unexpected task status type : " << status;
  }

  return status;
}

Status CoreWorker::SealReturnObject(const ObjectID &return_id,
                                    std::shared_ptr<RayObject> return_object) {
  RAY_LOG(DEBUG) << "Sealing return object " << return_id;
  Status status = Status::OK();
  RAY_CHECK(return_object);
  RAY_CHECK(!options_.is_local_mode);
  std::unique_ptr<rpc::Address> caller_address =
      std::make_unique<rpc::Address>(worker_context_.GetCurrentTask()->CallerAddress());
  if (return_object->GetData() != nullptr && return_object->GetData()->IsPlasmaBuffer()) {
    status = SealExisting(return_id, /*pin_object=*/true, std::move(caller_address));
    if (!status.ok()) {
      RAY_LOG(FATAL) << "Failed to seal object " << return_id
                     << " in store: " << status.message();
    }
  }
  return status;
}

bool CoreWorker::PinExistingReturnObject(const ObjectID &return_id,
                                         std::shared_ptr<RayObject> *return_object) {
  // TODO(swang): If there is already an existing copy of this object, then it
  // might not have the same value as the new copy. It would be better to evict
  // the existing copy here.
  absl::flat_hash_map<ObjectID, std::shared_ptr<RayObject>> result_map;
  bool got_exception;
  rpc::Address owner_address(worker_context_.GetCurrentTask()->CallerAddress());

  // Temporarily set the return object's owner's address. This is needed to retrieve the
  // value from plasma.
  reference_counter_->AddLocalReference(return_id, "<temporary (pin return object)>");
  reference_counter_->AddBorrowedObject(return_id, ObjectID::Nil(), owner_address);

  auto status = plasma_store_provider_->Get(
      {return_id}, 0, worker_context_, &result_map, &got_exception);
  // Remove the temporary ref.
  RemoveLocalReference(return_id);

  if (result_map.count(return_id)) {
    *return_object = std::move(result_map[return_id]);
    RAY_LOG(DEBUG) << "Pinning existing return object " << return_id
                   << " owned by worker "
                   << WorkerID::FromBinary(owner_address.worker_id());
    // Keep the object in scope until it's been pinned.
    std::shared_ptr<RayObject> pinned_return_object = *return_object;
    // Asynchronously ask the raylet to pin the object. Note that this can fail
    // if the raylet fails. We expect the owner of the object to handle that
    // case (e.g., by detecting the raylet failure and storing an error).
    local_raylet_client_->PinObjectIDs(
        owner_address,
        {return_id},
        [return_id, pinned_return_object](const Status &status,
                                          const rpc::PinObjectIDsReply &reply) {
<<<<<<< HEAD
          if (!status.ok() || !reply.success(0)) {
=======
          if (!status.ok() || !reply.successes(0)) {
>>>>>>> b05b28b2
            RAY_LOG(INFO) << "Failed to pin existing copy of the task return object "
                          << return_id
                          << ". This object may get evicted while there are still "
                             "references to it.";
          }
        });
    return true;
  } else {
    // Failed to get the existing copy of the return object. It must have been
    // evicted before we could pin it.
    // TODO(swang): We should allow the owner to retry this task instead of
    // immediately returning an error to the application.
    return false;
  }
}

std::vector<rpc::ObjectReference> CoreWorker::ExecuteTaskLocalMode(
    const TaskSpecification &task_spec, const ActorID &actor_id) {
  auto resource_ids = std::make_shared<ResourceMappingType>();
  auto return_objects = std::vector<std::shared_ptr<RayObject>>();
  auto borrowed_refs = ReferenceCounter::ReferenceTableProto();

  std::vector<rpc::ObjectReference> returned_refs;
  size_t num_returns = task_spec.NumReturns();
  if (task_spec.IsActorTask()) {
    num_returns--;
  }
  for (size_t i = 0; i < num_returns; i++) {
    if (!task_spec.IsActorCreationTask()) {
      reference_counter_->AddOwnedObject(task_spec.ReturnId(i),
                                         /*inner_ids=*/{},
                                         rpc_address_,
                                         CurrentCallSite(),
                                         -1,
                                         /*is_reconstructable=*/false,
                                         /*add_local_ref=*/true);
    }
    rpc::ObjectReference ref;
    ref.set_object_id(task_spec.ReturnId(i).Binary());
    ref.mutable_owner_address()->CopyFrom(task_spec.CallerAddress());
    returned_refs.push_back(std::move(ref));
  }
  auto old_id = GetActorId();
  SetActorId(actor_id);
  bool is_application_level_error;
  RAY_UNUSED(ExecuteTask(task_spec,
                         resource_ids,
                         &return_objects,
                         &borrowed_refs,
                         &is_application_level_error));
  SetActorId(old_id);
  return returned_refs;
}

Status CoreWorker::GetAndPinArgsForExecutor(const TaskSpecification &task,
                                            std::vector<std::shared_ptr<RayObject>> *args,
                                            std::vector<rpc::ObjectReference> *arg_refs,
                                            std::vector<ObjectID> *borrowed_ids) {
  auto num_args = task.NumArgs();
  args->resize(num_args);
  arg_refs->resize(num_args);

  absl::flat_hash_set<ObjectID> by_ref_ids;
  absl::flat_hash_map<ObjectID, std::vector<size_t>> by_ref_indices;

  for (size_t i = 0; i < task.NumArgs(); ++i) {
    if (task.ArgByRef(i)) {
      // We need to put an OBJECT_IN_PLASMA error here so the subsequent call to Get()
      // properly redirects to the plasma store.
      if (!options_.is_local_mode) {
        RAY_UNUSED(memory_store_->Put(RayObject(rpc::ErrorType::OBJECT_IN_PLASMA),
                                      task.ArgId(i)));
      }
      const auto &arg_ref = task.ArgRef(i);
      const auto arg_id = ObjectID::FromBinary(arg_ref.object_id());
      by_ref_ids.insert(arg_id);
      auto it = by_ref_indices.find(arg_id);
      if (it == by_ref_indices.end()) {
        by_ref_indices.emplace(arg_id, std::vector<size_t>({i}));
      } else {
        it->second.push_back(i);
      }
      arg_refs->at(i) = arg_ref;
      // Pin all args passed by reference for the duration of the task.  This
      // ensures that when the task completes, we can retrieve metadata about
      // any borrowed ObjectIDs that were serialized in the argument's value.
      RAY_LOG(DEBUG) << "Incrementing ref for argument ID " << arg_id;
      reference_counter_->AddLocalReference(arg_id, task.CallSiteString());
      // Attach the argument's owner's address. This is needed to retrieve the
      // value from plasma.
      reference_counter_->AddBorrowedObject(
          arg_id, ObjectID::Nil(), task.ArgRef(i).owner_address());
      borrowed_ids->push_back(arg_id);
    } else {
      // A pass-by-value argument.
      std::shared_ptr<LocalMemoryBuffer> data = nullptr;
      if (task.ArgDataSize(i)) {
        data = std::make_shared<LocalMemoryBuffer>(const_cast<uint8_t *>(task.ArgData(i)),
                                                   task.ArgDataSize(i));
      }
      std::shared_ptr<LocalMemoryBuffer> metadata = nullptr;
      if (task.ArgMetadataSize(i)) {
        metadata = std::make_shared<LocalMemoryBuffer>(
            const_cast<uint8_t *>(task.ArgMetadata(i)), task.ArgMetadataSize(i));
      }
      // NOTE: this is a workaround to avoid an extra copy for Java workers.
      // Python workers need this copy to pass test case
      // test_inline_arg_memory_corruption.
      bool copy_data = options_.language == Language::PYTHON;
      args->at(i) =
          std::make_shared<RayObject>(data, metadata, task.ArgInlinedRefs(i), copy_data);
      arg_refs->at(i).set_object_id(ObjectID::Nil().Binary());
      // The task borrows all ObjectIDs that were serialized in the inlined
      // arguments. The task will receive references to these IDs, so it is
      // possible for the task to continue borrowing these arguments by the
      // time it finishes.
      for (const auto &inlined_ref : task.ArgInlinedRefs(i)) {
        const auto inlined_id = ObjectID::FromBinary(inlined_ref.object_id());
        RAY_LOG(DEBUG) << "Incrementing ref for borrowed ID " << inlined_id;
        // We do not need to add the ownership information here because it will
        // get added once the language frontend deserializes the value, before
        // the ObjectID can be used.
        reference_counter_->AddLocalReference(inlined_id, task.CallSiteString());
        borrowed_ids->push_back(inlined_id);
      }
    }
  }

  // Fetch by-reference arguments directly from the plasma store.
  bool got_exception = false;
  absl::flat_hash_map<ObjectID, std::shared_ptr<RayObject>> result_map;
  if (options_.is_local_mode) {
    RAY_RETURN_NOT_OK(
        memory_store_->Get(by_ref_ids, -1, worker_context_, &result_map, &got_exception));
  } else {
    RAY_RETURN_NOT_OK(plasma_store_provider_->Get(
        by_ref_ids, -1, worker_context_, &result_map, &got_exception));
  }
  for (const auto &it : result_map) {
    for (size_t idx : by_ref_indices[it.first]) {
      args->at(idx) = it.second;
    }
  }

  return Status::OK();
}

void CoreWorker::HandlePushTask(const rpc::PushTaskRequest &request,
                                rpc::PushTaskReply *reply,
                                rpc::SendReplyCallback send_reply_callback) {
  if (HandleWrongRecipient(WorkerID::FromBinary(request.intended_worker_id()),
                           send_reply_callback)) {
    return;
  }

  // Increment the task_queue_length and per function counter.
  task_queue_length_ += 1;
  std::string func_name =
      FunctionDescriptorBuilder::FromProto(request.task_spec().function_descriptor())
          ->CallString();
  {
    absl::MutexLock l(&task_counter_.tasks_counter_mutex_);
    task_counter_.Add(TaskCounter::kPending, func_name, 1);
  }

  // For actor tasks, we just need to post a HandleActorTask instance to the task
  // execution service.
  if (request.task_spec().type() == TaskType::ACTOR_TASK) {
    task_execution_service_.post(
        [this, request, reply, send_reply_callback = std::move(send_reply_callback)] {
          // We have posted an exit task onto the main event loop,
          // so shouldn't bother executing any further work.
          if (exiting_) return;
          direct_task_receiver_->HandleTask(request, reply, send_reply_callback);
        },
        "CoreWorker.HandlePushTaskActor");
  } else {
    // Normal tasks are enqueued here, and we post a RunNormalTasksFromQueue instance to
    // the task execution service.
    direct_task_receiver_->HandleTask(request, reply, send_reply_callback);
    task_execution_service_.post(
        [=] {
          // We have posted an exit task onto the main event loop,
          // so shouldn't bother executing any further work.
          if (exiting_) return;
          direct_task_receiver_->RunNormalTasksFromQueue();
        },
        "CoreWorker.HandlePushTask");
  }
}

void CoreWorker::HandleDirectActorCallArgWaitComplete(
    const rpc::DirectActorCallArgWaitCompleteRequest &request,
    rpc::DirectActorCallArgWaitCompleteReply *reply,
    rpc::SendReplyCallback send_reply_callback) {
  if (HandleWrongRecipient(WorkerID::FromBinary(request.intended_worker_id()),
                           send_reply_callback)) {
    return;
  }

  // Post on the task execution event loop since this may trigger the
  // execution of a task that is now ready to run.
  task_execution_service_.post(
      [=] {
        RAY_LOG(DEBUG) << "Arg wait complete for tag " << request.tag();
        task_argument_waiter_->OnWaitComplete(request.tag());
      },
      "CoreWorker.ArgWaitComplete");

  send_reply_callback(Status::OK(), nullptr, nullptr);
}

void CoreWorker::HandleRayletNotifyGCSRestart(
    const rpc::RayletNotifyGCSRestartRequest &request,
    rpc::RayletNotifyGCSRestartReply *reply,
    rpc::SendReplyCallback send_reply_callback) {
  gcs_client_->AsyncResubscribe();
  send_reply_callback(Status::OK(), nullptr, nullptr);
}

void CoreWorker::HandleGetObjectStatus(const rpc::GetObjectStatusRequest &request,
                                       rpc::GetObjectStatusReply *reply,
                                       rpc::SendReplyCallback send_reply_callback) {
  if (HandleWrongRecipient(WorkerID::FromBinary(request.owner_worker_id()),
                           send_reply_callback)) {
    RAY_LOG(INFO) << "Handling GetObjectStatus for object produced by a previous worker "
                     "with the same address";
    return;
  }

  ObjectID object_id = ObjectID::FromBinary(request.object_id());
  RAY_LOG(DEBUG) << "Received GetObjectStatus " << object_id;
  // Acquire a reference to the object. This prevents the object from being
  // evicted out from under us while we check the object status and start the
  // Get.
  AddLocalReference(object_id, "<temporary (get object status)>");

  rpc::Address owner_address;
  auto has_owner = reference_counter_->GetOwner(object_id, &owner_address);
  if (!has_owner) {
    // We owned this object, but the object has gone out of scope.
    reply->set_status(rpc::GetObjectStatusReply::OUT_OF_SCOPE);
    send_reply_callback(Status::OK(), nullptr, nullptr);
  } else {
    RAY_CHECK(owner_address.worker_id() == request.owner_worker_id());
    bool is_freed = reference_counter_->IsPlasmaObjectFreed(object_id);

    // Send the reply once the value has become available. The value is
    // guaranteed to become available eventually because we own the object and
    // its ref count is > 0.
    memory_store_->GetAsync(object_id,
                            [this, object_id, reply, send_reply_callback, is_freed](
                                std::shared_ptr<RayObject> obj) {
                              if (is_freed) {
                                reply->set_status(rpc::GetObjectStatusReply::FREED);
                              } else {
                                PopulateObjectStatus(object_id, obj, reply);
                              }
                              send_reply_callback(Status::OK(), nullptr, nullptr);
                            });
  }

  RemoveLocalReference(object_id);
}

void CoreWorker::PopulateObjectStatus(const ObjectID &object_id,
                                      std::shared_ptr<RayObject> obj,
                                      rpc::GetObjectStatusReply *reply) {
  // If obj is the concrete object value, it is small, so we
  // send the object back to the caller in the GetObjectStatus
  // reply, bypassing a Plasma put and object transfer. If obj
  // is an indicator that the object is in Plasma, we set an
  // in_plasma indicator on the message, and the caller will
  // have to facilitate a Plasma object transfer to get the
  // object value.
  auto *object = reply->mutable_object();
  if (obj->HasData()) {
    const auto &data = obj->GetData();
    object->set_data(data->Data(), data->Size());
  }
  if (obj->HasMetadata()) {
    const auto &metadata = obj->GetMetadata();
    object->set_metadata(metadata->Data(), metadata->Size());
  }
  for (const auto &nested_ref : obj->GetNestedRefs()) {
    object->add_nested_inlined_refs()->CopyFrom(nested_ref);
  }
  reply->set_status(rpc::GetObjectStatusReply::CREATED);
  // Set locality data.
  const auto &locality_data = reference_counter_->GetLocalityData(object_id);
  if (locality_data.has_value()) {
    for (const auto &node_id : locality_data.value().nodes_containing_object) {
      reply->add_node_ids(node_id.Binary());
    }
    reply->set_object_size(locality_data.value().object_size);
  }
}

void CoreWorker::HandleWaitForActorOutOfScope(
    const rpc::WaitForActorOutOfScopeRequest &request,
    rpc::WaitForActorOutOfScopeReply *reply,
    rpc::SendReplyCallback send_reply_callback) {
  // Currently WaitForActorOutOfScope is only used when GCS actor service is enabled.
  if (HandleWrongRecipient(WorkerID::FromBinary(request.intended_worker_id()),
                           send_reply_callback)) {
    return;
  }

  // Send a response to trigger cleaning up the actor state once the handle is
  // no longer in scope.
  auto respond = [send_reply_callback](const ActorID &actor_id) {
    RAY_LOG(DEBUG) << "Replying to HandleWaitForActorOutOfScope for " << actor_id;
    send_reply_callback(Status::OK(), nullptr, nullptr);
  };

  const auto actor_id = ActorID::FromBinary(request.actor_id());
  if (actor_creator_->IsActorInRegistering(actor_id)) {
    actor_creator_->AsyncWaitForActorRegisterFinish(
        actor_id, [this, actor_id, respond = std::move(respond)](auto status) {
          if (!status.ok()) {
            respond(actor_id);
          } else {
            RAY_LOG(DEBUG) << "Received HandleWaitForActorOutOfScope for " << actor_id;
            actor_manager_->WaitForActorOutOfScope(actor_id, std::move(respond));
          }
        });
  } else {
    RAY_LOG(DEBUG) << "Received HandleWaitForActorOutOfScope for " << actor_id;
    actor_manager_->WaitForActorOutOfScope(actor_id, std::move(respond));
  }
}

void CoreWorker::ProcessSubscribeForObjectEviction(
    const rpc::WorkerObjectEvictionSubMessage &message) {
  // Send a response to trigger unpinning the object when it is no longer in scope.
  auto unpin_object = [this](const ObjectID &object_id) {
    RAY_LOG(DEBUG) << "Object " << object_id << " is deleted. Unpinning the object.";

    rpc::PubMessage pub_message;
    pub_message.set_key_id(object_id.Binary());
    pub_message.set_channel_type(rpc::ChannelType::WORKER_OBJECT_EVICTION);
    pub_message.mutable_worker_object_eviction_message()->set_object_id(
        object_id.Binary());

    object_info_publisher_->Publish(pub_message);
  };

  const auto object_id = ObjectID::FromBinary(message.object_id());
  const auto intended_worker_id = WorkerID::FromBinary(message.intended_worker_id());
  if (intended_worker_id != worker_context_.GetWorkerID()) {
    RAY_LOG(INFO) << "The SubscribeForObjectEviction message for object id " << object_id
                  << " is for " << intended_worker_id << ", but the current worker id is "
                  << worker_context_.GetWorkerID() << ". The RPC will be no-op.";
    unpin_object(object_id);
    return;
  }

  // Returns true if the object was present and the callback was added. It might have
  // already been evicted by the time we get this request, in which case we should
  // respond immediately so the raylet unpins the object.
  if (!reference_counter_->SetDeleteCallback(object_id, unpin_object)) {
    // If the object is already evicted (callback cannot be set), unregister the
    // subscription & publish the message so that the subscriber knows it.
    unpin_object(object_id);
    RAY_LOG(DEBUG) << "Reference for object " << object_id << " has already been freed.";
  }
}

void CoreWorker::ProcessSubscribeMessage(const rpc::SubMessage &sub_message,
                                         rpc::ChannelType channel_type,
                                         const std::string &key_id,
                                         const NodeID &subscriber_id) {
  object_info_publisher_->RegisterSubscription(channel_type, subscriber_id, key_id);

  if (sub_message.has_worker_object_eviction_message()) {
    ProcessSubscribeForObjectEviction(sub_message.worker_object_eviction_message());
  } else if (sub_message.has_worker_ref_removed_message()) {
    ProcessSubscribeForRefRemoved(sub_message.worker_ref_removed_message());
  } else if (sub_message.has_worker_object_locations_message()) {
    ProcessSubscribeObjectLocations(sub_message.worker_object_locations_message());
  } else {
    RAY_LOG(FATAL)
        << "Invalid command has received: "
        << static_cast<int>(sub_message.sub_message_one_of_case())
        << " has received. If you see this message, please report to Ray Github.";
  }
}

void CoreWorker::ProcessPubsubCommands(const Commands &commands,
                                       const NodeID &subscriber_id) {
  for (const auto &command : commands) {
    if (command.has_unsubscribe_message()) {
      object_info_publisher_->UnregisterSubscription(
          command.channel_type(), subscriber_id, command.key_id());
    } else if (command.has_subscribe_message()) {
      ProcessSubscribeMessage(command.subscribe_message(),
                              command.channel_type(),
                              command.key_id(),
                              subscriber_id);
    } else {
      RAY_LOG(FATAL) << "Invalid command has received, "
                     << static_cast<int>(command.command_message_one_of_case())
                     << ". If you see this message, please "
                        "report to Ray "
                        "Github.";
    }
  }
}

void CoreWorker::HandlePubsubLongPolling(const rpc::PubsubLongPollingRequest &request,
                                         rpc::PubsubLongPollingReply *reply,
                                         rpc::SendReplyCallback send_reply_callback) {
  const auto subscriber_id = NodeID::FromBinary(request.subscriber_id());
  RAY_LOG(DEBUG) << "Got a long polling request from a node " << subscriber_id;
  object_info_publisher_->ConnectToSubscriber(
      request, reply, std::move(send_reply_callback));
}

void CoreWorker::HandlePubsubCommandBatch(const rpc::PubsubCommandBatchRequest &request,
                                          rpc::PubsubCommandBatchReply *reply,
                                          rpc::SendReplyCallback send_reply_callback) {
  const auto subscriber_id = NodeID::FromBinary(request.subscriber_id());
  ProcessPubsubCommands(request.commands(), subscriber_id);
  send_reply_callback(Status::OK(), nullptr, nullptr);
}

void CoreWorker::HandleUpdateObjectLocationBatch(
    const rpc::UpdateObjectLocationBatchRequest &request,
    rpc::UpdateObjectLocationBatchReply *reply,
    rpc::SendReplyCallback send_reply_callback) {
  const auto &worker_id = request.intended_worker_id();
  if (HandleWrongRecipient(WorkerID::FromBinary(worker_id), send_reply_callback)) {
    return;
  }
  const auto &node_id = NodeID::FromBinary(request.node_id());
  const auto &object_location_updates = request.object_location_updates();

  for (const auto &object_location_update : object_location_updates) {
    const auto &object_id = ObjectID::FromBinary(object_location_update.object_id());

    if (object_location_update.has_spilled_location_update()) {
      AddSpilledObjectLocationOwner(
          object_id,
          object_location_update.spilled_location_update().spilled_url(),
          object_location_update.spilled_location_update().spilled_to_local_storage()
              ? node_id
              : NodeID::Nil());
    }

    if (object_location_update.has_plasma_location_update()) {
      if (object_location_update.plasma_location_update() ==
          rpc::ObjectPlasmaLocationUpdate::ADDED) {
        AddObjectLocationOwner(object_id, node_id);
      } else if (object_location_update.plasma_location_update() ==
                 rpc::ObjectPlasmaLocationUpdate::REMOVED) {
        RemoveObjectLocationOwner(object_id, node_id);
      } else {
        RAY_LOG(FATAL) << "Invalid object plasma location update "
                       << object_location_update.plasma_location_update()
                       << " has been received.";
      }
    }
  }

  send_reply_callback(Status::OK(),
                      /*success_callback_on_reply*/ nullptr,
                      /*failure_callback_on_reply*/ nullptr);
}

void CoreWorker::AddSpilledObjectLocationOwner(const ObjectID &object_id,
                                               const std::string &spilled_url,
                                               const NodeID &spilled_node_id) {
  RAY_LOG(DEBUG) << "Received object spilled location update for object " << object_id
                 << ", which has been spilled to " << spilled_url << " on node "
                 << spilled_node_id;
  auto reference_exists =
      reference_counter_->HandleObjectSpilled(object_id, spilled_url, spilled_node_id);
  if (!reference_exists) {
    RAY_LOG(DEBUG) << "Object " << object_id << " not found";
  }
}

void CoreWorker::AddObjectLocationOwner(const ObjectID &object_id,
                                        const NodeID &node_id) {
  if (gcs_client_->Nodes().Get(node_id, /*filter_dead_nodes=*/true) == nullptr) {
    RAY_LOG(DEBUG) << "Attempting to add object location for a dead node. "
                   << "Ignoring this request. object_id: " << object_id
                   << ", node_id: " << node_id;
    return;
  }
  auto reference_exists = reference_counter_->AddObjectLocation(object_id, node_id);
  if (!reference_exists) {
    RAY_LOG(DEBUG) << "Object " + object_id.Hex() + " not found";
  }
}

void CoreWorker::RemoveObjectLocationOwner(const ObjectID &object_id,
                                           const NodeID &node_id) {
  auto reference_exists = reference_counter_->RemoveObjectLocation(object_id, node_id);
  if (!reference_exists) {
    RAY_LOG(DEBUG) << "Object " + object_id.Hex() + " not found";
  }
}

void CoreWorker::ProcessSubscribeObjectLocations(
    const rpc::WorkerObjectLocationsSubMessage &message) {
  const auto intended_worker_id = WorkerID::FromBinary(message.intended_worker_id());
  const auto object_id = ObjectID::FromBinary(message.object_id());

  if (intended_worker_id != worker_context_.GetWorkerID()) {
    RAY_LOG(INFO) << "The ProcessSubscribeObjectLocations message is for "
                  << intended_worker_id << ", but the current worker id is "
                  << worker_context_.GetWorkerID() << ". The RPC will be no-op.";
    object_info_publisher_->PublishFailure(
        rpc::ChannelType::WORKER_OBJECT_LOCATIONS_CHANNEL, object_id.Binary());
    return;
  }

  // Publish the first object location snapshot when subscribed for the first time.
  reference_counter_->PublishObjectLocationSnapshot(object_id);
}

void CoreWorker::HandleGetObjectLocationsOwner(
    const rpc::GetObjectLocationsOwnerRequest &request,
    rpc::GetObjectLocationsOwnerReply *reply,
    rpc::SendReplyCallback send_reply_callback) {
  auto &object_location_request = request.object_location_request();
  if (HandleWrongRecipient(
          WorkerID::FromBinary(object_location_request.intended_worker_id()),
          send_reply_callback)) {
    return;
  }
  auto object_id = ObjectID::FromBinary(object_location_request.object_id());
  auto object_info = reply->mutable_object_location_info();
  auto status = reference_counter_->FillObjectInformation(object_id, object_info);
  send_reply_callback(status, nullptr, nullptr);
}

void CoreWorker::ProcessSubscribeForRefRemoved(
    const rpc::WorkerRefRemovedSubMessage &message) {
  const ObjectID &object_id = ObjectID::FromBinary(message.reference().object_id());

  // Set a callback to publish the message when the requested object ID's ref count
  // goes to 0.
  auto ref_removed_callback =
      boost::bind(&ReferenceCounter::HandleRefRemoved, reference_counter_, object_id);

  const auto intended_worker_id = WorkerID::FromBinary(message.intended_worker_id());
  if (intended_worker_id != worker_context_.GetWorkerID()) {
    RAY_LOG(INFO) << "The ProcessSubscribeForRefRemoved message is for "
                  << intended_worker_id << ", but the current worker id is "
                  << worker_context_.GetWorkerID() << ". The RPC will be no-op.";
    ref_removed_callback(object_id);
    return;
  }

  const auto owner_address = message.reference().owner_address();
  ObjectID contained_in_id = ObjectID::FromBinary(message.contained_in_id());
  reference_counter_->SetRefRemovedCallback(
      object_id, contained_in_id, owner_address, ref_removed_callback);
}

void CoreWorker::HandleRemoteCancelTask(const rpc::RemoteCancelTaskRequest &request,
                                        rpc::RemoteCancelTaskReply *reply,
                                        rpc::SendReplyCallback send_reply_callback) {
  auto status = CancelTask(ObjectID::FromBinary(request.remote_object_id()),
                           request.force_kill(),
                           request.recursive());
  send_reply_callback(status, nullptr, nullptr);
}

void CoreWorker::HandleCancelTask(const rpc::CancelTaskRequest &request,
                                  rpc::CancelTaskReply *reply,
                                  rpc::SendReplyCallback send_reply_callback) {
  absl::MutexLock lock(&mutex_);
  TaskID task_id = TaskID::FromBinary(request.intended_task_id());
  bool requested_task_running = main_thread_task_id_ == task_id;
  bool success = requested_task_running;

  // Try non-force kill
  if (requested_task_running && !request.force_kill()) {
    RAY_LOG(INFO) << "Cancelling a running task " << main_thread_task_name_
                  << " thread id: " << main_thread_task_id_;
    success = options_.kill_main();
  } else if (!requested_task_running) {
    RAY_LOG(INFO) << "Cancelling a task " << task_id
                  << " that's not running. Tasks will be removed from a queue.";
    // If the task is not currently running, check if it is in the worker's queue of
    // normal tasks, and remove it if found.
    success = direct_task_receiver_->CancelQueuedNormalTask(task_id);
  }
  if (request.recursive()) {
    auto recursive_cancel = CancelChildren(task_id, request.force_kill());
    if (!recursive_cancel.ok()) {
      RAY_LOG(ERROR) << "Recursive cancel failed for a task " << task_id
                     << " due to reason: " << recursive_cancel.ToString();
    }
  }

  // TODO: fix race condition to avoid using this hack
  requested_task_running = main_thread_task_id_ == task_id;

  reply->set_attempt_succeeded(success);
  reply->set_requested_task_running(requested_task_running);
  send_reply_callback(Status::OK(), nullptr, nullptr);

  // Do force kill after reply callback sent
  if (requested_task_running && request.force_kill()) {
    ForceExit(rpc::WorkerExitType::INTENDED_USER_EXIT,
              absl::StrCat("The worker exits because the task ",
                           main_thread_task_name_,
                           " has received a force ray.cancel request."));
  }
}

void CoreWorker::HandleKillActor(const rpc::KillActorRequest &request,
                                 rpc::KillActorReply *reply,
                                 rpc::SendReplyCallback send_reply_callback) {
  ActorID intended_actor_id = ActorID::FromBinary(request.intended_actor_id());
  if (intended_actor_id != worker_context_.GetCurrentActorID()) {
    std::ostringstream stream;
    stream << "Mismatched ActorID: ignoring KillActor for previous actor "
           << intended_actor_id
           << ", current actor ID: " << worker_context_.GetCurrentActorID();
    const auto &msg = stream.str();
    RAY_LOG(ERROR) << msg;
    send_reply_callback(Status::Invalid(msg), nullptr, nullptr);
    return;
  }

  const auto &kill_actor_reason =
      gcs::GenErrorMessageFromDeathCause(request.death_cause());

  if (request.force_kill()) {
    RAY_LOG(INFO) << "Force kill actor request has received. exiting immediately... "
                  << kill_actor_reason;
    // If we don't need to restart this actor, we notify raylet before force killing it.
    ForceExit(
        rpc::WorkerExitType::INTENDED_SYSTEM_EXIT,
        absl::StrCat("Worker exits because the actor is killed. ", kill_actor_reason));
  } else {
    Exit(rpc::WorkerExitType::INTENDED_SYSTEM_EXIT,
         absl::StrCat("Worker exits because the actor is killed. ", kill_actor_reason));
  }
}

void CoreWorker::HandleGetCoreWorkerStats(const rpc::GetCoreWorkerStatsRequest &request,
                                          rpc::GetCoreWorkerStatsReply *reply,
                                          rpc::SendReplyCallback send_reply_callback) {
  absl::MutexLock lock(&mutex_);
  auto stats = reply->mutable_core_worker_stats();
  // TODO(swang): Differentiate between tasks that are currently pending
  // execution and tasks that have finished but may be retried.
  stats->set_num_pending_tasks(task_manager_->NumSubmissibleTasks());
  stats->set_task_queue_length(task_queue_length_);
  stats->set_num_executed_tasks(num_executed_tasks_);
  stats->set_num_object_refs_in_scope(reference_counter_->NumObjectIDsInScope());
  stats->set_ip_address(rpc_address_.ip_address());
  stats->set_port(rpc_address_.port());
  stats->set_pid(getpid());
  stats->set_language(options_.language);
  stats->set_job_id(worker_context_.GetCurrentJobID().Binary());
  stats->set_worker_id(worker_context_.GetWorkerID().Binary());
  stats->set_actor_id(actor_id_.Binary());
  stats->set_worker_type(worker_context_.GetWorkerType());
  auto used_resources_map = stats->mutable_used_resources();
  for (auto const &it : *resource_ids_) {
    rpc::ResourceAllocations allocations;
    for (auto const &pair : it.second) {
      auto resource_slot = allocations.add_resource_slots();
      resource_slot->set_slot(pair.first);
      resource_slot->set_allocation(pair.second);
    }
    (*used_resources_map)[it.first] = allocations;
  }
  stats->set_actor_title(actor_title_);
  google::protobuf::Map<std::string, std::string> webui_map(webui_display_.begin(),
                                                            webui_display_.end());
  (*stats->mutable_webui_display()) = webui_map;

  MemoryStoreStats memory_store_stats = memory_store_->GetMemoryStoreStatisticalData();
  stats->set_num_in_plasma(memory_store_stats.num_in_plasma);
  stats->set_num_local_objects(memory_store_stats.num_local_objects);
  stats->set_used_object_store_memory(memory_store_stats.used_object_store_memory);

  if (request.include_memory_info()) {
    reference_counter_->AddObjectRefStats(plasma_store_provider_->UsedObjectsList(),
                                          stats);
    task_manager_->AddTaskStatusInfo(stats);
  }

  if (request.include_task_info()) {
    task_manager_->FillTaskInfo(reply);
    for (const auto &current_running_task : current_tasks_) {
      reply->add_running_task_ids(current_running_task.second.TaskId().Binary());
    }
  }

  send_reply_callback(Status::OK(), nullptr, nullptr);
}

void CoreWorker::HandleLocalGC(const rpc::LocalGCRequest &request,
                               rpc::LocalGCReply *reply,
                               rpc::SendReplyCallback send_reply_callback) {
  if (options_.gc_collect != nullptr) {
    options_.gc_collect(request.triggered_by_global_gc());
    send_reply_callback(Status::OK(), nullptr, nullptr);
  } else {
    send_reply_callback(
        Status::NotImplemented("GC callback not defined"), nullptr, nullptr);
  }
}

void CoreWorker::HandleSpillObjects(const rpc::SpillObjectsRequest &request,
                                    rpc::SpillObjectsReply *reply,
                                    rpc::SendReplyCallback send_reply_callback) {
  if (options_.spill_objects != nullptr) {
    auto object_refs =
        VectorFromProtobuf<rpc::ObjectReference>(request.object_refs_to_spill());
    std::vector<std::string> object_urls = options_.spill_objects(object_refs);
    for (size_t i = 0; i < object_urls.size(); i++) {
      reply->add_spilled_objects_url(std::move(object_urls[i]));
    }
    send_reply_callback(Status::OK(), nullptr, nullptr);
  } else {
    send_reply_callback(
        Status::NotImplemented("Spill objects callback not defined"), nullptr, nullptr);
  }
}

void CoreWorker::HandleRestoreSpilledObjects(
    const rpc::RestoreSpilledObjectsRequest &request,
    rpc::RestoreSpilledObjectsReply *reply,
    rpc::SendReplyCallback send_reply_callback) {
  if (options_.restore_spilled_objects != nullptr) {
    // Get a list of object ids.
    std::vector<rpc::ObjectReference> object_refs_to_restore;
    object_refs_to_restore.reserve(request.object_ids_to_restore_size());
    for (const auto &id_binary : request.object_ids_to_restore()) {
      rpc::ObjectReference ref;
      ref.set_object_id(id_binary);
      object_refs_to_restore.push_back(std::move(ref));
    }
    // Get a list of spilled_object_urls.
    std::vector<std::string> spilled_objects_url;
    spilled_objects_url.reserve(request.spilled_objects_url_size());
    for (const auto &url : request.spilled_objects_url()) {
      spilled_objects_url.push_back(url);
    }
    auto total =
        options_.restore_spilled_objects(object_refs_to_restore, spilled_objects_url);
    reply->set_bytes_restored_total(total);
    send_reply_callback(Status::OK(), nullptr, nullptr);
  } else {
    send_reply_callback(
        Status::NotImplemented("Restore spilled objects callback not defined"),
        nullptr,
        nullptr);
  }
}

void CoreWorker::HandleDeleteSpilledObjects(
    const rpc::DeleteSpilledObjectsRequest &request,
    rpc::DeleteSpilledObjectsReply *reply,
    rpc::SendReplyCallback send_reply_callback) {
  if (options_.delete_spilled_objects != nullptr) {
    std::vector<std::string> spilled_objects_url;
    spilled_objects_url.reserve(request.spilled_objects_url_size());
    for (const auto &url : request.spilled_objects_url()) {
      spilled_objects_url.push_back(url);
    }
    options_.delete_spilled_objects(spilled_objects_url, worker_context_.GetWorkerType());
    send_reply_callback(Status::OK(), nullptr, nullptr);
  } else {
    send_reply_callback(
        Status::NotImplemented("Delete spilled objects callback not defined"),
        nullptr,
        nullptr);
  }
}

void CoreWorker::HandleExit(const rpc::ExitRequest &request,
                            rpc::ExitReply *reply,
                            rpc::SendReplyCallback send_reply_callback) {
  bool own_objects = reference_counter_->OwnObjects();
  int64_t pins_in_flight = local_raylet_client_->GetPinsInFlight();
  // We consider the worker to be idle if it doesn't own any objects and it doesn't have
  // any object pinning RPCs in flight.
  bool is_idle = !own_objects && pins_in_flight == 0;
  reply->set_success(is_idle);
  send_reply_callback(
      Status::OK(),
      [this, is_idle]() {
        // If the worker is idle, we exit.
        if (is_idle) {
          Exit(rpc::WorkerExitType::INTENDED_SYSTEM_EXIT,
               "Worker exits because it was idle (it doesn't have objects it owns while "
               "no task or actor has been scheduled) for a long time.");
        }
      },
      // We need to kill it regardless if the RPC failed.
      [this]() {
        Exit(rpc::WorkerExitType::INTENDED_SYSTEM_EXIT,
             "Worker exits because it was idle (it doesn't have objects it owns while "
             "no task or actor has been scheduled) for a long time.");
      });
}

void CoreWorker::HandleAssignObjectOwner(const rpc::AssignObjectOwnerRequest &request,
                                         rpc::AssignObjectOwnerReply *reply,
                                         rpc::SendReplyCallback send_reply_callback) {
  ObjectID object_id = ObjectID::FromBinary(request.object_id());
  const auto &borrower_address = request.borrower_address();
  std::string call_site = request.call_site();
  // Get a list of contained object ids.
  std::vector<ObjectID> contained_object_ids;
  contained_object_ids.reserve(request.contained_object_ids_size());
  for (const auto &id_binary : request.contained_object_ids()) {
    contained_object_ids.push_back(ObjectID::FromBinary(id_binary));
  }
  reference_counter_->AddOwnedObject(
      object_id,
      contained_object_ids,
      rpc_address_,
      call_site,
      request.object_size(),
      /*is_reconstructable=*/false,
      /*add_local_ref=*/false,
      /*pinned_at_raylet_id=*/NodeID::FromBinary(borrower_address.raylet_id()));
  reference_counter_->AddBorrowerAddress(object_id, borrower_address);
  RAY_CHECK(memory_store_->Put(RayObject(rpc::ErrorType::OBJECT_IN_PLASMA), object_id));
  send_reply_callback(Status::OK(), nullptr, nullptr);
}

void CoreWorker::YieldCurrentFiber(FiberEvent &event) {
  RAY_CHECK(worker_context_.CurrentActorIsAsync());
  boost::this_fiber::yield();
  event.Wait();
}

void CoreWorker::GetAsync(const ObjectID &object_id,
                          SetResultCallback success_callback,
                          void *python_future) {
  auto fallback_callback = std::bind(&CoreWorker::PlasmaCallback,
                                     this,
                                     success_callback,
                                     std::placeholders::_1,
                                     std::placeholders::_2,
                                     std::placeholders::_3);

  memory_store_->GetAsync(object_id,
                          [python_future, success_callback, fallback_callback, object_id](
                              std::shared_ptr<RayObject> ray_object) {
                            if (ray_object->IsInPlasmaError()) {
                              fallback_callback(ray_object, object_id, python_future);
                            } else {
                              success_callback(ray_object, object_id, python_future);
                            }
                          });
}

void CoreWorker::PlasmaCallback(SetResultCallback success,
                                std::shared_ptr<RayObject> ray_object,
                                ObjectID object_id,
                                void *py_future) {
  RAY_CHECK(ray_object->IsInPlasmaError());

  // First check if the object is available in local plasma store.
  // Note that we are using Contains instead of Get so it won't trigger pull request
  // to remote nodes.
  bool object_is_local = false;
  if (Contains(object_id, &object_is_local).ok() && object_is_local) {
    std::vector<std::shared_ptr<RayObject>> vec;
    if (Get(std::vector<ObjectID>{object_id}, 0, &vec).ok()) {
      RAY_CHECK(vec.size() > 0)
          << "Failed to get local object but Raylet notified object is local.";
      return success(vec.front(), object_id, py_future);
    }
  }

  // Object is not available locally. We now add the callback to listener queue.
  {
    absl::MutexLock lock(&plasma_mutex_);
    auto plasma_arrived_callback = [this, success, object_id, py_future]() {
      // This callback is invoked on the io_service_ event loop, so it cannot call
      // blocking call like Get(). We used GetAsync here, which should immediate call
      // PlasmaCallback again with object available locally.
      GetAsync(object_id, success, py_future);
    };

    async_plasma_callbacks_[object_id].push_back(plasma_arrived_callback);
  }

  // Ask raylet to subscribe to object notification. Raylet will call this core worker
  // when the object is local (and it will fire the callback immediately if the object
  // exists). CoreWorker::HandlePlasmaObjectReady handles such request.
  local_raylet_client_->SubscribeToPlasma(object_id, GetOwnerAddress(object_id));
}

void CoreWorker::HandlePlasmaObjectReady(const rpc::PlasmaObjectReadyRequest &request,
                                         rpc::PlasmaObjectReadyReply *reply,
                                         rpc::SendReplyCallback send_reply_callback) {
  std::vector<std::function<void(void)>> callbacks;
  {
    absl::MutexLock lock(&plasma_mutex_);
    auto it = async_plasma_callbacks_.extract(ObjectID::FromBinary(request.object_id()));
    callbacks = it.mapped();
  }
  for (auto callback : callbacks) {
    // This callback needs to be asynchronous because it runs on the io_service_, so no
    // RPCs can be processed while it's running. This can easily lead to deadlock (for
    // example if the callback calls ray.get() on an object that is dependent on an RPC
    // to be ready).
    callback();
  }
  send_reply_callback(Status::OK(), nullptr, nullptr);
}

void CoreWorker::SetActorId(const ActorID &actor_id) {
  absl::MutexLock lock(&mutex_);
  if (!options_.is_local_mode) {
    RAY_CHECK(actor_id_.IsNil());
  }
  actor_id_ = actor_id;
}

void CoreWorker::SetWebuiDisplay(const std::string &key, const std::string &message) {
  absl::MutexLock lock(&mutex_);
  webui_display_[key] = message;
}

void CoreWorker::SetActorTitle(const std::string &title) {
  absl::MutexLock lock(&mutex_);
  actor_title_ = title;
}

const rpc::JobConfig &CoreWorker::GetJobConfig() const { return *job_config_; }

bool CoreWorker::IsExiting() const { return exiting_; }

std::unordered_map<std::string, std::vector<uint64_t>> CoreWorker::GetActorCallStats()
    const {
  absl::MutexLock l(&task_counter_.tasks_counter_mutex_);
  std::unordered_map<std::string, std::vector<uint64_t>> total_counts;

  for (const auto &count : task_counter_.pending_tasks_counter_map_) {
    total_counts[count.first].resize(3, 0);
    total_counts[count.first][0] = count.second;
  }
  for (const auto &count : task_counter_.running_tasks_counter_map_) {
    total_counts[count.first][1] = count.second;
  }
  for (const auto &count : task_counter_.finished_tasks_counter_map_) {
    total_counts[count.first][2] = count.second;
  }

  return total_counts;
}

Status CoreWorker::WaitForActorRegistered(const std::vector<ObjectID> &ids) {
  std::vector<ActorID> actor_ids;
  for (const auto &id : ids) {
    if (ObjectID::IsActorID(id)) {
      actor_ids.emplace_back(ObjectID::ToActorID(id));
    }
  }
  if (actor_ids.empty()) {
    return Status::OK();
  }
  std::promise<void> promise;
  auto future = promise.get_future();
  std::vector<Status> ret;
  int counter = 0;
  // Post to service pool to avoid mutex
  io_service_.post(
      [&, this]() {
        for (const auto &id : actor_ids) {
          if (actor_creator_->IsActorInRegistering(id)) {
            ++counter;
            actor_creator_->AsyncWaitForActorRegisterFinish(
                id, [&counter, &promise, &ret](Status status) {
                  ret.push_back(status);
                  --counter;
                  if (counter == 0) {
                    promise.set_value();
                  }
                });
          }
        }
        if (counter == 0) {
          promise.set_value();
        }
      },
      "CoreWorker.WaitForActorRegistered");
  future.wait();
  for (const auto &s : ret) {
    if (!s.ok()) {
      return s;
    }
  }
  return Status::OK();
}

std::vector<ObjectID> CoreWorker::GetCurrentReturnIds(int num_returns,
                                                      const ActorID &callee_actor_id) {
  std::vector<ObjectID> return_ids(num_returns);
  const auto next_task_index = worker_context_.GetTaskIndex() + 1;
  TaskID task_id;
  if (callee_actor_id.IsNil()) {
    /// Return ids for normal task call.
    task_id = TaskID::ForNormalTask(worker_context_.GetCurrentJobID(),
                                    worker_context_.GetCurrentInternalTaskId(),
                                    next_task_index);
  } else {
    /// Return ids for actor task call.
    task_id = TaskID::ForActorTask(worker_context_.GetCurrentJobID(),
                                   worker_context_.GetCurrentInternalTaskId(),
                                   next_task_index,
                                   callee_actor_id);
  }
  for (int i = 0; i < num_returns; i++) {
    return_ids[i] = ObjectID::FromIndex(task_id, i + 1);
  }
  return return_ids;
}

}  // namespace core
}  // namespace ray<|MERGE_RESOLUTION|>--- conflicted
+++ resolved
@@ -2427,11 +2427,7 @@
         {return_id},
         [return_id, pinned_return_object](const Status &status,
                                           const rpc::PinObjectIDsReply &reply) {
-<<<<<<< HEAD
-          if (!status.ok() || !reply.success(0)) {
-=======
           if (!status.ok() || !reply.successes(0)) {
->>>>>>> b05b28b2
             RAY_LOG(INFO) << "Failed to pin existing copy of the task return object "
                           << return_id
                           << ". This object may get evicted while there are still "
