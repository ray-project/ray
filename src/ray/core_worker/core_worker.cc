// Copyright 2017 The Ray Authors.
//
// Licensed under the Apache License, Version 2.0 (the "License");
// you may not use this file except in compliance with the License.
// You may obtain a copy of the License at
//
//  http://www.apache.org/licenses/LICENSE-2.0
//
// Unless required by applicable law or agreed to in writing, software
// distributed under the License is distributed on an "AS IS" BASIS,
// WITHOUT WARRANTIES OR CONDITIONS OF ANY KIND, either express or implied.
// See the License for the specific language governing permissions and
// limitations under the License.

#include "ray/core_worker/core_worker.h"

#include "boost/fiber/all.hpp"
#include "ray/common/bundle_spec.h"
#include "ray/common/ray_config.h"
#include "ray/common/task/task_util.h"
#include "ray/core_worker/context.h"
#include "ray/core_worker/transport/direct_actor_transport.h"
#include "ray/gcs/gcs_client/service_based_gcs_client.h"
#include "ray/stats/stats.h"
#include "ray/util/event.h"
#include "ray/util/util.h"

namespace ray {
namespace core {
namespace {

// Duration between internal book-keeping heartbeats.
const uint64_t kInternalHeartbeatMillis = 1000;

<<<<<<< HEAD
void BuildCommonTaskSpec(
    TaskSpecBuilder &builder, const JobID &job_id, const TaskID &task_id,
    const std::string name, const TaskID &current_task_id, const uint64_t task_index,
    const TaskID &caller_id, const rpc::Address &address, const RayFunction &function,
    const std::vector<std::unique_ptr<TaskArg>> &args, uint64_t num_returns,
    const std::unordered_map<std::string, double> &required_resources,
    const std::unordered_map<std::string, double> &required_placement_resources,
    const BundleID &bundle_id, bool placement_group_capture_child_tasks,
    const std::string debugger_breakpoint, int64_t depth,
    const std::string &serialized_runtime_env,
    const std::vector<std::string> &runtime_env_uris,
    const std::string &concurrency_group_name = "") {
  // Build common task spec.
  builder.SetCommonTaskSpec(
      task_id, name, function.GetLanguage(), function.GetFunctionDescriptor(), job_id,
      current_task_id, task_index, caller_id, address, num_returns, required_resources,
      required_placement_resources, bundle_id, placement_group_capture_child_tasks,
      debugger_breakpoint, depth, serialized_runtime_env, runtime_env_uris,
      concurrency_group_name);
  // Set task arguments.
  for (const auto &arg : args) {
    builder.AddArg(*arg);
  }
}

=======
>>>>>>> 5af6152e
JobID GetProcessJobID(const CoreWorkerOptions &options) {
  if (options.worker_type == WorkerType::DRIVER) {
    RAY_CHECK(!options.job_id.IsNil());
  } else {
    RAY_CHECK(options.job_id.IsNil());
  }

  if (options.worker_type == WorkerType::WORKER) {
    // For workers, the job ID is assigned by Raylet via an environment variable.
    const std::string &job_id_env = RayConfig::instance().JOB_ID();
    RAY_CHECK(!job_id_env.empty());
    return JobID::FromHex(job_id_env);
  }
  return options.job_id;
}

// Helper function converts GetObjectLocationsOwnerReply to ObjectLocation
ObjectLocation CreateObjectLocation(const rpc::GetObjectLocationsOwnerReply &reply) {
  std::vector<NodeID> node_ids;
  const auto &object_info = reply.object_location_info();
  node_ids.reserve(object_info.node_ids_size());
  for (auto i = 0; i < object_info.node_ids_size(); i++) {
    node_ids.push_back(NodeID::FromBinary(object_info.node_ids(i)));
  }
  bool is_spilled = !object_info.spilled_url().empty();
  return ObjectLocation(NodeID::FromBinary(object_info.primary_node_id()),
                        object_info.object_size(), std::move(node_ids), is_spilled,
                        object_info.spilled_url(),
                        NodeID::FromBinary(object_info.spilled_node_id()));
}

/// The global instance of `CoreWorkerProcess`.
std::unique_ptr<CoreWorkerProcess> core_worker_process;

/// Teriminate the process without cleaning up the resources.
/// It will flush the log if logging_enabled is set to true.
void QuickExit(bool logging_enabled) {
  if (logging_enabled) {
    RayLog::ShutDownRayLog();
  }
  _Exit(1);
}
}  // namespace

thread_local std::weak_ptr<CoreWorker> CoreWorkerProcess::current_core_worker_;

void CoreWorkerProcess::Initialize(const CoreWorkerOptions &options) {
  RAY_CHECK(!core_worker_process)
      << "The process is already initialized for core worker.";
  core_worker_process.reset(new CoreWorkerProcess(options));
}

void CoreWorkerProcess::Shutdown() {
  if (!core_worker_process) {
    return;
  }
  RAY_CHECK(core_worker_process->options_.worker_type == WorkerType::DRIVER)
      << "The `Shutdown` interface is for driver only.";
  auto global_worker = core_worker_process->GetGlobalWorker();
  RAY_CHECK(global_worker);
  global_worker->Disconnect();
  global_worker->Shutdown();
  core_worker_process->RemoveWorker(global_worker);
  core_worker_process.reset();
}

bool CoreWorkerProcess::IsInitialized() { return core_worker_process != nullptr; }

CoreWorkerProcess::CoreWorkerProcess(const CoreWorkerOptions &options)
    : options_(options),
      global_worker_id_(
          options.worker_type == WorkerType::DRIVER
              ? ComputeDriverIdFromJob(options_.job_id)
              : (options_.num_workers == 1 ? WorkerID::FromRandom() : WorkerID::Nil())) {
  if (options_.enable_logging) {
    std::stringstream app_name;
    app_name << LanguageString(options_.language) << "-core-"
             << WorkerTypeString(options_.worker_type);
    if (!global_worker_id_.IsNil()) {
      app_name << "-" << global_worker_id_;
    }
    RayLog::StartRayLog(app_name.str(), RayLogLevel::INFO, options_.log_dir);
    if (options_.install_failure_signal_handler) {
      // Core worker is loaded as a dynamic library from Python or other languages.
      // We are not sure if the default argv[0] would be suitable for loading symbols
      // so leaving it unspecified as nullptr. This could make symbolization of crash
      // traces fail in some circumstances.
      //
      // Also, call the previous crash handler, e.g. the one installed by the Python
      // worker.
      RayLog::InstallFailureSignalHandler(nullptr, /*call_previous_handler=*/true);
    }
  } else {
    RAY_CHECK(options_.log_dir.empty())
        << "log_dir must be empty because ray log is disabled.";
    RAY_CHECK(!options_.install_failure_signal_handler)
        << "install_failure_signal_handler must be false because ray log is disabled.";
  }

  RAY_CHECK(options_.num_workers > 0);
  if (options_.worker_type == WorkerType::DRIVER) {
    // Driver process can only contain one worker.
    RAY_CHECK(options_.num_workers == 1);
  }

  RAY_LOG(INFO) << "Constructing CoreWorkerProcess. pid: " << getpid();

  // NOTE(kfstorm): any initialization depending on RayConfig must happen after this line.
  InitializeSystemConfig();

  if (ShouldCreateGlobalWorkerOnConstruction()) {
    CreateWorker();
  }

  // Assume stats module will be initialized exactly once in once process.
  // So it must be called in CoreWorkerProcess constructor and will be reused
  // by all of core worker.
  RAY_LOG(DEBUG) << "Stats setup in core worker.";
  // Initialize stats in core worker global tags.
  const ray::stats::TagsType global_tags = {
      {ray::stats::ComponentKey, "core_worker"},
      {ray::stats::VersionKey, kRayVersion},
      {ray::stats::NodeAddressKey, options_.node_ip_address}};

  // NOTE(lingxuan.zlx): We assume RayConfig is initialized before it's used.
  // RayConfig is generated in Java_io_ray_runtime_RayNativeRuntime_nativeInitialize
  // for java worker or in constructor of CoreWorker for python worker.
  stats::Init(global_tags, options_.metrics_agent_port);

  // Initialize event framework.
  if (RayConfig::instance().event_log_reporter_enabled() && !options_.log_dir.empty()) {
    RayEventInit(ray::rpc::Event_SourceType::Event_SourceType_CORE_WORKER,
                 std::unordered_map<std::string, std::string>(), options_.log_dir,
                 RayConfig::instance().event_level());
  }

#ifndef _WIN32
  // NOTE(kfstorm): std::atexit should be put at the end of `CoreWorkerProcess`
  // constructor. We assume that spdlog has been initialized before this line. When the
  // process is exiting, `HandleAtExit` will be invoked before destructing spdlog static
  // variables. We explicitly destruct `CoreWorkerProcess` instance in the callback to
  // ensure the static `CoreWorkerProcess` instance is destructed while spdlog is still
  // usable. This prevents crashing (or hanging) when using `RAY_LOG` in
  // `CoreWorkerProcess` destructor.
  RAY_CHECK(std::atexit(CoreWorkerProcess::HandleAtExit) == 0);
#endif
}

CoreWorkerProcess::~CoreWorkerProcess() {
  RAY_LOG(INFO) << "Destructing CoreWorkerProcess. pid: " << getpid();
  RAY_LOG(DEBUG) << "Stats stop in core worker.";
  // Shutdown stats module if worker process exits.
  stats::Shutdown();
  if (options_.enable_logging) {
    RayLog::ShutDownRayLog();
  }
}

void CoreWorkerProcess::EnsureInitialized() {
  RAY_CHECK(core_worker_process)
      << "The core worker process is not initialized yet or already "
      << "shutdown.";
}

void CoreWorkerProcess::HandleAtExit() { core_worker_process.reset(); }

void CoreWorkerProcess::InitializeSystemConfig() {
  // We have to create a short-time thread here because the RPC request to get the system
  // config from Raylet is asynchronous, and we need to synchronously initialize the
  // system config in the constructor of `CoreWorkerProcess`.
  std::promise<std::string> promise;
  std::thread thread([&] {
    instrumented_io_context io_service;
    boost::asio::io_service::work work(io_service);
    rpc::ClientCallManager client_call_manager(io_service);
    auto grpc_client = rpc::NodeManagerWorkerClient::make(
        options_.raylet_ip_address, options_.node_manager_port, client_call_manager);
    raylet::RayletClient raylet_client(grpc_client);

    std::function<void(int64_t)> get_once = [&get_once, &raylet_client, &promise,
                                             &io_service](int64_t num_attempts) {
      raylet_client.GetSystemConfig([num_attempts, &get_once, &promise, &io_service](
                                        const Status &status,
                                        const rpc::GetSystemConfigReply &reply) {
        RAY_LOG(DEBUG) << "Getting system config from raylet, remaining retries = "
                       << num_attempts;
        if (!status.ok()) {
          if (num_attempts <= 1) {
            RAY_LOG(FATAL) << "Failed to get the system config from Raylet: " << status;
          } else {
            std::this_thread::sleep_for(std::chrono::milliseconds(
                RayConfig::instance().raylet_client_connect_timeout_milliseconds()));
            get_once(num_attempts - 1);
          }
        } else {
          promise.set_value(reply.system_config());
          io_service.stop();
        }
      });
    };

    get_once(RayConfig::instance().raylet_client_num_connect_attempts());
    io_service.run();
  });
  thread.join();

  RayConfig::instance().initialize(promise.get_future().get());
}

bool CoreWorkerProcess::ShouldCreateGlobalWorkerOnConstruction() const {
  // We need to create the worker instance here if:
  // 1. This is a driver process. In this case, the driver is ready to use right after
  // the CoreWorkerProcess::Initialize.
  // 2. This is a Python worker process. In this case, Python will invoke some core
  // worker APIs before `CoreWorkerProcess::RunTaskExecutionLoop` is called. So we need
  // to create the worker instance here. One example of invocations is
  // https://github.com/ray-project/ray/blob/45ce40e5d44801193220d2c546be8de0feeef988/python/ray/worker.py#L1281.
  return options_.num_workers == 1 && (options_.worker_type == WorkerType::DRIVER ||
                                       options_.language == Language::PYTHON);
}

std::shared_ptr<CoreWorker> CoreWorkerProcess::TryGetWorker(const WorkerID &worker_id) {
  if (!core_worker_process) {
    return nullptr;
  }
  absl::ReaderMutexLock workers_lock(&core_worker_process->mutex_);
  auto it = core_worker_process->workers_.find(worker_id);
  if (it != core_worker_process->workers_.end()) {
    return it->second;
  }
  return nullptr;
}

CoreWorker &CoreWorkerProcess::GetCoreWorker() {
  EnsureInitialized();
  if (core_worker_process->options_.num_workers == 1) {
    auto global_worker = core_worker_process->GetGlobalWorker();
    if (core_worker_process->ShouldCreateGlobalWorkerOnConstruction() && !global_worker) {
      // This could only happen when the worker has already been shutdown.
      // In this case, we should exit without crashing.
      // TODO (scv119): A better solution could be returning error code
      // and handling it at language frontend.
      RAY_LOG(ERROR) << "The global worker has already been shutdown. This happens when "
                        "the language frontend accesses the Ray's worker after it is "
                        "shutdown. The process will exit";
      QuickExit(core_worker_process->options_.enable_logging);
    }
    RAY_CHECK(global_worker) << "global_worker_ must not be NULL";
    return *global_worker;
  }
  auto ptr = current_core_worker_.lock();
  RAY_CHECK(ptr != nullptr)
      << "The current thread is not bound with a core worker instance.";
  return *ptr;
}

void CoreWorkerProcess::SetCurrentThreadWorkerId(const WorkerID &worker_id) {
  EnsureInitialized();
  if (core_worker_process->options_.num_workers == 1) {
    RAY_CHECK(core_worker_process->GetGlobalWorker()->GetWorkerID() == worker_id);
    return;
  }
  current_core_worker_ = core_worker_process->GetWorker(worker_id);
}

std::shared_ptr<CoreWorker> CoreWorkerProcess::GetWorker(
    const WorkerID &worker_id) const {
  absl::ReaderMutexLock lock(&mutex_);
  auto it = workers_.find(worker_id);
  RAY_CHECK(it != workers_.end()) << "Worker " << worker_id << " not found.";
  return it->second;
}

std::shared_ptr<CoreWorker> CoreWorkerProcess::GetGlobalWorker() {
  absl::ReaderMutexLock lock(&mutex_);
  return global_worker_;
}

std::shared_ptr<CoreWorker> CoreWorkerProcess::CreateWorker() {
  auto worker = std::make_shared<CoreWorker>(
      options_,
      global_worker_id_ != WorkerID::Nil() ? global_worker_id_ : WorkerID::FromRandom());
  RAY_LOG(DEBUG) << "Worker " << worker->GetWorkerID() << " is created.";
  absl::WriterMutexLock lock(&mutex_);
  if (options_.num_workers == 1) {
    global_worker_ = worker;
  }
  current_core_worker_ = worker;

  workers_.emplace(worker->GetWorkerID(), worker);
  RAY_CHECK(workers_.size() <= static_cast<size_t>(options_.num_workers));
  return worker;
}

void CoreWorkerProcess::RemoveWorker(std::shared_ptr<CoreWorker> worker) {
  worker->WaitForShutdown();
  absl::WriterMutexLock lock(&mutex_);
  if (global_worker_) {
    RAY_CHECK(global_worker_ == worker);
  } else {
    RAY_CHECK(current_core_worker_.lock() == worker);
  }
  current_core_worker_.reset();
  {
    workers_.erase(worker->GetWorkerID());
    RAY_LOG(INFO) << "Removed worker " << worker->GetWorkerID();
  }
  if (global_worker_ == worker) {
    global_worker_ = nullptr;
  }
}

void CoreWorkerProcess::RunTaskExecutionLoop() {
  EnsureInitialized();
  RAY_CHECK(core_worker_process->options_.worker_type == WorkerType::WORKER);
  if (core_worker_process->options_.num_workers == 1) {
    // Run the task loop in the current thread only if the number of workers is 1.
    auto worker = core_worker_process->GetGlobalWorker();
    if (!worker) {
      worker = core_worker_process->CreateWorker();
    }
    worker->RunTaskExecutionLoop();
    core_worker_process->RemoveWorker(worker);
  } else {
    std::vector<std::thread> worker_threads;
    for (int i = 0; i < core_worker_process->options_.num_workers; i++) {
      worker_threads.emplace_back([i] {
        SetThreadName("worker.task" + std::to_string(i));
        auto worker = core_worker_process->CreateWorker();
        worker->RunTaskExecutionLoop();
        core_worker_process->RemoveWorker(worker);
      });
    }
    for (auto &thread : worker_threads) {
      thread.join();
    }
  }

  core_worker_process.reset();
}

CoreWorker::CoreWorker(const CoreWorkerOptions &options, const WorkerID &worker_id)
    : options_(options),
      get_call_site_(RayConfig::instance().record_ref_creation_sites()
                         ? options_.get_lang_stack
                         : nullptr),
      worker_context_(options_.worker_type, worker_id, GetProcessJobID(options_)),
      io_work_(io_service_),
      client_call_manager_(new rpc::ClientCallManager(io_service_)),
      periodical_runner_(io_service_),
      task_queue_length_(0),
      num_executed_tasks_(0),
      resource_ids_(new ResourceMappingType()),
      grpc_service_(io_service_, *this),
      task_execution_service_work_(task_execution_service_) {
  RAY_LOG(DEBUG) << "Constructing CoreWorker, worker_id: " << worker_id;

  // Initialize task receivers.
  if (options_.worker_type == WorkerType::WORKER || options_.is_local_mode) {
    RAY_CHECK(options_.task_execution_callback != nullptr);
    auto execute_task = std::bind(&CoreWorker::ExecuteTask, this, std::placeholders::_1,
                                  std::placeholders::_2, std::placeholders::_3,
                                  std::placeholders::_4, std::placeholders::_5);
    direct_task_receiver_ = std::make_unique<CoreWorkerDirectTaskReceiver>(
        worker_context_, task_execution_service_, execute_task,
        [this] { return local_raylet_client_->TaskDone(); });
  }

  // Initialize raylet client.
  // NOTE(edoakes): the core_worker_server_ must be running before registering with
  // the raylet, as the raylet will start sending some RPC messages immediately.
  // TODO(zhijunfu): currently RayletClient would crash in its constructor if it cannot
  // connect to Raylet after a number of retries, this can be changed later
  // so that the worker (java/python .etc) can retrieve and handle the error
  // instead of crashing.
  auto grpc_client = rpc::NodeManagerWorkerClient::make(
      options_.raylet_ip_address, options_.node_manager_port, *client_call_manager_);
  Status raylet_client_status;
  NodeID local_raylet_id;
  int assigned_port;
  std::string serialized_job_config = options_.serialized_job_config;
  local_raylet_client_ = std::make_shared<raylet::RayletClient>(
      io_service_, std::move(grpc_client), options_.raylet_socket, GetWorkerID(),
      options_.worker_type, worker_context_.GetCurrentJobID(), options_.runtime_env_hash,
      options_.language, options_.node_ip_address, &raylet_client_status,
      &local_raylet_id, &assigned_port, &serialized_job_config, options_.worker_shim_pid,
      options_.startup_token);

  if (!raylet_client_status.ok()) {
    // Avoid using FATAL log or RAY_CHECK here because they may create a core dump file.
    RAY_LOG(ERROR) << "Failed to register worker " << worker_id << " to Raylet. "
                   << raylet_client_status;
    // Quit the process immediately.
    QuickExit(options_.enable_logging);
  }

  connected_ = true;

  RAY_CHECK(assigned_port >= 0);

  // Parse job config from serialized string.
  job_config_.reset(new rpc::JobConfig());
  job_config_->ParseFromString(serialized_job_config);

  // Start RPC server after all the task receivers are properly initialized and we have
  // our assigned port from the raylet.
  core_worker_server_ = std::make_unique<rpc::GrpcServer>(
      WorkerTypeString(options_.worker_type), assigned_port,
      options_.node_ip_address == "127.0.0.1");
  core_worker_server_->RegisterService(grpc_service_);
  core_worker_server_->Run();

  // Set our own address.
  RAY_CHECK(!local_raylet_id.IsNil());
  rpc_address_.set_ip_address(options_.node_ip_address);
  rpc_address_.set_port(core_worker_server_->GetPort());
  rpc_address_.set_raylet_id(local_raylet_id.Binary());
  rpc_address_.set_worker_id(worker_context_.GetWorkerID().Binary());
  RAY_LOG(INFO) << "Initializing worker at address: " << rpc_address_.ip_address() << ":"
                << rpc_address_.port() << ", worker ID " << worker_context_.GetWorkerID()
                << ", raylet " << local_raylet_id;

  // Begin to get gcs server address from raylet.
  gcs_server_address_updater_ = std::make_unique<GcsServerAddressUpdater>(
      options_.raylet_ip_address, options_.node_manager_port,
      [this](std::string ip, int port) {
        absl::MutexLock lock(&gcs_server_address_mutex_);
        gcs_server_address_.first = ip;
        gcs_server_address_.second = port;
      });

  // Initialize gcs client.
  // As the synchronous and the asynchronous context of redis client is not used in this
  // gcs client. We would not open connection for it by setting `enable_sync_conn` and
  // `enable_async_conn` as false.
  gcs::GcsClientOptions gcs_options = gcs::GcsClientOptions(
      options_.gcs_options.server_ip_, options_.gcs_options.server_port_,
      options_.gcs_options.password_,
      /*enable_sync_conn=*/false, /*enable_async_conn=*/false,
      /*enable_subscribe_conn=*/true);
  gcs_client_ = std::make_shared<gcs::ServiceBasedGcsClient>(
      gcs_options, [this](std::pair<std::string, int> *address) {
        absl::MutexLock lock(&gcs_server_address_mutex_);
        if (gcs_server_address_.second != 0) {
          address->first = gcs_server_address_.first;
          address->second = gcs_server_address_.second;
          return true;
        }
        return false;
      });

  RAY_CHECK_OK(gcs_client_->Connect(io_service_));
  RegisterToGcs();

  // Register a callback to monitor removed nodes.
  auto on_node_change = [this](const NodeID &node_id, const rpc::GcsNodeInfo &data) {
    if (data.state() == rpc::GcsNodeInfo::DEAD) {
      OnNodeRemoved(node_id);
    }
  };
  RAY_CHECK_OK(gcs_client_->Nodes().AsyncSubscribeToNodeChange(on_node_change, nullptr));

  // Initialize profiler.
  profiler_ = std::make_shared<worker::Profiler>(
      worker_context_, options_.node_ip_address, io_service_, gcs_client_);

  core_worker_client_pool_ =
      std::make_shared<rpc::CoreWorkerClientPool>(*client_call_manager_);

  object_info_publisher_ = std::make_unique<pubsub::Publisher>(
      /*periodical_runner=*/&periodical_runner_,
      /*get_time_ms=*/[]() { return absl::GetCurrentTimeNanos() / 1e6; },
      /*subscriber_timeout_ms=*/RayConfig::instance().subscriber_timeout_ms(),
      /*publish_batch_size_=*/RayConfig::instance().publish_batch_size());
  object_info_subscriber_ = std::make_unique<pubsub::Subscriber>(
      /*subscriber_id=*/GetWorkerID(),
      /*max_command_batch_size*/ RayConfig::instance().max_command_batch_size(),
      // /*publisher_client_pool=*/*(core_worker_client_pool_.get()),
      /*get_client=*/
      [this](const rpc::Address &address) {
        return core_worker_client_pool_->GetOrConnect(address);
      },
      /*callback_service*/ &io_service_);

  reference_counter_ = std::make_shared<ReferenceCounter>(
      rpc_address_,
      /*object_info_publisher=*/object_info_publisher_.get(),
      /*object_info_subscriber=*/object_info_subscriber_.get(),
      RayConfig::instance().lineage_pinning_enabled(), [this](const rpc::Address &addr) {
        return std::shared_ptr<rpc::CoreWorkerClient>(
            new rpc::CoreWorkerClient(addr, *client_call_manager_));
      });

  if (options_.worker_type == WorkerType::WORKER) {
    periodical_runner_.RunFnPeriodically(
        [this] { CheckForRayletFailure(); },
        RayConfig::instance().raylet_death_check_interval_milliseconds());
  }

  plasma_store_provider_.reset(new CoreWorkerPlasmaStoreProvider(
      options_.store_socket, local_raylet_client_, reference_counter_,
      options_.check_signals,
      /*warmup=*/
      (options_.worker_type != WorkerType::SPILL_WORKER &&
       options_.worker_type != WorkerType::RESTORE_WORKER),
      /*get_current_call_site=*/boost::bind(&CoreWorker::CurrentCallSite, this)));
  memory_store_.reset(new CoreWorkerMemoryStore(
      reference_counter_, local_raylet_client_, options_.check_signals,
      [this](const RayObject &obj) {
        // Run this on the event loop to avoid calling back into the language runtime
        // from the middle of user operations.
        io_service_.post(
            [this, obj]() {
              if (options_.unhandled_exception_handler != nullptr) {
                options_.unhandled_exception_handler(obj);
              }
            },
            "CoreWorker.HandleException");
      }));

  periodical_runner_.RunFnPeriodically([this] { InternalHeartbeat(); },
                                       kInternalHeartbeatMillis);

  auto check_node_alive_fn = [this](const NodeID &node_id) {
    auto node = gcs_client_->Nodes().Get(node_id);
    return node.has_value();
  };
  auto reconstruct_object_callback = [this](const ObjectID &object_id) {
    io_service_.post(
        [this, object_id]() {
          RAY_CHECK(object_recovery_manager_->RecoverObject(object_id));
        },
        "CoreWorker.ReconstructObject");
  };
  auto push_error_callback = [this](const JobID &job_id, const std::string &type,
                                    const std::string &error_message, double timestamp) {
    return PushError(job_id, type, error_message, timestamp);
  };
  task_manager_.reset(new TaskManager(
      memory_store_, reference_counter_,
      /* retry_task_callback= */
      [this](TaskSpecification &spec, bool delay) {
        if (delay) {
          // Retry after a delay to emulate the existing Raylet reconstruction
          // behaviour. TODO(ekl) backoff exponentially.
          uint32_t delay = RayConfig::instance().task_retry_delay_ms();
          RAY_LOG(INFO) << "Will resubmit task after a " << delay
                        << "ms delay: " << spec.DebugString();
          absl::MutexLock lock(&mutex_);
          to_resubmit_.push_back(std::make_pair(current_time_ms() + delay, spec));
        } else {
          RAY_LOG(INFO) << "Resubmitting task that produced lost plasma object: "
                        << spec.DebugString();
          if (spec.IsActorTask()) {
            auto actor_handle = actor_manager_->GetActorHandle(spec.ActorId());
            actor_handle->SetResubmittedActorTaskSpec(spec, spec.ActorDummyObject());
            RAY_CHECK_OK(direct_actor_submitter_->SubmitTask(spec));
          } else {
            RAY_CHECK_OK(direct_task_submitter_->SubmitTask(spec));
          }
        }
      },
      check_node_alive_fn, reconstruct_object_callback, push_error_callback));

  // Create an entry for the driver task in the task table. This task is
  // added immediately with status RUNNING. This allows us to push errors
  // related to this driver task back to the driver. For example, if the
  // driver creates an object that is later evicted, we should notify the
  // user that we're unable to reconstruct the object, since we cannot
  // rerun the driver.
  if (options_.worker_type == WorkerType::DRIVER) {
    TaskSpecBuilder builder;
    const TaskID task_id = TaskID::ForDriverTask(worker_context_.GetCurrentJobID());
    builder.SetDriverTaskSpec(task_id, options_.language,
                              worker_context_.GetCurrentJobID(),
                              TaskID::ComputeDriverTaskId(worker_context_.GetWorkerID()),
                              GetCallerId(), rpc_address_);

    std::shared_ptr<rpc::TaskTableData> data = std::make_shared<rpc::TaskTableData>();
    data->mutable_task()->mutable_task_spec()->CopyFrom(builder.Build().GetMessage());
    SetCurrentTaskId(task_id);
  }

  auto raylet_client_factory = [this](const std::string ip_address, int port) {
    auto grpc_client =
        rpc::NodeManagerWorkerClient::make(ip_address, port, *client_call_manager_);
    return std::shared_ptr<raylet::RayletClient>(
        new raylet::RayletClient(std::move(grpc_client)));
  };

  auto on_excess_queueing = [this](const ActorID &actor_id, int64_t num_queued) {
    auto timestamp = std::chrono::duration_cast<std::chrono::seconds>(
                         std::chrono::system_clock::now().time_since_epoch())
                         .count();
    std::ostringstream stream;
    stream << "Warning: More than " << num_queued
           << " tasks are pending submission to actor " << actor_id
           << ". To reduce memory usage, wait for these tasks to finish before sending "
              "more.";
    RAY_CHECK_OK(
        PushError(options_.job_id, "excess_queueing_warning", stream.str(), timestamp));
  };

  actor_creator_ = std::make_shared<DefaultActorCreator>(gcs_client_);

  direct_actor_submitter_ = std::shared_ptr<CoreWorkerDirectActorTaskSubmitter>(
      new CoreWorkerDirectActorTaskSubmitter(*core_worker_client_pool_, *memory_store_,
                                             *task_manager_, *actor_creator_,
                                             on_excess_queueing));

  auto node_addr_factory = [this](const NodeID &node_id) {
    absl::optional<rpc::Address> addr;
    if (auto node_info = gcs_client_->Nodes().Get(node_id)) {
      rpc::Address address;
      address.set_raylet_id(node_info->node_id());
      address.set_ip_address(node_info->node_manager_address());
      address.set_port(node_info->node_manager_port());
      addr = address;
    }
    return addr;
  };
  auto lease_policy = RayConfig::instance().locality_aware_leasing_enabled()
                          ? std::shared_ptr<LeasePolicyInterface>(
                                std::make_shared<LocalityAwareLeasePolicy>(
                                    reference_counter_, node_addr_factory, rpc_address_))
                          : std::shared_ptr<LeasePolicyInterface>(
                                std::make_shared<LocalLeasePolicy>(rpc_address_));

  direct_task_submitter_ = std::make_unique<CoreWorkerDirectTaskSubmitter>(
      rpc_address_, local_raylet_client_, core_worker_client_pool_, raylet_client_factory,
      std::move(lease_policy), memory_store_, task_manager_, local_raylet_id,
      RayConfig::instance().worker_lease_timeout_milliseconds(), actor_creator_,
      RayConfig::instance().max_tasks_in_flight_per_worker(),
      boost::asio::steady_timer(io_service_),
      RayConfig::instance().max_pending_lease_requests_per_scheduling_category());
  auto report_locality_data_callback =
      [this](const ObjectID &object_id, const absl::flat_hash_set<NodeID> &locations,
             uint64_t object_size) {
        reference_counter_->ReportLocalityData(object_id, locations, object_size);
      };
  future_resolver_.reset(new FutureResolver(memory_store_, reference_counter_,
                                            std::move(report_locality_data_callback),
                                            core_worker_client_pool_, rpc_address_));

  // Unfortunately the raylet client has to be constructed after the receivers.
  if (direct_task_receiver_ != nullptr) {
    task_argument_waiter_.reset(new DependencyWaiterImpl(*local_raylet_client_));
    direct_task_receiver_->Init(core_worker_client_pool_, rpc_address_,
                                task_argument_waiter_);
  }

  actor_manager_ = std::make_unique<ActorManager>(gcs_client_, direct_actor_submitter_,
                                                  reference_counter_);

  std::function<Status(const ObjectID &object_id, const ObjectLookupCallback &callback)>
      object_lookup_fn;

  object_lookup_fn = [this, node_addr_factory](const ObjectID &object_id,
                                               const ObjectLookupCallback &callback) {
    std::vector<rpc::Address> locations;
    const absl::optional<absl::flat_hash_set<NodeID>> object_locations =
        reference_counter_->GetObjectLocations(object_id);
    if (object_locations.has_value()) {
      locations.reserve(object_locations.value().size());
      for (const auto &node_id : object_locations.value()) {
        absl::optional<rpc::Address> addr = node_addr_factory(node_id);
        if (addr.has_value()) {
          locations.push_back(addr.value());
        } else {
          // We're getting potentially stale locations directly from the reference
          // counter, so the location might be a dead node.
          RAY_LOG(DEBUG) << "Location " << node_id
                         << " is dead, not using it in the recovery of object "
                         << object_id;
        }
      }
    }
    callback(object_id, locations);
    return Status::OK();
  };
  object_recovery_manager_ = std::make_unique<ObjectRecoveryManager>(
      rpc_address_, raylet_client_factory, local_raylet_client_, object_lookup_fn,
      task_manager_, reference_counter_, memory_store_,
      [this](const ObjectID &object_id, rpc::ErrorType reason, bool pin_object) {
        RAY_LOG(DEBUG) << "Failed to recover object " << object_id << " due to "
                       << rpc::ErrorType_Name(reason);
        RAY_CHECK_OK(Put(RayObject(reason),
                         /*contained_object_ids=*/{}, object_id,
                         /*pin_object=*/pin_object));
      },
      RayConfig::instance().lineage_pinning_enabled());

  // Start the IO thread after all other members have been initialized, in case
  // the thread calls back into any of our members.
  io_thread_ = std::thread([this]() { RunIOService(); });
  // Tell the raylet the port that we are listening on.
  // NOTE: This also marks the worker as available in Raylet. We do this at the
  // very end in case there is a problem during construction.
  if (options.connect_on_start) {
    RAY_CHECK_OK(
        local_raylet_client_->AnnounceWorkerPort(core_worker_server_->GetPort()));
  }
  // Used to detect if the object is in the plasma store.
  max_direct_call_object_size_ = RayConfig::instance().max_direct_call_object_size();

  /// If periodic asio stats print is enabled, it will print it.
  const auto event_stats_print_interval_ms =
      RayConfig::instance().event_stats_print_interval_ms();
  if (event_stats_print_interval_ms != -1 && RayConfig::instance().event_stats()) {
    periodical_runner_.RunFnPeriodically(
        [this] {
          RAY_LOG(INFO) << "Event stats:\n\n" << io_service_.StatsString() << "\n\n";
        },
        event_stats_print_interval_ms);
  }

  // Set event context for current core worker thread.
  RayEventContext::Instance().SetEventContext(
      ray::rpc::Event_SourceType::Event_SourceType_CORE_WORKER,
      {{"worker_id", worker_id.Hex()}});
}

void CoreWorker::Shutdown() {
  io_service_.stop();
  if (options_.worker_type == WorkerType::WORKER) {
    task_execution_service_.stop();
  }
  if (options_.on_worker_shutdown) {
    options_.on_worker_shutdown(GetWorkerID());
  }
}

void CoreWorker::ConnectToRaylet() {
  RAY_CHECK(!options_.connect_on_start);
  // Tell the raylet the port that we are listening on.
  // NOTE: This also marks the worker as available in Raylet. We do this at the
  // very end in case there is a problem during construction.
  RAY_CHECK_OK(local_raylet_client_->AnnounceWorkerPort(core_worker_server_->GetPort()));
}

void CoreWorker::Disconnect(
    rpc::WorkerExitType exit_type,
    const std::shared_ptr<LocalMemoryBuffer> &creation_task_exception_pb_bytes) {
  if (connected_) {
    connected_ = false;
    if (local_raylet_client_) {
      RAY_IGNORE_EXPR(
          local_raylet_client_->Disconnect(exit_type, creation_task_exception_pb_bytes));
    }
  }
}

void CoreWorker::Exit(
    rpc::WorkerExitType exit_type,
    const std::shared_ptr<LocalMemoryBuffer> &creation_task_exception_pb_bytes) {
  RAY_LOG(INFO) << "Exit signal received, this process will exit after all outstanding "
                   "tasks have finished"
                << ", exit_type=" << rpc::WorkerExitType_Name(exit_type);
  exiting_ = true;
  // Release the resources early in case draining takes a long time.
  RAY_CHECK_OK(
      local_raylet_client_->NotifyDirectCallTaskBlocked(/*release_resources*/ true));

  // Callback to shutdown.
  auto shutdown = [this, exit_type, creation_task_exception_pb_bytes]() {
    // To avoid problems, make sure shutdown is always called from the same
    // event loop each time.
    task_execution_service_.post(
        [this, exit_type, creation_task_exception_pb_bytes]() {
          if (exit_type == rpc::WorkerExitType::CREATION_TASK_ERROR ||
              exit_type == rpc::WorkerExitType::INTENDED_EXIT) {
            // Notify the raylet about this exit.
            // Only CREATION_TASK_ERROR and INTENDED_EXIT needs to disconnect
            // manually.
            Disconnect(exit_type, creation_task_exception_pb_bytes);
          }
          Shutdown();
        },
        "CoreWorker.Shutdown");
  };
  // Callback to drain objects once all pending tasks have been drained.
  auto drain_references_callback = [this, shutdown]() {
    // Post to the event loop to avoid a deadlock between the TaskManager and
    // the ReferenceCounter. The deadlock can occur because this callback may
    // get called by the TaskManager while the ReferenceCounter's lock is held,
    // but the callback itself must acquire the ReferenceCounter's lock to
    // drain the object references.
    task_execution_service_.post(
        [this, shutdown]() {
          bool not_actor_task = false;
          {
            absl::MutexLock lock(&mutex_);
            not_actor_task = actor_id_.IsNil();
          }
          if (not_actor_task) {
            // If we are a task, then we cannot hold any object references in the
            // heap. Therefore, any active object references are being held by other
            // processes. Wait for these processes to release their references
            // before we shutdown. NOTE(swang): This could still cause this worker
            // process to stay alive forever if another process holds a reference
            // forever.
            reference_counter_->DrainAndShutdown(shutdown);
          } else {
            // If we are an actor, then we may be holding object references in the
            // heap. Then, we should not wait to drain the object references before
            // shutdown since this could hang.
            shutdown();
          }
        },
        "CoreWorker.DrainAndShutdown");
  };

  task_manager_->DrainAndShutdown(drain_references_callback);
}
void CoreWorker::RunIOService() {
#ifndef _WIN32
  // Block SIGINT and SIGTERM so they will be handled by the main thread.
  sigset_t mask;
  sigemptyset(&mask);
  sigaddset(&mask, SIGINT);
  sigaddset(&mask, SIGTERM);
  pthread_sigmask(SIG_BLOCK, &mask, NULL);
#endif
  SetThreadName("worker.io");
  io_service_.run();
}

void CoreWorker::OnNodeRemoved(const NodeID &node_id) {
  // if (node_id == GetCurrentNodeId()) {
  //   RAY_LOG(FATAL) << "The raylet for this worker has died. Killing itself...";
  // }
  RAY_LOG(INFO) << "Node failure from " << node_id
                << ". All objects pinned on that node will be lost if object "
                   "reconstruction is not enabled.";
  const auto lost_objects = reference_counter_->ResetObjectsOnRemovedNode(node_id);
  // Delete the objects from the in-memory store to indicate that they are not
  // available. The object recovery manager will guarantee that a new value
  // will eventually be stored for the objects (either an
  // UnreconstructableError or a value reconstructed from lineage).
  memory_store_->Delete(lost_objects);
  for (const auto &object_id : lost_objects) {
    // NOTE(swang): There is a race condition where this can return false if
    // the reference went out of scope since the call to the ref counter to get
    // the lost objects. It's okay to not mark the object as failed or recover
    // the object since there are no reference holders.
    auto recovered = object_recovery_manager_->RecoverObject(object_id);
    if (!recovered) {
      RAY_LOG(DEBUG) << "Object " << object_id << " lost due to node failure " << node_id;
    }
  }
}

void CoreWorker::WaitForShutdown() {
  if (io_thread_.joinable()) {
    io_thread_.join();
  }
  if (gcs_client_) {
    gcs_client_->Disconnect();
  }
  if (options_.worker_type == WorkerType::WORKER) {
    RAY_CHECK(task_execution_service_.stopped());
    // Asyncio coroutines could still run after CoreWorker is removed because it is
    // running in a different thread. This can cause segfault because coroutines try to
    // access CoreWorker methods that are already garbage collected. We should complete
    // all coroutines before shutting down in order to prevent this.
    if (worker_context_.CurrentActorIsAsync()) {
      options_.terminate_asyncio_thread();
    }
  }
}

const WorkerID &CoreWorker::GetWorkerID() const { return worker_context_.GetWorkerID(); }

void CoreWorker::SetCurrentTaskId(const TaskID &task_id) {
  worker_context_.SetCurrentTaskId(task_id);
  {
    absl::MutexLock lock(&mutex_);
    main_thread_task_id_ = task_id;
  }
}

void CoreWorker::RegisterToGcs() {
  std::unordered_map<std::string, std::string> worker_info;
  const auto &worker_id = GetWorkerID();
  worker_info.emplace("node_ip_address", options_.node_ip_address);
  worker_info.emplace("plasma_store_socket", options_.store_socket);
  worker_info.emplace("raylet_socket", options_.raylet_socket);

  if (options_.worker_type == WorkerType::DRIVER) {
    auto start_time = std::chrono::duration_cast<std::chrono::milliseconds>(
                          std::chrono::system_clock::now().time_since_epoch())
                          .count();
    worker_info.emplace("driver_id", worker_id.Binary());
    worker_info.emplace("start_time", std::to_string(start_time));
    if (!options_.driver_name.empty()) {
      worker_info.emplace("name", options_.driver_name);
    }
  }

  if (!options_.stdout_file.empty()) {
    worker_info.emplace("stdout_file", options_.stdout_file);
  }
  if (!options_.stderr_file.empty()) {
    worker_info.emplace("stderr_file", options_.stderr_file);
  }

  auto worker_data = std::make_shared<rpc::WorkerTableData>();
  worker_data->mutable_worker_address()->set_worker_id(worker_id.Binary());
  worker_data->set_worker_type(options_.worker_type);
  worker_data->mutable_worker_info()->insert(worker_info.begin(), worker_info.end());
  worker_data->set_is_alive(true);

  RAY_CHECK_OK(gcs_client_->Workers().AsyncAdd(worker_data, nullptr));
}

void CoreWorker::CheckForRayletFailure() {
  bool should_shutdown = false;
  // When running worker process in container, the worker parent process is not raylet.
  // So we add RAY_RAYLET_PID enviroment to ray worker process.
  if (auto env_pid = RayConfig::instance().RAYLET_PID(); !env_pid.empty()) {
    auto pid = static_cast<pid_t>(std::stoi(env_pid));
    if (!IsProcessAlive(pid)) {
      RAY_LOG(ERROR) << "Raylet failed. Shutting down. Raylet PID: " << pid;
      should_shutdown = true;
    }
  } else if (!IsParentProcessAlive()) {
    RAY_LOG(ERROR) << "Raylet failed. Shutting down.";
    should_shutdown = true;
  }
  if (should_shutdown) {
    if (options_.worker_type == WorkerType::WORKER) {
      task_execution_service_.post([this]() { Shutdown(); }, "CoreWorker.Shutdown");
    } else {
      Shutdown();
    }
  }
}

void CoreWorker::InternalHeartbeat() {
  // Retry tasks.
  std::vector<TaskSpecification> tasks_to_resubmit;
  {
    absl::MutexLock lock(&mutex_);
    while (!to_resubmit_.empty() && current_time_ms() > to_resubmit_.front().first) {
      tasks_to_resubmit.push_back(std::move(to_resubmit_.front().second));
      to_resubmit_.pop_front();
    }
  }

  for (auto &spec : tasks_to_resubmit) {
    if (spec.IsActorTask()) {
      RAY_CHECK_OK(direct_actor_submitter_->SubmitTask(spec));
    } else {
      RAY_CHECK_OK(direct_task_submitter_->SubmitTask(spec));
    }
  }

  // Check timeout tasks that are waiting for death info.
  if (direct_actor_submitter_ != nullptr) {
    direct_actor_submitter_->CheckTimeoutTasks();
  }

  // Periodically report the lastest backlog so that
  // local raylet will have the eventually consistent view of worker backlogs
  // even in cases where backlog reports from direct_task_transport
  // are lost or reordered.
  direct_task_submitter_->ReportWorkerBacklog();

  // Check for unhandled exceptions to raise after a timeout on the driver.
  // Only do this for TTY, since shells like IPython sometimes save references
  // to the result and prevent normal result deletion from handling.
  // See also: https://github.com/ray-project/ray/issues/14485
  if (options_.worker_type == WorkerType::DRIVER && options_.interactive) {
    memory_store_->NotifyUnhandledErrors();
  }
}

std::unordered_map<ObjectID, std::pair<size_t, size_t>>
CoreWorker::GetAllReferenceCounts() const {
  auto counts = reference_counter_->GetAllReferenceCounts();
  std::vector<ObjectID> actor_handle_ids = actor_manager_->GetActorHandleIDsFromHandles();
  // Strip actor IDs from the ref counts since there is no associated ObjectID
  // in the language frontend.
  for (const auto &actor_handle_id : actor_handle_ids) {
    counts.erase(actor_handle_id);
  }
  return counts;
}

const rpc::Address &CoreWorker::GetRpcAddress() const { return rpc_address_; }

rpc::Address CoreWorker::GetOwnerAddress(const ObjectID &object_id) const {
  rpc::Address owner_address;
  auto has_owner = reference_counter_->GetOwner(object_id, &owner_address);
  RAY_CHECK(has_owner)
      << "Object IDs generated randomly (ObjectID.from_random()) or out-of-band "
         "(ObjectID.from_binary(...)) cannot be passed as a task argument because Ray "
         "does not know which task will create them. "
         "If this was not how your object ID was generated, please file an issue "
         "at https://github.com/ray-project/ray/issues/";
  return owner_address;
}

std::vector<rpc::ObjectReference> CoreWorker::GetObjectRefs(
    const std::vector<ObjectID> &object_ids) const {
  std::vector<rpc::ObjectReference> refs;
  for (const auto &object_id : object_ids) {
    rpc::ObjectReference ref;
    ref.set_object_id(object_id.Binary());
    rpc::Address owner_address;
    if (reference_counter_->GetOwner(object_id, &owner_address)) {
      // NOTE(swang): Detached actors do not have an owner address set.
      ref.mutable_owner_address()->CopyFrom(owner_address);
    }
    refs.push_back(std::move(ref));
  }
  return refs;
}

void CoreWorker::GetOwnershipInfo(const ObjectID &object_id, rpc::Address *owner_address,
                                  std::string *serialized_object_status) {
  auto has_owner = reference_counter_->GetOwner(object_id, owner_address);
  RAY_CHECK(has_owner)
      << "Object IDs generated randomly (ObjectID.from_random()) or out-of-band "
         "(ObjectID.from_binary(...)) cannot be serialized because Ray does not know "
         "which task will create them. "
         "If this was not how your object ID was generated, please file an issue "
         "at https://github.com/ray-project/ray/issues/";

  rpc::GetObjectStatusReply object_status;
  // Optimization: if the object exists, serialize and inline its status. This also
  // resolves some race conditions in resource release (#16025).
  if (RayConfig::instance().inline_object_status_in_refs()) {
    auto existing_object = memory_store_->GetIfExists(object_id);
    if (existing_object != nullptr) {
      PopulateObjectStatus(object_id, existing_object, &object_status);
    }
  }
  *serialized_object_status = object_status.SerializeAsString();
}

void CoreWorker::RegisterOwnershipInfoAndResolveFuture(
    const ObjectID &object_id, const ObjectID &outer_object_id,
    const rpc::Address &owner_address, const std::string &serialized_object_status) {
  // Add the object's owner to the local metadata in case it gets serialized
  // again.
  reference_counter_->AddBorrowedObject(object_id, outer_object_id, owner_address);

  rpc::GetObjectStatusReply object_status;
  object_status.ParseFromString(serialized_object_status);

  if (object_status.has_object() && !reference_counter_->OwnedByUs(object_id)) {
    // We already have the inlined object status, process it immediately.
    future_resolver_->ProcessResolvedObject(object_id, owner_address, Status::OK(),
                                            object_status);
  } else {
    // We will ask the owner about the object until the object is
    // created or we can no longer reach the owner.
    future_resolver_->ResolveFutureAsync(object_id, owner_address);
  }
}

Status CoreWorker::Put(const RayObject &object,
                       const std::vector<ObjectID> &contained_object_ids,
                       ObjectID *object_id) {
  *object_id = ObjectID::FromIndex(worker_context_.GetCurrentTaskID(),
                                   worker_context_.GetNextPutIndex());
  reference_counter_->AddOwnedObject(
      *object_id, contained_object_ids, rpc_address_, CurrentCallSite(), object.GetSize(),
      /*is_reconstructable=*/false, NodeID::FromBinary(rpc_address_.raylet_id()));
  auto status = Put(object, contained_object_ids, *object_id, /*pin_object=*/true);
  if (!status.ok()) {
    reference_counter_->RemoveOwnedObject(*object_id);
  }
  return status;
}

Status CoreWorker::Put(const RayObject &object,
                       const std::vector<ObjectID> &contained_object_ids,
                       const ObjectID &object_id, bool pin_object) {
  RAY_RETURN_NOT_OK(WaitForActorRegistered(contained_object_ids));
  if (options_.is_local_mode ||
      (RayConfig::instance().put_small_object_in_memory_store() &&
       static_cast<int64_t>(object.GetSize()) < max_direct_call_object_size_)) {
    RAY_LOG(DEBUG) << "Put " << object_id << " in memory store";
    RAY_CHECK(memory_store_->Put(object, object_id));
    return Status::OK();
  }
  bool object_exists;
  RAY_RETURN_NOT_OK(plasma_store_provider_->Put(
      object, object_id, /* owner_address = */ rpc_address_, &object_exists));
  if (!object_exists) {
    if (pin_object) {
      // Tell the raylet to pin the object **after** it is created.
      RAY_LOG(DEBUG) << "Pinning put object " << object_id;
      local_raylet_client_->PinObjectIDs(
          rpc_address_, {object_id},
          [this, object_id](const Status &status, const rpc::PinObjectIDsReply &reply) {
            // Only release the object once the raylet has responded to avoid the race
            // condition that the object could be evicted before the raylet pins it.
            if (!plasma_store_provider_->Release(object_id).ok()) {
              RAY_LOG(ERROR) << "Failed to release ObjectID (" << object_id
                             << "), might cause a leak in plasma.";
            }
          });
    } else {
      RAY_RETURN_NOT_OK(plasma_store_provider_->Release(object_id));
    }
  }
  RAY_CHECK(memory_store_->Put(RayObject(rpc::ErrorType::OBJECT_IN_PLASMA), object_id));
  return Status::OK();
}

Status CoreWorker::CreateOwned(const std::shared_ptr<Buffer> &metadata,
                               const size_t data_size,
                               const std::vector<ObjectID> &contained_object_ids,
                               ObjectID *object_id, std::shared_ptr<Buffer> *data,
                               bool created_by_worker,
                               const std::unique_ptr<rpc::Address> &owner_address,
                               bool inline_small_object) {
  auto status = WaitForActorRegistered(contained_object_ids);
  if (!status.ok()) {
    return status;
  }
  *object_id = ObjectID::FromIndex(worker_context_.GetCurrentTaskID(),
                                   worker_context_.GetNextPutIndex());
  rpc::Address real_owner_address =
      owner_address != nullptr ? *owner_address : rpc_address_;
  bool owned_by_us = real_owner_address.worker_id() == rpc_address_.worker_id();
  if (owned_by_us) {
    reference_counter_->AddOwnedObject(*object_id, contained_object_ids, rpc_address_,
                                       CurrentCallSite(), data_size + metadata->Size(),
                                       /*is_reconstructable=*/false,
                                       NodeID::FromBinary(rpc_address_.raylet_id()));
  } else {
    // Because in the remote worker's `HandleAssignObjectOwner`,
    // a `WaitForRefRemoved` RPC request will be sent back to
    // the current worker. So we need to make sure ref count is > 0
    // by invoking `AddLocalReference` first.
    AddLocalReference(*object_id);
    RAY_UNUSED(reference_counter_->AddBorrowedObject(*object_id, ObjectID::Nil(),
                                                     real_owner_address));

    // Remote call `AssignObjectOwner()`.
    rpc::AssignObjectOwnerRequest request;
    request.set_object_id(object_id->Binary());
    request.mutable_borrower_address()->CopyFrom(rpc_address_);
    request.set_call_site(CurrentCallSite());

    for (auto &contained_object_id : contained_object_ids) {
      request.add_contained_object_ids(contained_object_id.Binary());
    }
    request.set_object_size(data_size + metadata->Size());
    auto conn = core_worker_client_pool_->GetOrConnect(real_owner_address);
    std::promise<Status> status_promise;
    conn->AssignObjectOwner(request,
                            [&status_promise](const Status &returned_status,
                                              const rpc::AssignObjectOwnerReply &reply) {
                              status_promise.set_value(returned_status);
                            });
    // Block until the remote call `AssignObjectOwner` returns.
    status = status_promise.get_future().get();
  }

  if ((options_.is_local_mode ||
       (RayConfig::instance().put_small_object_in_memory_store() &&
        static_cast<int64_t>(data_size) < max_direct_call_object_size_)) &&
      owned_by_us && inline_small_object) {
    *data = std::make_shared<LocalMemoryBuffer>(data_size);
  } else {
    if (status.ok()) {
      status = plasma_store_provider_->Create(metadata, data_size, *object_id,
                                              /* owner_address = */ rpc_address_, data,
                                              created_by_worker);
    }
    if (!status.ok() || !data) {
      if (owned_by_us) {
        reference_counter_->RemoveOwnedObject(*object_id);
      } else {
        RemoveLocalReference(*object_id);
      }
      return status;
    }
  }
  return Status::OK();
}

Status CoreWorker::CreateExisting(const std::shared_ptr<Buffer> &metadata,
                                  const size_t data_size, const ObjectID &object_id,
                                  const rpc::Address &owner_address,
                                  std::shared_ptr<Buffer> *data, bool created_by_worker) {
  if (options_.is_local_mode) {
    return Status::NotImplemented(
        "Creating an object with a pre-existing ObjectID is not supported in local "
        "mode");
  } else {
    return plasma_store_provider_->Create(metadata, data_size, object_id, owner_address,
                                          data, created_by_worker);
  }
}

Status CoreWorker::SealOwned(const ObjectID &object_id, bool pin_object,
                             const std::unique_ptr<rpc::Address> &owner_address) {
  bool owned_by_us = owner_address != nullptr
                         ? WorkerID::FromBinary(owner_address->worker_id()) ==
                               WorkerID::FromBinary(rpc_address_.worker_id())
                         : true;
  auto status = SealExisting(object_id, pin_object, std::move(owner_address));
  if (status.ok()) return status;
  if (owned_by_us) {
    reference_counter_->RemoveOwnedObject(object_id);
  } else {
    RemoveLocalReference(object_id);
  }
  return status;
}

Status CoreWorker::SealExisting(const ObjectID &object_id, bool pin_object,
                                const std::unique_ptr<rpc::Address> &owner_address) {
  RAY_RETURN_NOT_OK(plasma_store_provider_->Seal(object_id));
  if (pin_object) {
    // Tell the raylet to pin the object **after** it is created.
    RAY_LOG(DEBUG) << "Pinning sealed object " << object_id;
    local_raylet_client_->PinObjectIDs(
        owner_address != nullptr ? *owner_address : rpc_address_, {object_id},
        [this, object_id](const Status &status, const rpc::PinObjectIDsReply &reply) {
          // Only release the object once the raylet has responded to avoid the race
          // condition that the object could be evicted before the raylet pins it.
          if (!plasma_store_provider_->Release(object_id).ok()) {
            RAY_LOG(ERROR) << "Failed to release ObjectID (" << object_id
                           << "), might cause a leak in plasma.";
          }
        });
  } else {
    RAY_RETURN_NOT_OK(plasma_store_provider_->Release(object_id));
    reference_counter_->FreePlasmaObjects({object_id});
  }
  RAY_CHECK(memory_store_->Put(RayObject(rpc::ErrorType::OBJECT_IN_PLASMA), object_id));
  return Status::OK();
}

Status CoreWorker::Get(const std::vector<ObjectID> &ids, const int64_t timeout_ms,
                       std::vector<std::shared_ptr<RayObject>> *results) {
  results->resize(ids.size(), nullptr);

  absl::flat_hash_set<ObjectID> plasma_object_ids;
  absl::flat_hash_set<ObjectID> memory_object_ids(ids.begin(), ids.end());

  bool got_exception = false;
  absl::flat_hash_map<ObjectID, std::shared_ptr<RayObject>> result_map;
  auto start_time = current_time_ms();

  if (!memory_object_ids.empty()) {
    RAY_RETURN_NOT_OK(memory_store_->Get(memory_object_ids, timeout_ms, worker_context_,
                                         &result_map, &got_exception));
  }

  // Erase any objects that were promoted to plasma from the results. These get
  // requests will be retried at the plasma store.
  for (auto it = result_map.begin(); it != result_map.end();) {
    auto current = it++;
    if (current->second->IsInPlasmaError()) {
      RAY_LOG(DEBUG) << current->first << " in plasma, doing fetch-and-get";
      plasma_object_ids.insert(current->first);
      result_map.erase(current);
    }
  }

  if (!got_exception) {
    // If any of the objects have been promoted to plasma, then we retry their
    // gets at the provider plasma. Once we get the objects from plasma, we flip
    // the transport type again and return them for the original direct call ids.
    int64_t local_timeout_ms = timeout_ms;
    if (timeout_ms >= 0) {
      local_timeout_ms = std::max(static_cast<int64_t>(0),
                                  timeout_ms - (current_time_ms() - start_time));
    }
    RAY_LOG(DEBUG) << "Plasma GET timeout " << local_timeout_ms;
    RAY_RETURN_NOT_OK(plasma_store_provider_->Get(plasma_object_ids, local_timeout_ms,
                                                  worker_context_, &result_map,
                                                  &got_exception));
  }

  // Loop through `ids` and fill each entry for the `results` vector,
  // this ensures that entries `results` have exactly the same order as
  // they are in `ids`. When there are duplicate object ids, all the entries
  // for the same id are filled in.
  bool missing_result = false;
  bool will_throw_exception = false;
  for (size_t i = 0; i < ids.size(); i++) {
    const auto pair = result_map.find(ids[i]);
    if (pair != result_map.end()) {
      (*results)[i] = pair->second;
      RAY_CHECK(!pair->second->IsInPlasmaError());
      if (pair->second->IsException()) {
        // The language bindings should throw an exception if they see this
        // object.
        will_throw_exception = true;
      }
    } else {
      missing_result = true;
    }
  }
  // If no timeout was set and none of the results will throw an exception,
  // then check that we fetched all results before returning.
  if (timeout_ms < 0 && !will_throw_exception) {
    RAY_CHECK(!missing_result);
  }

  return Status::OK();
}

Status CoreWorker::GetIfLocal(const std::vector<ObjectID> &ids,
                              std::vector<std::shared_ptr<RayObject>> *results) {
  results->resize(ids.size(), nullptr);

  absl::flat_hash_map<ObjectID, std::shared_ptr<RayObject>> result_map;
  RAY_RETURN_NOT_OK(plasma_store_provider_->GetIfLocal(ids, &result_map));
  for (size_t i = 0; i < ids.size(); i++) {
    auto pair = result_map.find(ids[i]);
    // The caller of this method should guarantee that the object exists in the plasma
    // store when this method is called.
    RAY_CHECK(pair != result_map.end());
    RAY_CHECK(pair->second != nullptr);
    (*results)[i] = pair->second;
  }
  return Status::OK();
}

Status CoreWorker::Contains(const ObjectID &object_id, bool *has_object,
                            bool *is_in_plasma) {
  bool found = false;
  bool in_plasma = false;
  found = memory_store_->Contains(object_id, &in_plasma);
  if (in_plasma) {
    RAY_RETURN_NOT_OK(plasma_store_provider_->Contains(object_id, &found));
  }
  *has_object = found;
  if (is_in_plasma != nullptr) {
    *is_in_plasma = found && in_plasma;
  }
  return Status::OK();
}

// For any objects that are ErrorType::OBJECT_IN_PLASMA, we need to move them from
// the ready set into the plasma_object_ids set to wait on them there.
void RetryObjectInPlasmaErrors(std::shared_ptr<CoreWorkerMemoryStore> &memory_store,
                               WorkerContext &worker_context,
                               absl::flat_hash_set<ObjectID> &memory_object_ids,
                               absl::flat_hash_set<ObjectID> &plasma_object_ids,
                               absl::flat_hash_set<ObjectID> &ready) {
  for (auto iter = memory_object_ids.begin(); iter != memory_object_ids.end();) {
    auto current = iter++;
    const auto &mem_id = *current;
    auto ready_iter = ready.find(mem_id);
    if (ready_iter != ready.end()) {
      std::vector<std::shared_ptr<RayObject>> found;
      RAY_CHECK_OK(memory_store->Get({mem_id}, /*num_objects=*/1, /*timeout=*/0,
                                     worker_context,
                                     /*remote_after_get=*/false, &found));
      if (found.size() == 1 && found[0]->IsInPlasmaError()) {
        plasma_object_ids.insert(mem_id);
        ready.erase(ready_iter);
        memory_object_ids.erase(current);
      }
    }
  }
}

Status CoreWorker::Wait(const std::vector<ObjectID> &ids, int num_objects,
                        int64_t timeout_ms, std::vector<bool> *results,
                        bool fetch_local) {
  results->resize(ids.size(), false);

  if (num_objects <= 0 || num_objects > static_cast<int>(ids.size())) {
    return Status::Invalid(
        "Number of objects to wait for must be between 1 and the number of ids.");
  }

  absl::flat_hash_set<ObjectID> plasma_object_ids;
  absl::flat_hash_set<ObjectID> memory_object_ids(ids.begin(), ids.end());

  if (memory_object_ids.size() != ids.size()) {
    return Status::Invalid("Duplicate object IDs not supported in wait.");
  }

  absl::flat_hash_set<ObjectID> ready;
  int64_t start_time = current_time_ms();
  RAY_RETURN_NOT_OK(memory_store_->Wait(
      memory_object_ids,
      std::min(static_cast<int>(memory_object_ids.size()), num_objects), timeout_ms,
      worker_context_, &ready));
  RAY_CHECK(static_cast<int>(ready.size()) <= num_objects);
  if (timeout_ms > 0) {
    timeout_ms =
        std::max(0, static_cast<int>(timeout_ms - (current_time_ms() - start_time)));
  }
  if (fetch_local) {
    RetryObjectInPlasmaErrors(memory_store_, worker_context_, memory_object_ids,
                              plasma_object_ids, ready);
    if (static_cast<int>(ready.size()) < num_objects && plasma_object_ids.size() > 0) {
      RAY_RETURN_NOT_OK(plasma_store_provider_->Wait(
          plasma_object_ids,
          std::min(static_cast<int>(plasma_object_ids.size()),
                   num_objects - static_cast<int>(ready.size())),
          timeout_ms, worker_context_, &ready));
    }
  }
  RAY_CHECK(static_cast<int>(ready.size()) <= num_objects);

  for (size_t i = 0; i < ids.size(); i++) {
    if (ready.find(ids[i]) != ready.end()) {
      results->at(i) = true;
    }
  }

  return Status::OK();
}

Status CoreWorker::Delete(const std::vector<ObjectID> &object_ids, bool local_only) {
  // Release the object from plasma. This does not affect the object's ref
  // count. If this was called from a non-owning worker, then a warning will be
  // logged and the object will not get released.
  reference_counter_->FreePlasmaObjects(object_ids);

  // Store an error in the in-memory store to indicate that the plasma value is
  // no longer reachable.
  memory_store_->Delete(object_ids);
  for (const auto &object_id : object_ids) {
    RAY_CHECK(memory_store_->Put(RayObject(rpc::ErrorType::OBJECT_DELETED), object_id));
  }

  // We only delete from plasma, which avoids hangs (issue #7105). In-memory
  // objects can only be deleted once the ref count goes to 0.
  absl::flat_hash_set<ObjectID> plasma_object_ids(object_ids.begin(), object_ids.end());
  return plasma_store_provider_->Delete(plasma_object_ids, local_only);
}

Status CoreWorker::GetLocationFromOwner(
    const std::vector<ObjectID> &object_ids, int64_t timeout_ms,
    std::vector<std::shared_ptr<ObjectLocation>> *results) {
  results->resize(object_ids.size());
  if (object_ids.empty()) {
    return Status::OK();
  }

  auto mutex = std::make_shared<absl::Mutex>();
  auto num_remaining = std::make_shared<size_t>(object_ids.size());
  auto ready_promise = std::make_shared<std::promise<void>>();
  auto location_by_id =
      std::make_shared<absl::flat_hash_map<ObjectID, std::shared_ptr<ObjectLocation>>>();

  for (const auto &object_id : object_ids) {
    auto owner_address = GetOwnerAddress(object_id);
    auto client = core_worker_client_pool_->GetOrConnect(owner_address);
    rpc::GetObjectLocationsOwnerRequest request;
    auto object_location_request = request.mutable_object_location_request();
    object_location_request->set_intended_worker_id(owner_address.worker_id());
    object_location_request->set_object_id(object_id.Binary());
    client->GetObjectLocationsOwner(
        request,
        [object_id, mutex, num_remaining, ready_promise, location_by_id](
            const Status &status, const rpc::GetObjectLocationsOwnerReply &reply) {
          absl::MutexLock lock(mutex.get());
          if (status.ok()) {
            location_by_id->emplace(
                object_id, std::make_shared<ObjectLocation>(CreateObjectLocation(reply)));
          } else {
            RAY_LOG(WARNING) << "Failed to query location information for " << object_id
                             << " with error: " << status.ToString();
          }
          (*num_remaining)--;
          if (*num_remaining == 0) {
            ready_promise->set_value();
          }
        });
  }
  if (timeout_ms < 0) {
    ready_promise->get_future().wait();
  } else if (ready_promise->get_future().wait_for(
                 std::chrono::microseconds(timeout_ms)) != std::future_status::ready) {
    std::ostringstream stream;
    stream << "Failed querying object locations within " << timeout_ms
           << " milliseconds.";
    return Status::TimedOut(stream.str());
  }

  for (size_t i = 0; i < object_ids.size(); i++) {
    auto pair = location_by_id->find(object_ids[i]);
    if (pair == location_by_id->end()) {
      continue;
    }
    (*results)[i] = pair->second;
  }
  return Status::OK();
}

void CoreWorker::TriggerGlobalGC() {
  local_raylet_client_->GlobalGC(
      [](const Status &status, const rpc::GlobalGCReply &reply) {
        if (!status.ok()) {
          RAY_LOG(ERROR) << "Failed to send global GC request: " << status.ToString();
        }
      });
}

std::string CoreWorker::MemoryUsageString() {
  // Currently only the Plasma store returns a debug string.
  return plasma_store_provider_->MemoryUsageString();
}

TaskID CoreWorker::GetCallerId() const {
  TaskID caller_id;
  ActorID actor_id = GetActorId();
  if (!actor_id.IsNil()) {
    caller_id = TaskID::ForActorCreationTask(actor_id);
  } else {
    absl::MutexLock lock(&mutex_);
    caller_id = main_thread_task_id_;
  }
  return caller_id;
}

Status CoreWorker::PushError(const JobID &job_id, const std::string &type,
                             const std::string &error_message, double timestamp) {
  if (options_.is_local_mode) {
    RAY_LOG(ERROR) << "Pushed Error with JobID: " << job_id << " of type: " << type
                   << " with message: " << error_message << " at time: " << timestamp;
    return Status::OK();
  }
  return local_raylet_client_->PushError(job_id, type, error_message, timestamp);
}

void CoreWorker::SpillOwnedObject(const ObjectID &object_id,
                                  const std::shared_ptr<RayObject> &obj,
                                  std::function<void()> callback) {
  if (!obj->IsInPlasmaError()) {
    RAY_LOG(ERROR) << "Cannot spill inlined object " << object_id;
    callback();
    return;
  }

  // Find the raylet that hosts the primary copy of the object.
  bool owned_by_us = false;
  NodeID pinned_at;
  bool spilled = false;
  RAY_CHECK(reference_counter_->IsPlasmaObjectPinnedOrSpilled(object_id, &owned_by_us,
                                                              &pinned_at, &spilled));
  RAY_CHECK(owned_by_us);
  if (spilled) {
    // The object has already been spilled.
    return;
  }
  auto node = gcs_client_->Nodes().Get(pinned_at);
  if (pinned_at.IsNil() || !node) {
    RAY_LOG(ERROR) << "Primary raylet for object " << object_id << " unreachable";
    callback();
    return;
  }

  // Ask the raylet to spill the object.
  RAY_LOG(DEBUG) << "Sending spill request to raylet for object " << object_id;
  auto raylet_client =
      std::make_shared<raylet::RayletClient>(rpc::NodeManagerWorkerClient::make(
          node->node_manager_address(), node->node_manager_port(),
          *client_call_manager_));
  raylet_client->RequestObjectSpillage(
      object_id, [object_id, callback](const Status &status,
                                       const rpc::RequestObjectSpillageReply &reply) {
        if (!status.ok() || !reply.success()) {
          RAY_LOG(ERROR) << "Failed to spill object " << object_id
                         << ", raylet unreachable or object could not be spilled.";
        }
        // TODO(Clark): Provide spilled URL and spilled node ID to callback so it can
        // added them to the reference.
        callback();
      });
}

std::unordered_map<std::string, double> AddPlacementGroupConstraint(
    const std::unordered_map<std::string, double> &resources,
    PlacementGroupID placement_group_id, int64_t bundle_index) {
  if (bundle_index < 0) {
    RAY_CHECK(bundle_index == -1) << "Invalid bundle index " << bundle_index;
  }
  std::unordered_map<std::string, double> new_resources;
  if (placement_group_id != PlacementGroupID::Nil()) {
    for (auto iter = resources.begin(); iter != resources.end(); iter++) {
      auto new_name = FormatPlacementGroupResource(iter->first, placement_group_id, -1);
      new_resources[new_name] = iter->second;
      if (bundle_index >= 0) {
        auto index_name =
            FormatPlacementGroupResource(iter->first, placement_group_id, bundle_index);
        new_resources[index_name] = iter->second;
      }
    }
    return new_resources;
  }
  return resources;
}

void CoreWorker::BuildCommonTaskSpec(
    TaskSpecBuilder &builder, const JobID &job_id, const TaskID &task_id,
    const std::string &name, const TaskID &current_task_id, uint64_t task_index,
    const TaskID &caller_id, const rpc::Address &address, const RayFunction &function,
    const std::vector<std::unique_ptr<TaskArg>> &args, uint64_t num_returns,
    const std::unordered_map<std::string, double> &required_resources,
    const std::unordered_map<std::string, double> &required_placement_resources,
    const BundleID &bundle_id, bool placement_group_capture_child_tasks,
    const std::string &debugger_breakpoint, const std::string &serialized_runtime_env,
    const std::vector<std::string> &runtime_env_uris,
    const std::string &concurrency_group_name) {
  // Build common task spec.
  builder.SetCommonTaskSpec(
      task_id, name, function.GetLanguage(), function.GetFunctionDescriptor(), job_id,
      current_task_id, task_index, caller_id, address, num_returns, required_resources,
      required_placement_resources, bundle_id, placement_group_capture_child_tasks,
      debugger_breakpoint,
      // TODO(SongGuyang): Move the logic of `prepare_runtime_env` from Python to Core
      // Worker. A common process is needed.
      // If runtime env is not provided, use job config. Only for Java and C++ because it
      // has been set in Python by `prepare_runtime_env`.
      (serialized_runtime_env.empty() || serialized_runtime_env == "{}")
          ? job_config_->runtime_env().serialized_runtime_env()
          : serialized_runtime_env,
      runtime_env_uris, concurrency_group_name);
  // Set task arguments.
  for (const auto &arg : args) {
    builder.AddArg(*arg);
  }
}

std::vector<rpc::ObjectReference> CoreWorker::SubmitTask(
    const RayFunction &function, const std::vector<std::unique_ptr<TaskArg>> &args,
    const TaskOptions &task_options, int max_retries, bool retry_exceptions,
    BundleID placement_options, bool placement_group_capture_child_tasks,
    const std::string &debugger_breakpoint) {
  TaskSpecBuilder builder;
  const auto next_task_index = worker_context_.GetNextTaskIndex();
  const auto task_id =
      TaskID::ForNormalTask(worker_context_.GetCurrentJobID(),
                            worker_context_.GetCurrentTaskID(), next_task_index);
  auto constrained_resources = AddPlacementGroupConstraint(
      task_options.resources, placement_options.first, placement_options.second);

  const std::unordered_map<std::string, double> required_resources;
  auto task_name = task_options.name.empty()
                       ? function.GetFunctionDescriptor()->DefaultTaskName()
                       : task_options.name;
  int64_t depth = worker_context_.GetTaskDepth() + 1;
  // TODO(ekl) offload task building onto a thread pool for performance
  BuildCommonTaskSpec(builder, worker_context_.GetCurrentJobID(), task_id, task_name,
                      worker_context_.GetCurrentTaskID(), next_task_index, GetCallerId(),
                      rpc_address_, function, args, task_options.num_returns,
                      constrained_resources, required_resources, placement_options,
                      placement_group_capture_child_tasks, debugger_breakpoint, depth,
                      task_options.serialized_runtime_env, task_options.runtime_env_uris);
  builder.SetNormalTaskSpec(max_retries, retry_exceptions);
  TaskSpecification task_spec = builder.Build();
  RAY_LOG(DEBUG) << "Submit task " << task_spec.DebugString();
  std::vector<rpc::ObjectReference> returned_refs;
  if (options_.is_local_mode) {
    returned_refs = ExecuteTaskLocalMode(task_spec);
  } else {
    returned_refs = task_manager_->AddPendingTask(task_spec.CallerAddress(), task_spec,
                                                  CurrentCallSite(), max_retries);
    io_service_.post(
        [this, task_spec]() {
          RAY_UNUSED(direct_task_submitter_->SubmitTask(task_spec));
        },
        "CoreWorker.SubmitTask");
  }
  return returned_refs;
}

Status CoreWorker::CreateActor(const RayFunction &function,
                               const std::vector<std::unique_ptr<TaskArg>> &args,
                               const ActorCreationOptions &actor_creation_options,
                               const std::string &extension_data,
                               ActorID *return_actor_id) {
  if (actor_creation_options.is_asyncio && options_.is_local_mode) {
    return Status::NotImplemented(
        "Async actor is currently not supported for the local mode");
  }
  const auto next_task_index = worker_context_.GetNextTaskIndex();
  const ActorID actor_id =
      ActorID::Of(worker_context_.GetCurrentJobID(), worker_context_.GetCurrentTaskID(),
                  next_task_index);
  const TaskID actor_creation_task_id = TaskID::ForActorCreationTask(actor_id);
  const JobID job_id = worker_context_.GetCurrentJobID();
  // Propagate existing environment variable overrides, but override them with any new
  // ones
  std::vector<ObjectID> return_ids;
  TaskSpecBuilder builder;
  auto new_placement_resources =
      AddPlacementGroupConstraint(actor_creation_options.placement_resources,
                                  actor_creation_options.placement_options.first,
                                  actor_creation_options.placement_options.second);
  auto new_resource = AddPlacementGroupConstraint(
      actor_creation_options.resources, actor_creation_options.placement_options.first,
      actor_creation_options.placement_options.second);
  const auto actor_name = actor_creation_options.name;
  const auto task_name =
      actor_name.empty()
          ? function.GetFunctionDescriptor()->DefaultTaskName()
          : actor_name + ":" + function.GetFunctionDescriptor()->CallString();
  int64_t depth = worker_context_.GetTaskDepth() + 1;
  BuildCommonTaskSpec(builder, job_id, actor_creation_task_id, task_name,
                      worker_context_.GetCurrentTaskID(), next_task_index, GetCallerId(),
                      rpc_address_, function, args, 1, new_resource,
                      new_placement_resources, actor_creation_options.placement_options,
                      actor_creation_options.placement_group_capture_child_tasks,
                      "" /* debugger_breakpoint */, depth,
                      actor_creation_options.serialized_runtime_env,
                      actor_creation_options.runtime_env_uris);

  auto actor_handle = std::make_unique<ActorHandle>(
      actor_id, GetCallerId(), rpc_address_, job_id,
      /*actor_cursor=*/ObjectID::FromIndex(actor_creation_task_id, 1),
      function.GetLanguage(), function.GetFunctionDescriptor(), extension_data,
      actor_creation_options.max_task_retries);
  std::string serialized_actor_handle;
  actor_handle->Serialize(&serialized_actor_handle);
  builder.SetActorCreationTaskSpec(
      actor_id, serialized_actor_handle, actor_creation_options.max_restarts,
      actor_creation_options.max_task_retries,
      actor_creation_options.dynamic_worker_options,
      actor_creation_options.max_concurrency, actor_creation_options.is_detached,
      actor_name, actor_creation_options.ray_namespace, actor_creation_options.is_asyncio,
      actor_creation_options.concurrency_groups, extension_data);
  // Add the actor handle before we submit the actor creation task, since the
  // actor handle must be in scope by the time the GCS sends the
  // WaitForActorOutOfScopeRequest.
  RAY_CHECK(actor_manager_->AddNewActorHandle(std::move(actor_handle), CurrentCallSite(),
                                              rpc_address_,
                                              actor_creation_options.is_detached))
      << "Actor " << actor_id << " already exists";
  *return_actor_id = actor_id;
  TaskSpecification task_spec = builder.Build();
  if (options_.is_local_mode) {
    // TODO(suquark): Should we consider namespace in local mode? Currently
    // it looks like two actors with two different namespaces become the
    // same actor in local mode. Maybe this is not an issue if we consider
    // the actor name globally unique.
    if (!actor_name.empty()) {
      // Since local mode doesn't pass GCS actor management code path,
      // it just register actor names in memory.
      local_mode_named_actor_registry_.emplace(actor_name, actor_id);
    }
    ExecuteTaskLocalMode(task_spec);
  } else {
    int max_retries;
    if (actor_creation_options.max_restarts == -1) {
      max_retries = -1;
    } else {
      max_retries = std::max((int64_t)RayConfig::instance().actor_creation_min_retries(),
                             actor_creation_options.max_restarts);
    }
    task_manager_->AddPendingTask(rpc_address_, task_spec, CurrentCallSite(),
                                  max_retries);

    if (actor_name.empty()) {
      io_service_.post(
          [this, task_spec = std::move(task_spec)]() {
            RAY_UNUSED(actor_creator_->AsyncRegisterActor(
                task_spec, [this, task_spec](Status status) {
                  if (!status.ok()) {
                    RAY_LOG(ERROR)
                        << "Failed to register actor: " << task_spec.ActorCreationId()
                        << ". Error message: " << status.ToString();
                  } else {
                    RAY_UNUSED(direct_task_submitter_->SubmitTask(task_spec));
                  }
                }));
          },
          "ActorCreator.AsyncRegisterActor");
    } else {
      // For named actor, we still go through the sync way because for
      // functions like list actors these actors need to be there, especially
      // for local driver. But the current code all go through the gcs right now.
      auto status = actor_creator_->RegisterActor(task_spec);
      if (!status.ok()) {
        return status;
      }
      io_service_.post(
          [this, task_spec = std::move(task_spec)]() {
            RAY_UNUSED(direct_task_submitter_->SubmitTask(task_spec));
          },
          "CoreWorker.SubmitTask");
    }
  }
  return Status::OK();
}

Status CoreWorker::CreatePlacementGroup(
    const PlacementGroupCreationOptions &placement_group_creation_options,
    PlacementGroupID *return_placement_group_id) {
  std::shared_ptr<std::promise<Status>> status_promise =
      std::make_shared<std::promise<Status>>();
  const auto &bundles = placement_group_creation_options.bundles;
  for (const auto &bundle : bundles) {
    for (const auto &resource : bundle) {
      if (resource.first == kBundle_ResourceLabel) {
        std::ostringstream stream;
        stream << kBundle_ResourceLabel << " is a system reserved resource, which is not "
               << "allowed to be used in placement groupd ";
        return Status::Invalid(stream.str());
      }
    }
  }
  const PlacementGroupID placement_group_id = PlacementGroupID::FromRandom();
  PlacementGroupSpecBuilder builder;
  builder.SetPlacementGroupSpec(
      placement_group_id, placement_group_creation_options.name,
      placement_group_creation_options.bundles, placement_group_creation_options.strategy,
      placement_group_creation_options.is_detached, worker_context_.GetCurrentJobID(),
      worker_context_.GetCurrentActorID(), worker_context_.CurrentActorDetached());
  PlacementGroupSpecification placement_group_spec = builder.Build();
  *return_placement_group_id = placement_group_id;
  RAY_LOG(INFO) << "Submitting Placement Group creation to GCS: " << placement_group_id;
  RAY_UNUSED(gcs_client_->PlacementGroups().AsyncCreatePlacementGroup(
      placement_group_spec,
      [status_promise](const Status &status) { status_promise->set_value(status); }));
  auto status_future = status_promise->get_future();
  if (status_future.wait_for(std::chrono::seconds(
          RayConfig::instance().gcs_server_request_timeout_seconds())) !=
      std::future_status::ready) {
    std::ostringstream stream;
    stream << "There was timeout in creating the placement group of id "
           << placement_group_id
           << ". It is probably "
              "because GCS server is dead or there's a high load there.";
    return Status::TimedOut(stream.str());
  }
  return status_future.get();
}

Status CoreWorker::RemovePlacementGroup(const PlacementGroupID &placement_group_id) {
  std::shared_ptr<std::promise<Status>> status_promise =
      std::make_shared<std::promise<Status>>();
  // Synchronously wait for placement group removal.
  RAY_UNUSED(gcs_client_->PlacementGroups().AsyncRemovePlacementGroup(
      placement_group_id,
      [status_promise](const Status &status) { status_promise->set_value(status); }));
  auto status_future = status_promise->get_future();
  if (status_future.wait_for(std::chrono::seconds(
          RayConfig::instance().gcs_server_request_timeout_seconds())) !=
      std::future_status::ready) {
    std::ostringstream stream;
    stream << "There was timeout in removing the placement group of id "
           << placement_group_id
           << ". It is probably "
              "because GCS server is dead or there's a high load there.";
    return Status::TimedOut(stream.str());
  }
  return status_future.get();
}

Status CoreWorker::WaitPlacementGroupReady(const PlacementGroupID &placement_group_id,
                                           int timeout_seconds) {
  std::shared_ptr<std::promise<Status>> status_promise =
      std::make_shared<std::promise<Status>>();
  RAY_CHECK_OK(gcs_client_->PlacementGroups().AsyncWaitUntilReady(
      placement_group_id,
      [status_promise](const Status &status) { status_promise->set_value(status); }));
  auto status_future = status_promise->get_future();
  if (status_future.wait_for(std::chrono::seconds(timeout_seconds)) !=
      std::future_status::ready) {
    std::ostringstream stream;
    stream << "There was timeout in waiting for placement group " << placement_group_id
           << " creation.";
    return Status::TimedOut(stream.str());
  }
  return status_future.get();
}

std::vector<rpc::ObjectReference> CoreWorker::SubmitActorTask(
    const ActorID &actor_id, const RayFunction &function,
    const std::vector<std::unique_ptr<TaskArg>> &args, const TaskOptions &task_options) {
  auto actor_handle = actor_manager_->GetActorHandle(actor_id);

  // Add one for actor cursor object id for tasks.
  const int num_returns = task_options.num_returns + 1;

  // Build common task spec.
  TaskSpecBuilder builder;
  const auto next_task_index = worker_context_.GetNextTaskIndex();
  const TaskID actor_task_id = TaskID::ForActorTask(
      worker_context_.GetCurrentJobID(), worker_context_.GetCurrentTaskID(),
      next_task_index, actor_handle->GetActorID());
  const std::unordered_map<std::string, double> required_resources;
  const auto task_name = task_options.name.empty()
                             ? function.GetFunctionDescriptor()->DefaultTaskName()
                             : task_options.name;

  // Depth shouldn't matter for an actor task, but for consistency it should be
  // the same as the actor creation task's depth.
  int64_t depth = worker_context_.GetTaskDepth();
  BuildCommonTaskSpec(builder, actor_handle->CreationJobID(), actor_task_id, task_name,
                      worker_context_.GetCurrentTaskID(), next_task_index, GetCallerId(),
                      rpc_address_, function, args, num_returns, task_options.resources,
                      required_resources, std::make_pair(PlacementGroupID::Nil(), -1),
                      true,  /* placement_group_capture_child_tasks */
                      "",    /* debugger_breakpoint */
                      depth, /*depth*/
                      "{}",  /* serialized_runtime_env */
                      {},    /* runtime_env_uris */
                      task_options.concurrency_group_name);
  // NOTE: placement_group_capture_child_tasks and runtime_env will
  // be ignored in the actor because we should always follow the actor's option.

  // TODO(swang): Do we actually need to set this ObjectID?
  const ObjectID new_cursor = ObjectID::FromIndex(actor_task_id, num_returns);
  actor_handle->SetActorTaskSpec(builder, new_cursor);

  // Submit task.
  TaskSpecification task_spec = builder.Build();
  std::vector<rpc::ObjectReference> returned_refs;
  if (options_.is_local_mode) {
    returned_refs = ExecuteTaskLocalMode(task_spec, actor_id);
  } else {
    returned_refs = task_manager_->AddPendingTask(
        rpc_address_, task_spec, CurrentCallSite(), actor_handle->MaxTaskRetries());
    io_service_.post(
        [this, task_spec]() {
          RAY_UNUSED(direct_actor_submitter_->SubmitTask(task_spec));
        },
        "CoreWorker.SubmitActorTask");
  }
  return returned_refs;
}

Status CoreWorker::CancelTask(const ObjectID &object_id, bool force_kill,
                              bool recursive) {
  if (actor_manager_->CheckActorHandleExists(object_id.TaskId().ActorId())) {
    return Status::Invalid("Actor task cancellation is not supported.");
  }
  rpc::Address obj_addr;
  if (!reference_counter_->GetOwner(object_id, &obj_addr)) {
    return Status::Invalid("No owner found for object.");
  }
  if (obj_addr.SerializeAsString() != rpc_address_.SerializeAsString()) {
    return direct_task_submitter_->CancelRemoteTask(object_id, obj_addr, force_kill,
                                                    recursive);
  }

  auto task_spec = task_manager_->GetTaskSpec(object_id.TaskId());
  if (task_spec.has_value() && !task_spec.value().IsActorCreationTask()) {
    return direct_task_submitter_->CancelTask(task_spec.value(), force_kill, recursive);
  }
  return Status::OK();
}

Status CoreWorker::CancelChildren(const TaskID &task_id, bool force_kill) {
  bool recursive_success = true;
  for (const auto &child_id : task_manager_->GetPendingChildrenTasks(task_id)) {
    auto child_spec = task_manager_->GetTaskSpec(child_id);
    if (child_spec.has_value()) {
      auto result =
          direct_task_submitter_->CancelTask(child_spec.value(), force_kill, true);
      recursive_success = recursive_success && result.ok();
    } else {
      recursive_success = false;
    }
  }
  if (recursive_success) {
    return Status::OK();
  } else {
    return Status::UnknownError("Recursive task cancelation failed--check warning logs.");
  }
}

Status CoreWorker::KillActor(const ActorID &actor_id, bool force_kill, bool no_restart) {
  if (options_.is_local_mode) {
    return KillActorLocalMode(actor_id);
  }
  std::promise<Status> p;
  auto f = p.get_future();
  io_service_.post([this, p = &p, actor_id, force_kill, no_restart]() {
    auto cb = [this, p, actor_id, force_kill, no_restart](Status status) mutable {
      if (status.ok()) {
        RAY_CHECK_OK(gcs_client_->Actors().AsyncKillActor(actor_id, force_kill,
                                                          no_restart, nullptr));
      }
      p->set_value(std::move(status));
    };
    if (actor_creator_->IsActorInRegistering(actor_id)) {
      actor_creator_->AsyncWaitForActorRegisterFinish(actor_id, std::move(cb));
    } else if (actor_manager_->CheckActorHandleExists(actor_id)) {
      cb(Status::OK());
    } else {
      std::stringstream stream;
      stream << "Failed to find a corresponding actor handle for " << actor_id;
      cb(Status::Invalid(stream.str()));
    }
  });
  return f.get();
}

Status CoreWorker::KillActorLocalMode(const ActorID &actor_id) {
  // KillActor doesn't do anything in local mode. We only remove named actor entry if
  // exists.
  for (auto it = local_mode_named_actor_registry_.begin();
       it != local_mode_named_actor_registry_.end();) {
    auto current = it++;
    if (current->second == actor_id) {
      local_mode_named_actor_registry_.erase(current);
    }
  }
  return Status::OK();
}

void CoreWorker::RemoveActorHandleReference(const ActorID &actor_id) {
  ObjectID actor_handle_id = ObjectID::ForActorHandle(actor_id);
  reference_counter_->RemoveLocalReference(actor_handle_id, nullptr);
}

ActorID CoreWorker::DeserializeAndRegisterActorHandle(const std::string &serialized,
                                                      const ObjectID &outer_object_id) {
  std::unique_ptr<ActorHandle> actor_handle(new ActorHandle(serialized));
  return actor_manager_->RegisterActorHandle(std::move(actor_handle), outer_object_id,
                                             CurrentCallSite(), rpc_address_);
}

Status CoreWorker::SerializeActorHandle(const ActorID &actor_id, std::string *output,
                                        ObjectID *actor_handle_id) const {
  auto actor_handle = actor_manager_->GetActorHandle(actor_id);
  actor_handle->Serialize(output);
  *actor_handle_id = ObjectID::ForActorHandle(actor_id);
  return Status::OK();
}

std::shared_ptr<const ActorHandle> CoreWorker::GetActorHandle(
    const ActorID &actor_id) const {
  return actor_manager_->GetActorHandle(actor_id);
}

std::pair<std::shared_ptr<const ActorHandle>, Status> CoreWorker::GetNamedActorHandle(
    const std::string &name, const std::string &ray_namespace) {
  RAY_CHECK(!name.empty());
  if (options_.is_local_mode) {
    return GetNamedActorHandleLocalMode(name);
  }

  return actor_manager_->GetNamedActorHandle(
      name, ray_namespace.empty() ? job_config_->ray_namespace() : ray_namespace,
      CurrentCallSite(), rpc_address_);
}

std::pair<std::vector<std::pair<std::string, std::string>>, Status>
CoreWorker::ListNamedActors(bool all_namespaces) {
  if (options_.is_local_mode) {
    return ListNamedActorsLocalMode();
  }

  std::vector<std::pair<std::string, std::string>> actors;

  // This call needs to be blocking because we can't return until we get the
  // response from the RPC.
  std::shared_ptr<std::promise<void>> ready_promise =
      std::make_shared<std::promise<void>>(std::promise<void>());
  const auto &ray_namespace = job_config_->ray_namespace();
  RAY_CHECK_OK(gcs_client_->Actors().AsyncListNamedActors(
      all_namespaces, ray_namespace,
      [&actors, ready_promise](const std::vector<rpc::NamedActorInfo> &result) {
        for (const auto &actor_info : result) {
          actors.push_back(std::make_pair(actor_info.ray_namespace(), actor_info.name()));
        }
        ready_promise->set_value();
      }));

  // Block until the RPC completes. Set a timeout to avoid hangs if the
  // GCS service crashes.
  Status status;
  if (ready_promise->get_future().wait_for(std::chrono::seconds(
          RayConfig::instance().gcs_server_request_timeout_seconds())) !=
      std::future_status::ready) {
    std::ostringstream stream;
    stream << "There was timeout in getting the list of named actors, "
              "probably because the GCS server is dead or under high load .";
    return std::make_pair(actors, Status::TimedOut(stream.str()));
  } else {
    status = Status::OK();
  }

  return std::make_pair(actors, status);
}

std::pair<std::shared_ptr<const ActorHandle>, Status>
CoreWorker::GetNamedActorHandleLocalMode(const std::string &name) {
  auto it = local_mode_named_actor_registry_.find(name);
  if (it == local_mode_named_actor_registry_.end()) {
    std::ostringstream stream;
    stream << "Failed to look up actor with name '" << name;
    return std::make_pair(nullptr, Status::NotFound(stream.str()));
  }

  return std::make_pair(GetActorHandle(it->second), Status::OK());
}

std::pair<std::vector<std::pair<std::string, std::string>>, Status>
CoreWorker::ListNamedActorsLocalMode() {
  std::vector<std::pair<std::string, std::string>> actors;
  for (auto it = local_mode_named_actor_registry_.begin();
       it != local_mode_named_actor_registry_.end(); it++) {
    actors.push_back(std::make_pair(/*namespace=*/"", it->first));
  }
  return std::make_pair(actors, Status::OK());
}

const ResourceMappingType CoreWorker::GetResourceIDs() const {
  absl::MutexLock lock(&mutex_);
  return *resource_ids_;
}

std::unique_ptr<worker::ProfileEvent> CoreWorker::CreateProfileEvent(
    const std::string &event_type) {
  return std::make_unique<worker::ProfileEvent>(profiler_, event_type);
}

void CoreWorker::RunTaskExecutionLoop() { task_execution_service_.run(); }

Status CoreWorker::AllocateReturnObject(const ObjectID &object_id,
                                        const size_t &data_size,
                                        const std::shared_ptr<Buffer> &metadata,
                                        const std::vector<ObjectID> &contained_object_ids,
                                        int64_t &task_output_inlined_bytes,
                                        std::shared_ptr<RayObject> *return_object) {
  rpc::Address owner_address(options_.is_local_mode
                                 ? rpc::Address()
                                 : worker_context_.GetCurrentTask()->CallerAddress());

  bool object_already_exists = false;
  std::shared_ptr<Buffer> data_buffer;
  if (data_size > 0) {
    RAY_LOG(DEBUG) << "Creating return object " << object_id;
    // Mark this object as containing other object IDs. The ref counter will
    // keep the inner IDs in scope until the outer one is out of scope.
    if (!contained_object_ids.empty() && !options_.is_local_mode) {
      reference_counter_->AddNestedObjectIds(object_id, contained_object_ids,
                                             owner_address);
    }

    // Allocate a buffer for the return object.
    if (options_.is_local_mode ||
        (static_cast<int64_t>(data_size) < max_direct_call_object_size_ &&
         // ensure we don't exceed the limit if we allocate this object inline.
         (task_output_inlined_bytes + static_cast<int64_t>(data_size) <=
          RayConfig::instance().task_rpc_inlined_bytes_limit()))) {
      data_buffer = std::make_shared<LocalMemoryBuffer>(data_size);
      task_output_inlined_bytes += static_cast<int64_t>(data_size);
    } else {
      RAY_RETURN_NOT_OK(CreateExisting(metadata, data_size, object_id, owner_address,
                                       &data_buffer,
                                       /*created_by_worker=*/true));
      object_already_exists = !data_buffer;
    }
  }
  // Leave the return object as a nullptr if the object already exists.
  if (!object_already_exists) {
    auto contained_refs = GetObjectRefs(contained_object_ids);
    *return_object =
        std::make_shared<RayObject>(data_buffer, metadata, std::move(contained_refs));
  }

  return Status::OK();
}

Status CoreWorker::ExecuteTask(const TaskSpecification &task_spec,
                               const std::shared_ptr<ResourceMappingType> &resource_ids,
                               std::vector<std::shared_ptr<RayObject>> *return_objects,
                               ReferenceCounter::ReferenceTableProto *borrowed_refs,
                               bool *is_application_level_error) {
  RAY_LOG(DEBUG) << "Executing task, task info = " << task_spec.DebugString();
  task_queue_length_ -= 1;
  num_executed_tasks_ += 1;

  // Modify the worker's per function counters.
  std::string func_name = task_spec.FunctionDescriptor()->CallString();
  {
    absl::MutexLock l(&task_counter_.tasks_counter_mutex_);
    task_counter_.Add(TaskCounter::kPending, func_name, -1);
    task_counter_.Add(TaskCounter::kRunning, func_name, 1);
  }

  if (!options_.is_local_mode) {
    worker_context_.SetCurrentTask(task_spec);
    SetCurrentTaskId(task_spec.TaskId());
  }
  {
    absl::MutexLock lock(&mutex_);
    current_task_ = task_spec;
    if (resource_ids) {
      resource_ids_ = resource_ids;
    }
  }

  RayFunction func{task_spec.GetLanguage(), task_spec.FunctionDescriptor()};

  std::vector<std::shared_ptr<RayObject>> args;
  std::vector<rpc::ObjectReference> arg_refs;
  // This includes all IDs that were passed by reference and any IDs that were
  // inlined in the task spec. These references will be pinned during the task
  // execution and unpinned once the task completes. We will notify the caller
  // about any IDs that we are still borrowing by the time the task completes.
  std::vector<ObjectID> borrowed_ids;
  RAY_CHECK_OK(GetAndPinArgsForExecutor(task_spec, &args, &arg_refs, &borrowed_ids));

  std::vector<ObjectID> return_ids;
  for (size_t i = 0; i < task_spec.NumReturns(); i++) {
    return_ids.push_back(task_spec.ReturnId(i));
  }

  Status status;
  TaskType task_type = TaskType::NORMAL_TASK;
  if (task_spec.IsActorCreationTask()) {
    RAY_CHECK(return_ids.size() > 0);
    return_ids.pop_back();
    task_type = TaskType::ACTOR_CREATION_TASK;
    SetActorId(task_spec.ActorCreationId());
    {
      std::unique_ptr<ActorHandle> self_actor_handle(
          new ActorHandle(task_spec.GetSerializedActorHandle()));
      // Register the handle to the current actor itself.
      actor_manager_->RegisterActorHandle(std::move(self_actor_handle), ObjectID::Nil(),
                                          CurrentCallSite(), rpc_address_,
                                          /*is_self=*/true);
    }
    RAY_LOG(INFO) << "Creating actor: " << task_spec.ActorCreationId();
  } else if (task_spec.IsActorTask()) {
    RAY_CHECK(return_ids.size() > 0);
    return_ids.pop_back();
    task_type = TaskType::ACTOR_TASK;
  }

  // Because we support concurrent actor calls, we need to update the
  // worker ID for the current thread.
  CoreWorkerProcess::SetCurrentThreadWorkerId(GetWorkerID());

  std::shared_ptr<LocalMemoryBuffer> creation_task_exception_pb_bytes = nullptr;
  status = options_.task_execution_callback(
      task_type, task_spec.GetName(), func,
      task_spec.GetRequiredResources().GetResourceUnorderedMap(), args, arg_refs,
      return_ids, task_spec.GetDebuggerBreakpoint(), return_objects,
      creation_task_exception_pb_bytes, is_application_level_error);

  // Get the reference counts for any IDs that we borrowed during this task,
  // remove the local reference for these IDs, and return the ref count info to
  // the caller. This will notify the caller of any IDs that we (or a nested
  // task) are still borrowing. It will also notify the caller of any new IDs
  // that were contained in a borrowed ID that we (or a nested task) are now
  // borrowing.
  std::vector<ObjectID> deleted;
  if (!borrowed_ids.empty()) {
    reference_counter_->PopAndClearLocalBorrowers(borrowed_ids, borrowed_refs, &deleted);
  }
  memory_store_->Delete(deleted);

  if (task_spec.IsNormalTask() && reference_counter_->NumObjectIDsInScope() != 0) {
    RAY_LOG(DEBUG)
        << "There were " << reference_counter_->NumObjectIDsInScope()
        << " ObjectIDs left in scope after executing task " << task_spec.TaskId()
        << ". This is either caused by keeping references to ObjectIDs in Python "
           "between "
           "tasks (e.g., in global variables) or indicates a problem with Ray's "
           "reference counting, and may cause problems in the object store.";
  }

  if (!options_.is_local_mode) {
    SetCurrentTaskId(TaskID::Nil());
    worker_context_.ResetCurrentTask();
  }
  {
    absl::MutexLock lock(&mutex_);
    current_task_ = TaskSpecification();
    if (task_spec.IsNormalTask()) {
      resource_ids_.reset(new ResourceMappingType());
    }
  }

  // Modify the worker's per function counters.
  {
    absl::MutexLock l(&task_counter_.tasks_counter_mutex_);
    task_counter_.Add(TaskCounter::kRunning, func_name, -1);
    task_counter_.Add(TaskCounter::kFinished, func_name, 1);
  }

  RAY_LOG(DEBUG) << "Finished executing task " << task_spec.TaskId()
                 << ", status=" << status;
  if (status.IsCreationTaskError()) {
    Exit(rpc::WorkerExitType::CREATION_TASK_ERROR, creation_task_exception_pb_bytes);
  } else if (status.IsIntentionalSystemExit()) {
    Exit(rpc::WorkerExitType::INTENDED_EXIT, creation_task_exception_pb_bytes);
  } else if (status.IsUnexpectedSystemExit()) {
    Exit(rpc::WorkerExitType::SYSTEM_ERROR_EXIT, creation_task_exception_pb_bytes);
  } else if (!status.ok()) {
    RAY_LOG(FATAL) << "Unexpected task status type : " << status;
  }

  return status;
}

Status CoreWorker::SealReturnObject(const ObjectID &return_id,
                                    std::shared_ptr<RayObject> return_object) {
  Status status = Status::OK();
  if (!return_object) {
    return status;
  }
  std::unique_ptr<rpc::Address> caller_address =
      options_.is_local_mode ? nullptr
                             : std::make_unique<rpc::Address>(
                                   worker_context_.GetCurrentTask()->CallerAddress());
  if (return_object->GetData() != nullptr && return_object->GetData()->IsPlasmaBuffer()) {
    status = SealExisting(return_id, /*pin_object=*/true, std::move(caller_address));
    if (!status.ok()) {
      RAY_LOG(FATAL) << "Failed to seal object " << return_id
                     << " in store: " << status.message();
    }
  }
  return status;
}

std::vector<rpc::ObjectReference> CoreWorker::ExecuteTaskLocalMode(
    const TaskSpecification &task_spec, const ActorID &actor_id) {
  auto resource_ids = std::make_shared<ResourceMappingType>();
  auto return_objects = std::vector<std::shared_ptr<RayObject>>();
  auto borrowed_refs = ReferenceCounter::ReferenceTableProto();

  std::vector<rpc::ObjectReference> returned_refs;
  size_t num_returns = task_spec.NumReturns();
  if (task_spec.IsActorTask()) {
    num_returns--;
  }
  for (size_t i = 0; i < num_returns; i++) {
    if (!task_spec.IsActorCreationTask()) {
      reference_counter_->AddOwnedObject(task_spec.ReturnId(i),
                                         /*inner_ids=*/{}, rpc_address_,
                                         CurrentCallSite(), -1,
                                         /*is_reconstructable=*/false);
    }
    rpc::ObjectReference ref;
    ref.set_object_id(task_spec.ReturnId(i).Binary());
    ref.mutable_owner_address()->CopyFrom(task_spec.CallerAddress());
    returned_refs.push_back(std::move(ref));
  }
  auto old_id = GetActorId();
  SetActorId(actor_id);
  bool is_application_level_error;
  RAY_UNUSED(ExecuteTask(task_spec, resource_ids, &return_objects, &borrowed_refs,
                         &is_application_level_error));
  SetActorId(old_id);
  return returned_refs;
}

Status CoreWorker::GetAndPinArgsForExecutor(const TaskSpecification &task,
                                            std::vector<std::shared_ptr<RayObject>> *args,
                                            std::vector<rpc::ObjectReference> *arg_refs,
                                            std::vector<ObjectID> *borrowed_ids) {
  auto num_args = task.NumArgs();
  args->resize(num_args);
  arg_refs->resize(num_args);

  absl::flat_hash_set<ObjectID> by_ref_ids;
  absl::flat_hash_map<ObjectID, std::vector<size_t>> by_ref_indices;

  for (size_t i = 0; i < task.NumArgs(); ++i) {
    if (task.ArgByRef(i)) {
      // We need to put an OBJECT_IN_PLASMA error here so the subsequent call to Get()
      // properly redirects to the plasma store.
      if (!options_.is_local_mode) {
        RAY_UNUSED(memory_store_->Put(RayObject(rpc::ErrorType::OBJECT_IN_PLASMA),
                                      task.ArgId(i)));
      }
      const auto &arg_ref = task.ArgRef(i);
      const auto arg_id = ObjectID::FromBinary(arg_ref.object_id());
      by_ref_ids.insert(arg_id);
      auto it = by_ref_indices.find(arg_id);
      if (it == by_ref_indices.end()) {
        by_ref_indices.emplace(arg_id, std::vector<size_t>({i}));
      } else {
        it->second.push_back(i);
      }
      arg_refs->at(i) = arg_ref;
      // Pin all args passed by reference for the duration of the task.  This
      // ensures that when the task completes, we can retrieve metadata about
      // any borrowed ObjectIDs that were serialized in the argument's value.
      RAY_LOG(DEBUG) << "Incrementing ref for argument ID " << arg_id;
      reference_counter_->AddLocalReference(arg_id, task.CallSiteString());
      // Attach the argument's owner's address. This is needed to retrieve the
      // value from plasma.
      reference_counter_->AddBorrowedObject(arg_id, ObjectID::Nil(),
                                            task.ArgRef(i).owner_address());
      borrowed_ids->push_back(arg_id);
    } else {
      // A pass-by-value argument.
      std::shared_ptr<LocalMemoryBuffer> data = nullptr;
      if (task.ArgDataSize(i)) {
        data = std::make_shared<LocalMemoryBuffer>(const_cast<uint8_t *>(task.ArgData(i)),
                                                   task.ArgDataSize(i));
      }
      std::shared_ptr<LocalMemoryBuffer> metadata = nullptr;
      if (task.ArgMetadataSize(i)) {
        metadata = std::make_shared<LocalMemoryBuffer>(
            const_cast<uint8_t *>(task.ArgMetadata(i)), task.ArgMetadataSize(i));
      }
      // NOTE: this is a workaround to avoid an extra copy for Java workers.
      // Python workers need this copy to pass test case
      // test_inline_arg_memory_corruption.
      bool copy_data = options_.language == Language::PYTHON;
      args->at(i) =
          std::make_shared<RayObject>(data, metadata, task.ArgInlinedRefs(i), copy_data);
      arg_refs->at(i).set_object_id(ObjectID::Nil().Binary());
      // The task borrows all ObjectIDs that were serialized in the inlined
      // arguments. The task will receive references to these IDs, so it is
      // possible for the task to continue borrowing these arguments by the
      // time it finishes.
      for (const auto &inlined_ref : task.ArgInlinedRefs(i)) {
        const auto inlined_id = ObjectID::FromBinary(inlined_ref.object_id());
        RAY_LOG(DEBUG) << "Incrementing ref for borrowed ID " << inlined_id;
        // We do not need to add the ownership information here because it will
        // get added once the language frontend deserializes the value, before
        // the ObjectID can be used.
        reference_counter_->AddLocalReference(inlined_id, task.CallSiteString());
        borrowed_ids->push_back(inlined_id);
      }
    }
  }

  // Fetch by-reference arguments directly from the plasma store.
  bool got_exception = false;
  absl::flat_hash_map<ObjectID, std::shared_ptr<RayObject>> result_map;
  if (options_.is_local_mode) {
    RAY_RETURN_NOT_OK(
        memory_store_->Get(by_ref_ids, -1, worker_context_, &result_map, &got_exception));
  } else {
    RAY_RETURN_NOT_OK(plasma_store_provider_->Get(by_ref_ids, -1, worker_context_,
                                                  &result_map, &got_exception));
  }
  for (const auto &it : result_map) {
    for (size_t idx : by_ref_indices[it.first]) {
      args->at(idx) = it.second;
    }
  }

  return Status::OK();
}

void CoreWorker::HandlePushTask(const rpc::PushTaskRequest &request,
                                rpc::PushTaskReply *reply,
                                rpc::SendReplyCallback send_reply_callback) {
  if (HandleWrongRecipient(WorkerID::FromBinary(request.intended_worker_id()),
                           send_reply_callback)) {
    return;
  }

  // Increment the task_queue_length and per function counter.
  task_queue_length_ += 1;
  std::string func_name =
      FunctionDescriptorBuilder::FromProto(request.task_spec().function_descriptor())
          ->CallString();
  {
    absl::MutexLock l(&task_counter_.tasks_counter_mutex_);
    task_counter_.Add(TaskCounter::kPending, func_name, 1);
  }

  // For actor tasks, we just need to post a HandleActorTask instance to the task
  // execution service.
  if (request.task_spec().type() == TaskType::ACTOR_TASK) {
    task_execution_service_.post(
        [this, request, reply, send_reply_callback = std::move(send_reply_callback)] {
          // We have posted an exit task onto the main event loop,
          // so shouldn't bother executing any further work.
          if (exiting_) return;
          direct_task_receiver_->HandleTask(request, reply, send_reply_callback);
        },
        "CoreWorker.HandlePushTaskActor");
  } else {
    // Normal tasks are enqueued here, and we post a RunNormalTasksFromQueue instance to
    // the task execution service.
    direct_task_receiver_->HandleTask(request, reply, send_reply_callback);
    task_execution_service_.post(
        [=] {
          // We have posted an exit task onto the main event loop,
          // so shouldn't bother executing any further work.
          if (exiting_) return;
          direct_task_receiver_->RunNormalTasksFromQueue();
        },
        "CoreWorker.HandlePushTask");
  }
}

void CoreWorker::HandleStealTasks(const rpc::StealTasksRequest &request,
                                  rpc::StealTasksReply *reply,
                                  rpc::SendReplyCallback send_reply_callback) {
  direct_task_receiver_->HandleStealTasks(request, reply, send_reply_callback);
}

void CoreWorker::HandleDirectActorCallArgWaitComplete(
    const rpc::DirectActorCallArgWaitCompleteRequest &request,
    rpc::DirectActorCallArgWaitCompleteReply *reply,
    rpc::SendReplyCallback send_reply_callback) {
  if (HandleWrongRecipient(WorkerID::FromBinary(request.intended_worker_id()),
                           send_reply_callback)) {
    return;
  }

  // Post on the task execution event loop since this may trigger the
  // execution of a task that is now ready to run.
  task_execution_service_.post(
      [=] {
        RAY_LOG(DEBUG) << "Arg wait complete for tag " << request.tag();
        task_argument_waiter_->OnWaitComplete(request.tag());
      },
      "CoreWorker.ArgWaitComplete");

  send_reply_callback(Status::OK(), nullptr, nullptr);
}

void CoreWorker::HandleGetObjectStatus(const rpc::GetObjectStatusRequest &request,
                                       rpc::GetObjectStatusReply *reply,
                                       rpc::SendReplyCallback send_reply_callback) {
  if (HandleWrongRecipient(WorkerID::FromBinary(request.owner_worker_id()),
                           send_reply_callback)) {
    RAY_LOG(INFO) << "Handling GetObjectStatus for object produced by a previous worker "
                     "with the same address";
    return;
  }

  ObjectID object_id = ObjectID::FromBinary(request.object_id());
  RAY_LOG(DEBUG) << "Received GetObjectStatus " << object_id;
  // Acquire a reference to the object. This prevents the object from being
  // evicted out from under us while we check the object status and start the
  // Get.
  AddLocalReference(object_id, "<temporary (get object status)>");

  rpc::Address owner_address;
  auto has_owner = reference_counter_->GetOwner(object_id, &owner_address);
  if (!has_owner) {
    // We owned this object, but the object has gone out of scope.
    reply->set_status(rpc::GetObjectStatusReply::OUT_OF_SCOPE);
    send_reply_callback(Status::OK(), nullptr, nullptr);
  } else {
    RAY_CHECK(owner_address.worker_id() == request.owner_worker_id());
    bool is_freed = reference_counter_->IsPlasmaObjectFreed(object_id);

    // Send the reply once the value has become available. The value is
    // guaranteed to become available eventually because we own the object and
    // its ref count is > 0.
    memory_store_->GetAsync(object_id, [this, object_id, reply, send_reply_callback,
                                        is_freed](std::shared_ptr<RayObject> obj) {
      if (is_freed) {
        reply->set_status(rpc::GetObjectStatusReply::FREED);
      } else {
        PopulateObjectStatus(object_id, obj, reply);
      }
      send_reply_callback(Status::OK(), nullptr, nullptr);
    });
  }

  RemoveLocalReference(object_id);
}

void CoreWorker::PopulateObjectStatus(const ObjectID &object_id,
                                      std::shared_ptr<RayObject> obj,
                                      rpc::GetObjectStatusReply *reply) {
  // If obj is the concrete object value, it is small, so we
  // send the object back to the caller in the GetObjectStatus
  // reply, bypassing a Plasma put and object transfer. If obj
  // is an indicator that the object is in Plasma, we set an
  // in_plasma indicator on the message, and the caller will
  // have to facilitate a Plasma object transfer to get the
  // object value.
  auto *object = reply->mutable_object();
  if (obj->HasData()) {
    const auto &data = obj->GetData();
    object->set_data(data->Data(), data->Size());
  }
  if (obj->HasMetadata()) {
    const auto &metadata = obj->GetMetadata();
    object->set_metadata(metadata->Data(), metadata->Size());
  }
  for (const auto &nested_ref : obj->GetNestedRefs()) {
    object->add_nested_inlined_refs()->CopyFrom(nested_ref);
  }
  reply->set_status(rpc::GetObjectStatusReply::CREATED);
  // Set locality data.
  const auto &locality_data = reference_counter_->GetLocalityData(object_id);
  if (locality_data.has_value()) {
    for (const auto &node_id : locality_data.value().nodes_containing_object) {
      reply->add_node_ids(node_id.Binary());
    }
    reply->set_object_size(locality_data.value().object_size);
  }
}

void CoreWorker::HandleWaitForActorOutOfScope(
    const rpc::WaitForActorOutOfScopeRequest &request,
    rpc::WaitForActorOutOfScopeReply *reply, rpc::SendReplyCallback send_reply_callback) {
  // Currently WaitForActorOutOfScope is only used when GCS actor service is enabled.
  if (HandleWrongRecipient(WorkerID::FromBinary(request.intended_worker_id()),
                           send_reply_callback)) {
    return;
  }

  // Send a response to trigger cleaning up the actor state once the handle is
  // no longer in scope.
  auto respond = [send_reply_callback](const ActorID &actor_id) {
    RAY_LOG(DEBUG) << "Replying to HandleWaitForActorOutOfScope for " << actor_id;
    send_reply_callback(Status::OK(), nullptr, nullptr);
  };

  const auto actor_id = ActorID::FromBinary(request.actor_id());
  if (actor_creator_->IsActorInRegistering(actor_id)) {
    actor_creator_->AsyncWaitForActorRegisterFinish(
        actor_id, [this, actor_id, respond = std::move(respond)](auto status) {
          if (!status.ok()) {
            respond(actor_id);
          } else {
            RAY_LOG(DEBUG) << "Received HandleWaitForActorOutOfScope for " << actor_id;
            actor_manager_->WaitForActorOutOfScope(actor_id, std::move(respond));
          }
        });
  } else {
    RAY_LOG(DEBUG) << "Received HandleWaitForActorOutOfScope for " << actor_id;
    actor_manager_->WaitForActorOutOfScope(actor_id, std::move(respond));
  }
}

void CoreWorker::ProcessSubscribeForObjectEviction(
    const rpc::WorkerObjectEvictionSubMessage &message) {
  // Send a response to trigger unpinning the object when it is no longer in scope.
  auto unpin_object = [this](const ObjectID &object_id) {
    RAY_LOG(DEBUG) << "Object " << object_id << " is deleted. Unpinning the object.";

    rpc::PubMessage pub_message;
    pub_message.set_key_id(object_id.Binary());
    pub_message.set_channel_type(rpc::ChannelType::WORKER_OBJECT_EVICTION);
    pub_message.mutable_worker_object_eviction_message()->set_object_id(
        object_id.Binary());

    object_info_publisher_->Publish(rpc::ChannelType::WORKER_OBJECT_EVICTION, pub_message,
                                    object_id.Binary());
  };

  const auto object_id = ObjectID::FromBinary(message.object_id());
  const auto intended_worker_id = WorkerID::FromBinary(message.intended_worker_id());
  if (intended_worker_id != worker_context_.GetWorkerID()) {
    RAY_LOG(INFO) << "The SubscribeForObjectEviction message for object id " << object_id
                  << " is for " << intended_worker_id << ", but the current worker id is "
                  << worker_context_.GetWorkerID() << ". The RPC will be no-op.";
    unpin_object(object_id);
    return;
  }

  // Returns true if the object was present and the callback was added. It might have
  // already been evicted by the time we get this request, in which case we should
  // respond immediately so the raylet unpins the object.
  if (!reference_counter_->SetDeleteCallback(object_id, unpin_object)) {
    // If the object is already evicted (callback cannot be set), unregister the
    // subscription & publish the message so that the subscriber knows it.
    unpin_object(object_id);
    RAY_LOG(DEBUG) << "Reference for object " << object_id << " has already been freed.";
  }
}

void CoreWorker::ProcessSubscribeMessage(const rpc::SubMessage &sub_message,
                                         rpc::ChannelType channel_type,
                                         const std::string &key_id,
                                         const NodeID &subscriber_id) {
  object_info_publisher_->RegisterSubscription(channel_type, subscriber_id, key_id);

  if (sub_message.has_worker_object_eviction_message()) {
    ProcessSubscribeForObjectEviction(sub_message.worker_object_eviction_message());
  } else if (sub_message.has_worker_ref_removed_message()) {
    ProcessSubscribeForRefRemoved(sub_message.worker_ref_removed_message());
  } else if (sub_message.has_worker_object_locations_message()) {
    ProcessSubscribeObjectLocations(sub_message.worker_object_locations_message());
  } else {
    RAY_LOG(FATAL)
        << "Invalid command has received: "
        << static_cast<int>(sub_message.sub_message_one_of_case())
        << " has received. If you see this message, please report to Ray Github.";
  }
}

void CoreWorker::ProcessPubsubCommands(const Commands &commands,
                                       const NodeID &subscriber_id) {
  for (const auto &command : commands) {
    if (command.has_unsubscribe_message()) {
      object_info_publisher_->UnregisterSubscription(command.channel_type(),
                                                     subscriber_id, command.key_id());
    } else if (command.has_subscribe_message()) {
      ProcessSubscribeMessage(command.subscribe_message(), command.channel_type(),
                              command.key_id(), subscriber_id);
    } else {
      RAY_LOG(FATAL) << "Invalid command has received, "
                     << static_cast<int>(command.command_message_one_of_case())
                     << ". If you see this message, please "
                        "report to Ray "
                        "Github.";
    }
  }
}

void CoreWorker::HandlePubsubLongPolling(const rpc::PubsubLongPollingRequest &request,
                                         rpc::PubsubLongPollingReply *reply,
                                         rpc::SendReplyCallback send_reply_callback) {
  const auto subscriber_id = NodeID::FromBinary(request.subscriber_id());
  RAY_LOG(DEBUG) << "Got a long polling request from a node " << subscriber_id;
  object_info_publisher_->ConnectToSubscriber(subscriber_id, reply,
                                              std::move(send_reply_callback));
}

void CoreWorker::HandlePubsubCommandBatch(const rpc::PubsubCommandBatchRequest &request,
                                          rpc::PubsubCommandBatchReply *reply,
                                          rpc::SendReplyCallback send_reply_callback) {
  const auto subscriber_id = NodeID::FromBinary(request.subscriber_id());
  ProcessPubsubCommands(request.commands(), subscriber_id);
  send_reply_callback(Status::OK(), nullptr, nullptr);
}

void CoreWorker::HandleUpdateObjectLocationBatch(
    const rpc::UpdateObjectLocationBatchRequest &request,
    rpc::UpdateObjectLocationBatchReply *reply,
    rpc::SendReplyCallback send_reply_callback) {
  const auto &worker_id = request.intended_worker_id();
  if (HandleWrongRecipient(WorkerID::FromBinary(worker_id), send_reply_callback)) {
    return;
  }
  const auto &node_id = NodeID::FromBinary(request.node_id());
  const auto &object_location_states = request.object_location_states();

  for (const auto &object_location_state : object_location_states) {
    const auto &object_id = ObjectID::FromBinary(object_location_state.object_id());
    const auto &state = object_location_state.state();

    if (state == rpc::ObjectLocationState::ADDED) {
      AddObjectLocationOwner(object_id, node_id);
    } else if (state == rpc::ObjectLocationState::REMOVED) {
      RemoveObjectLocationOwner(object_id, node_id);
    } else {
      RAY_LOG(FATAL) << "Invalid object location state " << state
                     << " has been received.";
    }
  }

  send_reply_callback(Status::OK(), /*success_callback_on_reply*/ nullptr,
                      /*failure_callback_on_reply*/ nullptr);
}

void CoreWorker::AddObjectLocationOwner(const ObjectID &object_id,
                                        const NodeID &node_id) {
  auto reference_exists = reference_counter_->AddObjectLocation(object_id, node_id);
  if (!reference_exists) {
    RAY_LOG(DEBUG) << "Object " + object_id.Hex() + " not found";
  }
}

void CoreWorker::RemoveObjectLocationOwner(const ObjectID &object_id,
                                           const NodeID &node_id) {
  auto reference_exists = reference_counter_->RemoveObjectLocation(object_id, node_id);
  if (!reference_exists) {
    RAY_LOG(DEBUG) << "Object " + object_id.Hex() + " not found";
  }
}

void CoreWorker::ProcessSubscribeObjectLocations(
    const rpc::WorkerObjectLocationsSubMessage &message) {
  const auto intended_worker_id = WorkerID::FromBinary(message.intended_worker_id());
  const auto object_id = ObjectID::FromBinary(message.object_id());

  if (intended_worker_id != worker_context_.GetWorkerID()) {
    RAY_LOG(INFO) << "The ProcessSubscribeObjectLocations message is for "
                  << intended_worker_id << ", but the current worker id is "
                  << worker_context_.GetWorkerID() << ". The RPC will be no-op.";
    object_info_publisher_->PublishFailure(
        rpc::ChannelType::WORKER_OBJECT_LOCATIONS_CHANNEL, object_id.Binary());
    return;
  }

  // Publish the first object location snapshot when subscribed for the first time.
  reference_counter_->PublishObjectLocationSnapshot(object_id);
}

void CoreWorker::HandleGetObjectLocationsOwner(
    const rpc::GetObjectLocationsOwnerRequest &request,
    rpc::GetObjectLocationsOwnerReply *reply,
    rpc::SendReplyCallback send_reply_callback) {
  auto &object_location_request = request.object_location_request();
  if (HandleWrongRecipient(
          WorkerID::FromBinary(object_location_request.intended_worker_id()),
          send_reply_callback)) {
    return;
  }
  auto object_id = ObjectID::FromBinary(object_location_request.object_id());
  auto object_info = reply->mutable_object_location_info();
  auto status = reference_counter_->FillObjectInformation(object_id, object_info);
  send_reply_callback(status, nullptr, nullptr);
}

void CoreWorker::ProcessSubscribeForRefRemoved(
    const rpc::WorkerRefRemovedSubMessage &message) {
  const ObjectID &object_id = ObjectID::FromBinary(message.reference().object_id());

  // Set a callback to publish the message when the requested object ID's ref count
  // goes to 0.
  auto ref_removed_callback =
      boost::bind(&ReferenceCounter::HandleRefRemoved, reference_counter_, object_id);

  const auto intended_worker_id = WorkerID::FromBinary(message.intended_worker_id());
  if (intended_worker_id != worker_context_.GetWorkerID()) {
    RAY_LOG(INFO) << "The ProcessSubscribeForRefRemoved message is for "
                  << intended_worker_id << ", but the current worker id is "
                  << worker_context_.GetWorkerID() << ". The RPC will be no-op.";
    ref_removed_callback(object_id);
    return;
  }

  const auto owner_address = message.reference().owner_address();
  ObjectID contained_in_id = ObjectID::FromBinary(message.contained_in_id());
  reference_counter_->SetRefRemovedCallback(object_id, contained_in_id, owner_address,
                                            ref_removed_callback);
}

void CoreWorker::HandleRemoteCancelTask(const rpc::RemoteCancelTaskRequest &request,
                                        rpc::RemoteCancelTaskReply *reply,
                                        rpc::SendReplyCallback send_reply_callback) {
  auto status = CancelTask(ObjectID::FromBinary(request.remote_object_id()),
                           request.force_kill(), request.recursive());
  send_reply_callback(status, nullptr, nullptr);
}

void CoreWorker::HandleCancelTask(const rpc::CancelTaskRequest &request,
                                  rpc::CancelTaskReply *reply,
                                  rpc::SendReplyCallback send_reply_callback) {
  absl::MutexLock lock(&mutex_);
  TaskID task_id = TaskID::FromBinary(request.intended_task_id());
  bool requested_task_running = main_thread_task_id_ == task_id;
  bool success = requested_task_running;

  // Try non-force kill
  if (requested_task_running && !request.force_kill()) {
    RAY_LOG(INFO) << "Cancelling a running task " << main_thread_task_id_;
    success = options_.kill_main();
  } else if (!requested_task_running) {
    RAY_LOG(INFO) << "Cancelling a task " << main_thread_task_id_
                  << " that's not running. Tasks will be removed from a queue.";
    // If the task is not currently running, check if it is in the worker's queue of
    // normal tasks, and remove it if found.
    success = direct_task_receiver_->CancelQueuedNormalTask(task_id);
  }
  if (request.recursive()) {
    auto recursive_cancel = CancelChildren(task_id, request.force_kill());
    if (recursive_cancel.ok()) {
      RAY_LOG(INFO) << "Recursive cancel failed for a task " << task_id;
    }
  }

  // TODO: fix race condition to avoid using this hack
  requested_task_running = main_thread_task_id_ == task_id;

  reply->set_attempt_succeeded(success);
  send_reply_callback(Status::OK(), nullptr, nullptr);

  // Do force kill after reply callback sent
  if (requested_task_running && request.force_kill()) {
    RAY_LOG(INFO) << "A task " << main_thread_task_id_
                  << " has received a force kill request after the cancellation. Killing "
                     "a worker...";
    Disconnect();
    // NOTE(hchen): Use `QuickExit()` to force-exit this process without doing cleanup.
    // `exit()` will destruct static objects in an incorrect order, which will lead to
    // core dumps.
    QuickExit(options_.enable_logging);
  }
}

void CoreWorker::HandleKillActor(const rpc::KillActorRequest &request,
                                 rpc::KillActorReply *reply,
                                 rpc::SendReplyCallback send_reply_callback) {
  ActorID intended_actor_id = ActorID::FromBinary(request.intended_actor_id());
  if (intended_actor_id != worker_context_.GetCurrentActorID()) {
    std::ostringstream stream;
    stream << "Mismatched ActorID: ignoring KillActor for previous actor "
           << intended_actor_id
           << ", current actor ID: " << worker_context_.GetCurrentActorID();
    auto msg = stream.str();
    RAY_LOG(ERROR) << msg;
    send_reply_callback(Status::Invalid(msg), nullptr, nullptr);
    return;
  }

  if (request.force_kill()) {
    RAY_LOG(INFO) << "Force kill actor request has received. exiting immediately...";
    if (request.no_restart()) {
      Disconnect();
    }
    if (options_.num_workers > 1) {
      // TODO (kfstorm): Should we add some kind of check before sending the killing
      // request?
      RAY_LOG(ERROR)
          << "Killing an actor which is running in a worker process with multiple "
             "workers will also kill other actors in this process. To avoid this, "
             "please create the Java actor with some dynamic options to make it being "
             "hosted in a dedicated worker process.";
    }
    // NOTE(hchen): Use `QuickExit()` to force-exit this process without doing cleanup.
    // `exit()` will destruct static objects in an incorrect order, which will lead to
    // core dumps.
    QuickExit(options_.enable_logging);
  } else {
    Exit(rpc::WorkerExitType::INTENDED_EXIT);
  }
}

void CoreWorker::HandleGetCoreWorkerStats(const rpc::GetCoreWorkerStatsRequest &request,
                                          rpc::GetCoreWorkerStatsReply *reply,
                                          rpc::SendReplyCallback send_reply_callback) {
  absl::MutexLock lock(&mutex_);
  auto stats = reply->mutable_core_worker_stats();
  // TODO(swang): Differentiate between tasks that are currently pending
  // execution and tasks that have finished but may be retried.
  stats->set_num_pending_tasks(task_manager_->NumSubmissibleTasks());
  stats->set_task_queue_length(task_queue_length_);
  stats->set_num_executed_tasks(num_executed_tasks_);
  stats->set_num_object_refs_in_scope(reference_counter_->NumObjectIDsInScope());
  stats->set_current_task_name(current_task_.GetName());
  stats->set_current_task_func_desc(current_task_.FunctionDescriptor()->ToString());
  stats->set_ip_address(rpc_address_.ip_address());
  stats->set_port(rpc_address_.port());
  stats->set_pid(getpid());
  stats->set_language(options_.language);
  stats->set_job_id(worker_context_.GetCurrentJobID().Binary());
  stats->set_worker_id(worker_context_.GetWorkerID().Binary());
  stats->set_actor_id(actor_id_.Binary());
  stats->set_worker_type(worker_context_.GetWorkerType());
  auto used_resources_map = stats->mutable_used_resources();
  for (auto const &it : *resource_ids_) {
    rpc::ResourceAllocations allocations;
    for (auto const &pair : it.second) {
      auto resource_slot = allocations.add_resource_slots();
      resource_slot->set_slot(pair.first);
      resource_slot->set_allocation(pair.second);
    }
    (*used_resources_map)[it.first] = allocations;
  }
  stats->set_actor_title(actor_title_);
  google::protobuf::Map<std::string, std::string> webui_map(webui_display_.begin(),
                                                            webui_display_.end());
  (*stats->mutable_webui_display()) = webui_map;

  MemoryStoreStats memory_store_stats = memory_store_->GetMemoryStoreStatisticalData();
  stats->set_num_in_plasma(memory_store_stats.num_in_plasma);
  stats->set_num_local_objects(memory_store_stats.num_local_objects);
  stats->set_used_object_store_memory(memory_store_stats.used_object_store_memory);

  if (request.include_memory_info()) {
    reference_counter_->AddObjectRefStats(plasma_store_provider_->UsedObjectsList(),
                                          stats);
  }

  send_reply_callback(Status::OK(), nullptr, nullptr);
}

void CoreWorker::HandleLocalGC(const rpc::LocalGCRequest &request,
                               rpc::LocalGCReply *reply,
                               rpc::SendReplyCallback send_reply_callback) {
  if (options_.gc_collect != nullptr) {
    options_.gc_collect();
    send_reply_callback(Status::OK(), nullptr, nullptr);
  } else {
    send_reply_callback(Status::NotImplemented("GC callback not defined"), nullptr,
                        nullptr);
  }
}

void CoreWorker::HandleSpillObjects(const rpc::SpillObjectsRequest &request,
                                    rpc::SpillObjectsReply *reply,
                                    rpc::SendReplyCallback send_reply_callback) {
  if (options_.spill_objects != nullptr) {
    auto object_refs =
        VectorFromProtobuf<rpc::ObjectReference>(request.object_refs_to_spill());
    std::vector<std::string> object_urls = options_.spill_objects(object_refs);
    for (size_t i = 0; i < object_urls.size(); i++) {
      reply->add_spilled_objects_url(std::move(object_urls[i]));
    }
    send_reply_callback(Status::OK(), nullptr, nullptr);
  } else {
    send_reply_callback(Status::NotImplemented("Spill objects callback not defined"),
                        nullptr, nullptr);
  }
}

void CoreWorker::HandleAddSpilledUrl(const rpc::AddSpilledUrlRequest &request,
                                     rpc::AddSpilledUrlReply *reply,
                                     rpc::SendReplyCallback send_reply_callback) {
  const ObjectID object_id = ObjectID::FromBinary(request.object_id());
  const std::string &spilled_url = request.spilled_url();
  const NodeID node_id = NodeID::FromBinary(request.spilled_node_id());
  RAY_LOG(DEBUG) << "Received AddSpilledUrl request for object " << object_id
                 << ", which has been spilled to " << spilled_url << " on node "
                 << node_id;
  auto reference_exists = reference_counter_->HandleObjectSpilled(
      object_id, spilled_url, node_id, request.size(), /*release*/ false);
  Status status =
      reference_exists
          ? Status::OK()
          : Status::ObjectNotFound("Object " + object_id.Hex() + " not found");
  send_reply_callback(status, nullptr, nullptr);
}

void CoreWorker::HandleRestoreSpilledObjects(
    const rpc::RestoreSpilledObjectsRequest &request,
    rpc::RestoreSpilledObjectsReply *reply, rpc::SendReplyCallback send_reply_callback) {
  if (options_.restore_spilled_objects != nullptr) {
    // Get a list of object ids.
    std::vector<rpc::ObjectReference> object_refs_to_restore;
    object_refs_to_restore.reserve(request.object_ids_to_restore_size());
    for (const auto &id_binary : request.object_ids_to_restore()) {
      rpc::ObjectReference ref;
      ref.set_object_id(id_binary);
      object_refs_to_restore.push_back(std::move(ref));
    }
    // Get a list of spilled_object_urls.
    std::vector<std::string> spilled_objects_url;
    spilled_objects_url.reserve(request.spilled_objects_url_size());
    for (const auto &url : request.spilled_objects_url()) {
      spilled_objects_url.push_back(url);
    }
    auto total =
        options_.restore_spilled_objects(object_refs_to_restore, spilled_objects_url);
    reply->set_bytes_restored_total(total);
    send_reply_callback(Status::OK(), nullptr, nullptr);
  } else {
    send_reply_callback(
        Status::NotImplemented("Restore spilled objects callback not defined"), nullptr,
        nullptr);
  }
}

void CoreWorker::HandleDeleteSpilledObjects(
    const rpc::DeleteSpilledObjectsRequest &request,
    rpc::DeleteSpilledObjectsReply *reply, rpc::SendReplyCallback send_reply_callback) {
  if (options_.delete_spilled_objects != nullptr) {
    std::vector<std::string> spilled_objects_url;
    spilled_objects_url.reserve(request.spilled_objects_url_size());
    for (const auto &url : request.spilled_objects_url()) {
      spilled_objects_url.push_back(url);
    }
    options_.delete_spilled_objects(spilled_objects_url, worker_context_.GetWorkerType());
    send_reply_callback(Status::OK(), nullptr, nullptr);
  } else {
    send_reply_callback(
        Status::NotImplemented("Delete spilled objects callback not defined"), nullptr,
        nullptr);
  }
}

void CoreWorker::HandleExit(const rpc::ExitRequest &request, rpc::ExitReply *reply,
                            rpc::SendReplyCallback send_reply_callback) {
  bool own_objects = reference_counter_->OwnObjects();
  int64_t pins_in_flight = local_raylet_client_->GetPinsInFlight();
  // We consider the worker to be idle if it doesn't own any objects and it doesn't have
  // any object pinning RPCs in flight.
  bool is_idle = !own_objects && pins_in_flight == 0;
  reply->set_success(is_idle);
  send_reply_callback(
      Status::OK(),
      [this, is_idle]() {
        // If the worker is idle, we exit.
        if (is_idle) {
          Exit(rpc::WorkerExitType::IDLE_EXIT);
        }
      },
      // We need to kill it regardless if the RPC failed.
      [this]() { Exit(rpc::WorkerExitType::INTENDED_EXIT); });
}

void CoreWorker::HandleAssignObjectOwner(const rpc::AssignObjectOwnerRequest &request,
                                         rpc::AssignObjectOwnerReply *reply,
                                         rpc::SendReplyCallback send_reply_callback) {
  ObjectID object_id = ObjectID::FromBinary(request.object_id());
  const auto &borrower_address = request.borrower_address();
  std::string call_site = request.call_site();
  // Get a list of contained object ids.
  std::vector<ObjectID> contained_object_ids;
  contained_object_ids.reserve(request.contained_object_ids_size());
  for (const auto &id_binary : request.contained_object_ids()) {
    contained_object_ids.push_back(ObjectID::FromBinary(id_binary));
  }
  reference_counter_->AddOwnedObject(
      object_id, contained_object_ids, rpc_address_, call_site, request.object_size(),
      /*is_reconstructable=*/false,
      /*pinned_at_raylet_id=*/NodeID::FromBinary(borrower_address.raylet_id()));
  reference_counter_->AddBorrowerAddress(object_id, borrower_address);
  RAY_CHECK(memory_store_->Put(RayObject(rpc::ErrorType::OBJECT_IN_PLASMA), object_id));
  send_reply_callback(Status::OK(), nullptr, nullptr);
}

void CoreWorker::YieldCurrentFiber(FiberEvent &event) {
  RAY_CHECK(worker_context_.CurrentActorIsAsync());
  boost::this_fiber::yield();
  event.Wait();
}

void CoreWorker::GetAsync(const ObjectID &object_id, SetResultCallback success_callback,
                          void *python_future) {
  auto fallback_callback =
      std::bind(&CoreWorker::PlasmaCallback, this, success_callback,
                std::placeholders::_1, std::placeholders::_2, std::placeholders::_3);

  memory_store_->GetAsync(object_id, [python_future, success_callback, fallback_callback,
                                      object_id](std::shared_ptr<RayObject> ray_object) {
    if (ray_object->IsInPlasmaError()) {
      fallback_callback(ray_object, object_id, python_future);
    } else {
      success_callback(ray_object, object_id, python_future);
    }
  });
}

void CoreWorker::PlasmaCallback(SetResultCallback success,
                                std::shared_ptr<RayObject> ray_object, ObjectID object_id,
                                void *py_future) {
  RAY_CHECK(ray_object->IsInPlasmaError());

  // First check if the object is available in local plasma store.
  // Note that we are using Contains instead of Get so it won't trigger pull request
  // to remote nodes.
  bool object_is_local = false;
  if (Contains(object_id, &object_is_local).ok() && object_is_local) {
    std::vector<std::shared_ptr<RayObject>> vec;
    if (Get(std::vector<ObjectID>{object_id}, 0, &vec).ok()) {
      RAY_CHECK(vec.size() > 0)
          << "Failed to get local object but Raylet notified object is local.";
      return success(vec.front(), object_id, py_future);
    }
  }

  // Object is not available locally. We now add the callback to listener queue.
  {
    absl::MutexLock lock(&plasma_mutex_);
    auto plasma_arrived_callback = [this, success, object_id, py_future]() {
      // This callback is invoked on the io_service_ event loop, so it cannot call
      // blocking call like Get(). We used GetAsync here, which should immediate call
      // PlasmaCallback again with object available locally.
      GetAsync(object_id, success, py_future);
    };

    async_plasma_callbacks_[object_id].push_back(plasma_arrived_callback);
  }

  // Ask raylet to subscribe to object notification. Raylet will call this core worker
  // when the object is local (and it will fire the callback immediately if the object
  // exists). CoreWorker::HandlePlasmaObjectReady handles such request.
  local_raylet_client_->SubscribeToPlasma(object_id, GetOwnerAddress(object_id));
}

void CoreWorker::HandlePlasmaObjectReady(const rpc::PlasmaObjectReadyRequest &request,
                                         rpc::PlasmaObjectReadyReply *reply,
                                         rpc::SendReplyCallback send_reply_callback) {
  std::vector<std::function<void(void)>> callbacks;
  {
    absl::MutexLock lock(&plasma_mutex_);
    auto it = async_plasma_callbacks_.extract(ObjectID::FromBinary(request.object_id()));
    callbacks = it.mapped();
  }
  for (auto callback : callbacks) {
    // This callback needs to be asynchronous because it runs on the io_service_, so no
    // RPCs can be processed while it's running. This can easily lead to deadlock (for
    // example if the callback calls ray.get() on an object that is dependent on an RPC
    // to be ready).
    callback();
  }
  send_reply_callback(Status::OK(), nullptr, nullptr);
}

void CoreWorker::SetActorId(const ActorID &actor_id) {
  absl::MutexLock lock(&mutex_);
  if (!options_.is_local_mode) {
    RAY_CHECK(actor_id_.IsNil());
  }
  actor_id_ = actor_id;
}

void CoreWorker::SetWebuiDisplay(const std::string &key, const std::string &message) {
  absl::MutexLock lock(&mutex_);
  webui_display_[key] = message;
}

void CoreWorker::SetActorTitle(const std::string &title) {
  absl::MutexLock lock(&mutex_);
  actor_title_ = title;
}

const rpc::JobConfig &CoreWorker::GetJobConfig() const { return *job_config_; }

std::shared_ptr<gcs::GcsClient> CoreWorker::GetGcsClient() const { return gcs_client_; }

bool CoreWorker::IsExiting() const { return exiting_; }

std::unordered_map<std::string, std::vector<uint64_t>> CoreWorker::GetActorCallStats()
    const {
  absl::MutexLock l(&task_counter_.tasks_counter_mutex_);
  std::unordered_map<std::string, std::vector<uint64_t>> total_counts;

  for (const auto &count : task_counter_.pending_tasks_counter_map_) {
    total_counts[count.first].resize(3, 0);
    total_counts[count.first][0] = count.second;
  }
  for (const auto &count : task_counter_.running_tasks_counter_map_) {
    total_counts[count.first][1] = count.second;
  }
  for (const auto &count : task_counter_.finished_tasks_counter_map_) {
    total_counts[count.first][2] = count.second;
  }

  return total_counts;
}

Status CoreWorker::WaitForActorRegistered(const std::vector<ObjectID> &ids) {
  std::vector<ActorID> actor_ids;
  for (const auto &id : ids) {
    if (ObjectID::IsActorID(id)) {
      actor_ids.emplace_back(ObjectID::ToActorID(id));
    }
  }
  if (actor_ids.empty()) {
    return Status::OK();
  }
  std::promise<void> promise;
  auto future = promise.get_future();
  std::vector<Status> ret;
  int counter = 0;
  // Post to service pool to avoid mutex
  io_service_.post([&, this]() {
    for (const auto &id : actor_ids) {
      if (actor_creator_->IsActorInRegistering(id)) {
        ++counter;
        actor_creator_->AsyncWaitForActorRegisterFinish(
            id, [&counter, &promise, &ret](Status status) {
              ret.push_back(status);
              --counter;
              if (counter == 0) {
                promise.set_value();
              }
            });
      }
    }
    if (counter == 0) {
      promise.set_value();
    }
  });
  future.wait();
  for (const auto &s : ret) {
    if (!s.ok()) {
      return s;
    }
  }
  return Status::OK();
}

}  // namespace core
}  // namespace ray<|MERGE_RESOLUTION|>--- conflicted
+++ resolved
@@ -32,34 +32,6 @@
 // Duration between internal book-keeping heartbeats.
 const uint64_t kInternalHeartbeatMillis = 1000;
 
-<<<<<<< HEAD
-void BuildCommonTaskSpec(
-    TaskSpecBuilder &builder, const JobID &job_id, const TaskID &task_id,
-    const std::string name, const TaskID &current_task_id, const uint64_t task_index,
-    const TaskID &caller_id, const rpc::Address &address, const RayFunction &function,
-    const std::vector<std::unique_ptr<TaskArg>> &args, uint64_t num_returns,
-    const std::unordered_map<std::string, double> &required_resources,
-    const std::unordered_map<std::string, double> &required_placement_resources,
-    const BundleID &bundle_id, bool placement_group_capture_child_tasks,
-    const std::string debugger_breakpoint, int64_t depth,
-    const std::string &serialized_runtime_env,
-    const std::vector<std::string> &runtime_env_uris,
-    const std::string &concurrency_group_name = "") {
-  // Build common task spec.
-  builder.SetCommonTaskSpec(
-      task_id, name, function.GetLanguage(), function.GetFunctionDescriptor(), job_id,
-      current_task_id, task_index, caller_id, address, num_returns, required_resources,
-      required_placement_resources, bundle_id, placement_group_capture_child_tasks,
-      debugger_breakpoint, depth, serialized_runtime_env, runtime_env_uris,
-      concurrency_group_name);
-  // Set task arguments.
-  for (const auto &arg : args) {
-    builder.AddArg(*arg);
-  }
-}
-
-=======
->>>>>>> 5af6152e
 JobID GetProcessJobID(const CoreWorkerOptions &options) {
   if (options.worker_type == WorkerType::DRIVER) {
     RAY_CHECK(!options.job_id.IsNil());
@@ -1669,7 +1641,7 @@
     const std::unordered_map<std::string, double> &required_resources,
     const std::unordered_map<std::string, double> &required_placement_resources,
     const BundleID &bundle_id, bool placement_group_capture_child_tasks,
-    const std::string &debugger_breakpoint, const std::string &serialized_runtime_env,
+    const std::string &debugger_breakpoint, int64_t depth, const std::string &serialized_runtime_env,
     const std::vector<std::string> &runtime_env_uris,
     const std::string &concurrency_group_name) {
   // Build common task spec.
@@ -1677,7 +1649,7 @@
       task_id, name, function.GetLanguage(), function.GetFunctionDescriptor(), job_id,
       current_task_id, task_index, caller_id, address, num_returns, required_resources,
       required_placement_resources, bundle_id, placement_group_capture_child_tasks,
-      debugger_breakpoint,
+      debugger_breakpoint, depth,
       // TODO(SongGuyang): Move the logic of `prepare_runtime_env` from Python to Core
       // Worker. A common process is needed.
       // If runtime env is not provided, use job config. Only for Java and C++ because it
